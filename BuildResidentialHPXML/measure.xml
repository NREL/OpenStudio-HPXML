<?xml version="1.0"?>
<measure>
  <schema_version>3.0</schema_version>
  <name>build_residential_hpxml</name>
  <uid>a13a8983-2b01-4930-8af2-42030b6e4233</uid>
  <version_id>970845d3-a7ec-4889-96f4-e92da5611081</version_id>
  <version_modified>20210806T202539Z</version_modified>
  <xml_checksum>2C38F48B</xml_checksum>
  <class_name>BuildResidentialHPXML</class_name>
  <display_name>HPXML Builder</display_name>
  <description>Builds a residential HPXML file.</description>
  <modeler_description>TODO</modeler_description>
  <arguments>
    <argument>
      <name>hpxml_path</name>
      <display_name>HPXML File Path</display_name>
      <description>Absolute/relative path of the HPXML file.</description>
      <type>String</type>
      <units></units>
      <required>true</required>
      <model_dependent>false</model_dependent>
      <default_value></default_value>
      <min_value></min_value>
      <max_value></max_value>
    </argument>
    <argument>
      <name>software_program_used</name>
      <display_name>Software Program Used</display_name>
      <description>The name of the software program used.</description>
      <type>String</type>
      <units></units>
      <required>false</required>
      <model_dependent>false</model_dependent>
      <default_value></default_value>
      <min_value></min_value>
      <max_value></max_value>
    </argument>
    <argument>
      <name>software_program_version</name>
      <display_name>Software Program Version</display_name>
      <description>The version of the software program used.</description>
      <type>String</type>
      <units></units>
      <required>false</required>
      <model_dependent>false</model_dependent>
      <default_value></default_value>
      <min_value></min_value>
      <max_value></max_value>
    </argument>
    <argument>
      <name>simulation_control_timestep</name>
      <display_name>Simulation Control: Timestep</display_name>
      <description>Value must be a divisor of 60.</description>
      <type>Integer</type>
      <units>min</units>
      <required>false</required>
      <model_dependent>false</model_dependent>
      <default_value></default_value>
      <min_value></min_value>
      <max_value></max_value>
    </argument>
    <argument>
      <name>simulation_control_run_period</name>
      <display_name>Simulation Control: Run Period</display_name>
      <description>Specifies the annual simulation run period. Enter a date like "Mar 15 - Sep 15".</description>
      <type>String</type>
      <units></units>
      <required>false</required>
      <model_dependent>false</model_dependent>
      <default_value></default_value>
      <min_value></min_value>
      <max_value></max_value>
    </argument>
    <argument>
      <name>simulation_control_run_period_calendar_year</name>
      <display_name>Simulation Control: Run Period Calendar Year</display_name>
      <description>This numeric field should contain the calendar year that determines the start day of week. If you are running simulations using AMY weather files, the value entered for calendar year will not be used; it will be overridden by the actual year found in the AMY weather file.</description>
      <type>Integer</type>
      <units>year</units>
      <required>false</required>
      <model_dependent>false</model_dependent>
      <default_value></default_value>
      <min_value></min_value>
      <max_value></max_value>
    </argument>
    <argument>
      <name>simulation_control_daylight_saving_enabled</name>
      <display_name>Simulation Control: Daylight Saving Enabled</display_name>
      <description>Whether to use daylight saving.</description>
      <type>Boolean</type>
      <units></units>
      <required>false</required>
      <model_dependent>false</model_dependent>
      <default_value></default_value>
      <choices>
        <choice>
          <value>true</value>
          <display_name>true</display_name>
        </choice>
        <choice>
          <value>false</value>
          <display_name>false</display_name>
        </choice>
      </choices>
      <min_value></min_value>
      <max_value></max_value>
    </argument>
    <argument>
      <name>simulation_control_daylight_saving_period</name>
      <display_name>Simulation Control: Daylight Saving Period</display_name>
      <description>Specifies the daylight saving period. Enter a date like "Mar 15 - Dec 15".</description>
      <type>String</type>
      <units></units>
      <required>false</required>
      <model_dependent>false</model_dependent>
      <default_value></default_value>
      <min_value></min_value>
      <max_value></max_value>
    </argument>
    <argument>
      <name>schedules_type</name>
      <display_name>Schedules: Type</display_name>
      <description>The type of occupant-related schedules to use. Schedules corresponding to 'default' are average (e.g., Building America). Schedules corresponding to 'stochastic' are generated using time-inhomogeneous Markov chains derived from American Time Use Survey data, and supplemented with sampling duration and power level from NEEA RBSA data as well as DHW draw duration and flow rate from Aquacraft/AWWA data.</description>
      <type>Choice</type>
      <units></units>
      <required>true</required>
      <model_dependent>false</model_dependent>
      <default_value>default</default_value>
      <choices>
        <choice>
          <value>default</value>
          <display_name>default</display_name>
        </choice>
        <choice>
          <value>stochastic</value>
          <display_name>stochastic</display_name>
        </choice>
        <choice>
          <value>user-specified</value>
          <display_name>user-specified</display_name>
        </choice>
      </choices>
      <min_value></min_value>
      <max_value></max_value>
    </argument>
    <argument>
      <name>schedules_path</name>
      <display_name>Schedules: Path</display_name>
      <description>Absolute (or relative) path of the csv file containing user-specified occupancy schedules.</description>
      <type>String</type>
      <units></units>
      <required>false</required>
      <model_dependent>false</model_dependent>
      <default_value></default_value>
      <min_value></min_value>
      <max_value></max_value>
    </argument>
    <argument>
      <name>schedules_vacancy_period</name>
      <display_name>Schedules: Vacancy Period</display_name>
      <description>Specifies the vacancy period. Only applies if the schedules type is 'stochastic'. Enter a date like "Dec 15 - Jan 15".</description>
      <type>String</type>
      <units></units>
      <required>false</required>
      <model_dependent>false</model_dependent>
      <default_value></default_value>
      <min_value></min_value>
      <max_value></max_value>
    </argument>
    <argument>
      <name>schedules_random_seed</name>
      <display_name>Schedules: Random Seed</display_name>
      <description>This numeric field is the seed for the random number generator. Only applies if the schedules type is 'stochastic'.</description>
      <type>Integer</type>
      <units>#</units>
      <required>false</required>
      <model_dependent>false</model_dependent>
      <default_value></default_value>
      <min_value></min_value>
      <max_value></max_value>
    </argument>
    <argument>
      <name>weather_station_epw_filepath</name>
      <display_name>EnergyPlus Weather (EPW) Filepath</display_name>
      <description>Path of the EPW file.</description>
      <type>String</type>
      <units></units>
      <required>true</required>
      <model_dependent>false</model_dependent>
      <default_value>USA_CO_Denver.Intl.AP.725650_TMY3.epw</default_value>
      <min_value></min_value>
      <max_value></max_value>
    </argument>
    <argument>
      <name>site_type</name>
      <display_name>Site: Type</display_name>
      <description>The type of site.</description>
      <type>Choice</type>
      <units></units>
      <required>false</required>
      <model_dependent>false</model_dependent>
      <default_value></default_value>
      <choices>
        <choice>
          <value>suburban</value>
          <display_name>suburban</display_name>
        </choice>
        <choice>
          <value>urban</value>
          <display_name>urban</display_name>
        </choice>
        <choice>
          <value>rural</value>
          <display_name>rural</display_name>
        </choice>
      </choices>
      <min_value></min_value>
      <max_value></max_value>
    </argument>
    <argument>
      <name>vintage</name>
      <display_name>Building Construction: Vintage</display_name>
      <description>The building vintage</description>
      <type>String</type>
      <required>false</required>
      <model_dependent>false</model_dependent>
    </argument>
    <argument>
      <name>geometry_unit_type</name>
      <display_name>Geometry: Unit Type</display_name>
      <description>The type of unit.</description>
      <type>Choice</type>
      <units></units>
      <required>true</required>
      <model_dependent>false</model_dependent>
      <default_value>single-family detached</default_value>
      <choices>
        <choice>
          <value>single-family detached</value>
          <display_name>single-family detached</display_name>
        </choice>
        <choice>
          <value>single-family attached</value>
          <display_name>single-family attached</display_name>
        </choice>
        <choice>
          <value>apartment unit</value>
          <display_name>apartment unit</display_name>
        </choice>
      </choices>
      <min_value></min_value>
      <max_value></max_value>
    </argument>
    <argument>
      <name>geometry_cfa</name>
      <display_name>Geometry: Conditioned Floor Area</display_name>
      <description>The total floor area of the conditioned space (including any conditioned basement floor area).</description>
      <type>Double</type>
      <units>ft^2</units>
      <required>true</required>
      <model_dependent>false</model_dependent>
      <default_value>2000</default_value>
      <min_value></min_value>
      <max_value></max_value>
    </argument>
    <argument>
      <name>geometry_num_floors_above_grade</name>
      <display_name>Geometry: Number of Floors</display_name>
      <description>The number of floors above grade (in the unit if single-family detached or single-family attached, and in the building if apartment unit). Conditioned attics are included.</description>
      <type>Integer</type>
      <units>#</units>
      <required>true</required>
      <model_dependent>false</model_dependent>
      <default_value>2</default_value>
      <min_value></min_value>
      <max_value></max_value>
    </argument>
    <argument>
      <name>geometry_wall_height</name>
      <display_name>Geometry: Average Wall Height</display_name>
      <description>The average height of the walls.</description>
      <type>Double</type>
      <units>ft</units>
      <required>true</required>
      <model_dependent>false</model_dependent>
      <default_value>8</default_value>
      <min_value></min_value>
      <max_value></max_value>
    </argument>
    <argument>
      <name>geometry_orientation</name>
      <display_name>Geometry: Orientation</display_name>
      <description>The unit's orientation is measured clockwise from north (e.g., North=0, East=90, South=180, West=270).</description>
      <type>Double</type>
      <units>degrees</units>
      <required>true</required>
      <model_dependent>false</model_dependent>
      <default_value>180</default_value>
      <min_value></min_value>
      <max_value></max_value>
    </argument>
    <argument>
      <name>geometry_aspect_ratio</name>
      <display_name>Geometry: Aspect Ratio</display_name>
      <description>The ratio of the front/back wall length to the left/right wall length, excluding any protruding garage wall area.</description>
      <type>Double</type>
      <units>FB/LR</units>
      <required>true</required>
      <model_dependent>false</model_dependent>
      <default_value>2</default_value>
      <min_value></min_value>
      <max_value></max_value>
    </argument>
    <argument>
      <name>geometry_corridor_position</name>
      <display_name>Geometry: Corridor Position</display_name>
      <description>The position of the corridor. Only applies to single-family attached and apartment unit units. Exterior corridors are shaded, but not enclosed. Interior corridors are enclosed and conditioned.</description>
      <type>Choice</type>
      <units></units>
      <required>true</required>
      <model_dependent>false</model_dependent>
      <default_value>Double-Loaded Interior</default_value>
      <choices>
        <choice>
          <value>Double-Loaded Interior</value>
          <display_name>Double-Loaded Interior</display_name>
        </choice>
        <choice>
          <value>Single Exterior (Front)</value>
          <display_name>Single Exterior (Front)</display_name>
        </choice>
        <choice>
          <value>Double Exterior</value>
          <display_name>Double Exterior</display_name>
        </choice>
        <choice>
          <value>None</value>
          <display_name>None</display_name>
        </choice>
      </choices>
      <min_value></min_value>
      <max_value></max_value>
    </argument>
    <argument>
      <name>geometry_corridor_width</name>
      <display_name>Geometry: Corridor Width</display_name>
      <description>The width of the corridor. Only applies to apartment unit units.</description>
      <type>Double</type>
      <units>ft</units>
      <required>true</required>
      <model_dependent>false</model_dependent>
      <default_value>10</default_value>
      <min_value></min_value>
      <max_value></max_value>
    </argument>
    <argument>
      <name>geometry_inset_width</name>
      <display_name>Geometry: Inset Width</display_name>
      <description>The width of the inset. Only applies to apartment unit units.</description>
      <type>Double</type>
      <units>ft</units>
      <required>true</required>
      <model_dependent>false</model_dependent>
      <default_value>0</default_value>
      <min_value></min_value>
      <max_value></max_value>
    </argument>
    <argument>
      <name>geometry_inset_depth</name>
      <display_name>Geometry: Inset Depth</display_name>
      <description>The depth of the inset. Only applies to apartment unit units.</description>
      <type>Double</type>
      <units>ft</units>
      <required>true</required>
      <model_dependent>false</model_dependent>
      <default_value>0</default_value>
      <min_value></min_value>
      <max_value></max_value>
    </argument>
    <argument>
      <name>geometry_inset_position</name>
      <display_name>Geometry: Inset Position</display_name>
      <description>The position of the inset. Only applies to apartment unit units.</description>
      <type>Choice</type>
      <units></units>
      <required>true</required>
      <model_dependent>false</model_dependent>
      <default_value>Right</default_value>
      <choices>
        <choice>
          <value>Right</value>
          <display_name>Right</display_name>
        </choice>
        <choice>
          <value>Left</value>
          <display_name>Left</display_name>
        </choice>
      </choices>
      <min_value></min_value>
      <max_value></max_value>
    </argument>
    <argument>
      <name>geometry_balcony_depth</name>
      <display_name>Geometry: Balcony Depth</display_name>
      <description>The depth of the balcony. Only applies to apartment unit units.</description>
      <type>Double</type>
      <units>ft</units>
      <required>true</required>
      <model_dependent>false</model_dependent>
      <default_value>0</default_value>
      <min_value></min_value>
      <max_value></max_value>
    </argument>
    <argument>
      <name>geometry_garage_width</name>
      <display_name>Geometry: Garage Width</display_name>
      <description>The width of the garage. Enter zero for no garage. Only applies to single-family detached units.</description>
      <type>Double</type>
      <units>ft</units>
      <required>true</required>
      <model_dependent>false</model_dependent>
      <default_value>0</default_value>
      <min_value></min_value>
      <max_value></max_value>
    </argument>
    <argument>
      <name>geometry_garage_depth</name>
      <display_name>Geometry: Garage Depth</display_name>
      <description>The depth of the garage. Only applies to single-family detached units.</description>
      <type>Double</type>
      <units>ft</units>
      <required>true</required>
      <model_dependent>false</model_dependent>
      <default_value>20</default_value>
      <min_value></min_value>
      <max_value></max_value>
    </argument>
    <argument>
      <name>geometry_garage_protrusion</name>
      <display_name>Geometry: Garage Protrusion</display_name>
      <description>The fraction of the garage that is protruding from the living space. Only applies to single-family detached units.</description>
      <type>Double</type>
      <units>frac</units>
      <required>true</required>
      <model_dependent>false</model_dependent>
      <default_value>0</default_value>
      <min_value></min_value>
      <max_value></max_value>
    </argument>
    <argument>
      <name>geometry_garage_position</name>
      <display_name>Geometry: Garage Position</display_name>
      <description>The position of the garage. Only applies to single-family detached units.</description>
      <type>Choice</type>
      <units></units>
      <required>true</required>
      <model_dependent>false</model_dependent>
      <default_value>Right</default_value>
      <choices>
        <choice>
          <value>Right</value>
          <display_name>Right</display_name>
        </choice>
        <choice>
          <value>Left</value>
          <display_name>Left</display_name>
        </choice>
      </choices>
      <min_value></min_value>
      <max_value></max_value>
    </argument>
    <argument>
      <name>geometry_foundation_type</name>
      <display_name>Geometry: Foundation Type</display_name>
      <description>The foundation type of the building.</description>
      <type>Choice</type>
      <units></units>
      <required>true</required>
      <model_dependent>false</model_dependent>
      <default_value>SlabOnGrade</default_value>
      <choices>
        <choice>
          <value>SlabOnGrade</value>
          <display_name>SlabOnGrade</display_name>
        </choice>
        <choice>
          <value>VentedCrawlspace</value>
          <display_name>VentedCrawlspace</display_name>
        </choice>
        <choice>
          <value>UnventedCrawlspace</value>
          <display_name>UnventedCrawlspace</display_name>
        </choice>
        <choice>
          <value>UnconditionedBasement</value>
          <display_name>UnconditionedBasement</display_name>
        </choice>
        <choice>
          <value>ConditionedBasement</value>
          <display_name>ConditionedBasement</display_name>
        </choice>
        <choice>
          <value>Ambient</value>
          <display_name>Ambient</display_name>
        </choice>
      </choices>
      <min_value></min_value>
      <max_value></max_value>
    </argument>
    <argument>
      <name>geometry_foundation_height</name>
      <display_name>Geometry: Foundation Height</display_name>
      <description>The height of the foundation (e.g., 3ft for crawlspace, 8ft for basement). Only applies to basements/crawlspaces.</description>
      <type>Double</type>
      <units>ft</units>
      <required>true</required>
      <model_dependent>false</model_dependent>
      <default_value>0</default_value>
      <min_value></min_value>
      <max_value></max_value>
    </argument>
    <argument>
      <name>geometry_foundation_height_above_grade</name>
      <display_name>Geometry: Foundation Height Above Grade</display_name>
      <description>The depth above grade of the foundation wall. Only applies to basements/crawlspaces.</description>
      <type>Double</type>
      <units>ft</units>
      <required>true</required>
      <model_dependent>false</model_dependent>
      <default_value>0</default_value>
      <min_value></min_value>
      <max_value></max_value>
    </argument>
    <argument>
      <name>geometry_rim_joist_height</name>
      <display_name>Geometry: Rim Joist Height</display_name>
      <description>The height of the rim joists. Only applies to basements/crawlspaces.</description>
      <type>Double</type>
      <units>in</units>
      <required>true</required>
      <model_dependent>false</model_dependent>
      <default_value>9.25</default_value>
      <min_value></min_value>
      <max_value></max_value>
    </argument>
    <argument>
      <name>geometry_roof_type</name>
      <display_name>Geometry: Roof Type</display_name>
      <description>The roof type of the building. Assumed flat for apartment unit units.</description>
      <type>Choice</type>
      <units></units>
      <required>true</required>
      <model_dependent>false</model_dependent>
      <default_value>gable</default_value>
      <choices>
        <choice>
          <value>gable</value>
          <display_name>gable</display_name>
        </choice>
        <choice>
          <value>hip</value>
          <display_name>hip</display_name>
        </choice>
        <choice>
          <value>flat</value>
          <display_name>flat</display_name>
        </choice>
      </choices>
      <min_value></min_value>
      <max_value></max_value>
    </argument>
    <argument>
      <name>geometry_roof_pitch</name>
      <display_name>Geometry: Roof Pitch</display_name>
      <description>The roof pitch of the attic. Ignored if the building has a flat roof.</description>
      <type>Choice</type>
      <units></units>
      <required>true</required>
      <model_dependent>false</model_dependent>
      <default_value>6:12</default_value>
      <choices>
        <choice>
          <value>1:12</value>
          <display_name>1:12</display_name>
        </choice>
        <choice>
          <value>2:12</value>
          <display_name>2:12</display_name>
        </choice>
        <choice>
          <value>3:12</value>
          <display_name>3:12</display_name>
        </choice>
        <choice>
          <value>4:12</value>
          <display_name>4:12</display_name>
        </choice>
        <choice>
          <value>5:12</value>
          <display_name>5:12</display_name>
        </choice>
        <choice>
          <value>6:12</value>
          <display_name>6:12</display_name>
        </choice>
        <choice>
          <value>7:12</value>
          <display_name>7:12</display_name>
        </choice>
        <choice>
          <value>8:12</value>
          <display_name>8:12</display_name>
        </choice>
        <choice>
          <value>9:12</value>
          <display_name>9:12</display_name>
        </choice>
        <choice>
          <value>10:12</value>
          <display_name>10:12</display_name>
        </choice>
        <choice>
          <value>11:12</value>
          <display_name>11:12</display_name>
        </choice>
        <choice>
          <value>12:12</value>
          <display_name>12:12</display_name>
        </choice>
      </choices>
      <min_value></min_value>
      <max_value></max_value>
    </argument>
    <argument>
      <name>geometry_attic_type</name>
      <display_name>Geometry: Attic Type</display_name>
      <description>The attic type of the building. Ignored if the building has a flat roof.</description>
      <type>Choice</type>
      <units></units>
      <required>true</required>
      <model_dependent>false</model_dependent>
      <default_value>VentedAttic</default_value>
      <choices>
        <choice>
          <value>VentedAttic</value>
          <display_name>VentedAttic</display_name>
        </choice>
        <choice>
          <value>UnventedAttic</value>
          <display_name>UnventedAttic</display_name>
        </choice>
        <choice>
          <value>ConditionedAttic</value>
          <display_name>ConditionedAttic</display_name>
        </choice>
      </choices>
      <min_value></min_value>
      <max_value></max_value>
    </argument>
    <argument>
      <name>geometry_eaves_depth</name>
      <display_name>Geometry: Eaves Depth</display_name>
      <description>The eaves depth of the roof.</description>
      <type>Double</type>
      <units>ft</units>
      <required>true</required>
      <model_dependent>false</model_dependent>
      <default_value>2</default_value>
      <min_value></min_value>
      <max_value></max_value>
    </argument>
    <argument>
      <name>geometry_num_bedrooms</name>
      <display_name>Geometry: Number of Bedrooms</display_name>
      <description>Specify the number of bedrooms. Used to determine the energy usage of appliances and plug loads, hot water usage, etc.</description>
      <type>Integer</type>
      <units>#</units>
      <required>true</required>
      <model_dependent>false</model_dependent>
      <default_value>3</default_value>
      <min_value></min_value>
      <max_value></max_value>
    </argument>
    <argument>
      <name>geometry_num_bathrooms</name>
      <display_name>Geometry: Number of Bathrooms</display_name>
      <description>Specify the number of bathrooms.</description>
      <type>String</type>
      <units>#</units>
      <required>true</required>
      <model_dependent>false</model_dependent>
      <default_value>auto</default_value>
      <min_value></min_value>
      <max_value></max_value>
    </argument>
    <argument>
      <name>geometry_num_occupants</name>
      <display_name>Geometry: Number of Occupants</display_name>
      <description>Specify the number of occupants. A value of 'auto' will calculate the average number of occupants from the number of bedrooms. Used to specify the internal gains from people only.</description>
      <type>String</type>
      <units>#</units>
      <required>true</required>
      <model_dependent>false</model_dependent>
      <default_value>auto</default_value>
      <min_value></min_value>
      <max_value></max_value>
    </argument>
    <argument>
      <name>geometry_has_flue_or_chimney</name>
      <display_name>Geometry: Has Flue or Chimney</display_name>
      <description>Whether there is a flue or chimney.</description>
      <type>String</type>
      <units></units>
      <required>true</required>
      <model_dependent>false</model_dependent>
      <default_value>auto</default_value>
      <min_value></min_value>
      <max_value></max_value>
    </argument>
    <argument>
      <name>geometry_level</name>
      <display_name>Geometry: Level</display_name>
      <description>The level of the apartment unit unit.</description>
      <type>Choice</type>
      <units></units>
      <required>false</required>
      <model_dependent>false</model_dependent>
      <default_value></default_value>
      <choices>
        <choice>
          <value>Bottom</value>
          <display_name>Bottom</display_name>
        </choice>
        <choice>
          <value>Middle</value>
          <display_name>Middle</display_name>
        </choice>
        <choice>
          <value>Top</value>
          <display_name>Top</display_name>
        </choice>
      </choices>
      <min_value></min_value>
      <max_value></max_value>
    </argument>
    <argument>
      <name>geometry_horizontal_location</name>
      <display_name>Geometry: Horizontal Location</display_name>
      <description>The horizontal location of the single-family attached or apartment unit unit when viewing the front of the building.</description>
      <type>Choice</type>
      <units></units>
      <required>false</required>
      <model_dependent>false</model_dependent>
      <default_value></default_value>
      <choices>
        <choice>
          <value>None</value>
          <display_name>None</display_name>
        </choice>
        <choice>
          <value>Left</value>
          <display_name>Left</display_name>
        </choice>
        <choice>
          <value>Middle</value>
          <display_name>Middle</display_name>
        </choice>
        <choice>
          <value>Right</value>
          <display_name>Right</display_name>
        </choice>
      </choices>
      <min_value></min_value>
      <max_value></max_value>
    </argument>
    <argument>
      <name>geometry_building_num_units</name>
      <display_name>Geometry: Building Number of Units</display_name>
      <description>The number of units in the building. This is required for single-family attached and apartment unit units.</description>
      <type>Integer</type>
      <units>#</units>
      <required>false</required>
      <model_dependent>false</model_dependent>
      <default_value></default_value>
      <min_value></min_value>
      <max_value></max_value>
    </argument>
    <argument>
      <name>geometry_building_num_bedrooms</name>
      <display_name>Geometry: Building Number of Bedrooms</display_name>
      <description>The number of bedrooms in the building. This is required for single-family attached and apartment unit units with shared PV systems.</description>
      <type>Integer</type>
      <units>#</units>
      <required>false</required>
      <model_dependent>false</model_dependent>
      <default_value></default_value>
      <min_value></min_value>
      <max_value></max_value>
    </argument>
    <argument>
      <name>floor_over_foundation_assembly_r</name>
      <display_name>Floor: Over Foundation Assembly R-value</display_name>
      <description>Assembly R-value for the floor over the foundation. Ignored if the building has a slab-on-grade foundation.</description>
      <type>Double</type>
      <units>h-ft^2-R/Btu</units>
      <required>true</required>
      <model_dependent>false</model_dependent>
      <default_value>30</default_value>
      <min_value></min_value>
      <max_value></max_value>
    </argument>
    <argument>
      <name>floor_over_garage_assembly_r</name>
      <display_name>Floor: Over Garage Assembly R-value</display_name>
      <description>Assembly R-value for the floor over the garage. Ignored unless the building has a garage under conditioned space.</description>
      <type>Double</type>
      <units>h-ft^2-R/Btu</units>
      <required>true</required>
      <model_dependent>false</model_dependent>
      <default_value>30</default_value>
      <min_value></min_value>
      <max_value></max_value>
    </argument>
    <argument>
      <name>foundation_wall_insulation_r</name>
      <display_name>Foundation: Wall Insulation Nominal R-value</display_name>
      <description>Nominal R-value for the foundation wall insulation. Only applies to basements/crawlspaces.</description>
      <type>Double</type>
      <units>h-ft^2-R/Btu</units>
      <required>true</required>
      <model_dependent>false</model_dependent>
      <default_value>0</default_value>
      <min_value></min_value>
      <max_value></max_value>
    </argument>
    <argument>
      <name>foundation_wall_insulation_distance_to_top</name>
      <display_name>Foundation: Wall Insulation Distance To Top</display_name>
      <description>The distance from the top of the foundation wall to the top of the foundation wall insulation. Only applies to basements/crawlspaces.</description>
      <type>String</type>
      <units>ft</units>
      <required>true</required>
      <model_dependent>false</model_dependent>
      <default_value>auto</default_value>
      <min_value></min_value>
      <max_value></max_value>
    </argument>
    <argument>
      <name>foundation_wall_insulation_distance_to_bottom</name>
      <display_name>Foundation: Wall Insulation Distance To Bottom</display_name>
      <description>The distance from the top of the foundation wall to the bottom of the foundation wall insulation. Only applies to basements/crawlspaces. A value of 'auto' will use the same height as the foundation.</description>
      <type>String</type>
      <units>ft</units>
      <required>true</required>
      <model_dependent>false</model_dependent>
      <default_value>auto</default_value>
      <min_value></min_value>
      <max_value></max_value>
    </argument>
    <argument>
      <name>foundation_wall_assembly_r</name>
      <display_name>Foundation: Wall Assembly R-value</display_name>
      <description>Assembly R-value for the foundation walls. Only applies to basements/crawlspaces. If provided, overrides the previous foundation wall insulation inputs.</description>
      <type>Double</type>
      <units>h-ft^2-R/Btu</units>
      <required>false</required>
      <model_dependent>false</model_dependent>
      <default_value></default_value>
      <min_value></min_value>
      <max_value></max_value>
    </argument>
    <argument>
      <name>foundation_wall_thickness</name>
      <display_name>Foundation: Wall Thickness</display_name>
      <description>The thickness of the foundation wall.</description>
      <type>String</type>
      <units></units>
      <required>true</required>
      <model_dependent>false</model_dependent>
      <default_value>auto</default_value>
      <min_value></min_value>
      <max_value></max_value>
    </argument>
    <argument>
      <name>rim_joist_assembly_r</name>
      <display_name>Rim Joist: Assembly R-value</display_name>
      <description>Assembly R-value for the rim joists. Only applies to basements/crawlspaces.</description>
      <type>Double</type>
      <units>h-ft^2-R/Btu</units>
      <required>true</required>
      <model_dependent>false</model_dependent>
      <default_value>23</default_value>
      <min_value></min_value>
      <max_value></max_value>
    </argument>
    <argument>
      <name>slab_perimeter_insulation_r</name>
      <display_name>Slab: Perimeter Insulation Nominal R-value</display_name>
      <description>Nominal R-value of the vertical slab perimeter insulation. Applies to slab-on-grade foundations and basement/crawlspace floors.</description>
      <type>Double</type>
      <units>h-ft^2-R/Btu</units>
      <required>true</required>
      <model_dependent>false</model_dependent>
      <default_value>0</default_value>
      <min_value></min_value>
      <max_value></max_value>
    </argument>
    <argument>
      <name>slab_perimeter_depth</name>
      <display_name>Slab: Perimeter Insulation Depth</display_name>
      <description>Depth from grade to bottom of vertical slab perimeter insulation. Applies to slab-on-grade foundations and basement/crawlspace floors.</description>
      <type>Double</type>
      <units>ft</units>
      <required>true</required>
      <model_dependent>false</model_dependent>
      <default_value>0</default_value>
      <min_value></min_value>
      <max_value></max_value>
    </argument>
    <argument>
      <name>slab_under_insulation_r</name>
      <display_name>Slab: Under Slab Insulation Nominal R-value</display_name>
      <description>Nominal R-value of the horizontal under slab insulation. Applies to slab-on-grade foundations and basement/crawlspace floors.</description>
      <type>Double</type>
      <units>h-ft^2-R/Btu</units>
      <required>true</required>
      <model_dependent>false</model_dependent>
      <default_value>0</default_value>
      <min_value></min_value>
      <max_value></max_value>
    </argument>
    <argument>
      <name>slab_under_width</name>
      <display_name>Slab: Under Slab Insulation Width</display_name>
      <description>Width from slab edge inward of horizontal under-slab insulation. Enter 999 to specify that the under slab insulation spans the entire slab. Applies to slab-on-grade foundations and basement/crawlspace floors.</description>
      <type>Double</type>
      <units>ft</units>
      <required>true</required>
      <model_dependent>false</model_dependent>
      <default_value>0</default_value>
      <min_value></min_value>
      <max_value></max_value>
    </argument>
    <argument>
      <name>slab_thickness</name>
      <display_name>Slab: Thickness</display_name>
      <description>The thickness of the slab.</description>
      <type>String</type>
      <units></units>
      <required>true</required>
      <model_dependent>false</model_dependent>
      <default_value>auto</default_value>
      <min_value></min_value>
      <max_value></max_value>
    </argument>
    <argument>
      <name>slab_carpet_fraction</name>
      <display_name>Slab: Carpet Fraction</display_name>
      <description>Fraction of the slab floor area that is carpeted.</description>
      <type>String</type>
      <units>Frac</units>
      <required>true</required>
      <model_dependent>false</model_dependent>
      <default_value>auto</default_value>
      <min_value></min_value>
      <max_value></max_value>
    </argument>
    <argument>
      <name>slab_carpet_r</name>
      <display_name>Slab: Carpet R-value</display_name>
      <description>R-value of the slab carpet.</description>
      <type>String</type>
      <units>h-ft^2-R/Btu</units>
      <required>true</required>
      <model_dependent>false</model_dependent>
      <default_value>auto</default_value>
      <min_value></min_value>
      <max_value></max_value>
    </argument>
    <argument>
      <name>ceiling_assembly_r</name>
      <display_name>Ceiling: Assembly R-value</display_name>
      <description>Assembly R-value for the ceiling (attic floor).</description>
      <type>Double</type>
      <units>h-ft^2-R/Btu</units>
      <required>true</required>
      <model_dependent>false</model_dependent>
      <default_value>30</default_value>
      <min_value></min_value>
      <max_value></max_value>
    </argument>
    <argument>
      <name>roof_material_type</name>
      <display_name>Roof: Material Type</display_name>
      <description>The material type of the roof.</description>
      <type>Choice</type>
      <units></units>
      <required>false</required>
      <model_dependent>false</model_dependent>
      <default_value></default_value>
      <choices>
        <choice>
          <value>asphalt or fiberglass shingles</value>
          <display_name>asphalt or fiberglass shingles</display_name>
        </choice>
        <choice>
          <value>concrete</value>
          <display_name>concrete</display_name>
        </choice>
        <choice>
          <value>cool roof</value>
          <display_name>cool roof</display_name>
        </choice>
        <choice>
          <value>slate or tile shingles</value>
          <display_name>slate or tile shingles</display_name>
        </choice>
        <choice>
          <value>expanded polystyrene sheathing</value>
          <display_name>expanded polystyrene sheathing</display_name>
        </choice>
        <choice>
          <value>metal surfacing</value>
          <display_name>metal surfacing</display_name>
        </choice>
        <choice>
          <value>plastic/rubber/synthetic sheeting</value>
          <display_name>plastic/rubber/synthetic sheeting</display_name>
        </choice>
        <choice>
          <value>shingles</value>
          <display_name>shingles</display_name>
        </choice>
        <choice>
          <value>wood shingles or shakes</value>
          <display_name>wood shingles or shakes</display_name>
        </choice>
      </choices>
      <min_value></min_value>
      <max_value></max_value>
    </argument>
    <argument>
      <name>roof_color</name>
      <display_name>Roof: Color</display_name>
      <description>The color of the roof.</description>
      <type>Choice</type>
      <units></units>
      <required>true</required>
      <model_dependent>false</model_dependent>
      <default_value>medium</default_value>
      <choices>
        <choice>
          <value>dark</value>
          <display_name>dark</display_name>
        </choice>
        <choice>
          <value>light</value>
          <display_name>light</display_name>
        </choice>
        <choice>
          <value>medium</value>
          <display_name>medium</display_name>
        </choice>
        <choice>
          <value>medium dark</value>
          <display_name>medium dark</display_name>
        </choice>
        <choice>
          <value>reflective</value>
          <display_name>reflective</display_name>
        </choice>
      </choices>
      <min_value></min_value>
      <max_value></max_value>
    </argument>
    <argument>
      <name>roof_assembly_r</name>
      <display_name>Roof: Assembly R-value</display_name>
      <description>Assembly R-value of the roof.</description>
      <type>Double</type>
      <units>h-ft^2-R/Btu</units>
      <required>true</required>
      <model_dependent>false</model_dependent>
      <default_value>2.3</default_value>
      <min_value></min_value>
      <max_value></max_value>
    </argument>
    <argument>
      <name>roof_radiant_barrier</name>
      <display_name>Roof: Has Radiant Barrier</display_name>
      <description>Specifies whether the attic has a radiant barrier.</description>
      <type>Boolean</type>
      <units></units>
      <required>true</required>
      <model_dependent>false</model_dependent>
      <default_value>false</default_value>
      <choices>
        <choice>
          <value>true</value>
          <display_name>true</display_name>
        </choice>
        <choice>
          <value>false</value>
          <display_name>false</display_name>
        </choice>
      </choices>
      <min_value></min_value>
      <max_value></max_value>
    </argument>
    <argument>
      <name>roof_radiant_barrier_grade</name>
      <display_name>Roof: Radiant Barrier Grade</display_name>
      <description>The grade of the radiant barrier, if it exists.</description>
      <type>Choice</type>
      <units></units>
      <required>true</required>
      <model_dependent>false</model_dependent>
      <default_value>1</default_value>
      <choices>
        <choice>
          <value>1</value>
          <display_name>1</display_name>
        </choice>
        <choice>
          <value>2</value>
          <display_name>2</display_name>
        </choice>
        <choice>
          <value>3</value>
          <display_name>3</display_name>
        </choice>
      </choices>
      <min_value></min_value>
      <max_value></max_value>
    </argument>
    <argument>
      <name>neighbor_front_distance</name>
      <display_name>Neighbor: Front Distance</display_name>
      <description>The minimum distance between the simulated unit and the neighboring building to the front (not including eaves). A value of zero indicates no neighbors.</description>
      <type>Double</type>
      <units>ft</units>
      <required>true</required>
      <model_dependent>false</model_dependent>
      <default_value>0</default_value>
      <min_value></min_value>
      <max_value></max_value>
    </argument>
    <argument>
      <name>neighbor_back_distance</name>
      <display_name>Neighbor: Back Distance</display_name>
      <description>The minimum distance between the simulated unit and the neighboring building to the back (not including eaves). A value of zero indicates no neighbors.</description>
      <type>Double</type>
      <units>ft</units>
      <required>true</required>
      <model_dependent>false</model_dependent>
      <default_value>0</default_value>
      <min_value></min_value>
      <max_value></max_value>
    </argument>
    <argument>
      <name>neighbor_left_distance</name>
      <display_name>Neighbor: Left Distance</display_name>
      <description>The minimum distance between the simulated unit and the neighboring building to the left (not including eaves). A value of zero indicates no neighbors.</description>
      <type>Double</type>
      <units>ft</units>
      <required>true</required>
      <model_dependent>false</model_dependent>
      <default_value>10</default_value>
      <min_value></min_value>
      <max_value></max_value>
    </argument>
    <argument>
      <name>neighbor_right_distance</name>
      <display_name>Neighbor: Right Distance</display_name>
      <description>The minimum distance between the simulated unit and the neighboring building to the right (not including eaves). A value of zero indicates no neighbors.</description>
      <type>Double</type>
      <units>ft</units>
      <required>true</required>
      <model_dependent>false</model_dependent>
      <default_value>10</default_value>
      <min_value></min_value>
      <max_value></max_value>
    </argument>
    <argument>
      <name>neighbor_front_height</name>
      <display_name>Neighbor: Front Height</display_name>
      <description>The height of the neighboring building to the front. A value of 'auto' will use the same height as this building.</description>
      <type>String</type>
      <units>ft</units>
      <required>true</required>
      <model_dependent>false</model_dependent>
      <default_value>auto</default_value>
      <min_value></min_value>
      <max_value></max_value>
    </argument>
    <argument>
      <name>neighbor_back_height</name>
      <display_name>Neighbor: Back Height</display_name>
      <description>The height of the neighboring building to the back. A value of 'auto' will use the same height as this building.</description>
      <type>String</type>
      <units>ft</units>
      <required>true</required>
      <model_dependent>false</model_dependent>
      <default_value>auto</default_value>
      <min_value></min_value>
      <max_value></max_value>
    </argument>
    <argument>
      <name>neighbor_left_height</name>
      <display_name>Neighbor: Left Height</display_name>
      <description>The height of the neighboring building to the left. A value of 'auto' will use the same height as this building.</description>
      <type>String</type>
      <units>ft</units>
      <required>true</required>
      <model_dependent>false</model_dependent>
      <default_value>auto</default_value>
      <min_value></min_value>
      <max_value></max_value>
    </argument>
    <argument>
      <name>neighbor_right_height</name>
      <display_name>Neighbor: Right Height</display_name>
      <description>The height of the neighboring building to the right. A value of 'auto' will use the same height as this building.</description>
      <type>String</type>
      <units>ft</units>
      <required>true</required>
      <model_dependent>false</model_dependent>
      <default_value>auto</default_value>
      <min_value></min_value>
      <max_value></max_value>
    </argument>
    <argument>
      <name>wall_type</name>
      <display_name>Walls: Type</display_name>
      <description>The type of exterior walls.</description>
      <type>Choice</type>
      <units></units>
      <required>true</required>
      <model_dependent>false</model_dependent>
      <default_value>WoodStud</default_value>
      <choices>
        <choice>
          <value>WoodStud</value>
          <display_name>WoodStud</display_name>
        </choice>
        <choice>
          <value>ConcreteMasonryUnit</value>
          <display_name>ConcreteMasonryUnit</display_name>
        </choice>
        <choice>
          <value>DoubleWoodStud</value>
          <display_name>DoubleWoodStud</display_name>
        </choice>
        <choice>
          <value>InsulatedConcreteForms</value>
          <display_name>InsulatedConcreteForms</display_name>
        </choice>
        <choice>
          <value>LogWall</value>
          <display_name>LogWall</display_name>
        </choice>
        <choice>
          <value>StructurallyInsulatedPanel</value>
          <display_name>StructurallyInsulatedPanel</display_name>
        </choice>
        <choice>
          <value>SolidConcrete</value>
          <display_name>SolidConcrete</display_name>
        </choice>
        <choice>
          <value>SteelFrame</value>
          <display_name>SteelFrame</display_name>
        </choice>
        <choice>
          <value>Stone</value>
          <display_name>Stone</display_name>
        </choice>
        <choice>
          <value>StrawBale</value>
          <display_name>StrawBale</display_name>
        </choice>
        <choice>
          <value>StructuralBrick</value>
          <display_name>StructuralBrick</display_name>
        </choice>
      </choices>
      <min_value></min_value>
      <max_value></max_value>
    </argument>
    <argument>
      <name>wall_siding_type</name>
      <display_name>Wall: Siding Type</display_name>
      <description>The siding type of the exterior walls. Also applies to rim joists.</description>
      <type>Choice</type>
      <units></units>
      <required>false</required>
      <model_dependent>false</model_dependent>
      <default_value></default_value>
      <choices>
        <choice>
          <value>aluminum siding</value>
          <display_name>aluminum siding</display_name>
        </choice>
        <choice>
          <value>asbestos siding</value>
          <display_name>asbestos siding</display_name>
        </choice>
        <choice>
          <value>brick veneer</value>
          <display_name>brick veneer</display_name>
        </choice>
        <choice>
          <value>composite shingle siding</value>
          <display_name>composite shingle siding</display_name>
        </choice>
        <choice>
          <value>fiber cement siding</value>
          <display_name>fiber cement siding</display_name>
        </choice>
        <choice>
          <value>masonite siding</value>
          <display_name>masonite siding</display_name>
        </choice>
        <choice>
          <value>none</value>
          <display_name>none</display_name>
        </choice>
        <choice>
          <value>stucco</value>
          <display_name>stucco</display_name>
        </choice>
        <choice>
          <value>synthetic stucco</value>
          <display_name>synthetic stucco</display_name>
        </choice>
        <choice>
          <value>vinyl siding</value>
          <display_name>vinyl siding</display_name>
        </choice>
        <choice>
          <value>wood siding</value>
          <display_name>wood siding</display_name>
        </choice>
      </choices>
      <min_value></min_value>
      <max_value></max_value>
    </argument>
    <argument>
      <name>wall_color</name>
      <display_name>Wall: Color</display_name>
      <description>The color of the exterior walls. Also applies to rim joists.</description>
      <type>Choice</type>
      <units></units>
      <required>true</required>
      <model_dependent>false</model_dependent>
      <default_value>medium</default_value>
      <choices>
        <choice>
          <value>dark</value>
          <display_name>dark</display_name>
        </choice>
        <choice>
          <value>light</value>
          <display_name>light</display_name>
        </choice>
        <choice>
          <value>medium</value>
          <display_name>medium</display_name>
        </choice>
        <choice>
          <value>medium dark</value>
          <display_name>medium dark</display_name>
        </choice>
        <choice>
          <value>reflective</value>
          <display_name>reflective</display_name>
        </choice>
      </choices>
      <min_value></min_value>
      <max_value></max_value>
    </argument>
    <argument>
      <name>wall_assembly_r</name>
      <display_name>Walls: Assembly R-value</display_name>
      <description>Assembly R-value of the exterior walls.</description>
      <type>Double</type>
      <units>h-ft^2-R/Btu</units>
      <required>true</required>
      <model_dependent>false</model_dependent>
      <default_value>13</default_value>
      <min_value></min_value>
      <max_value></max_value>
    </argument>
    <argument>
      <name>window_front_wwr</name>
      <display_name>Windows: Front Window-to-Wall Ratio</display_name>
      <description>The ratio of window area to wall area for the unit's front facade. Enter 0 if specifying Front Window Area instead.</description>
      <type>Double</type>
      <units></units>
      <required>true</required>
      <model_dependent>false</model_dependent>
      <default_value>0.18</default_value>
      <min_value></min_value>
      <max_value></max_value>
    </argument>
    <argument>
      <name>window_back_wwr</name>
      <display_name>Windows: Back Window-to-Wall Ratio</display_name>
      <description>The ratio of window area to wall area for the unit's back facade. Enter 0 if specifying Back Window Area instead.</description>
      <type>Double</type>
      <units></units>
      <required>true</required>
      <model_dependent>false</model_dependent>
      <default_value>0.18</default_value>
      <min_value></min_value>
      <max_value></max_value>
    </argument>
    <argument>
      <name>window_left_wwr</name>
      <display_name>Windows: Left Window-to-Wall Ratio</display_name>
      <description>The ratio of window area to wall area for the unit's left facade (when viewed from the front). Enter 0 if specifying Left Window Area instead.</description>
      <type>Double</type>
      <units></units>
      <required>true</required>
      <model_dependent>false</model_dependent>
      <default_value>0.18</default_value>
      <min_value></min_value>
      <max_value></max_value>
    </argument>
    <argument>
      <name>window_right_wwr</name>
      <display_name>Windows: Right Window-to-Wall Ratio</display_name>
      <description>The ratio of window area to wall area for the unit's right facade (when viewed from the front). Enter 0 if specifying Right Window Area instead.</description>
      <type>Double</type>
      <units></units>
      <required>true</required>
      <model_dependent>false</model_dependent>
      <default_value>0.18</default_value>
      <min_value></min_value>
      <max_value></max_value>
    </argument>
    <argument>
      <name>window_area_front</name>
      <display_name>Windows: Front Window Area</display_name>
      <description>The amount of window area on the unit's front facade. Enter 0 if specifying Front Window-to-Wall Ratio instead.</description>
      <type>Double</type>
      <units></units>
      <required>true</required>
      <model_dependent>false</model_dependent>
      <default_value>0</default_value>
      <min_value></min_value>
      <max_value></max_value>
    </argument>
    <argument>
      <name>window_area_back</name>
      <display_name>Windows: Back Window Area</display_name>
      <description>The amount of window area on the unit's back facade. Enter 0 if specifying Back Window-to-Wall Ratio instead.</description>
      <type>Double</type>
      <units></units>
      <required>true</required>
      <model_dependent>false</model_dependent>
      <default_value>0</default_value>
      <min_value></min_value>
      <max_value></max_value>
    </argument>
    <argument>
      <name>window_area_left</name>
      <display_name>Windows: Left Window Area</display_name>
      <description>The amount of window area on the unit's left facade (when viewed from the front). Enter 0 if specifying Left Window-to-Wall Ratio instead.</description>
      <type>Double</type>
      <units></units>
      <required>true</required>
      <model_dependent>false</model_dependent>
      <default_value>0</default_value>
      <min_value></min_value>
      <max_value></max_value>
    </argument>
    <argument>
      <name>window_area_right</name>
      <display_name>Windows: Right Window Area</display_name>
      <description>The amount of window area on the unit's right facade (when viewed from the front). Enter 0 if specifying Right Window-to-Wall Ratio instead.</description>
      <type>Double</type>
      <units></units>
      <required>true</required>
      <model_dependent>false</model_dependent>
      <default_value>0</default_value>
      <min_value></min_value>
      <max_value></max_value>
    </argument>
    <argument>
      <name>window_aspect_ratio</name>
      <display_name>Windows: Aspect Ratio</display_name>
      <description>Ratio of window height to width.</description>
      <type>Double</type>
      <units></units>
      <required>true</required>
      <model_dependent>false</model_dependent>
      <default_value>1.333</default_value>
      <min_value></min_value>
      <max_value></max_value>
    </argument>
    <argument>
      <name>window_fraction_operable</name>
      <display_name>Windows: Fraction Operable</display_name>
      <description>Fraction of windows that are operable.</description>
      <type>Double</type>
      <units></units>
      <required>false</required>
      <model_dependent>false</model_dependent>
      <default_value></default_value>
      <min_value></min_value>
      <max_value></max_value>
    </argument>
    <argument>
      <name>window_ufactor</name>
      <display_name>Windows: U-Factor</display_name>
      <description>The heat transfer coefficient of the windows.</description>
      <type>Double</type>
      <units>Btu/hr-ft^2-R</units>
      <required>true</required>
      <model_dependent>false</model_dependent>
      <default_value>0.37</default_value>
      <min_value></min_value>
      <max_value></max_value>
    </argument>
    <argument>
      <name>window_shgc</name>
      <display_name>Windows: SHGC</display_name>
      <description>The ratio of solar heat gain through a glazing system compared to that of an unobstructed opening, for windows.</description>
      <type>Double</type>
      <units></units>
      <required>true</required>
      <model_dependent>false</model_dependent>
      <default_value>0.3</default_value>
      <min_value></min_value>
      <max_value></max_value>
    </argument>
    <argument>
      <name>window_interior_shading_winter</name>
      <display_name>Windows: Winter Interior Shading</display_name>
      <description>Interior shading multiplier for the heating season. 1.0 indicates no reduction in solar gain, 0.85 indicates 15% reduction, etc.</description>
      <type>Double</type>
      <units></units>
      <required>false</required>
      <model_dependent>false</model_dependent>
      <default_value></default_value>
      <min_value></min_value>
      <max_value></max_value>
    </argument>
    <argument>
      <name>window_interior_shading_summer</name>
      <display_name>Windows: Summer Interior Shading</display_name>
      <description>Interior shading multiplier for the cooling season. 1.0 indicates no reduction in solar gain, 0.85 indicates 15% reduction, etc.</description>
      <type>Double</type>
      <units></units>
      <required>false</required>
      <model_dependent>false</model_dependent>
      <default_value></default_value>
      <min_value></min_value>
      <max_value></max_value>
    </argument>
    <argument>
      <name>window_exterior_shading_winter</name>
      <display_name>Windows: Winter Exterior Shading</display_name>
      <description>Exterior shading multiplier for the heating season. 1.0 indicates no reduction in solar gain, 0.85 indicates 15% reduction, etc.</description>
      <type>Double</type>
      <units></units>
      <required>false</required>
      <model_dependent>false</model_dependent>
      <default_value></default_value>
      <min_value></min_value>
      <max_value></max_value>
    </argument>
    <argument>
      <name>window_exterior_shading_summer</name>
      <display_name>Windows: Summer Exterior Shading</display_name>
      <description>Exterior shading multiplier for the cooling season. 1.0 indicates no reduction in solar gain, 0.85 indicates 15% reduction, etc.</description>
      <type>Double</type>
      <units></units>
      <required>false</required>
      <model_dependent>false</model_dependent>
      <default_value></default_value>
      <min_value></min_value>
      <max_value></max_value>
    </argument>
    <argument>
      <name>overhangs_front_depth</name>
      <display_name>Overhangs: Front Facade Depth</display_name>
      <description>Specifies the depth of overhangs for windows on the front facade.</description>
      <type>Double</type>
      <units></units>
      <required>true</required>
      <model_dependent>false</model_dependent>
      <default_value>0</default_value>
      <min_value></min_value>
      <max_value></max_value>
    </argument>
    <argument>
      <name>overhangs_front_distance_to_top_of_window</name>
      <display_name>Overhangs: Front Facade Distance to Top of Window</display_name>
      <description>Specifies the distance to the top of window of overhangs for windows on the front facade.</description>
      <type>Double</type>
      <units></units>
      <required>true</required>
      <model_dependent>false</model_dependent>
      <default_value>0</default_value>
      <min_value></min_value>
      <max_value></max_value>
    </argument>
    <argument>
      <name>overhangs_back_depth</name>
      <display_name>Overhangs: Back Facade Depth</display_name>
      <description>Specifies the depth of overhangs for windows on the back facade.</description>
      <type>Double</type>
      <units></units>
      <required>true</required>
      <model_dependent>false</model_dependent>
      <default_value>0</default_value>
      <min_value></min_value>
      <max_value></max_value>
    </argument>
    <argument>
      <name>overhangs_back_distance_to_top_of_window</name>
      <display_name>Overhangs: Back Facade Distance to Top of Window</display_name>
      <description>Specifies the distance to the top of window of overhangs for windows on the back facade.</description>
      <type>Double</type>
      <units></units>
      <required>true</required>
      <model_dependent>false</model_dependent>
      <default_value>0</default_value>
      <min_value></min_value>
      <max_value></max_value>
    </argument>
    <argument>
      <name>overhangs_left_depth</name>
      <display_name>Overhangs: Left Facade Depth</display_name>
      <description>Specifies the depth of overhangs for windows on the left facade.</description>
      <type>Double</type>
      <units></units>
      <required>true</required>
      <model_dependent>false</model_dependent>
      <default_value>0</default_value>
      <min_value></min_value>
      <max_value></max_value>
    </argument>
    <argument>
      <name>overhangs_left_distance_to_top_of_window</name>
      <display_name>Overhangs: Left Facade Distance to Top of Window</display_name>
      <description>Specifies the distance to the top of window of overhangs for windows on the left facade.</description>
      <type>Double</type>
      <units></units>
      <required>true</required>
      <model_dependent>false</model_dependent>
      <default_value>0</default_value>
      <min_value></min_value>
      <max_value></max_value>
    </argument>
    <argument>
      <name>overhangs_right_depth</name>
      <display_name>Overhangs: Right Facade Depth</display_name>
      <description>Specifies the depth of overhangs for windows on the right facade.</description>
      <type>Double</type>
      <units></units>
      <required>true</required>
      <model_dependent>false</model_dependent>
      <default_value>0</default_value>
      <min_value></min_value>
      <max_value></max_value>
    </argument>
    <argument>
      <name>overhangs_right_distance_to_top_of_window</name>
      <display_name>Overhangs: Right Facade Distance to Top of Window</display_name>
      <description>Specifies the distance to the top of window of overhangs for windows on the right facade.</description>
      <type>Double</type>
      <units></units>
      <required>true</required>
      <model_dependent>false</model_dependent>
      <default_value>0</default_value>
      <min_value></min_value>
      <max_value></max_value>
    </argument>
    <argument>
      <name>skylight_area_front</name>
      <display_name>Skylights: Front Roof Area</display_name>
      <description>The amount of skylight area on the unit's front conditioned roof facade.</description>
      <type>Double</type>
      <units></units>
      <required>true</required>
      <model_dependent>false</model_dependent>
      <default_value>0</default_value>
      <min_value></min_value>
      <max_value></max_value>
    </argument>
    <argument>
      <name>skylight_area_back</name>
      <display_name>Skylights: Back Roof Area</display_name>
      <description>The amount of skylight area on the unit's back conditioned roof facade.</description>
      <type>Double</type>
      <units></units>
      <required>true</required>
      <model_dependent>false</model_dependent>
      <default_value>0</default_value>
      <min_value></min_value>
      <max_value></max_value>
    </argument>
    <argument>
      <name>skylight_area_left</name>
      <display_name>Skylights: Left Roof Area</display_name>
      <description>The amount of skylight area on the unit's left conditioned roof facade (when viewed from the front).</description>
      <type>Double</type>
      <units></units>
      <required>true</required>
      <model_dependent>false</model_dependent>
      <default_value>0</default_value>
      <min_value></min_value>
      <max_value></max_value>
    </argument>
    <argument>
      <name>skylight_area_right</name>
      <display_name>Skylights: Right Roof Area</display_name>
      <description>The amount of skylight area on the unit's right conditioned roof facade (when viewed from the front).</description>
      <type>Double</type>
      <units></units>
      <required>true</required>
      <model_dependent>false</model_dependent>
      <default_value>0</default_value>
      <min_value></min_value>
      <max_value></max_value>
    </argument>
    <argument>
      <name>skylight_ufactor</name>
      <display_name>Skylights: U-Factor</display_name>
      <description>The heat transfer coefficient of the skylights.</description>
      <type>Double</type>
      <units>Btu/hr-ft^2-R</units>
      <required>true</required>
      <model_dependent>false</model_dependent>
      <default_value>0.33</default_value>
      <min_value></min_value>
      <max_value></max_value>
    </argument>
    <argument>
      <name>skylight_shgc</name>
      <display_name>Skylights: SHGC</display_name>
      <description>The ratio of solar heat gain through a glazing system compared to that of an unobstructed opening, for skylights.</description>
      <type>Double</type>
      <units></units>
      <required>true</required>
      <model_dependent>false</model_dependent>
      <default_value>0.45</default_value>
      <min_value></min_value>
      <max_value></max_value>
    </argument>
    <argument>
      <name>door_area</name>
      <display_name>Doors: Area</display_name>
      <description>The area of the opaque door(s).</description>
      <type>Double</type>
      <units>ft^2</units>
      <required>true</required>
      <model_dependent>false</model_dependent>
      <default_value>20</default_value>
      <min_value></min_value>
      <max_value></max_value>
    </argument>
    <argument>
      <name>door_rvalue</name>
      <display_name>Doors: R-value</display_name>
      <description>R-value of the doors.</description>
      <type>Double</type>
      <units>h-ft^2-R/Btu</units>
      <required>true</required>
      <model_dependent>false</model_dependent>
      <default_value>5</default_value>
      <min_value></min_value>
      <max_value></max_value>
    </argument>
    <argument>
      <name>air_leakage_units</name>
      <display_name>Air Leakage: Units</display_name>
      <description>The unit of measure for the above-grade living air leakage.</description>
      <type>Choice</type>
      <units></units>
      <required>true</required>
      <model_dependent>false</model_dependent>
      <default_value>ACH</default_value>
      <choices>
        <choice>
          <value>ACH</value>
          <display_name>ACH</display_name>
        </choice>
        <choice>
          <value>CFM</value>
          <display_name>CFM</display_name>
        </choice>
        <choice>
          <value>ACHnatural</value>
          <display_name>ACHnatural</display_name>
        </choice>
      </choices>
      <min_value></min_value>
      <max_value></max_value>
    </argument>
    <argument>
      <name>air_leakage_house_pressure</name>
      <display_name>Air Leakage: House Pressure</display_name>
      <description>The pressure of the house for the above-grade living air leakage when the air leakage units are ACH or CFM.</description>
      <type>Double</type>
      <units>Pa</units>
      <required>true</required>
      <model_dependent>false</model_dependent>
      <default_value>50</default_value>
      <min_value></min_value>
      <max_value></max_value>
    </argument>
    <argument>
      <name>air_leakage_value</name>
      <display_name>Air Leakage: Value</display_name>
      <description>Air exchange rate, in ACH or CFM at the specified house pressure.</description>
      <type>Double</type>
      <units></units>
      <required>true</required>
      <model_dependent>false</model_dependent>
      <default_value>3</default_value>
      <min_value></min_value>
      <max_value></max_value>
    </argument>
    <argument>
      <name>air_leakage_shielding_of_home</name>
      <display_name>Air Leakage: Shielding of Home</display_name>
      <description>Presence of nearby buildings, trees, obstructions for infiltration model.</description>
      <type>Choice</type>
      <units></units>
      <required>true</required>
      <model_dependent>false</model_dependent>
      <default_value>auto</default_value>
      <choices>
        <choice>
          <value>auto</value>
          <display_name>auto</display_name>
        </choice>
        <choice>
          <value>exposed</value>
          <display_name>exposed</display_name>
        </choice>
        <choice>
          <value>normal</value>
          <display_name>normal</display_name>
        </choice>
        <choice>
          <value>well-shielded</value>
          <display_name>well-shielded</display_name>
        </choice>
      </choices>
      <min_value></min_value>
      <max_value></max_value>
    </argument>
    <argument>
      <name>heating_system_type</name>
      <display_name>Heating System: Type</display_name>
      <description>The type of heating system. Use 'none' if there is no heating system.</description>
      <type>Choice</type>
      <units></units>
      <required>true</required>
      <model_dependent>false</model_dependent>
      <default_value>Furnace</default_value>
      <choices>
        <choice>
          <value>none</value>
          <display_name>none</display_name>
        </choice>
        <choice>
          <value>Furnace</value>
          <display_name>Furnace</display_name>
        </choice>
        <choice>
          <value>WallFurnace</value>
          <display_name>WallFurnace</display_name>
        </choice>
        <choice>
          <value>FloorFurnace</value>
          <display_name>FloorFurnace</display_name>
        </choice>
        <choice>
          <value>Boiler</value>
          <display_name>Boiler</display_name>
        </choice>
        <choice>
          <value>ElectricResistance</value>
          <display_name>ElectricResistance</display_name>
        </choice>
        <choice>
          <value>Stove</value>
          <display_name>Stove</display_name>
        </choice>
        <choice>
          <value>PortableHeater</value>
          <display_name>PortableHeater</display_name>
        </choice>
        <choice>
          <value>Fireplace</value>
          <display_name>Fireplace</display_name>
        </choice>
        <choice>
          <value>FixedHeater</value>
          <display_name>FixedHeater</display_name>
        </choice>
        <choice>
          <value>Shared Boiler w/ Baseboard</value>
          <display_name>Shared Boiler w/ Baseboard</display_name>
        </choice>
        <choice>
          <value>Shared Boiler w/ Ductless Fan Coil</value>
          <display_name>Shared Boiler w/ Ductless Fan Coil</display_name>
        </choice>
      </choices>
      <min_value></min_value>
      <max_value></max_value>
    </argument>
    <argument>
      <name>heating_system_fuel</name>
      <display_name>Heating System: Fuel Type</display_name>
      <description>The fuel type of the heating system. Ignored for ElectricResistance.</description>
      <type>Choice</type>
      <units></units>
      <required>true</required>
      <model_dependent>false</model_dependent>
      <default_value>natural gas</default_value>
      <choices>
        <choice>
          <value>electricity</value>
          <display_name>electricity</display_name>
        </choice>
        <choice>
          <value>natural gas</value>
          <display_name>natural gas</display_name>
        </choice>
        <choice>
          <value>fuel oil</value>
          <display_name>fuel oil</display_name>
        </choice>
        <choice>
          <value>propane</value>
          <display_name>propane</display_name>
        </choice>
        <choice>
          <value>wood</value>
          <display_name>wood</display_name>
        </choice>
        <choice>
          <value>wood pellets</value>
          <display_name>wood pellets</display_name>
        </choice>
        <choice>
          <value>coal</value>
          <display_name>coal</display_name>
        </choice>
      </choices>
      <min_value></min_value>
      <max_value></max_value>
    </argument>
    <argument>
      <name>heating_system_heating_efficiency</name>
      <display_name>Heating System: Rated AFUE or Percent</display_name>
      <description>The rated heating efficiency value of the heating system.</description>
      <type>Double</type>
      <units>Frac</units>
      <required>true</required>
      <model_dependent>false</model_dependent>
      <default_value>0.78</default_value>
      <min_value></min_value>
      <max_value></max_value>
    </argument>
    <argument>
      <name>heating_system_heating_capacity</name>
      <display_name>Heating System: Heating Capacity</display_name>
      <description>The output heating capacity of the heating system. If using 'auto', the autosizing algorithm will use ACCA Manual J/S to set the capacity to meet its load served.</description>
      <type>String</type>
      <units>Btu/hr</units>
      <required>true</required>
      <model_dependent>false</model_dependent>
      <default_value>auto</default_value>
      <min_value></min_value>
      <max_value></max_value>
    </argument>
    <argument>
      <name>heating_system_fraction_heat_load_served</name>
      <display_name>Heating System: Fraction Heat Load Served</display_name>
      <description>The heating load served by the heating system.</description>
      <type>Double</type>
      <units>Frac</units>
      <required>true</required>
      <model_dependent>false</model_dependent>
      <default_value>1</default_value>
      <min_value></min_value>
      <max_value></max_value>
    </argument>
    <argument>
      <name>heating_system_airflow_defect_ratio</name>
      <display_name>Heating System: Airflow Defect Ratio</display_name>
      <description>The airflow defect ratio, defined as (InstalledAirflow - DesignAirflow) / DesignAirflow, of the heating system per ANSI/RESNET/ACCA Standard 310. A value of zero means no airflow defect. Applies only to Furnace.</description>
      <type>Double</type>
      <units>Frac</units>
      <required>false</required>
      <model_dependent>false</model_dependent>
      <default_value></default_value>
      <min_value></min_value>
      <max_value></max_value>
    </argument>
    <argument>
      <name>cooling_system_type</name>
      <display_name>Cooling System: Type</display_name>
      <description>The type of cooling system. Use 'none' if there is no cooling system.</description>
      <type>Choice</type>
      <units></units>
      <required>true</required>
      <model_dependent>false</model_dependent>
      <default_value>central air conditioner</default_value>
      <choices>
        <choice>
          <value>none</value>
          <display_name>none</display_name>
        </choice>
        <choice>
          <value>central air conditioner</value>
          <display_name>central air conditioner</display_name>
        </choice>
        <choice>
          <value>room air conditioner</value>
          <display_name>room air conditioner</display_name>
        </choice>
        <choice>
          <value>evaporative cooler</value>
          <display_name>evaporative cooler</display_name>
        </choice>
        <choice>
          <value>mini-split</value>
          <display_name>mini-split</display_name>
        </choice>
      </choices>
      <min_value></min_value>
      <max_value></max_value>
    </argument>
    <argument>
      <name>cooling_system_cooling_efficiency_type</name>
      <display_name>Cooling System: Efficiency Type</display_name>
      <description>The efficiency type of the cooling system. System types central air conditioner and mini-split use SEER. System type room air conditioner uses EER or CEER. Ignored for system type evaporative cooler.</description>
      <type>Choice</type>
      <units></units>
      <required>true</required>
      <model_dependent>false</model_dependent>
      <default_value>SEER</default_value>
      <choices>
        <choice>
          <value>SEER</value>
          <display_name>SEER</display_name>
        </choice>
        <choice>
          <value>EER</value>
          <display_name>EER</display_name>
        </choice>
        <choice>
          <value>CEER</value>
          <display_name>CEER</display_name>
        </choice>
      </choices>
      <min_value></min_value>
      <max_value></max_value>
    </argument>
    <argument>
      <name>cooling_system_cooling_efficiency</name>
      <display_name>Cooling System: Efficiency</display_name>
      <description>The rated efficiency value of the cooling system. Ignored for evaporative cooler.</description>
      <type>Double</type>
      <units>SEER or EER or CEER</units>
      <required>true</required>
      <model_dependent>false</model_dependent>
      <default_value>13</default_value>
      <min_value></min_value>
      <max_value></max_value>
    </argument>
    <argument>
      <name>cooling_system_cooling_compressor_type</name>
      <display_name>Cooling System: Cooling Compressor Type</display_name>
      <description>The compressor type of the cooling system. Only applies to central air conditioner.</description>
      <type>Choice</type>
      <units></units>
      <required>false</required>
      <model_dependent>false</model_dependent>
      <default_value></default_value>
      <choices>
        <choice>
          <value>single stage</value>
          <display_name>single stage</display_name>
        </choice>
        <choice>
          <value>two stage</value>
          <display_name>two stage</display_name>
        </choice>
        <choice>
          <value>variable speed</value>
          <display_name>variable speed</display_name>
        </choice>
      </choices>
      <min_value></min_value>
      <max_value></max_value>
    </argument>
    <argument>
      <name>cooling_system_cooling_sensible_heat_fraction</name>
      <display_name>Cooling System: Cooling Sensible Heat Fraction</display_name>
      <description>The sensible heat fraction of the cooling system. Ignored for evaporative cooler.</description>
      <type>Double</type>
      <units>Frac</units>
      <required>false</required>
      <model_dependent>false</model_dependent>
      <default_value></default_value>
      <min_value></min_value>
      <max_value></max_value>
    </argument>
    <argument>
      <name>cooling_system_cooling_capacity</name>
      <display_name>Cooling System: Cooling Capacity</display_name>
      <description>The output cooling capacity of the cooling system. If using 'auto', the autosizing algorithm will use ACCA Manual J/S to set the capacity to meet its load served.</description>
      <type>String</type>
      <units>tons</units>
      <required>true</required>
      <model_dependent>false</model_dependent>
      <default_value>auto</default_value>
      <min_value></min_value>
      <max_value></max_value>
    </argument>
    <argument>
      <name>cooling_system_fraction_cool_load_served</name>
      <display_name>Cooling System: Fraction Cool Load Served</display_name>
      <description>The cooling load served by the cooling system.</description>
      <type>Double</type>
      <units>Frac</units>
      <required>true</required>
      <model_dependent>false</model_dependent>
      <default_value>1</default_value>
      <min_value></min_value>
      <max_value></max_value>
    </argument>
    <argument>
      <name>cooling_system_is_ducted</name>
      <display_name>Cooling System: Is Ducted</display_name>
      <description>Whether the cooling system is ducted or not. Only used for mini-split and evaporative cooler.</description>
      <type>Boolean</type>
      <units></units>
      <required>true</required>
      <model_dependent>false</model_dependent>
      <default_value>false</default_value>
      <choices>
        <choice>
          <value>true</value>
          <display_name>true</display_name>
        </choice>
        <choice>
          <value>false</value>
          <display_name>false</display_name>
        </choice>
      </choices>
      <min_value></min_value>
      <max_value></max_value>
    </argument>
    <argument>
      <name>cooling_system_airflow_defect_ratio</name>
      <display_name>Cooling System: Airflow Defect Ratio</display_name>
      <description>The airflow defect ratio, defined as (InstalledAirflow - DesignAirflow) / DesignAirflow, of the cooling system per ANSI/RESNET/ACCA Standard 310. A value of zero means no airflow defect. Applies only to central air conditioner and ducted mini-split.</description>
      <type>Double</type>
      <units>Frac</units>
      <required>false</required>
      <model_dependent>false</model_dependent>
      <default_value></default_value>
      <min_value></min_value>
      <max_value></max_value>
    </argument>
    <argument>
      <name>cooling_system_charge_defect_ratio</name>
      <display_name>Cooling System: Charge Defect Ratio</display_name>
      <description>The refrigerant charge defect ratio, defined as (InstalledCharge - DesignCharge) / DesignCharge, of the cooling system per ANSI/RESNET/ACCA Standard 310. A value of zero means no refrigerant charge defect. Applies only to central air conditioner and mini-split.</description>
      <type>Double</type>
      <units>Frac</units>
      <required>false</required>
      <model_dependent>false</model_dependent>
      <default_value></default_value>
      <min_value></min_value>
      <max_value></max_value>
    </argument>
    <argument>
      <name>heat_pump_type</name>
      <display_name>Heat Pump: Type</display_name>
      <description>The type of heat pump. Use 'none' if there is no heat pump.</description>
      <type>Choice</type>
      <units></units>
      <required>true</required>
      <model_dependent>false</model_dependent>
      <default_value>none</default_value>
      <choices>
        <choice>
          <value>none</value>
          <display_name>none</display_name>
        </choice>
        <choice>
          <value>air-to-air</value>
          <display_name>air-to-air</display_name>
        </choice>
        <choice>
          <value>mini-split</value>
          <display_name>mini-split</display_name>
        </choice>
        <choice>
          <value>ground-to-air</value>
          <display_name>ground-to-air</display_name>
        </choice>
      </choices>
      <min_value></min_value>
      <max_value></max_value>
    </argument>
    <argument>
      <name>heat_pump_heating_efficiency_type</name>
      <display_name>Heat Pump: Heating Efficiency Type</display_name>
      <description>The heating efficiency type of heat pump. System types air-to-air and mini-split use HSPF. System type ground-to-air uses COP.</description>
      <type>Choice</type>
      <units></units>
      <required>true</required>
      <model_dependent>false</model_dependent>
      <default_value>HSPF</default_value>
      <choices>
        <choice>
          <value>HSPF</value>
          <display_name>HSPF</display_name>
        </choice>
        <choice>
          <value>COP</value>
          <display_name>COP</display_name>
        </choice>
      </choices>
      <min_value></min_value>
      <max_value></max_value>
    </argument>
    <argument>
      <name>heat_pump_heating_efficiency</name>
      <display_name>Heat Pump: Heating Efficiency</display_name>
      <description>The rated heating efficiency value of the heat pump.</description>
      <type>Double</type>
      <units>HSPF or COP</units>
      <required>true</required>
      <model_dependent>false</model_dependent>
      <default_value>7.7</default_value>
      <min_value></min_value>
      <max_value></max_value>
    </argument>
    <argument>
      <name>heat_pump_cooling_efficiency_type</name>
      <display_name>Heat Pump: Cooling Efficiency Type</display_name>
      <description>The cooling efficiency type of heat pump. System types air-to-air and mini-split use SEER. System type ground-to-air uses EER.</description>
      <type>Choice</type>
      <units></units>
      <required>true</required>
      <model_dependent>false</model_dependent>
      <default_value>SEER</default_value>
      <choices>
        <choice>
          <value>SEER</value>
          <display_name>SEER</display_name>
        </choice>
        <choice>
          <value>EER</value>
          <display_name>EER</display_name>
        </choice>
        <choice>
          <value>CEER</value>
          <display_name>CEER</display_name>
        </choice>
      </choices>
      <min_value></min_value>
      <max_value></max_value>
    </argument>
    <argument>
      <name>heat_pump_cooling_efficiency</name>
      <display_name>Heat Pump: Cooling Efficiency</display_name>
      <description>The rated cooling efficiency value of the heat pump.</description>
      <type>Double</type>
      <units>SEER or EER</units>
      <required>true</required>
      <model_dependent>false</model_dependent>
      <default_value>13</default_value>
      <min_value></min_value>
      <max_value></max_value>
    </argument>
    <argument>
      <name>heat_pump_cooling_compressor_type</name>
      <display_name>Heat Pump: Cooling Compressor Type</display_name>
      <description>The compressor type of the heat pump. Only applies to air-to-air and mini-split.</description>
      <type>Choice</type>
      <units></units>
      <required>false</required>
      <model_dependent>false</model_dependent>
      <default_value></default_value>
      <choices>
        <choice>
          <value>single stage</value>
          <display_name>single stage</display_name>
        </choice>
        <choice>
          <value>two stage</value>
          <display_name>two stage</display_name>
        </choice>
        <choice>
          <value>variable speed</value>
          <display_name>variable speed</display_name>
        </choice>
      </choices>
      <min_value></min_value>
      <max_value></max_value>
    </argument>
    <argument>
      <name>heat_pump_cooling_sensible_heat_fraction</name>
      <display_name>Heat Pump: Cooling Sensible Heat Fraction</display_name>
      <description>The sensible heat fraction of the heat pump.</description>
      <type>Double</type>
      <units>Frac</units>
      <required>false</required>
      <model_dependent>false</model_dependent>
      <default_value></default_value>
      <min_value></min_value>
      <max_value></max_value>
    </argument>
    <argument>
      <name>heat_pump_heating_capacity</name>
      <display_name>Heat Pump: Heating Capacity</display_name>
      <description>The output heating capacity of the heat pump. If using 'auto', the autosizing algorithm will use ACCA Manual J/S to set the capacity to meet its load served.</description>
      <type>String</type>
      <units>Btu/hr</units>
      <required>true</required>
      <model_dependent>false</model_dependent>
      <default_value>auto</default_value>
      <min_value></min_value>
      <max_value></max_value>
    </argument>
    <argument>
      <name>heat_pump_heating_capacity_17_f</name>
      <display_name>Heat Pump: Heating Capacity 17F</display_name>
      <description>The output heating capacity of the heat pump at 17F. Only applies to air-to-air and mini-split.</description>
      <type>String</type>
      <units>Btu/hr</units>
      <required>true</required>
      <model_dependent>false</model_dependent>
      <default_value>auto</default_value>
      <min_value></min_value>
      <max_value></max_value>
    </argument>
    <argument>
      <name>heat_pump_cooling_capacity</name>
      <display_name>Heat Pump: Cooling Capacity</display_name>
      <description>The output cooling capacity of the heat pump. If using 'auto', the autosizing algorithm will use ACCA Manual J/S to set the capacity to meet its load served.</description>
      <type>String</type>
      <units>Btu/hr</units>
      <required>true</required>
      <model_dependent>false</model_dependent>
      <default_value>auto</default_value>
      <min_value></min_value>
      <max_value></max_value>
    </argument>
    <argument>
      <name>heat_pump_fraction_heat_load_served</name>
      <display_name>Heat Pump: Fraction Heat Load Served</display_name>
      <description>The heating load served by the heat pump.</description>
      <type>Double</type>
      <units>Frac</units>
      <required>true</required>
      <model_dependent>false</model_dependent>
      <default_value>1</default_value>
      <min_value></min_value>
      <max_value></max_value>
    </argument>
    <argument>
      <name>heat_pump_fraction_cool_load_served</name>
      <display_name>Heat Pump: Fraction Cool Load Served</display_name>
      <description>The cooling load served by the heat pump.</description>
      <type>Double</type>
      <units>Frac</units>
      <required>true</required>
      <model_dependent>false</model_dependent>
      <default_value>1</default_value>
      <min_value></min_value>
      <max_value></max_value>
    </argument>
    <argument>
      <name>heat_pump_backup_fuel</name>
      <display_name>Heat Pump: Backup Fuel Type</display_name>
      <description>The backup fuel type of the heat pump. Use 'none' if there is no backup heating.</description>
      <type>Choice</type>
      <units></units>
      <required>true</required>
      <model_dependent>false</model_dependent>
      <default_value>none</default_value>
      <choices>
        <choice>
          <value>none</value>
          <display_name>none</display_name>
        </choice>
        <choice>
          <value>electricity</value>
          <display_name>electricity</display_name>
        </choice>
        <choice>
          <value>natural gas</value>
          <display_name>natural gas</display_name>
        </choice>
        <choice>
          <value>fuel oil</value>
          <display_name>fuel oil</display_name>
        </choice>
        <choice>
          <value>propane</value>
          <display_name>propane</display_name>
        </choice>
      </choices>
      <min_value></min_value>
      <max_value></max_value>
    </argument>
    <argument>
      <name>heat_pump_backup_heating_efficiency</name>
      <display_name>Heat Pump: Backup Rated Efficiency</display_name>
      <description>The backup rated efficiency value of the heat pump. Percent for electricity fuel type. AFUE otherwise.</description>
      <type>Double</type>
      <units></units>
      <required>true</required>
      <model_dependent>false</model_dependent>
      <default_value>1</default_value>
      <min_value></min_value>
      <max_value></max_value>
    </argument>
    <argument>
      <name>heat_pump_backup_heating_capacity</name>
      <display_name>Heat Pump: Backup Heating Capacity</display_name>
      <description>The backup output heating capacity of the heat pump. If using 'auto', the autosizing algorithm will use ACCA Manual J/S to set the capacity to meet its load served.</description>
      <type>String</type>
      <units>Btu/hr</units>
      <required>true</required>
      <model_dependent>false</model_dependent>
      <default_value>auto</default_value>
      <min_value></min_value>
      <max_value></max_value>
    </argument>
    <argument>
      <name>heat_pump_backup_heating_switchover_temp</name>
      <display_name>Heat Pump: Backup Heating Switchover Temperature</display_name>
      <description>The temperature at which the heat pump stops operating and the backup heating system starts running. Only applies to air-to-air and mini-split. If not provided, backup heating will operate as needed when heat pump capacity is insufficient.</description>
      <type>Double</type>
      <units>deg-F</units>
      <required>false</required>
      <model_dependent>false</model_dependent>
      <default_value></default_value>
      <min_value></min_value>
      <max_value></max_value>
    </argument>
    <argument>
      <name>heat_pump_is_ducted</name>
      <display_name>Heat Pump: Is Ducted</display_name>
      <description>Whether the heat pump is ducted or not. Only used for mini-split.</description>
      <type>Boolean</type>
      <units></units>
      <required>false</required>
      <model_dependent>false</model_dependent>
      <default_value></default_value>
      <choices>
        <choice>
          <value>true</value>
          <display_name>true</display_name>
        </choice>
        <choice>
          <value>false</value>
          <display_name>false</display_name>
        </choice>
      </choices>
      <min_value></min_value>
      <max_value></max_value>
    </argument>
    <argument>
      <name>heat_pump_airflow_defect_ratio</name>
      <display_name>Heat Pump: Airflow Defect Ratio</display_name>
      <description>The airflow defect ratio, defined as (InstalledAirflow - DesignAirflow) / DesignAirflow, of the heat pump per ANSI/RESNET/ACCA Standard 310. A value of zero means no airflow defect. Applies only to air-to-air, ducted mini-split, and ground-to-air.</description>
      <type>Double</type>
      <units>Frac</units>
      <required>false</required>
      <model_dependent>false</model_dependent>
      <default_value></default_value>
      <min_value></min_value>
      <max_value></max_value>
    </argument>
    <argument>
      <name>heat_pump_charge_defect_ratio</name>
      <display_name>Heat Pump: Charge Defect Ratio</display_name>
      <description>The refrigerant charge defect ratio, defined as (InstalledCharge - DesignCharge) / DesignCharge, of the heat pump per ANSI/RESNET/ACCA Standard 310. A value of zero means no refrigerant charge defect. Applies to all heat pump types.</description>
      <type>Double</type>
      <units>Frac</units>
      <required>false</required>
      <model_dependent>false</model_dependent>
      <default_value></default_value>
      <min_value></min_value>
      <max_value></max_value>
    </argument>
    <argument>
      <name>heating_system_type_2</name>
      <display_name>Heating System 2: Type</display_name>
      <description>The type of the second heating system.</description>
      <type>Choice</type>
      <units></units>
      <required>true</required>
      <model_dependent>false</model_dependent>
      <default_value>none</default_value>
      <choices>
        <choice>
          <value>none</value>
          <display_name>none</display_name>
        </choice>
        <choice>
          <value>WallFurnace</value>
          <display_name>WallFurnace</display_name>
        </choice>
        <choice>
          <value>FloorFurnace</value>
          <display_name>FloorFurnace</display_name>
        </choice>
        <choice>
          <value>Boiler</value>
          <display_name>Boiler</display_name>
        </choice>
        <choice>
          <value>ElectricResistance</value>
          <display_name>ElectricResistance</display_name>
        </choice>
        <choice>
          <value>Stove</value>
          <display_name>Stove</display_name>
        </choice>
        <choice>
          <value>PortableHeater</value>
          <display_name>PortableHeater</display_name>
        </choice>
        <choice>
          <value>Fireplace</value>
          <display_name>Fireplace</display_name>
        </choice>
      </choices>
      <min_value></min_value>
      <max_value></max_value>
    </argument>
    <argument>
      <name>heating_system_fuel_2</name>
      <display_name>Heating System 2: Fuel Type</display_name>
      <description>The fuel type of the second heating system. Ignored for ElectricResistance.</description>
      <type>Choice</type>
      <units></units>
      <required>true</required>
      <model_dependent>false</model_dependent>
      <default_value>electricity</default_value>
      <choices>
        <choice>
          <value>electricity</value>
          <display_name>electricity</display_name>
        </choice>
        <choice>
          <value>natural gas</value>
          <display_name>natural gas</display_name>
        </choice>
        <choice>
          <value>fuel oil</value>
          <display_name>fuel oil</display_name>
        </choice>
        <choice>
          <value>propane</value>
          <display_name>propane</display_name>
        </choice>
        <choice>
          <value>wood</value>
          <display_name>wood</display_name>
        </choice>
        <choice>
          <value>wood pellets</value>
          <display_name>wood pellets</display_name>
        </choice>
        <choice>
          <value>coal</value>
          <display_name>coal</display_name>
        </choice>
      </choices>
      <min_value></min_value>
      <max_value></max_value>
    </argument>
    <argument>
      <name>heating_system_heating_efficiency_2</name>
      <display_name>Heating System 2: Rated AFUE or Percent</display_name>
      <description>For Furnace/WallFurnace/FloorFurnace/Boiler second heating system, the rated AFUE value. For ElectricResistance/Stove/PortableHeater/Fireplace, the rated Percent value.</description>
      <type>Double</type>
      <units>Frac</units>
      <required>true</required>
      <model_dependent>false</model_dependent>
      <default_value>1</default_value>
      <min_value></min_value>
      <max_value></max_value>
    </argument>
    <argument>
      <name>heating_system_heating_capacity_2</name>
      <display_name>Heating System 2: Heating Capacity</display_name>
      <description>The output heating capacity of the second heating system. If using 'auto', the autosizing algorithm will use ACCA Manual J/S to set the capacity to meet its load served.</description>
      <type>String</type>
      <units>Btu/hr</units>
      <required>true</required>
      <model_dependent>false</model_dependent>
      <default_value>auto</default_value>
      <min_value></min_value>
      <max_value></max_value>
    </argument>
    <argument>
      <name>heating_system_fraction_heat_load_served_2</name>
      <display_name>Heating System 2: Fraction Heat Load Served</display_name>
      <description>The heat load served fraction of the second heating system.</description>
      <type>Double</type>
      <units>Frac</units>
      <required>true</required>
      <model_dependent>false</model_dependent>
      <default_value>0.25</default_value>
      <min_value></min_value>
      <max_value></max_value>
    </argument>
    <argument>
      <name>setpoint_heating_weekday</name>
      <display_name>Heating Setpoint: Weekday Schedule</display_name>
      <description>Specify the constant or 24-hour comma-separated weekday heating schedule.</description>
      <type>String</type>
      <units>deg-F</units>
      <required>true</required>
      <model_dependent>false</model_dependent>
      <default_value>71</default_value>
      <min_value></min_value>
      <max_value></max_value>
    </argument>
    <argument>
      <name>setpoint_heating_weekend</name>
      <display_name>Heating Setpoint: Weekend Schedule</display_name>
      <description>Specify the constant or 24-hour comma-separated weekend heating schedule.</description>
      <type>String</type>
      <units>deg-F</units>
      <required>true</required>
      <model_dependent>false</model_dependent>
      <default_value>71</default_value>
      <min_value></min_value>
      <max_value></max_value>
    </argument>
    <argument>
      <name>setpoint_cooling_weekday</name>
      <display_name>Cooling Setpoint: Weekday Schedule</display_name>
      <description>Specify the constant or 24-hour comma-separated weekday cooling schedule.</description>
      <type>String</type>
      <units>deg-F</units>
      <required>true</required>
      <model_dependent>false</model_dependent>
      <default_value>76</default_value>
      <min_value></min_value>
      <max_value></max_value>
    </argument>
    <argument>
      <name>setpoint_cooling_weekend</name>
      <display_name>Cooling Setpoint: Weekend Schedule</display_name>
      <description>Specify the constant or 24-hour comma-separated weekend cooling schedule.</description>
      <type>String</type>
      <units>deg-F</units>
      <required>true</required>
      <model_dependent>false</model_dependent>
      <default_value>76</default_value>
      <min_value></min_value>
      <max_value></max_value>
    </argument>
    <argument>
      <name>season_heating_period</name>
      <display_name>Heating Season Period</display_name>
      <description>Specifies the heating season. Enter a date like "Nov 1 - Jun 30".</description>
      <type>String</type>
      <units></units>
      <required>false</required>
      <model_dependent>false</model_dependent>
      <default_value></default_value>
      <min_value></min_value>
      <max_value></max_value>
    </argument>
    <argument>
      <name>season_cooling_period</name>
      <display_name>Cooling Season Period</display_name>
      <description>Specifies the cooling season. Enter a date like "Jun 1 - Oct 31".</description>
      <type>String</type>
      <units></units>
      <required>false</required>
      <model_dependent>false</model_dependent>
      <default_value></default_value>
      <min_value></min_value>
      <max_value></max_value>
    </argument>
    <argument>
      <name>ducts_leakage_units</name>
      <display_name>Ducts: Leakage Units</display_name>
      <description>The leakage units of the ducts.</description>
      <type>Choice</type>
      <units></units>
      <required>true</required>
      <model_dependent>false</model_dependent>
      <default_value>CFM25</default_value>
      <choices>
        <choice>
          <value>CFM25</value>
          <display_name>CFM25</display_name>
        </choice>
        <choice>
          <value>Percent</value>
          <display_name>Percent</display_name>
        </choice>
      </choices>
      <min_value></min_value>
      <max_value></max_value>
    </argument>
    <argument>
      <name>ducts_supply_leakage_value</name>
      <display_name>Ducts: Supply Leakage Value</display_name>
      <description>The leakage value to outside of the supply ducts.</description>
      <type>Double</type>
      <units></units>
      <required>true</required>
      <model_dependent>false</model_dependent>
      <default_value>75</default_value>
      <min_value></min_value>
      <max_value></max_value>
    </argument>
    <argument>
      <name>ducts_return_leakage_value</name>
      <display_name>Ducts: Return Leakage Value</display_name>
      <description>The leakage value to outside of the return ducts.</description>
      <type>Double</type>
      <units></units>
      <required>true</required>
      <model_dependent>false</model_dependent>
      <default_value>25</default_value>
      <min_value></min_value>
      <max_value></max_value>
    </argument>
    <argument>
      <name>ducts_supply_insulation_r</name>
      <display_name>Ducts: Supply Insulation R-Value</display_name>
      <description>The insulation r-value of the supply ducts.</description>
      <type>Double</type>
      <units>h-ft^2-R/Btu</units>
      <required>true</required>
      <model_dependent>false</model_dependent>
      <default_value>0</default_value>
      <min_value></min_value>
      <max_value></max_value>
    </argument>
    <argument>
      <name>ducts_return_insulation_r</name>
      <display_name>Ducts: Return Insulation R-Value</display_name>
      <description>The insulation r-value of the return ducts.</description>
      <type>Double</type>
      <units>h-ft^2-R/Btu</units>
      <required>true</required>
      <model_dependent>false</model_dependent>
      <default_value>0</default_value>
      <min_value></min_value>
      <max_value></max_value>
    </argument>
    <argument>
      <name>ducts_supply_location</name>
      <display_name>Ducts: Supply Location</display_name>
      <description>The location of the supply ducts.</description>
      <type>Choice</type>
      <units></units>
      <required>true</required>
      <model_dependent>false</model_dependent>
      <default_value>auto</default_value>
      <choices>
        <choice>
          <value>auto</value>
          <display_name>auto</display_name>
        </choice>
        <choice>
          <value>living space</value>
          <display_name>living space</display_name>
        </choice>
        <choice>
          <value>basement - conditioned</value>
          <display_name>basement - conditioned</display_name>
        </choice>
        <choice>
          <value>basement - unconditioned</value>
          <display_name>basement - unconditioned</display_name>
        </choice>
        <choice>
          <value>crawlspace - vented</value>
          <display_name>crawlspace - vented</display_name>
        </choice>
        <choice>
          <value>crawlspace - unvented</value>
          <display_name>crawlspace - unvented</display_name>
        </choice>
        <choice>
          <value>attic - vented</value>
          <display_name>attic - vented</display_name>
        </choice>
        <choice>
          <value>attic - unvented</value>
          <display_name>attic - unvented</display_name>
        </choice>
        <choice>
          <value>garage</value>
          <display_name>garage</display_name>
        </choice>
        <choice>
          <value>exterior wall</value>
          <display_name>exterior wall</display_name>
        </choice>
        <choice>
          <value>under slab</value>
          <display_name>under slab</display_name>
        </choice>
        <choice>
          <value>roof deck</value>
          <display_name>roof deck</display_name>
        </choice>
        <choice>
          <value>outside</value>
          <display_name>outside</display_name>
        </choice>
        <choice>
          <value>other housing unit</value>
          <display_name>other housing unit</display_name>
        </choice>
        <choice>
          <value>other heated space</value>
          <display_name>other heated space</display_name>
        </choice>
        <choice>
          <value>other multifamily buffer space</value>
          <display_name>other multifamily buffer space</display_name>
        </choice>
        <choice>
          <value>other non-freezing space</value>
          <display_name>other non-freezing space</display_name>
        </choice>
      </choices>
      <min_value></min_value>
      <max_value></max_value>
    </argument>
    <argument>
      <name>ducts_return_location</name>
      <display_name>Ducts: Return Location</display_name>
      <description>The location of the return ducts.</description>
      <type>Choice</type>
      <units></units>
      <required>true</required>
      <model_dependent>false</model_dependent>
      <default_value>auto</default_value>
      <choices>
        <choice>
          <value>auto</value>
          <display_name>auto</display_name>
        </choice>
        <choice>
          <value>living space</value>
          <display_name>living space</display_name>
        </choice>
        <choice>
          <value>basement - conditioned</value>
          <display_name>basement - conditioned</display_name>
        </choice>
        <choice>
          <value>basement - unconditioned</value>
          <display_name>basement - unconditioned</display_name>
        </choice>
        <choice>
          <value>crawlspace - vented</value>
          <display_name>crawlspace - vented</display_name>
        </choice>
        <choice>
          <value>crawlspace - unvented</value>
          <display_name>crawlspace - unvented</display_name>
        </choice>
        <choice>
          <value>attic - vented</value>
          <display_name>attic - vented</display_name>
        </choice>
        <choice>
          <value>attic - unvented</value>
          <display_name>attic - unvented</display_name>
        </choice>
        <choice>
          <value>garage</value>
          <display_name>garage</display_name>
        </choice>
        <choice>
          <value>exterior wall</value>
          <display_name>exterior wall</display_name>
        </choice>
        <choice>
          <value>under slab</value>
          <display_name>under slab</display_name>
        </choice>
        <choice>
          <value>roof deck</value>
          <display_name>roof deck</display_name>
        </choice>
        <choice>
          <value>outside</value>
          <display_name>outside</display_name>
        </choice>
        <choice>
          <value>other housing unit</value>
          <display_name>other housing unit</display_name>
        </choice>
        <choice>
          <value>other heated space</value>
          <display_name>other heated space</display_name>
        </choice>
        <choice>
          <value>other multifamily buffer space</value>
          <display_name>other multifamily buffer space</display_name>
        </choice>
        <choice>
          <value>other non-freezing space</value>
          <display_name>other non-freezing space</display_name>
        </choice>
      </choices>
      <min_value></min_value>
      <max_value></max_value>
    </argument>
    <argument>
      <name>ducts_supply_surface_area</name>
      <display_name>Ducts: Supply Surface Area</display_name>
      <description>The surface area of the supply ducts.</description>
      <type>String</type>
      <units>ft^2</units>
      <required>true</required>
      <model_dependent>false</model_dependent>
      <default_value>auto</default_value>
      <min_value></min_value>
      <max_value></max_value>
    </argument>
    <argument>
      <name>ducts_return_surface_area</name>
      <display_name>Ducts: Return Surface Area</display_name>
      <description>The surface area of the return ducts.</description>
      <type>String</type>
      <units>ft^2</units>
      <required>true</required>
      <model_dependent>false</model_dependent>
      <default_value>auto</default_value>
      <min_value></min_value>
      <max_value></max_value>
    </argument>
    <argument>
      <name>ducts_number_of_return_registers</name>
      <display_name>Ducts: Number of Return Registers</display_name>
      <description>The number of return registers of the ducts. Ignored for ducted evaporative cooler.</description>
      <type>String</type>
      <units>#</units>
      <required>true</required>
      <model_dependent>false</model_dependent>
      <default_value>auto</default_value>
      <min_value></min_value>
      <max_value></max_value>
    </argument>
    <argument>
      <name>mech_vent_fan_type</name>
      <display_name>Mechanical Ventilation: Fan Type</display_name>
      <description>The type of the mechanical ventilation. Use 'none' if there is no mechanical ventilation system.</description>
      <type>Choice</type>
      <units></units>
      <required>true</required>
      <model_dependent>false</model_dependent>
      <default_value>none</default_value>
      <choices>
        <choice>
          <value>none</value>
          <display_name>none</display_name>
        </choice>
        <choice>
          <value>exhaust only</value>
          <display_name>exhaust only</display_name>
        </choice>
        <choice>
          <value>supply only</value>
          <display_name>supply only</display_name>
        </choice>
        <choice>
          <value>energy recovery ventilator</value>
          <display_name>energy recovery ventilator</display_name>
        </choice>
        <choice>
          <value>heat recovery ventilator</value>
          <display_name>heat recovery ventilator</display_name>
        </choice>
        <choice>
          <value>balanced</value>
          <display_name>balanced</display_name>
        </choice>
        <choice>
          <value>central fan integrated supply</value>
          <display_name>central fan integrated supply</display_name>
        </choice>
      </choices>
      <min_value></min_value>
      <max_value></max_value>
    </argument>
    <argument>
      <name>mech_vent_flow_rate</name>
      <display_name>Mechanical Ventilation: Flow Rate</display_name>
      <description>The flow rate of the mechanical ventilation.</description>
      <type>Double</type>
      <units>CFM</units>
      <required>true</required>
      <model_dependent>false</model_dependent>
      <default_value>110</default_value>
      <min_value></min_value>
      <max_value></max_value>
    </argument>
    <argument>
      <name>mech_vent_hours_in_operation</name>
      <display_name>Mechanical Ventilation: Hours In Operation</display_name>
      <description>The hours in operation of the mechanical ventilation.</description>
      <type>String</type>
      <units>hrs/day</units>
      <required>true</required>
      <model_dependent>false</model_dependent>
      <default_value>auto</default_value>
      <min_value></min_value>
      <max_value></max_value>
    </argument>
    <argument>
      <name>mech_vent_recovery_efficiency_type</name>
      <display_name>Mechanical Ventilation: Total Recovery Efficiency Type</display_name>
      <description>The total recovery efficiency type of the mechanical ventilation.</description>
      <type>Choice</type>
      <units></units>
      <required>true</required>
      <model_dependent>false</model_dependent>
      <default_value>Unadjusted</default_value>
      <choices>
        <choice>
          <value>Unadjusted</value>
          <display_name>Unadjusted</display_name>
        </choice>
        <choice>
          <value>Adjusted</value>
          <display_name>Adjusted</display_name>
        </choice>
      </choices>
      <min_value></min_value>
      <max_value></max_value>
    </argument>
    <argument>
      <name>mech_vent_total_recovery_efficiency</name>
      <display_name>Mechanical Ventilation: Total Recovery Efficiency</display_name>
      <description>The Unadjusted or Adjusted total recovery efficiency of the mechanical ventilation. Applies to energy recovery ventilator.</description>
      <type>Double</type>
      <units>Frac</units>
      <required>true</required>
      <model_dependent>false</model_dependent>
      <default_value>0.48</default_value>
      <min_value></min_value>
      <max_value></max_value>
    </argument>
    <argument>
      <name>mech_vent_sensible_recovery_efficiency</name>
      <display_name>Mechanical Ventilation: Sensible Recovery Efficiency</display_name>
      <description>The Unadjusted or Adjusted sensible recovery efficiency of the mechanical ventilation. Applies to energy recovery ventilator and heat recovery ventilator.</description>
      <type>Double</type>
      <units>Frac</units>
      <required>true</required>
      <model_dependent>false</model_dependent>
      <default_value>0.72</default_value>
      <min_value></min_value>
      <max_value></max_value>
    </argument>
    <argument>
      <name>mech_vent_fan_power</name>
      <display_name>Mechanical Ventilation: Fan Power</display_name>
      <description>The fan power of the mechanical ventilation.</description>
      <type>String</type>
      <units>W</units>
      <required>true</required>
      <model_dependent>false</model_dependent>
      <default_value>auto</default_value>
      <min_value></min_value>
      <max_value></max_value>
    </argument>
    <argument>
      <name>mech_vent_num_units_served</name>
      <display_name>Mechanical Ventilation: Number of Units Served</display_name>
      <description>Number of dwelling units served by the mechanical ventilation system. Must be 1 if single-family detached. Used to apportion flow rate and fan power to the unit.</description>
      <type>Integer</type>
      <units>#</units>
      <required>true</required>
      <model_dependent>false</model_dependent>
      <default_value>1</default_value>
      <min_value></min_value>
      <max_value></max_value>
    </argument>
    <argument>
      <name>shared_mech_vent_frac_recirculation</name>
      <display_name>Shared Mechanical Ventilation: Fraction Recirculation</display_name>
      <description>Fraction of the total supply air that is recirculated, with the remainder assumed to be outdoor air. The value must be 0 for exhaust only systems. This is required for a shared mechanical ventilation system.</description>
      <type>Double</type>
      <units>Frac</units>
      <required>false</required>
      <model_dependent>false</model_dependent>
      <default_value></default_value>
      <min_value></min_value>
      <max_value></max_value>
    </argument>
    <argument>
      <name>shared_mech_vent_preheating_fuel</name>
      <display_name>Shared Mechanical Ventilation: Preheating Fuel</display_name>
      <description>Fuel type of the preconditioning heating equipment. Only used for a shared mechanical ventilation system.</description>
      <type>Choice</type>
      <units></units>
      <required>false</required>
      <model_dependent>false</model_dependent>
      <default_value></default_value>
      <choices>
        <choice>
          <value>electricity</value>
          <display_name>electricity</display_name>
        </choice>
        <choice>
          <value>natural gas</value>
          <display_name>natural gas</display_name>
        </choice>
        <choice>
          <value>fuel oil</value>
          <display_name>fuel oil</display_name>
        </choice>
        <choice>
          <value>propane</value>
          <display_name>propane</display_name>
        </choice>
        <choice>
          <value>wood</value>
          <display_name>wood</display_name>
        </choice>
        <choice>
          <value>wood pellets</value>
          <display_name>wood pellets</display_name>
        </choice>
        <choice>
          <value>coal</value>
          <display_name>coal</display_name>
        </choice>
      </choices>
      <min_value></min_value>
      <max_value></max_value>
    </argument>
    <argument>
      <name>shared_mech_vent_preheating_efficiency</name>
      <display_name>Shared Mechanical Ventilation: Preheating Efficiency</display_name>
      <description>Efficiency of the preconditioning heating equipment. Only used for a shared mechanical ventilation system.</description>
      <type>Double</type>
      <units>COP</units>
      <required>false</required>
      <model_dependent>false</model_dependent>
      <default_value></default_value>
      <min_value></min_value>
      <max_value></max_value>
    </argument>
    <argument>
      <name>shared_mech_vent_preheating_fraction_heat_load_served</name>
      <display_name>Shared Mechanical Ventilation: Preheating Fraction Ventilation Heat Load Served</display_name>
      <description>Fraction of heating load introduced by the shared ventilation system that is met by the preconditioning heating equipment.</description>
      <type>Double</type>
      <units>Frac</units>
      <required>false</required>
      <model_dependent>false</model_dependent>
      <default_value></default_value>
      <min_value></min_value>
      <max_value></max_value>
    </argument>
    <argument>
      <name>shared_mech_vent_precooling_fuel</name>
      <display_name>Shared Mechanical Ventilation: Precooling Fuel</display_name>
      <description>Fuel type of the preconditioning cooling equipment. Only used for a shared mechanical ventilation system.</description>
      <type>Choice</type>
      <units></units>
      <required>false</required>
      <model_dependent>false</model_dependent>
      <default_value></default_value>
      <choices>
        <choice>
          <value>electricity</value>
          <display_name>electricity</display_name>
        </choice>
      </choices>
      <min_value></min_value>
      <max_value></max_value>
    </argument>
    <argument>
      <name>shared_mech_vent_precooling_efficiency</name>
      <display_name>Shared Mechanical Ventilation: Precooling Efficiency</display_name>
      <description>Efficiency of the preconditioning cooling equipment. Only used for a shared mechanical ventilation system.</description>
      <type>Double</type>
      <units>COP</units>
      <required>false</required>
      <model_dependent>false</model_dependent>
      <default_value></default_value>
      <min_value></min_value>
      <max_value></max_value>
    </argument>
    <argument>
      <name>shared_mech_vent_precooling_fraction_cool_load_served</name>
      <display_name>Shared Mechanical Ventilation: Precooling Fraction Ventilation Cool Load Served</display_name>
      <description>Fraction of cooling load introduced by the shared ventilation system that is met by the preconditioning cooling equipment.</description>
      <type>Double</type>
      <units>Frac</units>
      <required>false</required>
      <model_dependent>false</model_dependent>
      <default_value></default_value>
      <min_value></min_value>
      <max_value></max_value>
    </argument>
    <argument>
      <name>mech_vent_fan_type_2</name>
      <display_name>Mechanical Ventilation 2: Fan Type</display_name>
      <description>The type of the second mechanical ventilation. Use 'none' if there is no second mechanical ventilation system.</description>
      <type>Choice</type>
      <units></units>
      <required>true</required>
      <model_dependent>false</model_dependent>
      <default_value>none</default_value>
      <choices>
        <choice>
          <value>none</value>
          <display_name>none</display_name>
        </choice>
        <choice>
          <value>exhaust only</value>
          <display_name>exhaust only</display_name>
        </choice>
        <choice>
          <value>supply only</value>
          <display_name>supply only</display_name>
        </choice>
        <choice>
          <value>energy recovery ventilator</value>
          <display_name>energy recovery ventilator</display_name>
        </choice>
        <choice>
          <value>heat recovery ventilator</value>
          <display_name>heat recovery ventilator</display_name>
        </choice>
        <choice>
          <value>balanced</value>
          <display_name>balanced</display_name>
        </choice>
      </choices>
      <min_value></min_value>
      <max_value></max_value>
    </argument>
    <argument>
      <name>mech_vent_flow_rate_2</name>
      <display_name>Mechanical Ventilation 2: Flow Rate</display_name>
      <description>The flow rate of the second mechanical ventilation.</description>
      <type>Double</type>
      <units>CFM</units>
      <required>true</required>
      <model_dependent>false</model_dependent>
      <default_value>110</default_value>
      <min_value></min_value>
      <max_value></max_value>
    </argument>
    <argument>
      <name>mech_vent_hours_in_operation_2</name>
      <display_name>Mechanical Ventilation 2: Hours In Operation</display_name>
      <description>The hours in operation of the second mechanical ventilation.</description>
      <type>Double</type>
      <units>hrs/day</units>
      <required>true</required>
      <model_dependent>false</model_dependent>
      <default_value>24</default_value>
      <min_value></min_value>
      <max_value></max_value>
    </argument>
    <argument>
      <name>mech_vent_recovery_efficiency_type_2</name>
      <display_name>Mechanical Ventilation 2: Total Recovery Efficiency Type</display_name>
      <description>The total recovery efficiency type of the second mechanical ventilation.</description>
      <type>Choice</type>
      <units></units>
      <required>true</required>
      <model_dependent>false</model_dependent>
      <default_value>Unadjusted</default_value>
      <choices>
        <choice>
          <value>Unadjusted</value>
          <display_name>Unadjusted</display_name>
        </choice>
        <choice>
          <value>Adjusted</value>
          <display_name>Adjusted</display_name>
        </choice>
      </choices>
      <min_value></min_value>
      <max_value></max_value>
    </argument>
    <argument>
      <name>mech_vent_total_recovery_efficiency_2</name>
      <display_name>Mechanical Ventilation 2: Total Recovery Efficiency</display_name>
      <description>The Unadjusted or Adjusted total recovery efficiency of the second mechanical ventilation. Applies to energy recovery ventilator.</description>
      <type>Double</type>
      <units>Frac</units>
      <required>true</required>
      <model_dependent>false</model_dependent>
      <default_value>0.48</default_value>
      <min_value></min_value>
      <max_value></max_value>
    </argument>
    <argument>
      <name>mech_vent_sensible_recovery_efficiency_2</name>
      <display_name>Mechanical Ventilation 2: Sensible Recovery Efficiency</display_name>
      <description>The Unadjusted or Adjusted sensible recovery efficiency of the second mechanical ventilation. Applies to energy recovery ventilator and heat recovery ventilator.</description>
      <type>Double</type>
      <units>Frac</units>
      <required>true</required>
      <model_dependent>false</model_dependent>
      <default_value>0.72</default_value>
      <min_value></min_value>
      <max_value></max_value>
    </argument>
    <argument>
      <name>mech_vent_fan_power_2</name>
      <display_name>Mechanical Ventilation 2: Fan Power</display_name>
      <description>The fan power of the second mechanical ventilation.</description>
      <type>Double</type>
      <units>W</units>
      <required>true</required>
      <model_dependent>false</model_dependent>
      <default_value>30</default_value>
      <min_value></min_value>
      <max_value></max_value>
    </argument>
    <argument>
      <name>kitchen_fans_quantity</name>
      <display_name>Kitchen Fans: Quantity</display_name>
      <description>The quantity of the kitchen fans.</description>
      <type>String</type>
      <units>#</units>
      <required>true</required>
      <model_dependent>false</model_dependent>
      <default_value>auto</default_value>
      <min_value></min_value>
      <max_value></max_value>
    </argument>
    <argument>
      <name>kitchen_fans_flow_rate</name>
      <display_name>Kitchen Fans: Flow Rate</display_name>
      <description>The flow rate of the kitchen fan.</description>
      <type>String</type>
      <units>CFM</units>
      <required>false</required>
      <model_dependent>false</model_dependent>
      <default_value>auto</default_value>
      <min_value></min_value>
      <max_value></max_value>
    </argument>
    <argument>
      <name>kitchen_fans_hours_in_operation</name>
      <display_name>Kitchen Fans: Hours In Operation</display_name>
      <description>The hours in operation of the kitchen fan.</description>
      <type>String</type>
      <units>hrs/day</units>
      <required>false</required>
      <model_dependent>false</model_dependent>
      <default_value>auto</default_value>
      <min_value></min_value>
      <max_value></max_value>
    </argument>
    <argument>
      <name>kitchen_fans_power</name>
      <display_name>Kitchen Fans: Fan Power</display_name>
      <description>The fan power of the kitchen fan.</description>
      <type>String</type>
      <units>W</units>
      <required>false</required>
      <model_dependent>false</model_dependent>
      <default_value>auto</default_value>
      <min_value></min_value>
      <max_value></max_value>
    </argument>
    <argument>
      <name>kitchen_fans_start_hour</name>
      <display_name>Kitchen Fans: Start Hour</display_name>
      <description>The start hour of the kitchen fan.</description>
      <type>String</type>
      <units>hr</units>
      <required>false</required>
      <model_dependent>false</model_dependent>
      <default_value>auto</default_value>
      <min_value></min_value>
      <max_value></max_value>
    </argument>
    <argument>
      <name>bathroom_fans_quantity</name>
      <display_name>Bathroom Fans: Quantity</display_name>
      <description>The quantity of the bathroom fans.</description>
      <type>String</type>
      <units>#</units>
      <required>true</required>
      <model_dependent>false</model_dependent>
      <default_value>auto</default_value>
      <min_value></min_value>
      <max_value></max_value>
    </argument>
    <argument>
      <name>bathroom_fans_flow_rate</name>
      <display_name>Bathroom Fans: Flow Rate</display_name>
      <description>The flow rate of the bathroom fans.</description>
      <type>String</type>
      <units>CFM</units>
      <required>false</required>
      <model_dependent>false</model_dependent>
      <default_value>auto</default_value>
      <min_value></min_value>
      <max_value></max_value>
    </argument>
    <argument>
      <name>bathroom_fans_hours_in_operation</name>
      <display_name>Bathroom Fans: Hours In Operation</display_name>
      <description>The hours in operation of the bathroom fans.</description>
      <type>String</type>
      <units>hrs/day</units>
      <required>false</required>
      <model_dependent>false</model_dependent>
      <default_value>auto</default_value>
      <min_value></min_value>
      <max_value></max_value>
    </argument>
    <argument>
      <name>bathroom_fans_power</name>
      <display_name>Bathroom Fans: Fan Power</display_name>
      <description>The fan power of the bathroom fans.</description>
      <type>String</type>
      <units>W</units>
      <required>false</required>
      <model_dependent>false</model_dependent>
      <default_value>auto</default_value>
      <min_value></min_value>
      <max_value></max_value>
    </argument>
    <argument>
      <name>bathroom_fans_start_hour</name>
      <display_name>Bathroom Fans: Start Hour</display_name>
      <description>The start hour of the bathroom fans.</description>
      <type>String</type>
      <units>hr</units>
      <required>false</required>
      <model_dependent>false</model_dependent>
      <default_value>auto</default_value>
      <min_value></min_value>
      <max_value></max_value>
    </argument>
    <argument>
      <name>whole_house_fan_present</name>
      <display_name>Whole House Fan: Present</display_name>
      <description>Whether there is a whole house fan.</description>
      <type>Boolean</type>
      <units></units>
      <required>true</required>
      <model_dependent>false</model_dependent>
      <default_value>false</default_value>
      <choices>
        <choice>
          <value>true</value>
          <display_name>true</display_name>
        </choice>
        <choice>
          <value>false</value>
          <display_name>false</display_name>
        </choice>
      </choices>
      <min_value></min_value>
      <max_value></max_value>
    </argument>
    <argument>
      <name>whole_house_fan_flow_rate</name>
      <display_name>Whole House Fan: Flow Rate</display_name>
      <description>The flow rate of the whole house fan.</description>
      <type>Double</type>
      <units>CFM</units>
      <required>true</required>
      <model_dependent>false</model_dependent>
      <default_value>4500</default_value>
      <min_value></min_value>
      <max_value></max_value>
    </argument>
    <argument>
      <name>whole_house_fan_power</name>
      <display_name>Whole House Fan: Fan Power</display_name>
      <description>The fan power of the whole house fan.</description>
      <type>Double</type>
      <units>W</units>
      <required>true</required>
      <model_dependent>false</model_dependent>
      <default_value>300</default_value>
      <min_value></min_value>
      <max_value></max_value>
    </argument>
    <argument>
      <name>water_heater_type</name>
      <display_name>Water Heater: Type</display_name>
      <description>The type of water heater. Use 'none' if there is no water heater.</description>
      <type>Choice</type>
      <units></units>
      <required>true</required>
      <model_dependent>false</model_dependent>
      <default_value>storage water heater</default_value>
      <choices>
        <choice>
          <value>none</value>
          <display_name>none</display_name>
        </choice>
        <choice>
          <value>storage water heater</value>
          <display_name>storage water heater</display_name>
        </choice>
        <choice>
          <value>instantaneous water heater</value>
          <display_name>instantaneous water heater</display_name>
        </choice>
        <choice>
          <value>heat pump water heater</value>
          <display_name>heat pump water heater</display_name>
        </choice>
        <choice>
          <value>space-heating boiler with storage tank</value>
          <display_name>space-heating boiler with storage tank</display_name>
        </choice>
        <choice>
          <value>space-heating boiler with tankless coil</value>
          <display_name>space-heating boiler with tankless coil</display_name>
        </choice>
      </choices>
      <min_value></min_value>
      <max_value></max_value>
    </argument>
    <argument>
      <name>water_heater_fuel_type</name>
      <display_name>Water Heater: Fuel Type</display_name>
      <description>The fuel type of water heater. Ignored for heat pump water heater.</description>
      <type>Choice</type>
      <units></units>
      <required>true</required>
      <model_dependent>false</model_dependent>
      <default_value>natural gas</default_value>
      <choices>
        <choice>
          <value>electricity</value>
          <display_name>electricity</display_name>
        </choice>
        <choice>
          <value>natural gas</value>
          <display_name>natural gas</display_name>
        </choice>
        <choice>
          <value>fuel oil</value>
          <display_name>fuel oil</display_name>
        </choice>
        <choice>
          <value>propane</value>
          <display_name>propane</display_name>
        </choice>
        <choice>
          <value>wood</value>
          <display_name>wood</display_name>
        </choice>
        <choice>
          <value>coal</value>
          <display_name>coal</display_name>
        </choice>
      </choices>
      <min_value></min_value>
      <max_value></max_value>
    </argument>
    <argument>
      <name>water_heater_location</name>
      <display_name>Water Heater: Location</display_name>
      <description>The location of water heater.</description>
      <type>Choice</type>
      <units></units>
      <required>true</required>
      <model_dependent>false</model_dependent>
      <default_value>auto</default_value>
      <choices>
        <choice>
          <value>auto</value>
          <display_name>auto</display_name>
        </choice>
        <choice>
          <value>living space</value>
          <display_name>living space</display_name>
        </choice>
        <choice>
          <value>basement - conditioned</value>
          <display_name>basement - conditioned</display_name>
        </choice>
        <choice>
          <value>basement - unconditioned</value>
          <display_name>basement - unconditioned</display_name>
        </choice>
        <choice>
          <value>garage</value>
          <display_name>garage</display_name>
        </choice>
        <choice>
          <value>attic - vented</value>
          <display_name>attic - vented</display_name>
        </choice>
        <choice>
          <value>attic - unvented</value>
          <display_name>attic - unvented</display_name>
        </choice>
        <choice>
          <value>crawlspace - vented</value>
          <display_name>crawlspace - vented</display_name>
        </choice>
        <choice>
          <value>crawlspace - unvented</value>
          <display_name>crawlspace - unvented</display_name>
        </choice>
        <choice>
          <value>other exterior</value>
          <display_name>other exterior</display_name>
        </choice>
        <choice>
          <value>other housing unit</value>
          <display_name>other housing unit</display_name>
        </choice>
        <choice>
          <value>other heated space</value>
          <display_name>other heated space</display_name>
        </choice>
        <choice>
          <value>other multifamily buffer space</value>
          <display_name>other multifamily buffer space</display_name>
        </choice>
        <choice>
          <value>other non-freezing space</value>
          <display_name>other non-freezing space</display_name>
        </choice>
      </choices>
      <min_value></min_value>
      <max_value></max_value>
    </argument>
    <argument>
      <name>water_heater_tank_volume</name>
      <display_name>Water Heater: Tank Volume</display_name>
      <description>Nominal volume of water heater tank. Set to 'auto' to have volume autosized. Only applies to storage water heater, heat pump water heater, and space-heating boiler with storage tank.</description>
      <type>String</type>
      <units>gal</units>
      <required>true</required>
      <model_dependent>false</model_dependent>
      <default_value>auto</default_value>
      <min_value></min_value>
      <max_value></max_value>
    </argument>
    <argument>
      <name>water_heater_efficiency_type</name>
      <display_name>Water Heater: Efficiency Type</display_name>
      <description>The efficiency type of water heater. Does not apply to space-heating boilers.</description>
      <type>Choice</type>
      <units></units>
      <required>true</required>
      <model_dependent>false</model_dependent>
      <default_value>EnergyFactor</default_value>
      <choices>
        <choice>
          <value>EnergyFactor</value>
          <display_name>EnergyFactor</display_name>
        </choice>
        <choice>
          <value>UniformEnergyFactor</value>
          <display_name>UniformEnergyFactor</display_name>
        </choice>
      </choices>
      <min_value></min_value>
      <max_value></max_value>
    </argument>
    <argument>
      <name>water_heater_efficiency</name>
      <display_name>Water Heater: Efficiency</display_name>
      <description>Rated Energy Factor or Uniform Energy Factor. Does not apply to space-heating boilers.</description>
      <type>Double</type>
      <units></units>
      <required>true</required>
      <model_dependent>false</model_dependent>
      <default_value>0.67</default_value>
      <min_value></min_value>
      <max_value></max_value>
    </argument>
    <argument>
      <name>water_heater_usage_bin</name>
      <display_name>Water Heater: Usage Bin</display_name>
      <description>The usage of the water heater. Required if Efficiency Type is UniformEnergyFactor and Type is not instantaneous water heater. Does not apply to space-heating boilers.</description>
      <type>Choice</type>
      <units></units>
      <required>false</required>
      <model_dependent>false</model_dependent>
      <default_value></default_value>
      <choices>
        <choice>
          <value>very small</value>
          <display_name>very small</display_name>
        </choice>
        <choice>
          <value>low</value>
          <display_name>low</display_name>
        </choice>
        <choice>
          <value>medium</value>
          <display_name>medium</display_name>
        </choice>
        <choice>
          <value>high</value>
          <display_name>high</display_name>
        </choice>
      </choices>
      <min_value></min_value>
      <max_value></max_value>
    </argument>
    <argument>
      <name>water_heater_recovery_efficiency</name>
      <display_name>Water Heater: Recovery Efficiency</display_name>
      <description>Ratio of energy delivered to water heater to the energy content of the fuel consumed by the water heater. Only used for non-electric storage water heaters.</description>
      <type>String</type>
      <units>Frac</units>
      <required>true</required>
      <model_dependent>false</model_dependent>
      <default_value>auto</default_value>
      <min_value></min_value>
      <max_value></max_value>
    </argument>
    <argument>
      <name>water_heater_standby_loss</name>
      <display_name>Water Heater: Standby Loss</display_name>
      <description>The standby loss of water heater. Only applies to space-heating boilers.</description>
      <type>Double</type>
      <units>deg-F/hr</units>
      <required>false</required>
      <model_dependent>false</model_dependent>
      <default_value></default_value>
      <min_value></min_value>
      <max_value></max_value>
    </argument>
    <argument>
      <name>water_heater_jacket_rvalue</name>
      <display_name>Water Heater: Jacket R-value</display_name>
      <description>The jacket R-value of water heater. Doesn't apply to instantaneous water heater or space-heating boiler with tankless coil.</description>
      <type>Double</type>
      <units>h-ft^2-R/Btu</units>
      <required>false</required>
      <model_dependent>false</model_dependent>
      <default_value></default_value>
      <min_value></min_value>
      <max_value></max_value>
    </argument>
    <argument>
      <name>water_heater_setpoint_temperature</name>
      <display_name>Water Heater: Setpoint Temperature</display_name>
      <description>The setpoint temperature of water heater.</description>
      <type>String</type>
      <units>deg-F</units>
      <required>true</required>
      <model_dependent>false</model_dependent>
      <default_value>auto</default_value>
      <min_value></min_value>
      <max_value></max_value>
    </argument>
    <argument>
      <name>water_heater_num_units_served</name>
      <display_name>Water Heater: Number of Units Served</display_name>
      <description>Number of dwelling units served (directly or indirectly) by the water heater. Must be 1 if single-family detached. Used to apportion water heater tank losses to the unit.</description>
      <type>Integer</type>
      <units>#</units>
      <required>true</required>
      <model_dependent>false</model_dependent>
      <default_value>1</default_value>
      <min_value></min_value>
      <max_value></max_value>
    </argument>
    <argument>
      <name>dhw_distribution_system_type</name>
      <display_name>Hot Water Distribution: System Type</display_name>
      <description>The type of the hot water distribution system.</description>
      <type>Choice</type>
      <units></units>
      <required>true</required>
      <model_dependent>false</model_dependent>
      <default_value>Standard</default_value>
      <choices>
        <choice>
          <value>Standard</value>
          <display_name>Standard</display_name>
        </choice>
        <choice>
          <value>Recirculation</value>
          <display_name>Recirculation</display_name>
        </choice>
      </choices>
      <min_value></min_value>
      <max_value></max_value>
    </argument>
    <argument>
      <name>dhw_distribution_standard_piping_length</name>
      <display_name>Hot Water Distribution: Standard Piping Length</display_name>
      <description>If the distribution system is Standard, the length of the piping. A value of 'auto' will use a default.</description>
      <type>String</type>
      <units>ft</units>
      <required>true</required>
      <model_dependent>false</model_dependent>
      <default_value>auto</default_value>
      <min_value></min_value>
      <max_value></max_value>
    </argument>
    <argument>
      <name>dhw_distribution_recirc_control_type</name>
      <display_name>Hot Water Distribution: Recirculation Control Type</display_name>
      <description>If the distribution system is Recirculation, the type of hot water recirculation control, if any.</description>
      <type>Choice</type>
      <units></units>
      <required>true</required>
      <model_dependent>false</model_dependent>
      <default_value>no control</default_value>
      <choices>
        <choice>
          <value>no control</value>
          <display_name>no control</display_name>
        </choice>
        <choice>
          <value>timer</value>
          <display_name>timer</display_name>
        </choice>
        <choice>
          <value>temperature</value>
          <display_name>temperature</display_name>
        </choice>
        <choice>
          <value>presence sensor demand control</value>
          <display_name>presence sensor demand control</display_name>
        </choice>
        <choice>
          <value>manual demand control</value>
          <display_name>manual demand control</display_name>
        </choice>
      </choices>
      <min_value></min_value>
      <max_value></max_value>
    </argument>
    <argument>
      <name>dhw_distribution_recirc_piping_length</name>
      <display_name>Hot Water Distribution: Recirculation Piping Length</display_name>
      <description>If the distribution system is Recirculation, the length of the recirculation piping.</description>
      <type>String</type>
      <units>ft</units>
      <required>true</required>
      <model_dependent>false</model_dependent>
      <default_value>auto</default_value>
      <min_value></min_value>
      <max_value></max_value>
    </argument>
    <argument>
      <name>dhw_distribution_recirc_branch_piping_length</name>
      <display_name>Hot Water Distribution: Recirculation Branch Piping Length</display_name>
      <description>If the distribution system is Recirculation, the length of the recirculation branch piping.</description>
      <type>String</type>
      <units>ft</units>
      <required>true</required>
      <model_dependent>false</model_dependent>
      <default_value>auto</default_value>
      <min_value></min_value>
      <max_value></max_value>
    </argument>
    <argument>
      <name>dhw_distribution_recirc_pump_power</name>
      <display_name>Hot Water Distribution: Recirculation Pump Power</display_name>
      <description>If the distribution system is Recirculation, the recirculation pump power.</description>
      <type>String</type>
      <units>W</units>
      <required>true</required>
      <model_dependent>false</model_dependent>
      <default_value>auto</default_value>
      <min_value></min_value>
      <max_value></max_value>
    </argument>
    <argument>
      <name>dhw_distribution_pipe_r</name>
      <display_name>Hot Water Distribution: Pipe Insulation Nominal R-Value</display_name>
      <description>Nominal R-value of the pipe insulation.</description>
      <type>String</type>
      <units>h-ft^2-R/Btu</units>
      <required>true</required>
      <model_dependent>false</model_dependent>
      <default_value>auto</default_value>
      <min_value></min_value>
      <max_value></max_value>
    </argument>
    <argument>
      <name>dwhr_facilities_connected</name>
      <display_name>Drain Water Heat Recovery: Facilities Connected</display_name>
      <description>Which facilities are connected for the drain water heat recovery. Use 'none' if there is no drain water heat recovery system.</description>
      <type>Choice</type>
      <units></units>
      <required>true</required>
      <model_dependent>false</model_dependent>
      <default_value>none</default_value>
      <choices>
        <choice>
          <value>none</value>
          <display_name>none</display_name>
        </choice>
        <choice>
          <value>one</value>
          <display_name>one</display_name>
        </choice>
        <choice>
          <value>all</value>
          <display_name>all</display_name>
        </choice>
      </choices>
      <min_value></min_value>
      <max_value></max_value>
    </argument>
    <argument>
      <name>dwhr_equal_flow</name>
      <display_name>Drain Water Heat Recovery: Equal Flow</display_name>
      <description>Whether the drain water heat recovery has equal flow.</description>
      <type>Boolean</type>
      <units></units>
      <required>true</required>
      <model_dependent>false</model_dependent>
      <default_value>true</default_value>
      <choices>
        <choice>
          <value>true</value>
          <display_name>true</display_name>
        </choice>
        <choice>
          <value>false</value>
          <display_name>false</display_name>
        </choice>
      </choices>
      <min_value></min_value>
      <max_value></max_value>
    </argument>
    <argument>
      <name>dwhr_efficiency</name>
      <display_name>Drain Water Heat Recovery: Efficiency</display_name>
      <description>The efficiency of the drain water heat recovery.</description>
      <type>Double</type>
      <units>Frac</units>
      <required>true</required>
      <model_dependent>false</model_dependent>
      <default_value>0.55</default_value>
      <min_value></min_value>
      <max_value></max_value>
    </argument>
    <argument>
      <name>water_fixtures_shower_low_flow</name>
      <display_name>Hot Water Fixtures: Is Shower Low Flow</display_name>
      <description>Whether the shower fixture is low flow.</description>
      <type>Boolean</type>
      <units></units>
      <required>true</required>
      <model_dependent>false</model_dependent>
      <default_value>false</default_value>
      <choices>
        <choice>
          <value>true</value>
          <display_name>true</display_name>
        </choice>
        <choice>
          <value>false</value>
          <display_name>false</display_name>
        </choice>
      </choices>
      <min_value></min_value>
      <max_value></max_value>
    </argument>
    <argument>
      <name>water_fixtures_sink_low_flow</name>
      <display_name>Hot Water Fixtures: Is Sink Low Flow</display_name>
      <description>Whether the sink fixture is low flow.</description>
      <type>Boolean</type>
      <units></units>
      <required>true</required>
      <model_dependent>false</model_dependent>
      <default_value>false</default_value>
      <choices>
        <choice>
          <value>true</value>
          <display_name>true</display_name>
        </choice>
        <choice>
          <value>false</value>
          <display_name>false</display_name>
        </choice>
      </choices>
      <min_value></min_value>
      <max_value></max_value>
    </argument>
    <argument>
      <name>water_fixtures_usage_multiplier</name>
      <display_name>Hot Water Fixtures: Usage Multiplier</display_name>
      <description>Multiplier on the hot water usage that can reflect, e.g., high/low usage occupants.</description>
      <type>Double</type>
      <units></units>
      <required>true</required>
      <model_dependent>false</model_dependent>
      <default_value>1</default_value>
      <min_value></min_value>
      <max_value></max_value>
    </argument>
    <argument>
      <name>solar_thermal_system_type</name>
      <display_name>Solar Thermal: System Type</display_name>
      <description>The type of solar thermal system. Use 'none' if there is no solar thermal system.</description>
      <type>Choice</type>
      <units></units>
      <required>true</required>
      <model_dependent>false</model_dependent>
      <default_value>none</default_value>
      <choices>
        <choice>
          <value>none</value>
          <display_name>none</display_name>
        </choice>
        <choice>
          <value>hot water</value>
          <display_name>hot water</display_name>
        </choice>
      </choices>
      <min_value></min_value>
      <max_value></max_value>
    </argument>
    <argument>
      <name>solar_thermal_collector_area</name>
      <display_name>Solar Thermal: Collector Area</display_name>
      <description>The collector area of the solar thermal system.</description>
      <type>Double</type>
      <units>ft^2</units>
      <required>true</required>
      <model_dependent>false</model_dependent>
      <default_value>40</default_value>
      <min_value></min_value>
      <max_value></max_value>
    </argument>
    <argument>
      <name>solar_thermal_collector_loop_type</name>
      <display_name>Solar Thermal: Collector Loop Type</display_name>
      <description>The collector loop type of the solar thermal system.</description>
      <type>Choice</type>
      <units></units>
      <required>true</required>
      <model_dependent>false</model_dependent>
      <default_value>liquid direct</default_value>
      <choices>
        <choice>
          <value>liquid direct</value>
          <display_name>liquid direct</display_name>
        </choice>
        <choice>
          <value>liquid indirect</value>
          <display_name>liquid indirect</display_name>
        </choice>
        <choice>
          <value>passive thermosyphon</value>
          <display_name>passive thermosyphon</display_name>
        </choice>
      </choices>
      <min_value></min_value>
      <max_value></max_value>
    </argument>
    <argument>
      <name>solar_thermal_collector_type</name>
      <display_name>Solar Thermal: Collector Type</display_name>
      <description>The collector type of the solar thermal system.</description>
      <type>Choice</type>
      <units></units>
      <required>true</required>
      <model_dependent>false</model_dependent>
      <default_value>evacuated tube</default_value>
      <choices>
        <choice>
          <value>evacuated tube</value>
          <display_name>evacuated tube</display_name>
        </choice>
        <choice>
          <value>single glazing black</value>
          <display_name>single glazing black</display_name>
        </choice>
        <choice>
          <value>double glazing black</value>
          <display_name>double glazing black</display_name>
        </choice>
        <choice>
          <value>integrated collector storage</value>
          <display_name>integrated collector storage</display_name>
        </choice>
      </choices>
      <min_value></min_value>
      <max_value></max_value>
    </argument>
    <argument>
      <name>solar_thermal_collector_azimuth</name>
      <display_name>Solar Thermal: Collector Azimuth</display_name>
      <description>The collector azimuth of the solar thermal system. Azimuth is measured clockwise from north (e.g., North=0, East=90, South=180, West=270).</description>
      <type>Double</type>
      <units>degrees</units>
      <required>true</required>
      <model_dependent>false</model_dependent>
      <default_value>180</default_value>
      <min_value></min_value>
      <max_value></max_value>
    </argument>
    <argument>
      <name>solar_thermal_collector_tilt</name>
      <display_name>Solar Thermal: Collector Tilt</display_name>
      <description>The collector tilt of the solar thermal system. Can also enter, e.g., RoofPitch, RoofPitch+20, Latitude, Latitude-15, etc.</description>
      <type>String</type>
      <units>degrees</units>
      <required>true</required>
      <model_dependent>false</model_dependent>
      <default_value>RoofPitch</default_value>
      <min_value></min_value>
      <max_value></max_value>
    </argument>
    <argument>
      <name>solar_thermal_collector_rated_optical_efficiency</name>
      <display_name>Solar Thermal: Collector Rated Optical Efficiency</display_name>
      <description>The collector rated optical efficiency of the solar thermal system.</description>
      <type>Double</type>
      <units>Frac</units>
      <required>true</required>
      <model_dependent>false</model_dependent>
      <default_value>0.5</default_value>
      <min_value></min_value>
      <max_value></max_value>
    </argument>
    <argument>
      <name>solar_thermal_collector_rated_thermal_losses</name>
      <display_name>Solar Thermal: Collector Rated Thermal Losses</display_name>
      <description>The collector rated thermal losses of the solar thermal system.</description>
      <type>Double</type>
      <units>Frac</units>
      <required>true</required>
      <model_dependent>false</model_dependent>
      <default_value>0.2799</default_value>
      <min_value></min_value>
      <max_value></max_value>
    </argument>
    <argument>
      <name>solar_thermal_storage_volume</name>
      <display_name>Solar Thermal: Storage Volume</display_name>
      <description>The storage volume of the solar thermal system.</description>
      <type>String</type>
      <units>Frac</units>
      <required>true</required>
      <model_dependent>false</model_dependent>
      <default_value>auto</default_value>
      <min_value></min_value>
      <max_value></max_value>
    </argument>
    <argument>
      <name>solar_thermal_solar_fraction</name>
      <display_name>Solar Thermal: Solar Fraction</display_name>
      <description>The solar fraction of the solar thermal system. If provided, overrides all other solar thermal inputs.</description>
      <type>Double</type>
      <units>Frac</units>
      <required>true</required>
      <model_dependent>false</model_dependent>
      <default_value>0</default_value>
      <min_value></min_value>
      <max_value></max_value>
    </argument>
    <argument>
      <name>pv_system_module_type_1</name>
      <display_name>Photovoltaics 1: Module Type</display_name>
      <description>Module type of the PV system 1. Use 'none' if there is no PV system 1.</description>
      <type>Choice</type>
      <units></units>
      <required>true</required>
      <model_dependent>false</model_dependent>
      <default_value>none</default_value>
      <choices>
        <choice>
          <value>none</value>
          <display_name>none</display_name>
        </choice>
        <choice>
          <value>auto</value>
          <display_name>auto</display_name>
        </choice>
        <choice>
          <value>standard</value>
          <display_name>standard</display_name>
        </choice>
        <choice>
          <value>premium</value>
          <display_name>premium</display_name>
        </choice>
        <choice>
          <value>thin film</value>
          <display_name>thin film</display_name>
        </choice>
      </choices>
      <min_value></min_value>
      <max_value></max_value>
    </argument>
    <argument>
      <name>pv_system_location_1</name>
      <display_name>Photovoltaics 1: Location</display_name>
      <description>Location of the PV system 1.</description>
      <type>Choice</type>
      <units></units>
      <required>true</required>
      <model_dependent>false</model_dependent>
      <default_value>auto</default_value>
      <choices>
        <choice>
          <value>auto</value>
          <display_name>auto</display_name>
        </choice>
        <choice>
          <value>roof</value>
          <display_name>roof</display_name>
        </choice>
        <choice>
          <value>ground</value>
          <display_name>ground</display_name>
        </choice>
      </choices>
      <min_value></min_value>
      <max_value></max_value>
    </argument>
    <argument>
      <name>pv_system_tracking_1</name>
      <display_name>Photovoltaics 1: Tracking</display_name>
      <description>Tracking of the PV system 1.</description>
      <type>Choice</type>
      <units></units>
      <required>true</required>
      <model_dependent>false</model_dependent>
      <default_value>auto</default_value>
      <choices>
        <choice>
          <value>auto</value>
          <display_name>auto</display_name>
        </choice>
        <choice>
          <value>fixed</value>
          <display_name>fixed</display_name>
        </choice>
        <choice>
          <value>1-axis</value>
          <display_name>1-axis</display_name>
        </choice>
        <choice>
          <value>1-axis backtracked</value>
          <display_name>1-axis backtracked</display_name>
        </choice>
        <choice>
          <value>2-axis</value>
          <display_name>2-axis</display_name>
        </choice>
      </choices>
      <min_value></min_value>
      <max_value></max_value>
    </argument>
    <argument>
      <name>pv_system_array_azimuth_1</name>
      <display_name>Photovoltaics 1: Array Azimuth</display_name>
      <description>Array azimuth of the PV system 1. Azimuth is measured clockwise from north (e.g., North=0, East=90, South=180, West=270).</description>
      <type>Double</type>
      <units>degrees</units>
      <required>true</required>
      <model_dependent>false</model_dependent>
      <default_value>180</default_value>
      <min_value></min_value>
      <max_value></max_value>
    </argument>
    <argument>
      <name>pv_system_array_tilt_1</name>
      <display_name>Photovoltaics 1: Array Tilt</display_name>
      <description>Array tilt of the PV system 1. Can also enter, e.g., RoofPitch, RoofPitch+20, Latitude, Latitude-15, etc.</description>
      <type>String</type>
      <units>degrees</units>
      <required>true</required>
      <model_dependent>false</model_dependent>
      <default_value>RoofPitch</default_value>
      <min_value></min_value>
      <max_value></max_value>
    </argument>
    <argument>
      <name>pv_system_max_power_output_1</name>
      <display_name>Photovoltaics 1: Maximum Power Output</display_name>
      <description>Maximum power output of the PV system 1. For a shared system, this is the total building maximum power output.</description>
      <type>Double</type>
      <units>W</units>
      <required>true</required>
      <model_dependent>false</model_dependent>
      <default_value>4000</default_value>
      <min_value></min_value>
      <max_value></max_value>
    </argument>
    <argument>
      <name>pv_system_inverter_efficiency_1</name>
      <display_name>Photovoltaics 1: Inverter Efficiency</display_name>
      <description>Inverter efficiency of the PV system 1.</description>
      <type>Double</type>
      <units>Frac</units>
      <required>false</required>
      <model_dependent>false</model_dependent>
      <default_value></default_value>
      <min_value></min_value>
      <max_value></max_value>
    </argument>
    <argument>
      <name>pv_system_system_losses_fraction_1</name>
      <display_name>Photovoltaics 1: System Losses Fraction</display_name>
      <description>System losses fraction of the PV system 1.</description>
      <type>Double</type>
      <units>Frac</units>
      <required>false</required>
      <model_dependent>false</model_dependent>
      <default_value></default_value>
      <min_value></min_value>
      <max_value></max_value>
    </argument>
    <argument>
      <name>pv_system_num_units_served_1</name>
      <display_name>Photovoltaics 1: Number of Units Served</display_name>
      <description>Number of dwelling units served by PV system 1. Must be 1 if single-family detached. Used to apportion PV generation to the unit.</description>
      <type>Integer</type>
      <units>#</units>
      <required>true</required>
      <model_dependent>false</model_dependent>
      <default_value>1</default_value>
      <min_value></min_value>
      <max_value></max_value>
    </argument>
    <argument>
      <name>pv_system_module_type_2</name>
      <display_name>Photovoltaics 2: Module Type</display_name>
      <description>Module type of the PV system 2. Use 'none' if there is no PV system 2.</description>
      <type>Choice</type>
      <units></units>
      <required>true</required>
      <model_dependent>false</model_dependent>
      <default_value>none</default_value>
      <choices>
        <choice>
          <value>none</value>
          <display_name>none</display_name>
        </choice>
        <choice>
          <value>auto</value>
          <display_name>auto</display_name>
        </choice>
        <choice>
          <value>standard</value>
          <display_name>standard</display_name>
        </choice>
        <choice>
          <value>premium</value>
          <display_name>premium</display_name>
        </choice>
        <choice>
          <value>thin film</value>
          <display_name>thin film</display_name>
        </choice>
      </choices>
      <min_value></min_value>
      <max_value></max_value>
    </argument>
    <argument>
      <name>pv_system_location_2</name>
      <display_name>Photovoltaics 2: Location</display_name>
      <description>Location of the PV system 2.</description>
      <type>Choice</type>
      <units></units>
      <required>true</required>
      <model_dependent>false</model_dependent>
      <default_value>auto</default_value>
      <choices>
        <choice>
          <value>auto</value>
          <display_name>auto</display_name>
        </choice>
        <choice>
          <value>roof</value>
          <display_name>roof</display_name>
        </choice>
        <choice>
          <value>ground</value>
          <display_name>ground</display_name>
        </choice>
      </choices>
      <min_value></min_value>
      <max_value></max_value>
    </argument>
    <argument>
      <name>pv_system_tracking_2</name>
      <display_name>Photovoltaics 2: Tracking</display_name>
      <description>Tracking of the PV system 2.</description>
      <type>Choice</type>
      <units></units>
      <required>true</required>
      <model_dependent>false</model_dependent>
      <default_value>auto</default_value>
      <choices>
        <choice>
          <value>auto</value>
          <display_name>auto</display_name>
        </choice>
        <choice>
          <value>fixed</value>
          <display_name>fixed</display_name>
        </choice>
        <choice>
          <value>1-axis</value>
          <display_name>1-axis</display_name>
        </choice>
        <choice>
          <value>1-axis backtracked</value>
          <display_name>1-axis backtracked</display_name>
        </choice>
        <choice>
          <value>2-axis</value>
          <display_name>2-axis</display_name>
        </choice>
      </choices>
      <min_value></min_value>
      <max_value></max_value>
    </argument>
    <argument>
      <name>pv_system_array_azimuth_2</name>
      <display_name>Photovoltaics 2: Array Azimuth</display_name>
      <description>Array azimuth of the PV system 2. Azimuth is measured clockwise from north (e.g., North=0, East=90, South=180, West=270).</description>
      <type>Double</type>
      <units>degrees</units>
      <required>true</required>
      <model_dependent>false</model_dependent>
      <default_value>180</default_value>
      <min_value></min_value>
      <max_value></max_value>
    </argument>
    <argument>
      <name>pv_system_array_tilt_2</name>
      <display_name>Photovoltaics 2: Array Tilt</display_name>
      <description>Array tilt of the PV system 2. Can also enter, e.g., RoofPitch, RoofPitch+20, Latitude, Latitude-15, etc.</description>
      <type>String</type>
      <units>degrees</units>
      <required>true</required>
      <model_dependent>false</model_dependent>
      <default_value>RoofPitch</default_value>
      <min_value></min_value>
      <max_value></max_value>
    </argument>
    <argument>
      <name>pv_system_max_power_output_2</name>
      <display_name>Photovoltaics 2: Maximum Power Output</display_name>
      <description>Maximum power output of the PV system 2. For a shared system, this is the total building maximum power output.</description>
      <type>Double</type>
      <units>W</units>
      <required>true</required>
      <model_dependent>false</model_dependent>
      <default_value>4000</default_value>
      <min_value></min_value>
      <max_value></max_value>
    </argument>
    <argument>
      <name>pv_system_inverter_efficiency_2</name>
      <display_name>Photovoltaics 2: Inverter Efficiency</display_name>
      <description>Inverter efficiency of the PV system 2.</description>
      <type>Double</type>
      <units>Frac</units>
      <required>false</required>
      <model_dependent>false</model_dependent>
      <default_value></default_value>
      <min_value></min_value>
      <max_value></max_value>
    </argument>
    <argument>
      <name>pv_system_system_losses_fraction_2</name>
      <display_name>Photovoltaics 2: System Losses Fraction</display_name>
      <description>System losses fraction of the PV system 2.</description>
      <type>Double</type>
      <units>Frac</units>
      <required>false</required>
      <model_dependent>false</model_dependent>
      <default_value></default_value>
      <min_value></min_value>
      <max_value></max_value>
    </argument>
    <argument>
      <name>pv_system_num_units_served_2</name>
      <display_name>Photovoltaics 2: Number of Units Served</display_name>
      <description>Number of dwelling units served by PV system 2. Must be 1 if single-family detached. Used to apportion PV generation to the unit.</description>
      <type>Integer</type>
      <units>#</units>
      <required>true</required>
      <model_dependent>false</model_dependent>
      <default_value>1</default_value>
      <min_value></min_value>
      <max_value></max_value>
    </argument>
    <argument>
      <name>lighting_fraction_cfl_interior</name>
      <display_name>Lighting: Fraction CFL Interior</display_name>
      <description>Fraction of all lamps (interior) that are compact fluorescent. Lighting not specified as CFL, LFL, or LED is assumed to be incandescent.</description>
      <type>Double</type>
      <units></units>
      <required>true</required>
      <model_dependent>false</model_dependent>
      <default_value>0.4</default_value>
      <min_value></min_value>
      <max_value></max_value>
    </argument>
    <argument>
      <name>lighting_fraction_lfl_interior</name>
      <display_name>Lighting: Fraction LFL Interior</display_name>
      <description>Fraction of all lamps (interior) that are linear fluorescent. Lighting not specified as CFL, LFL, or LED is assumed to be incandescent.</description>
      <type>Double</type>
      <units></units>
      <required>true</required>
      <model_dependent>false</model_dependent>
      <default_value>0.1</default_value>
      <min_value></min_value>
      <max_value></max_value>
    </argument>
    <argument>
      <name>lighting_fraction_led_interior</name>
      <display_name>Lighting: Fraction LED Interior</display_name>
      <description>Fraction of all lamps (interior) that are light emitting diodes. Lighting not specified as CFL, LFL, or LED is assumed to be incandescent.</description>
      <type>Double</type>
      <units></units>
      <required>true</required>
      <model_dependent>false</model_dependent>
      <default_value>0.25</default_value>
      <min_value></min_value>
      <max_value></max_value>
    </argument>
    <argument>
      <name>lighting_usage_multiplier_interior</name>
      <display_name>Lighting: Usage Multiplier Interior</display_name>
      <description>Multiplier on the lighting energy usage (interior) that can reflect, e.g., high/low usage occupants.</description>
      <type>Double</type>
      <units></units>
      <required>true</required>
      <model_dependent>false</model_dependent>
      <default_value>1</default_value>
      <min_value></min_value>
      <max_value></max_value>
    </argument>
    <argument>
      <name>lighting_fraction_cfl_exterior</name>
      <display_name>Lighting: Fraction CFL Exterior</display_name>
      <description>Fraction of all lamps (exterior) that are compact fluorescent. Lighting not specified as CFL, LFL, or LED is assumed to be incandescent.</description>
      <type>Double</type>
      <units></units>
      <required>true</required>
      <model_dependent>false</model_dependent>
      <default_value>0.4</default_value>
      <min_value></min_value>
      <max_value></max_value>
    </argument>
    <argument>
      <name>lighting_fraction_lfl_exterior</name>
      <display_name>Lighting: Fraction LFL Exterior</display_name>
      <description>Fraction of all lamps (exterior) that are linear fluorescent. Lighting not specified as CFL, LFL, or LED is assumed to be incandescent.</description>
      <type>Double</type>
      <units></units>
      <required>true</required>
      <model_dependent>false</model_dependent>
      <default_value>0.1</default_value>
      <min_value></min_value>
      <max_value></max_value>
    </argument>
    <argument>
      <name>lighting_fraction_led_exterior</name>
      <display_name>Lighting: Fraction LED Exterior</display_name>
      <description>Fraction of all lamps (exterior) that are light emitting diodes. Lighting not specified as CFL, LFL, or LED is assumed to be incandescent.</description>
      <type>Double</type>
      <units></units>
      <required>true</required>
      <model_dependent>false</model_dependent>
      <default_value>0.25</default_value>
      <min_value></min_value>
      <max_value></max_value>
    </argument>
    <argument>
      <name>lighting_usage_multiplier_exterior</name>
      <display_name>Lighting: Usage Multiplier Exterior</display_name>
      <description>Multiplier on the lighting energy usage (exterior) that can reflect, e.g., high/low usage occupants.</description>
      <type>Double</type>
      <units></units>
      <required>true</required>
      <model_dependent>false</model_dependent>
      <default_value>1</default_value>
      <min_value></min_value>
      <max_value></max_value>
    </argument>
    <argument>
      <name>lighting_fraction_cfl_garage</name>
      <display_name>Lighting: Fraction CFL Garage</display_name>
      <description>Fraction of all lamps (garage) that are compact fluorescent. Lighting not specified as CFL, LFL, or LED is assumed to be incandescent.</description>
      <type>Double</type>
      <units></units>
      <required>true</required>
      <model_dependent>false</model_dependent>
      <default_value>0.4</default_value>
      <min_value></min_value>
      <max_value></max_value>
    </argument>
    <argument>
      <name>lighting_fraction_lfl_garage</name>
      <display_name>Lighting: Fraction LFL Garage</display_name>
      <description>Fraction of all lamps (garage) that are linear fluorescent. Lighting not specified as CFL, LFL, or LED is assumed to be incandescent.</description>
      <type>Double</type>
      <units></units>
      <required>true</required>
      <model_dependent>false</model_dependent>
      <default_value>0.1</default_value>
      <min_value></min_value>
      <max_value></max_value>
    </argument>
    <argument>
      <name>lighting_fraction_led_garage</name>
      <display_name>Lighting: Fraction LED Garage</display_name>
      <description>Fraction of all lamps (garage) that are light emitting diodes. Lighting not specified as CFL, LFL, or LED is assumed to be incandescent.</description>
      <type>Double</type>
      <units></units>
      <required>true</required>
      <model_dependent>false</model_dependent>
      <default_value>0.25</default_value>
      <min_value></min_value>
      <max_value></max_value>
    </argument>
    <argument>
      <name>lighting_usage_multiplier_garage</name>
      <display_name>Lighting: Usage Multiplier Garage</display_name>
      <description>Multiplier on the lighting energy usage (garage) that can reflect, e.g., high/low usage occupants.</description>
      <type>Double</type>
      <units></units>
      <required>true</required>
      <model_dependent>false</model_dependent>
      <default_value>1</default_value>
      <min_value></min_value>
      <max_value></max_value>
    </argument>
    <argument>
      <name>holiday_lighting_present</name>
      <display_name>Holiday Lighting: Present</display_name>
      <description>Whether there is holiday lighting.</description>
      <type>Boolean</type>
      <units></units>
      <required>true</required>
      <model_dependent>false</model_dependent>
      <default_value>false</default_value>
      <choices>
        <choice>
          <value>true</value>
          <display_name>true</display_name>
        </choice>
        <choice>
          <value>false</value>
          <display_name>false</display_name>
        </choice>
      </choices>
      <min_value></min_value>
      <max_value></max_value>
    </argument>
    <argument>
      <name>holiday_lighting_daily_kwh</name>
      <display_name>Holiday Lighting: Daily Consumption</display_name>
      <description>The daily energy consumption for holiday lighting (exterior).</description>
      <type>String</type>
      <units>kWh/day</units>
      <required>true</required>
      <model_dependent>false</model_dependent>
      <default_value>auto</default_value>
      <min_value></min_value>
      <max_value></max_value>
    </argument>
    <argument>
      <name>holiday_lighting_period</name>
      <display_name>Holiday Lighting: Period</display_name>
      <description>Specifies the holiday lighting period. Enter a date like "Nov 25 - Jan 5".</description>
      <type>String</type>
      <units></units>
      <required>false</required>
      <model_dependent>false</model_dependent>
      <default_value></default_value>
      <min_value></min_value>
      <max_value></max_value>
    </argument>
    <argument>
      <name>dehumidifier_type</name>
      <display_name>Dehumidifier: Type</display_name>
      <description>The type of dehumidifier.</description>
      <type>Choice</type>
      <units></units>
      <required>true</required>
      <model_dependent>false</model_dependent>
      <default_value>none</default_value>
      <choices>
        <choice>
          <value>none</value>
          <display_name>none</display_name>
        </choice>
        <choice>
          <value>portable</value>
          <display_name>portable</display_name>
        </choice>
        <choice>
          <value>whole-home</value>
          <display_name>whole-home</display_name>
        </choice>
      </choices>
      <min_value></min_value>
      <max_value></max_value>
    </argument>
    <argument>
      <name>dehumidifier_efficiency_type</name>
      <display_name>Dehumidifier: Efficiency Type</display_name>
      <description>The efficiency type of dehumidifier.</description>
      <type>Choice</type>
      <units></units>
      <required>true</required>
      <model_dependent>false</model_dependent>
      <default_value>IntegratedEnergyFactor</default_value>
      <choices>
        <choice>
          <value>EnergyFactor</value>
          <display_name>EnergyFactor</display_name>
        </choice>
        <choice>
          <value>IntegratedEnergyFactor</value>
          <display_name>IntegratedEnergyFactor</display_name>
        </choice>
      </choices>
      <min_value></min_value>
      <max_value></max_value>
    </argument>
    <argument>
      <name>dehumidifier_efficiency</name>
      <display_name>Dehumidifier: Efficiency</display_name>
      <description>The efficiency of the dehumidifier.</description>
      <type>Double</type>
      <units>liters/kWh</units>
      <required>true</required>
      <model_dependent>false</model_dependent>
      <default_value>1.5</default_value>
      <min_value></min_value>
      <max_value></max_value>
    </argument>
    <argument>
      <name>dehumidifier_capacity</name>
      <display_name>Dehumidifier: Capacity</display_name>
      <description>The capacity (water removal rate) of the dehumidifier.</description>
      <type>Double</type>
      <units>pint/day</units>
      <required>true</required>
      <model_dependent>false</model_dependent>
      <default_value>40</default_value>
      <min_value></min_value>
      <max_value></max_value>
    </argument>
    <argument>
      <name>dehumidifier_rh_setpoint</name>
      <display_name>Dehumidifier: Relative Humidity Setpoint</display_name>
      <description>The relative humidity setpoint of the dehumidifier.</description>
      <type>Double</type>
      <units>Frac</units>
      <required>true</required>
      <model_dependent>false</model_dependent>
      <default_value>0.5</default_value>
      <min_value></min_value>
      <max_value></max_value>
    </argument>
    <argument>
      <name>dehumidifier_fraction_dehumidification_load_served</name>
      <display_name>Dehumidifier: Fraction Dehumidification Load Served</display_name>
      <description>The dehumidification load served fraction of the dehumidifier.</description>
      <type>Double</type>
      <units>Frac</units>
      <required>true</required>
      <model_dependent>false</model_dependent>
      <default_value>1</default_value>
      <min_value></min_value>
      <max_value></max_value>
    </argument>
    <argument>
      <name>clothes_washer_location</name>
      <display_name>Clothes Washer: Location</display_name>
      <description>The space type for the clothes washer location.</description>
      <type>Choice</type>
      <units></units>
      <required>true</required>
      <model_dependent>false</model_dependent>
      <default_value>auto</default_value>
      <choices>
        <choice>
          <value>auto</value>
          <display_name>auto</display_name>
        </choice>
        <choice>
          <value>none</value>
          <display_name>none</display_name>
        </choice>
        <choice>
          <value>living space</value>
          <display_name>living space</display_name>
        </choice>
        <choice>
          <value>basement - conditioned</value>
          <display_name>basement - conditioned</display_name>
        </choice>
        <choice>
          <value>basement - unconditioned</value>
          <display_name>basement - unconditioned</display_name>
        </choice>
        <choice>
          <value>garage</value>
          <display_name>garage</display_name>
        </choice>
        <choice>
          <value>other housing unit</value>
          <display_name>other housing unit</display_name>
        </choice>
        <choice>
          <value>other heated space</value>
          <display_name>other heated space</display_name>
        </choice>
        <choice>
          <value>other multifamily buffer space</value>
          <display_name>other multifamily buffer space</display_name>
        </choice>
        <choice>
          <value>other non-freezing space</value>
          <display_name>other non-freezing space</display_name>
        </choice>
      </choices>
      <min_value></min_value>
      <max_value></max_value>
    </argument>
    <argument>
      <name>clothes_washer_efficiency_type</name>
      <display_name>Clothes Washer: Efficiency Type</display_name>
      <description>The efficiency type of the clothes washer.</description>
      <type>Choice</type>
      <units></units>
      <required>true</required>
      <model_dependent>false</model_dependent>
      <default_value>IntegratedModifiedEnergyFactor</default_value>
      <choices>
        <choice>
          <value>ModifiedEnergyFactor</value>
          <display_name>ModifiedEnergyFactor</display_name>
        </choice>
        <choice>
          <value>IntegratedModifiedEnergyFactor</value>
          <display_name>IntegratedModifiedEnergyFactor</display_name>
        </choice>
      </choices>
      <min_value></min_value>
      <max_value></max_value>
    </argument>
    <argument>
      <name>clothes_washer_efficiency</name>
      <display_name>Clothes Washer: Efficiency</display_name>
      <description>The efficiency of the clothes washer.</description>
      <type>String</type>
      <units>ft^3/kWh-cyc</units>
      <required>true</required>
      <model_dependent>false</model_dependent>
      <default_value>auto</default_value>
      <min_value></min_value>
      <max_value></max_value>
    </argument>
    <argument>
      <name>clothes_washer_rated_annual_kwh</name>
      <display_name>Clothes Washer: Rated Annual Consumption</display_name>
      <description>The annual energy consumed by the clothes washer, as rated, obtained from the EnergyGuide label. This includes both the appliance electricity consumption and the energy required for water heating.</description>
      <type>String</type>
      <units>kWh/yr</units>
      <required>true</required>
      <model_dependent>false</model_dependent>
      <default_value>auto</default_value>
      <min_value></min_value>
      <max_value></max_value>
    </argument>
    <argument>
      <name>clothes_washer_label_electric_rate</name>
      <display_name>Clothes Washer: Label Electric Rate</display_name>
      <description>The annual energy consumed by the clothes washer, as rated, obtained from the EnergyGuide label. This includes both the appliance electricity consumption and the energy required for water heating.</description>
      <type>String</type>
      <units>$/kWh</units>
      <required>true</required>
      <model_dependent>false</model_dependent>
      <default_value>auto</default_value>
      <min_value></min_value>
      <max_value></max_value>
    </argument>
    <argument>
      <name>clothes_washer_label_gas_rate</name>
      <display_name>Clothes Washer: Label Gas Rate</display_name>
      <description>The annual energy consumed by the clothes washer, as rated, obtained from the EnergyGuide label. This includes both the appliance electricity consumption and the energy required for water heating.</description>
      <type>String</type>
      <units>$/therm</units>
      <required>true</required>
      <model_dependent>false</model_dependent>
      <default_value>auto</default_value>
      <min_value></min_value>
      <max_value></max_value>
    </argument>
    <argument>
      <name>clothes_washer_label_annual_gas_cost</name>
      <display_name>Clothes Washer: Label Annual Cost with Gas DHW</display_name>
      <description>The annual cost of using the system under test conditions. Input is obtained from the EnergyGuide label.</description>
      <type>String</type>
      <units>$</units>
      <required>true</required>
      <model_dependent>false</model_dependent>
      <default_value>auto</default_value>
      <min_value></min_value>
      <max_value></max_value>
    </argument>
    <argument>
      <name>clothes_washer_label_usage</name>
      <display_name>Clothes Washer: Label Usage</display_name>
      <description>The clothes washer loads per week.</description>
      <type>String</type>
      <units>cyc/wk</units>
      <required>true</required>
      <model_dependent>false</model_dependent>
      <default_value>auto</default_value>
      <min_value></min_value>
      <max_value></max_value>
    </argument>
    <argument>
      <name>clothes_washer_capacity</name>
      <display_name>Clothes Washer: Drum Volume</display_name>
      <description>Volume of the washer drum. Obtained from the EnergyStar website or the manufacturer's literature.</description>
      <type>String</type>
      <units>ft^3</units>
      <required>true</required>
      <model_dependent>false</model_dependent>
      <default_value>auto</default_value>
      <min_value></min_value>
      <max_value></max_value>
    </argument>
    <argument>
      <name>clothes_washer_usage_multiplier</name>
      <display_name>Clothes Washer: Usage Multiplier</display_name>
      <description>Multiplier on the clothes washer energy and hot water usage that can reflect, e.g., high/low usage occupants.</description>
      <type>Double</type>
      <units></units>
      <required>true</required>
      <model_dependent>false</model_dependent>
      <default_value>1</default_value>
      <min_value></min_value>
      <max_value></max_value>
    </argument>
    <argument>
      <name>clothes_dryer_location</name>
      <display_name>Clothes Dryer: Location</display_name>
      <description>The space type for the clothes dryer location.</description>
      <type>Choice</type>
      <units></units>
      <required>true</required>
      <model_dependent>false</model_dependent>
      <default_value>auto</default_value>
      <choices>
        <choice>
          <value>auto</value>
          <display_name>auto</display_name>
        </choice>
        <choice>
          <value>none</value>
          <display_name>none</display_name>
        </choice>
        <choice>
          <value>living space</value>
          <display_name>living space</display_name>
        </choice>
        <choice>
          <value>basement - conditioned</value>
          <display_name>basement - conditioned</display_name>
        </choice>
        <choice>
          <value>basement - unconditioned</value>
          <display_name>basement - unconditioned</display_name>
        </choice>
        <choice>
          <value>garage</value>
          <display_name>garage</display_name>
        </choice>
        <choice>
          <value>other housing unit</value>
          <display_name>other housing unit</display_name>
        </choice>
        <choice>
          <value>other heated space</value>
          <display_name>other heated space</display_name>
        </choice>
        <choice>
          <value>other multifamily buffer space</value>
          <display_name>other multifamily buffer space</display_name>
        </choice>
        <choice>
          <value>other non-freezing space</value>
          <display_name>other non-freezing space</display_name>
        </choice>
      </choices>
      <min_value></min_value>
      <max_value></max_value>
    </argument>
    <argument>
      <name>clothes_dryer_fuel_type</name>
      <display_name>Clothes Dryer: Fuel Type</display_name>
      <description>Type of fuel used by the clothes dryer.</description>
      <type>Choice</type>
      <units></units>
      <required>true</required>
      <model_dependent>false</model_dependent>
      <default_value>natural gas</default_value>
      <choices>
        <choice>
          <value>electricity</value>
          <display_name>electricity</display_name>
        </choice>
        <choice>
          <value>natural gas</value>
          <display_name>natural gas</display_name>
        </choice>
        <choice>
          <value>fuel oil</value>
          <display_name>fuel oil</display_name>
        </choice>
        <choice>
          <value>propane</value>
          <display_name>propane</display_name>
        </choice>
        <choice>
          <value>wood</value>
          <display_name>wood</display_name>
        </choice>
        <choice>
          <value>coal</value>
          <display_name>coal</display_name>
        </choice>
      </choices>
      <min_value></min_value>
      <max_value></max_value>
    </argument>
    <argument>
      <name>clothes_dryer_efficiency_type</name>
      <display_name>Clothes Dryer: Efficiency Type</display_name>
      <description>The efficiency type of the clothes dryer.</description>
      <type>Choice</type>
      <units></units>
      <required>true</required>
      <model_dependent>false</model_dependent>
      <default_value>CombinedEnergyFactor</default_value>
      <choices>
        <choice>
          <value>EnergyFactor</value>
          <display_name>EnergyFactor</display_name>
        </choice>
        <choice>
          <value>CombinedEnergyFactor</value>
          <display_name>CombinedEnergyFactor</display_name>
        </choice>
      </choices>
      <min_value></min_value>
      <max_value></max_value>
    </argument>
    <argument>
      <name>clothes_dryer_efficiency</name>
      <display_name>Clothes Dryer: Efficiency</display_name>
      <description>The efficiency of the clothes dryer.</description>
      <type>String</type>
      <units>lb/kWh</units>
      <required>true</required>
      <model_dependent>false</model_dependent>
      <default_value>auto</default_value>
      <min_value></min_value>
      <max_value></max_value>
    </argument>
    <argument>
      <name>clothes_dryer_vented_flow_rate</name>
      <display_name>Clothes Dryer: Vented Flow Rate</display_name>
      <description>The exhaust flow rate of the vented clothes dryer.</description>
      <type>String</type>
      <units>CFM</units>
      <required>true</required>
      <model_dependent>false</model_dependent>
      <default_value>auto</default_value>
      <min_value></min_value>
      <max_value></max_value>
    </argument>
    <argument>
      <name>clothes_dryer_usage_multiplier</name>
      <display_name>Clothes Dryer: Usage Multiplier</display_name>
      <description>Multiplier on the clothes dryer energy usage that can reflect, e.g., high/low usage occupants.</description>
      <type>Double</type>
      <units></units>
      <required>true</required>
      <model_dependent>false</model_dependent>
      <default_value>1</default_value>
      <min_value></min_value>
      <max_value></max_value>
    </argument>
    <argument>
      <name>dishwasher_location</name>
      <display_name>Dishwasher: Location</display_name>
      <description>The space type for the dishwasher location.</description>
      <type>Choice</type>
      <units></units>
      <required>true</required>
      <model_dependent>false</model_dependent>
      <default_value>auto</default_value>
      <choices>
        <choice>
          <value>auto</value>
          <display_name>auto</display_name>
        </choice>
        <choice>
          <value>none</value>
          <display_name>none</display_name>
        </choice>
        <choice>
          <value>living space</value>
          <display_name>living space</display_name>
        </choice>
        <choice>
          <value>basement - conditioned</value>
          <display_name>basement - conditioned</display_name>
        </choice>
        <choice>
          <value>basement - unconditioned</value>
          <display_name>basement - unconditioned</display_name>
        </choice>
        <choice>
          <value>garage</value>
          <display_name>garage</display_name>
        </choice>
        <choice>
          <value>other housing unit</value>
          <display_name>other housing unit</display_name>
        </choice>
        <choice>
          <value>other heated space</value>
          <display_name>other heated space</display_name>
        </choice>
        <choice>
          <value>other multifamily buffer space</value>
          <display_name>other multifamily buffer space</display_name>
        </choice>
        <choice>
          <value>other non-freezing space</value>
          <display_name>other non-freezing space</display_name>
        </choice>
      </choices>
      <min_value></min_value>
      <max_value></max_value>
    </argument>
    <argument>
      <name>dishwasher_efficiency_type</name>
      <display_name>Dishwasher: Efficiency Type</display_name>
      <description>The efficiency type of dishwasher.</description>
      <type>Choice</type>
      <units></units>
      <required>true</required>
      <model_dependent>false</model_dependent>
      <default_value>RatedAnnualkWh</default_value>
      <choices>
        <choice>
          <value>RatedAnnualkWh</value>
          <display_name>RatedAnnualkWh</display_name>
        </choice>
        <choice>
          <value>EnergyFactor</value>
          <display_name>EnergyFactor</display_name>
        </choice>
      </choices>
      <min_value></min_value>
      <max_value></max_value>
    </argument>
    <argument>
      <name>dishwasher_efficiency</name>
      <display_name>Dishwasher: Efficiency</display_name>
      <description>The efficiency of the dishwasher.</description>
      <type>String</type>
      <units>RatedAnnualkWh or EnergyFactor</units>
      <required>true</required>
      <model_dependent>false</model_dependent>
      <default_value>auto</default_value>
      <min_value></min_value>
      <max_value></max_value>
    </argument>
    <argument>
      <name>dishwasher_label_electric_rate</name>
      <display_name>Dishwasher: Label Electric Rate</display_name>
      <description>The label electric rate of the dishwasher.</description>
      <type>String</type>
      <units>$/kWh</units>
      <required>true</required>
      <model_dependent>false</model_dependent>
      <default_value>auto</default_value>
      <min_value></min_value>
      <max_value></max_value>
    </argument>
    <argument>
      <name>dishwasher_label_gas_rate</name>
      <display_name>Dishwasher: Label Gas Rate</display_name>
      <description>The label gas rate of the dishwasher.</description>
      <type>String</type>
      <units>$/therm</units>
      <required>true</required>
      <model_dependent>false</model_dependent>
      <default_value>auto</default_value>
      <min_value></min_value>
      <max_value></max_value>
    </argument>
    <argument>
      <name>dishwasher_label_annual_gas_cost</name>
      <display_name>Dishwasher: Label Annual Gas Cost</display_name>
      <description>The label annual gas cost of the dishwasher.</description>
      <type>String</type>
      <units>$</units>
      <required>true</required>
      <model_dependent>false</model_dependent>
      <default_value>auto</default_value>
      <min_value></min_value>
      <max_value></max_value>
    </argument>
    <argument>
      <name>dishwasher_label_usage</name>
      <display_name>Dishwasher: Label Usage</display_name>
      <description>The dishwasher loads per week.</description>
      <type>String</type>
      <units>cyc/wk</units>
      <required>true</required>
      <model_dependent>false</model_dependent>
      <default_value>auto</default_value>
      <min_value></min_value>
      <max_value></max_value>
    </argument>
    <argument>
      <name>dishwasher_place_setting_capacity</name>
      <display_name>Dishwasher: Number of Place Settings</display_name>
      <description>The number of place settings for the unit. Data obtained from manufacturer's literature.</description>
      <type>String</type>
      <units>#</units>
      <required>true</required>
      <model_dependent>false</model_dependent>
      <default_value>auto</default_value>
      <min_value></min_value>
      <max_value></max_value>
    </argument>
    <argument>
      <name>dishwasher_usage_multiplier</name>
      <display_name>Dishwasher: Usage Multiplier</display_name>
      <description>Multiplier on the dishwasher energy usage that can reflect, e.g., high/low usage occupants.</description>
      <type>Double</type>
      <units></units>
      <required>true</required>
      <model_dependent>false</model_dependent>
      <default_value>1</default_value>
      <min_value></min_value>
      <max_value></max_value>
    </argument>
    <argument>
      <name>refrigerator_location</name>
      <display_name>Refrigerator: Location</display_name>
      <description>The space type for the refrigerator location.</description>
      <type>Choice</type>
      <units></units>
      <required>true</required>
      <model_dependent>false</model_dependent>
      <default_value>auto</default_value>
      <choices>
        <choice>
          <value>auto</value>
          <display_name>auto</display_name>
        </choice>
        <choice>
          <value>none</value>
          <display_name>none</display_name>
        </choice>
        <choice>
          <value>living space</value>
          <display_name>living space</display_name>
        </choice>
        <choice>
          <value>basement - conditioned</value>
          <display_name>basement - conditioned</display_name>
        </choice>
        <choice>
          <value>basement - unconditioned</value>
          <display_name>basement - unconditioned</display_name>
        </choice>
        <choice>
          <value>garage</value>
          <display_name>garage</display_name>
        </choice>
        <choice>
          <value>other housing unit</value>
          <display_name>other housing unit</display_name>
        </choice>
        <choice>
          <value>other heated space</value>
          <display_name>other heated space</display_name>
        </choice>
        <choice>
          <value>other multifamily buffer space</value>
          <display_name>other multifamily buffer space</display_name>
        </choice>
        <choice>
          <value>other non-freezing space</value>
          <display_name>other non-freezing space</display_name>
        </choice>
      </choices>
      <min_value></min_value>
      <max_value></max_value>
    </argument>
    <argument>
      <name>refrigerator_rated_annual_kwh</name>
      <display_name>Refrigerator: Rated Annual Consumption</display_name>
      <description>The EnergyGuide rated annual energy consumption for a refrigerator.</description>
      <type>String</type>
      <units>kWh/yr</units>
      <required>true</required>
      <model_dependent>false</model_dependent>
      <default_value>auto</default_value>
      <min_value></min_value>
      <max_value></max_value>
    </argument>
    <argument>
      <name>refrigerator_usage_multiplier</name>
      <display_name>Refrigerator: Usage Multiplier</display_name>
      <description>Multiplier on the refrigerator energy usage that can reflect, e.g., high/low usage occupants.</description>
      <type>Double</type>
      <units></units>
      <required>true</required>
      <model_dependent>false</model_dependent>
      <default_value>1</default_value>
      <min_value></min_value>
      <max_value></max_value>
    </argument>
    <argument>
      <name>extra_refrigerator_location</name>
      <display_name>Extra Refrigerator: Location</display_name>
      <description>The space type for the extra refrigerator location.</description>
      <type>Choice</type>
      <units></units>
      <required>true</required>
      <model_dependent>false</model_dependent>
      <default_value>auto</default_value>
      <choices>
        <choice>
          <value>auto</value>
          <display_name>auto</display_name>
        </choice>
        <choice>
          <value>none</value>
          <display_name>none</display_name>
        </choice>
        <choice>
          <value>living space</value>
          <display_name>living space</display_name>
        </choice>
        <choice>
          <value>basement - conditioned</value>
          <display_name>basement - conditioned</display_name>
        </choice>
        <choice>
          <value>basement - unconditioned</value>
          <display_name>basement - unconditioned</display_name>
        </choice>
        <choice>
          <value>garage</value>
          <display_name>garage</display_name>
        </choice>
        <choice>
          <value>other housing unit</value>
          <display_name>other housing unit</display_name>
        </choice>
        <choice>
          <value>other heated space</value>
          <display_name>other heated space</display_name>
        </choice>
        <choice>
          <value>other multifamily buffer space</value>
          <display_name>other multifamily buffer space</display_name>
        </choice>
        <choice>
          <value>other non-freezing space</value>
          <display_name>other non-freezing space</display_name>
        </choice>
      </choices>
      <min_value></min_value>
      <max_value></max_value>
    </argument>
    <argument>
      <name>extra_refrigerator_rated_annual_kwh</name>
      <display_name>Extra Refrigerator: Rated Annual Consumption</display_name>
      <description>The EnergyGuide rated annual energy consumption for an extra rrefrigerator.</description>
      <type>String</type>
      <units>kWh/yr</units>
      <required>true</required>
      <model_dependent>false</model_dependent>
      <default_value>auto</default_value>
      <min_value></min_value>
      <max_value></max_value>
    </argument>
    <argument>
      <name>extra_refrigerator_usage_multiplier</name>
      <display_name>Extra Refrigerator: Usage Multiplier</display_name>
      <description>Multiplier on the extra refrigerator energy usage that can reflect, e.g., high/low usage occupants.</description>
      <type>Double</type>
      <units></units>
      <required>true</required>
      <model_dependent>false</model_dependent>
      <default_value>1</default_value>
      <min_value></min_value>
      <max_value></max_value>
    </argument>
    <argument>
      <name>freezer_location</name>
      <display_name>Freezer: Location</display_name>
      <description>The space type for the freezer location.</description>
      <type>Choice</type>
      <units></units>
      <required>true</required>
      <model_dependent>false</model_dependent>
      <default_value>auto</default_value>
      <choices>
        <choice>
          <value>auto</value>
          <display_name>auto</display_name>
        </choice>
        <choice>
          <value>none</value>
          <display_name>none</display_name>
        </choice>
        <choice>
          <value>living space</value>
          <display_name>living space</display_name>
        </choice>
        <choice>
          <value>basement - conditioned</value>
          <display_name>basement - conditioned</display_name>
        </choice>
        <choice>
          <value>basement - unconditioned</value>
          <display_name>basement - unconditioned</display_name>
        </choice>
        <choice>
          <value>garage</value>
          <display_name>garage</display_name>
        </choice>
        <choice>
          <value>other housing unit</value>
          <display_name>other housing unit</display_name>
        </choice>
        <choice>
          <value>other heated space</value>
          <display_name>other heated space</display_name>
        </choice>
        <choice>
          <value>other multifamily buffer space</value>
          <display_name>other multifamily buffer space</display_name>
        </choice>
        <choice>
          <value>other non-freezing space</value>
          <display_name>other non-freezing space</display_name>
        </choice>
      </choices>
      <min_value></min_value>
      <max_value></max_value>
    </argument>
    <argument>
      <name>freezer_rated_annual_kwh</name>
      <display_name>Freezer: Rated Annual Consumption</display_name>
      <description>The EnergyGuide rated annual energy consumption for a freezer.</description>
      <type>String</type>
      <units>kWh/yr</units>
      <required>true</required>
      <model_dependent>false</model_dependent>
      <default_value>auto</default_value>
      <min_value></min_value>
      <max_value></max_value>
    </argument>
    <argument>
      <name>freezer_usage_multiplier</name>
      <display_name>Freezer: Usage Multiplier</display_name>
      <description>Multiplier on the freezer energy usage that can reflect, e.g., high/low usage occupants.</description>
      <type>Double</type>
      <units></units>
      <required>true</required>
      <model_dependent>false</model_dependent>
      <default_value>1</default_value>
      <min_value></min_value>
      <max_value></max_value>
    </argument>
    <argument>
      <name>cooking_range_oven_location</name>
      <display_name>Cooking Range/Oven: Location</display_name>
      <description>The space type for the cooking range/oven location.</description>
      <type>Choice</type>
      <units></units>
      <required>true</required>
      <model_dependent>false</model_dependent>
      <default_value>auto</default_value>
      <choices>
        <choice>
          <value>auto</value>
          <display_name>auto</display_name>
        </choice>
        <choice>
          <value>none</value>
          <display_name>none</display_name>
        </choice>
        <choice>
          <value>living space</value>
          <display_name>living space</display_name>
        </choice>
        <choice>
          <value>basement - conditioned</value>
          <display_name>basement - conditioned</display_name>
        </choice>
        <choice>
          <value>basement - unconditioned</value>
          <display_name>basement - unconditioned</display_name>
        </choice>
        <choice>
          <value>garage</value>
          <display_name>garage</display_name>
        </choice>
        <choice>
          <value>other housing unit</value>
          <display_name>other housing unit</display_name>
        </choice>
        <choice>
          <value>other heated space</value>
          <display_name>other heated space</display_name>
        </choice>
        <choice>
          <value>other multifamily buffer space</value>
          <display_name>other multifamily buffer space</display_name>
        </choice>
        <choice>
          <value>other non-freezing space</value>
          <display_name>other non-freezing space</display_name>
        </choice>
      </choices>
      <min_value></min_value>
      <max_value></max_value>
    </argument>
    <argument>
      <name>cooking_range_oven_fuel_type</name>
      <display_name>Cooking Range/Oven: Fuel Type</display_name>
      <description>Type of fuel used by the cooking range/oven.</description>
      <type>Choice</type>
      <units></units>
      <required>true</required>
      <model_dependent>false</model_dependent>
      <default_value>natural gas</default_value>
      <choices>
        <choice>
          <value>electricity</value>
          <display_name>electricity</display_name>
        </choice>
        <choice>
          <value>natural gas</value>
          <display_name>natural gas</display_name>
        </choice>
        <choice>
          <value>fuel oil</value>
          <display_name>fuel oil</display_name>
        </choice>
        <choice>
          <value>propane</value>
          <display_name>propane</display_name>
        </choice>
        <choice>
          <value>wood</value>
          <display_name>wood</display_name>
        </choice>
        <choice>
          <value>coal</value>
          <display_name>coal</display_name>
        </choice>
      </choices>
      <min_value></min_value>
      <max_value></max_value>
    </argument>
    <argument>
      <name>cooking_range_oven_is_induction</name>
      <display_name>Cooking Range/Oven: Is Induction</display_name>
      <description>Whether the cooking range is induction.</description>
      <type>Boolean</type>
      <units></units>
      <required>false</required>
      <model_dependent>false</model_dependent>
      <default_value></default_value>
      <choices>
        <choice>
          <value>true</value>
          <display_name>true</display_name>
        </choice>
        <choice>
          <value>false</value>
          <display_name>false</display_name>
        </choice>
      </choices>
      <min_value></min_value>
      <max_value></max_value>
    </argument>
    <argument>
      <name>cooking_range_oven_is_convection</name>
      <display_name>Cooking Range/Oven: Is Convection</display_name>
      <description>Whether the oven is convection.</description>
      <type>Boolean</type>
      <units></units>
      <required>false</required>
      <model_dependent>false</model_dependent>
      <default_value></default_value>
      <choices>
        <choice>
          <value>true</value>
          <display_name>true</display_name>
        </choice>
        <choice>
          <value>false</value>
          <display_name>false</display_name>
        </choice>
      </choices>
      <min_value></min_value>
      <max_value></max_value>
    </argument>
    <argument>
      <name>cooking_range_oven_usage_multiplier</name>
      <display_name>Cooking Range/Oven: Usage Multiplier</display_name>
      <description>Multiplier on the cooking range/oven energy usage that can reflect, e.g., high/low usage occupants.</description>
      <type>Double</type>
      <units></units>
      <required>true</required>
      <model_dependent>false</model_dependent>
      <default_value>1</default_value>
      <min_value></min_value>
      <max_value></max_value>
    </argument>
    <argument>
      <name>ceiling_fan_present</name>
      <display_name>Ceiling Fan: Present</display_name>
      <description>Whether there is are any ceiling fans.</description>
      <type>Boolean</type>
      <units></units>
      <required>true</required>
      <model_dependent>false</model_dependent>
      <default_value>true</default_value>
      <choices>
        <choice>
          <value>true</value>
          <display_name>true</display_name>
        </choice>
        <choice>
          <value>false</value>
          <display_name>false</display_name>
        </choice>
      </choices>
      <min_value></min_value>
      <max_value></max_value>
    </argument>
    <argument>
      <name>ceiling_fan_efficiency</name>
      <display_name>Ceiling Fan: Efficiency</display_name>
      <description>The efficiency rating of the ceiling fan(s) at medium speed.</description>
      <type>String</type>
      <units>CFM/W</units>
      <required>true</required>
      <model_dependent>false</model_dependent>
      <default_value>auto</default_value>
      <min_value></min_value>
      <max_value></max_value>
    </argument>
    <argument>
      <name>ceiling_fan_quantity</name>
      <display_name>Ceiling Fan: Quantity</display_name>
      <description>Total number of ceiling fans.</description>
      <type>String</type>
      <units>#</units>
      <required>true</required>
      <model_dependent>false</model_dependent>
      <default_value>auto</default_value>
      <min_value></min_value>
      <max_value></max_value>
    </argument>
    <argument>
      <name>ceiling_fan_cooling_setpoint_temp_offset</name>
      <display_name>Ceiling Fan: Cooling Setpoint Temperature Offset</display_name>
      <description>The setpoint temperature offset during cooling season for the ceiling fan(s). Only applies if ceiling fan quantity is greater than zero.</description>
      <type>Double</type>
      <units>deg-F</units>
      <required>true</required>
      <model_dependent>false</model_dependent>
      <default_value>0.5</default_value>
      <min_value></min_value>
      <max_value></max_value>
    </argument>
    <argument>
      <name>plug_loads_television_annual_kwh</name>
      <display_name>Plug Loads: Television Annual kWh</display_name>
      <description>The annual energy consumption of the television plug loads.</description>
      <type>String</type>
      <units>kWh/yr</units>
      <required>true</required>
      <model_dependent>false</model_dependent>
      <default_value>auto</default_value>
      <min_value></min_value>
      <max_value></max_value>
    </argument>
    <argument>
      <name>plug_loads_television_usage_multiplier</name>
      <display_name>Plug Loads: Television Usage Multiplier</display_name>
      <description>Multiplier on the television energy usage that can reflect, e.g., high/low usage occupants.</description>
      <type>Double</type>
      <units></units>
      <required>true</required>
      <model_dependent>false</model_dependent>
      <default_value>1</default_value>
      <min_value></min_value>
      <max_value></max_value>
    </argument>
    <argument>
      <name>plug_loads_other_annual_kwh</name>
      <display_name>Plug Loads: Other Annual kWh</display_name>
      <description>The annual energy consumption of the other residual plug loads.</description>
      <type>String</type>
      <units>kWh/yr</units>
      <required>true</required>
      <model_dependent>false</model_dependent>
      <default_value>auto</default_value>
      <min_value></min_value>
      <max_value></max_value>
    </argument>
    <argument>
      <name>plug_loads_other_frac_sensible</name>
      <display_name>Plug Loads: Other Sensible Fraction</display_name>
      <description>Fraction of other residual plug loads' internal gains that are sensible.</description>
      <type>String</type>
      <units>Frac</units>
      <required>true</required>
      <model_dependent>false</model_dependent>
      <default_value>auto</default_value>
      <min_value></min_value>
      <max_value></max_value>
    </argument>
    <argument>
      <name>plug_loads_other_frac_latent</name>
      <display_name>Plug Loads: Other Latent Fraction</display_name>
      <description>Fraction of other residual plug loads' internal gains that are latent.</description>
      <type>String</type>
      <units>Frac</units>
      <required>true</required>
      <model_dependent>false</model_dependent>
      <default_value>auto</default_value>
      <min_value></min_value>
      <max_value></max_value>
    </argument>
    <argument>
      <name>plug_loads_other_usage_multiplier</name>
      <display_name>Plug Loads: Other Usage Multiplier</display_name>
      <description>Multiplier on the other energy usage that can reflect, e.g., high/low usage occupants.</description>
      <type>Double</type>
      <units></units>
      <required>true</required>
      <model_dependent>false</model_dependent>
      <default_value>1</default_value>
      <min_value></min_value>
      <max_value></max_value>
    </argument>
    <argument>
      <name>plug_loads_well_pump_present</name>
      <display_name>Plug Loads: Well Pump Present</display_name>
      <description>Whether there is a well pump.</description>
      <type>Boolean</type>
      <units></units>
      <required>true</required>
      <model_dependent>false</model_dependent>
      <default_value>false</default_value>
      <choices>
        <choice>
          <value>true</value>
          <display_name>true</display_name>
        </choice>
        <choice>
          <value>false</value>
          <display_name>false</display_name>
        </choice>
      </choices>
      <min_value></min_value>
      <max_value></max_value>
    </argument>
    <argument>
      <name>plug_loads_well_pump_annual_kwh</name>
      <display_name>Plug Loads: Well Pump Annual kWh</display_name>
      <description>The annual energy consumption of the well pump plug loads.</description>
      <type>String</type>
      <units>kWh/yr</units>
      <required>true</required>
      <model_dependent>false</model_dependent>
      <default_value>auto</default_value>
      <min_value></min_value>
      <max_value></max_value>
    </argument>
    <argument>
      <name>plug_loads_well_pump_usage_multiplier</name>
      <display_name>Plug Loads: Well Pump Usage Multiplier</display_name>
      <description>Multiplier on the well pump energy usage that can reflect, e.g., high/low usage occupants.</description>
      <type>Double</type>
      <units></units>
      <required>true</required>
      <model_dependent>false</model_dependent>
      <default_value>1</default_value>
      <min_value></min_value>
      <max_value></max_value>
    </argument>
    <argument>
      <name>plug_loads_vehicle_present</name>
      <display_name>Plug Loads: Vehicle Present</display_name>
      <description>Whether there is an electric vehicle.</description>
      <type>Boolean</type>
      <units></units>
      <required>true</required>
      <model_dependent>false</model_dependent>
      <default_value>false</default_value>
      <choices>
        <choice>
          <value>true</value>
          <display_name>true</display_name>
        </choice>
        <choice>
          <value>false</value>
          <display_name>false</display_name>
        </choice>
      </choices>
      <min_value></min_value>
      <max_value></max_value>
    </argument>
    <argument>
      <name>plug_loads_vehicle_annual_kwh</name>
      <display_name>Plug Loads: Vehicle Annual kWh</display_name>
      <description>The annual energy consumption of the electric vehicle plug loads.</description>
      <type>String</type>
      <units>kWh/yr</units>
      <required>true</required>
      <model_dependent>false</model_dependent>
      <default_value>auto</default_value>
      <min_value></min_value>
      <max_value></max_value>
    </argument>
    <argument>
      <name>plug_loads_vehicle_usage_multiplier</name>
      <display_name>Plug Loads: Vehicle Usage Multiplier</display_name>
      <description>Multiplier on the electric vehicle energy usage that can reflect, e.g., high/low usage occupants.</description>
      <type>Double</type>
      <units></units>
      <required>true</required>
      <model_dependent>false</model_dependent>
      <default_value>1</default_value>
      <min_value></min_value>
      <max_value></max_value>
    </argument>
    <argument>
      <name>fuel_loads_grill_present</name>
      <display_name>Fuel Loads: Grill Present</display_name>
      <description>Whether there is a fuel loads grill.</description>
      <type>Boolean</type>
      <units></units>
      <required>true</required>
      <model_dependent>false</model_dependent>
      <default_value>false</default_value>
      <choices>
        <choice>
          <value>true</value>
          <display_name>true</display_name>
        </choice>
        <choice>
          <value>false</value>
          <display_name>false</display_name>
        </choice>
      </choices>
      <min_value></min_value>
      <max_value></max_value>
    </argument>
    <argument>
      <name>fuel_loads_grill_fuel_type</name>
      <display_name>Fuel Loads: Grill Fuel Type</display_name>
      <description>The fuel type of the fuel loads grill.</description>
      <type>Choice</type>
      <units></units>
      <required>true</required>
      <model_dependent>false</model_dependent>
      <default_value>natural gas</default_value>
      <choices>
        <choice>
          <value>natural gas</value>
          <display_name>natural gas</display_name>
        </choice>
        <choice>
          <value>fuel oil</value>
          <display_name>fuel oil</display_name>
        </choice>
        <choice>
          <value>propane</value>
          <display_name>propane</display_name>
        </choice>
        <choice>
          <value>wood</value>
          <display_name>wood</display_name>
        </choice>
        <choice>
          <value>wood pellets</value>
          <display_name>wood pellets</display_name>
        </choice>
      </choices>
      <min_value></min_value>
      <max_value></max_value>
    </argument>
    <argument>
      <name>fuel_loads_grill_annual_therm</name>
      <display_name>Fuel Loads: Grill Annual therm</display_name>
      <description>The annual energy consumption of the fuel loads grill.</description>
      <type>String</type>
      <units>therm/yr</units>
      <required>true</required>
      <model_dependent>false</model_dependent>
      <default_value>auto</default_value>
      <min_value></min_value>
      <max_value></max_value>
    </argument>
    <argument>
      <name>fuel_loads_grill_usage_multiplier</name>
      <display_name>Fuel Loads: Grill Usage Multiplier</display_name>
      <description>Multiplier on the fuel loads grill energy usage that can reflect, e.g., high/low usage occupants.</description>
      <type>Double</type>
      <units></units>
      <required>true</required>
      <model_dependent>false</model_dependent>
      <default_value>0</default_value>
      <min_value></min_value>
      <max_value></max_value>
    </argument>
    <argument>
      <name>fuel_loads_lighting_present</name>
      <display_name>Fuel Loads: Lighting Present</display_name>
      <description>Whether there is fuel loads lighting.</description>
      <type>Boolean</type>
      <units></units>
      <required>true</required>
      <model_dependent>false</model_dependent>
      <default_value>false</default_value>
      <choices>
        <choice>
          <value>true</value>
          <display_name>true</display_name>
        </choice>
        <choice>
          <value>false</value>
          <display_name>false</display_name>
        </choice>
      </choices>
      <min_value></min_value>
      <max_value></max_value>
    </argument>
    <argument>
      <name>fuel_loads_lighting_fuel_type</name>
      <display_name>Fuel Loads: Lighting Fuel Type</display_name>
      <description>The fuel type of the fuel loads lighting.</description>
      <type>Choice</type>
      <units></units>
      <required>true</required>
      <model_dependent>false</model_dependent>
      <default_value>natural gas</default_value>
      <choices>
        <choice>
          <value>natural gas</value>
          <display_name>natural gas</display_name>
        </choice>
        <choice>
          <value>fuel oil</value>
          <display_name>fuel oil</display_name>
        </choice>
        <choice>
          <value>propane</value>
          <display_name>propane</display_name>
        </choice>
        <choice>
          <value>wood</value>
          <display_name>wood</display_name>
        </choice>
        <choice>
          <value>wood pellets</value>
          <display_name>wood pellets</display_name>
        </choice>
      </choices>
      <min_value></min_value>
      <max_value></max_value>
    </argument>
    <argument>
      <name>fuel_loads_lighting_annual_therm</name>
      <display_name>Fuel Loads: Lighting Annual therm</display_name>
      <description>The annual energy consumption of the fuel loads lighting.</description>
      <type>String</type>
      <units>therm/yr</units>
      <required>true</required>
      <model_dependent>false</model_dependent>
      <default_value>auto</default_value>
      <min_value></min_value>
      <max_value></max_value>
    </argument>
    <argument>
      <name>fuel_loads_lighting_usage_multiplier</name>
      <display_name>Fuel Loads: Lighting Usage Multiplier</display_name>
      <description>Multiplier on the fuel loads lighting energy usage that can reflect, e.g., high/low usage occupants.</description>
      <type>Double</type>
      <units></units>
      <required>true</required>
      <model_dependent>false</model_dependent>
      <default_value>0</default_value>
      <min_value></min_value>
      <max_value></max_value>
    </argument>
    <argument>
      <name>fuel_loads_fireplace_present</name>
      <display_name>Fuel Loads: Fireplace Present</display_name>
      <description>Whether there is fuel loads fireplace.</description>
      <type>Boolean</type>
      <units></units>
      <required>true</required>
      <model_dependent>false</model_dependent>
      <default_value>false</default_value>
      <choices>
        <choice>
          <value>true</value>
          <display_name>true</display_name>
        </choice>
        <choice>
          <value>false</value>
          <display_name>false</display_name>
        </choice>
      </choices>
      <min_value></min_value>
      <max_value></max_value>
    </argument>
    <argument>
      <name>fuel_loads_fireplace_fuel_type</name>
      <display_name>Fuel Loads: Fireplace Fuel Type</display_name>
      <description>The fuel type of the fuel loads fireplace.</description>
      <type>Choice</type>
      <units></units>
      <required>true</required>
      <model_dependent>false</model_dependent>
      <default_value>natural gas</default_value>
      <choices>
        <choice>
          <value>natural gas</value>
          <display_name>natural gas</display_name>
        </choice>
        <choice>
          <value>fuel oil</value>
          <display_name>fuel oil</display_name>
        </choice>
        <choice>
          <value>propane</value>
          <display_name>propane</display_name>
        </choice>
        <choice>
          <value>wood</value>
          <display_name>wood</display_name>
        </choice>
        <choice>
          <value>wood pellets</value>
          <display_name>wood pellets</display_name>
        </choice>
      </choices>
      <min_value></min_value>
      <max_value></max_value>
    </argument>
    <argument>
      <name>fuel_loads_fireplace_annual_therm</name>
      <display_name>Fuel Loads: Fireplace Annual therm</display_name>
      <description>The annual energy consumption of the fuel loads fireplace.</description>
      <type>String</type>
      <units>therm/yr</units>
      <required>true</required>
      <model_dependent>false</model_dependent>
      <default_value>auto</default_value>
      <min_value></min_value>
      <max_value></max_value>
    </argument>
    <argument>
      <name>fuel_loads_fireplace_frac_sensible</name>
      <display_name>Fuel Loads: Fireplace Sensible Fraction</display_name>
      <description>Fraction of fireplace residual fuel loads' internal gains that are sensible.</description>
      <type>String</type>
      <units>Frac</units>
      <required>true</required>
      <model_dependent>false</model_dependent>
      <default_value>auto</default_value>
      <min_value></min_value>
      <max_value></max_value>
    </argument>
    <argument>
      <name>fuel_loads_fireplace_frac_latent</name>
      <display_name>Fuel Loads: Fireplace Latent Fraction</display_name>
      <description>Fraction of fireplace residual fuel loads' internal gains that are latent.</description>
      <type>String</type>
      <units>Frac</units>
      <required>true</required>
      <model_dependent>false</model_dependent>
      <default_value>auto</default_value>
      <min_value></min_value>
      <max_value></max_value>
    </argument>
    <argument>
      <name>fuel_loads_fireplace_usage_multiplier</name>
      <display_name>Fuel Loads: Fireplace Usage Multiplier</display_name>
      <description>Multiplier on the fuel loads fireplace energy usage that can reflect, e.g., high/low usage occupants.</description>
      <type>Double</type>
      <units></units>
      <required>true</required>
      <model_dependent>false</model_dependent>
      <default_value>0</default_value>
      <min_value></min_value>
      <max_value></max_value>
    </argument>
    <argument>
      <name>pool_present</name>
      <display_name>Pool: Present</display_name>
      <description>Whether there is a pool.</description>
      <type>Boolean</type>
      <units></units>
      <required>true</required>
      <model_dependent>false</model_dependent>
      <default_value>false</default_value>
      <choices>
        <choice>
          <value>true</value>
          <display_name>true</display_name>
        </choice>
        <choice>
          <value>false</value>
          <display_name>false</display_name>
        </choice>
      </choices>
      <min_value></min_value>
      <max_value></max_value>
    </argument>
    <argument>
      <name>pool_pump_annual_kwh</name>
      <display_name>Pool: Pump Annual kWh</display_name>
      <description>The annual energy consumption of the pool pump.</description>
      <type>String</type>
      <units>kWh/yr</units>
      <required>true</required>
      <model_dependent>false</model_dependent>
      <default_value>auto</default_value>
      <min_value></min_value>
      <max_value></max_value>
    </argument>
    <argument>
      <name>pool_pump_usage_multiplier</name>
      <display_name>Pool: Pump Usage Multiplier</display_name>
      <description>Multiplier on the pool pump energy usage that can reflect, e.g., high/low usage occupants.</description>
      <type>Double</type>
      <units></units>
      <required>true</required>
      <model_dependent>false</model_dependent>
      <default_value>1</default_value>
      <min_value></min_value>
      <max_value></max_value>
    </argument>
    <argument>
      <name>pool_heater_type</name>
      <display_name>Pool: Heater Type</display_name>
      <description>The type of pool heater. Use 'none' if there is no pool heater.</description>
      <type>Choice</type>
      <units></units>
      <required>true</required>
      <model_dependent>false</model_dependent>
      <default_value>none</default_value>
      <choices>
        <choice>
          <value>none</value>
          <display_name>none</display_name>
        </choice>
        <choice>
          <value>electric resistance</value>
          <display_name>electric resistance</display_name>
        </choice>
        <choice>
          <value>gas fired</value>
          <display_name>gas fired</display_name>
        </choice>
        <choice>
          <value>heat pump</value>
          <display_name>heat pump</display_name>
        </choice>
      </choices>
      <min_value></min_value>
      <max_value></max_value>
    </argument>
    <argument>
      <name>pool_heater_annual_kwh</name>
      <display_name>Pool: Heater Annual kWh</display_name>
      <description>The annual energy consumption of the electric resistance pool heater.</description>
      <type>String</type>
      <units>kWh/yr</units>
      <required>true</required>
      <model_dependent>false</model_dependent>
      <default_value>auto</default_value>
      <min_value></min_value>
      <max_value></max_value>
    </argument>
    <argument>
      <name>pool_heater_annual_therm</name>
      <display_name>Pool: Heater Annual therm</display_name>
      <description>The annual energy consumption of the gas fired pool heater.</description>
      <type>String</type>
      <units>therm/yr</units>
      <required>true</required>
      <model_dependent>false</model_dependent>
      <default_value>auto</default_value>
      <min_value></min_value>
      <max_value></max_value>
    </argument>
    <argument>
      <name>pool_heater_usage_multiplier</name>
      <display_name>Pool: Heater Usage Multiplier</display_name>
      <description>Multiplier on the pool heater energy usage that can reflect, e.g., high/low usage occupants.</description>
      <type>Double</type>
      <units></units>
      <required>true</required>
      <model_dependent>false</model_dependent>
      <default_value>1</default_value>
      <min_value></min_value>
      <max_value></max_value>
    </argument>
    <argument>
      <name>hot_tub_present</name>
      <display_name>Hot Tub: Present</display_name>
      <description>Whether there is a hot tub.</description>
      <type>Boolean</type>
      <units></units>
      <required>true</required>
      <model_dependent>false</model_dependent>
      <default_value>false</default_value>
      <choices>
        <choice>
          <value>true</value>
          <display_name>true</display_name>
        </choice>
        <choice>
          <value>false</value>
          <display_name>false</display_name>
        </choice>
      </choices>
      <min_value></min_value>
      <max_value></max_value>
    </argument>
    <argument>
      <name>hot_tub_pump_annual_kwh</name>
      <display_name>Hot Tub: Pump Annual kWh</display_name>
      <description>The annual energy consumption of the hot tub pump.</description>
      <type>String</type>
      <units>kWh/yr</units>
      <required>true</required>
      <model_dependent>false</model_dependent>
      <default_value>auto</default_value>
      <min_value></min_value>
      <max_value></max_value>
    </argument>
    <argument>
      <name>hot_tub_pump_usage_multiplier</name>
      <display_name>Hot Tub: Pump Usage Multiplier</display_name>
      <description>Multiplier on the hot tub pump energy usage that can reflect, e.g., high/low usage occupants.</description>
      <type>Double</type>
      <units></units>
      <required>true</required>
      <model_dependent>false</model_dependent>
      <default_value>1</default_value>
      <min_value></min_value>
      <max_value></max_value>
    </argument>
    <argument>
      <name>hot_tub_heater_type</name>
      <display_name>Hot Tub: Heater Type</display_name>
      <description>The type of hot tub heater. Use 'none' if there is no hot tub heater.</description>
      <type>Choice</type>
      <units></units>
      <required>true</required>
      <model_dependent>false</model_dependent>
      <default_value>none</default_value>
      <choices>
        <choice>
          <value>none</value>
          <display_name>none</display_name>
        </choice>
        <choice>
          <value>electric resistance</value>
          <display_name>electric resistance</display_name>
        </choice>
        <choice>
          <value>gas fired</value>
          <display_name>gas fired</display_name>
        </choice>
        <choice>
          <value>heat pump</value>
          <display_name>heat pump</display_name>
        </choice>
      </choices>
      <min_value></min_value>
      <max_value></max_value>
    </argument>
    <argument>
      <name>hot_tub_heater_annual_kwh</name>
      <display_name>Hot Tub: Heater Annual kWh</display_name>
      <description>The annual energy consumption of the electric resistance hot tub heater.</description>
      <type>String</type>
      <units>kWh/yr</units>
      <required>true</required>
      <model_dependent>false</model_dependent>
      <default_value>auto</default_value>
      <min_value></min_value>
      <max_value></max_value>
    </argument>
    <argument>
      <name>hot_tub_heater_annual_therm</name>
      <display_name>Hot Tub: Heater Annual therm</display_name>
      <description>The annual energy consumption of the gas fired hot tub heater.</description>
      <type>String</type>
      <units>therm/yr</units>
      <required>true</required>
      <model_dependent>false</model_dependent>
      <default_value>auto</default_value>
      <min_value></min_value>
      <max_value></max_value>
    </argument>
    <argument>
      <name>hot_tub_heater_usage_multiplier</name>
      <display_name>Hot Tub: Heater Usage Multiplier</display_name>
      <description>Multiplier on the hot tub heater energy usage that can reflect, e.g., high/low usage occupants.</description>
      <type>Double</type>
      <units></units>
      <required>true</required>
      <model_dependent>false</model_dependent>
      <default_value>1</default_value>
      <min_value></min_value>
      <max_value></max_value>
    </argument>
  </arguments>
  <outputs />
  <provenances />
  <tags>
    <tag>Whole Building.Space Types</tag>
  </tags>
  <attributes>
    <attribute>
      <name>Measure Type</name>
      <value>ModelMeasure</value>
      <datatype>string</datatype>
    </attribute>
  </attributes>
  <files>
    <file>
      <filename>schedules_clothes_dryer_power_consumption_dist.csv</filename>
      <filetype>csv</filetype>
      <usage_type>resource</usage_type>
      <checksum>C11EB889</checksum>
    </file>
    <file>
      <filename>schedules_clothes_dryer_power_duration_dist.csv</filename>
      <filetype>csv</filetype>
      <usage_type>resource</usage_type>
      <checksum>E26C2515</checksum>
    </file>
    <file>
      <filename>schedules_clothes_washer_cluster_size_probability.csv</filename>
      <filetype>csv</filetype>
      <usage_type>resource</usage_type>
      <checksum>2401A66F</checksum>
    </file>
    <file>
      <filename>schedules_clothes_washer_event_duration_probability.csv</filename>
      <filetype>csv</filetype>
      <usage_type>resource</usage_type>
      <checksum>9D369386</checksum>
    </file>
    <file>
      <filename>schedules_clothes_washer_power_consumption_dist.csv</filename>
      <filetype>csv</filetype>
      <usage_type>resource</usage_type>
      <checksum>B82EBBFB</checksum>
    </file>
    <file>
      <filename>schedules_clothes_washer_power_duration_dist.csv</filename>
      <filetype>csv</filetype>
      <usage_type>resource</usage_type>
      <checksum>7F0BFEDA</checksum>
    </file>
    <file>
      <filename>schedules_cooking_power_consumption_dist.csv</filename>
      <filetype>csv</filetype>
      <usage_type>resource</usage_type>
      <checksum>1C8AAA92</checksum>
    </file>
    <file>
      <filename>schedules_cooking_power_duration_dist.csv</filename>
      <filetype>csv</filetype>
      <usage_type>resource</usage_type>
      <checksum>66C47C80</checksum>
    </file>
    <file>
      <filename>schedules_dishwasher_cluster_size_probability.csv</filename>
      <filetype>csv</filetype>
      <usage_type>resource</usage_type>
      <checksum>93DCD6FD</checksum>
    </file>
    <file>
      <filename>schedules_dishwasher_event_duration_probability.csv</filename>
      <filetype>csv</filetype>
      <usage_type>resource</usage_type>
      <checksum>419E598E</checksum>
    </file>
    <file>
      <filename>schedules_dishwasher_power_consumption_dist.csv</filename>
      <filetype>csv</filetype>
      <usage_type>resource</usage_type>
      <checksum>50A1CFBC</checksum>
    </file>
    <file>
      <filename>schedules_dishwasher_power_duration_dist.csv</filename>
      <filetype>csv</filetype>
      <usage_type>resource</usage_type>
      <checksum>A7E76021</checksum>
    </file>
    <file>
      <filename>schedules_README.md</filename>
      <filetype>md</filetype>
      <usage_type>resource</usage_type>
      <checksum>FA773BE2</checksum>
    </file>
    <file>
      <filename>schedules_shower_cluster_size_probability.csv</filename>
      <filetype>csv</filetype>
      <usage_type>resource</usage_type>
      <checksum>DBE185CA</checksum>
    </file>
    <file>
      <filename>schedules_shower_event_duration_probability.csv</filename>
      <filetype>csv</filetype>
      <usage_type>resource</usage_type>
      <checksum>F8A366F2</checksum>
    </file>
    <file>
      <filename>schedules_weekday_duration_probability_cluster_0_cooking_evening_duration_probability.csv</filename>
      <filetype>csv</filetype>
      <usage_type>resource</usage_type>
      <checksum>4986DD68</checksum>
    </file>
    <file>
      <filename>schedules_weekday_duration_probability_cluster_0_cooking_midday_duration_probability.csv</filename>
      <filetype>csv</filetype>
      <usage_type>resource</usage_type>
      <checksum>FBF76CFC</checksum>
    </file>
    <file>
      <filename>schedules_weekday_duration_probability_cluster_0_cooking_morning_duration_probability.csv</filename>
      <filetype>csv</filetype>
      <usage_type>resource</usage_type>
      <checksum>C54497C3</checksum>
    </file>
    <file>
      <filename>schedules_weekday_duration_probability_cluster_0_dishwashing_evening_duration_probability.csv</filename>
      <filetype>csv</filetype>
      <usage_type>resource</usage_type>
      <checksum>7C95D22E</checksum>
    </file>
    <file>
      <filename>schedules_weekday_duration_probability_cluster_0_dishwashing_midday_duration_probability.csv</filename>
      <filetype>csv</filetype>
      <usage_type>resource</usage_type>
      <checksum>05C8905F</checksum>
    </file>
    <file>
      <filename>schedules_weekday_duration_probability_cluster_0_dishwashing_morning_duration_probability.csv</filename>
      <filetype>csv</filetype>
      <usage_type>resource</usage_type>
      <checksum>DDD537E9</checksum>
    </file>
    <file>
      <filename>schedules_weekday_duration_probability_cluster_0_laundry_evening_duration_probability.csv</filename>
      <filetype>csv</filetype>
      <usage_type>resource</usage_type>
      <checksum>C3A5357C</checksum>
    </file>
    <file>
      <filename>schedules_weekday_duration_probability_cluster_0_laundry_midday_duration_probability.csv</filename>
      <filetype>csv</filetype>
      <usage_type>resource</usage_type>
      <checksum>CA0C9069</checksum>
    </file>
    <file>
      <filename>schedules_weekday_duration_probability_cluster_0_laundry_morning_duration_probability.csv</filename>
      <filetype>csv</filetype>
      <usage_type>resource</usage_type>
      <checksum>8CDCA30E</checksum>
    </file>
    <file>
      <filename>schedules_weekday_duration_probability_cluster_0_shower_evening_duration_probability.csv</filename>
      <filetype>csv</filetype>
      <usage_type>resource</usage_type>
      <checksum>54EB60DE</checksum>
    </file>
    <file>
      <filename>schedules_weekday_duration_probability_cluster_0_shower_midday_duration_probability.csv</filename>
      <filetype>csv</filetype>
      <usage_type>resource</usage_type>
      <checksum>1AD7139F</checksum>
    </file>
    <file>
      <filename>schedules_weekday_duration_probability_cluster_0_shower_morning_duration_probability.csv</filename>
      <filetype>csv</filetype>
      <usage_type>resource</usage_type>
      <checksum>8300EB00</checksum>
    </file>
    <file>
      <filename>schedules_weekday_duration_probability_cluster_1_cooking_evening_duration_probability.csv</filename>
      <filetype>csv</filetype>
      <usage_type>resource</usage_type>
      <checksum>B817132C</checksum>
    </file>
    <file>
      <filename>schedules_weekday_duration_probability_cluster_1_cooking_midday_duration_probability.csv</filename>
      <filetype>csv</filetype>
      <usage_type>resource</usage_type>
      <checksum>D45A9584</checksum>
    </file>
    <file>
      <filename>schedules_weekday_duration_probability_cluster_1_cooking_morning_duration_probability.csv</filename>
      <filetype>csv</filetype>
      <usage_type>resource</usage_type>
      <checksum>407A312C</checksum>
    </file>
    <file>
      <filename>schedules_weekday_duration_probability_cluster_1_dishwashing_evening_duration_probability.csv</filename>
      <filetype>csv</filetype>
      <usage_type>resource</usage_type>
      <checksum>652AD618</checksum>
    </file>
    <file>
      <filename>schedules_weekday_duration_probability_cluster_1_dishwashing_midday_duration_probability.csv</filename>
      <filetype>csv</filetype>
      <usage_type>resource</usage_type>
      <checksum>018B32BA</checksum>
    </file>
    <file>
      <filename>schedules_weekday_duration_probability_cluster_1_dishwashing_morning_duration_probability.csv</filename>
      <filetype>csv</filetype>
      <usage_type>resource</usage_type>
      <checksum>F3A0A48E</checksum>
    </file>
    <file>
      <filename>schedules_weekday_duration_probability_cluster_1_laundry_evening_duration_probability.csv</filename>
      <filetype>csv</filetype>
      <usage_type>resource</usage_type>
      <checksum>56010915</checksum>
    </file>
    <file>
      <filename>schedules_weekday_duration_probability_cluster_1_laundry_midday_duration_probability.csv</filename>
      <filetype>csv</filetype>
      <usage_type>resource</usage_type>
      <checksum>9843CD4C</checksum>
    </file>
    <file>
      <filename>schedules_weekday_duration_probability_cluster_1_laundry_morning_duration_probability.csv</filename>
      <filetype>csv</filetype>
      <usage_type>resource</usage_type>
      <checksum>746D40E8</checksum>
    </file>
    <file>
      <filename>schedules_weekday_duration_probability_cluster_1_shower_evening_duration_probability.csv</filename>
      <filetype>csv</filetype>
      <usage_type>resource</usage_type>
      <checksum>AE9ED85B</checksum>
    </file>
    <file>
      <filename>schedules_weekday_duration_probability_cluster_1_shower_midday_duration_probability.csv</filename>
      <filetype>csv</filetype>
      <usage_type>resource</usage_type>
      <checksum>D4FBDE56</checksum>
    </file>
    <file>
      <filename>schedules_weekday_duration_probability_cluster_1_shower_morning_duration_probability.csv</filename>
      <filetype>csv</filetype>
      <usage_type>resource</usage_type>
      <checksum>D897D4A1</checksum>
    </file>
    <file>
      <filename>schedules_weekday_duration_probability_cluster_2_cooking_evening_duration_probability.csv</filename>
      <filetype>csv</filetype>
      <usage_type>resource</usage_type>
      <checksum>8E88C92D</checksum>
    </file>
    <file>
      <filename>schedules_weekday_duration_probability_cluster_2_cooking_midday_duration_probability.csv</filename>
      <filetype>csv</filetype>
      <usage_type>resource</usage_type>
      <checksum>2244D290</checksum>
    </file>
    <file>
      <filename>schedules_weekday_duration_probability_cluster_2_cooking_morning_duration_probability.csv</filename>
      <filetype>csv</filetype>
      <usage_type>resource</usage_type>
      <checksum>0E99EBF7</checksum>
    </file>
    <file>
      <filename>schedules_weekday_duration_probability_cluster_2_dishwashing_evening_duration_probability.csv</filename>
      <filetype>csv</filetype>
      <usage_type>resource</usage_type>
      <checksum>379A086A</checksum>
    </file>
    <file>
      <filename>schedules_weekday_duration_probability_cluster_2_dishwashing_midday_duration_probability.csv</filename>
      <filetype>csv</filetype>
      <usage_type>resource</usage_type>
      <checksum>F9891815</checksum>
    </file>
    <file>
      <filename>schedules_weekday_duration_probability_cluster_2_dishwashing_morning_duration_probability.csv</filename>
      <filetype>csv</filetype>
      <usage_type>resource</usage_type>
      <checksum>23E18003</checksum>
    </file>
    <file>
      <filename>schedules_weekday_duration_probability_cluster_2_laundry_evening_duration_probability.csv</filename>
      <filetype>csv</filetype>
      <usage_type>resource</usage_type>
      <checksum>B250D83A</checksum>
    </file>
    <file>
      <filename>schedules_weekday_duration_probability_cluster_2_laundry_midday_duration_probability.csv</filename>
      <filetype>csv</filetype>
      <usage_type>resource</usage_type>
      <checksum>ACB5BCD2</checksum>
    </file>
    <file>
      <filename>schedules_weekday_duration_probability_cluster_2_laundry_morning_duration_probability.csv</filename>
      <filetype>csv</filetype>
      <usage_type>resource</usage_type>
      <checksum>26CFB684</checksum>
    </file>
    <file>
      <filename>schedules_weekday_duration_probability_cluster_2_shower_evening_duration_probability.csv</filename>
      <filetype>csv</filetype>
      <usage_type>resource</usage_type>
      <checksum>1CCBCB69</checksum>
    </file>
    <file>
      <filename>schedules_weekday_duration_probability_cluster_2_shower_midday_duration_probability.csv</filename>
      <filetype>csv</filetype>
      <usage_type>resource</usage_type>
      <checksum>41C774DB</checksum>
    </file>
    <file>
      <filename>schedules_weekday_duration_probability_cluster_2_shower_morning_duration_probability.csv</filename>
      <filetype>csv</filetype>
      <usage_type>resource</usage_type>
      <checksum>84737EBC</checksum>
    </file>
    <file>
      <filename>schedules_weekday_duration_probability_cluster_3_cooking_evening_duration_probability.csv</filename>
      <filetype>csv</filetype>
      <usage_type>resource</usage_type>
      <checksum>6F2B7686</checksum>
    </file>
    <file>
      <filename>schedules_weekday_duration_probability_cluster_3_cooking_midday_duration_probability.csv</filename>
      <filetype>csv</filetype>
      <usage_type>resource</usage_type>
      <checksum>34A7D406</checksum>
    </file>
    <file>
      <filename>schedules_weekday_duration_probability_cluster_3_cooking_morning_duration_probability.csv</filename>
      <filetype>csv</filetype>
      <usage_type>resource</usage_type>
      <checksum>615CD1D7</checksum>
    </file>
    <file>
      <filename>schedules_weekday_duration_probability_cluster_3_dishwashing_evening_duration_probability.csv</filename>
      <filetype>csv</filetype>
      <usage_type>resource</usage_type>
      <checksum>DACA45E5</checksum>
    </file>
    <file>
      <filename>schedules_weekday_duration_probability_cluster_3_dishwashing_midday_duration_probability.csv</filename>
      <filetype>csv</filetype>
      <usage_type>resource</usage_type>
      <checksum>D119B4D0</checksum>
    </file>
    <file>
      <filename>schedules_weekday_duration_probability_cluster_3_dishwashing_morning_duration_probability.csv</filename>
      <filetype>csv</filetype>
      <usage_type>resource</usage_type>
      <checksum>120B9428</checksum>
    </file>
    <file>
      <filename>schedules_weekday_duration_probability_cluster_3_laundry_evening_duration_probability.csv</filename>
      <filetype>csv</filetype>
      <usage_type>resource</usage_type>
      <checksum>267E8883</checksum>
    </file>
    <file>
      <filename>schedules_weekday_duration_probability_cluster_3_laundry_midday_duration_probability.csv</filename>
      <filetype>csv</filetype>
      <usage_type>resource</usage_type>
      <checksum>C3A5DA8B</checksum>
    </file>
    <file>
      <filename>schedules_weekday_duration_probability_cluster_3_laundry_morning_duration_probability.csv</filename>
      <filetype>csv</filetype>
      <usage_type>resource</usage_type>
      <checksum>D614AB97</checksum>
    </file>
    <file>
      <filename>schedules_weekday_duration_probability_cluster_3_shower_evening_duration_probability.csv</filename>
      <filetype>csv</filetype>
      <usage_type>resource</usage_type>
      <checksum>7FFBFD68</checksum>
    </file>
    <file>
      <filename>schedules_weekday_duration_probability_cluster_3_shower_midday_duration_probability.csv</filename>
      <filetype>csv</filetype>
      <usage_type>resource</usage_type>
      <checksum>8C62CEDB</checksum>
    </file>
    <file>
      <filename>schedules_weekday_duration_probability_cluster_3_shower_morning_duration_probability.csv</filename>
      <filetype>csv</filetype>
      <usage_type>resource</usage_type>
      <checksum>E3A10BE2</checksum>
    </file>
    <file>
      <filename>schedules_weekday_mkv_chain_initial_prob_cluster_0.csv</filename>
      <filetype>csv</filetype>
      <usage_type>resource</usage_type>
      <checksum>0AC88E84</checksum>
    </file>
    <file>
      <filename>schedules_weekday_mkv_chain_initial_prob_cluster_1.csv</filename>
      <filetype>csv</filetype>
      <usage_type>resource</usage_type>
      <checksum>AE298C53</checksum>
    </file>
    <file>
      <filename>schedules_weekday_mkv_chain_initial_prob_cluster_2.csv</filename>
      <filetype>csv</filetype>
      <usage_type>resource</usage_type>
      <checksum>42FB1588</checksum>
    </file>
    <file>
      <filename>schedules_weekday_mkv_chain_initial_prob_cluster_3.csv</filename>
      <filetype>csv</filetype>
      <usage_type>resource</usage_type>
      <checksum>5AAC2E9E</checksum>
    </file>
    <file>
      <filename>schedules_weekday_mkv_chain_transition_prob_cluster_0.csv</filename>
      <filetype>csv</filetype>
      <usage_type>resource</usage_type>
      <checksum>1BCCAC5C</checksum>
    </file>
    <file>
      <filename>schedules_weekday_mkv_chain_transition_prob_cluster_1.csv</filename>
      <filetype>csv</filetype>
      <usage_type>resource</usage_type>
      <checksum>BBB50EE1</checksum>
    </file>
    <file>
      <filename>schedules_weekday_mkv_chain_transition_prob_cluster_2.csv</filename>
      <filetype>csv</filetype>
      <usage_type>resource</usage_type>
      <checksum>7DBA15B4</checksum>
    </file>
    <file>
      <filename>schedules_weekday_mkv_chain_transition_prob_cluster_3.csv</filename>
      <filetype>csv</filetype>
      <usage_type>resource</usage_type>
      <checksum>CAC5CB5F</checksum>
    </file>
    <file>
      <filename>schedules_weekend_duration_probability_cluster_0_cooking_evening_duration_probability.csv</filename>
      <filetype>csv</filetype>
      <usage_type>resource</usage_type>
      <checksum>F6CB80B1</checksum>
    </file>
    <file>
      <filename>schedules_weekend_duration_probability_cluster_0_cooking_midday_duration_probability.csv</filename>
      <filetype>csv</filetype>
      <usage_type>resource</usage_type>
      <checksum>3CFFA67D</checksum>
    </file>
    <file>
      <filename>schedules_weekend_duration_probability_cluster_0_cooking_morning_duration_probability.csv</filename>
      <filetype>csv</filetype>
      <usage_type>resource</usage_type>
      <checksum>44F4FB7B</checksum>
    </file>
    <file>
      <filename>schedules_weekend_duration_probability_cluster_0_dishwashing_evening_duration_probability.csv</filename>
      <filetype>csv</filetype>
      <usage_type>resource</usage_type>
      <checksum>AB0BE66C</checksum>
    </file>
    <file>
      <filename>schedules_weekend_duration_probability_cluster_0_dishwashing_midday_duration_probability.csv</filename>
      <filetype>csv</filetype>
      <usage_type>resource</usage_type>
      <checksum>9120E2FD</checksum>
    </file>
    <file>
      <filename>schedules_weekend_duration_probability_cluster_0_dishwashing_morning_duration_probability.csv</filename>
      <filetype>csv</filetype>
      <usage_type>resource</usage_type>
      <checksum>A4EB422A</checksum>
    </file>
    <file>
      <filename>schedules_weekend_duration_probability_cluster_0_laundry_evening_duration_probability.csv</filename>
      <filetype>csv</filetype>
      <usage_type>resource</usage_type>
      <checksum>8ABEC58D</checksum>
    </file>
    <file>
      <filename>schedules_weekend_duration_probability_cluster_0_laundry_midday_duration_probability.csv</filename>
      <filetype>csv</filetype>
      <usage_type>resource</usage_type>
      <checksum>80C3640C</checksum>
    </file>
    <file>
      <filename>schedules_weekend_duration_probability_cluster_0_laundry_morning_duration_probability.csv</filename>
      <filetype>csv</filetype>
      <usage_type>resource</usage_type>
      <checksum>6DA7C30F</checksum>
    </file>
    <file>
      <filename>schedules_weekend_duration_probability_cluster_0_shower_evening_duration_probability.csv</filename>
      <filetype>csv</filetype>
      <usage_type>resource</usage_type>
      <checksum>ED525953</checksum>
    </file>
    <file>
      <filename>schedules_weekend_duration_probability_cluster_0_shower_midday_duration_probability.csv</filename>
      <filetype>csv</filetype>
      <usage_type>resource</usage_type>
      <checksum>332088E2</checksum>
    </file>
    <file>
      <filename>schedules_weekend_duration_probability_cluster_0_shower_morning_duration_probability.csv</filename>
      <filetype>csv</filetype>
      <usage_type>resource</usage_type>
      <checksum>86F7DFDE</checksum>
    </file>
    <file>
      <filename>schedules_weekend_duration_probability_cluster_1_cooking_evening_duration_probability.csv</filename>
      <filetype>csv</filetype>
      <usage_type>resource</usage_type>
      <checksum>2209A5BF</checksum>
    </file>
    <file>
      <filename>schedules_weekend_duration_probability_cluster_1_cooking_midday_duration_probability.csv</filename>
      <filetype>csv</filetype>
      <usage_type>resource</usage_type>
      <checksum>768859FF</checksum>
    </file>
    <file>
      <filename>schedules_weekend_duration_probability_cluster_1_cooking_morning_duration_probability.csv</filename>
      <filetype>csv</filetype>
      <usage_type>resource</usage_type>
      <checksum>2927CF95</checksum>
    </file>
    <file>
      <filename>schedules_weekend_duration_probability_cluster_1_dishwashing_evening_duration_probability.csv</filename>
      <filetype>csv</filetype>
      <usage_type>resource</usage_type>
      <checksum>B304EB88</checksum>
    </file>
    <file>
      <filename>schedules_weekend_duration_probability_cluster_1_dishwashing_midday_duration_probability.csv</filename>
      <filetype>csv</filetype>
      <usage_type>resource</usage_type>
      <checksum>5E7982A4</checksum>
    </file>
    <file>
      <filename>schedules_weekend_duration_probability_cluster_1_dishwashing_morning_duration_probability.csv</filename>
      <filetype>csv</filetype>
      <usage_type>resource</usage_type>
      <checksum>58BCE2B4</checksum>
    </file>
    <file>
      <filename>schedules_weekend_duration_probability_cluster_1_laundry_evening_duration_probability.csv</filename>
      <filetype>csv</filetype>
      <usage_type>resource</usage_type>
      <checksum>9FEF76FF</checksum>
    </file>
    <file>
      <filename>schedules_weekend_duration_probability_cluster_1_laundry_midday_duration_probability.csv</filename>
      <filetype>csv</filetype>
      <usage_type>resource</usage_type>
      <checksum>63F777DC</checksum>
    </file>
    <file>
      <filename>schedules_weekend_duration_probability_cluster_1_laundry_morning_duration_probability.csv</filename>
      <filetype>csv</filetype>
      <usage_type>resource</usage_type>
      <checksum>E731D060</checksum>
    </file>
    <file>
      <filename>schedules_weekend_duration_probability_cluster_1_shower_evening_duration_probability.csv</filename>
      <filetype>csv</filetype>
      <usage_type>resource</usage_type>
      <checksum>3E947E31</checksum>
    </file>
    <file>
      <filename>schedules_weekend_duration_probability_cluster_1_shower_midday_duration_probability.csv</filename>
      <filetype>csv</filetype>
      <usage_type>resource</usage_type>
      <checksum>FE78DD0B</checksum>
    </file>
    <file>
      <filename>schedules_weekend_duration_probability_cluster_1_shower_morning_duration_probability.csv</filename>
      <filetype>csv</filetype>
      <usage_type>resource</usage_type>
      <checksum>C6D1F192</checksum>
    </file>
    <file>
      <filename>schedules_weekend_duration_probability_cluster_2_cooking_evening_duration_probability.csv</filename>
      <filetype>csv</filetype>
      <usage_type>resource</usage_type>
      <checksum>26C904EC</checksum>
    </file>
    <file>
      <filename>schedules_weekend_duration_probability_cluster_2_cooking_midday_duration_probability.csv</filename>
      <filetype>csv</filetype>
      <usage_type>resource</usage_type>
      <checksum>51CF51D3</checksum>
    </file>
    <file>
      <filename>schedules_weekend_duration_probability_cluster_2_cooking_morning_duration_probability.csv</filename>
      <filetype>csv</filetype>
      <usage_type>resource</usage_type>
      <checksum>34855051</checksum>
    </file>
    <file>
      <filename>schedules_weekend_duration_probability_cluster_2_dishwashing_evening_duration_probability.csv</filename>
      <filetype>csv</filetype>
      <usage_type>resource</usage_type>
      <checksum>479CD610</checksum>
    </file>
    <file>
      <filename>schedules_weekend_duration_probability_cluster_2_dishwashing_midday_duration_probability.csv</filename>
      <filetype>csv</filetype>
      <usage_type>resource</usage_type>
      <checksum>29AAEE1E</checksum>
    </file>
    <file>
      <filename>schedules_weekend_duration_probability_cluster_2_dishwashing_morning_duration_probability.csv</filename>
      <filetype>csv</filetype>
      <usage_type>resource</usage_type>
      <checksum>F3A11DE1</checksum>
    </file>
    <file>
      <filename>schedules_weekend_duration_probability_cluster_2_laundry_evening_duration_probability.csv</filename>
      <filetype>csv</filetype>
      <usage_type>resource</usage_type>
      <checksum>EA68360B</checksum>
    </file>
    <file>
      <filename>schedules_weekend_duration_probability_cluster_2_laundry_midday_duration_probability.csv</filename>
      <filetype>csv</filetype>
      <usage_type>resource</usage_type>
      <checksum>78DC5051</checksum>
    </file>
    <file>
      <filename>schedules_weekend_duration_probability_cluster_2_laundry_morning_duration_probability.csv</filename>
      <filetype>csv</filetype>
      <usage_type>resource</usage_type>
      <checksum>1D1FB07E</checksum>
    </file>
    <file>
      <filename>schedules_weekend_duration_probability_cluster_2_shower_evening_duration_probability.csv</filename>
      <filetype>csv</filetype>
      <usage_type>resource</usage_type>
      <checksum>829DBC41</checksum>
    </file>
    <file>
      <filename>schedules_weekend_duration_probability_cluster_2_shower_midday_duration_probability.csv</filename>
      <filetype>csv</filetype>
      <usage_type>resource</usage_type>
      <checksum>E97FEBA7</checksum>
    </file>
    <file>
      <filename>schedules_weekend_duration_probability_cluster_2_shower_morning_duration_probability.csv</filename>
      <filetype>csv</filetype>
      <usage_type>resource</usage_type>
      <checksum>2DDD3D0B</checksum>
    </file>
    <file>
      <filename>schedules_weekend_duration_probability_cluster_3_cooking_evening_duration_probability.csv</filename>
      <filetype>csv</filetype>
      <usage_type>resource</usage_type>
      <checksum>EC70F74E</checksum>
    </file>
    <file>
      <filename>schedules_weekend_duration_probability_cluster_3_cooking_midday_duration_probability.csv</filename>
      <filetype>csv</filetype>
      <usage_type>resource</usage_type>
      <checksum>7C8976F3</checksum>
    </file>
    <file>
      <filename>schedules_weekend_duration_probability_cluster_3_cooking_morning_duration_probability.csv</filename>
      <filetype>csv</filetype>
      <usage_type>resource</usage_type>
      <checksum>5825338A</checksum>
    </file>
    <file>
      <filename>schedules_weekend_duration_probability_cluster_3_dishwashing_evening_duration_probability.csv</filename>
      <filetype>csv</filetype>
      <usage_type>resource</usage_type>
      <checksum>37B5AF9C</checksum>
    </file>
    <file>
      <filename>schedules_weekend_duration_probability_cluster_3_dishwashing_midday_duration_probability.csv</filename>
      <filetype>csv</filetype>
      <usage_type>resource</usage_type>
      <checksum>EDD63C21</checksum>
    </file>
    <file>
      <filename>schedules_weekend_duration_probability_cluster_3_dishwashing_morning_duration_probability.csv</filename>
      <filetype>csv</filetype>
      <usage_type>resource</usage_type>
      <checksum>99F23B28</checksum>
    </file>
    <file>
      <filename>schedules_weekend_duration_probability_cluster_3_laundry_evening_duration_probability.csv</filename>
      <filetype>csv</filetype>
      <usage_type>resource</usage_type>
      <checksum>C3963FF9</checksum>
    </file>
    <file>
      <filename>schedules_weekend_duration_probability_cluster_3_laundry_midday_duration_probability.csv</filename>
      <filetype>csv</filetype>
      <usage_type>resource</usage_type>
      <checksum>0B329C66</checksum>
    </file>
    <file>
      <filename>schedules_weekend_duration_probability_cluster_3_laundry_morning_duration_probability.csv</filename>
      <filetype>csv</filetype>
      <usage_type>resource</usage_type>
      <checksum>1761FEF6</checksum>
    </file>
    <file>
      <filename>schedules_weekend_duration_probability_cluster_3_shower_evening_duration_probability.csv</filename>
      <filetype>csv</filetype>
      <usage_type>resource</usage_type>
      <checksum>35AD8E7F</checksum>
    </file>
    <file>
      <filename>schedules_weekend_duration_probability_cluster_3_shower_midday_duration_probability.csv</filename>
      <filetype>csv</filetype>
      <usage_type>resource</usage_type>
      <checksum>DAF2049F</checksum>
    </file>
    <file>
      <filename>schedules_weekend_duration_probability_cluster_3_shower_morning_duration_probability.csv</filename>
      <filetype>csv</filetype>
      <usage_type>resource</usage_type>
      <checksum>C2CA1416</checksum>
    </file>
    <file>
      <filename>schedules_weekend_mkv_chain_initial_prob_cluster_0.csv</filename>
      <filetype>csv</filetype>
      <usage_type>resource</usage_type>
      <checksum>3F16AE89</checksum>
    </file>
    <file>
      <filename>schedules_weekend_mkv_chain_initial_prob_cluster_1.csv</filename>
      <filetype>csv</filetype>
      <usage_type>resource</usage_type>
      <checksum>49FEAE44</checksum>
    </file>
    <file>
      <filename>schedules_weekend_mkv_chain_initial_prob_cluster_2.csv</filename>
      <filetype>csv</filetype>
      <usage_type>resource</usage_type>
      <checksum>B48A47D6</checksum>
    </file>
    <file>
      <filename>schedules_weekend_mkv_chain_initial_prob_cluster_3.csv</filename>
      <filetype>csv</filetype>
      <usage_type>resource</usage_type>
      <checksum>B47E790B</checksum>
    </file>
    <file>
      <filename>schedules_weekend_mkv_chain_transition_prob_cluster_0.csv</filename>
      <filetype>csv</filetype>
      <usage_type>resource</usage_type>
      <checksum>E4089705</checksum>
    </file>
    <file>
      <filename>schedules_weekend_mkv_chain_transition_prob_cluster_1.csv</filename>
      <filetype>csv</filetype>
      <usage_type>resource</usage_type>
      <checksum>25700CD2</checksum>
    </file>
    <file>
      <filename>schedules_weekend_mkv_chain_transition_prob_cluster_2.csv</filename>
      <filetype>csv</filetype>
      <usage_type>resource</usage_type>
      <checksum>032B846A</checksum>
    </file>
    <file>
      <filename>schedules_weekend_mkv_chain_transition_prob_cluster_3.csv</filename>
      <filetype>csv</filetype>
      <usage_type>resource</usage_type>
      <checksum>F0F0F886</checksum>
    </file>
    <file>
      <filename>schedules_weekday_state_and_monthly_schedule_shift.csv</filename>
      <filetype>csv</filetype>
      <usage_type>resource</usage_type>
      <checksum>FFDA057E</checksum>
    </file>
    <file>
      <filename>schedules_weekend_state_and_monthly_schedule_shift.csv</filename>
      <filetype>csv</filetype>
      <usage_type>resource</usage_type>
      <checksum>5FC694CF</checksum>
    </file>
    <file>
      <filename>schedules_config.md</filename>
      <filetype>md</filetype>
      <usage_type>resource</usage_type>
      <checksum>EC6567F6</checksum>
    </file>
    <file>
      <filename>schedules_config.json</filename>
      <filetype>json</filetype>
      <usage_type>resource</usage_type>
      <checksum>BC384EA9</checksum>
    </file>
    <file>
      <filename>geometry.rb</filename>
      <filetype>rb</filetype>
      <usage_type>resource</usage_type>
      <checksum>FD7A80CD</checksum>
    </file>
    <file>
      <filename>schedules.rb</filename>
      <filetype>rb</filetype>
      <usage_type>resource</usage_type>
      <checksum>B25E6C5F</checksum>
    </file>
    <file>
      <filename>base-hvac-air-to-air-heat-pump-1-speed-heating-only.osw</filename>
      <filetype>osw</filetype>
      <usage_type>test</usage_type>
      <checksum>F4E4917D</checksum>
    </file>
    <file>
      <filename>extra-second-heating-system-portable-heater-to-heat-pump.osw</filename>
      <filetype>osw</filetype>
      <usage_type>test</usage_type>
      <checksum>4A9B9F6D</checksum>
    </file>
    <file>
      <filename>base-hvac-air-to-air-heat-pump-1-speed-cooling-only.osw</filename>
      <filetype>osw</filetype>
      <usage_type>test</usage_type>
      <checksum>01D19E3D</checksum>
    </file>
    <file>
      <filename>base-hvac-air-to-air-heat-pump-1-speed.osw</filename>
      <filetype>osw</filetype>
      <usage_type>test</usage_type>
      <checksum>666F7934</checksum>
    </file>
    <file>
      <filename>base-hvac-air-to-air-heat-pump-2-speed.osw</filename>
      <filetype>osw</filetype>
      <usage_type>test</usage_type>
      <checksum>6CABF180</checksum>
    </file>
    <file>
      <filename>base-hvac-dual-fuel-air-to-air-heat-pump-2-speed.osw</filename>
      <filetype>osw</filetype>
      <usage_type>test</usage_type>
      <checksum>9B8B2789</checksum>
    </file>
    <file>
      <filename>base-atticroof-unvented-insulated-roof.osw</filename>
      <filetype>osw</filetype>
      <usage_type>test</usage_type>
      <checksum>E6187A65</checksum>
    </file>
    <file>
      <filename>base-atticroof-flat.osw</filename>
      <filetype>osw</filetype>
      <usage_type>test</usage_type>
      <checksum>A4B698D7</checksum>
    </file>
    <file>
      <filename>base-foundation-ambient.osw</filename>
      <filetype>osw</filetype>
      <usage_type>test</usage_type>
      <checksum>BF33CDB3</checksum>
    </file>
    <file>
      <filename>base.osw</filename>
      <filetype>osw</filetype>
      <usage_type>test</usage_type>
      <checksum>91EAF752</checksum>
    </file>
    <file>
      <filename>base-appliances-none.osw</filename>
      <filetype>osw</filetype>
      <usage_type>test</usage_type>
      <checksum>D79F7010</checksum>
    </file>
    <file>
      <filename>base-mechvent-cfis.osw</filename>
      <filetype>osw</filetype>
      <usage_type>test</usage_type>
      <checksum>847B55A3</checksum>
    </file>
    <file>
      <filename>base-dhw-jacket-electric.osw</filename>
      <filetype>osw</filetype>
      <usage_type>test</usage_type>
      <checksum>CB94C3DD</checksum>
    </file>
    <file>
      <filename>base-dhw-low-flow-fixtures.osw</filename>
      <filetype>osw</filetype>
      <usage_type>test</usage_type>
      <checksum>8D000390</checksum>
    </file>
    <file>
      <filename>base-dhw-recirc-demand.osw</filename>
      <filetype>osw</filetype>
      <usage_type>test</usage_type>
      <checksum>289A5E93</checksum>
    </file>
    <file>
      <filename>base-dhw-recirc-manual.osw</filename>
      <filetype>osw</filetype>
      <usage_type>test</usage_type>
      <checksum>A6E20C38</checksum>
    </file>
    <file>
      <filename>base-dhw-recirc-nocontrol.osw</filename>
      <filetype>osw</filetype>
      <usage_type>test</usage_type>
      <checksum>6A60DC2E</checksum>
    </file>
    <file>
      <filename>base-dhw-recirc-temperature.osw</filename>
      <filetype>osw</filetype>
      <usage_type>test</usage_type>
      <checksum>CBEBB42B</checksum>
    </file>
    <file>
      <filename>base-dhw-recirc-timer.osw</filename>
      <filetype>osw</filetype>
      <usage_type>test</usage_type>
      <checksum>5BF1027C</checksum>
    </file>
    <file>
      <filename>base-dhw-solar-fraction.osw</filename>
      <filetype>osw</filetype>
      <usage_type>test</usage_type>
      <checksum>E8A75C53</checksum>
    </file>
    <file>
      <filename>base-enclosure-infil-cfm50.osw</filename>
      <filetype>osw</filetype>
      <usage_type>test</usage_type>
      <checksum>026A9E5E</checksum>
    </file>
    <file>
      <filename>base-foundation-conditioned-basement-slab-insulation.osw</filename>
      <filetype>osw</filetype>
      <usage_type>test</usage_type>
      <checksum>EA4738D8</checksum>
    </file>
    <file>
      <filename>base-hvac-boiler-oil-only.osw</filename>
      <filetype>osw</filetype>
      <usage_type>test</usage_type>
      <checksum>58941CB0</checksum>
    </file>
    <file>
      <filename>base-hvac-boiler-propane-only.osw</filename>
      <filetype>osw</filetype>
      <usage_type>test</usage_type>
      <checksum>0D84850F</checksum>
    </file>
    <file>
      <filename>base-hvac-boiler-wood-only.osw</filename>
      <filetype>osw</filetype>
      <usage_type>test</usage_type>
      <checksum>67A5E994</checksum>
    </file>
    <file>
      <filename>base-hvac-ducts-leakage-percent.osw</filename>
      <filetype>osw</filetype>
      <usage_type>test</usage_type>
      <checksum>12BF0584</checksum>
    </file>
    <file>
      <filename>base-hvac-furnace-oil-only.osw</filename>
      <filetype>osw</filetype>
      <usage_type>test</usage_type>
      <checksum>BAAA8AEA</checksum>
    </file>
    <file>
      <filename>base-hvac-furnace-propane-only.osw</filename>
      <filetype>osw</filetype>
      <usage_type>test</usage_type>
      <checksum>86BFC6BA</checksum>
    </file>
    <file>
      <filename>base-hvac-furnace-wood-only.osw</filename>
      <filetype>osw</filetype>
      <usage_type>test</usage_type>
      <checksum>07D6ED9D</checksum>
    </file>
    <file>
      <filename>base-hvac-none.osw</filename>
      <filetype>osw</filetype>
      <usage_type>test</usage_type>
      <checksum>B5E060DD</checksum>
    </file>
    <file>
      <filename>base-hvac-setpoints.osw</filename>
      <filetype>osw</filetype>
      <usage_type>test</usage_type>
      <checksum>5C30BB55</checksum>
    </file>
    <file>
      <filename>base-mechvent-balanced.osw</filename>
      <filetype>osw</filetype>
      <usage_type>test</usage_type>
      <checksum>18C808CF</checksum>
    </file>
    <file>
      <filename>base-mechvent-erv.osw</filename>
      <filetype>osw</filetype>
      <usage_type>test</usage_type>
      <checksum>A160796C</checksum>
    </file>
    <file>
      <filename>base-mechvent-exhaust.osw</filename>
      <filetype>osw</filetype>
      <usage_type>test</usage_type>
      <checksum>2A40B140</checksum>
    </file>
    <file>
      <filename>base-mechvent-hrv.osw</filename>
      <filetype>osw</filetype>
      <usage_type>test</usage_type>
      <checksum>CF736DE7</checksum>
    </file>
    <file>
      <filename>base-mechvent-supply.osw</filename>
      <filetype>osw</filetype>
      <usage_type>test</usage_type>
      <checksum>F077AF5E</checksum>
    </file>
    <file>
      <filename>base-mechvent-erv-atre-asre.osw</filename>
      <filetype>osw</filetype>
      <usage_type>test</usage_type>
      <checksum>6FC3FB31</checksum>
    </file>
    <file>
      <filename>base-enclosure-windows-none.osw</filename>
      <filetype>osw</filetype>
      <usage_type>test</usage_type>
      <checksum>2CD36120</checksum>
    </file>
    <file>
      <filename>base-mechvent-hrv-asre.osw</filename>
      <filetype>osw</filetype>
      <usage_type>test</usage_type>
      <checksum>5BCFB315</checksum>
    </file>
    <file>
      <filename>base-atticroof-vented.osw</filename>
      <filetype>osw</filetype>
      <usage_type>test</usage_type>
      <checksum>D17609E2</checksum>
    </file>
    <file>
      <filename>base-dhw-dwhr.osw</filename>
      <filetype>osw</filetype>
      <usage_type>test</usage_type>
      <checksum>BF63124F</checksum>
    </file>
    <file>
      <filename>base-enclosure-beds-4.osw</filename>
      <filetype>osw</filetype>
      <usage_type>test</usage_type>
      <checksum>20DB6D18</checksum>
    </file>
    <file>
      <filename>base-hvac-central-ac-only-2-speed.osw</filename>
      <filetype>osw</filetype>
      <usage_type>test</usage_type>
      <checksum>28F82B34</checksum>
    </file>
    <file>
      <filename>base-hvac-air-to-air-heat-pump-var-speed.osw</filename>
      <filetype>osw</filetype>
      <usage_type>test</usage_type>
      <checksum>59EFA445</checksum>
    </file>
    <file>
      <filename>base-hvac-furnace-gas-central-ac-2-speed.osw</filename>
      <filetype>osw</filetype>
      <usage_type>test</usage_type>
      <checksum>2AE055EB</checksum>
    </file>
    <file>
      <filename>base-hvac-central-ac-only-var-speed.osw</filename>
      <filetype>osw</filetype>
      <usage_type>test</usage_type>
      <checksum>8B2A03D2</checksum>
    </file>
    <file>
      <filename>base-hvac-evap-cooler-furnace-gas.osw</filename>
      <filetype>osw</filetype>
      <usage_type>test</usage_type>
      <checksum>08F71F5A</checksum>
    </file>
    <file>
      <filename>base-hvac-furnace-gas-central-ac-var-speed.osw</filename>
      <filetype>osw</filetype>
      <usage_type>test</usage_type>
      <checksum>F37A1EF8</checksum>
    </file>
    <file>
      <filename>base-hvac-furnace-gas-room-ac.osw</filename>
      <filetype>osw</filetype>
      <usage_type>test</usage_type>
      <checksum>7CC0E2B4</checksum>
    </file>
    <file>
      <filename>base-hvac-room-ac-only.osw</filename>
      <filetype>osw</filetype>
      <usage_type>test</usage_type>
      <checksum>04E307E7</checksum>
    </file>
    <file>
      <filename>extra-dhw-solar-latitude.osw</filename>
      <filetype>osw</filetype>
      <usage_type>test</usage_type>
      <checksum>504A8BFE</checksum>
    </file>
    <file>
      <filename>extra-pv-roofpitch.osw</filename>
      <filetype>osw</filetype>
      <usage_type>test</usage_type>
      <checksum>DB1DCC7B</checksum>
    </file>
    <file>
      <filename>extra-auto.osw</filename>
      <filetype>osw</filetype>
      <usage_type>test</usage_type>
      <checksum>4F5909B3</checksum>
    </file>
    <file>
      <filename>base-mechvent-bath-kitchen-fans.osw</filename>
      <filetype>osw</filetype>
      <usage_type>test</usage_type>
      <checksum>679F981A</checksum>
    </file>
    <file>
      <filename>base-misc-neighbor-shading.osw</filename>
      <filetype>osw</filetype>
      <usage_type>test</usage_type>
      <checksum>18EA4003</checksum>
    </file>
    <file>
      <filename>base-dhw-tank-heat-pump-outside.osw</filename>
      <filetype>osw</filetype>
      <usage_type>test</usage_type>
      <checksum>197F012C</checksum>
    </file>
    <file>
      <filename>base-dhw-tank-heat-pump-with-solar-fraction.osw</filename>
      <filetype>osw</filetype>
      <usage_type>test</usage_type>
      <checksum>BF8C5A4E</checksum>
    </file>
    <file>
      <filename>base-dhw-tank-heat-pump.osw</filename>
      <filetype>osw</filetype>
      <usage_type>test</usage_type>
      <checksum>75F71DBA</checksum>
    </file>
    <file>
      <filename>base-dhw-jacket-hpwh.osw</filename>
      <filetype>osw</filetype>
      <usage_type>test</usage_type>
      <checksum>BF73E2EE</checksum>
    </file>
    <file>
      <filename>base-dhw-jacket-gas.osw</filename>
      <filetype>osw</filetype>
      <usage_type>test</usage_type>
      <checksum>07684DD2</checksum>
    </file>
    <file>
      <filename>base-dhw-solar-direct-evacuated-tube.osw</filename>
      <filetype>osw</filetype>
      <usage_type>test</usage_type>
      <checksum>99E2983B</checksum>
    </file>
    <file>
      <filename>base-dhw-solar-direct-flat-plate.osw</filename>
      <filetype>osw</filetype>
      <usage_type>test</usage_type>
      <checksum>345F3C58</checksum>
    </file>
    <file>
      <filename>base-dhw-solar-direct-ics.osw</filename>
      <filetype>osw</filetype>
      <usage_type>test</usage_type>
      <checksum>54C26DD4</checksum>
    </file>
    <file>
      <filename>base-dhw-solar-indirect-flat-plate.osw</filename>
      <filetype>osw</filetype>
      <usage_type>test</usage_type>
      <checksum>10BBE7B0</checksum>
    </file>
    <file>
      <filename>base-dhw-solar-thermosyphon-flat-plate.osw</filename>
      <filetype>osw</filetype>
      <usage_type>test</usage_type>
      <checksum>1D17AF2C</checksum>
    </file>
    <file>
      <filename>base-dhw-tank-heat-pump-with-solar.osw</filename>
      <filetype>osw</filetype>
      <usage_type>test</usage_type>
      <checksum>2242842E</checksum>
    </file>
    <file>
      <filename>base-dhw-tank-gas-outside.osw</filename>
      <filetype>osw</filetype>
      <usage_type>test</usage_type>
      <checksum>A7F4D099</checksum>
    </file>
    <file>
      <filename>base-dhw-tank-gas.osw</filename>
      <filetype>osw</filetype>
      <usage_type>test</usage_type>
      <checksum>85CCACD1</checksum>
    </file>
    <file>
      <filename>base-dhw-tank-oil.osw</filename>
      <filetype>osw</filetype>
      <usage_type>test</usage_type>
      <checksum>77A04E16</checksum>
    </file>
    <file>
      <filename>base-dhw-tank-wood.osw</filename>
      <filetype>osw</filetype>
      <usage_type>test</usage_type>
      <checksum>82900D11</checksum>
    </file>
    <file>
      <filename>base-dhw-tankless-gas-with-solar.osw</filename>
      <filetype>osw</filetype>
      <usage_type>test</usage_type>
      <checksum>F98AAF09</checksum>
    </file>
    <file>
      <filename>base-dhw-tankless-electric.osw</filename>
      <filetype>osw</filetype>
      <usage_type>test</usage_type>
      <checksum>2BC91807</checksum>
    </file>
    <file>
      <filename>base-dhw-tankless-gas-with-solar-fraction.osw</filename>
      <filetype>osw</filetype>
      <usage_type>test</usage_type>
      <checksum>2CFC8ADE</checksum>
    </file>
    <file>
      <filename>base-dhw-tankless-propane.osw</filename>
      <filetype>osw</filetype>
      <usage_type>test</usage_type>
      <checksum>1DA9C202</checksum>
    </file>
    <file>
      <filename>base-dhw-tankless-gas.osw</filename>
      <filetype>osw</filetype>
      <usage_type>test</usage_type>
      <checksum>F010A7E5</checksum>
    </file>
    <file>
      <filename>base-hvac-furnace-elec-central-ac-1-speed.osw</filename>
      <filetype>osw</filetype>
      <usage_type>test</usage_type>
      <checksum>218408FC</checksum>
    </file>
    <file>
      <filename>extra-second-refrigerator.osw</filename>
      <filetype>osw</filetype>
      <usage_type>test</usage_type>
      <checksum>BC61EBCA</checksum>
    </file>
    <file>
      <filename>base-enclosure-garage.osw</filename>
      <filetype>osw</filetype>
      <usage_type>test</usage_type>
      <checksum>80E213DF</checksum>
    </file>
    <file>
      <filename>base-dhw-tank-coal.osw</filename>
      <filetype>osw</filetype>
      <usage_type>test</usage_type>
      <checksum>A689E942</checksum>
    </file>
    <file>
      <filename>base-hvac-boiler-coal-only.osw</filename>
      <filetype>osw</filetype>
      <usage_type>test</usage_type>
      <checksum>7257695A</checksum>
    </file>
    <file>
      <filename>base-hvac-elec-resistance-only.osw</filename>
      <filetype>osw</filetype>
      <usage_type>test</usage_type>
      <checksum>4466E2FA</checksum>
    </file>
    <file>
      <filename>base-simcontrol-timestep-10-mins.osw</filename>
      <filetype>osw</filetype>
      <usage_type>test</usage_type>
      <checksum>1E76C1DF</checksum>
    </file>
    <file>
      <filename>base-simcontrol-daylight-saving-disabled.osw</filename>
      <filetype>osw</filetype>
      <usage_type>test</usage_type>
      <checksum>C03CCCEA</checksum>
    </file>
    <file>
      <filename>base-mechvent-whole-house-fan.osw</filename>
      <filetype>osw</filetype>
      <usage_type>test</usage_type>
      <checksum>B53108EB</checksum>
    </file>
    <file>
      <filename>base-dhw-none.osw</filename>
      <filetype>osw</filetype>
      <usage_type>test</usage_type>
      <checksum>F76642F5</checksum>
    </file>
    <file>
      <filename>base-enclosure-infil-ach-house-pressure.osw</filename>
      <filetype>osw</filetype>
      <usage_type>test</usage_type>
      <checksum>5DF49BE5</checksum>
    </file>
    <file>
      <filename>base-enclosure-infil-cfm-house-pressure.osw</filename>
      <filetype>osw</filetype>
      <usage_type>test</usage_type>
      <checksum>65F231FF</checksum>
    </file>
    <file>
      <filename>base-dhw-tankless-electric-outside.osw</filename>
      <filetype>osw</filetype>
      <usage_type>test</usage_type>
      <checksum>D73698D1</checksum>
    </file>
    <file>
      <filename>base-enclosure-beds-5.osw</filename>
      <filetype>osw</filetype>
      <usage_type>test</usage_type>
      <checksum>9CCB45F5</checksum>
    </file>
    <file>
      <filename>base-enclosure-beds-1.osw</filename>
      <filetype>osw</filetype>
      <usage_type>test</usage_type>
      <checksum>24E80D9C</checksum>
    </file>
    <file>
      <filename>base-enclosure-beds-2.osw</filename>
      <filetype>osw</filetype>
      <usage_type>test</usage_type>
      <checksum>CFE5F648</checksum>
    </file>
    <file>
      <filename>extra-enclosure-garage-partially-protruded.osw</filename>
      <filetype>osw</filetype>
      <usage_type>test</usage_type>
      <checksum>A02F7186</checksum>
    </file>
    <file>
      <filename>base-hvac-dual-fuel-air-to-air-heat-pump-var-speed.osw</filename>
      <filetype>osw</filetype>
      <usage_type>test</usage_type>
      <checksum>E9181273</checksum>
    </file>
    <file>
      <filename>base-appliances-coal.osw</filename>
      <filetype>osw</filetype>
      <usage_type>test</usage_type>
      <checksum>97819119</checksum>
    </file>
    <file>
      <filename>base-appliances-gas.osw</filename>
      <filetype>osw</filetype>
      <usage_type>test</usage_type>
      <checksum>778C4B44</checksum>
    </file>
    <file>
      <filename>base-appliances-modified.osw</filename>
      <filetype>osw</filetype>
      <usage_type>test</usage_type>
      <checksum>682DAC58</checksum>
    </file>
    <file>
      <filename>base-appliances-oil.osw</filename>
      <filetype>osw</filetype>
      <usage_type>test</usage_type>
      <checksum>5C9F9921</checksum>
    </file>
    <file>
      <filename>base-appliances-propane.osw</filename>
      <filetype>osw</filetype>
      <usage_type>test</usage_type>
      <checksum>DD4E2C0F</checksum>
    </file>
    <file>
      <filename>base-appliances-wood.osw</filename>
      <filetype>osw</filetype>
      <usage_type>test</usage_type>
      <checksum>C5376208</checksum>
    </file>
    <file>
      <filename>base-simcontrol-calendar-year-custom.osw</filename>
      <filetype>osw</filetype>
      <usage_type>test</usage_type>
      <checksum>7A81F159</checksum>
    </file>
    <file>
      <filename>base-location-AMY-2012.osw</filename>
      <filetype>osw</filetype>
      <usage_type>test</usage_type>
      <checksum>11C201AC</checksum>
    </file>
    <file>
      <filename>base-lighting-ceiling-fans.osw</filename>
      <filetype>osw</filetype>
      <usage_type>test</usage_type>
      <checksum>314F5D71</checksum>
    </file>
    <file>
      <filename>extra-schedules-random-seed.osw</filename>
      <filetype>osw</filetype>
      <usage_type>test</usage_type>
      <checksum>8EA84C63</checksum>
    </file>
    <file>
      <filename>base-misc-usage-multiplier.osw</filename>
      <filetype>osw</filetype>
      <usage_type>test</usage_type>
      <checksum>6C337720</checksum>
    </file>
    <file>
      <filename>base-pv.osw</filename>
      <filetype>osw</filetype>
      <usage_type>test</usage_type>
      <checksum>7C77C131</checksum>
    </file>
    <file>
      <filename>base-dhw-tankless-electric-uef.osw</filename>
      <filetype>osw</filetype>
      <usage_type>test</usage_type>
      <checksum>40657D4D</checksum>
    </file>
    <file>
      <filename>base-dhw-tankless-gas-uef.osw</filename>
      <filetype>osw</filetype>
      <usage_type>test</usage_type>
      <checksum>5886E094</checksum>
    </file>
    <file>
      <filename>base-misc-loads-large-uncommon.osw</filename>
      <filetype>osw</filetype>
      <usage_type>test</usage_type>
      <checksum>1F18D26A</checksum>
    </file>
    <file>
      <filename>base-misc-loads-large-uncommon2.osw</filename>
      <filetype>osw</filetype>
      <usage_type>test</usage_type>
      <checksum>7232B321</checksum>
    </file>
    <file>
      <filename>base-dhw-indirect-outside.osw</filename>
      <filetype>osw</filetype>
      <usage_type>test</usage_type>
      <checksum>2A53766E</checksum>
    </file>
    <file>
      <filename>base-hvac-boiler-gas-only.osw</filename>
      <filetype>osw</filetype>
      <usage_type>test</usage_type>
      <checksum>C056F3FC</checksum>
    </file>
    <file>
      <filename>base-dhw-indirect-standbyloss.osw</filename>
      <filetype>osw</filetype>
      <usage_type>test</usage_type>
      <checksum>7AE17BE4</checksum>
    </file>
    <file>
      <filename>base-dhw-indirect.osw</filename>
      <filetype>osw</filetype>
      <usage_type>test</usage_type>
      <checksum>E4D747AF</checksum>
    </file>
    <file>
      <filename>base-dhw-jacket-indirect.osw</filename>
      <filetype>osw</filetype>
      <usage_type>test</usage_type>
      <checksum>21A6D5C1</checksum>
    </file>
    <file>
      <filename>base-dhw-indirect-with-solar-fraction.osw</filename>
      <filetype>osw</filetype>
      <usage_type>test</usage_type>
      <checksum>1679CAAD</checksum>
    </file>
    <file>
      <filename>base-dhw-combi-tankless-outside.osw</filename>
      <filetype>osw</filetype>
      <usage_type>test</usage_type>
      <checksum>305E9D34</checksum>
    </file>
    <file>
      <filename>base-dhw-combi-tankless.osw</filename>
      <filetype>osw</filetype>
      <usage_type>test</usage_type>
      <checksum>BE0A5ED5</checksum>
    </file>
    <file>
      <filename>base-hvac-fireplace-wood-only.osw</filename>
      <filetype>osw</filetype>
      <usage_type>test</usage_type>
      <checksum>8F104648</checksum>
    </file>
    <file>
      <filename>base-hvac-furnace-gas-only.osw</filename>
      <filetype>osw</filetype>
      <usage_type>test</usage_type>
      <checksum>C0349C8B</checksum>
    </file>
    <file>
      <filename>base-hvac-evap-cooler-only.osw</filename>
      <filetype>osw</filetype>
      <usage_type>test</usage_type>
      <checksum>4C42EBBB</checksum>
    </file>
    <file>
      <filename>base-hvac-mini-split-air-conditioner-only-ducted.osw</filename>
      <filetype>osw</filetype>
      <usage_type>test</usage_type>
      <checksum>F1FD6390</checksum>
    </file>
    <file>
      <filename>base-hvac-mini-split-air-conditioner-only-ductless.osw</filename>
      <filetype>osw</filetype>
      <usage_type>test</usage_type>
      <checksum>8AA2F078</checksum>
    </file>
    <file>
      <filename>base-hvac-central-ac-only-1-speed.osw</filename>
      <filetype>osw</filetype>
      <usage_type>test</usage_type>
      <checksum>71C67A33</checksum>
    </file>
    <file>
      <filename>base-hvac-stove-oil-only.osw</filename>
      <filetype>osw</filetype>
      <usage_type>test</usage_type>
      <checksum>39672E20</checksum>
    </file>
    <file>
      <filename>base-hvac-stove-wood-pellets-only.osw</filename>
      <filetype>osw</filetype>
      <usage_type>test</usage_type>
      <checksum>CD80DC9B</checksum>
    </file>
    <file>
      <filename>base-hvac-floor-furnace-propane-only.osw</filename>
      <filetype>osw</filetype>
      <usage_type>test</usage_type>
      <checksum>83A621B8</checksum>
    </file>
    <file>
      <filename>base-hvac-mini-split-heat-pump-ducted-cooling-only.osw</filename>
      <filetype>osw</filetype>
      <usage_type>test</usage_type>
      <checksum>A7ED6346</checksum>
    </file>
    <file>
      <filename>base-enclosure-infil-flue.osw</filename>
      <filetype>osw</filetype>
      <usage_type>test</usage_type>
      <checksum>7C12747A</checksum>
    </file>
    <file>
      <filename>extra-enclosure-windows-shading.osw</filename>
      <filetype>osw</filetype>
      <usage_type>test</usage_type>
      <checksum>406B52B2</checksum>
    </file>
    <file>
      <filename>base-enclosure-overhangs.osw</filename>
      <filetype>osw</filetype>
      <usage_type>test</usage_type>
      <checksum>0303DB79</checksum>
    </file>
    <file>
      <filename>base-hvac-evap-cooler-only-ducted.osw</filename>
      <filetype>osw</filetype>
      <usage_type>test</usage_type>
      <checksum>FD516121</checksum>
    </file>
    <file>
      <filename>base-mechvent-cfis-evap-cooler-only-ducted.osw</filename>
      <filetype>osw</filetype>
      <usage_type>test</usage_type>
      <checksum>E01AEB53</checksum>
    </file>
    <file>
      <filename>extra-second-heating-system-portable-heater-to-heating-system.osw</filename>
      <filetype>osw</filetype>
      <usage_type>test</usage_type>
      <checksum>E9FD0325</checksum>
    </file>
    <file>
      <filename>extra-second-heating-system-fireplace-to-heating-system.osw</filename>
      <filetype>osw</filetype>
      <usage_type>test</usage_type>
      <checksum>DA92FAFF</checksum>
    </file>
    <file>
      <filename>base-hvac-furnace-coal-only.osw</filename>
      <filetype>osw</filetype>
      <usage_type>test</usage_type>
      <checksum>3634850F</checksum>
    </file>
    <file>
      <filename>base-mechvent-exhaust-rated-flow-rate.osw</filename>
      <filetype>osw</filetype>
      <usage_type>test</usage_type>
      <checksum>0E71F94E</checksum>
    </file>
    <file>
      <filename>base-hvac-ground-to-air-heat-pump-cooling-only.osw</filename>
      <filetype>osw</filetype>
      <usage_type>test</usage_type>
      <checksum>814053BF</checksum>
    </file>
    <file>
      <filename>base-hvac-boiler-gas-central-ac-1-speed.osw</filename>
      <filetype>osw</filetype>
      <usage_type>test</usage_type>
      <checksum>6093DBF2</checksum>
    </file>
    <file>
      <filename>extra-second-heating-system-boiler-to-heating-system.osw</filename>
      <filetype>osw</filetype>
      <usage_type>test</usage_type>
      <checksum>A8A9306C</checksum>
    </file>
    <file>
      <filename>extra-zero-extra-refrigerator-kwh.osw</filename>
      <filetype>osw</filetype>
      <usage_type>test</usage_type>
      <checksum>5EB457C1</checksum>
    </file>
    <file>
      <filename>extra-zero-freezer-kwh.osw</filename>
      <filetype>osw</filetype>
      <usage_type>test</usage_type>
      <checksum>D27F5934</checksum>
    </file>
    <file>
      <filename>extra-zero-refrigerator-kwh.osw</filename>
      <filetype>osw</filetype>
      <usage_type>test</usage_type>
      <checksum>DB0B57F4</checksum>
    </file>
    <file>
      <filename>extra-zero-clothes-washer-kwh.osw</filename>
      <filetype>osw</filetype>
      <usage_type>test</usage_type>
      <checksum>D4223815</checksum>
    </file>
    <file>
      <filename>extra-zero-dishwasher-kwh.osw</filename>
      <filetype>osw</filetype>
      <usage_type>test</usage_type>
      <checksum>6C2FA0E7</checksum>
    </file>
    <file>
      <filename>base-misc-shielding-of-home.osw</filename>
      <filetype>osw</filetype>
      <usage_type>test</usage_type>
      <checksum>09CE72D4</checksum>
    </file>
    <file>
      <filename>extra-gas-hot-tub-heater-with-zero-kwh.osw</filename>
      <filetype>osw</filetype>
      <usage_type>test</usage_type>
      <checksum>D045A047</checksum>
    </file>
    <file>
      <filename>extra-gas-pool-heater-with-zero-kwh.osw</filename>
      <filetype>osw</filetype>
      <usage_type>test</usage_type>
      <checksum>131E38EE</checksum>
    </file>
    <file>
      <filename>base-bldgtype-single-family-attached.osw</filename>
      <filetype>osw</filetype>
      <usage_type>test</usage_type>
      <checksum>C7CA9697</checksum>
    </file>
    <file>
      <filename>extra-bldgtype-single-family-attached-double-exterior.osw</filename>
      <filetype>osw</filetype>
      <usage_type>test</usage_type>
      <checksum>09FCF133</checksum>
    </file>
    <file>
      <filename>extra-bldgtype-single-family-attached-single-exterior-front.osw</filename>
      <filetype>osw</filetype>
      <usage_type>test</usage_type>
      <checksum>DB7AA419</checksum>
    </file>
    <file>
      <filename>extra-bldgtype-single-family-attached-atticroof-flat.osw</filename>
      <filetype>osw</filetype>
      <usage_type>test</usage_type>
      <checksum>1E0AABE1</checksum>
    </file>
    <file>
      <filename>base-enclosure-infil-natural-ach.osw</filename>
      <filetype>osw</filetype>
      <usage_type>test</usage_type>
      <checksum>164E4A06</checksum>
    </file>
    <file>
      <filename>base-hvac-central-ac-plus-air-to-air-heat-pump-heating.osw</filename>
      <filetype>osw</filetype>
      <usage_type>test</usage_type>
      <checksum>AE7E667E</checksum>
    </file>
    <file>
      <filename>base-hvac-dual-fuel-air-to-air-heat-pump-1-speed.osw</filename>
      <filetype>osw</filetype>
      <usage_type>test</usage_type>
      <checksum>9AC49972</checksum>
    </file>
    <file>
      <filename>base-hvac-dual-fuel-air-to-air-heat-pump-1-speed-electric.osw</filename>
      <filetype>osw</filetype>
      <usage_type>test</usage_type>
      <checksum>1C96FE54</checksum>
    </file>
    <file>
      <filename>base-hvac-dual-fuel-mini-split-heat-pump-ducted.osw</filename>
      <filetype>osw</filetype>
      <usage_type>test</usage_type>
      <checksum>9DB9BE81</checksum>
    </file>
    <file>
      <filename>base-hvac-ground-to-air-heat-pump-heating-only.osw</filename>
      <filetype>osw</filetype>
      <usage_type>test</usage_type>
      <checksum>10D53B9A</checksum>
    </file>
    <file>
      <filename>base-hvac-ground-to-air-heat-pump.osw</filename>
      <filetype>osw</filetype>
      <usage_type>test</usage_type>
      <checksum>614B0C03</checksum>
    </file>
    <file>
      <filename>extra-second-heating-system-boiler-to-heat-pump.osw</filename>
      <filetype>osw</filetype>
      <usage_type>test</usage_type>
      <checksum>420E344C</checksum>
    </file>
    <file>
      <filename>base-hvac-mini-split-heat-pump-ducted-heating-only.osw</filename>
      <filetype>osw</filetype>
      <usage_type>test</usage_type>
      <checksum>F1E4EB5B</checksum>
    </file>
    <file>
      <filename>base-hvac-mini-split-heat-pump-ducted.osw</filename>
      <filetype>osw</filetype>
      <usage_type>test</usage_type>
      <checksum>6FC73332</checksum>
    </file>
    <file>
      <filename>base-hvac-mini-split-heat-pump-ductless.osw</filename>
      <filetype>osw</filetype>
      <usage_type>test</usage_type>
      <checksum>6EA9DC64</checksum>
    </file>
    <file>
      <filename>extra-second-heating-system-fireplace-to-heat-pump.osw</filename>
      <filetype>osw</filetype>
      <usage_type>test</usage_type>
      <checksum>6A109CA7</checksum>
    </file>
    <file>
      <filename>base-hvac-undersized.osw</filename>
      <filetype>osw</filetype>
      <usage_type>test</usage_type>
      <checksum>282331C8</checksum>
    </file>
    <file>
      <filename>base-hvac-room-ac-only-33percent.osw</filename>
      <filetype>osw</filetype>
      <usage_type>test</usage_type>
      <checksum>177F94A3</checksum>
    </file>
    <file>
      <filename>base-location-helena-mt.osw</filename>
      <filetype>osw</filetype>
      <usage_type>test</usage_type>
      <checksum>87E5C277</checksum>
    </file>
    <file>
      <filename>base-hvac-programmable-thermostat-detailed.osw</filename>
      <filetype>osw</filetype>
      <usage_type>test</usage_type>
      <checksum>C1FCB7C5</checksum>
    </file>
    <file>
      <filename>base-hvac-fixed-heater-gas-only.osw</filename>
      <filetype>osw</filetype>
      <usage_type>test</usage_type>
      <checksum>187F9E03</checksum>
    </file>
    <file>
      <filename>base-hvac-portable-heater-gas-only.osw</filename>
      <filetype>osw</filetype>
      <usage_type>test</usage_type>
      <checksum>0C6F136F</checksum>
    </file>
    <file>
      <filename>base-hvac-boiler-elec-only.osw</filename>
      <filetype>osw</filetype>
      <usage_type>test</usage_type>
      <checksum>264F3A14</checksum>
    </file>
    <file>
      <filename>base-hvac-furnace-elec-only.osw</filename>
      <filetype>osw</filetype>
      <usage_type>test</usage_type>
      <checksum>50A4B7CD</checksum>
    </file>
    <file>
      <filename>base-hvac-wall-furnace-elec-only.osw</filename>
      <filetype>osw</filetype>
      <usage_type>test</usage_type>
      <checksum>BAA1D934</checksum>
    </file>
    <file>
      <filename>base-hvac-install-quality-air-to-air-heat-pump-1-speed.osw</filename>
      <filetype>osw</filetype>
      <usage_type>test</usage_type>
      <checksum>2A71BF5E</checksum>
    </file>
    <file>
      <filename>base-hvac-install-quality-air-to-air-heat-pump-2-speed.osw</filename>
      <filetype>osw</filetype>
      <usage_type>test</usage_type>
      <checksum>E76305E8</checksum>
    </file>
    <file>
      <filename>base-hvac-install-quality-air-to-air-heat-pump-var-speed.osw</filename>
      <filetype>osw</filetype>
      <usage_type>test</usage_type>
      <checksum>8F72808C</checksum>
    </file>
    <file>
      <filename>base-hvac-install-quality-furnace-gas-central-ac-1-speed.osw</filename>
      <filetype>osw</filetype>
      <usage_type>test</usage_type>
      <checksum>A12079B1</checksum>
    </file>
    <file>
      <filename>base-hvac-install-quality-furnace-gas-central-ac-2-speed.osw</filename>
      <filetype>osw</filetype>
      <usage_type>test</usage_type>
      <checksum>76D0A064</checksum>
    </file>
    <file>
      <filename>base-hvac-install-quality-furnace-gas-central-ac-var-speed.osw</filename>
      <filetype>osw</filetype>
      <usage_type>test</usage_type>
      <checksum>641604C1</checksum>
    </file>
    <file>
      <filename>base-hvac-install-quality-furnace-gas-only.osw</filename>
      <filetype>osw</filetype>
      <usage_type>test</usage_type>
      <checksum>94B49DCB</checksum>
    </file>
    <file>
      <filename>base-hvac-install-quality-mini-split-air-conditioner-only-ducted.osw</filename>
      <filetype>osw</filetype>
      <usage_type>test</usage_type>
      <checksum>B67D08A3</checksum>
    </file>
    <file>
      <filename>base-hvac-install-quality-mini-split-heat-pump-ducted.osw</filename>
      <filetype>osw</filetype>
      <usage_type>test</usage_type>
      <checksum>18D3BE5B</checksum>
    </file>
    <file>
      <filename>base-hvac-install-quality-ground-to-air-heat-pump.osw</filename>
      <filetype>osw</filetype>
      <usage_type>test</usage_type>
      <checksum>0A2CBE3D</checksum>
    </file>
    <file>
      <filename>base-dhw-tank-heat-pump-uef.osw</filename>
      <filetype>osw</filetype>
      <usage_type>test</usage_type>
      <checksum>E06D5885</checksum>
    </file>
    <file>
      <filename>base-dhw-tank-elec-uef.osw</filename>
      <filetype>osw</filetype>
      <usage_type>test</usage_type>
      <checksum>3641CC7D</checksum>
    </file>
    <file>
      <filename>base-dhw-tank-gas-uef.osw</filename>
      <filetype>osw</filetype>
      <usage_type>test</usage_type>
      <checksum>E259E839</checksum>
    </file>
    <file>
      <filename>base-enclosure-2stories.osw</filename>
      <filetype>osw</filetype>
      <usage_type>test</usage_type>
      <checksum>480C5FB2</checksum>
    </file>
    <file>
      <filename>base-hvac-autosize-boiler-elec-only.osw</filename>
      <filetype>osw</filetype>
      <usage_type>test</usage_type>
      <checksum>EAD26771</checksum>
    </file>
    <file>
      <filename>base-hvac-autosize-boiler-gas-central-ac-1-speed.osw</filename>
      <filetype>osw</filetype>
      <usage_type>test</usage_type>
      <checksum>0486C5A9</checksum>
    </file>
    <file>
      <filename>base-hvac-autosize-boiler-gas-only.osw</filename>
      <filetype>osw</filetype>
      <usage_type>test</usage_type>
      <checksum>3DC19B63</checksum>
    </file>
    <file>
      <filename>base-hvac-autosize-central-ac-only-1-speed.osw</filename>
      <filetype>osw</filetype>
      <usage_type>test</usage_type>
      <checksum>124F3E60</checksum>
    </file>
    <file>
      <filename>base-hvac-autosize-central-ac-only-2-speed.osw</filename>
      <filetype>osw</filetype>
      <usage_type>test</usage_type>
      <checksum>C2A5EE62</checksum>
    </file>
    <file>
      <filename>base-hvac-autosize-central-ac-only-var-speed.osw</filename>
      <filetype>osw</filetype>
      <usage_type>test</usage_type>
      <checksum>5A906565</checksum>
    </file>
    <file>
      <filename>base-hvac-autosize-elec-resistance-only.osw</filename>
      <filetype>osw</filetype>
      <usage_type>test</usage_type>
      <checksum>CA6841A1</checksum>
    </file>
    <file>
      <filename>base-hvac-autosize-evap-cooler-furnace-gas.osw</filename>
      <filetype>osw</filetype>
      <usage_type>test</usage_type>
      <checksum>55BC99FF</checksum>
    </file>
    <file>
      <filename>base-hvac-autosize-floor-furnace-propane-only.osw</filename>
      <filetype>osw</filetype>
      <usage_type>test</usage_type>
      <checksum>A7B503D5</checksum>
    </file>
    <file>
      <filename>base-hvac-autosize-furnace-elec-only.osw</filename>
      <filetype>osw</filetype>
      <usage_type>test</usage_type>
      <checksum>4B36CAC7</checksum>
    </file>
    <file>
      <filename>base-hvac-autosize-furnace-gas-central-ac-2-speed.osw</filename>
      <filetype>osw</filetype>
      <usage_type>test</usage_type>
      <checksum>B85662B7</checksum>
    </file>
    <file>
      <filename>base-hvac-autosize-furnace-gas-central-ac-var-speed.osw</filename>
      <filetype>osw</filetype>
      <usage_type>test</usage_type>
      <checksum>B452E8BA</checksum>
    </file>
    <file>
      <filename>base-hvac-autosize-furnace-gas-only.osw</filename>
      <filetype>osw</filetype>
      <usage_type>test</usage_type>
      <checksum>DB48677C</checksum>
    </file>
    <file>
      <filename>base-hvac-autosize-furnace-gas-room-ac.osw</filename>
      <filetype>osw</filetype>
      <usage_type>test</usage_type>
      <checksum>4CEB22AD</checksum>
    </file>
    <file>
      <filename>base-hvac-autosize-room-ac-only.osw</filename>
      <filetype>osw</filetype>
      <usage_type>test</usage_type>
      <checksum>1998DD10</checksum>
    </file>
    <file>
      <filename>base-hvac-autosize-stove-oil-only.osw</filename>
      <filetype>osw</filetype>
      <usage_type>test</usage_type>
      <checksum>7FC77DC3</checksum>
    </file>
    <file>
      <filename>base-hvac-autosize-wall-furnace-elec-only.osw</filename>
      <filetype>osw</filetype>
      <usage_type>test</usage_type>
      <checksum>DB8B165F</checksum>
    </file>
    <file>
      <filename>base-hvac-autosize.osw</filename>
      <filetype>osw</filetype>
      <usage_type>test</usage_type>
      <checksum>47F32224</checksum>
    </file>
    <file>
      <filename>base-hvac-autosize-ground-to-air-heat-pump-cooling-only.osw</filename>
      <filetype>osw</filetype>
      <usage_type>test</usage_type>
      <checksum>68E71EC0</checksum>
    </file>
    <file>
      <filename>base-hvac-autosize-ground-to-air-heat-pump-heating-only.osw</filename>
      <filetype>osw</filetype>
      <usage_type>test</usage_type>
      <checksum>865162B4</checksum>
    </file>
    <file>
      <filename>base-hvac-autosize-ground-to-air-heat-pump.osw</filename>
      <filetype>osw</filetype>
      <usage_type>test</usage_type>
      <checksum>11892919</checksum>
    </file>
    <file>
      <filename>base-hvac-autosize-air-to-air-heat-pump-1-speed-cooling-only.osw</filename>
      <filetype>osw</filetype>
      <usage_type>test</usage_type>
      <checksum>60D75DE5</checksum>
    </file>
    <file>
      <filename>base-hvac-autosize-air-to-air-heat-pump-1-speed-heating-only.osw</filename>
      <filetype>osw</filetype>
      <usage_type>test</usage_type>
      <checksum>42FBA837</checksum>
    </file>
    <file>
      <filename>base-hvac-autosize-air-to-air-heat-pump-2-speed.osw</filename>
      <filetype>osw</filetype>
      <usage_type>test</usage_type>
      <checksum>CF478AD2</checksum>
    </file>
    <file>
      <filename>base-hvac-autosize-air-to-air-heat-pump-var-speed.osw</filename>
      <filetype>osw</filetype>
      <usage_type>test</usage_type>
      <checksum>E71ADD57</checksum>
    </file>
    <file>
      <filename>base-hvac-autosize-central-ac-plus-air-to-air-heat-pump-heating.osw</filename>
      <filetype>osw</filetype>
      <usage_type>test</usage_type>
      <checksum>2EC932A2</checksum>
    </file>
    <file>
      <filename>base-hvac-autosize-dual-fuel-air-to-air-heat-pump-1-speed.osw</filename>
      <filetype>osw</filetype>
      <usage_type>test</usage_type>
      <checksum>966D2B77</checksum>
    </file>
    <file>
      <filename>base-hvac-autosize-dual-fuel-mini-split-heat-pump-ducted.osw</filename>
      <filetype>osw</filetype>
      <usage_type>test</usage_type>
      <checksum>2C1B8C7C</checksum>
    </file>
    <file>
      <filename>base-hvac-autosize-mini-split-heat-pump-ducted-cooling-only.osw</filename>
      <filetype>osw</filetype>
      <usage_type>test</usage_type>
      <checksum>3325F29E</checksum>
    </file>
    <file>
      <filename>base-hvac-autosize-mini-split-heat-pump-ducted-heating-only.osw</filename>
      <filetype>osw</filetype>
      <usage_type>test</usage_type>
      <checksum>572886CB</checksum>
    </file>
    <file>
      <filename>base-hvac-autosize-mini-split-heat-pump-ducted.osw</filename>
      <filetype>osw</filetype>
      <usage_type>test</usage_type>
      <checksum>B4EE7D0F</checksum>
    </file>
    <file>
      <filename>base-hvac-autosize-air-to-air-heat-pump-1-speed.osw</filename>
      <filetype>osw</filetype>
      <usage_type>test</usage_type>
      <checksum>7199A4C3</checksum>
    </file>
    <file>
      <filename>base-hvac-autosize-mini-split-air-conditioner-only-ducted.osw</filename>
      <filetype>osw</filetype>
      <usage_type>test</usage_type>
      <checksum>AD6A3B8E</checksum>
    </file>
    <file>
      <filename>base-foundation-vented-crawlspace.osw</filename>
      <filetype>osw</filetype>
      <usage_type>test</usage_type>
      <checksum>6FC4A9E0</checksum>
    </file>
    <file>
      <filename>base-foundation-unvented-crawlspace.osw</filename>
      <filetype>osw</filetype>
      <usage_type>test</usage_type>
      <checksum>5A527E61</checksum>
    </file>
    <file>
      <filename>base-foundation-unconditioned-basement-assembly-r.osw</filename>
      <filetype>osw</filetype>
      <usage_type>test</usage_type>
      <checksum>B1CE1815</checksum>
    </file>
    <file>
      <filename>base-foundation-unconditioned-basement.osw</filename>
      <filetype>osw</filetype>
      <usage_type>test</usage_type>
      <checksum>31FB62FC</checksum>
    </file>
    <file>
      <filename>base-location-duluth-mn.osw</filename>
      <filetype>osw</filetype>
      <usage_type>test</usage_type>
      <checksum>9E7A5A5B</checksum>
    </file>
    <file>
      <filename>base-foundation-unconditioned-basement-wall-insulation.osw</filename>
      <filetype>osw</filetype>
      <usage_type>test</usage_type>
      <checksum>E92ACCD2</checksum>
    </file>
    <file>
      <filename>extra-bldgtype-single-family-attached-unconditioned-basement-middle.osw</filename>
      <filetype>osw</filetype>
      <usage_type>test</usage_type>
      <checksum>D18326CA</checksum>
    </file>
    <file>
      <filename>extra-bldgtype-single-family-attached-unconditioned-basement-right.osw</filename>
      <filetype>osw</filetype>
      <usage_type>test</usage_type>
      <checksum>419BFDFE</checksum>
    </file>
    <file>
      <filename>extra-bldgtype-single-family-attached-unconditioned-basement.osw</filename>
      <filetype>osw</filetype>
      <usage_type>test</usage_type>
      <checksum>0B5ECA6E</checksum>
    </file>
    <file>
      <filename>extra-bldgtype-single-family-attached-unvented-crawlspace-middle.osw</filename>
      <filetype>osw</filetype>
      <usage_type>test</usage_type>
      <checksum>D0A48825</checksum>
    </file>
    <file>
      <filename>extra-bldgtype-single-family-attached-unvented-crawlspace-right.osw</filename>
      <filetype>osw</filetype>
      <usage_type>test</usage_type>
      <checksum>2B27F10E</checksum>
    </file>
    <file>
      <filename>extra-bldgtype-single-family-attached-unvented-crawlspace.osw</filename>
      <filetype>osw</filetype>
      <usage_type>test</usage_type>
      <checksum>67205D97</checksum>
    </file>
    <file>
      <filename>extra-bldgtype-single-family-attached-vented-crawlspace-middle.osw</filename>
      <filetype>osw</filetype>
      <usage_type>test</usage_type>
      <checksum>929960D3</checksum>
    </file>
    <file>
      <filename>extra-bldgtype-single-family-attached-vented-crawlspace-right.osw</filename>
      <filetype>osw</filetype>
      <usage_type>test</usage_type>
      <checksum>237CA49F</checksum>
    </file>
    <file>
      <filename>extra-bldgtype-single-family-attached-vented-crawlspace.osw</filename>
      <filetype>osw</filetype>
      <usage_type>test</usage_type>
      <checksum>4285198C</checksum>
    </file>
    <file>
      <filename>base-location-baltimore-md.osw</filename>
      <filetype>osw</filetype>
      <usage_type>test</usage_type>
      <checksum>30E2143E</checksum>
    </file>
    <file>
      <filename>base-location-portland-or.osw</filename>
      <filetype>osw</filetype>
      <usage_type>test</usage_type>
      <checksum>57B82EF9</checksum>
    </file>
    <file>
      <filename>base-misc-defaults.osw</filename>
      <filetype>osw</filetype>
      <usage_type>test</usage_type>
      <checksum>863F2341</checksum>
    </file>
    <file>
      <filename>base-foundation-slab.osw</filename>
      <filetype>osw</filetype>
      <usage_type>test</usage_type>
      <checksum>5737E1CD</checksum>
    </file>
    <file>
      <filename>extra-enclosure-atticroof-conditioned-eaves-gable.osw</filename>
      <filetype>osw</filetype>
      <usage_type>test</usage_type>
      <checksum>2AEBECF2</checksum>
    </file>
    <file>
      <filename>extra-enclosure-atticroof-conditioned-eaves-hip.osw</filename>
      <filetype>osw</filetype>
      <usage_type>test</usage_type>
      <checksum>EB7F2E39</checksum>
    </file>
    <file>
      <filename>base-appliances-dehumidifier.osw</filename>
      <filetype>osw</filetype>
      <usage_type>test</usage_type>
      <checksum>7EC7A9AE</checksum>
    </file>
    <file>
      <filename>base-appliances-dehumidifier-ief-portable.osw</filename>
      <filetype>osw</filetype>
      <usage_type>test</usage_type>
      <checksum>3C4EEBE5</checksum>
    </file>
    <file>
      <filename>base-appliances-dehumidifier-ief-whole-home.osw</filename>
      <filetype>osw</filetype>
      <usage_type>test</usage_type>
      <checksum>CAA68BCD</checksum>
    </file>
    <file>
      <filename>base-atticroof-radiant-barrier.osw</filename>
      <filetype>osw</filetype>
      <usage_type>test</usage_type>
      <checksum>87907ED7</checksum>
    </file>
    <file>
      <filename>base-location-dallas-tx.osw</filename>
      <filetype>osw</filetype>
      <usage_type>test</usage_type>
      <checksum>FF4ACC81</checksum>
    </file>
    <file>
      <filename>base-location-miami-fl.osw</filename>
      <filetype>osw</filetype>
      <usage_type>test</usage_type>
      <checksum>C0426DEB</checksum>
    </file>
    <file>
      <filename>base-location-honolulu-hi.osw</filename>
      <filetype>osw</filetype>
      <usage_type>test</usage_type>
      <checksum>5FA6A9E5</checksum>
    </file>
    <file>
      <filename>base-location-phoenix-az.osw</filename>
      <filetype>osw</filetype>
      <usage_type>test</usage_type>
      <checksum>7B8824EA</checksum>
    </file>
    <file>
      <filename>extra-bldgtype-single-family-attached-slab-middle.osw</filename>
      <filetype>osw</filetype>
      <usage_type>test</usage_type>
      <checksum>0D9C1B78</checksum>
    </file>
    <file>
      <filename>extra-bldgtype-single-family-attached-slab-right.osw</filename>
      <filetype>osw</filetype>
      <usage_type>test</usage_type>
      <checksum>E8D13771</checksum>
    </file>
    <file>
      <filename>extra-bldgtype-single-family-attached-slab.osw</filename>
      <filetype>osw</filetype>
      <usage_type>test</usage_type>
      <checksum>F9252BBF</checksum>
    </file>
    <file>
      <filename>extra-bldgtype-single-family-attached-atticroof-conditioned-eaves-gable.osw</filename>
      <filetype>osw</filetype>
      <usage_type>test</usage_type>
      <checksum>15287568</checksum>
    </file>
    <file>
      <filename>extra-bldgtype-single-family-attached-atticroof-conditioned-eaves-hip.osw</filename>
      <filetype>osw</filetype>
      <usage_type>test</usage_type>
      <checksum>857A6883</checksum>
    </file>
    <file>
      <filename>base-bldgtype-multifamily-shared-mechvent-preconditioning.osw</filename>
      <filetype>osw</filetype>
      <usage_type>test</usage_type>
      <checksum>057C04F1</checksum>
    </file>
    <file>
      <filename>base-bldgtype-multifamily-shared-mechvent.osw</filename>
      <filetype>osw</filetype>
      <usage_type>test</usage_type>
      <checksum>C167DC7B</checksum>
    </file>
    <file>
      <filename>base-bldgtype-multifamily-shared-pv.osw</filename>
      <filetype>osw</filetype>
      <usage_type>test</usage_type>
      <checksum>37BE40A3</checksum>
    </file>
    <file>
      <filename>base-bldgtype-multifamily-shared-water-heater.osw</filename>
      <filetype>osw</filetype>
      <usage_type>test</usage_type>
      <checksum>6F1A22B6</checksum>
    </file>
    <file>
      <filename>base-bldgtype-multifamily.osw</filename>
      <filetype>osw</filetype>
      <usage_type>test</usage_type>
      <checksum>1458A2D7</checksum>
    </file>
    <file>
      <filename>base-bldgtype-multifamily-shared-boiler-only-baseboard.osw</filename>
      <filetype>osw</filetype>
      <usage_type>test</usage_type>
      <checksum>F1D56546</checksum>
    </file>
    <file>
      <filename>base-bldgtype-multifamily-shared-boiler-only-fan-coil.osw</filename>
      <filetype>osw</filetype>
      <usage_type>test</usage_type>
      <checksum>4704E3D2</checksum>
    </file>
    <file>
      <filename>base-hvac-room-ac-only-ceer.osw</filename>
      <filetype>osw</filetype>
      <usage_type>test</usage_type>
      <checksum>C2AB8980</checksum>
    </file>
    <file>
      <filename>extra-bldgtype-single-family-attached-double-loaded-interior.osw</filename>
      <filetype>osw</filetype>
      <usage_type>test</usage_type>
      <checksum>DF8AF6CE</checksum>
    </file>
    <file>
      <filename>extra-bldgtype-multifamily-unvented-crawlspace-left-bottom.osw</filename>
      <filetype>osw</filetype>
      <usage_type>test</usage_type>
      <checksum>A89519DF</checksum>
    </file>
    <file>
      <filename>extra-bldgtype-multifamily-unvented-crawlspace-left-middle.osw</filename>
      <filetype>osw</filetype>
      <usage_type>test</usage_type>
      <checksum>85C1E77F</checksum>
    </file>
    <file>
      <filename>extra-bldgtype-multifamily-unvented-crawlspace-left-top.osw</filename>
      <filetype>osw</filetype>
      <usage_type>test</usage_type>
      <checksum>2EA013AC</checksum>
    </file>
    <file>
      <filename>extra-bldgtype-multifamily-unvented-crawlspace-middle-bottom.osw</filename>
      <filetype>osw</filetype>
      <usage_type>test</usage_type>
      <checksum>8A9DE535</checksum>
    </file>
    <file>
      <filename>extra-bldgtype-multifamily-unvented-crawlspace-middle-middle.osw</filename>
      <filetype>osw</filetype>
      <usage_type>test</usage_type>
      <checksum>FF13B44B</checksum>
    </file>
    <file>
      <filename>extra-bldgtype-multifamily-unvented-crawlspace-middle-top.osw</filename>
      <filetype>osw</filetype>
      <usage_type>test</usage_type>
      <checksum>57E09BF4</checksum>
    </file>
    <file>
      <filename>extra-bldgtype-multifamily-unvented-crawlspace-right-bottom.osw</filename>
      <filetype>osw</filetype>
      <usage_type>test</usage_type>
      <checksum>7DE55B9D</checksum>
    </file>
    <file>
      <filename>extra-bldgtype-multifamily-unvented-crawlspace-right-middle.osw</filename>
      <filetype>osw</filetype>
      <usage_type>test</usage_type>
      <checksum>9EACBF77</checksum>
    </file>
    <file>
      <filename>extra-bldgtype-multifamily-unvented-crawlspace-right-top.osw</filename>
      <filetype>osw</filetype>
      <usage_type>test</usage_type>
      <checksum>F2F4230D</checksum>
    </file>
    <file>
      <filename>extra-bldgtype-multifamily-unvented-crawlspace.osw</filename>
      <filetype>osw</filetype>
      <usage_type>test</usage_type>
      <checksum>0E133BB3</checksum>
    </file>
    <file>
      <filename>extra-bldgtype-multifamily-vented-crawlspace-left-bottom.osw</filename>
      <filetype>osw</filetype>
      <usage_type>test</usage_type>
      <checksum>F707F52E</checksum>
    </file>
    <file>
      <filename>extra-bldgtype-multifamily-vented-crawlspace-left-middle.osw</filename>
      <filetype>osw</filetype>
      <usage_type>test</usage_type>
      <checksum>84971E37</checksum>
    </file>
    <file>
      <filename>extra-bldgtype-multifamily-vented-crawlspace-left-top.osw</filename>
      <filetype>osw</filetype>
      <usage_type>test</usage_type>
      <checksum>A4A6EF91</checksum>
    </file>
    <file>
      <filename>extra-bldgtype-multifamily-vented-crawlspace-middle-bottom.osw</filename>
      <filetype>osw</filetype>
      <usage_type>test</usage_type>
      <checksum>30FA45A2</checksum>
    </file>
    <file>
      <filename>extra-bldgtype-multifamily-vented-crawlspace-middle-middle.osw</filename>
      <filetype>osw</filetype>
      <usage_type>test</usage_type>
      <checksum>1DAEBB02</checksum>
    </file>
    <file>
      <filename>extra-bldgtype-multifamily-vented-crawlspace-middle-top.osw</filename>
      <filetype>osw</filetype>
      <usage_type>test</usage_type>
      <checksum>62A471A2</checksum>
    </file>
    <file>
      <filename>extra-bldgtype-multifamily-vented-crawlspace-right-bottom.osw</filename>
      <filetype>osw</filetype>
      <usage_type>test</usage_type>
      <checksum>E8C75552</checksum>
    </file>
    <file>
      <filename>extra-bldgtype-multifamily-vented-crawlspace-right-middle.osw</filename>
      <filetype>osw</filetype>
      <usage_type>test</usage_type>
      <checksum>B96D7E85</checksum>
    </file>
    <file>
      <filename>extra-bldgtype-multifamily-vented-crawlspace-right-top.osw</filename>
      <filetype>osw</filetype>
      <usage_type>test</usage_type>
      <checksum>2FB858A3</checksum>
    </file>
    <file>
      <filename>extra-bldgtype-multifamily-vented-crawlspace.osw</filename>
      <filetype>osw</filetype>
      <usage_type>test</usage_type>
      <checksum>7EDEB8AE</checksum>
    </file>
    <file>
      <filename>extra-bldgtype-multifamily-eaves.osw</filename>
      <filetype>osw</filetype>
      <usage_type>test</usage_type>
      <checksum>4951995E</checksum>
    </file>
    <file>
      <filename>extra-bldgtype-multifamily-slab-left-bottom.osw</filename>
      <filetype>osw</filetype>
      <usage_type>test</usage_type>
      <checksum>55EA1927</checksum>
    </file>
    <file>
      <filename>extra-bldgtype-multifamily-slab-left-middle.osw</filename>
      <filetype>osw</filetype>
      <usage_type>test</usage_type>
      <checksum>91DC7128</checksum>
    </file>
    <file>
      <filename>extra-bldgtype-multifamily-slab-left-top.osw</filename>
      <filetype>osw</filetype>
      <usage_type>test</usage_type>
      <checksum>D5A65606</checksum>
    </file>
    <file>
      <filename>extra-bldgtype-multifamily-slab-middle-bottom.osw</filename>
      <filetype>osw</filetype>
      <usage_type>test</usage_type>
      <checksum>4F70517B</checksum>
    </file>
    <file>
      <filename>extra-bldgtype-multifamily-slab-middle-middle.osw</filename>
      <filetype>osw</filetype>
      <usage_type>test</usage_type>
      <checksum>0A0D7F30</checksum>
    </file>
    <file>
      <filename>extra-bldgtype-multifamily-slab-middle-top.osw</filename>
      <filetype>osw</filetype>
      <usage_type>test</usage_type>
      <checksum>08161955</checksum>
    </file>
    <file>
      <filename>extra-bldgtype-multifamily-slab-right-bottom.osw</filename>
      <filetype>osw</filetype>
      <usage_type>test</usage_type>
      <checksum>9D2BB31D</checksum>
    </file>
    <file>
      <filename>extra-bldgtype-multifamily-slab-right-middle.osw</filename>
      <filetype>osw</filetype>
      <usage_type>test</usage_type>
      <checksum>38E28B18</checksum>
    </file>
    <file>
      <filename>extra-bldgtype-multifamily-slab-right-top.osw</filename>
      <filetype>osw</filetype>
      <usage_type>test</usage_type>
      <checksum>BD80EB01</checksum>
    </file>
    <file>
      <filename>extra-bldgtype-multifamily-slab.osw</filename>
      <filetype>osw</filetype>
      <usage_type>test</usage_type>
      <checksum>2E5B92AA</checksum>
    </file>
    <file>
      <filename>extra-bldgtype-multifamily-double-loaded-interior.osw</filename>
      <filetype>osw</filetype>
      <usage_type>test</usage_type>
      <checksum>B3CBDB3E</checksum>
    </file>
    <file>
      <filename>extra-bldgtype-multifamily-double-exterior.osw</filename>
      <filetype>osw</filetype>
      <usage_type>test</usage_type>
      <checksum>51215E7E</checksum>
    </file>
    <file>
      <filename>extra-bldgtype-multifamily-single-exterior-front.osw</filename>
      <filetype>osw</filetype>
      <usage_type>test</usage_type>
      <checksum>0B2F66BE</checksum>
    </file>
    <file>
      <filename>extra-bldgtype-multifamily-unvented-crawlspace-double-loaded-interior.osw</filename>
      <filetype>osw</filetype>
      <usage_type>test</usage_type>
      <checksum>84BB7D3A</checksum>
    </file>
    <file>
      <filename>extra-bldgtype-multifamily-unvented-crawlspace-left-bottom-double-loaded-interior.osw</filename>
      <filetype>osw</filetype>
      <usage_type>test</usage_type>
      <checksum>E3BC083B</checksum>
    </file>
    <file>
      <filename>extra-bldgtype-multifamily-unvented-crawlspace-left-middle-double-loaded-interior.osw</filename>
      <filetype>osw</filetype>
      <usage_type>test</usage_type>
      <checksum>84E5FDC9</checksum>
    </file>
    <file>
      <filename>extra-bldgtype-multifamily-unvented-crawlspace-left-top-double-loaded-interior.osw</filename>
      <filetype>osw</filetype>
      <usage_type>test</usage_type>
      <checksum>A9ACE570</checksum>
    </file>
    <file>
      <filename>extra-bldgtype-multifamily-unvented-crawlspace-middle-bottom-double-loaded-interior.osw</filename>
      <filetype>osw</filetype>
      <usage_type>test</usage_type>
      <checksum>94863CB0</checksum>
    </file>
    <file>
      <filename>extra-bldgtype-multifamily-unvented-crawlspace-middle-middle-double-loaded-interior.osw</filename>
      <filetype>osw</filetype>
      <usage_type>test</usage_type>
      <checksum>0E0D897A</checksum>
    </file>
    <file>
      <filename>extra-bldgtype-multifamily-unvented-crawlspace-middle-top-double-loaded-interior.osw</filename>
      <filetype>osw</filetype>
      <usage_type>test</usage_type>
      <checksum>601BEC42</checksum>
    </file>
    <file>
      <filename>extra-bldgtype-multifamily-unvented-crawlspace-right-bottom-double-loaded-interior.osw</filename>
      <filetype>osw</filetype>
      <usage_type>test</usage_type>
      <checksum>D385862D</checksum>
    </file>
    <file>
      <filename>extra-bldgtype-multifamily-unvented-crawlspace-right-middle-double-loaded-interior.osw</filename>
      <filetype>osw</filetype>
      <usage_type>test</usage_type>
      <checksum>C6196803</checksum>
    </file>
    <file>
      <filename>extra-bldgtype-multifamily-unvented-crawlspace-right-top-double-loaded-interior.osw</filename>
      <filetype>osw</filetype>
      <usage_type>test</usage_type>
      <checksum>4D0B6255</checksum>
    </file>
    <file>
      <filename>extra-bldgtype-multifamily-vented-crawlspace-double-loaded-interior.osw</filename>
      <filetype>osw</filetype>
      <usage_type>test</usage_type>
      <checksum>C52CD92A</checksum>
    </file>
    <file>
      <filename>extra-bldgtype-multifamily-vented-crawlspace-left-bottom-double-loaded-interior.osw</filename>
      <filetype>osw</filetype>
      <usage_type>test</usage_type>
      <checksum>2D4490A3</checksum>
    </file>
    <file>
      <filename>extra-bldgtype-multifamily-vented-crawlspace-left-middle-double-loaded-interior.osw</filename>
      <filetype>osw</filetype>
      <usage_type>test</usage_type>
      <checksum>23C75D2B</checksum>
    </file>
    <file>
      <filename>extra-bldgtype-multifamily-vented-crawlspace-left-top-double-loaded-interior.osw</filename>
      <filetype>osw</filetype>
      <usage_type>test</usage_type>
      <checksum>B9392353</checksum>
    </file>
    <file>
      <filename>extra-bldgtype-multifamily-vented-crawlspace-middle-bottom-double-loaded-interior.osw</filename>
      <filetype>osw</filetype>
      <usage_type>test</usage_type>
      <checksum>C1FC9584</checksum>
    </file>
    <file>
      <filename>extra-bldgtype-multifamily-vented-crawlspace-middle-middle-double-loaded-interior.osw</filename>
      <filetype>osw</filetype>
      <usage_type>test</usage_type>
      <checksum>A6A56076</checksum>
    </file>
    <file>
      <filename>extra-bldgtype-multifamily-vented-crawlspace-middle-top-double-loaded-interior.osw</filename>
      <filetype>osw</filetype>
      <usage_type>test</usage_type>
      <checksum>DC6935EE</checksum>
    </file>
    <file>
      <filename>extra-bldgtype-multifamily-vented-crawlspace-right-bottom-double-loaded-interior.osw</filename>
      <filetype>osw</filetype>
      <usage_type>test</usage_type>
      <checksum>D9CAD6EB</checksum>
    </file>
    <file>
      <filename>extra-bldgtype-multifamily-vented-crawlspace-right-middle-double-loaded-interior.osw</filename>
      <filetype>osw</filetype>
      <usage_type>test</usage_type>
      <checksum>7CEF7ADF</checksum>
    </file>
    <file>
      <filename>extra-bldgtype-multifamily-vented-crawlspace-right-top-double-loaded-interior.osw</filename>
      <filetype>osw</filetype>
      <usage_type>test</usage_type>
      <checksum>3B2DC0B7</checksum>
    </file>
    <file>
      <filename>extra-bldgtype-multifamily-slab-double-loaded-interior.osw</filename>
      <filetype>osw</filetype>
      <usage_type>test</usage_type>
      <checksum>D2D876D0</checksum>
    </file>
    <file>
      <filename>extra-bldgtype-multifamily-slab-left-bottom-double-loaded-interior.osw</filename>
      <filetype>osw</filetype>
      <usage_type>test</usage_type>
      <checksum>89996396</checksum>
    </file>
    <file>
      <filename>extra-bldgtype-multifamily-slab-left-middle-double-loaded-interior.osw</filename>
      <filetype>osw</filetype>
      <usage_type>test</usage_type>
      <checksum>3EFE168B</checksum>
    </file>
    <file>
      <filename>extra-bldgtype-multifamily-slab-left-top-double-loaded-interior.osw</filename>
      <filetype>osw</filetype>
      <usage_type>test</usage_type>
      <checksum>69587D88</checksum>
    </file>
    <file>
      <filename>extra-bldgtype-multifamily-slab-middle-bottom-double-loaded-interior.osw</filename>
      <filetype>osw</filetype>
      <usage_type>test</usage_type>
      <checksum>01F7ECD4</checksum>
    </file>
    <file>
      <filename>extra-bldgtype-multifamily-slab-middle-middle-double-loaded-interior.osw</filename>
      <filetype>osw</filetype>
      <usage_type>test</usage_type>
      <checksum>AF22E523</checksum>
    </file>
    <file>
      <filename>extra-bldgtype-multifamily-slab-middle-top-double-loaded-interior.osw</filename>
      <filetype>osw</filetype>
      <usage_type>test</usage_type>
      <checksum>B226DE91</checksum>
    </file>
    <file>
      <filename>extra-bldgtype-multifamily-slab-right-bottom-double-loaded-interior.osw</filename>
      <filetype>osw</filetype>
      <usage_type>test</usage_type>
      <checksum>08A66D6D</checksum>
    </file>
    <file>
      <filename>extra-bldgtype-multifamily-slab-right-middle-double-loaded-interior.osw</filename>
      <filetype>osw</filetype>
      <usage_type>test</usage_type>
      <checksum>2D5F422A</checksum>
    </file>
    <file>
      <filename>extra-bldgtype-multifamily-slab-right-top-double-loaded-interior.osw</filename>
      <filetype>osw</filetype>
      <usage_type>test</usage_type>
      <checksum>8640526E</checksum>
    </file>
    <file>
      <filename>base-simcontrol-daylight-saving-custom.osw</filename>
      <filetype>osw</filetype>
      <usage_type>test</usage_type>
      <checksum>FC918CD0</checksum>
    </file>
    <file>
      <filename>base-simcontrol-runperiod-1-month.osw</filename>
      <filetype>osw</filetype>
      <usage_type>test</usage_type>
      <checksum>3B98374B</checksum>
    </file>
    <file>
      <filename>base-hvac-seasons.osw</filename>
      <filetype>osw</filetype>
      <usage_type>test</usage_type>
      <checksum>46DB2EF8</checksum>
    </file>
    <file>
      <filename>base-bldgtype-single-family-attached-2stories.osw</filename>
      <filetype>osw</filetype>
      <usage_type>test</usage_type>
      <checksum>CDECF654</checksum>
    </file>
    <file>
      <filename>base-enclosure-2stories-garage.osw</filename>
      <filetype>osw</filetype>
      <usage_type>test</usage_type>
      <checksum>7BA5558E</checksum>
    </file>
    <file>
      <filename>extra-enclosure-garage-atticroof-conditioned.osw</filename>
      <filetype>osw</filetype>
      <usage_type>test</usage_type>
      <checksum>1F2A01C9</checksum>
    </file>
    <file>
      <filename>base-schedules-detailed-smooth.osw</filename>
      <filetype>osw</filetype>
      <usage_type>test</usage_type>
      <checksum>59B0724A</checksum>
    </file>
    <file>
      <filename>base-schedules-detailed-stochastic-vacancy.osw</filename>
      <filetype>osw</filetype>
      <usage_type>test</usage_type>
      <checksum>A0F6758E</checksum>
    </file>
    <file>
<<<<<<< HEAD
      <filename>extra-bldgtype-multifamily-unvented-crawlspace-left-middle-double-loaded-interior.osw</filename>
=======
      <filename>base-schedules-detailed-stochastic.osw</filename>
>>>>>>> 6dfd7f1c
      <filetype>osw</filetype>
      <usage_type>test</usage_type>
      <checksum>549668FF</checksum>
    </file>
    <file>
      <filename>base-schedules-simple.osw</filename>
      <filetype>osw</filetype>
      <usage_type>test</usage_type>
      <checksum>A53A3D7B</checksum>
    </file>
    <file>
      <version>
        <software_program>OpenStudio</software_program>
        <identifier>2.9.0</identifier>
        <min_compatible>2.9.0</min_compatible>
      </version>
      <filename>measure.rb</filename>
      <filetype>rb</filetype>
      <usage_type>script</usage_type>
      <checksum>FC524C15</checksum>
    </file>
    <file>
      <filename>base-lighting-holiday.osw</filename>
      <filetype>osw</filetype>
      <usage_type>test</usage_type>
      <checksum>DCFD1BCA</checksum>
    </file>
    <file>
      <filename>build_residential_hpxml_test.rb</filename>
      <filetype>rb</filetype>
      <usage_type>test</usage_type>
      <checksum>9F531540</checksum>
    </file>
    <file>
      <filename>test_measure.xml</filename>
      <filetype>xml</filetype>
      <usage_type>test</usage_type>
      <checksum>68DAB508</checksum>
    </file>
    <file>
      <filename>test_rakefile.xml</filename>
      <filetype>xml</filetype>
      <usage_type>test</usage_type>
      <checksum>51E9D512</checksum>
    </file>
  </files>
</measure><|MERGE_RESOLUTION|>--- conflicted
+++ resolved
@@ -9196,11 +9196,7 @@
       <checksum>A0F6758E</checksum>
     </file>
     <file>
-<<<<<<< HEAD
-      <filename>extra-bldgtype-multifamily-unvented-crawlspace-left-middle-double-loaded-interior.osw</filename>
-=======
       <filename>base-schedules-detailed-stochastic.osw</filename>
->>>>>>> 6dfd7f1c
       <filetype>osw</filetype>
       <usage_type>test</usage_type>
       <checksum>549668FF</checksum>
