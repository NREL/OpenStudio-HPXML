--- conflicted
+++ resolved
@@ -3,13 +3,8 @@
   <schema_version>3.1</schema_version>
   <name>build_residential_hpxml</name>
   <uid>a13a8983-2b01-4930-8af2-42030b6e4233</uid>
-<<<<<<< HEAD
-  <version_id>6f1c9cd0-8643-48da-b5ec-bcbedd09c46b</version_id>
-  <version_modified>2024-03-26T22:17:51Z</version_modified>
-=======
-  <version_id>5a875ec8-2d75-4240-b593-309efac2ff96</version_id>
-  <version_modified>2024-03-26T22:15:51Z</version_modified>
->>>>>>> b69fa8fe
+  <version_id>7278c037-ca83-4a77-b667-2b01823f749e</version_id>
+  <version_modified>2024-04-08T21:27:40Z</version_modified>
   <xml_checksum>2C38F48B</xml_checksum>
   <class_name>BuildResidentialHPXML</class_name>
   <display_name>HPXML Builder</display_name>
@@ -7311,11 +7306,7 @@
       <filename>measure.rb</filename>
       <filetype>rb</filetype>
       <usage_type>script</usage_type>
-<<<<<<< HEAD
-      <checksum>3D6410B2</checksum>
-=======
-      <checksum>36F74813</checksum>
->>>>>>> b69fa8fe
+      <checksum>52490842</checksum>
     </file>
     <file>
       <filename>geometry.rb</filename>
