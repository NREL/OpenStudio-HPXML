--- conflicted
+++ resolved
@@ -3,13 +3,8 @@
   <schema_version>3.1</schema_version>
   <name>build_residential_hpxml</name>
   <uid>a13a8983-2b01-4930-8af2-42030b6e4233</uid>
-<<<<<<< HEAD
-  <version_id>4a462b3c-cbf5-48d9-a0f7-320a9dbd35c7</version_id>
-  <version_modified>2023-08-10T02:49:31Z</version_modified>
-=======
-  <version_id>454be750-6a0b-4acf-9ab5-53b386e8d9f1</version_id>
-  <version_modified>2023-08-18T19:24:49Z</version_modified>
->>>>>>> 0f80b93a
+  <version_id>e60f8926-981c-4fd3-a452-af1f055c4a7f</version_id>
+  <version_modified>2023-08-23T17:04:09Z</version_modified>
   <xml_checksum>2C38F48B</xml_checksum>
   <class_name>BuildResidentialHPXML</class_name>
   <display_name>HPXML Builder</display_name>
@@ -6754,11 +6749,7 @@
       <filename>measure.rb</filename>
       <filetype>rb</filetype>
       <usage_type>script</usage_type>
-<<<<<<< HEAD
-      <checksum>B1338E66</checksum>
-=======
-      <checksum>EB330C72</checksum>
->>>>>>> 0f80b93a
+      <checksum>E6A0F25F</checksum>
     </file>
     <file>
       <filename>geometry.rb</filename>
@@ -6770,11 +6761,7 @@
       <filename>build_residential_hpxml_test.rb</filename>
       <filetype>rb</filetype>
       <usage_type>test</usage_type>
-<<<<<<< HEAD
-      <checksum>D04329AF</checksum>
-=======
-      <checksum>9CC9525F</checksum>
->>>>>>> 0f80b93a
+      <checksum>46CDD184</checksum>
     </file>
   </files>
 </measure>