--- conflicted
+++ resolved
@@ -3,13 +3,8 @@
   <schema_version>3.0</schema_version>
   <name>build_residential_hpxml</name>
   <uid>a13a8983-2b01-4930-8af2-42030b6e4233</uid>
-<<<<<<< HEAD
-  <version_id>92c554bc-1f8c-4a41-acd8-6e6948529623</version_id>
-  <version_modified>20230425T215426Z</version_modified>
-=======
-  <version_id>235c0e9c-de56-46b1-8712-83df120d39b8</version_id>
-  <version_modified>20230501T221652Z</version_modified>
->>>>>>> b3a44abe
+  <version_id>786260ca-6a1f-4990-8576-6e0ad98361ae</version_id>
+  <version_modified>20230503T224444Z</version_modified>
   <xml_checksum>2C38F48B</xml_checksum>
   <class_name>BuildResidentialHPXML</class_name>
   <display_name>HPXML Builder</display_name>
@@ -2355,7 +2350,7 @@
     <argument>
       <name>cooling_system_crankcase_watts</name>
       <display_name>Cooling System: Crankcase Power Watts</display_name>
-      <description>Cooling system crankcase power consumption in Watts. Applies only to central air conditioner, mini-split, packaged terminal air conditioner and room air conditioner.</description>
+      <description>Cooling system crankcase power consumption in Watts. Applies only to central air conditioner, mini-split, packaged terminal air conditioner and room air conditioner. If not provided, the OS-HPXML default is used.</description>
       <type>Double</type>
       <units>W</units>
       <required>false</required>
@@ -2754,7 +2749,7 @@
     <argument>
       <name>heat_pump_crankcase_watts</name>
       <display_name>Heat Pump: Crankcase Power Watts</display_name>
-      <description>Heat Pump crankcase power consumption in Watts. Applies only to air-to-air, mini-split, packaged terminal heat pump and room air conditioner with reverse cycle.</description>
+      <description>Heat Pump crankcase power consumption in Watts. Applies only to air-to-air, mini-split, packaged terminal heat pump and room air conditioner with reverse cycle. If not provided, the OS-HPXML default is used.</description>
       <type>Double</type>
       <units>W</units>
       <required>false</required>
@@ -6627,11 +6622,7 @@
       <filename>measure.rb</filename>
       <filetype>rb</filetype>
       <usage_type>script</usage_type>
-<<<<<<< HEAD
-      <checksum>E348C148</checksum>
-=======
-      <checksum>85C5A15B</checksum>
->>>>>>> b3a44abe
+      <checksum>447FBEE4</checksum>
     </file>
   </files>
 </measure>