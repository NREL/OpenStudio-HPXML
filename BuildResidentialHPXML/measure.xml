<?xml version="1.0"?>
<measure>
  <schema_version>3.1</schema_version>
  <name>build_residential_hpxml</name>
  <uid>a13a8983-2b01-4930-8af2-42030b6e4233</uid>
<<<<<<< HEAD
  <version_id>161b2e4f-8362-446f-8ed8-dc07fb7f4169</version_id>
  <version_modified>2025-02-21T02:14:33Z</version_modified>
=======
  <version_id>e73520e9-0ba0-40e1-8699-5c6b1695d7cd</version_id>
  <version_modified>2025-03-04T16:25:28Z</version_modified>
>>>>>>> 86a8e52e
  <xml_checksum>2C38F48B</xml_checksum>
  <class_name>BuildResidentialHPXML</class_name>
  <display_name>HPXML Builder</display_name>
  <description>Builds a residential HPXML file.</description>
  <modeler_description>The measure handles geometry by 1) translating high-level geometry inputs (conditioned floor area, number of stories, etc.) to 3D closed-form geometry in an OpenStudio model and then 2) mapping the OpenStudio surfaces to HPXML surfaces (using surface type, boundary condition, area, orientation, etc.). Like surfaces are collapsed into a single surface with aggregate surface area. Note: OS-HPXML default values can be found in the documentation or can be seen by using the 'apply_defaults' argument.</modeler_description>
  <arguments>
    <argument>
      <name>hpxml_path</name>
      <display_name>HPXML File Path</display_name>
      <description>Absolute/relative path of the HPXML file.</description>
      <type>String</type>
      <required>true</required>
      <model_dependent>false</model_dependent>
    </argument>
    <argument>
      <name>existing_hpxml_path</name>
      <display_name>Existing HPXML File Path</display_name>
      <description>Absolute/relative path of the existing HPXML file. If not provided, a new HPXML file with one Building element is created. If provided, a new Building element will be appended to this HPXML file (e.g., to create a multifamily HPXML file describing multiple dwelling units).</description>
      <type>String</type>
      <required>false</required>
      <model_dependent>false</model_dependent>
    </argument>
    <argument>
      <name>whole_sfa_or_mf_building_sim</name>
      <display_name>Whole SFA/MF Building Simulation?</display_name>
      <description>If the HPXML file represents a single family-attached/multifamily building with multiple dwelling units defined, specifies whether to run the HPXML file as a single whole building model.</description>
      <type>Boolean</type>
      <required>false</required>
      <model_dependent>false</model_dependent>
      <choices>
        <choice>
          <value>true</value>
          <display_name>true</display_name>
        </choice>
        <choice>
          <value>false</value>
          <display_name>false</display_name>
        </choice>
      </choices>
    </argument>
    <argument>
      <name>software_info_program_used</name>
      <display_name>Software Info: Program Used</display_name>
      <description>The name of the software program used.</description>
      <type>String</type>
      <required>false</required>
      <model_dependent>false</model_dependent>
    </argument>
    <argument>
      <name>software_info_program_version</name>
      <display_name>Software Info: Program Version</display_name>
      <description>The version of the software program used.</description>
      <type>String</type>
      <required>false</required>
      <model_dependent>false</model_dependent>
    </argument>
    <argument>
      <name>schedules_filepaths</name>
      <display_name>Schedules: CSV File Paths</display_name>
      <description>Absolute/relative paths of csv files containing user-specified detailed schedules. If multiple files, use a comma-separated list.</description>
      <type>String</type>
      <required>false</required>
      <model_dependent>false</model_dependent>
    </argument>
    <argument>
      <name>schedules_unavailable_period_types</name>
      <display_name>Schedules: Unavailable Period Types</display_name>
      <description>Specifies the unavailable period types. Possible types are column names defined in unavailable_periods.csv: Vacancy, Power Outage, No Space Heating, No Space Cooling. If multiple periods, use a comma-separated list.</description>
      <type>String</type>
      <required>false</required>
      <model_dependent>false</model_dependent>
    </argument>
    <argument>
      <name>schedules_unavailable_period_dates</name>
      <display_name>Schedules: Unavailable Period Dates</display_name>
      <description>Specifies the unavailable period date ranges. Enter a date range like "Dec 15 - Jan 15". Optionally, can enter hour of the day like "Dec 15 2 - Jan 15 20" (start hour can be 0 through 23 and end hour can be 1 through 24). If multiple periods, use a comma-separated list.</description>
      <type>String</type>
      <required>false</required>
      <model_dependent>false</model_dependent>
    </argument>
    <argument>
      <name>schedules_unavailable_period_window_natvent_availabilities</name>
      <display_name>Schedules: Unavailable Period Window Natural Ventilation Availabilities</display_name>
      <description>The availability of the natural ventilation schedule during unavailable periods. Valid choices are: regular schedule, always available, always unavailable. If multiple periods, use a comma-separated list. If not provided, the OS-HPXML default (see &lt;a href='https://openstudio-hpxml.readthedocs.io/en/v1.10.0/workflow_inputs.html#hpxml-unavailable-periods'&gt;HPXML Unavailable Periods&lt;/a&gt;) is used.</description>
      <type>String</type>
      <required>false</required>
      <model_dependent>false</model_dependent>
    </argument>
    <argument>
      <name>simulation_control_timestep</name>
      <display_name>Simulation Control: Timestep</display_name>
      <description>Value must be a divisor of 60. If not provided, the OS-HPXML default (see &lt;a href='https://openstudio-hpxml.readthedocs.io/en/v1.10.0/workflow_inputs.html#hpxml-simulation-control'&gt;HPXML Simulation Control&lt;/a&gt;) is used.</description>
      <type>Integer</type>
      <units>min</units>
      <required>false</required>
      <model_dependent>false</model_dependent>
    </argument>
    <argument>
      <name>simulation_control_run_period</name>
      <display_name>Simulation Control: Run Period</display_name>
      <description>Enter a date range like 'Jan 1 - Dec 31'. If not provided, the OS-HPXML default (see &lt;a href='https://openstudio-hpxml.readthedocs.io/en/v1.10.0/workflow_inputs.html#hpxml-simulation-control'&gt;HPXML Simulation Control&lt;/a&gt;) is used.</description>
      <type>String</type>
      <required>false</required>
      <model_dependent>false</model_dependent>
    </argument>
    <argument>
      <name>simulation_control_run_period_calendar_year</name>
      <display_name>Simulation Control: Run Period Calendar Year</display_name>
      <description>This numeric field should contain the calendar year that determines the start day of week. If you are running simulations using AMY weather files, the value entered for calendar year will not be used; it will be overridden by the actual year found in the AMY weather file. If not provided, the OS-HPXML default (see &lt;a href='https://openstudio-hpxml.readthedocs.io/en/v1.10.0/workflow_inputs.html#hpxml-simulation-control'&gt;HPXML Simulation Control&lt;/a&gt;) is used.</description>
      <type>Integer</type>
      <units>year</units>
      <required>false</required>
      <model_dependent>false</model_dependent>
    </argument>
    <argument>
      <name>simulation_control_daylight_saving_enabled</name>
      <display_name>Simulation Control: Daylight Saving Enabled</display_name>
      <description>Whether to use daylight saving. If not provided, the OS-HPXML default (see &lt;a href='https://openstudio-hpxml.readthedocs.io/en/v1.10.0/workflow_inputs.html#hpxml-building-site'&gt;HPXML Building Site&lt;/a&gt;) is used.</description>
      <type>Boolean</type>
      <required>false</required>
      <model_dependent>false</model_dependent>
      <choices>
        <choice>
          <value>true</value>
          <display_name>true</display_name>
        </choice>
        <choice>
          <value>false</value>
          <display_name>false</display_name>
        </choice>
      </choices>
    </argument>
    <argument>
      <name>simulation_control_daylight_saving_period</name>
      <display_name>Simulation Control: Daylight Saving Period</display_name>
      <description>Enter a date range like 'Mar 15 - Dec 15'. If not provided, the OS-HPXML default (see &lt;a href='https://openstudio-hpxml.readthedocs.io/en/v1.10.0/workflow_inputs.html#hpxml-building-site'&gt;HPXML Building Site&lt;/a&gt;) is used.</description>
      <type>String</type>
      <required>false</required>
      <model_dependent>false</model_dependent>
    </argument>
    <argument>
      <name>simulation_control_temperature_capacitance_multiplier</name>
      <display_name>Simulation Control: Temperature Capacitance Multiplier</display_name>
      <description>Affects the transient calculation of indoor air temperatures. If not provided, the OS-HPXML default (see &lt;a href='https://openstudio-hpxml.readthedocs.io/en/v1.10.0/workflow_inputs.html#hpxml-simulation-control'&gt;HPXML Simulation Control&lt;/a&gt;) is used.</description>
      <type>Double</type>
      <required>false</required>
      <model_dependent>false</model_dependent>
    </argument>
    <argument>
      <name>simulation_control_defrost_model_type</name>
      <display_name>Simulation Control: Defrost Model Type</display_name>
      <description>Research feature to select the type of defrost model. Use standard for default E+ defrost setting. Use advanced for an improved model that better accounts for load and energy use during defrost; using advanced may impact simulation runtime. If not provided, the OS-HPXML default (see &lt;a href='https://openstudio-hpxml.readthedocs.io/en/v1.10.0/workflow_inputs.html#hpxml-simulation-control'&gt;HPXML Simulation Control&lt;/a&gt;) is used.</description>
      <type>Choice</type>
      <required>false</required>
      <model_dependent>false</model_dependent>
      <choices>
        <choice>
          <value>standard</value>
          <display_name>standard</display_name>
        </choice>
        <choice>
          <value>advanced</value>
          <display_name>advanced</display_name>
        </choice>
      </choices>
    </argument>
    <argument>
      <name>simulation_control_onoff_thermostat_deadband</name>
      <display_name>Simulation Control: HVAC On-Off Thermostat Deadband</display_name>
      <description>Research feature to model on-off thermostat deadband and start-up degradation for single or two speed AC/ASHP systems, and realistic time-based staging for two speed AC/ASHP systems. Currently only supported with 1 min timestep.</description>
      <type>Double</type>
      <units>deg-F</units>
      <required>false</required>
      <model_dependent>false</model_dependent>
    </argument>
    <argument>
      <name>simulation_control_heat_pump_backup_heating_capacity_increment</name>
      <display_name>Simulation Control: Heat Pump Backup Heating Capacity Increment</display_name>
      <description>Research feature to model capacity increment of multi-stage heat pump backup systems with time-based staging. Only applies to air-source heat pumps where Backup Type is 'integrated' and Backup Fuel Type is 'electricity'. Currently only supported with 1 min timestep.</description>
      <type>Double</type>
      <units>Btu/hr</units>
      <required>false</required>
      <model_dependent>false</model_dependent>
    </argument>
    <argument>
      <name>site_type</name>
      <display_name>Site: Type</display_name>
      <description>The type of site. If not provided, the OS-HPXML default (see &lt;a href='https://openstudio-hpxml.readthedocs.io/en/v1.10.0/workflow_inputs.html#hpxml-site'&gt;HPXML Site&lt;/a&gt;) is used.</description>
      <type>Choice</type>
      <required>false</required>
      <model_dependent>false</model_dependent>
      <choices>
        <choice>
          <value>suburban</value>
          <display_name>suburban</display_name>
        </choice>
        <choice>
          <value>urban</value>
          <display_name>urban</display_name>
        </choice>
        <choice>
          <value>rural</value>
          <display_name>rural</display_name>
        </choice>
      </choices>
    </argument>
    <argument>
      <name>site_shielding_of_home</name>
      <display_name>Site: Shielding of Home</display_name>
      <description>Presence of nearby buildings, trees, obstructions for infiltration model. If not provided, the OS-HPXML default (see &lt;a href='https://openstudio-hpxml.readthedocs.io/en/v1.10.0/workflow_inputs.html#hpxml-site'&gt;HPXML Site&lt;/a&gt;) is used.</description>
      <type>Choice</type>
      <required>false</required>
      <model_dependent>false</model_dependent>
      <choices>
        <choice>
          <value>exposed</value>
          <display_name>exposed</display_name>
        </choice>
        <choice>
          <value>normal</value>
          <display_name>normal</display_name>
        </choice>
        <choice>
          <value>well-shielded</value>
          <display_name>well-shielded</display_name>
        </choice>
      </choices>
    </argument>
    <argument>
      <name>site_soil_and_moisture_type</name>
      <display_name>Site: Soil and Moisture Type</display_name>
      <description>Type of soil and moisture. This is used to inform ground conductivity and diffusivity. If not provided, the OS-HPXML default (see &lt;a href='https://openstudio-hpxml.readthedocs.io/en/v1.10.0/workflow_inputs.html#hpxml-site'&gt;HPXML Site&lt;/a&gt;) is used.</description>
      <type>Choice</type>
      <required>false</required>
      <model_dependent>false</model_dependent>
      <choices>
        <choice>
          <value>clay, dry</value>
          <display_name>clay, dry</display_name>
        </choice>
        <choice>
          <value>clay, mixed</value>
          <display_name>clay, mixed</display_name>
        </choice>
        <choice>
          <value>clay, wet</value>
          <display_name>clay, wet</display_name>
        </choice>
        <choice>
          <value>gravel, dry</value>
          <display_name>gravel, dry</display_name>
        </choice>
        <choice>
          <value>gravel, mixed</value>
          <display_name>gravel, mixed</display_name>
        </choice>
        <choice>
          <value>gravel, wet</value>
          <display_name>gravel, wet</display_name>
        </choice>
        <choice>
          <value>loam, dry</value>
          <display_name>loam, dry</display_name>
        </choice>
        <choice>
          <value>loam, mixed</value>
          <display_name>loam, mixed</display_name>
        </choice>
        <choice>
          <value>loam, wet</value>
          <display_name>loam, wet</display_name>
        </choice>
        <choice>
          <value>sand, dry</value>
          <display_name>sand, dry</display_name>
        </choice>
        <choice>
          <value>sand, mixed</value>
          <display_name>sand, mixed</display_name>
        </choice>
        <choice>
          <value>sand, wet</value>
          <display_name>sand, wet</display_name>
        </choice>
        <choice>
          <value>silt, dry</value>
          <display_name>silt, dry</display_name>
        </choice>
        <choice>
          <value>silt, mixed</value>
          <display_name>silt, mixed</display_name>
        </choice>
        <choice>
          <value>silt, wet</value>
          <display_name>silt, wet</display_name>
        </choice>
        <choice>
          <value>unknown, dry</value>
          <display_name>unknown, dry</display_name>
        </choice>
        <choice>
          <value>unknown, mixed</value>
          <display_name>unknown, mixed</display_name>
        </choice>
        <choice>
          <value>unknown, wet</value>
          <display_name>unknown, wet</display_name>
        </choice>
      </choices>
    </argument>
    <argument>
      <name>site_ground_conductivity</name>
      <display_name>Site: Ground Conductivity</display_name>
      <description>Conductivity of the ground soil. If provided, overrides the previous site and moisture type input.</description>
      <type>Double</type>
      <units>Btu/hr-ft-F</units>
      <required>false</required>
      <model_dependent>false</model_dependent>
    </argument>
    <argument>
      <name>site_ground_diffusivity</name>
      <display_name>Site: Ground Diffusivity</display_name>
      <description>Diffusivity of the ground soil. If provided, overrides the previous site and moisture type input.</description>
      <type>Double</type>
      <units>ft^2/hr</units>
      <required>false</required>
      <model_dependent>false</model_dependent>
    </argument>
    <argument>
      <name>site_iecc_zone</name>
      <display_name>Site: IECC Zone</display_name>
      <description>IECC zone of the home address.</description>
      <type>Choice</type>
      <required>false</required>
      <model_dependent>false</model_dependent>
      <choices>
        <choice>
          <value>1A</value>
          <display_name>1A</display_name>
        </choice>
        <choice>
          <value>1B</value>
          <display_name>1B</display_name>
        </choice>
        <choice>
          <value>1C</value>
          <display_name>1C</display_name>
        </choice>
        <choice>
          <value>2A</value>
          <display_name>2A</display_name>
        </choice>
        <choice>
          <value>2B</value>
          <display_name>2B</display_name>
        </choice>
        <choice>
          <value>2C</value>
          <display_name>2C</display_name>
        </choice>
        <choice>
          <value>3A</value>
          <display_name>3A</display_name>
        </choice>
        <choice>
          <value>3B</value>
          <display_name>3B</display_name>
        </choice>
        <choice>
          <value>3C</value>
          <display_name>3C</display_name>
        </choice>
        <choice>
          <value>4A</value>
          <display_name>4A</display_name>
        </choice>
        <choice>
          <value>4B</value>
          <display_name>4B</display_name>
        </choice>
        <choice>
          <value>4C</value>
          <display_name>4C</display_name>
        </choice>
        <choice>
          <value>5A</value>
          <display_name>5A</display_name>
        </choice>
        <choice>
          <value>5B</value>
          <display_name>5B</display_name>
        </choice>
        <choice>
          <value>5C</value>
          <display_name>5C</display_name>
        </choice>
        <choice>
          <value>6A</value>
          <display_name>6A</display_name>
        </choice>
        <choice>
          <value>6B</value>
          <display_name>6B</display_name>
        </choice>
        <choice>
          <value>6C</value>
          <display_name>6C</display_name>
        </choice>
        <choice>
          <value>7</value>
          <display_name>7</display_name>
        </choice>
        <choice>
          <value>8</value>
          <display_name>8</display_name>
        </choice>
      </choices>
    </argument>
    <argument>
      <name>site_city</name>
      <display_name>Site: City</display_name>
      <description>City/municipality of the home address.</description>
      <type>String</type>
      <required>false</required>
      <model_dependent>false</model_dependent>
    </argument>
    <argument>
      <name>site_state_code</name>
      <display_name>Site: State Code</display_name>
      <description>State code of the home address. If not provided, the OS-HPXML default (see &lt;a href='https://openstudio-hpxml.readthedocs.io/en/v1.10.0/workflow_inputs.html#hpxml-site'&gt;HPXML Site&lt;/a&gt;) is used.</description>
      <type>Choice</type>
      <required>false</required>
      <model_dependent>false</model_dependent>
      <choices>
        <choice>
          <value>AK</value>
          <display_name>AK</display_name>
        </choice>
        <choice>
          <value>AL</value>
          <display_name>AL</display_name>
        </choice>
        <choice>
          <value>AR</value>
          <display_name>AR</display_name>
        </choice>
        <choice>
          <value>AZ</value>
          <display_name>AZ</display_name>
        </choice>
        <choice>
          <value>CA</value>
          <display_name>CA</display_name>
        </choice>
        <choice>
          <value>CO</value>
          <display_name>CO</display_name>
        </choice>
        <choice>
          <value>CT</value>
          <display_name>CT</display_name>
        </choice>
        <choice>
          <value>DC</value>
          <display_name>DC</display_name>
        </choice>
        <choice>
          <value>DE</value>
          <display_name>DE</display_name>
        </choice>
        <choice>
          <value>FL</value>
          <display_name>FL</display_name>
        </choice>
        <choice>
          <value>GA</value>
          <display_name>GA</display_name>
        </choice>
        <choice>
          <value>HI</value>
          <display_name>HI</display_name>
        </choice>
        <choice>
          <value>IA</value>
          <display_name>IA</display_name>
        </choice>
        <choice>
          <value>ID</value>
          <display_name>ID</display_name>
        </choice>
        <choice>
          <value>IL</value>
          <display_name>IL</display_name>
        </choice>
        <choice>
          <value>IN</value>
          <display_name>IN</display_name>
        </choice>
        <choice>
          <value>KS</value>
          <display_name>KS</display_name>
        </choice>
        <choice>
          <value>KY</value>
          <display_name>KY</display_name>
        </choice>
        <choice>
          <value>LA</value>
          <display_name>LA</display_name>
        </choice>
        <choice>
          <value>MA</value>
          <display_name>MA</display_name>
        </choice>
        <choice>
          <value>MD</value>
          <display_name>MD</display_name>
        </choice>
        <choice>
          <value>ME</value>
          <display_name>ME</display_name>
        </choice>
        <choice>
          <value>MI</value>
          <display_name>MI</display_name>
        </choice>
        <choice>
          <value>MN</value>
          <display_name>MN</display_name>
        </choice>
        <choice>
          <value>MO</value>
          <display_name>MO</display_name>
        </choice>
        <choice>
          <value>MS</value>
          <display_name>MS</display_name>
        </choice>
        <choice>
          <value>MT</value>
          <display_name>MT</display_name>
        </choice>
        <choice>
          <value>NC</value>
          <display_name>NC</display_name>
        </choice>
        <choice>
          <value>ND</value>
          <display_name>ND</display_name>
        </choice>
        <choice>
          <value>NE</value>
          <display_name>NE</display_name>
        </choice>
        <choice>
          <value>NH</value>
          <display_name>NH</display_name>
        </choice>
        <choice>
          <value>NJ</value>
          <display_name>NJ</display_name>
        </choice>
        <choice>
          <value>NM</value>
          <display_name>NM</display_name>
        </choice>
        <choice>
          <value>NV</value>
          <display_name>NV</display_name>
        </choice>
        <choice>
          <value>NY</value>
          <display_name>NY</display_name>
        </choice>
        <choice>
          <value>OH</value>
          <display_name>OH</display_name>
        </choice>
        <choice>
          <value>OK</value>
          <display_name>OK</display_name>
        </choice>
        <choice>
          <value>OR</value>
          <display_name>OR</display_name>
        </choice>
        <choice>
          <value>PA</value>
          <display_name>PA</display_name>
        </choice>
        <choice>
          <value>RI</value>
          <display_name>RI</display_name>
        </choice>
        <choice>
          <value>SC</value>
          <display_name>SC</display_name>
        </choice>
        <choice>
          <value>SD</value>
          <display_name>SD</display_name>
        </choice>
        <choice>
          <value>TN</value>
          <display_name>TN</display_name>
        </choice>
        <choice>
          <value>TX</value>
          <display_name>TX</display_name>
        </choice>
        <choice>
          <value>UT</value>
          <display_name>UT</display_name>
        </choice>
        <choice>
          <value>VA</value>
          <display_name>VA</display_name>
        </choice>
        <choice>
          <value>VT</value>
          <display_name>VT</display_name>
        </choice>
        <choice>
          <value>WA</value>
          <display_name>WA</display_name>
        </choice>
        <choice>
          <value>WI</value>
          <display_name>WI</display_name>
        </choice>
        <choice>
          <value>WV</value>
          <display_name>WV</display_name>
        </choice>
        <choice>
          <value>WY</value>
          <display_name>WY</display_name>
        </choice>
      </choices>
    </argument>
    <argument>
      <name>site_zip_code</name>
      <display_name>Site: Zip Code</display_name>
      <description>Zip code of the home address. Either this or the Weather Station: EnergyPlus Weather (EPW) Filepath input below must be provided.</description>
      <type>String</type>
      <required>false</required>
      <model_dependent>false</model_dependent>
    </argument>
    <argument>
      <name>site_time_zone_utc_offset</name>
      <display_name>Site: Time Zone UTC Offset</display_name>
      <description>Time zone UTC offset of the home address. Must be between -12 and 14. If not provided, the OS-HPXML default (see &lt;a href='https://openstudio-hpxml.readthedocs.io/en/v1.10.0/workflow_inputs.html#hpxml-site'&gt;HPXML Site&lt;/a&gt;) is used.</description>
      <type>Double</type>
      <units>hr</units>
      <required>false</required>
      <model_dependent>false</model_dependent>
    </argument>
    <argument>
      <name>site_elevation</name>
      <display_name>Site: Elevation</display_name>
      <description>Elevation of the home address. If not provided, the OS-HPXML default (see &lt;a href='https://openstudio-hpxml.readthedocs.io/en/v1.10.0/workflow_inputs.html#hpxml-site'&gt;HPXML Site&lt;/a&gt;) is used.</description>
      <type>Double</type>
      <units>ft</units>
      <required>false</required>
      <model_dependent>false</model_dependent>
    </argument>
    <argument>
      <name>site_latitude</name>
      <display_name>Site: Latitude</display_name>
      <description>Latitude of the home address. Must be between -90 and 90. Use negative values for southern hemisphere. If not provided, the OS-HPXML default (see &lt;a href='https://openstudio-hpxml.readthedocs.io/en/v1.10.0/workflow_inputs.html#hpxml-site'&gt;HPXML Site&lt;/a&gt;) is used.</description>
      <type>Double</type>
      <units>deg</units>
      <required>false</required>
      <model_dependent>false</model_dependent>
    </argument>
    <argument>
      <name>site_longitude</name>
      <display_name>Site: Longitude</display_name>
      <description>Longitude of the home address. Must be between -180 and 180. Use negative values for the western hemisphere. If not provided, the OS-HPXML default (see &lt;a href='https://openstudio-hpxml.readthedocs.io/en/v1.10.0/workflow_inputs.html#hpxml-site'&gt;HPXML Site&lt;/a&gt;) is used.</description>
      <type>Double</type>
      <units>deg</units>
      <required>false</required>
      <model_dependent>false</model_dependent>
    </argument>
    <argument>
      <name>weather_station_epw_filepath</name>
      <display_name>Weather Station: EnergyPlus Weather (EPW) Filepath</display_name>
      <description>Path of the EPW file. Either this or the Site: Zip Code input above must be provided.</description>
      <type>String</type>
      <required>false</required>
      <model_dependent>false</model_dependent>
    </argument>
    <argument>
      <name>year_built</name>
      <display_name>Building Construction: Year Built</display_name>
      <description>The year the building was built.</description>
      <type>Integer</type>
      <required>false</required>
      <model_dependent>false</model_dependent>
    </argument>
    <argument>
      <name>unit_multiplier</name>
      <display_name>Building Construction: Unit Multiplier</display_name>
      <description>The number of similar dwelling units. EnergyPlus simulation results will be multiplied this value. If not provided, defaults to 1.</description>
      <type>Integer</type>
      <required>false</required>
      <model_dependent>false</model_dependent>
    </argument>
    <argument>
      <name>geometry_unit_type</name>
      <display_name>Geometry: Unit Type</display_name>
      <description>The type of dwelling unit. Use single-family attached for a dwelling unit with 1 or more stories, attached units to one or both sides, and no units above/below. Use apartment unit for a dwelling unit with 1 story, attached units to one, two, or three sides, and units above and/or below.</description>
      <type>Choice</type>
      <required>true</required>
      <model_dependent>false</model_dependent>
      <default_value>single-family detached</default_value>
      <choices>
        <choice>
          <value>single-family detached</value>
          <display_name>single-family detached</display_name>
        </choice>
        <choice>
          <value>single-family attached</value>
          <display_name>single-family attached</display_name>
        </choice>
        <choice>
          <value>apartment unit</value>
          <display_name>apartment unit</display_name>
        </choice>
        <choice>
          <value>manufactured home</value>
          <display_name>manufactured home</display_name>
        </choice>
      </choices>
    </argument>
    <argument>
      <name>geometry_unit_left_wall_is_adiabatic</name>
      <display_name>Geometry: Unit Left Wall Is Adiabatic</display_name>
      <description>Presence of an adiabatic left wall.</description>
      <type>Boolean</type>
      <required>false</required>
      <model_dependent>false</model_dependent>
      <default_value>false</default_value>
      <choices>
        <choice>
          <value>true</value>
          <display_name>true</display_name>
        </choice>
        <choice>
          <value>false</value>
          <display_name>false</display_name>
        </choice>
      </choices>
    </argument>
    <argument>
      <name>geometry_unit_right_wall_is_adiabatic</name>
      <display_name>Geometry: Unit Right Wall Is Adiabatic</display_name>
      <description>Presence of an adiabatic right wall.</description>
      <type>Boolean</type>
      <required>false</required>
      <model_dependent>false</model_dependent>
      <default_value>false</default_value>
      <choices>
        <choice>
          <value>true</value>
          <display_name>true</display_name>
        </choice>
        <choice>
          <value>false</value>
          <display_name>false</display_name>
        </choice>
      </choices>
    </argument>
    <argument>
      <name>geometry_unit_front_wall_is_adiabatic</name>
      <display_name>Geometry: Unit Front Wall Is Adiabatic</display_name>
      <description>Presence of an adiabatic front wall, for example, the unit is adjacent to a conditioned corridor.</description>
      <type>Boolean</type>
      <required>false</required>
      <model_dependent>false</model_dependent>
      <default_value>false</default_value>
      <choices>
        <choice>
          <value>true</value>
          <display_name>true</display_name>
        </choice>
        <choice>
          <value>false</value>
          <display_name>false</display_name>
        </choice>
      </choices>
    </argument>
    <argument>
      <name>geometry_unit_back_wall_is_adiabatic</name>
      <display_name>Geometry: Unit Back Wall Is Adiabatic</display_name>
      <description>Presence of an adiabatic back wall.</description>
      <type>Boolean</type>
      <required>false</required>
      <model_dependent>false</model_dependent>
      <default_value>false</default_value>
      <choices>
        <choice>
          <value>true</value>
          <display_name>true</display_name>
        </choice>
        <choice>
          <value>false</value>
          <display_name>false</display_name>
        </choice>
      </choices>
    </argument>
    <argument>
      <name>geometry_unit_num_floors_above_grade</name>
      <display_name>Geometry: Unit Number of Floors Above Grade</display_name>
      <description>The number of floors above grade in the unit. Attic type ConditionedAttic is included. Assumed to be 1 for apartment units.</description>
      <type>Integer</type>
      <units>#</units>
      <required>true</required>
      <model_dependent>false</model_dependent>
      <default_value>2</default_value>
    </argument>
    <argument>
      <name>geometry_unit_cfa</name>
      <display_name>Geometry: Unit Conditioned Floor Area</display_name>
      <description>The total floor area of the unit's conditioned space (including any conditioned basement floor area).</description>
      <type>Double</type>
      <units>ft^2</units>
      <required>true</required>
      <model_dependent>false</model_dependent>
      <default_value>2000</default_value>
    </argument>
    <argument>
      <name>geometry_unit_aspect_ratio</name>
      <display_name>Geometry: Unit Aspect Ratio</display_name>
      <description>The ratio of front/back wall length to left/right wall length for the unit, excluding any protruding garage wall area.</description>
      <type>Double</type>
      <units>Frac</units>
      <required>true</required>
      <model_dependent>false</model_dependent>
      <default_value>2</default_value>
    </argument>
    <argument>
      <name>geometry_unit_orientation</name>
      <display_name>Geometry: Unit Orientation</display_name>
      <description>The unit's orientation is measured clockwise from north (e.g., North=0, East=90, South=180, West=270).</description>
      <type>Double</type>
      <units>degrees</units>
      <required>true</required>
      <model_dependent>false</model_dependent>
      <default_value>180</default_value>
    </argument>
    <argument>
      <name>geometry_unit_num_bedrooms</name>
      <display_name>Geometry: Unit Number of Bedrooms</display_name>
      <description>The number of bedrooms in the unit.</description>
      <type>Integer</type>
      <units>#</units>
      <required>true</required>
      <model_dependent>false</model_dependent>
      <default_value>3</default_value>
    </argument>
    <argument>
      <name>geometry_unit_num_bathrooms</name>
      <display_name>Geometry: Unit Number of Bathrooms</display_name>
      <description>The number of bathrooms in the unit. If not provided, the OS-HPXML default (see &lt;a href='https://openstudio-hpxml.readthedocs.io/en/v1.10.0/workflow_inputs.html#hpxml-building-construction'&gt;HPXML Building Construction&lt;/a&gt;) is used.</description>
      <type>Integer</type>
      <units>#</units>
      <required>false</required>
      <model_dependent>false</model_dependent>
    </argument>
    <argument>
      <name>geometry_unit_num_occupants</name>
      <display_name>Geometry: Unit Number of Occupants</display_name>
      <description>The number of occupants in the unit. If not provided, an *asset* calculation is performed assuming standard occupancy, in which various end use defaults (e.g., plug loads, appliances, and hot water usage) are calculated based on Number of Bedrooms and Conditioned Floor Area per ANSI/RESNET/ICC 301. If provided, an *operational* calculation is instead performed in which the end use defaults to reflect real-world data (where possible).</description>
      <type>Double</type>
      <units>#</units>
      <required>false</required>
      <model_dependent>false</model_dependent>
    </argument>
    <argument>
      <name>geometry_building_num_units</name>
      <display_name>Geometry: Building Number of Units</display_name>
      <description>The number of units in the building. Required for single-family attached and apartment units.</description>
      <type>Integer</type>
      <units>#</units>
      <required>false</required>
      <model_dependent>false</model_dependent>
    </argument>
    <argument>
      <name>geometry_average_ceiling_height</name>
      <display_name>Geometry: Average Ceiling Height</display_name>
      <description>Average distance from the floor to the ceiling.</description>
      <type>Double</type>
      <units>ft</units>
      <required>true</required>
      <model_dependent>false</model_dependent>
      <default_value>8</default_value>
    </argument>
    <argument>
      <name>geometry_unit_height_above_grade</name>
      <display_name>Geometry: Unit Height Above Grade</display_name>
      <description>Describes the above-grade height of apartment units on upper floors or homes above ambient or belly-and-wing foundations. It is defined as the height of the lowest conditioned floor above grade and is used to calculate the wind speed for the infiltration model. If not provided, the OS-HPXML default (see &lt;a href='https://openstudio-hpxml.readthedocs.io/en/v1.10.0/workflow_inputs.html#hpxml-building-construction'&gt;HPXML Building Construction&lt;/a&gt;) is used.</description>
      <type>Double</type>
      <units>ft</units>
      <required>false</required>
      <model_dependent>false</model_dependent>
    </argument>
    <argument>
      <name>geometry_garage_width</name>
      <display_name>Geometry: Garage Width</display_name>
      <description>The width of the garage. Enter zero for no garage. Only applies to single-family detached units.</description>
      <type>Double</type>
      <units>ft</units>
      <required>true</required>
      <model_dependent>false</model_dependent>
      <default_value>0</default_value>
    </argument>
    <argument>
      <name>geometry_garage_depth</name>
      <display_name>Geometry: Garage Depth</display_name>
      <description>The depth of the garage. Only applies to single-family detached units.</description>
      <type>Double</type>
      <units>ft</units>
      <required>true</required>
      <model_dependent>false</model_dependent>
      <default_value>20</default_value>
    </argument>
    <argument>
      <name>geometry_garage_protrusion</name>
      <display_name>Geometry: Garage Protrusion</display_name>
      <description>The fraction of the garage that is protruding from the conditioned space. Only applies to single-family detached units.</description>
      <type>Double</type>
      <units>Frac</units>
      <required>true</required>
      <model_dependent>false</model_dependent>
      <default_value>0</default_value>
    </argument>
    <argument>
      <name>geometry_garage_position</name>
      <display_name>Geometry: Garage Position</display_name>
      <description>The position of the garage. Only applies to single-family detached units.</description>
      <type>Choice</type>
      <required>true</required>
      <model_dependent>false</model_dependent>
      <default_value>Right</default_value>
      <choices>
        <choice>
          <value>Right</value>
          <display_name>Right</display_name>
        </choice>
        <choice>
          <value>Left</value>
          <display_name>Left</display_name>
        </choice>
      </choices>
    </argument>
    <argument>
      <name>geometry_foundation_type</name>
      <display_name>Geometry: Foundation Type</display_name>
      <description>The foundation type of the building. Foundation types ConditionedBasement and ConditionedCrawlspace are not allowed for apartment units.</description>
      <type>Choice</type>
      <required>true</required>
      <model_dependent>false</model_dependent>
      <default_value>SlabOnGrade</default_value>
      <choices>
        <choice>
          <value>SlabOnGrade</value>
          <display_name>SlabOnGrade</display_name>
        </choice>
        <choice>
          <value>VentedCrawlspace</value>
          <display_name>VentedCrawlspace</display_name>
        </choice>
        <choice>
          <value>UnventedCrawlspace</value>
          <display_name>UnventedCrawlspace</display_name>
        </choice>
        <choice>
          <value>ConditionedCrawlspace</value>
          <display_name>ConditionedCrawlspace</display_name>
        </choice>
        <choice>
          <value>UnconditionedBasement</value>
          <display_name>UnconditionedBasement</display_name>
        </choice>
        <choice>
          <value>ConditionedBasement</value>
          <display_name>ConditionedBasement</display_name>
        </choice>
        <choice>
          <value>Ambient</value>
          <display_name>Ambient</display_name>
        </choice>
        <choice>
          <value>AboveApartment</value>
          <display_name>AboveApartment</display_name>
        </choice>
        <choice>
          <value>BellyAndWingWithSkirt</value>
          <display_name>BellyAndWingWithSkirt</display_name>
        </choice>
        <choice>
          <value>BellyAndWingNoSkirt</value>
          <display_name>BellyAndWingNoSkirt</display_name>
        </choice>
      </choices>
    </argument>
    <argument>
      <name>geometry_foundation_height</name>
      <display_name>Geometry: Foundation Height</display_name>
      <description>The height of the foundation (e.g., 3ft for crawlspace, 8ft for basement). Only applies to basements/crawlspaces.</description>
      <type>Double</type>
      <units>ft</units>
      <required>true</required>
      <model_dependent>false</model_dependent>
      <default_value>0</default_value>
    </argument>
    <argument>
      <name>geometry_foundation_height_above_grade</name>
      <display_name>Geometry: Foundation Height Above Grade</display_name>
      <description>The depth above grade of the foundation wall. Only applies to basements/crawlspaces.</description>
      <type>Double</type>
      <units>ft</units>
      <required>true</required>
      <model_dependent>false</model_dependent>
      <default_value>0</default_value>
    </argument>
    <argument>
      <name>geometry_rim_joist_height</name>
      <display_name>Geometry: Rim Joist Height</display_name>
      <description>The height of the rim joists. Only applies to basements/crawlspaces.</description>
      <type>Double</type>
      <units>in</units>
      <required>false</required>
      <model_dependent>false</model_dependent>
    </argument>
    <argument>
      <name>geometry_attic_type</name>
      <display_name>Geometry: Attic Type</display_name>
      <description>The attic type of the building. Attic type ConditionedAttic is not allowed for apartment units.</description>
      <type>Choice</type>
      <required>true</required>
      <model_dependent>false</model_dependent>
      <default_value>VentedAttic</default_value>
      <choices>
        <choice>
          <value>FlatRoof</value>
          <display_name>FlatRoof</display_name>
        </choice>
        <choice>
          <value>VentedAttic</value>
          <display_name>VentedAttic</display_name>
        </choice>
        <choice>
          <value>UnventedAttic</value>
          <display_name>UnventedAttic</display_name>
        </choice>
        <choice>
          <value>ConditionedAttic</value>
          <display_name>ConditionedAttic</display_name>
        </choice>
        <choice>
          <value>BelowApartment</value>
          <display_name>BelowApartment</display_name>
        </choice>
      </choices>
    </argument>
    <argument>
      <name>geometry_roof_type</name>
      <display_name>Geometry: Roof Type</display_name>
      <description>The roof type of the building. Ignored if the building has a flat roof.</description>
      <type>Choice</type>
      <required>true</required>
      <model_dependent>false</model_dependent>
      <default_value>gable</default_value>
      <choices>
        <choice>
          <value>gable</value>
          <display_name>gable</display_name>
        </choice>
        <choice>
          <value>hip</value>
          <display_name>hip</display_name>
        </choice>
      </choices>
    </argument>
    <argument>
      <name>geometry_roof_pitch</name>
      <display_name>Geometry: Roof Pitch</display_name>
      <description>The roof pitch of the attic. Ignored if the building has a flat roof.</description>
      <type>Choice</type>
      <required>true</required>
      <model_dependent>false</model_dependent>
      <default_value>6:12</default_value>
      <choices>
        <choice>
          <value>1:12</value>
          <display_name>1:12</display_name>
        </choice>
        <choice>
          <value>2:12</value>
          <display_name>2:12</display_name>
        </choice>
        <choice>
          <value>3:12</value>
          <display_name>3:12</display_name>
        </choice>
        <choice>
          <value>4:12</value>
          <display_name>4:12</display_name>
        </choice>
        <choice>
          <value>5:12</value>
          <display_name>5:12</display_name>
        </choice>
        <choice>
          <value>6:12</value>
          <display_name>6:12</display_name>
        </choice>
        <choice>
          <value>7:12</value>
          <display_name>7:12</display_name>
        </choice>
        <choice>
          <value>8:12</value>
          <display_name>8:12</display_name>
        </choice>
        <choice>
          <value>9:12</value>
          <display_name>9:12</display_name>
        </choice>
        <choice>
          <value>10:12</value>
          <display_name>10:12</display_name>
        </choice>
        <choice>
          <value>11:12</value>
          <display_name>11:12</display_name>
        </choice>
        <choice>
          <value>12:12</value>
          <display_name>12:12</display_name>
        </choice>
      </choices>
    </argument>
    <argument>
      <name>geometry_eaves_depth</name>
      <display_name>Geometry: Eaves Depth</display_name>
      <description>The eaves depth of the roof.</description>
      <type>Double</type>
      <units>ft</units>
      <required>true</required>
      <model_dependent>false</model_dependent>
      <default_value>2</default_value>
    </argument>
    <argument>
      <name>neighbor_front_distance</name>
      <display_name>Neighbor: Front Distance</display_name>
      <description>The distance between the unit and the neighboring building to the front (not including eaves). A value of zero indicates no neighbors. Used for shading.</description>
      <type>Double</type>
      <units>ft</units>
      <required>true</required>
      <model_dependent>false</model_dependent>
      <default_value>0</default_value>
    </argument>
    <argument>
      <name>neighbor_back_distance</name>
      <display_name>Neighbor: Back Distance</display_name>
      <description>The distance between the unit and the neighboring building to the back (not including eaves). A value of zero indicates no neighbors. Used for shading.</description>
      <type>Double</type>
      <units>ft</units>
      <required>true</required>
      <model_dependent>false</model_dependent>
      <default_value>0</default_value>
    </argument>
    <argument>
      <name>neighbor_left_distance</name>
      <display_name>Neighbor: Left Distance</display_name>
      <description>The distance between the unit and the neighboring building to the left (not including eaves). A value of zero indicates no neighbors. Used for shading.</description>
      <type>Double</type>
      <units>ft</units>
      <required>true</required>
      <model_dependent>false</model_dependent>
      <default_value>10</default_value>
    </argument>
    <argument>
      <name>neighbor_right_distance</name>
      <display_name>Neighbor: Right Distance</display_name>
      <description>The distance between the unit and the neighboring building to the right (not including eaves). A value of zero indicates no neighbors. Used for shading.</description>
      <type>Double</type>
      <units>ft</units>
      <required>true</required>
      <model_dependent>false</model_dependent>
      <default_value>10</default_value>
    </argument>
    <argument>
      <name>neighbor_front_height</name>
      <display_name>Neighbor: Front Height</display_name>
      <description>The height of the neighboring building to the front. If not provided, the OS-HPXML default (see &lt;a href='https://openstudio-hpxml.readthedocs.io/en/v1.10.0/workflow_inputs.html#hpxml-neighbor-buildings'&gt;HPXML Neighbor Building&lt;/a&gt;) is used.</description>
      <type>Double</type>
      <units>ft</units>
      <required>false</required>
      <model_dependent>false</model_dependent>
    </argument>
    <argument>
      <name>neighbor_back_height</name>
      <display_name>Neighbor: Back Height</display_name>
      <description>The height of the neighboring building to the back. If not provided, the OS-HPXML default (see &lt;a href='https://openstudio-hpxml.readthedocs.io/en/v1.10.0/workflow_inputs.html#hpxml-neighbor-buildings'&gt;HPXML Neighbor Building&lt;/a&gt;) is used.</description>
      <type>Double</type>
      <units>ft</units>
      <required>false</required>
      <model_dependent>false</model_dependent>
    </argument>
    <argument>
      <name>neighbor_left_height</name>
      <display_name>Neighbor: Left Height</display_name>
      <description>The height of the neighboring building to the left. If not provided, the OS-HPXML default (see &lt;a href='https://openstudio-hpxml.readthedocs.io/en/v1.10.0/workflow_inputs.html#hpxml-neighbor-buildings'&gt;HPXML Neighbor Building&lt;/a&gt;) is used.</description>
      <type>Double</type>
      <units>ft</units>
      <required>false</required>
      <model_dependent>false</model_dependent>
    </argument>
    <argument>
      <name>neighbor_right_height</name>
      <display_name>Neighbor: Right Height</display_name>
      <description>The height of the neighboring building to the right. If not provided, the OS-HPXML default (see &lt;a href='https://openstudio-hpxml.readthedocs.io/en/v1.10.0/workflow_inputs.html#hpxml-neighbor-buildings'&gt;HPXML Neighbor Building&lt;/a&gt;) is used.</description>
      <type>Double</type>
      <units>ft</units>
      <required>false</required>
      <model_dependent>false</model_dependent>
    </argument>
    <argument>
      <name>floor_over_foundation_assembly_r</name>
      <display_name>Floor: Over Foundation Assembly R-value</display_name>
      <description>Assembly R-value for the floor over the foundation. Ignored if the building has a slab-on-grade foundation.</description>
      <type>Double</type>
      <units>h-ft^2-R/Btu</units>
      <required>true</required>
      <model_dependent>false</model_dependent>
      <default_value>28.1</default_value>
    </argument>
    <argument>
      <name>floor_over_garage_assembly_r</name>
      <display_name>Floor: Over Garage Assembly R-value</display_name>
      <description>Assembly R-value for the floor over the garage. Ignored unless the building has a garage under conditioned space.</description>
      <type>Double</type>
      <units>h-ft^2-R/Btu</units>
      <required>true</required>
      <model_dependent>false</model_dependent>
      <default_value>28.1</default_value>
    </argument>
    <argument>
      <name>floor_type</name>
      <display_name>Floor: Type</display_name>
      <description>The type of floors.</description>
      <type>Choice</type>
      <required>true</required>
      <model_dependent>false</model_dependent>
      <default_value>WoodFrame</default_value>
      <choices>
        <choice>
          <value>WoodFrame</value>
          <display_name>WoodFrame</display_name>
        </choice>
        <choice>
          <value>StructuralInsulatedPanel</value>
          <display_name>StructuralInsulatedPanel</display_name>
        </choice>
        <choice>
          <value>SolidConcrete</value>
          <display_name>SolidConcrete</display_name>
        </choice>
        <choice>
          <value>SteelFrame</value>
          <display_name>SteelFrame</display_name>
        </choice>
      </choices>
    </argument>
    <argument>
      <name>foundation_wall_type</name>
      <display_name>Foundation Wall: Type</display_name>
      <description>The material type of the foundation wall. If not provided, the OS-HPXML default (see &lt;a href='https://openstudio-hpxml.readthedocs.io/en/v1.10.0/workflow_inputs.html#hpxml-foundation-walls'&gt;HPXML Foundation Walls&lt;/a&gt;) is used.</description>
      <type>Choice</type>
      <required>false</required>
      <model_dependent>false</model_dependent>
      <choices>
        <choice>
          <value>solid concrete</value>
          <display_name>solid concrete</display_name>
        </choice>
        <choice>
          <value>concrete block</value>
          <display_name>concrete block</display_name>
        </choice>
        <choice>
          <value>concrete block foam core</value>
          <display_name>concrete block foam core</display_name>
        </choice>
        <choice>
          <value>concrete block perlite core</value>
          <display_name>concrete block perlite core</display_name>
        </choice>
        <choice>
          <value>concrete block vermiculite core</value>
          <display_name>concrete block vermiculite core</display_name>
        </choice>
        <choice>
          <value>concrete block solid core</value>
          <display_name>concrete block solid core</display_name>
        </choice>
        <choice>
          <value>double brick</value>
          <display_name>double brick</display_name>
        </choice>
        <choice>
          <value>wood</value>
          <display_name>wood</display_name>
        </choice>
      </choices>
    </argument>
    <argument>
      <name>foundation_wall_thickness</name>
      <display_name>Foundation Wall: Thickness</display_name>
      <description>The thickness of the foundation wall. If not provided, the OS-HPXML default (see &lt;a href='https://openstudio-hpxml.readthedocs.io/en/v1.10.0/workflow_inputs.html#hpxml-foundation-walls'&gt;HPXML Foundation Walls&lt;/a&gt;) is used.</description>
      <type>Double</type>
      <units>in</units>
      <required>false</required>
      <model_dependent>false</model_dependent>
    </argument>
    <argument>
      <name>foundation_wall_insulation_r</name>
      <display_name>Foundation Wall: Insulation Nominal R-value</display_name>
      <description>Nominal R-value for the foundation wall insulation. Only applies to basements/crawlspaces.</description>
      <type>Double</type>
      <units>h-ft^2-R/Btu</units>
      <required>true</required>
      <model_dependent>false</model_dependent>
      <default_value>0</default_value>
    </argument>
    <argument>
      <name>foundation_wall_insulation_location</name>
      <display_name>Foundation Wall: Insulation Location</display_name>
      <description>Whether the insulation is on the interior or exterior of the foundation wall. Only applies to basements/crawlspaces.</description>
      <type>Choice</type>
      <units>ft</units>
      <required>false</required>
      <model_dependent>false</model_dependent>
      <default_value>exterior</default_value>
      <choices>
        <choice>
          <value>interior</value>
          <display_name>interior</display_name>
        </choice>
        <choice>
          <value>exterior</value>
          <display_name>exterior</display_name>
        </choice>
      </choices>
    </argument>
    <argument>
      <name>foundation_wall_insulation_distance_to_top</name>
      <display_name>Foundation Wall: Insulation Distance To Top</display_name>
      <description>The distance from the top of the foundation wall to the top of the foundation wall insulation. Only applies to basements/crawlspaces. If not provided, the OS-HPXML default (see &lt;a href='https://openstudio-hpxml.readthedocs.io/en/v1.10.0/workflow_inputs.html#hpxml-foundation-walls'&gt;HPXML Foundation Walls&lt;/a&gt;) is used.</description>
      <type>Double</type>
      <units>ft</units>
      <required>false</required>
      <model_dependent>false</model_dependent>
    </argument>
    <argument>
      <name>foundation_wall_insulation_distance_to_bottom</name>
      <display_name>Foundation Wall: Insulation Distance To Bottom</display_name>
      <description>The distance from the top of the foundation wall to the bottom of the foundation wall insulation. Only applies to basements/crawlspaces. If not provided, the OS-HPXML default (see &lt;a href='https://openstudio-hpxml.readthedocs.io/en/v1.10.0/workflow_inputs.html#hpxml-foundation-walls'&gt;HPXML Foundation Walls&lt;/a&gt;) is used.</description>
      <type>Double</type>
      <units>ft</units>
      <required>false</required>
      <model_dependent>false</model_dependent>
    </argument>
    <argument>
      <name>foundation_wall_assembly_r</name>
      <display_name>Foundation Wall: Assembly R-value</display_name>
      <description>Assembly R-value for the foundation walls. Only applies to basements/crawlspaces. If provided, overrides the previous foundation wall insulation inputs. If not provided, it is ignored.</description>
      <type>Double</type>
      <units>h-ft^2-R/Btu</units>
      <required>false</required>
      <model_dependent>false</model_dependent>
    </argument>
    <argument>
      <name>rim_joist_assembly_r</name>
      <display_name>Rim Joist: Assembly R-value</display_name>
      <description>Assembly R-value for the rim joists. Only applies to basements/crawlspaces. Required if a rim joist height is provided.</description>
      <type>Double</type>
      <units>h-ft^2-R/Btu</units>
      <required>false</required>
      <model_dependent>false</model_dependent>
    </argument>
    <argument>
      <name>slab_perimeter_insulation_r</name>
      <display_name>Slab: Perimeter Insulation Nominal R-value</display_name>
      <description>Nominal R-value of the vertical slab perimeter insulation. Applies to slab-on-grade foundations and basement/crawlspace floors.</description>
      <type>Double</type>
      <units>h-ft^2-R/Btu</units>
      <required>true</required>
      <model_dependent>false</model_dependent>
      <default_value>0</default_value>
    </argument>
    <argument>
      <name>slab_perimeter_insulation_depth</name>
      <display_name>Slab: Perimeter Insulation Depth</display_name>
      <description>Depth from grade to bottom of vertical slab perimeter insulation. Applies to slab-on-grade foundations and basement/crawlspace floors.</description>
      <type>Double</type>
      <units>ft</units>
      <required>true</required>
      <model_dependent>false</model_dependent>
      <default_value>0</default_value>
    </argument>
    <argument>
      <name>slab_exterior_horizontal_insulation_r</name>
      <display_name>Slab: Exterior Horizontal Insulation Nominal R-value</display_name>
      <description>Nominal R-value of the slab exterior horizontal insulation. Applies to slab-on-grade foundations and basement/crawlspace floors.</description>
      <type>Double</type>
      <units>h-ft^2-R/Btu</units>
      <required>false</required>
      <model_dependent>false</model_dependent>
    </argument>
    <argument>
      <name>slab_exterior_horizontal_insulation_width</name>
      <display_name>Slab: Exterior Horizontal Insulation Width</display_name>
      <description>Width of the slab exterior horizontal insulation measured from the exterior surface of the vertical slab perimeter insulation. Applies to slab-on-grade foundations and basement/crawlspace floors.</description>
      <type>Double</type>
      <units>ft</units>
      <required>false</required>
      <model_dependent>false</model_dependent>
    </argument>
    <argument>
      <name>slab_exterior_horizontal_insulation_depth_below_grade</name>
      <display_name>Slab: Exterior Horizontal Insulation Depth Below Grade</display_name>
      <description>Depth of the slab exterior horizontal insulation measured from the top surface of the slab exterior horizontal insulation. Applies to slab-on-grade foundations and basement/crawlspace floors.</description>
      <type>Double</type>
      <units>ft</units>
      <required>false</required>
      <model_dependent>false</model_dependent>
    </argument>
    <argument>
      <name>slab_under_insulation_r</name>
      <display_name>Slab: Under Slab Insulation Nominal R-value</display_name>
      <description>Nominal R-value of the horizontal under slab insulation. Applies to slab-on-grade foundations and basement/crawlspace floors.</description>
      <type>Double</type>
      <units>h-ft^2-R/Btu</units>
      <required>true</required>
      <model_dependent>false</model_dependent>
      <default_value>0</default_value>
    </argument>
    <argument>
      <name>slab_under_insulation_width</name>
      <display_name>Slab: Under Slab Insulation Width</display_name>
      <description>Width from slab edge inward of horizontal under-slab insulation. Enter 999 to specify that the under slab insulation spans the entire slab. Applies to slab-on-grade foundations and basement/crawlspace floors.</description>
      <type>Double</type>
      <units>ft</units>
      <required>true</required>
      <model_dependent>false</model_dependent>
      <default_value>0</default_value>
    </argument>
    <argument>
      <name>slab_thickness</name>
      <display_name>Slab: Thickness</display_name>
      <description>The thickness of the slab. Zero can be entered if there is a dirt floor instead of a slab. If not provided, the OS-HPXML default (see &lt;a href='https://openstudio-hpxml.readthedocs.io/en/v1.10.0/workflow_inputs.html#hpxml-slabs'&gt;HPXML Slabs&lt;/a&gt;) is used.</description>
      <type>Double</type>
      <units>in</units>
      <required>false</required>
      <model_dependent>false</model_dependent>
    </argument>
    <argument>
      <name>slab_carpet_fraction</name>
      <display_name>Slab: Carpet Fraction</display_name>
      <description>Fraction of the slab floor area that is carpeted. If not provided, the OS-HPXML default (see &lt;a href='https://openstudio-hpxml.readthedocs.io/en/v1.10.0/workflow_inputs.html#hpxml-slabs'&gt;HPXML Slabs&lt;/a&gt;) is used.</description>
      <type>Double</type>
      <units>Frac</units>
      <required>false</required>
      <model_dependent>false</model_dependent>
    </argument>
    <argument>
      <name>slab_carpet_r</name>
      <display_name>Slab: Carpet R-value</display_name>
      <description>R-value of the slab carpet. If not provided, the OS-HPXML default (see &lt;a href='https://openstudio-hpxml.readthedocs.io/en/v1.10.0/workflow_inputs.html#hpxml-slabs'&gt;HPXML Slabs&lt;/a&gt;) is used.</description>
      <type>Double</type>
      <units>h-ft^2-R/Btu</units>
      <required>false</required>
      <model_dependent>false</model_dependent>
    </argument>
    <argument>
      <name>ceiling_assembly_r</name>
      <display_name>Ceiling: Assembly R-value</display_name>
      <description>Assembly R-value for the ceiling (attic floor).</description>
      <type>Double</type>
      <units>h-ft^2-R/Btu</units>
      <required>true</required>
      <model_dependent>false</model_dependent>
      <default_value>31.6</default_value>
    </argument>
    <argument>
      <name>roof_material_type</name>
      <display_name>Roof: Material Type</display_name>
      <description>The material type of the roof. If not provided, the OS-HPXML default (see &lt;a href='https://openstudio-hpxml.readthedocs.io/en/v1.10.0/workflow_inputs.html#hpxml-roofs'&gt;HPXML Roofs&lt;/a&gt;) is used.</description>
      <type>Choice</type>
      <required>false</required>
      <model_dependent>false</model_dependent>
      <choices>
        <choice>
          <value>asphalt or fiberglass shingles</value>
          <display_name>asphalt or fiberglass shingles</display_name>
        </choice>
        <choice>
          <value>concrete</value>
          <display_name>concrete</display_name>
        </choice>
        <choice>
          <value>cool roof</value>
          <display_name>cool roof</display_name>
        </choice>
        <choice>
          <value>slate or tile shingles</value>
          <display_name>slate or tile shingles</display_name>
        </choice>
        <choice>
          <value>expanded polystyrene sheathing</value>
          <display_name>expanded polystyrene sheathing</display_name>
        </choice>
        <choice>
          <value>metal surfacing</value>
          <display_name>metal surfacing</display_name>
        </choice>
        <choice>
          <value>plastic/rubber/synthetic sheeting</value>
          <display_name>plastic/rubber/synthetic sheeting</display_name>
        </choice>
        <choice>
          <value>shingles</value>
          <display_name>shingles</display_name>
        </choice>
        <choice>
          <value>wood shingles or shakes</value>
          <display_name>wood shingles or shakes</display_name>
        </choice>
      </choices>
    </argument>
    <argument>
      <name>roof_color</name>
      <display_name>Roof: Color</display_name>
      <description>The color of the roof. If not provided, the OS-HPXML default (see &lt;a href='https://openstudio-hpxml.readthedocs.io/en/v1.10.0/workflow_inputs.html#hpxml-roofs'&gt;HPXML Roofs&lt;/a&gt;) is used.</description>
      <type>Choice</type>
      <required>false</required>
      <model_dependent>false</model_dependent>
      <choices>
        <choice>
          <value>dark</value>
          <display_name>dark</display_name>
        </choice>
        <choice>
          <value>light</value>
          <display_name>light</display_name>
        </choice>
        <choice>
          <value>medium</value>
          <display_name>medium</display_name>
        </choice>
        <choice>
          <value>medium dark</value>
          <display_name>medium dark</display_name>
        </choice>
        <choice>
          <value>reflective</value>
          <display_name>reflective</display_name>
        </choice>
      </choices>
    </argument>
    <argument>
      <name>roof_assembly_r</name>
      <display_name>Roof: Assembly R-value</display_name>
      <description>Assembly R-value of the roof.</description>
      <type>Double</type>
      <units>h-ft^2-R/Btu</units>
      <required>true</required>
      <model_dependent>false</model_dependent>
      <default_value>2.3</default_value>
    </argument>
    <argument>
      <name>radiant_barrier_attic_location</name>
      <display_name>Attic: Radiant Barrier Location</display_name>
      <description>The location of the radiant barrier in the attic.</description>
      <type>Choice</type>
      <required>false</required>
      <model_dependent>false</model_dependent>
      <choices>
        <choice>
          <value>none</value>
          <display_name>none</display_name>
        </choice>
        <choice>
          <value>Attic roof only</value>
          <display_name>Attic roof only</display_name>
        </choice>
        <choice>
          <value>Attic roof and gable walls</value>
          <display_name>Attic roof and gable walls</display_name>
        </choice>
        <choice>
          <value>Attic floor</value>
          <display_name>Attic floor</display_name>
        </choice>
      </choices>
    </argument>
    <argument>
      <name>radiant_barrier_grade</name>
      <display_name>Attic: Radiant Barrier Grade</display_name>
      <description>The grade of the radiant barrier in the attic. If not provided, the OS-HPXML default (see &lt;a href='https://openstudio-hpxml.readthedocs.io/en/v1.10.0/workflow_inputs.html#hpxml-roofs'&gt;HPXML Roofs&lt;/a&gt;) is used.</description>
      <type>Choice</type>
      <required>false</required>
      <model_dependent>false</model_dependent>
      <choices>
        <choice>
          <value>1</value>
          <display_name>1</display_name>
        </choice>
        <choice>
          <value>2</value>
          <display_name>2</display_name>
        </choice>
        <choice>
          <value>3</value>
          <display_name>3</display_name>
        </choice>
      </choices>
    </argument>
    <argument>
      <name>wall_type</name>
      <display_name>Wall: Type</display_name>
      <description>The type of walls.</description>
      <type>Choice</type>
      <required>true</required>
      <model_dependent>false</model_dependent>
      <default_value>WoodStud</default_value>
      <choices>
        <choice>
          <value>WoodStud</value>
          <display_name>WoodStud</display_name>
        </choice>
        <choice>
          <value>ConcreteMasonryUnit</value>
          <display_name>ConcreteMasonryUnit</display_name>
        </choice>
        <choice>
          <value>DoubleWoodStud</value>
          <display_name>DoubleWoodStud</display_name>
        </choice>
        <choice>
          <value>InsulatedConcreteForms</value>
          <display_name>InsulatedConcreteForms</display_name>
        </choice>
        <choice>
          <value>LogWall</value>
          <display_name>LogWall</display_name>
        </choice>
        <choice>
          <value>StructuralInsulatedPanel</value>
          <display_name>StructuralInsulatedPanel</display_name>
        </choice>
        <choice>
          <value>SolidConcrete</value>
          <display_name>SolidConcrete</display_name>
        </choice>
        <choice>
          <value>SteelFrame</value>
          <display_name>SteelFrame</display_name>
        </choice>
        <choice>
          <value>Stone</value>
          <display_name>Stone</display_name>
        </choice>
        <choice>
          <value>StrawBale</value>
          <display_name>StrawBale</display_name>
        </choice>
        <choice>
          <value>StructuralBrick</value>
          <display_name>StructuralBrick</display_name>
        </choice>
      </choices>
    </argument>
    <argument>
      <name>wall_siding_type</name>
      <display_name>Wall: Siding Type</display_name>
      <description>The siding type of the walls. Also applies to rim joists. If not provided, the OS-HPXML default (see &lt;a href='https://openstudio-hpxml.readthedocs.io/en/v1.10.0/workflow_inputs.html#hpxml-walls'&gt;HPXML Walls&lt;/a&gt;) is used.</description>
      <type>Choice</type>
      <required>false</required>
      <model_dependent>false</model_dependent>
      <choices>
        <choice>
          <value>aluminum siding</value>
          <display_name>aluminum siding</display_name>
        </choice>
        <choice>
          <value>asbestos siding</value>
          <display_name>asbestos siding</display_name>
        </choice>
        <choice>
          <value>brick veneer</value>
          <display_name>brick veneer</display_name>
        </choice>
        <choice>
          <value>composite shingle siding</value>
          <display_name>composite shingle siding</display_name>
        </choice>
        <choice>
          <value>fiber cement siding</value>
          <display_name>fiber cement siding</display_name>
        </choice>
        <choice>
          <value>masonite siding</value>
          <display_name>masonite siding</display_name>
        </choice>
        <choice>
          <value>none</value>
          <display_name>none</display_name>
        </choice>
        <choice>
          <value>stucco</value>
          <display_name>stucco</display_name>
        </choice>
        <choice>
          <value>synthetic stucco</value>
          <display_name>synthetic stucco</display_name>
        </choice>
        <choice>
          <value>vinyl siding</value>
          <display_name>vinyl siding</display_name>
        </choice>
        <choice>
          <value>wood siding</value>
          <display_name>wood siding</display_name>
        </choice>
      </choices>
    </argument>
    <argument>
      <name>wall_color</name>
      <display_name>Wall: Color</display_name>
      <description>The color of the walls. Also applies to rim joists. If not provided, the OS-HPXML default (see &lt;a href='https://openstudio-hpxml.readthedocs.io/en/v1.10.0/workflow_inputs.html#hpxml-walls'&gt;HPXML Walls&lt;/a&gt;) is used.</description>
      <type>Choice</type>
      <required>false</required>
      <model_dependent>false</model_dependent>
      <choices>
        <choice>
          <value>dark</value>
          <display_name>dark</display_name>
        </choice>
        <choice>
          <value>light</value>
          <display_name>light</display_name>
        </choice>
        <choice>
          <value>medium</value>
          <display_name>medium</display_name>
        </choice>
        <choice>
          <value>medium dark</value>
          <display_name>medium dark</display_name>
        </choice>
        <choice>
          <value>reflective</value>
          <display_name>reflective</display_name>
        </choice>
      </choices>
    </argument>
    <argument>
      <name>wall_assembly_r</name>
      <display_name>Wall: Assembly R-value</display_name>
      <description>Assembly R-value of the walls.</description>
      <type>Double</type>
      <units>h-ft^2-R/Btu</units>
      <required>true</required>
      <model_dependent>false</model_dependent>
      <default_value>11.9</default_value>
    </argument>
    <argument>
      <name>window_front_wwr</name>
      <display_name>Windows: Front Window-to-Wall Ratio</display_name>
      <description>The ratio of window area to wall area for the unit's front facade. Enter 0 if specifying Front Window Area instead. If the front wall is adiabatic, the value will be ignored.</description>
      <type>Double</type>
      <units>Frac</units>
      <required>true</required>
      <model_dependent>false</model_dependent>
      <default_value>0.18</default_value>
    </argument>
    <argument>
      <name>window_back_wwr</name>
      <display_name>Windows: Back Window-to-Wall Ratio</display_name>
      <description>The ratio of window area to wall area for the unit's back facade. Enter 0 if specifying Back Window Area instead. If the back wall is adiabatic, the value will be ignored.</description>
      <type>Double</type>
      <units>Frac</units>
      <required>true</required>
      <model_dependent>false</model_dependent>
      <default_value>0.18</default_value>
    </argument>
    <argument>
      <name>window_left_wwr</name>
      <display_name>Windows: Left Window-to-Wall Ratio</display_name>
      <description>The ratio of window area to wall area for the unit's left facade (when viewed from the front). Enter 0 if specifying Left Window Area instead. If the left wall is adiabatic, the value will be ignored.</description>
      <type>Double</type>
      <units>Frac</units>
      <required>true</required>
      <model_dependent>false</model_dependent>
      <default_value>0.18</default_value>
    </argument>
    <argument>
      <name>window_right_wwr</name>
      <display_name>Windows: Right Window-to-Wall Ratio</display_name>
      <description>The ratio of window area to wall area for the unit's right facade (when viewed from the front). Enter 0 if specifying Right Window Area instead. If the right wall is adiabatic, the value will be ignored.</description>
      <type>Double</type>
      <units>Frac</units>
      <required>true</required>
      <model_dependent>false</model_dependent>
      <default_value>0.18</default_value>
    </argument>
    <argument>
      <name>window_area_front</name>
      <display_name>Windows: Front Window Area</display_name>
      <description>The amount of window area on the unit's front facade. Enter 0 if specifying Front Window-to-Wall Ratio instead. If the front wall is adiabatic, the value will be ignored.</description>
      <type>Double</type>
      <units>ft^2</units>
      <required>true</required>
      <model_dependent>false</model_dependent>
      <default_value>0</default_value>
    </argument>
    <argument>
      <name>window_area_back</name>
      <display_name>Windows: Back Window Area</display_name>
      <description>The amount of window area on the unit's back facade. Enter 0 if specifying Back Window-to-Wall Ratio instead. If the back wall is adiabatic, the value will be ignored.</description>
      <type>Double</type>
      <units>ft^2</units>
      <required>true</required>
      <model_dependent>false</model_dependent>
      <default_value>0</default_value>
    </argument>
    <argument>
      <name>window_area_left</name>
      <display_name>Windows: Left Window Area</display_name>
      <description>The amount of window area on the unit's left facade (when viewed from the front). Enter 0 if specifying Left Window-to-Wall Ratio instead. If the left wall is adiabatic, the value will be ignored.</description>
      <type>Double</type>
      <units>ft^2</units>
      <required>true</required>
      <model_dependent>false</model_dependent>
      <default_value>0</default_value>
    </argument>
    <argument>
      <name>window_area_right</name>
      <display_name>Windows: Right Window Area</display_name>
      <description>The amount of window area on the unit's right facade (when viewed from the front). Enter 0 if specifying Right Window-to-Wall Ratio instead. If the right wall is adiabatic, the value will be ignored.</description>
      <type>Double</type>
      <units>ft^2</units>
      <required>true</required>
      <model_dependent>false</model_dependent>
      <default_value>0</default_value>
    </argument>
    <argument>
      <name>window_aspect_ratio</name>
      <display_name>Windows: Aspect Ratio</display_name>
      <description>Ratio of window height to width.</description>
      <type>Double</type>
      <units>Frac</units>
      <required>true</required>
      <model_dependent>false</model_dependent>
      <default_value>1.333</default_value>
    </argument>
    <argument>
      <name>window_fraction_operable</name>
      <display_name>Windows: Fraction Operable</display_name>
      <description>Fraction of windows that are operable. If not provided, the OS-HPXML default (see &lt;a href='https://openstudio-hpxml.readthedocs.io/en/v1.10.0/workflow_inputs.html#hpxml-windows'&gt;HPXML Windows&lt;/a&gt;) is used.</description>
      <type>Double</type>
      <units>Frac</units>
      <required>false</required>
      <model_dependent>false</model_dependent>
    </argument>
    <argument>
      <name>window_natvent_availability</name>
      <display_name>Windows: Natural Ventilation Availability</display_name>
      <description>For operable windows, the number of days/week that windows can be opened by occupants for natural ventilation. If not provided, the OS-HPXML default (see &lt;a href='https://openstudio-hpxml.readthedocs.io/en/v1.10.0/workflow_inputs.html#hpxml-windows'&gt;HPXML Windows&lt;/a&gt;) is used.</description>
      <type>Integer</type>
      <units>Days/week</units>
      <required>false</required>
      <model_dependent>false</model_dependent>
    </argument>
    <argument>
      <name>window_ufactor</name>
      <display_name>Windows: U-Factor</display_name>
      <description>Full-assembly NFRC U-factor.</description>
      <type>Double</type>
      <units>Btu/hr-ft^2-R</units>
      <required>true</required>
      <model_dependent>false</model_dependent>
      <default_value>0.37</default_value>
    </argument>
    <argument>
      <name>window_shgc</name>
      <display_name>Windows: SHGC</display_name>
      <description>Full-assembly NFRC solar heat gain coefficient.</description>
      <type>Double</type>
      <required>true</required>
      <model_dependent>false</model_dependent>
      <default_value>0.3</default_value>
    </argument>
    <argument>
      <name>window_interior_shading_type</name>
      <display_name>Windows: Interior Shading Type</display_name>
      <description>Type of window interior shading. Summer/winter shading coefficients can be provided below instead. If neither is provided, the OS-HPXML default (see &lt;a href='https://openstudio-hpxml.readthedocs.io/en/v1.10.0/workflow_inputs.html#hpxml-interior-shading'&gt;HPXML Interior Shading&lt;/a&gt;) is used.</description>
      <type>Choice</type>
      <required>false</required>
      <model_dependent>false</model_dependent>
      <choices>
        <choice>
          <value>light curtains</value>
          <display_name>light curtains</display_name>
        </choice>
        <choice>
          <value>light shades</value>
          <display_name>light shades</display_name>
        </choice>
        <choice>
          <value>light blinds</value>
          <display_name>light blinds</display_name>
        </choice>
        <choice>
          <value>medium curtains</value>
          <display_name>medium curtains</display_name>
        </choice>
        <choice>
          <value>medium shades</value>
          <display_name>medium shades</display_name>
        </choice>
        <choice>
          <value>medium blinds</value>
          <display_name>medium blinds</display_name>
        </choice>
        <choice>
          <value>dark curtains</value>
          <display_name>dark curtains</display_name>
        </choice>
        <choice>
          <value>dark shades</value>
          <display_name>dark shades</display_name>
        </choice>
        <choice>
          <value>dark blinds</value>
          <display_name>dark blinds</display_name>
        </choice>
        <choice>
          <value>none</value>
          <display_name>none</display_name>
        </choice>
      </choices>
    </argument>
    <argument>
      <name>window_interior_shading_winter</name>
      <display_name>Windows: Winter Interior Shading Coefficient</display_name>
      <description>Interior shading coefficient for the winter season, which if provided overrides the shading type input. 1.0 indicates no reduction in solar gain, 0.85 indicates 15% reduction, etc. If not provided, the OS-HPXML default (see &lt;a href='https://openstudio-hpxml.readthedocs.io/en/v1.10.0/workflow_inputs.html#hpxml-interior-shading'&gt;HPXML Interior Shading&lt;/a&gt;) is used.</description>
      <type>Double</type>
      <units>Frac</units>
      <required>false</required>
      <model_dependent>false</model_dependent>
    </argument>
    <argument>
      <name>window_interior_shading_summer</name>
      <display_name>Windows: Summer Interior Shading Coefficient</display_name>
      <description>Interior shading coefficient for the summer season, which if provided overrides the shading type input. 1.0 indicates no reduction in solar gain, 0.85 indicates 15% reduction, etc. If not provided, the OS-HPXML default (see &lt;a href='https://openstudio-hpxml.readthedocs.io/en/v1.10.0/workflow_inputs.html#hpxml-interior-shading'&gt;HPXML Interior Shading&lt;/a&gt;) is used.</description>
      <type>Double</type>
      <units>Frac</units>
      <required>false</required>
      <model_dependent>false</model_dependent>
    </argument>
    <argument>
      <name>window_exterior_shading_type</name>
      <display_name>Windows: Exterior Shading Type</display_name>
      <description>Type of window exterior shading. Summer/winter shading coefficients can be provided below instead. If neither is provided, the OS-HPXML default (see &lt;a href='https://openstudio-hpxml.readthedocs.io/en/v1.10.0/workflow_inputs.html#hpxml-exterior-shading'&gt;HPXML Exterior Shading&lt;/a&gt;) is used.</description>
      <type>Choice</type>
      <required>false</required>
      <model_dependent>false</model_dependent>
      <choices>
        <choice>
          <value>solar film</value>
          <display_name>solar film</display_name>
        </choice>
        <choice>
          <value>solar screens</value>
          <display_name>solar screens</display_name>
        </choice>
        <choice>
          <value>none</value>
          <display_name>none</display_name>
        </choice>
      </choices>
    </argument>
    <argument>
      <name>window_exterior_shading_winter</name>
      <display_name>Windows: Winter Exterior Shading Coefficient</display_name>
      <description>Exterior shading coefficient for the winter season, which if provided overrides the shading type input. 1.0 indicates no reduction in solar gain, 0.85 indicates 15% reduction, etc. If not provided, the OS-HPXML default (see &lt;a href='https://openstudio-hpxml.readthedocs.io/en/v1.10.0/workflow_inputs.html#hpxml-exterior-shading'&gt;HPXML Exterior Shading&lt;/a&gt;) is used.</description>
      <type>Double</type>
      <units>Frac</units>
      <required>false</required>
      <model_dependent>false</model_dependent>
    </argument>
    <argument>
      <name>window_exterior_shading_summer</name>
      <display_name>Windows: Summer Exterior Shading Coefficient</display_name>
      <description>Exterior shading coefficient for the summer season, which if provided overrides the shading type input. 1.0 indicates no reduction in solar gain, 0.85 indicates 15% reduction, etc. If not provided, the OS-HPXML default (see &lt;a href='https://openstudio-hpxml.readthedocs.io/en/v1.10.0/workflow_inputs.html#hpxml-exterior-shading'&gt;HPXML Exterior Shading&lt;/a&gt;) is used.</description>
      <type>Double</type>
      <units>Frac</units>
      <required>false</required>
      <model_dependent>false</model_dependent>
    </argument>
    <argument>
      <name>window_shading_summer_season</name>
      <display_name>Windows: Shading Summer Season</display_name>
      <description>Enter a date range like 'May 1 - Sep 30'. Defines the summer season for purposes of shading coefficients; the rest of the year is assumed to be winter. If not provided, the OS-HPXML default (see &lt;a href='https://openstudio-hpxml.readthedocs.io/en/v1.10.0/workflow_inputs.html#hpxml-windows'&gt;HPXML Windows&lt;/a&gt;) is used.</description>
      <type>String</type>
      <required>false</required>
      <model_dependent>false</model_dependent>
    </argument>
    <argument>
      <name>window_insect_screens</name>
      <display_name>Windows: Insect Screens</display_name>
      <description>The type of insect screens, if present. If not provided, assumes there are no insect screens.</description>
      <type>Choice</type>
      <required>false</required>
      <model_dependent>false</model_dependent>
      <choices>
        <choice>
          <value>none</value>
          <display_name>none</display_name>
        </choice>
        <choice>
          <value>exterior</value>
          <display_name>exterior</display_name>
        </choice>
        <choice>
          <value>interior</value>
          <display_name>interior</display_name>
        </choice>
      </choices>
    </argument>
    <argument>
      <name>window_storm_type</name>
      <display_name>Windows: Storm Type</display_name>
      <description>The type of storm, if present. If not provided, assumes there is no storm.</description>
      <type>Choice</type>
      <required>false</required>
      <model_dependent>false</model_dependent>
      <choices>
        <choice>
          <value>clear</value>
          <display_name>clear</display_name>
        </choice>
        <choice>
          <value>low-e</value>
          <display_name>low-e</display_name>
        </choice>
      </choices>
    </argument>
    <argument>
      <name>overhangs_front_depth</name>
      <display_name>Overhangs: Front Depth</display_name>
      <description>The depth of overhangs for windows for the front facade.</description>
      <type>Double</type>
      <units>ft</units>
      <required>true</required>
      <model_dependent>false</model_dependent>
      <default_value>0</default_value>
    </argument>
    <argument>
      <name>overhangs_front_distance_to_top_of_window</name>
      <display_name>Overhangs: Front Distance to Top of Window</display_name>
      <description>The overhangs distance to the top of window for the front facade.</description>
      <type>Double</type>
      <units>ft</units>
      <required>true</required>
      <model_dependent>false</model_dependent>
      <default_value>0</default_value>
    </argument>
    <argument>
      <name>overhangs_front_distance_to_bottom_of_window</name>
      <display_name>Overhangs: Front Distance to Bottom of Window</display_name>
      <description>The overhangs distance to the bottom of window for the front facade.</description>
      <type>Double</type>
      <units>ft</units>
      <required>true</required>
      <model_dependent>false</model_dependent>
      <default_value>4</default_value>
    </argument>
    <argument>
      <name>overhangs_back_depth</name>
      <display_name>Overhangs: Back Depth</display_name>
      <description>The depth of overhangs for windows for the back facade.</description>
      <type>Double</type>
      <units>ft</units>
      <required>true</required>
      <model_dependent>false</model_dependent>
      <default_value>0</default_value>
    </argument>
    <argument>
      <name>overhangs_back_distance_to_top_of_window</name>
      <display_name>Overhangs: Back Distance to Top of Window</display_name>
      <description>The overhangs distance to the top of window for the back facade.</description>
      <type>Double</type>
      <units>ft</units>
      <required>true</required>
      <model_dependent>false</model_dependent>
      <default_value>0</default_value>
    </argument>
    <argument>
      <name>overhangs_back_distance_to_bottom_of_window</name>
      <display_name>Overhangs: Back Distance to Bottom of Window</display_name>
      <description>The overhangs distance to the bottom of window for the back facade.</description>
      <type>Double</type>
      <units>ft</units>
      <required>true</required>
      <model_dependent>false</model_dependent>
      <default_value>4</default_value>
    </argument>
    <argument>
      <name>overhangs_left_depth</name>
      <display_name>Overhangs: Left Depth</display_name>
      <description>The depth of overhangs for windows for the left facade.</description>
      <type>Double</type>
      <units>ft</units>
      <required>true</required>
      <model_dependent>false</model_dependent>
      <default_value>0</default_value>
    </argument>
    <argument>
      <name>overhangs_left_distance_to_top_of_window</name>
      <display_name>Overhangs: Left Distance to Top of Window</display_name>
      <description>The overhangs distance to the top of window for the left facade.</description>
      <type>Double</type>
      <units>ft</units>
      <required>true</required>
      <model_dependent>false</model_dependent>
      <default_value>0</default_value>
    </argument>
    <argument>
      <name>overhangs_left_distance_to_bottom_of_window</name>
      <display_name>Overhangs: Left Distance to Bottom of Window</display_name>
      <description>The overhangs distance to the bottom of window for the left facade.</description>
      <type>Double</type>
      <units>ft</units>
      <required>true</required>
      <model_dependent>false</model_dependent>
      <default_value>4</default_value>
    </argument>
    <argument>
      <name>overhangs_right_depth</name>
      <display_name>Overhangs: Right Depth</display_name>
      <description>The depth of overhangs for windows for the right facade.</description>
      <type>Double</type>
      <units>ft</units>
      <required>true</required>
      <model_dependent>false</model_dependent>
      <default_value>0</default_value>
    </argument>
    <argument>
      <name>overhangs_right_distance_to_top_of_window</name>
      <display_name>Overhangs: Right Distance to Top of Window</display_name>
      <description>The overhangs distance to the top of window for the right facade.</description>
      <type>Double</type>
      <units>ft</units>
      <required>true</required>
      <model_dependent>false</model_dependent>
      <default_value>0</default_value>
    </argument>
    <argument>
      <name>overhangs_right_distance_to_bottom_of_window</name>
      <display_name>Overhangs: Right Distance to Bottom of Window</display_name>
      <description>The overhangs distance to the bottom of window for the right facade.</description>
      <type>Double</type>
      <units>ft</units>
      <required>true</required>
      <model_dependent>false</model_dependent>
      <default_value>4</default_value>
    </argument>
    <argument>
      <name>skylight_area_front</name>
      <display_name>Skylights: Front Roof Area</display_name>
      <description>The amount of skylight area on the unit's front conditioned roof facade.</description>
      <type>Double</type>
      <units>ft^2</units>
      <required>true</required>
      <model_dependent>false</model_dependent>
      <default_value>0</default_value>
    </argument>
    <argument>
      <name>skylight_area_back</name>
      <display_name>Skylights: Back Roof Area</display_name>
      <description>The amount of skylight area on the unit's back conditioned roof facade.</description>
      <type>Double</type>
      <units>ft^2</units>
      <required>true</required>
      <model_dependent>false</model_dependent>
      <default_value>0</default_value>
    </argument>
    <argument>
      <name>skylight_area_left</name>
      <display_name>Skylights: Left Roof Area</display_name>
      <description>The amount of skylight area on the unit's left conditioned roof facade (when viewed from the front).</description>
      <type>Double</type>
      <units>ft^2</units>
      <required>true</required>
      <model_dependent>false</model_dependent>
      <default_value>0</default_value>
    </argument>
    <argument>
      <name>skylight_area_right</name>
      <display_name>Skylights: Right Roof Area</display_name>
      <description>The amount of skylight area on the unit's right conditioned roof facade (when viewed from the front).</description>
      <type>Double</type>
      <units>ft^2</units>
      <required>true</required>
      <model_dependent>false</model_dependent>
      <default_value>0</default_value>
    </argument>
    <argument>
      <name>skylight_ufactor</name>
      <display_name>Skylights: U-Factor</display_name>
      <description>Full-assembly NFRC U-factor.</description>
      <type>Double</type>
      <units>Btu/hr-ft^2-R</units>
      <required>true</required>
      <model_dependent>false</model_dependent>
      <default_value>0.33</default_value>
    </argument>
    <argument>
      <name>skylight_shgc</name>
      <display_name>Skylights: SHGC</display_name>
      <description>Full-assembly NFRC solar heat gain coefficient.</description>
      <type>Double</type>
      <required>true</required>
      <model_dependent>false</model_dependent>
      <default_value>0.45</default_value>
    </argument>
    <argument>
      <name>skylight_storm_type</name>
      <display_name>Skylights: Storm Type</display_name>
      <description>The type of storm, if present. If not provided, assumes there is no storm.</description>
      <type>Choice</type>
      <required>false</required>
      <model_dependent>false</model_dependent>
      <choices>
        <choice>
          <value>clear</value>
          <display_name>clear</display_name>
        </choice>
        <choice>
          <value>low-e</value>
          <display_name>low-e</display_name>
        </choice>
      </choices>
    </argument>
    <argument>
      <name>door_area</name>
      <display_name>Doors: Area</display_name>
      <description>The area of the opaque door(s).</description>
      <type>Double</type>
      <units>ft^2</units>
      <required>true</required>
      <model_dependent>false</model_dependent>
      <default_value>20</default_value>
    </argument>
    <argument>
      <name>door_rvalue</name>
      <display_name>Doors: R-value</display_name>
      <description>R-value of the opaque door(s).</description>
      <type>Double</type>
      <units>h-ft^2-R/Btu</units>
      <required>true</required>
      <model_dependent>false</model_dependent>
      <default_value>4.4</default_value>
    </argument>
    <argument>
      <name>air_leakage_leakiness_description</name>
      <display_name>Air Leakage: Leakiness Description</display_name>
      <description>Qualitative description of infiltration. If provided, the Year Built of the home is required. Either provide this input or provide a numeric air leakage value below.</description>
      <type>Choice</type>
      <required>false</required>
      <model_dependent>false</model_dependent>
      <default_value>average</default_value>
      <choices>
        <choice>
          <value>very tight</value>
          <display_name>very tight</display_name>
        </choice>
        <choice>
          <value>tight</value>
          <display_name>tight</display_name>
        </choice>
        <choice>
          <value>average</value>
          <display_name>average</display_name>
        </choice>
        <choice>
          <value>leaky</value>
          <display_name>leaky</display_name>
        </choice>
        <choice>
          <value>very leaky</value>
          <display_name>very leaky</display_name>
        </choice>
      </choices>
    </argument>
    <argument>
      <name>air_leakage_units</name>
      <display_name>Air Leakage: Units</display_name>
      <description>The unit of measure for the air leakage if providing a numeric air leakage value.</description>
      <type>Choice</type>
      <required>false</required>
      <model_dependent>false</model_dependent>
      <choices>
        <choice>
          <value>ACH</value>
          <display_name>ACH</display_name>
        </choice>
        <choice>
          <value>CFM</value>
          <display_name>CFM</display_name>
        </choice>
        <choice>
          <value>ACHnatural</value>
          <display_name>ACHnatural</display_name>
        </choice>
        <choice>
          <value>CFMnatural</value>
          <display_name>CFMnatural</display_name>
        </choice>
        <choice>
          <value>EffectiveLeakageArea</value>
          <display_name>EffectiveLeakageArea</display_name>
        </choice>
      </choices>
    </argument>
    <argument>
      <name>air_leakage_house_pressure</name>
      <display_name>Air Leakage: House Pressure</display_name>
      <description>The house pressure relative to outside if providing a numeric air leakage value. Required when units are ACH or CFM.</description>
      <type>Double</type>
      <units>Pa</units>
      <required>false</required>
      <model_dependent>false</model_dependent>
    </argument>
    <argument>
      <name>air_leakage_value</name>
      <display_name>Air Leakage: Value</display_name>
      <description>Numeric air leakage value. For 'EffectiveLeakageArea', provide value in sq. in. If provided, overrides Leakiness Description input.</description>
      <type>Double</type>
      <required>false</required>
      <model_dependent>false</model_dependent>
    </argument>
    <argument>
      <name>air_leakage_type</name>
      <display_name>Air Leakage: Type</display_name>
      <description>Type of air leakage if providing a numeric air leakage value. If 'unit total', represents the total infiltration to the unit as measured by a compartmentalization test, in which case the air leakage value will be adjusted by the ratio of exterior envelope surface area to total envelope surface area. Otherwise, if 'unit exterior only', represents the infiltration to the unit from outside only as measured by a guarded test. Required when unit type is single-family attached or apartment unit.</description>
      <type>Choice</type>
      <required>false</required>
      <model_dependent>false</model_dependent>
      <choices>
        <choice>
          <value>unit total</value>
          <display_name>unit total</display_name>
        </choice>
        <choice>
          <value>unit exterior only</value>
          <display_name>unit exterior only</display_name>
        </choice>
      </choices>
    </argument>
    <argument>
      <name>air_leakage_has_flue_or_chimney_in_conditioned_space</name>
      <display_name>Air Leakage: Has Flue or Chimney in Conditioned Space</display_name>
      <description>Presence of flue or chimney with combustion air from conditioned space; used for infiltration model. If not provided, the OS-HPXML default (see &lt;a href='https://openstudio-hpxml.readthedocs.io/en/v1.10.0/workflow_inputs.html#flue-or-chimney'&gt;Flue or Chimney&lt;/a&gt;) is used.</description>
      <type>Boolean</type>
      <required>false</required>
      <model_dependent>false</model_dependent>
      <choices>
        <choice>
          <value>true</value>
          <display_name>true</display_name>
        </choice>
        <choice>
          <value>false</value>
          <display_name>false</display_name>
        </choice>
      </choices>
    </argument>
    <argument>
      <name>heating_system_type</name>
      <display_name>Heating System: Type</display_name>
      <description>The type of heating system. Use 'none' if there is no heating system or if there is a heat pump serving a heating load.</description>
      <type>Choice</type>
      <required>true</required>
      <model_dependent>false</model_dependent>
      <default_value>Furnace</default_value>
      <choices>
        <choice>
          <value>none</value>
          <display_name>none</display_name>
        </choice>
        <choice>
          <value>Furnace</value>
          <display_name>Furnace</display_name>
        </choice>
        <choice>
          <value>WallFurnace</value>
          <display_name>WallFurnace</display_name>
        </choice>
        <choice>
          <value>FloorFurnace</value>
          <display_name>FloorFurnace</display_name>
        </choice>
        <choice>
          <value>Boiler</value>
          <display_name>Boiler</display_name>
        </choice>
        <choice>
          <value>ElectricResistance</value>
          <display_name>ElectricResistance</display_name>
        </choice>
        <choice>
          <value>Stove</value>
          <display_name>Stove</display_name>
        </choice>
        <choice>
          <value>SpaceHeater</value>
          <display_name>SpaceHeater</display_name>
        </choice>
        <choice>
          <value>Fireplace</value>
          <display_name>Fireplace</display_name>
        </choice>
        <choice>
          <value>Shared Boiler w/ Baseboard</value>
          <display_name>Shared Boiler w/ Baseboard</display_name>
        </choice>
        <choice>
          <value>Shared Boiler w/ Ductless Fan Coil</value>
          <display_name>Shared Boiler w/ Ductless Fan Coil</display_name>
        </choice>
      </choices>
    </argument>
    <argument>
      <name>heating_system_fuel</name>
      <display_name>Heating System: Fuel Type</display_name>
      <description>The fuel type of the heating system. Ignored for ElectricResistance.</description>
      <type>Choice</type>
      <required>true</required>
      <model_dependent>false</model_dependent>
      <default_value>natural gas</default_value>
      <choices>
        <choice>
          <value>electricity</value>
          <display_name>electricity</display_name>
        </choice>
        <choice>
          <value>natural gas</value>
          <display_name>natural gas</display_name>
        </choice>
        <choice>
          <value>fuel oil</value>
          <display_name>fuel oil</display_name>
        </choice>
        <choice>
          <value>propane</value>
          <display_name>propane</display_name>
        </choice>
        <choice>
          <value>wood</value>
          <display_name>wood</display_name>
        </choice>
        <choice>
          <value>wood pellets</value>
          <display_name>wood pellets</display_name>
        </choice>
        <choice>
          <value>coal</value>
          <display_name>coal</display_name>
        </choice>
      </choices>
    </argument>
    <argument>
      <name>heating_system_heating_efficiency</name>
      <display_name>Heating System: Rated AFUE or Percent</display_name>
      <description>The rated heating efficiency value of the heating system.</description>
      <type>Double</type>
      <units>Frac</units>
      <required>true</required>
      <model_dependent>false</model_dependent>
      <default_value>0.78</default_value>
    </argument>
    <argument>
      <name>heating_system_heating_capacity</name>
      <display_name>Heating System: Heating Capacity</display_name>
      <description>The output heating capacity of the heating system. If not provided, the OS-HPXML autosized default (see &lt;a href='https://openstudio-hpxml.readthedocs.io/en/v1.10.0/workflow_inputs.html#hpxml-heating-systems'&gt;HPXML Heating Systems&lt;/a&gt;) is used.</description>
      <type>Double</type>
      <units>Btu/hr</units>
      <required>false</required>
      <model_dependent>false</model_dependent>
    </argument>
    <argument>
      <name>heating_system_heating_autosizing_factor</name>
      <display_name>Heating System: Heating Autosizing Factor</display_name>
      <description>The capacity scaling factor applied to the auto-sizing methodology. If not provided, 1.0 is used.</description>
      <type>Double</type>
      <required>false</required>
      <model_dependent>false</model_dependent>
    </argument>
    <argument>
      <name>heating_system_heating_autosizing_limit</name>
      <display_name>Heating System: Heating Autosizing Limit</display_name>
      <description>The maximum capacity limit applied to the auto-sizing methodology. If not provided, no limit is used.</description>
      <type>Double</type>
      <units>Btu/hr</units>
      <required>false</required>
      <model_dependent>false</model_dependent>
    </argument>
    <argument>
      <name>heating_system_fraction_heat_load_served</name>
      <display_name>Heating System: Fraction Heat Load Served</display_name>
      <description>The heating load served by the heating system.</description>
      <type>Double</type>
      <units>Frac</units>
      <required>true</required>
      <model_dependent>false</model_dependent>
      <default_value>1</default_value>
    </argument>
    <argument>
      <name>heating_system_pilot_light</name>
      <display_name>Heating System: Pilot Light</display_name>
      <description>The fuel usage of the pilot light. Applies only to Furnace, WallFurnace, FloorFurnace, Stove, Boiler, and Fireplace with non-electric fuel type. If not provided, assumes no pilot light.</description>
      <type>Double</type>
      <units>Btuh</units>
      <required>false</required>
      <model_dependent>false</model_dependent>
    </argument>
    <argument>
      <name>heating_system_airflow_defect_ratio</name>
      <display_name>Heating System: Airflow Defect Ratio</display_name>
      <description>The airflow defect ratio, defined as (InstalledAirflow - DesignAirflow) / DesignAirflow, of the heating system per ANSI/RESNET/ACCA Standard 310. A value of zero means no airflow defect. Applies only to Furnace. If not provided, assumes no defect.</description>
      <type>Double</type>
      <units>Frac</units>
      <required>false</required>
      <model_dependent>false</model_dependent>
    </argument>
    <argument>
      <name>cooling_system_type</name>
      <display_name>Cooling System: Type</display_name>
      <description>The type of cooling system. Use 'none' if there is no cooling system or if there is a heat pump serving a cooling load.</description>
      <type>Choice</type>
      <required>true</required>
      <model_dependent>false</model_dependent>
      <default_value>central air conditioner</default_value>
      <choices>
        <choice>
          <value>none</value>
          <display_name>none</display_name>
        </choice>
        <choice>
          <value>central air conditioner</value>
          <display_name>central air conditioner</display_name>
        </choice>
        <choice>
          <value>room air conditioner</value>
          <display_name>room air conditioner</display_name>
        </choice>
        <choice>
          <value>evaporative cooler</value>
          <display_name>evaporative cooler</display_name>
        </choice>
        <choice>
          <value>mini-split</value>
          <display_name>mini-split</display_name>
        </choice>
        <choice>
          <value>packaged terminal air conditioner</value>
          <display_name>packaged terminal air conditioner</display_name>
        </choice>
      </choices>
    </argument>
    <argument>
      <name>cooling_system_cooling_efficiency_type</name>
      <display_name>Cooling System: Efficiency Type</display_name>
      <description>The efficiency type of the cooling system. System types central air conditioner and mini-split use SEER or SEER2. System types room air conditioner and packaged terminal air conditioner use EER or CEER. Ignored for system type evaporative cooler.</description>
      <type>Choice</type>
      <required>true</required>
      <model_dependent>false</model_dependent>
      <default_value>SEER</default_value>
      <choices>
        <choice>
          <value>SEER</value>
          <display_name>SEER</display_name>
        </choice>
        <choice>
          <value>SEER2</value>
          <display_name>SEER2</display_name>
        </choice>
        <choice>
          <value>EER</value>
          <display_name>EER</display_name>
        </choice>
        <choice>
          <value>CEER</value>
          <display_name>CEER</display_name>
        </choice>
      </choices>
    </argument>
    <argument>
      <name>cooling_system_cooling_efficiency</name>
      <display_name>Cooling System: Efficiency</display_name>
      <description>The rated efficiency value of the cooling system. Ignored for evaporative cooler.</description>
      <type>Double</type>
      <required>true</required>
      <model_dependent>false</model_dependent>
      <default_value>13</default_value>
    </argument>
    <argument>
      <name>cooling_system_cooling_compressor_type</name>
      <display_name>Cooling System: Cooling Compressor Type</display_name>
      <description>The compressor type of the cooling system. Only applies to central air conditioner and mini-split. If not provided, the OS-HPXML default (see &lt;a href='https://openstudio-hpxml.readthedocs.io/en/v1.10.0/workflow_inputs.html#central-air-conditioner'&gt;Central Air Conditioner&lt;/a&gt;, &lt;a href='https://openstudio-hpxml.readthedocs.io/en/v1.10.0/workflow_inputs.html#mini-split-air-conditioner'&gt;Mini-Split Air Conditioner&lt;/a&gt;) is used.</description>
      <type>Choice</type>
      <required>false</required>
      <model_dependent>false</model_dependent>
      <choices>
        <choice>
          <value>single stage</value>
          <display_name>single stage</display_name>
        </choice>
        <choice>
          <value>two stage</value>
          <display_name>two stage</display_name>
        </choice>
        <choice>
          <value>variable speed</value>
          <display_name>variable speed</display_name>
        </choice>
      </choices>
    </argument>
    <argument>
      <name>cooling_system_cooling_sensible_heat_fraction</name>
      <display_name>Cooling System: Cooling Sensible Heat Fraction</display_name>
      <description>The sensible heat fraction of the cooling system. Ignored for evaporative cooler. If not provided, the OS-HPXML default (see &lt;a href='https://openstudio-hpxml.readthedocs.io/en/v1.10.0/workflow_inputs.html#central-air-conditioner'&gt;Central Air Conditioner&lt;/a&gt;, &lt;a href='https://openstudio-hpxml.readthedocs.io/en/v1.10.0/workflow_inputs.html#room-air-conditioner'&gt;Room Air Conditioner&lt;/a&gt;, &lt;a href='https://openstudio-hpxml.readthedocs.io/en/v1.10.0/workflow_inputs.html#packaged-terminal-air-conditioner'&gt;Packaged Terminal Air Conditioner&lt;/a&gt;, &lt;a href='https://openstudio-hpxml.readthedocs.io/en/v1.10.0/workflow_inputs.html#mini-split-air-conditioner'&gt;Mini-Split Air Conditioner&lt;/a&gt;) is used.</description>
      <type>Double</type>
      <units>Frac</units>
      <required>false</required>
      <model_dependent>false</model_dependent>
    </argument>
    <argument>
      <name>cooling_system_cooling_capacity</name>
      <display_name>Cooling System: Cooling Capacity</display_name>
      <description>The output cooling capacity of the cooling system. If not provided, the OS-HPXML autosized default (see &lt;a href='https://openstudio-hpxml.readthedocs.io/en/v1.10.0/workflow_inputs.html#central-air-conditioner'&gt;Central Air Conditioner&lt;/a&gt;, &lt;a href='https://openstudio-hpxml.readthedocs.io/en/v1.10.0/workflow_inputs.html#room-air-conditioner'&gt;Room Air Conditioner&lt;/a&gt;, &lt;a href='https://openstudio-hpxml.readthedocs.io/en/v1.10.0/workflow_inputs.html#packaged-terminal-air-conditioner'&gt;Packaged Terminal Air Conditioner&lt;/a&gt;, &lt;a href='https://openstudio-hpxml.readthedocs.io/en/v1.10.0/workflow_inputs.html#evaporative-cooler'&gt;Evaporative Cooler&lt;/a&gt;, &lt;a href='https://openstudio-hpxml.readthedocs.io/en/v1.10.0/workflow_inputs.html#mini-split-air-conditioner'&gt;Mini-Split Air Conditioner&lt;/a&gt;) is used.</description>
      <type>Double</type>
      <units>Btu/hr</units>
      <required>false</required>
      <model_dependent>false</model_dependent>
    </argument>
    <argument>
      <name>cooling_system_cooling_autosizing_factor</name>
      <display_name>Cooling System: Cooling Autosizing Factor</display_name>
      <description>The capacity scaling factor applied to the auto-sizing methodology. If not provided, 1.0 is used.</description>
      <type>Double</type>
      <required>false</required>
      <model_dependent>false</model_dependent>
    </argument>
    <argument>
      <name>cooling_system_cooling_autosizing_limit</name>
      <display_name>Cooling System: Cooling Autosizing Limit</display_name>
      <description>The maximum capacity limit applied to the auto-sizing methodology. If not provided, no limit is used.</description>
      <type>Double</type>
      <units>Btu/hr</units>
      <required>false</required>
      <model_dependent>false</model_dependent>
    </argument>
    <argument>
      <name>cooling_system_fraction_cool_load_served</name>
      <display_name>Cooling System: Fraction Cool Load Served</display_name>
      <description>The cooling load served by the cooling system.</description>
      <type>Double</type>
      <units>Frac</units>
      <required>true</required>
      <model_dependent>false</model_dependent>
      <default_value>1</default_value>
    </argument>
    <argument>
      <name>cooling_system_is_ducted</name>
      <display_name>Cooling System: Is Ducted</display_name>
      <description>Whether the cooling system is ducted or not. Only used for mini-split and evaporative cooler. It's assumed that central air conditioner is ducted, and room air conditioner and packaged terminal air conditioner are not ducted.</description>
      <type>Boolean</type>
      <required>false</required>
      <model_dependent>false</model_dependent>
      <default_value>false</default_value>
      <choices>
        <choice>
          <value>true</value>
          <display_name>true</display_name>
        </choice>
        <choice>
          <value>false</value>
          <display_name>false</display_name>
        </choice>
      </choices>
    </argument>
    <argument>
      <name>cooling_system_airflow_defect_ratio</name>
      <display_name>Cooling System: Airflow Defect Ratio</display_name>
      <description>The airflow defect ratio, defined as (InstalledAirflow - DesignAirflow) / DesignAirflow, of the cooling system per ANSI/RESNET/ACCA Standard 310. A value of zero means no airflow defect. Applies only to central air conditioner and ducted mini-split. If not provided, assumes no defect.</description>
      <type>Double</type>
      <units>Frac</units>
      <required>false</required>
      <model_dependent>false</model_dependent>
    </argument>
    <argument>
      <name>cooling_system_charge_defect_ratio</name>
      <display_name>Cooling System: Charge Defect Ratio</display_name>
      <description>The refrigerant charge defect ratio, defined as (InstalledCharge - DesignCharge) / DesignCharge, of the cooling system per ANSI/RESNET/ACCA Standard 310. A value of zero means no refrigerant charge defect. Applies only to central air conditioner and mini-split. If not provided, assumes no defect.</description>
      <type>Double</type>
      <units>Frac</units>
      <required>false</required>
      <model_dependent>false</model_dependent>
    </argument>
    <argument>
      <name>cooling_system_crankcase_heater_watts</name>
      <display_name>Cooling System: Crankcase Heater Power Watts</display_name>
      <description>Cooling system crankcase heater power consumption in Watts. Applies only to central air conditioner, room air conditioner, packaged terminal air conditioner and mini-split. If not provided, the OS-HPXML default (see &lt;a href='https://openstudio-hpxml.readthedocs.io/en/v1.10.0/workflow_inputs.html#central-air-conditioner'&gt;Central Air Conditioner&lt;/a&gt;, &lt;a href='https://openstudio-hpxml.readthedocs.io/en/v1.10.0/workflow_inputs.html#room-air-conditioner'&gt;Room Air Conditioner&lt;/a&gt;, &lt;a href='https://openstudio-hpxml.readthedocs.io/en/v1.10.0/workflow_inputs.html#packaged-terminal-air-conditioner'&gt;Packaged Terminal Air Conditioner&lt;/a&gt;, &lt;a href='https://openstudio-hpxml.readthedocs.io/en/v1.10.0/workflow_inputs.html#mini-split-air-conditioner'&gt;Mini-Split Air Conditioner&lt;/a&gt;) is used.</description>
      <type>Double</type>
      <units>W</units>
      <required>false</required>
      <model_dependent>false</model_dependent>
    </argument>
    <argument>
      <name>cooling_system_integrated_heating_system_fuel</name>
      <display_name>Cooling System: Integrated Heating System Fuel Type</display_name>
      <description>The fuel type of the heating system integrated into cooling system. Only used for packaged terminal air conditioner and room air conditioner.</description>
      <type>Choice</type>
      <required>false</required>
      <model_dependent>false</model_dependent>
      <choices>
        <choice>
          <value>electricity</value>
          <display_name>electricity</display_name>
        </choice>
        <choice>
          <value>natural gas</value>
          <display_name>natural gas</display_name>
        </choice>
        <choice>
          <value>fuel oil</value>
          <display_name>fuel oil</display_name>
        </choice>
        <choice>
          <value>propane</value>
          <display_name>propane</display_name>
        </choice>
        <choice>
          <value>wood</value>
          <display_name>wood</display_name>
        </choice>
        <choice>
          <value>wood pellets</value>
          <display_name>wood pellets</display_name>
        </choice>
        <choice>
          <value>coal</value>
          <display_name>coal</display_name>
        </choice>
      </choices>
    </argument>
    <argument>
      <name>cooling_system_integrated_heating_system_efficiency_percent</name>
      <display_name>Cooling System: Integrated Heating System Efficiency</display_name>
      <description>The rated heating efficiency value of the heating system integrated into cooling system. Only used for packaged terminal air conditioner and room air conditioner.</description>
      <type>Double</type>
      <units>Frac</units>
      <required>false</required>
      <model_dependent>false</model_dependent>
    </argument>
    <argument>
      <name>cooling_system_integrated_heating_system_capacity</name>
      <display_name>Cooling System: Integrated Heating System Heating Capacity</display_name>
      <description>The output heating capacity of the heating system integrated into cooling system. If not provided, the OS-HPXML autosized default (see &lt;a href='https://openstudio-hpxml.readthedocs.io/en/v1.10.0/workflow_inputs.html#room-air-conditioner'&gt;Room Air Conditioner&lt;/a&gt;, &lt;a href='https://openstudio-hpxml.readthedocs.io/en/v1.10.0/workflow_inputs.html#packaged-terminal-air-conditioner'&gt;Packaged Terminal Air Conditioner&lt;/a&gt;) is used. Only used for room air conditioner and packaged terminal air conditioner.</description>
      <type>Double</type>
      <units>Btu/hr</units>
      <required>false</required>
      <model_dependent>false</model_dependent>
    </argument>
    <argument>
      <name>cooling_system_integrated_heating_system_fraction_heat_load_served</name>
      <display_name>Cooling System: Integrated Heating System Fraction Heat Load Served</display_name>
      <description>The heating load served by the heating system integrated into cooling system. Only used for packaged terminal air conditioner and room air conditioner.</description>
      <type>Double</type>
      <units>Frac</units>
      <required>false</required>
      <model_dependent>false</model_dependent>
    </argument>
    <argument>
      <name>heat_pump_type</name>
      <display_name>Heat Pump: Type</display_name>
      <description>The type of heat pump. Use 'none' if there is no heat pump.</description>
      <type>Choice</type>
      <required>true</required>
      <model_dependent>false</model_dependent>
      <default_value>none</default_value>
      <choices>
        <choice>
          <value>none</value>
          <display_name>none</display_name>
        </choice>
        <choice>
          <value>air-to-air</value>
          <display_name>air-to-air</display_name>
        </choice>
        <choice>
          <value>mini-split</value>
          <display_name>mini-split</display_name>
        </choice>
        <choice>
          <value>ground-to-air</value>
          <display_name>ground-to-air</display_name>
        </choice>
        <choice>
          <value>packaged terminal heat pump</value>
          <display_name>packaged terminal heat pump</display_name>
        </choice>
        <choice>
          <value>room air conditioner with reverse cycle</value>
          <display_name>room air conditioner with reverse cycle</display_name>
        </choice>
      </choices>
    </argument>
    <argument>
      <name>heat_pump_heating_efficiency_type</name>
      <display_name>Heat Pump: Heating Efficiency Type</display_name>
      <description>The heating efficiency type of heat pump. System types air-to-air and mini-split use HSPF or HSPF2. System types ground-to-air, packaged terminal heat pump and room air conditioner with reverse cycle use COP.</description>
      <type>Choice</type>
      <required>true</required>
      <model_dependent>false</model_dependent>
      <default_value>HSPF</default_value>
      <choices>
        <choice>
          <value>HSPF</value>
          <display_name>HSPF</display_name>
        </choice>
        <choice>
          <value>HSPF2</value>
          <display_name>HSPF2</display_name>
        </choice>
        <choice>
          <value>COP</value>
          <display_name>COP</display_name>
        </choice>
      </choices>
    </argument>
    <argument>
      <name>heat_pump_heating_efficiency</name>
      <display_name>Heat Pump: Heating Efficiency</display_name>
      <description>The rated heating efficiency value of the heat pump.</description>
      <type>Double</type>
      <required>true</required>
      <model_dependent>false</model_dependent>
      <default_value>7.7</default_value>
    </argument>
    <argument>
      <name>heat_pump_cooling_efficiency_type</name>
      <display_name>Heat Pump: Cooling Efficiency Type</display_name>
      <description>The cooling efficiency type of heat pump. System types air-to-air and mini-split use SEER or SEER2. System types ground-to-air, packaged terminal heat pump and room air conditioner with reverse cycle use EER.</description>
      <type>Choice</type>
      <required>true</required>
      <model_dependent>false</model_dependent>
      <default_value>SEER</default_value>
      <choices>
        <choice>
          <value>SEER</value>
          <display_name>SEER</display_name>
        </choice>
        <choice>
          <value>SEER2</value>
          <display_name>SEER2</display_name>
        </choice>
        <choice>
          <value>EER</value>
          <display_name>EER</display_name>
        </choice>
        <choice>
          <value>CEER</value>
          <display_name>CEER</display_name>
        </choice>
      </choices>
    </argument>
    <argument>
      <name>heat_pump_cooling_efficiency</name>
      <display_name>Heat Pump: Cooling Efficiency</display_name>
      <description>The rated cooling efficiency value of the heat pump.</description>
      <type>Double</type>
      <required>true</required>
      <model_dependent>false</model_dependent>
      <default_value>13</default_value>
    </argument>
    <argument>
      <name>heat_pump_cooling_compressor_type</name>
      <display_name>Heat Pump: Cooling Compressor Type</display_name>
      <description>The compressor type of the heat pump. Only applies to air-to-air and mini-split. If not provided, the OS-HPXML default (see &lt;a href='https://openstudio-hpxml.readthedocs.io/en/v1.10.0/workflow_inputs.html#air-to-air-heat-pump'&gt;Air-to-Air Heat Pump&lt;/a&gt;, &lt;a href='https://openstudio-hpxml.readthedocs.io/en/v1.10.0/workflow_inputs.html#mini-split-heat-pump'&gt;Mini-Split Heat Pump&lt;/a&gt;) is used.</description>
      <type>Choice</type>
      <required>false</required>
      <model_dependent>false</model_dependent>
      <choices>
        <choice>
          <value>single stage</value>
          <display_name>single stage</display_name>
        </choice>
        <choice>
          <value>two stage</value>
          <display_name>two stage</display_name>
        </choice>
        <choice>
          <value>variable speed</value>
          <display_name>variable speed</display_name>
        </choice>
      </choices>
    </argument>
    <argument>
      <name>heat_pump_cooling_sensible_heat_fraction</name>
      <display_name>Heat Pump: Cooling Sensible Heat Fraction</display_name>
      <description>The sensible heat fraction of the heat pump. If not provided, the OS-HPXML default (see &lt;a href='https://openstudio-hpxml.readthedocs.io/en/v1.10.0/workflow_inputs.html#air-to-air-heat-pump'&gt;Air-to-Air Heat Pump&lt;/a&gt;, &lt;a href='https://openstudio-hpxml.readthedocs.io/en/v1.10.0/workflow_inputs.html#mini-split-heat-pump'&gt;Mini-Split Heat Pump&lt;/a&gt;, &lt;a href='https://openstudio-hpxml.readthedocs.io/en/v1.10.0/workflow_inputs.html#packaged-terminal-heat-pump'&gt;Packaged Terminal Heat Pump&lt;/a&gt;, &lt;a href='https://openstudio-hpxml.readthedocs.io/en/v1.10.0/workflow_inputs.html#room-air-conditioner-w-reverse-cycle'&gt;Room Air Conditioner w/ Reverse Cycle&lt;/a&gt;, &lt;a href='https://openstudio-hpxml.readthedocs.io/en/v1.10.0/workflow_inputs.html#ground-to-air-heat-pump'&gt;Ground-to-Air Heat Pump&lt;/a&gt;) is used.</description>
      <type>Double</type>
      <units>Frac</units>
      <required>false</required>
      <model_dependent>false</model_dependent>
    </argument>
    <argument>
      <name>heat_pump_heating_capacity</name>
      <display_name>Heat Pump: Heating Capacity</display_name>
      <description>The output heating capacity of the heat pump. If not provided, the OS-HPXML autosized default (see &lt;a href='https://openstudio-hpxml.readthedocs.io/en/v1.10.0/workflow_inputs.html#air-to-air-heat-pump'&gt;Air-to-Air Heat Pump&lt;/a&gt;, &lt;a href='https://openstudio-hpxml.readthedocs.io/en/v1.10.0/workflow_inputs.html#mini-split-heat-pump'&gt;Mini-Split Heat Pump&lt;/a&gt;, &lt;a href='https://openstudio-hpxml.readthedocs.io/en/v1.10.0/workflow_inputs.html#packaged-terminal-heat-pump'&gt;Packaged Terminal Heat Pump&lt;/a&gt;, &lt;a href='https://openstudio-hpxml.readthedocs.io/en/v1.10.0/workflow_inputs.html#room-air-conditioner-w-reverse-cycle'&gt;Room Air Conditioner w/ Reverse Cycle&lt;/a&gt;, &lt;a href='https://openstudio-hpxml.readthedocs.io/en/v1.10.0/workflow_inputs.html#ground-to-air-heat-pump'&gt;Ground-to-Air Heat Pump&lt;/a&gt;) is used.</description>
      <type>Double</type>
      <units>Btu/hr</units>
      <required>false</required>
      <model_dependent>false</model_dependent>
    </argument>
    <argument>
      <name>heat_pump_heating_autosizing_factor</name>
      <display_name>Heat Pump: Heating Autosizing Factor</display_name>
      <description>The capacity scaling factor applied to the auto-sizing methodology. If not provided, 1.0 is used.</description>
      <type>Double</type>
      <required>false</required>
      <model_dependent>false</model_dependent>
    </argument>
    <argument>
      <name>heat_pump_heating_autosizing_limit</name>
      <display_name>Heat Pump: Heating Autosizing Limit</display_name>
      <description>The maximum capacity limit applied to the auto-sizing methodology. If not provided, no limit is used.</description>
      <type>Double</type>
      <units>Btu/hr</units>
      <required>false</required>
      <model_dependent>false</model_dependent>
    </argument>
    <argument>
      <name>heat_pump_heating_capacity_fraction_17F</name>
      <display_name>Heat Pump: Heating Capacity Fraction at 17F</display_name>
      <description>The output heating capacity of the heat pump at 17F divided by the above nominal heating capacity at 47F. Applies to all heat pump types except ground-to-air. If not provided, the OS-HPXML default (see &lt;a href='https://openstudio-hpxml.readthedocs.io/en/v1.10.0/workflow_inputs.html#air-to-air-heat-pump'&gt;Air-to-Air Heat Pump&lt;/a&gt;, &lt;a href='https://openstudio-hpxml.readthedocs.io/en/v1.10.0/workflow_inputs.html#mini-split-heat-pump'&gt;Mini-Split Heat Pump&lt;/a&gt;, &lt;a href='https://openstudio-hpxml.readthedocs.io/en/v1.10.0/workflow_inputs.html#packaged-terminal-heat-pump'&gt;Packaged Terminal Heat Pump&lt;/a&gt;, &lt;a href='https://openstudio-hpxml.readthedocs.io/en/v1.10.0/workflow_inputs.html#room-air-conditioner-w-reverse-cycle'&gt;Room Air Conditioner w/ Reverse Cycle&lt;/a&gt;) is used.</description>
      <type>Double</type>
      <units>Frac</units>
      <required>false</required>
      <model_dependent>false</model_dependent>
    </argument>
    <argument>
      <name>heat_pump_cooling_capacity</name>
      <display_name>Heat Pump: Cooling Capacity</display_name>
      <description>The output cooling capacity of the heat pump. If not provided, the OS-HPXML autosized default (see &lt;a href='https://openstudio-hpxml.readthedocs.io/en/v1.10.0/workflow_inputs.html#air-to-air-heat-pump'&gt;Air-to-Air Heat Pump&lt;/a&gt;, &lt;a href='https://openstudio-hpxml.readthedocs.io/en/v1.10.0/workflow_inputs.html#mini-split-heat-pump'&gt;Mini-Split Heat Pump&lt;/a&gt;, &lt;a href='https://openstudio-hpxml.readthedocs.io/en/v1.10.0/workflow_inputs.html#packaged-terminal-heat-pump'&gt;Packaged Terminal Heat Pump&lt;/a&gt;, &lt;a href='https://openstudio-hpxml.readthedocs.io/en/v1.10.0/workflow_inputs.html#room-air-conditioner-w-reverse-cycle'&gt;Room Air Conditioner w/ Reverse Cycle&lt;/a&gt;, &lt;a href='https://openstudio-hpxml.readthedocs.io/en/v1.10.0/workflow_inputs.html#ground-to-air-heat-pump'&gt;Ground-to-Air Heat Pump&lt;/a&gt;) is used.</description>
      <type>Double</type>
      <units>Btu/hr</units>
      <required>false</required>
      <model_dependent>false</model_dependent>
    </argument>
    <argument>
      <name>heat_pump_cooling_autosizing_factor</name>
      <display_name>Heat Pump: Cooling Autosizing Factor</display_name>
      <description>The capacity scaling factor applied to the auto-sizing methodology. If not provided, 1.0 is used.</description>
      <type>Double</type>
      <required>false</required>
      <model_dependent>false</model_dependent>
    </argument>
    <argument>
      <name>heat_pump_cooling_autosizing_limit</name>
      <display_name>Heat Pump: Cooling Autosizing Limit</display_name>
      <description>The maximum capacity limit applied to the auto-sizing methodology. If not provided, no limit is used.</description>
      <type>Double</type>
      <units>Btu/hr</units>
      <required>false</required>
      <model_dependent>false</model_dependent>
    </argument>
    <argument>
      <name>heat_pump_fraction_heat_load_served</name>
      <display_name>Heat Pump: Fraction Heat Load Served</display_name>
      <description>The heating load served by the heat pump.</description>
      <type>Double</type>
      <units>Frac</units>
      <required>true</required>
      <model_dependent>false</model_dependent>
      <default_value>1</default_value>
    </argument>
    <argument>
      <name>heat_pump_fraction_cool_load_served</name>
      <display_name>Heat Pump: Fraction Cool Load Served</display_name>
      <description>The cooling load served by the heat pump.</description>
      <type>Double</type>
      <units>Frac</units>
      <required>true</required>
      <model_dependent>false</model_dependent>
      <default_value>1</default_value>
    </argument>
    <argument>
      <name>heat_pump_compressor_lockout_temp</name>
      <display_name>Heat Pump: Compressor Lockout Temperature</display_name>
      <description>The temperature below which the heat pump compressor is disabled. If both this and Backup Heating Lockout Temperature are provided and use the same value, it essentially defines a switchover temperature (for, e.g., a dual-fuel heat pump). Applies to all heat pump types other than ground-to-air. If not provided, the OS-HPXML default (see &lt;a href='https://openstudio-hpxml.readthedocs.io/en/v1.10.0/workflow_inputs.html#air-to-air-heat-pump'&gt;Air-to-Air Heat Pump&lt;/a&gt;, &lt;a href='https://openstudio-hpxml.readthedocs.io/en/v1.10.0/workflow_inputs.html#mini-split-heat-pump'&gt;Mini-Split Heat Pump&lt;/a&gt;, &lt;a href='https://openstudio-hpxml.readthedocs.io/en/v1.10.0/workflow_inputs.html#packaged-terminal-heat-pump'&gt;Packaged Terminal Heat Pump&lt;/a&gt;, &lt;a href='https://openstudio-hpxml.readthedocs.io/en/v1.10.0/workflow_inputs.html#room-air-conditioner-w-reverse-cycle'&gt;Room Air Conditioner w/ Reverse Cycle&lt;/a&gt;) is used.</description>
      <type>Double</type>
      <units>F</units>
      <required>false</required>
      <model_dependent>false</model_dependent>
    </argument>
    <argument>
      <name>heat_pump_backup_type</name>
      <display_name>Heat Pump: Backup Type</display_name>
      <description>The backup type of the heat pump. If 'integrated', represents e.g. built-in electric strip heat or dual-fuel integrated furnace. If 'separate', represents e.g. electric baseboard or boiler based on the Heating System 2 specified below. Use 'none' if there is no backup heating.</description>
      <type>Choice</type>
      <required>true</required>
      <model_dependent>false</model_dependent>
      <default_value>integrated</default_value>
      <choices>
        <choice>
          <value>none</value>
          <display_name>none</display_name>
        </choice>
        <choice>
          <value>integrated</value>
          <display_name>integrated</display_name>
        </choice>
        <choice>
          <value>separate</value>
          <display_name>separate</display_name>
        </choice>
      </choices>
    </argument>
    <argument>
      <name>heat_pump_backup_heating_autosizing_factor</name>
      <display_name>Heat Pump: Backup Heating Autosizing Factor</display_name>
      <description>The capacity scaling factor applied to the auto-sizing methodology if Backup Type is 'integrated'. If not provided, 1.0 is used. If Backup Type is 'separate', use Heating System 2: Heating Autosizing Factor.</description>
      <type>Double</type>
      <required>false</required>
      <model_dependent>false</model_dependent>
    </argument>
    <argument>
      <name>heat_pump_backup_heating_autosizing_limit</name>
      <display_name>Heat Pump: Backup Heating Autosizing Limit</display_name>
      <description>The maximum capacity limit applied to the auto-sizing methodology if Backup Type is 'integrated'. If not provided, no limit is used. If Backup Type is 'separate', use Heating System 2: Heating Autosizing Limit.</description>
      <type>Double</type>
      <units>Btu/hr</units>
      <required>false</required>
      <model_dependent>false</model_dependent>
    </argument>
    <argument>
      <name>heat_pump_backup_fuel</name>
      <display_name>Heat Pump: Backup Fuel Type</display_name>
      <description>The backup fuel type of the heat pump. Only applies if Backup Type is 'integrated'.</description>
      <type>Choice</type>
      <required>true</required>
      <model_dependent>false</model_dependent>
      <default_value>electricity</default_value>
      <choices>
        <choice>
          <value>electricity</value>
          <display_name>electricity</display_name>
        </choice>
        <choice>
          <value>natural gas</value>
          <display_name>natural gas</display_name>
        </choice>
        <choice>
          <value>fuel oil</value>
          <display_name>fuel oil</display_name>
        </choice>
        <choice>
          <value>propane</value>
          <display_name>propane</display_name>
        </choice>
      </choices>
    </argument>
    <argument>
      <name>heat_pump_backup_heating_efficiency</name>
      <display_name>Heat Pump: Backup Rated Efficiency</display_name>
      <description>The backup rated efficiency value of the heat pump. Percent for electricity fuel type. AFUE otherwise. Only applies if Backup Type is 'integrated'.</description>
      <type>Double</type>
      <required>true</required>
      <model_dependent>false</model_dependent>
      <default_value>1</default_value>
    </argument>
    <argument>
      <name>heat_pump_backup_heating_capacity</name>
      <display_name>Heat Pump: Backup Heating Capacity</display_name>
      <description>The backup output heating capacity of the heat pump. If not provided, the OS-HPXML autosized default (see &lt;a href='https://openstudio-hpxml.readthedocs.io/en/v1.10.0/workflow_inputs.html#backup'&gt;Backup&lt;/a&gt;) is used. Only applies if Backup Type is 'integrated'.</description>
      <type>Double</type>
      <units>Btu/hr</units>
      <required>false</required>
      <model_dependent>false</model_dependent>
    </argument>
    <argument>
      <name>heat_pump_backup_heating_lockout_temp</name>
      <display_name>Heat Pump: Backup Heating Lockout Temperature</display_name>
      <description>The temperature above which the heat pump backup system is disabled. If both this and Compressor Lockout Temperature are provided and use the same value, it essentially defines a switchover temperature (for, e.g., a dual-fuel heat pump). Applies for both Backup Type of 'integrated' and 'separate'. If not provided, the OS-HPXML default (see &lt;a href='https://openstudio-hpxml.readthedocs.io/en/v1.10.0/workflow_inputs.html#backup'&gt;Backup&lt;/a&gt;) is used.</description>
      <type>Double</type>
      <units>F</units>
      <required>false</required>
      <model_dependent>false</model_dependent>
    </argument>
    <argument>
      <name>heat_pump_sizing_methodology</name>
      <display_name>Heat Pump: Sizing Methodology</display_name>
      <description>The auto-sizing methodology to use when the heat pump capacity is not provided. If not provided, the OS-HPXML default (see &lt;a href='https://openstudio-hpxml.readthedocs.io/en/v1.10.0/workflow_inputs.html#hpxml-hvac-sizing-control'&gt;HPXML HVAC Sizing Control&lt;/a&gt;) is used.</description>
      <type>Choice</type>
      <required>false</required>
      <model_dependent>false</model_dependent>
      <choices>
        <choice>
          <value>ACCA</value>
          <display_name>ACCA</display_name>
        </choice>
        <choice>
          <value>HERS</value>
          <display_name>HERS</display_name>
        </choice>
        <choice>
          <value>MaxLoad</value>
          <display_name>MaxLoad</display_name>
        </choice>
      </choices>
    </argument>
    <argument>
      <name>heat_pump_backup_sizing_methodology</name>
      <display_name>Heat Pump: Backup Sizing Methodology</display_name>
      <description>The auto-sizing methodology to use when the heat pump backup capacity is not provided. If not provided, the OS-HPXML default (see &lt;a href='https://openstudio-hpxml.readthedocs.io/en/v1.10.0/workflow_inputs.html#hpxml-hvac-sizing-control'&gt;HPXML HVAC Sizing Control&lt;/a&gt;) is used.</description>
      <type>Choice</type>
      <required>false</required>
      <model_dependent>false</model_dependent>
      <choices>
        <choice>
          <value>emergency</value>
          <display_name>emergency</display_name>
        </choice>
        <choice>
          <value>supplemental</value>
          <display_name>supplemental</display_name>
        </choice>
      </choices>
    </argument>
    <argument>
      <name>heat_pump_is_ducted</name>
      <display_name>Heat Pump: Is Ducted</display_name>
      <description>Whether the heat pump is ducted or not. Only used for mini-split. It's assumed that air-to-air and ground-to-air are ducted, and packaged terminal heat pump and room air conditioner with reverse cycle are not ducted. If not provided, assumes not ducted.</description>
      <type>Boolean</type>
      <required>false</required>
      <model_dependent>false</model_dependent>
      <choices>
        <choice>
          <value>true</value>
          <display_name>true</display_name>
        </choice>
        <choice>
          <value>false</value>
          <display_name>false</display_name>
        </choice>
      </choices>
    </argument>
    <argument>
      <name>heat_pump_airflow_defect_ratio</name>
      <display_name>Heat Pump: Airflow Defect Ratio</display_name>
      <description>The airflow defect ratio, defined as (InstalledAirflow - DesignAirflow) / DesignAirflow, of the heat pump per ANSI/RESNET/ACCA Standard 310. A value of zero means no airflow defect. Applies only to air-to-air, ducted mini-split, and ground-to-air. If not provided, assumes no defect.</description>
      <type>Double</type>
      <units>Frac</units>
      <required>false</required>
      <model_dependent>false</model_dependent>
    </argument>
    <argument>
      <name>heat_pump_charge_defect_ratio</name>
      <display_name>Heat Pump: Charge Defect Ratio</display_name>
      <description>The refrigerant charge defect ratio, defined as (InstalledCharge - DesignCharge) / DesignCharge, of the heat pump per ANSI/RESNET/ACCA Standard 310. A value of zero means no refrigerant charge defect. Applies to all heat pump types. If not provided, assumes no defect.</description>
      <type>Double</type>
      <units>Frac</units>
      <required>false</required>
      <model_dependent>false</model_dependent>
    </argument>
    <argument>
      <name>heat_pump_crankcase_heater_watts</name>
      <display_name>Heat Pump: Crankcase Heater Power Watts</display_name>
      <description>Heat Pump crankcase heater power consumption in Watts. Applies only to air-to-air, mini-split, packaged terminal heat pump and room air conditioner with reverse cycle. If not provided, the OS-HPXML default (see &lt;a href='https://openstudio-hpxml.readthedocs.io/en/v1.10.0/workflow_inputs.html#air-to-air-heat-pump'&gt;Air-to-Air Heat Pump&lt;/a&gt;, &lt;a href='https://openstudio-hpxml.readthedocs.io/en/v1.10.0/workflow_inputs.html#mini-split-heat-pump'&gt;Mini-Split Heat Pump&lt;/a&gt;, &lt;a href='https://openstudio-hpxml.readthedocs.io/en/v1.10.0/workflow_inputs.html#packaged-terminal-heat-pump'&gt;Packaged Terminal Heat Pump&lt;/a&gt;, &lt;a href='https://openstudio-hpxml.readthedocs.io/en/v1.10.0/workflow_inputs.html#room-air-conditioner-w-reverse-cycle'&gt;Room Air Conditioner w/ Reverse Cycle&lt;/a&gt;) is used.</description>
      <type>Double</type>
      <units>W</units>
      <required>false</required>
      <model_dependent>false</model_dependent>
    </argument>
    <argument>
      <name>heat_pump_pan_heater_watts</name>
      <display_name>Heat Pump: Pan Heater Power Watts</display_name>
      <description>Heat Pump pan heater power consumption in Watts. Applies only to air-to-air and mini-split. If not provided, the OS-HPXML default (see &lt;a href='https://openstudio-hpxml.readthedocs.io/en/v1.10.0/workflow_inputs.html#air-to-air-heat-pump'&gt;Air-to-Air Heat Pump&lt;/a&gt;, &lt;a href='https://openstudio-hpxml.readthedocs.io/en/v1.10.0/workflow_inputs.html#mini-split-heat-pump'&gt;Mini-Split Heat Pump&lt;/a&gt;) is used.</description>
      <type>Double</type>
      <units>W</units>
      <required>false</required>
      <model_dependent>false</model_dependent>
    </argument>
    <argument>
      <name>heat_pump_pan_heater_control_type</name>
      <display_name>Heat Pump: Pan Heater Control Type</display_name>
      <description>Heat pump pan heater control type. If 'continuous', operates continuously when outdoor temperature is below 32F. If 'defrost mode', operates only during defrost mode when outdoor temperature is below 32F. Applies only to air-to-air and mini-split. If not provided, the OS-HPXML default (see &lt;a href='https://openstudio-hpxml.readthedocs.io/en/v1.10.0/workflow_inputs.html#air-to-air-heat-pump'&gt;Air-to-Air Heat Pump&lt;/a&gt;, &lt;a href='https://openstudio-hpxml.readthedocs.io/en/v1.10.0/workflow_inputs.html#mini-split-heat-pump'&gt;Mini-Split Heat Pump&lt;/a&gt;) is used.</description>
      <type>Choice</type>
      <required>false</required>
      <model_dependent>false</model_dependent>
      <choices>
        <choice>
          <value>continuous</value>
          <display_name>continuous</display_name>
        </choice>
        <choice>
          <value>defrost mode</value>
          <display_name>defrost mode</display_name>
        </choice>
      </choices>
    </argument>
    <argument>
      <name>hvac_perf_data_capacity_type</name>
      <display_name>HVAC Detailed Performance Data: Capacity Type</display_name>
      <description>Type of capacity values for detailed performance data if available. Applies only to variable-speed air-source HVAC systems (central air conditioners, mini-split air conditioners, air-to-air heat pumps, and mini-split heat pumps).</description>
      <type>Choice</type>
      <units>Absolute capacities</units>
      <required>false</required>
      <model_dependent>false</model_dependent>
      <choices>
        <choice>
          <value>Absolute capacities</value>
          <display_name>Absolute capacities</display_name>
        </choice>
        <choice>
          <value>Normalized capacity fractions</value>
          <display_name>Normalized capacity fractions</display_name>
        </choice>
      </choices>
    </argument>
    <argument>
      <name>hvac_perf_data_heating_outdoor_temperatures</name>
      <display_name>HVAC Detailed Performance Data: Heating Outdoor Temperatures</display_name>
      <description>Outdoor temperatures of heating detailed performance data if available. Applies only to variable-speed air-source HVAC systems (central air conditioners, mini-split air conditioners, air-to-air heat pumps, and mini-split heat pumps). Outdoor temperatures must be 47F, 17F, and 5F (and one optional temperature less than 5F). At least two performance data points are required using a comma-separated list.</description>
      <type>String</type>
      <units>F</units>
      <required>false</required>
      <model_dependent>false</model_dependent>
    </argument>
    <argument>
      <name>hvac_perf_data_heating_min_speed_capacities</name>
      <display_name>HVAC Detailed Performance Data: Heating Minimum Speed Capacities</display_name>
      <description>Minimum speed capacities of heating detailed performance data if available. Applies only to variable-speed air-source HVAC systems (central air conditioners, mini-split air conditioners, air-to-air heat pumps, and mini-split heat pumps). At least two performance data points are required using a comma-separated list.</description>
      <type>String</type>
      <units>Btu/hr or Frac</units>
      <required>false</required>
      <model_dependent>false</model_dependent>
    </argument>
    <argument>
      <name>hvac_perf_data_heating_nom_speed_capacities</name>
      <display_name>HVAC Detailed Performance Data: Heating Nominal Speed Capacities</display_name>
      <description>Nominal speed capacities of heating detailed performance data if available. Applies only to variable-speed air-source HVAC systems (central air conditioners, mini-split air conditioners, air-to-air heat pumps, and mini-split heat pumps). At least two performance data points are required using a comma-separated list.</description>
      <type>String</type>
      <units>Btu/hr or Frac</units>
      <required>false</required>
      <model_dependent>false</model_dependent>
    </argument>
    <argument>
      <name>hvac_perf_data_heating_max_speed_capacities</name>
      <display_name>HVAC Detailed Performance Data: Heating Maximum Speed Capacities</display_name>
      <description>Maximum speed capacities of heating detailed performance data if available. Applies only to variable-speed air-source HVAC systems (central air conditioners, mini-split air conditioners, air-to-air heat pumps, and mini-split heat pumps). At least two performance data points are required using a comma-separated list.</description>
      <type>String</type>
      <units>Btu/hr or Frac</units>
      <required>false</required>
      <model_dependent>false</model_dependent>
    </argument>
    <argument>
      <name>hvac_perf_data_heating_min_speed_cops</name>
      <display_name>HVAC Detailed Performance Data: Heating Minimum Speed COPs</display_name>
      <description>Minimum speed efficiency COP values of heating detailed performance data if available. Applies only to variable-speed air-source HVAC systems (central air conditioners, mini-split air conditioners, air-to-air heat pumps, and mini-split heat pumps). At least two performance data points are required using a comma-separated list.</description>
      <type>String</type>
      <units>W/W</units>
      <required>false</required>
      <model_dependent>false</model_dependent>
    </argument>
    <argument>
      <name>hvac_perf_data_heating_nom_speed_cops</name>
      <display_name>HVAC Detailed Performance Data: Heating Nominal Speed COPs</display_name>
      <description>Nominal speed efficiency COP values of heating detailed performance data if available. Applies only to variable-speed air-source HVAC systems (central air conditioners, mini-split air conditioners, air-to-air heat pumps, and mini-split heat pumps). At least two performance data points are required using a comma-separated list.</description>
      <type>String</type>
      <units>W/W</units>
      <required>false</required>
      <model_dependent>false</model_dependent>
    </argument>
    <argument>
      <name>hvac_perf_data_heating_max_speed_cops</name>
      <display_name>HVAC Detailed Performance Data: Heating Maximum Speed COPs</display_name>
      <description>Maximum speed efficiency COP values of heating detailed performance data if available. Applies only to variable-speed air-source HVAC systems (central air conditioners, mini-split air conditioners, air-to-air heat pumps, and mini-split heat pumps). At least two performance data points are required using a comma-separated list.</description>
      <type>String</type>
      <units>W/W</units>
      <required>false</required>
      <model_dependent>false</model_dependent>
    </argument>
    <argument>
      <name>hvac_perf_data_cooling_outdoor_temperatures</name>
      <display_name>HVAC Detailed Performance Data: Cooling Outdoor Temperatures</display_name>
      <description>Outdoor temperatures of cooling detailed performance data if available. Applies only to variable-speed air-source HVAC systems (central air conditioners, mini-split air conditioners, air-to-air heat pumps, and mini-split heat pumps). Outdoor temperatures must be 82F and 95F (and one optional temperature greater than 95F). At least two performance data points are required using a comma-separated list.</description>
      <type>String</type>
      <units>F</units>
      <required>false</required>
      <model_dependent>false</model_dependent>
    </argument>
    <argument>
      <name>hvac_perf_data_cooling_min_speed_capacities</name>
      <display_name>HVAC Detailed Performance Data: Cooling Minimum Speed Capacities</display_name>
      <description>Minimum speed capacities of cooling detailed performance data if available. Applies only to variable-speed air-source HVAC systems (central air conditioners, mini-split air conditioners, air-to-air heat pumps, and mini-split heat pumps). At least two performance data points are required using a comma-separated list.</description>
      <type>String</type>
      <units>Btu/hr or Frac</units>
      <required>false</required>
      <model_dependent>false</model_dependent>
    </argument>
    <argument>
      <name>hvac_perf_data_cooling_nom_speed_capacities</name>
      <display_name>HVAC Detailed Performance Data: Cooling Nominal Speed Capacities</display_name>
      <description>Nominal speed capacities of cooling detailed performance data if available. Applies only to variable-speed air-source HVAC systems (central air conditioners, mini-split air conditioners, air-to-air heat pumps, and mini-split heat pumps). At least two performance data points are required using a comma-separated list.</description>
      <type>String</type>
      <units>Btu/hr or Frac</units>
      <required>false</required>
      <model_dependent>false</model_dependent>
    </argument>
    <argument>
      <name>hvac_perf_data_cooling_max_speed_capacities</name>
      <display_name>HVAC Detailed Performance Data: Cooling Maximum Speed Capacities</display_name>
      <description>Maximum speed capacities of cooling detailed performance data if available. Applies only to variable-speed air-source HVAC systems (central air conditioners, mini-split air conditioners, air-to-air heat pumps, and mini-split heat pumps). At least two performance data points are required using a comma-separated list.</description>
      <type>String</type>
      <units>Btu/hr or Frac</units>
      <required>false</required>
      <model_dependent>false</model_dependent>
    </argument>
    <argument>
      <name>hvac_perf_data_cooling_min_speed_cops</name>
      <display_name>HVAC Detailed Performance Data: Cooling Minimum Speed COPs</display_name>
      <description>Minimum speed efficiency COP values of cooling detailed performance data if available. Applies only to variable-speed air-source HVAC systems (central air conditioners, mini-split air conditioners, air-to-air heat pumps, and mini-split heat pumps). At least two performance data points are required using a comma-separated list.</description>
      <type>String</type>
      <units>W/W</units>
      <required>false</required>
      <model_dependent>false</model_dependent>
    </argument>
    <argument>
      <name>hvac_perf_data_cooling_nom_speed_cops</name>
      <display_name>HVAC Detailed Performance Data: Cooling Nominal Speed COPs</display_name>
      <description>Nominal speed efficiency COP values of cooling detailed performance data if available. Applies only to variable-speed air-source HVAC systems (central air conditioners, mini-split air conditioners, air-to-air heat pumps, and mini-split heat pumps). At least two performance data points are required using a comma-separated list.</description>
      <type>String</type>
      <units>W/W</units>
      <required>false</required>
      <model_dependent>false</model_dependent>
    </argument>
    <argument>
      <name>hvac_perf_data_cooling_max_speed_cops</name>
      <display_name>HVAC Detailed Performance Data: Cooling Maximum Speed COPs</display_name>
      <description>Maximum speed efficiency COP values of cooling detailed performance data if available. Applies only to variable-speed air-source HVAC systems (central air conditioners, mini-split air conditioners, air-to-air heat pumps, and mini-split heat pumps). At least two performance data points are required using a comma-separated list.</description>
      <type>String</type>
      <units>W/W</units>
      <required>false</required>
      <model_dependent>false</model_dependent>
    </argument>
    <argument>
      <name>geothermal_loop_configuration</name>
      <display_name>Geothermal Loop: Configuration</display_name>
      <description>Configuration of the geothermal loop. Only applies to ground-to-air heat pump type. If not provided, the OS-HPXML default (see &lt;a href='https://openstudio-hpxml.readthedocs.io/en/v1.10.0/workflow_inputs.html#ground-to-air-heat-pump'&gt;Ground-to-Air Heat Pump&lt;/a&gt;) is used.</description>
      <type>Choice</type>
      <required>false</required>
      <model_dependent>false</model_dependent>
      <choices>
        <choice>
          <value>none</value>
          <display_name>none</display_name>
        </choice>
        <choice>
          <value>vertical</value>
          <display_name>vertical</display_name>
        </choice>
      </choices>
    </argument>
    <argument>
      <name>geothermal_loop_borefield_configuration</name>
      <display_name>Geothermal Loop: Borefield Configuration</display_name>
      <description>Borefield configuration of the geothermal loop. Only applies to ground-to-air heat pump type. If not provided, the OS-HPXML default (see &lt;a href='https://openstudio-hpxml.readthedocs.io/en/v1.10.0/workflow_inputs.html#hpxml-geothermal-loops'&gt;HPXML Geothermal Loops&lt;/a&gt;) is used.</description>
      <type>Choice</type>
      <required>false</required>
      <model_dependent>false</model_dependent>
      <choices>
        <choice>
          <value>Rectangle</value>
          <display_name>Rectangle</display_name>
        </choice>
        <choice>
          <value>Open Rectangle</value>
          <display_name>Open Rectangle</display_name>
        </choice>
        <choice>
          <value>C</value>
          <display_name>C</display_name>
        </choice>
        <choice>
          <value>L</value>
          <display_name>L</display_name>
        </choice>
        <choice>
          <value>U</value>
          <display_name>U</display_name>
        </choice>
        <choice>
          <value>Lopsided U</value>
          <display_name>Lopsided U</display_name>
        </choice>
      </choices>
    </argument>
    <argument>
      <name>geothermal_loop_loop_flow</name>
      <display_name>Geothermal Loop: Loop Flow</display_name>
      <description>Water flow rate through the geothermal loop. Only applies to ground-to-air heat pump type. If not provided, the OS-HPXML autosized default (see &lt;a href='https://openstudio-hpxml.readthedocs.io/en/v1.10.0/workflow_inputs.html#hpxml-geothermal-loops'&gt;HPXML Geothermal Loops&lt;/a&gt;) is used.</description>
      <type>Double</type>
      <units>gpm</units>
      <required>false</required>
      <model_dependent>false</model_dependent>
    </argument>
    <argument>
      <name>geothermal_loop_boreholes_count</name>
      <display_name>Geothermal Loop: Boreholes Count</display_name>
      <description>Number of boreholes. Only applies to ground-to-air heat pump type. If not provided, the OS-HPXML autosized default (see &lt;a href='https://openstudio-hpxml.readthedocs.io/en/v1.10.0/workflow_inputs.html#hpxml-geothermal-loops'&gt;HPXML Geothermal Loops&lt;/a&gt;) is used.</description>
      <type>Integer</type>
      <units>#</units>
      <required>false</required>
      <model_dependent>false</model_dependent>
    </argument>
    <argument>
      <name>geothermal_loop_boreholes_length</name>
      <display_name>Geothermal Loop: Boreholes Length</display_name>
      <description>Average length of each borehole (vertical). Only applies to ground-to-air heat pump type. If not provided, the OS-HPXML autosized default (see &lt;a href='https://openstudio-hpxml.readthedocs.io/en/v1.10.0/workflow_inputs.html#hpxml-geothermal-loops'&gt;HPXML Geothermal Loops&lt;/a&gt;) is used.</description>
      <type>Double</type>
      <units>ft</units>
      <required>false</required>
      <model_dependent>false</model_dependent>
    </argument>
    <argument>
      <name>geothermal_loop_boreholes_spacing</name>
      <display_name>Geothermal Loop: Boreholes Spacing</display_name>
      <description>Distance between bores. Only applies to ground-to-air heat pump type. If not provided, the OS-HPXML default (see &lt;a href='https://openstudio-hpxml.readthedocs.io/en/v1.10.0/workflow_inputs.html#hpxml-geothermal-loops'&gt;HPXML Geothermal Loops&lt;/a&gt;) is used.</description>
      <type>Double</type>
      <units>ft</units>
      <required>false</required>
      <model_dependent>false</model_dependent>
    </argument>
    <argument>
      <name>geothermal_loop_boreholes_diameter</name>
      <display_name>Geothermal Loop: Boreholes Diameter</display_name>
      <description>Diameter of bores. Only applies to ground-to-air heat pump type. If not provided, the OS-HPXML default (see &lt;a href='https://openstudio-hpxml.readthedocs.io/en/v1.10.0/workflow_inputs.html#hpxml-geothermal-loops'&gt;HPXML Geothermal Loops&lt;/a&gt;) is used.</description>
      <type>Double</type>
      <units>in</units>
      <required>false</required>
      <model_dependent>false</model_dependent>
    </argument>
    <argument>
      <name>geothermal_loop_grout_type</name>
      <display_name>Geothermal Loop: Grout Type</display_name>
      <description>Grout type of the geothermal loop. Only applies to ground-to-air heat pump type. If not provided, the OS-HPXML default (see &lt;a href='https://openstudio-hpxml.readthedocs.io/en/v1.10.0/workflow_inputs.html#hpxml-geothermal-loops'&gt;HPXML Geothermal Loops&lt;/a&gt;) is used.</description>
      <type>Choice</type>
      <required>false</required>
      <model_dependent>false</model_dependent>
      <choices>
        <choice>
          <value>standard</value>
          <display_name>standard</display_name>
        </choice>
        <choice>
          <value>thermally enhanced</value>
          <display_name>thermally enhanced</display_name>
        </choice>
      </choices>
    </argument>
    <argument>
      <name>geothermal_loop_pipe_type</name>
      <display_name>Geothermal Loop: Pipe Type</display_name>
      <description>Pipe type of the geothermal loop. Only applies to ground-to-air heat pump type. If not provided, the OS-HPXML default (see &lt;a href='https://openstudio-hpxml.readthedocs.io/en/v1.10.0/workflow_inputs.html#hpxml-geothermal-loops'&gt;HPXML Geothermal Loops&lt;/a&gt;) is used.</description>
      <type>Choice</type>
      <required>false</required>
      <model_dependent>false</model_dependent>
      <choices>
        <choice>
          <value>standard</value>
          <display_name>standard</display_name>
        </choice>
        <choice>
          <value>thermally enhanced</value>
          <display_name>thermally enhanced</display_name>
        </choice>
      </choices>
    </argument>
    <argument>
      <name>geothermal_loop_pipe_diameter</name>
      <display_name>Geothermal Loop: Pipe Diameter</display_name>
      <description>Pipe diameter of the geothermal loop. Only applies to ground-to-air heat pump type. If not provided, the OS-HPXML default (see &lt;a href='https://openstudio-hpxml.readthedocs.io/en/v1.10.0/workflow_inputs.html#hpxml-geothermal-loops'&gt;HPXML Geothermal Loops&lt;/a&gt;) is used.</description>
      <type>Choice</type>
      <units>in</units>
      <required>false</required>
      <model_dependent>false</model_dependent>
      <choices>
        <choice>
          <value>3/4" pipe</value>
          <display_name>3/4" pipe</display_name>
        </choice>
        <choice>
          <value>1" pipe</value>
          <display_name>1" pipe</display_name>
        </choice>
        <choice>
          <value>1-1/4" pipe</value>
          <display_name>1-1/4" pipe</display_name>
        </choice>
      </choices>
    </argument>
    <argument>
      <name>heating_system_2_type</name>
      <display_name>Heating System 2: Type</display_name>
      <description>The type of the second heating system. If a heat pump is specified and the backup type is 'separate', this heating system represents 'separate' backup heating. For ducted heat pumps where the backup heating system is a 'Furnace', the backup would typically be characterized as 'integrated' in that the furnace and heat pump share the same distribution system and blower fan; a 'Furnace' as 'separate' backup to a ducted heat pump is not supported.</description>
      <type>Choice</type>
      <required>true</required>
      <model_dependent>false</model_dependent>
      <default_value>none</default_value>
      <choices>
        <choice>
          <value>none</value>
          <display_name>none</display_name>
        </choice>
        <choice>
          <value>Furnace</value>
          <display_name>Furnace</display_name>
        </choice>
        <choice>
          <value>WallFurnace</value>
          <display_name>WallFurnace</display_name>
        </choice>
        <choice>
          <value>FloorFurnace</value>
          <display_name>FloorFurnace</display_name>
        </choice>
        <choice>
          <value>Boiler</value>
          <display_name>Boiler</display_name>
        </choice>
        <choice>
          <value>ElectricResistance</value>
          <display_name>ElectricResistance</display_name>
        </choice>
        <choice>
          <value>Stove</value>
          <display_name>Stove</display_name>
        </choice>
        <choice>
          <value>SpaceHeater</value>
          <display_name>SpaceHeater</display_name>
        </choice>
        <choice>
          <value>Fireplace</value>
          <display_name>Fireplace</display_name>
        </choice>
      </choices>
    </argument>
    <argument>
      <name>heating_system_2_fuel</name>
      <display_name>Heating System 2: Fuel Type</display_name>
      <description>The fuel type of the second heating system. Ignored for ElectricResistance.</description>
      <type>Choice</type>
      <required>true</required>
      <model_dependent>false</model_dependent>
      <default_value>electricity</default_value>
      <choices>
        <choice>
          <value>electricity</value>
          <display_name>electricity</display_name>
        </choice>
        <choice>
          <value>natural gas</value>
          <display_name>natural gas</display_name>
        </choice>
        <choice>
          <value>fuel oil</value>
          <display_name>fuel oil</display_name>
        </choice>
        <choice>
          <value>propane</value>
          <display_name>propane</display_name>
        </choice>
        <choice>
          <value>wood</value>
          <display_name>wood</display_name>
        </choice>
        <choice>
          <value>wood pellets</value>
          <display_name>wood pellets</display_name>
        </choice>
        <choice>
          <value>coal</value>
          <display_name>coal</display_name>
        </choice>
      </choices>
    </argument>
    <argument>
      <name>heating_system_2_heating_efficiency</name>
      <display_name>Heating System 2: Rated AFUE or Percent</display_name>
      <description>The rated heating efficiency value of the second heating system.</description>
      <type>Double</type>
      <units>Frac</units>
      <required>true</required>
      <model_dependent>false</model_dependent>
      <default_value>1</default_value>
    </argument>
    <argument>
      <name>heating_system_2_heating_capacity</name>
      <display_name>Heating System 2: Heating Capacity</display_name>
      <description>The output heating capacity of the second heating system. If not provided, the OS-HPXML autosized default (see &lt;a href='https://openstudio-hpxml.readthedocs.io/en/v1.10.0/workflow_inputs.html#hpxml-heating-systems'&gt;HPXML Heating Systems&lt;/a&gt;) is used.</description>
      <type>Double</type>
      <units>Btu/hr</units>
      <required>false</required>
      <model_dependent>false</model_dependent>
    </argument>
    <argument>
      <name>heating_system_2_heating_autosizing_factor</name>
      <display_name>Heating System 2: Heating Autosizing Factor</display_name>
      <description>The capacity scaling factor applied to the auto-sizing methodology. If not provided, 1.0 is used.</description>
      <type>Double</type>
      <required>false</required>
      <model_dependent>false</model_dependent>
    </argument>
    <argument>
      <name>heating_system_2_heating_autosizing_limit</name>
      <display_name>Heating System 2: Heating Autosizing Limit</display_name>
      <description>The maximum capacity limit applied to the auto-sizing methodology. If not provided, no limit is used.</description>
      <type>Double</type>
      <units>Btu/hr</units>
      <required>false</required>
      <model_dependent>false</model_dependent>
    </argument>
    <argument>
      <name>heating_system_2_fraction_heat_load_served</name>
      <display_name>Heating System 2: Fraction Heat Load Served</display_name>
      <description>The heat load served fraction of the second heating system. Ignored if this heating system serves as a backup system for a heat pump.</description>
      <type>Double</type>
      <units>Frac</units>
      <required>true</required>
      <model_dependent>false</model_dependent>
      <default_value>0.25</default_value>
    </argument>
    <argument>
      <name>hvac_control_heating_weekday_setpoint</name>
      <display_name>HVAC Control: Heating Weekday Setpoint Schedule</display_name>
      <description>Specify the constant or 24-hour comma-separated weekday heating setpoint schedule. Required unless a detailed CSV schedule is provided.</description>
      <type>String</type>
      <units>F</units>
      <required>false</required>
      <model_dependent>false</model_dependent>
    </argument>
    <argument>
      <name>hvac_control_heating_weekend_setpoint</name>
      <display_name>HVAC Control: Heating Weekend Setpoint Schedule</display_name>
      <description>Specify the constant or 24-hour comma-separated weekend heating setpoint schedule. Required unless a detailed CSV schedule is provided.</description>
      <type>String</type>
      <units>F</units>
      <required>false</required>
      <model_dependent>false</model_dependent>
    </argument>
    <argument>
      <name>hvac_control_cooling_weekday_setpoint</name>
      <display_name>HVAC Control: Cooling Weekday Setpoint Schedule</display_name>
      <description>Specify the constant or 24-hour comma-separated weekday cooling setpoint schedule. Required unless a detailed CSV schedule is provided.</description>
      <type>String</type>
      <units>F</units>
      <required>false</required>
      <model_dependent>false</model_dependent>
    </argument>
    <argument>
      <name>hvac_control_cooling_weekend_setpoint</name>
      <display_name>HVAC Control: Cooling Weekend Setpoint Schedule</display_name>
      <description>Specify the constant or 24-hour comma-separated weekend cooling setpoint schedule. Required unless a detailed CSV schedule is provided.</description>
      <type>String</type>
      <units>F</units>
      <required>false</required>
      <model_dependent>false</model_dependent>
    </argument>
    <argument>
      <name>hvac_control_heating_season_period</name>
      <display_name>HVAC Control: Heating Season Period</display_name>
      <description>Enter a date range like 'Nov 1 - Jun 30'. If not provided, the OS-HPXML default (see &lt;a href='https://openstudio-hpxml.readthedocs.io/en/v1.10.0/workflow_inputs.html#hpxml-hvac-control'&gt;HPXML HVAC Control&lt;/a&gt;) is used. Can also provide 'BuildingAmerica' to use automatic seasons from the Building America House Simulation Protocols.</description>
      <type>String</type>
      <required>false</required>
      <model_dependent>false</model_dependent>
    </argument>
    <argument>
      <name>hvac_control_cooling_season_period</name>
      <display_name>HVAC Control: Cooling Season Period</display_name>
      <description>Enter a date range like 'Jun 1 - Oct 31'. If not provided, the OS-HPXML default (see &lt;a href='https://openstudio-hpxml.readthedocs.io/en/v1.10.0/workflow_inputs.html#hpxml-hvac-control'&gt;HPXML HVAC Control&lt;/a&gt;) is used. Can also provide 'BuildingAmerica' to use automatic seasons from the Building America House Simulation Protocols.</description>
      <type>String</type>
      <required>false</required>
      <model_dependent>false</model_dependent>
    </argument>
    <argument>
      <name>hvac_blower_fan_watts_per_cfm</name>
      <display_name>HVAC Blower: Fan Efficiency</display_name>
      <description>The blower fan efficiency at maximum fan speed. Applies only to split (not packaged) systems (i.e., applies to ducted systems as well as ductless mini-split systems). If not provided, the OS-HPXML default (see &lt;a href='https://openstudio-hpxml.readthedocs.io/en/v1.10.0/workflow_inputs.html#hpxml-heating-systems'&gt;HPXML Heating Systems&lt;/a&gt;, &lt;a href='https://openstudio-hpxml.readthedocs.io/en/v1.10.0/workflow_inputs.html#hpxml-cooling-systems'&gt;HPXML Cooling Systems&lt;/a&gt;, &lt;a href='https://openstudio-hpxml.readthedocs.io/en/v1.10.0/workflow_inputs.html#hpxml-heat-pumps'&gt;HPXML Heat Pumps&lt;/a&gt;) is used.</description>
      <type>Double</type>
      <units>W/CFM</units>
      <required>false</required>
      <model_dependent>false</model_dependent>
    </argument>
    <argument>
      <name>ducts_leakage_units</name>
      <display_name>Ducts: Leakage Units</display_name>
      <description>The leakage units of the ducts.</description>
      <type>Choice</type>
      <required>true</required>
      <model_dependent>false</model_dependent>
      <default_value>Percent</default_value>
      <choices>
        <choice>
          <value>CFM25</value>
          <display_name>CFM25</display_name>
        </choice>
        <choice>
          <value>CFM50</value>
          <display_name>CFM50</display_name>
        </choice>
        <choice>
          <value>Percent</value>
          <display_name>Percent</display_name>
        </choice>
      </choices>
    </argument>
    <argument>
      <name>ducts_supply_leakage_to_outside_value</name>
      <display_name>Ducts: Supply Leakage to Outside Value</display_name>
      <description>The leakage value to outside for the supply ducts.</description>
      <type>Double</type>
      <required>true</required>
      <model_dependent>false</model_dependent>
      <default_value>0.1</default_value>
    </argument>
    <argument>
      <name>ducts_supply_location</name>
      <display_name>Ducts: Supply Location</display_name>
      <description>The location of the supply ducts. If not provided, the OS-HPXML default (see &lt;a href='https://openstudio-hpxml.readthedocs.io/en/v1.10.0/workflow_inputs.html#air-distribution'&gt;Air Distribution&lt;/a&gt;) is used.</description>
      <type>Choice</type>
      <required>false</required>
      <model_dependent>false</model_dependent>
      <choices>
        <choice>
          <value>conditioned space</value>
          <display_name>conditioned space</display_name>
        </choice>
        <choice>
          <value>basement - conditioned</value>
          <display_name>basement - conditioned</display_name>
        </choice>
        <choice>
          <value>basement - unconditioned</value>
          <display_name>basement - unconditioned</display_name>
        </choice>
        <choice>
          <value>crawlspace</value>
          <display_name>crawlspace</display_name>
        </choice>
        <choice>
          <value>crawlspace - vented</value>
          <display_name>crawlspace - vented</display_name>
        </choice>
        <choice>
          <value>crawlspace - unvented</value>
          <display_name>crawlspace - unvented</display_name>
        </choice>
        <choice>
          <value>crawlspace - conditioned</value>
          <display_name>crawlspace - conditioned</display_name>
        </choice>
        <choice>
          <value>attic</value>
          <display_name>attic</display_name>
        </choice>
        <choice>
          <value>attic - vented</value>
          <display_name>attic - vented</display_name>
        </choice>
        <choice>
          <value>attic - unvented</value>
          <display_name>attic - unvented</display_name>
        </choice>
        <choice>
          <value>garage</value>
          <display_name>garage</display_name>
        </choice>
        <choice>
          <value>exterior wall</value>
          <display_name>exterior wall</display_name>
        </choice>
        <choice>
          <value>under slab</value>
          <display_name>under slab</display_name>
        </choice>
        <choice>
          <value>roof deck</value>
          <display_name>roof deck</display_name>
        </choice>
        <choice>
          <value>outside</value>
          <display_name>outside</display_name>
        </choice>
        <choice>
          <value>other housing unit</value>
          <display_name>other housing unit</display_name>
        </choice>
        <choice>
          <value>other heated space</value>
          <display_name>other heated space</display_name>
        </choice>
        <choice>
          <value>other multifamily buffer space</value>
          <display_name>other multifamily buffer space</display_name>
        </choice>
        <choice>
          <value>other non-freezing space</value>
          <display_name>other non-freezing space</display_name>
        </choice>
        <choice>
          <value>manufactured home belly</value>
          <display_name>manufactured home belly</display_name>
        </choice>
      </choices>
    </argument>
    <argument>
      <name>ducts_supply_insulation_r</name>
      <display_name>Ducts: Supply Insulation R-Value</display_name>
      <description>The nominal insulation r-value of the supply ducts excluding air films. Use 0 for uninsulated ducts.</description>
      <type>Double</type>
      <units>h-ft^2-R/Btu</units>
      <required>true</required>
      <model_dependent>false</model_dependent>
      <default_value>0</default_value>
    </argument>
    <argument>
      <name>ducts_supply_buried_insulation_level</name>
      <display_name>Ducts: Supply Buried Insulation Level</display_name>
      <description>Whether the supply ducts are buried in, e.g., attic loose-fill insulation. Partially buried ducts have insulation that does not cover the top of the ducts. Fully buried ducts have insulation that just covers the top of the ducts. Deeply buried ducts have insulation that continues above the top of the ducts.</description>
      <type>Choice</type>
      <required>false</required>
      <model_dependent>false</model_dependent>
      <choices>
        <choice>
          <value>not buried</value>
          <display_name>not buried</display_name>
        </choice>
        <choice>
          <value>partially buried</value>
          <display_name>partially buried</display_name>
        </choice>
        <choice>
          <value>fully buried</value>
          <display_name>fully buried</display_name>
        </choice>
        <choice>
          <value>deeply buried</value>
          <display_name>deeply buried</display_name>
        </choice>
      </choices>
    </argument>
    <argument>
      <name>ducts_supply_surface_area</name>
      <display_name>Ducts: Supply Surface Area</display_name>
      <description>The supply ducts surface area in the given location. If neither Surface Area nor Area Fraction provided, the OS-HPXML default (see &lt;a href='https://openstudio-hpxml.readthedocs.io/en/v1.10.0/workflow_inputs.html#air-distribution'&gt;Air Distribution&lt;/a&gt;) is used.</description>
      <type>Double</type>
      <units>ft^2</units>
      <required>false</required>
      <model_dependent>false</model_dependent>
    </argument>
    <argument>
      <name>ducts_supply_surface_area_fraction</name>
      <display_name>Ducts: Supply Area Fraction</display_name>
      <description>The fraction of supply ducts surface area in the given location. Only used if Surface Area is not provided. If the fraction is less than 1, the remaining duct area is assumed to be in conditioned space. If neither Surface Area nor Area Fraction provided, the OS-HPXML default (see &lt;a href='https://openstudio-hpxml.readthedocs.io/en/v1.10.0/workflow_inputs.html#air-distribution'&gt;Air Distribution&lt;/a&gt;) is used.</description>
      <type>Double</type>
      <units>frac</units>
      <required>false</required>
      <model_dependent>false</model_dependent>
    </argument>
    <argument>
      <name>ducts_supply_fraction_rectangular</name>
      <display_name>Ducts: Supply Fraction Rectangular</display_name>
      <description>The fraction of supply ducts that are rectangular (as opposed to round); this affects the duct effective R-value used for modeling. If not provided, the OS-HPXML default (see &lt;a href='https://openstudio-hpxml.readthedocs.io/en/v1.10.0/workflow_inputs.html#air-distribution'&gt;Air Distribution&lt;/a&gt;) is used.</description>
      <type>Double</type>
      <units>frac</units>
      <required>false</required>
      <model_dependent>false</model_dependent>
    </argument>
    <argument>
      <name>ducts_return_leakage_to_outside_value</name>
      <display_name>Ducts: Return Leakage to Outside Value</display_name>
      <description>The leakage value to outside for the return ducts.</description>
      <type>Double</type>
      <required>true</required>
      <model_dependent>false</model_dependent>
      <default_value>0.1</default_value>
    </argument>
    <argument>
      <name>ducts_return_location</name>
      <display_name>Ducts: Return Location</display_name>
      <description>The location of the return ducts. If not provided, the OS-HPXML default (see &lt;a href='https://openstudio-hpxml.readthedocs.io/en/v1.10.0/workflow_inputs.html#air-distribution'&gt;Air Distribution&lt;/a&gt;) is used.</description>
      <type>Choice</type>
      <required>false</required>
      <model_dependent>false</model_dependent>
      <choices>
        <choice>
          <value>conditioned space</value>
          <display_name>conditioned space</display_name>
        </choice>
        <choice>
          <value>basement - conditioned</value>
          <display_name>basement - conditioned</display_name>
        </choice>
        <choice>
          <value>basement - unconditioned</value>
          <display_name>basement - unconditioned</display_name>
        </choice>
        <choice>
          <value>crawlspace</value>
          <display_name>crawlspace</display_name>
        </choice>
        <choice>
          <value>crawlspace - vented</value>
          <display_name>crawlspace - vented</display_name>
        </choice>
        <choice>
          <value>crawlspace - unvented</value>
          <display_name>crawlspace - unvented</display_name>
        </choice>
        <choice>
          <value>crawlspace - conditioned</value>
          <display_name>crawlspace - conditioned</display_name>
        </choice>
        <choice>
          <value>attic</value>
          <display_name>attic</display_name>
        </choice>
        <choice>
          <value>attic - vented</value>
          <display_name>attic - vented</display_name>
        </choice>
        <choice>
          <value>attic - unvented</value>
          <display_name>attic - unvented</display_name>
        </choice>
        <choice>
          <value>garage</value>
          <display_name>garage</display_name>
        </choice>
        <choice>
          <value>exterior wall</value>
          <display_name>exterior wall</display_name>
        </choice>
        <choice>
          <value>under slab</value>
          <display_name>under slab</display_name>
        </choice>
        <choice>
          <value>roof deck</value>
          <display_name>roof deck</display_name>
        </choice>
        <choice>
          <value>outside</value>
          <display_name>outside</display_name>
        </choice>
        <choice>
          <value>other housing unit</value>
          <display_name>other housing unit</display_name>
        </choice>
        <choice>
          <value>other heated space</value>
          <display_name>other heated space</display_name>
        </choice>
        <choice>
          <value>other multifamily buffer space</value>
          <display_name>other multifamily buffer space</display_name>
        </choice>
        <choice>
          <value>other non-freezing space</value>
          <display_name>other non-freezing space</display_name>
        </choice>
        <choice>
          <value>manufactured home belly</value>
          <display_name>manufactured home belly</display_name>
        </choice>
      </choices>
    </argument>
    <argument>
      <name>ducts_return_insulation_r</name>
      <display_name>Ducts: Return Insulation R-Value</display_name>
      <description>The nominal insulation r-value of the return ducts excluding air films. Use 0 for uninsulated ducts.</description>
      <type>Double</type>
      <units>h-ft^2-R/Btu</units>
      <required>true</required>
      <model_dependent>false</model_dependent>
      <default_value>0</default_value>
    </argument>
    <argument>
      <name>ducts_return_buried_insulation_level</name>
      <display_name>Ducts: Return Buried Insulation Level</display_name>
      <description>Whether the return ducts are buried in, e.g., attic loose-fill insulation. Partially buried ducts have insulation that does not cover the top of the ducts. Fully buried ducts have insulation that just covers the top of the ducts. Deeply buried ducts have insulation that continues above the top of the ducts.</description>
      <type>Choice</type>
      <required>false</required>
      <model_dependent>false</model_dependent>
      <choices>
        <choice>
          <value>not buried</value>
          <display_name>not buried</display_name>
        </choice>
        <choice>
          <value>partially buried</value>
          <display_name>partially buried</display_name>
        </choice>
        <choice>
          <value>fully buried</value>
          <display_name>fully buried</display_name>
        </choice>
        <choice>
          <value>deeply buried</value>
          <display_name>deeply buried</display_name>
        </choice>
      </choices>
    </argument>
    <argument>
      <name>ducts_return_surface_area</name>
      <display_name>Ducts: Return Surface Area</display_name>
      <description>The return ducts surface area in the given location. If neither Surface Area nor Area Fraction provided, the OS-HPXML default (see &lt;a href='https://openstudio-hpxml.readthedocs.io/en/v1.10.0/workflow_inputs.html#air-distribution'&gt;Air Distribution&lt;/a&gt;) is used.</description>
      <type>Double</type>
      <units>ft^2</units>
      <required>false</required>
      <model_dependent>false</model_dependent>
    </argument>
    <argument>
      <name>ducts_return_surface_area_fraction</name>
      <display_name>Ducts: Return Area Fraction</display_name>
      <description>The fraction of return ducts surface area in the given location. Only used if Surface Area is not provided. If the fraction is less than 1, the remaining duct area is assumed to be in conditioned space. If neither Surface Area nor Area Fraction provided, the OS-HPXML default (see &lt;a href='https://openstudio-hpxml.readthedocs.io/en/v1.10.0/workflow_inputs.html#air-distribution'&gt;Air Distribution&lt;/a&gt;) is used.</description>
      <type>Double</type>
      <units>frac</units>
      <required>false</required>
      <model_dependent>false</model_dependent>
    </argument>
    <argument>
      <name>ducts_number_of_return_registers</name>
      <display_name>Ducts: Number of Return Registers</display_name>
      <description>The number of return registers of the ducts. Only used to calculate default return duct surface area. If not provided, the OS-HPXML default (see &lt;a href='https://openstudio-hpxml.readthedocs.io/en/v1.10.0/workflow_inputs.html#air-distribution'&gt;Air Distribution&lt;/a&gt;) is used.</description>
      <type>Integer</type>
      <units>#</units>
      <required>false</required>
      <model_dependent>false</model_dependent>
    </argument>
    <argument>
      <name>ducts_return_fraction_rectangular</name>
      <display_name>Ducts: Return Fraction Rectangular</display_name>
      <description>The fraction of return ducts that are rectangular (as opposed to round); this affects the duct effective R-value used for modeling. If not provided, the OS-HPXML default (see &lt;a href='https://openstudio-hpxml.readthedocs.io/en/v1.10.0/workflow_inputs.html#air-distribution'&gt;Air Distribution&lt;/a&gt;) is used.</description>
      <type>Double</type>
      <units>frac</units>
      <required>false</required>
      <model_dependent>false</model_dependent>
    </argument>
    <argument>
      <name>mech_vent_fan_type</name>
      <display_name>Mechanical Ventilation: Fan Type</display_name>
      <description>The type of the mechanical ventilation. Use 'none' if there is no mechanical ventilation system.</description>
      <type>Choice</type>
      <required>true</required>
      <model_dependent>false</model_dependent>
      <default_value>none</default_value>
      <choices>
        <choice>
          <value>none</value>
          <display_name>none</display_name>
        </choice>
        <choice>
          <value>exhaust only</value>
          <display_name>exhaust only</display_name>
        </choice>
        <choice>
          <value>supply only</value>
          <display_name>supply only</display_name>
        </choice>
        <choice>
          <value>energy recovery ventilator</value>
          <display_name>energy recovery ventilator</display_name>
        </choice>
        <choice>
          <value>heat recovery ventilator</value>
          <display_name>heat recovery ventilator</display_name>
        </choice>
        <choice>
          <value>balanced</value>
          <display_name>balanced</display_name>
        </choice>
        <choice>
          <value>central fan integrated supply</value>
          <display_name>central fan integrated supply</display_name>
        </choice>
      </choices>
    </argument>
    <argument>
      <name>mech_vent_flow_rate</name>
      <display_name>Mechanical Ventilation: Flow Rate</display_name>
      <description>The flow rate of the mechanical ventilation. If not provided, the OS-HPXML default (see &lt;a href='https://openstudio-hpxml.readthedocs.io/en/v1.10.0/workflow_inputs.html#hpxml-mechanical-ventilation-fans'&gt;HPXML Mechanical Ventilation Fans&lt;/a&gt;) is used.</description>
      <type>Double</type>
      <units>CFM</units>
      <required>false</required>
      <model_dependent>false</model_dependent>
    </argument>
    <argument>
      <name>mech_vent_hours_in_operation</name>
      <display_name>Mechanical Ventilation: Hours In Operation</display_name>
      <description>The hours in operation of the mechanical ventilation. If not provided, the OS-HPXML default (see &lt;a href='https://openstudio-hpxml.readthedocs.io/en/v1.10.0/workflow_inputs.html#hpxml-mechanical-ventilation-fans'&gt;HPXML Mechanical Ventilation Fans&lt;/a&gt;) is used.</description>
      <type>Double</type>
      <units>hrs/day</units>
      <required>false</required>
      <model_dependent>false</model_dependent>
    </argument>
    <argument>
      <name>mech_vent_recovery_efficiency_type</name>
      <display_name>Mechanical Ventilation: Total Recovery Efficiency Type</display_name>
      <description>The total recovery efficiency type of the mechanical ventilation.</description>
      <type>Choice</type>
      <required>true</required>
      <model_dependent>false</model_dependent>
      <default_value>Unadjusted</default_value>
      <choices>
        <choice>
          <value>Unadjusted</value>
          <display_name>Unadjusted</display_name>
        </choice>
        <choice>
          <value>Adjusted</value>
          <display_name>Adjusted</display_name>
        </choice>
      </choices>
    </argument>
    <argument>
      <name>mech_vent_total_recovery_efficiency</name>
      <display_name>Mechanical Ventilation: Total Recovery Efficiency</display_name>
      <description>The Unadjusted or Adjusted total recovery efficiency of the mechanical ventilation. Applies to energy recovery ventilator.</description>
      <type>Double</type>
      <units>Frac</units>
      <required>true</required>
      <model_dependent>false</model_dependent>
      <default_value>0.48</default_value>
    </argument>
    <argument>
      <name>mech_vent_sensible_recovery_efficiency</name>
      <display_name>Mechanical Ventilation: Sensible Recovery Efficiency</display_name>
      <description>The Unadjusted or Adjusted sensible recovery efficiency of the mechanical ventilation. Applies to energy recovery ventilator and heat recovery ventilator.</description>
      <type>Double</type>
      <units>Frac</units>
      <required>true</required>
      <model_dependent>false</model_dependent>
      <default_value>0.72</default_value>
    </argument>
    <argument>
      <name>mech_vent_fan_power</name>
      <display_name>Mechanical Ventilation: Fan Power</display_name>
      <description>The fan power of the mechanical ventilation. If not provided, the OS-HPXML default (see &lt;a href='https://openstudio-hpxml.readthedocs.io/en/v1.10.0/workflow_inputs.html#hpxml-mechanical-ventilation-fans'&gt;HPXML Mechanical Ventilation Fans&lt;/a&gt;) is used.</description>
      <type>Double</type>
      <units>W</units>
      <required>false</required>
      <model_dependent>false</model_dependent>
    </argument>
    <argument>
      <name>mech_vent_num_units_served</name>
      <display_name>Mechanical Ventilation: Number of Units Served</display_name>
      <description>Number of dwelling units served by the mechanical ventilation system. Must be 1 if single-family detached. Used to apportion flow rate and fan power to the unit.</description>
      <type>Integer</type>
      <units>#</units>
      <required>true</required>
      <model_dependent>false</model_dependent>
      <default_value>1</default_value>
    </argument>
    <argument>
      <name>mech_vent_shared_frac_recirculation</name>
      <display_name>Shared Mechanical Ventilation: Fraction Recirculation</display_name>
      <description>Fraction of the total supply air that is recirculated, with the remainder assumed to be outdoor air. The value must be 0 for exhaust only systems. Required for a shared mechanical ventilation system.</description>
      <type>Double</type>
      <units>Frac</units>
      <required>false</required>
      <model_dependent>false</model_dependent>
    </argument>
    <argument>
      <name>mech_vent_shared_preheating_fuel</name>
      <display_name>Shared Mechanical Ventilation: Preheating Fuel</display_name>
      <description>Fuel type of the preconditioning heating equipment. Only used for a shared mechanical ventilation system. If not provided, assumes no preheating.</description>
      <type>Choice</type>
      <required>false</required>
      <model_dependent>false</model_dependent>
      <choices>
        <choice>
          <value>electricity</value>
          <display_name>electricity</display_name>
        </choice>
        <choice>
          <value>natural gas</value>
          <display_name>natural gas</display_name>
        </choice>
        <choice>
          <value>fuel oil</value>
          <display_name>fuel oil</display_name>
        </choice>
        <choice>
          <value>propane</value>
          <display_name>propane</display_name>
        </choice>
        <choice>
          <value>wood</value>
          <display_name>wood</display_name>
        </choice>
        <choice>
          <value>wood pellets</value>
          <display_name>wood pellets</display_name>
        </choice>
        <choice>
          <value>coal</value>
          <display_name>coal</display_name>
        </choice>
      </choices>
    </argument>
    <argument>
      <name>mech_vent_shared_preheating_efficiency</name>
      <display_name>Shared Mechanical Ventilation: Preheating Efficiency</display_name>
      <description>Efficiency of the preconditioning heating equipment. Only used for a shared mechanical ventilation system. If not provided, assumes no preheating.</description>
      <type>Double</type>
      <units>COP</units>
      <required>false</required>
      <model_dependent>false</model_dependent>
    </argument>
    <argument>
      <name>mech_vent_shared_preheating_fraction_heat_load_served</name>
      <display_name>Shared Mechanical Ventilation: Preheating Fraction Ventilation Heat Load Served</display_name>
      <description>Fraction of heating load introduced by the shared ventilation system that is met by the preconditioning heating equipment. If not provided, assumes no preheating.</description>
      <type>Double</type>
      <units>Frac</units>
      <required>false</required>
      <model_dependent>false</model_dependent>
    </argument>
    <argument>
      <name>mech_vent_shared_precooling_fuel</name>
      <display_name>Shared Mechanical Ventilation: Precooling Fuel</display_name>
      <description>Fuel type of the preconditioning cooling equipment. Only used for a shared mechanical ventilation system. If not provided, assumes no precooling.</description>
      <type>Choice</type>
      <required>false</required>
      <model_dependent>false</model_dependent>
      <choices>
        <choice>
          <value>electricity</value>
          <display_name>electricity</display_name>
        </choice>
      </choices>
    </argument>
    <argument>
      <name>mech_vent_shared_precooling_efficiency</name>
      <display_name>Shared Mechanical Ventilation: Precooling Efficiency</display_name>
      <description>Efficiency of the preconditioning cooling equipment. Only used for a shared mechanical ventilation system. If not provided, assumes no precooling.</description>
      <type>Double</type>
      <units>COP</units>
      <required>false</required>
      <model_dependent>false</model_dependent>
    </argument>
    <argument>
      <name>mech_vent_shared_precooling_fraction_cool_load_served</name>
      <display_name>Shared Mechanical Ventilation: Precooling Fraction Ventilation Cool Load Served</display_name>
      <description>Fraction of cooling load introduced by the shared ventilation system that is met by the preconditioning cooling equipment. If not provided, assumes no precooling.</description>
      <type>Double</type>
      <units>Frac</units>
      <required>false</required>
      <model_dependent>false</model_dependent>
    </argument>
    <argument>
      <name>mech_vent_2_fan_type</name>
      <display_name>Mechanical Ventilation 2: Fan Type</display_name>
      <description>The type of the second mechanical ventilation. Use 'none' if there is no second mechanical ventilation system.</description>
      <type>Choice</type>
      <required>true</required>
      <model_dependent>false</model_dependent>
      <default_value>none</default_value>
      <choices>
        <choice>
          <value>none</value>
          <display_name>none</display_name>
        </choice>
        <choice>
          <value>exhaust only</value>
          <display_name>exhaust only</display_name>
        </choice>
        <choice>
          <value>supply only</value>
          <display_name>supply only</display_name>
        </choice>
        <choice>
          <value>energy recovery ventilator</value>
          <display_name>energy recovery ventilator</display_name>
        </choice>
        <choice>
          <value>heat recovery ventilator</value>
          <display_name>heat recovery ventilator</display_name>
        </choice>
        <choice>
          <value>balanced</value>
          <display_name>balanced</display_name>
        </choice>
      </choices>
    </argument>
    <argument>
      <name>mech_vent_2_flow_rate</name>
      <display_name>Mechanical Ventilation 2: Flow Rate</display_name>
      <description>The flow rate of the second mechanical ventilation.</description>
      <type>Double</type>
      <units>CFM</units>
      <required>true</required>
      <model_dependent>false</model_dependent>
      <default_value>110</default_value>
    </argument>
    <argument>
      <name>mech_vent_2_hours_in_operation</name>
      <display_name>Mechanical Ventilation 2: Hours In Operation</display_name>
      <description>The hours in operation of the second mechanical ventilation.</description>
      <type>Double</type>
      <units>hrs/day</units>
      <required>true</required>
      <model_dependent>false</model_dependent>
      <default_value>24</default_value>
    </argument>
    <argument>
      <name>mech_vent_2_recovery_efficiency_type</name>
      <display_name>Mechanical Ventilation 2: Total Recovery Efficiency Type</display_name>
      <description>The total recovery efficiency type of the second mechanical ventilation.</description>
      <type>Choice</type>
      <required>true</required>
      <model_dependent>false</model_dependent>
      <default_value>Unadjusted</default_value>
      <choices>
        <choice>
          <value>Unadjusted</value>
          <display_name>Unadjusted</display_name>
        </choice>
        <choice>
          <value>Adjusted</value>
          <display_name>Adjusted</display_name>
        </choice>
      </choices>
    </argument>
    <argument>
      <name>mech_vent_2_total_recovery_efficiency</name>
      <display_name>Mechanical Ventilation 2: Total Recovery Efficiency</display_name>
      <description>The Unadjusted or Adjusted total recovery efficiency of the second mechanical ventilation. Applies to energy recovery ventilator.</description>
      <type>Double</type>
      <units>Frac</units>
      <required>true</required>
      <model_dependent>false</model_dependent>
      <default_value>0.48</default_value>
    </argument>
    <argument>
      <name>mech_vent_2_sensible_recovery_efficiency</name>
      <display_name>Mechanical Ventilation 2: Sensible Recovery Efficiency</display_name>
      <description>The Unadjusted or Adjusted sensible recovery efficiency of the second mechanical ventilation. Applies to energy recovery ventilator and heat recovery ventilator.</description>
      <type>Double</type>
      <units>Frac</units>
      <required>true</required>
      <model_dependent>false</model_dependent>
      <default_value>0.72</default_value>
    </argument>
    <argument>
      <name>mech_vent_2_fan_power</name>
      <display_name>Mechanical Ventilation 2: Fan Power</display_name>
      <description>The fan power of the second mechanical ventilation.</description>
      <type>Double</type>
      <units>W</units>
      <required>true</required>
      <model_dependent>false</model_dependent>
      <default_value>30</default_value>
    </argument>
    <argument>
      <name>kitchen_fans_quantity</name>
      <display_name>Kitchen Fans: Quantity</display_name>
      <description>The quantity of the kitchen fans. If not provided, the OS-HPXML default (see &lt;a href='https://openstudio-hpxml.readthedocs.io/en/v1.10.0/workflow_inputs.html#hpxml-local-ventilation-fans'&gt;HPXML Local Ventilation Fans&lt;/a&gt;) is used.</description>
      <type>Integer</type>
      <units>#</units>
      <required>false</required>
      <model_dependent>false</model_dependent>
    </argument>
    <argument>
      <name>kitchen_fans_flow_rate</name>
      <display_name>Kitchen Fans: Flow Rate</display_name>
      <description>The flow rate of the kitchen fan. If not provided, the OS-HPXML default (see &lt;a href='https://openstudio-hpxml.readthedocs.io/en/v1.10.0/workflow_inputs.html#hpxml-local-ventilation-fans'&gt;HPXML Local Ventilation Fans&lt;/a&gt;) is used.</description>
      <type>Double</type>
      <units>CFM</units>
      <required>false</required>
      <model_dependent>false</model_dependent>
    </argument>
    <argument>
      <name>kitchen_fans_hours_in_operation</name>
      <display_name>Kitchen Fans: Hours In Operation</display_name>
      <description>The hours in operation of the kitchen fan. If not provided, the OS-HPXML default (see &lt;a href='https://openstudio-hpxml.readthedocs.io/en/v1.10.0/workflow_inputs.html#hpxml-local-ventilation-fans'&gt;HPXML Local Ventilation Fans&lt;/a&gt;) is used.</description>
      <type>Double</type>
      <units>hrs/day</units>
      <required>false</required>
      <model_dependent>false</model_dependent>
    </argument>
    <argument>
      <name>kitchen_fans_power</name>
      <display_name>Kitchen Fans: Fan Power</display_name>
      <description>The fan power of the kitchen fan. If not provided, the OS-HPXML default (see &lt;a href='https://openstudio-hpxml.readthedocs.io/en/v1.10.0/workflow_inputs.html#hpxml-local-ventilation-fans'&gt;HPXML Local Ventilation Fans&lt;/a&gt;) is used.</description>
      <type>Double</type>
      <units>W</units>
      <required>false</required>
      <model_dependent>false</model_dependent>
    </argument>
    <argument>
      <name>kitchen_fans_start_hour</name>
      <display_name>Kitchen Fans: Start Hour</display_name>
      <description>The start hour of the kitchen fan. If not provided, the OS-HPXML default (see &lt;a href='https://openstudio-hpxml.readthedocs.io/en/v1.10.0/workflow_inputs.html#hpxml-local-ventilation-fans'&gt;HPXML Local Ventilation Fans&lt;/a&gt;) is used.</description>
      <type>Integer</type>
      <units>hr</units>
      <required>false</required>
      <model_dependent>false</model_dependent>
    </argument>
    <argument>
      <name>bathroom_fans_quantity</name>
      <display_name>Bathroom Fans: Quantity</display_name>
      <description>The quantity of the bathroom fans. If not provided, the OS-HPXML default (see &lt;a href='https://openstudio-hpxml.readthedocs.io/en/v1.10.0/workflow_inputs.html#hpxml-local-ventilation-fans'&gt;HPXML Local Ventilation Fans&lt;/a&gt;) is used.</description>
      <type>Integer</type>
      <units>#</units>
      <required>false</required>
      <model_dependent>false</model_dependent>
    </argument>
    <argument>
      <name>bathroom_fans_flow_rate</name>
      <display_name>Bathroom Fans: Flow Rate</display_name>
      <description>The flow rate of the bathroom fans. If not provided, the OS-HPXML default (see &lt;a href='https://openstudio-hpxml.readthedocs.io/en/v1.10.0/workflow_inputs.html#hpxml-local-ventilation-fans'&gt;HPXML Local Ventilation Fans&lt;/a&gt;) is used.</description>
      <type>Double</type>
      <units>CFM</units>
      <required>false</required>
      <model_dependent>false</model_dependent>
    </argument>
    <argument>
      <name>bathroom_fans_hours_in_operation</name>
      <display_name>Bathroom Fans: Hours In Operation</display_name>
      <description>The hours in operation of the bathroom fans. If not provided, the OS-HPXML default (see &lt;a href='https://openstudio-hpxml.readthedocs.io/en/v1.10.0/workflow_inputs.html#hpxml-local-ventilation-fans'&gt;HPXML Local Ventilation Fans&lt;/a&gt;) is used.</description>
      <type>Double</type>
      <units>hrs/day</units>
      <required>false</required>
      <model_dependent>false</model_dependent>
    </argument>
    <argument>
      <name>bathroom_fans_power</name>
      <display_name>Bathroom Fans: Fan Power</display_name>
      <description>The fan power of the bathroom fans. If not provided, the OS-HPXML default (see &lt;a href='https://openstudio-hpxml.readthedocs.io/en/v1.10.0/workflow_inputs.html#hpxml-local-ventilation-fans'&gt;HPXML Local Ventilation Fans&lt;/a&gt;) is used.</description>
      <type>Double</type>
      <units>W</units>
      <required>false</required>
      <model_dependent>false</model_dependent>
    </argument>
    <argument>
      <name>bathroom_fans_start_hour</name>
      <display_name>Bathroom Fans: Start Hour</display_name>
      <description>The start hour of the bathroom fans. If not provided, the OS-HPXML default (see &lt;a href='https://openstudio-hpxml.readthedocs.io/en/v1.10.0/workflow_inputs.html#hpxml-local-ventilation-fans'&gt;HPXML Local Ventilation Fans&lt;/a&gt;) is used.</description>
      <type>Integer</type>
      <units>hr</units>
      <required>false</required>
      <model_dependent>false</model_dependent>
    </argument>
    <argument>
      <name>whole_house_fan_present</name>
      <display_name>Whole House Fan: Present</display_name>
      <description>Whether there is a whole house fan.</description>
      <type>Boolean</type>
      <required>true</required>
      <model_dependent>false</model_dependent>
      <default_value>false</default_value>
      <choices>
        <choice>
          <value>true</value>
          <display_name>true</display_name>
        </choice>
        <choice>
          <value>false</value>
          <display_name>false</display_name>
        </choice>
      </choices>
    </argument>
    <argument>
      <name>whole_house_fan_flow_rate</name>
      <display_name>Whole House Fan: Flow Rate</display_name>
      <description>The flow rate of the whole house fan. If not provided, the OS-HPXML default (see &lt;a href='https://openstudio-hpxml.readthedocs.io/en/v1.10.0/workflow_inputs.html#hpxml-whole-house-fans'&gt;HPXML Whole House Fans&lt;/a&gt;) is used.</description>
      <type>Double</type>
      <units>CFM</units>
      <required>false</required>
      <model_dependent>false</model_dependent>
    </argument>
    <argument>
      <name>whole_house_fan_power</name>
      <display_name>Whole House Fan: Fan Power</display_name>
      <description>The fan power of the whole house fan. If not provided, the OS-HPXML default (see &lt;a href='https://openstudio-hpxml.readthedocs.io/en/v1.10.0/workflow_inputs.html#hpxml-whole-house-fans'&gt;HPXML Whole House Fans&lt;/a&gt;) is used.</description>
      <type>Double</type>
      <units>W</units>
      <required>false</required>
      <model_dependent>false</model_dependent>
    </argument>
    <argument>
      <name>water_heater_type</name>
      <display_name>Water Heater: Type</display_name>
      <description>The type of water heater. Use 'none' if there is no water heater.</description>
      <type>Choice</type>
      <required>true</required>
      <model_dependent>false</model_dependent>
      <default_value>storage water heater</default_value>
      <choices>
        <choice>
          <value>none</value>
          <display_name>none</display_name>
        </choice>
        <choice>
          <value>storage water heater</value>
          <display_name>storage water heater</display_name>
        </choice>
        <choice>
          <value>instantaneous water heater</value>
          <display_name>instantaneous water heater</display_name>
        </choice>
        <choice>
          <value>heat pump water heater</value>
          <display_name>heat pump water heater</display_name>
        </choice>
        <choice>
          <value>space-heating boiler with storage tank</value>
          <display_name>space-heating boiler with storage tank</display_name>
        </choice>
        <choice>
          <value>space-heating boiler with tankless coil</value>
          <display_name>space-heating boiler with tankless coil</display_name>
        </choice>
      </choices>
    </argument>
    <argument>
      <name>water_heater_fuel_type</name>
      <display_name>Water Heater: Fuel Type</display_name>
      <description>The fuel type of water heater. Ignored for heat pump water heater.</description>
      <type>Choice</type>
      <required>true</required>
      <model_dependent>false</model_dependent>
      <default_value>natural gas</default_value>
      <choices>
        <choice>
          <value>electricity</value>
          <display_name>electricity</display_name>
        </choice>
        <choice>
          <value>natural gas</value>
          <display_name>natural gas</display_name>
        </choice>
        <choice>
          <value>fuel oil</value>
          <display_name>fuel oil</display_name>
        </choice>
        <choice>
          <value>propane</value>
          <display_name>propane</display_name>
        </choice>
        <choice>
          <value>wood</value>
          <display_name>wood</display_name>
        </choice>
        <choice>
          <value>coal</value>
          <display_name>coal</display_name>
        </choice>
      </choices>
    </argument>
    <argument>
      <name>water_heater_location</name>
      <display_name>Water Heater: Location</display_name>
      <description>The location of water heater. If not provided, the OS-HPXML default (see &lt;a href='https://openstudio-hpxml.readthedocs.io/en/v1.10.0/workflow_inputs.html#hpxml-water-heating-systems'&gt;HPXML Water Heating Systems&lt;/a&gt;) is used.</description>
      <type>Choice</type>
      <required>false</required>
      <model_dependent>false</model_dependent>
      <choices>
        <choice>
          <value>conditioned space</value>
          <display_name>conditioned space</display_name>
        </choice>
        <choice>
          <value>basement - conditioned</value>
          <display_name>basement - conditioned</display_name>
        </choice>
        <choice>
          <value>basement - unconditioned</value>
          <display_name>basement - unconditioned</display_name>
        </choice>
        <choice>
          <value>garage</value>
          <display_name>garage</display_name>
        </choice>
        <choice>
          <value>attic</value>
          <display_name>attic</display_name>
        </choice>
        <choice>
          <value>attic - vented</value>
          <display_name>attic - vented</display_name>
        </choice>
        <choice>
          <value>attic - unvented</value>
          <display_name>attic - unvented</display_name>
        </choice>
        <choice>
          <value>crawlspace</value>
          <display_name>crawlspace</display_name>
        </choice>
        <choice>
          <value>crawlspace - vented</value>
          <display_name>crawlspace - vented</display_name>
        </choice>
        <choice>
          <value>crawlspace - unvented</value>
          <display_name>crawlspace - unvented</display_name>
        </choice>
        <choice>
          <value>crawlspace - conditioned</value>
          <display_name>crawlspace - conditioned</display_name>
        </choice>
        <choice>
          <value>other exterior</value>
          <display_name>other exterior</display_name>
        </choice>
        <choice>
          <value>other housing unit</value>
          <display_name>other housing unit</display_name>
        </choice>
        <choice>
          <value>other heated space</value>
          <display_name>other heated space</display_name>
        </choice>
        <choice>
          <value>other multifamily buffer space</value>
          <display_name>other multifamily buffer space</display_name>
        </choice>
        <choice>
          <value>other non-freezing space</value>
          <display_name>other non-freezing space</display_name>
        </choice>
      </choices>
    </argument>
    <argument>
      <name>water_heater_tank_volume</name>
      <display_name>Water Heater: Tank Volume</display_name>
      <description>Nominal volume of water heater tank. If not provided, the OS-HPXML default (see &lt;a href='https://openstudio-hpxml.readthedocs.io/en/v1.10.0/workflow_inputs.html#conventional-storage'&gt;Conventional Storage&lt;/a&gt;, &lt;a href='https://openstudio-hpxml.readthedocs.io/en/v1.10.0/workflow_inputs.html#heat-pump'&gt;Heat Pump&lt;/a&gt;, &lt;a href='https://openstudio-hpxml.readthedocs.io/en/v1.10.0/workflow_inputs.html#combi-boiler-w-storage'&gt;Combi Boiler w/ Storage&lt;/a&gt;) is used.</description>
      <type>Double</type>
      <units>gal</units>
      <required>false</required>
      <model_dependent>false</model_dependent>
    </argument>
    <argument>
      <name>water_heater_efficiency_type</name>
      <display_name>Water Heater: Efficiency Type</display_name>
      <description>The efficiency type of water heater. Does not apply to space-heating boilers.</description>
      <type>Choice</type>
      <required>true</required>
      <model_dependent>false</model_dependent>
      <default_value>EnergyFactor</default_value>
      <choices>
        <choice>
          <value>EnergyFactor</value>
          <display_name>EnergyFactor</display_name>
        </choice>
        <choice>
          <value>UniformEnergyFactor</value>
          <display_name>UniformEnergyFactor</display_name>
        </choice>
      </choices>
    </argument>
    <argument>
      <name>water_heater_efficiency</name>
      <display_name>Water Heater: Efficiency</display_name>
      <description>Rated Energy Factor or Uniform Energy Factor. Does not apply to space-heating boilers.</description>
      <type>Double</type>
      <required>true</required>
      <model_dependent>false</model_dependent>
      <default_value>0.67</default_value>
    </argument>
    <argument>
      <name>water_heater_usage_bin</name>
      <display_name>Water Heater: Usage Bin</display_name>
      <description>The usage of the water heater. Only applies if Efficiency Type is UniformEnergyFactor and Type is not instantaneous water heater. Does not apply to space-heating boilers. If not provided, the OS-HPXML default (see &lt;a href='https://openstudio-hpxml.readthedocs.io/en/v1.10.0/workflow_inputs.html#conventional-storage'&gt;Conventional Storage&lt;/a&gt;, &lt;a href='https://openstudio-hpxml.readthedocs.io/en/v1.10.0/workflow_inputs.html#heat-pump'&gt;Heat Pump&lt;/a&gt;) is used.</description>
      <type>Choice</type>
      <required>false</required>
      <model_dependent>false</model_dependent>
      <choices>
        <choice>
          <value>very small</value>
          <display_name>very small</display_name>
        </choice>
        <choice>
          <value>low</value>
          <display_name>low</display_name>
        </choice>
        <choice>
          <value>medium</value>
          <display_name>medium</display_name>
        </choice>
        <choice>
          <value>high</value>
          <display_name>high</display_name>
        </choice>
      </choices>
    </argument>
    <argument>
      <name>water_heater_recovery_efficiency</name>
      <display_name>Water Heater: Recovery Efficiency</display_name>
      <description>Ratio of energy delivered to water heater to the energy content of the fuel consumed by the water heater. Only used for non-electric storage water heaters. If not provided, the OS-HPXML default (see &lt;a href='https://openstudio-hpxml.readthedocs.io/en/v1.10.0/workflow_inputs.html#conventional-storage'&gt;Conventional Storage&lt;/a&gt;) is used.</description>
      <type>Double</type>
      <units>Frac</units>
      <required>false</required>
      <model_dependent>false</model_dependent>
    </argument>
    <argument>
      <name>water_heater_heating_capacity</name>
      <display_name>Water Heater: Heating Capacity</display_name>
      <description>Heating capacity. Only applies to storage water heater and heat pump water heater (compressor). If not provided, the OS-HPXML default (see &lt;a href='https://openstudio-hpxml.readthedocs.io/en/v1.10.0/workflow_inputs.html#conventional-storage'&gt;Conventional Storage&lt;/a&gt;, &lt;a href='https://openstudio-hpxml.readthedocs.io/en/v1.10.0/workflow_inputs.html#heat-pump'&gt;Heat Pump&lt;/a&gt;) is used.</description>
      <type>Double</type>
      <units>Btu/hr</units>
      <required>false</required>
      <model_dependent>false</model_dependent>
    </argument>
    <argument>
      <name>water_heater_backup_heating_capacity</name>
      <display_name>Water Heater: Backup Heating Capacity</display_name>
      <description>Backup heating capacity for a heat pump water heater. If not provided, the OS-HPXML default (see &lt;a href='https://openstudio-hpxml.readthedocs.io/en/v1.10.0/workflow_inputs.html#heat-pump'&gt;Heat Pump&lt;/a&gt;) is used.</description>
      <type>Double</type>
      <units>Btu/hr</units>
      <required>false</required>
      <model_dependent>false</model_dependent>
    </argument>
    <argument>
      <name>water_heater_standby_loss</name>
      <display_name>Water Heater: Standby Loss</display_name>
      <description>The standby loss of water heater. Only applies to space-heating boilers. If not provided, the OS-HPXML default (see &lt;a href='https://openstudio-hpxml.readthedocs.io/en/v1.10.0/workflow_inputs.html#combi-boiler-w-storage'&gt;Combi Boiler w/ Storage&lt;/a&gt;) is used.</description>
      <type>Double</type>
      <units>F/hr</units>
      <required>false</required>
      <model_dependent>false</model_dependent>
    </argument>
    <argument>
      <name>water_heater_jacket_rvalue</name>
      <display_name>Water Heater: Jacket R-value</display_name>
      <description>The jacket R-value of water heater. Doesn't apply to instantaneous water heater or space-heating boiler with tankless coil. If not provided, defaults to no jacket insulation.</description>
      <type>Double</type>
      <units>h-ft^2-R/Btu</units>
      <required>false</required>
      <model_dependent>false</model_dependent>
    </argument>
    <argument>
      <name>water_heater_setpoint_temperature</name>
      <display_name>Water Heater: Setpoint Temperature</display_name>
      <description>The setpoint temperature of water heater. If not provided, the OS-HPXML default (see &lt;a href='https://openstudio-hpxml.readthedocs.io/en/v1.10.0/workflow_inputs.html#hpxml-water-heating-systems'&gt;HPXML Water Heating Systems&lt;/a&gt;) is used.</description>
      <type>Double</type>
      <units>F</units>
      <required>false</required>
      <model_dependent>false</model_dependent>
    </argument>
    <argument>
      <name>water_heater_num_bedrooms_served</name>
      <display_name>Water Heater: Number of Bedrooms Served</display_name>
      <description>Number of bedrooms served (directly or indirectly) by the water heater. Only needed if single-family attached or apartment unit and it is a shared water heater serving multiple dwelling units. Used to apportion water heater tank losses to the unit.</description>
      <type>Integer</type>
      <units>#</units>
      <required>false</required>
      <model_dependent>false</model_dependent>
    </argument>
    <argument>
      <name>water_heater_uses_desuperheater</name>
      <display_name>Water Heater: Uses Desuperheater</display_name>
      <description>Requires that the dwelling unit has a air-to-air, mini-split, or ground-to-air heat pump or a central air conditioner or mini-split air conditioner. If not provided, assumes no desuperheater.</description>
      <type>Boolean</type>
      <required>false</required>
      <model_dependent>false</model_dependent>
      <choices>
        <choice>
          <value>true</value>
          <display_name>true</display_name>
        </choice>
        <choice>
          <value>false</value>
          <display_name>false</display_name>
        </choice>
      </choices>
    </argument>
    <argument>
      <name>water_heater_tank_model_type</name>
      <display_name>Water Heater: Tank Type</display_name>
      <description>Type of tank model to use. The 'stratified' tank generally provide more accurate results, but may significantly increase run time. Applies only to storage water heater. If not provided, the OS-HPXML default (see &lt;a href='https://openstudio-hpxml.readthedocs.io/en/v1.10.0/workflow_inputs.html#conventional-storage'&gt;Conventional Storage&lt;/a&gt;) is used.</description>
      <type>Choice</type>
      <required>false</required>
      <model_dependent>false</model_dependent>
      <choices>
        <choice>
          <value>mixed</value>
          <display_name>mixed</display_name>
        </choice>
        <choice>
          <value>stratified</value>
          <display_name>stratified</display_name>
        </choice>
      </choices>
    </argument>
    <argument>
      <name>water_heater_operating_mode</name>
      <display_name>Water Heater: Operating Mode</display_name>
      <description>The water heater operating mode. The 'heat pump only' option only uses the heat pump, while 'hybrid/auto' allows the backup electric resistance to come on in high demand situations. This is ignored if a scheduled operating mode type is selected. Applies only to heat pump water heater. If not provided, the OS-HPXML default (see &lt;a href='https://openstudio-hpxml.readthedocs.io/en/v1.10.0/workflow_inputs.html#heat-pump'&gt;Heat Pump&lt;/a&gt;) is used.</description>
      <type>Choice</type>
      <required>false</required>
      <model_dependent>false</model_dependent>
      <choices>
        <choice>
          <value>hybrid/auto</value>
          <display_name>hybrid/auto</display_name>
        </choice>
        <choice>
          <value>heat pump only</value>
          <display_name>heat pump only</display_name>
        </choice>
      </choices>
    </argument>
    <argument>
      <name>hot_water_distribution_system_type</name>
      <display_name>Hot Water Distribution: System Type</display_name>
      <description>The type of the hot water distribution system.</description>
      <type>Choice</type>
      <required>true</required>
      <model_dependent>false</model_dependent>
      <default_value>Standard</default_value>
      <choices>
        <choice>
          <value>Standard</value>
          <display_name>Standard</display_name>
        </choice>
        <choice>
          <value>Recirculation</value>
          <display_name>Recirculation</display_name>
        </choice>
      </choices>
    </argument>
    <argument>
      <name>hot_water_distribution_standard_piping_length</name>
      <display_name>Hot Water Distribution: Standard Piping Length</display_name>
      <description>If the distribution system is Standard, the length of the piping. If not provided, the OS-HPXML default (see &lt;a href='https://openstudio-hpxml.readthedocs.io/en/v1.10.0/workflow_inputs.html#standard'&gt;Standard&lt;/a&gt;) is used.</description>
      <type>Double</type>
      <units>ft</units>
      <required>false</required>
      <model_dependent>false</model_dependent>
    </argument>
    <argument>
      <name>hot_water_distribution_recirc_control_type</name>
      <display_name>Hot Water Distribution: Recirculation Control Type</display_name>
      <description>If the distribution system is Recirculation, the type of hot water recirculation control, if any.</description>
      <type>Choice</type>
      <required>false</required>
      <model_dependent>false</model_dependent>
      <default_value>no control</default_value>
      <choices>
        <choice>
          <value>no control</value>
          <display_name>no control</display_name>
        </choice>
        <choice>
          <value>timer</value>
          <display_name>timer</display_name>
        </choice>
        <choice>
          <value>temperature</value>
          <display_name>temperature</display_name>
        </choice>
        <choice>
          <value>presence sensor demand control</value>
          <display_name>presence sensor demand control</display_name>
        </choice>
        <choice>
          <value>manual demand control</value>
          <display_name>manual demand control</display_name>
        </choice>
      </choices>
    </argument>
    <argument>
      <name>hot_water_distribution_recirc_piping_length</name>
      <display_name>Hot Water Distribution: Recirculation Piping Length</display_name>
      <description>If the distribution system is Recirculation, the length of the recirculation piping. If not provided, the OS-HPXML default (see &lt;a href='https://openstudio-hpxml.readthedocs.io/en/v1.10.0/workflow_inputs.html#recirculation-in-unit'&gt;Recirculation (In-Unit)&lt;/a&gt;) is used.</description>
      <type>Double</type>
      <units>ft</units>
      <required>false</required>
      <model_dependent>false</model_dependent>
    </argument>
    <argument>
      <name>hot_water_distribution_recirc_branch_piping_length</name>
      <display_name>Hot Water Distribution: Recirculation Branch Piping Length</display_name>
      <description>If the distribution system is Recirculation, the length of the recirculation branch piping. If not provided, the OS-HPXML default (see &lt;a href='https://openstudio-hpxml.readthedocs.io/en/v1.10.0/workflow_inputs.html#recirculation-in-unit'&gt;Recirculation (In-Unit)&lt;/a&gt;) is used.</description>
      <type>Double</type>
      <units>ft</units>
      <required>false</required>
      <model_dependent>false</model_dependent>
    </argument>
    <argument>
      <name>hot_water_distribution_recirc_pump_power</name>
      <display_name>Hot Water Distribution: Recirculation Pump Power</display_name>
      <description>If the distribution system is Recirculation, the recirculation pump power. If not provided, the OS-HPXML default (see &lt;a href='https://openstudio-hpxml.readthedocs.io/en/v1.10.0/workflow_inputs.html#recirculation-in-unit'&gt;Recirculation (In-Unit)&lt;/a&gt;) is used.</description>
      <type>Double</type>
      <units>W</units>
      <required>false</required>
      <model_dependent>false</model_dependent>
    </argument>
    <argument>
      <name>hot_water_distribution_pipe_r</name>
      <display_name>Hot Water Distribution: Pipe Insulation Nominal R-Value</display_name>
      <description>Nominal R-value of the pipe insulation. If not provided, the OS-HPXML default (see &lt;a href='https://openstudio-hpxml.readthedocs.io/en/v1.10.0/workflow_inputs.html#hpxml-hot-water-distribution'&gt;HPXML Hot Water Distribution&lt;/a&gt;) is used.</description>
      <type>Double</type>
      <units>h-ft^2-R/Btu</units>
      <required>false</required>
      <model_dependent>false</model_dependent>
    </argument>
    <argument>
      <name>dwhr_facilities_connected</name>
      <display_name>Drain Water Heat Recovery: Facilities Connected</display_name>
      <description>Which facilities are connected for the drain water heat recovery. Use 'none' if there is no drain water heat recovery system.</description>
      <type>Choice</type>
      <required>true</required>
      <model_dependent>false</model_dependent>
      <default_value>none</default_value>
      <choices>
        <choice>
          <value>none</value>
          <display_name>none</display_name>
        </choice>
        <choice>
          <value>one</value>
          <display_name>one</display_name>
        </choice>
        <choice>
          <value>all</value>
          <display_name>all</display_name>
        </choice>
      </choices>
    </argument>
    <argument>
      <name>dwhr_equal_flow</name>
      <display_name>Drain Water Heat Recovery: Equal Flow</display_name>
      <description>Whether the drain water heat recovery has equal flow.</description>
      <type>Boolean</type>
      <required>false</required>
      <model_dependent>false</model_dependent>
      <default_value>true</default_value>
      <choices>
        <choice>
          <value>true</value>
          <display_name>true</display_name>
        </choice>
        <choice>
          <value>false</value>
          <display_name>false</display_name>
        </choice>
      </choices>
    </argument>
    <argument>
      <name>dwhr_efficiency</name>
      <display_name>Drain Water Heat Recovery: Efficiency</display_name>
      <description>The efficiency of the drain water heat recovery.</description>
      <type>Double</type>
      <units>Frac</units>
      <required>false</required>
      <model_dependent>false</model_dependent>
      <default_value>0.55</default_value>
    </argument>
    <argument>
      <name>water_fixtures_shower_low_flow</name>
      <display_name>Hot Water Fixtures: Is Shower Low Flow</display_name>
      <description>Whether the shower fixture is low flow.</description>
      <type>Boolean</type>
      <required>true</required>
      <model_dependent>false</model_dependent>
      <default_value>false</default_value>
      <choices>
        <choice>
          <value>true</value>
          <display_name>true</display_name>
        </choice>
        <choice>
          <value>false</value>
          <display_name>false</display_name>
        </choice>
      </choices>
    </argument>
    <argument>
      <name>water_fixtures_sink_low_flow</name>
      <display_name>Hot Water Fixtures: Is Sink Low Flow</display_name>
      <description>Whether the sink fixture is low flow.</description>
      <type>Boolean</type>
      <required>true</required>
      <model_dependent>false</model_dependent>
      <default_value>false</default_value>
      <choices>
        <choice>
          <value>true</value>
          <display_name>true</display_name>
        </choice>
        <choice>
          <value>false</value>
          <display_name>false</display_name>
        </choice>
      </choices>
    </argument>
    <argument>
      <name>water_fixtures_usage_multiplier</name>
      <display_name>Hot Water Fixtures: Usage Multiplier</display_name>
      <description>Multiplier on the hot water usage that can reflect, e.g., high/low usage occupants. If not provided, the OS-HPXML default (see &lt;a href='https://openstudio-hpxml.readthedocs.io/en/v1.10.0/workflow_inputs.html#hpxml-water-fixtures'&gt;HPXML Water Fixtures&lt;/a&gt;) is used.</description>
      <type>Double</type>
      <required>false</required>
      <model_dependent>false</model_dependent>
    </argument>
    <argument>
      <name>general_water_use_usage_multiplier</name>
      <display_name>General Water Use: Usage Multiplier</display_name>
      <description>Multiplier on internal gains from general water use (floor mopping, shower evaporation, water films on showers, tubs &amp; sinks surfaces, plant watering, etc.) that can reflect, e.g., high/low usage occupants. If not provided, the OS-HPXML default (see &lt;a href='https://openstudio-hpxml.readthedocs.io/en/v1.10.0/workflow_inputs.html#hpxml-building-occupancy'&gt;HPXML Building Occupancy&lt;/a&gt;) is used.</description>
      <type>Double</type>
      <required>false</required>
      <model_dependent>false</model_dependent>
    </argument>
    <argument>
      <name>solar_thermal_system_type</name>
      <display_name>Solar Thermal: System Type</display_name>
      <description>The type of solar thermal system. Use 'none' if there is no solar thermal system.</description>
      <type>Choice</type>
      <required>true</required>
      <model_dependent>false</model_dependent>
      <default_value>none</default_value>
      <choices>
        <choice>
          <value>none</value>
          <display_name>none</display_name>
        </choice>
        <choice>
          <value>hot water</value>
          <display_name>hot water</display_name>
        </choice>
      </choices>
    </argument>
    <argument>
      <name>solar_thermal_collector_area</name>
      <display_name>Solar Thermal: Collector Area</display_name>
      <description>The collector area of the solar thermal system.</description>
      <type>Double</type>
      <units>ft^2</units>
      <required>true</required>
      <model_dependent>false</model_dependent>
      <default_value>40</default_value>
    </argument>
    <argument>
      <name>solar_thermal_collector_loop_type</name>
      <display_name>Solar Thermal: Collector Loop Type</display_name>
      <description>The collector loop type of the solar thermal system.</description>
      <type>Choice</type>
      <required>true</required>
      <model_dependent>false</model_dependent>
      <default_value>liquid direct</default_value>
      <choices>
        <choice>
          <value>liquid direct</value>
          <display_name>liquid direct</display_name>
        </choice>
        <choice>
          <value>liquid indirect</value>
          <display_name>liquid indirect</display_name>
        </choice>
        <choice>
          <value>passive thermosyphon</value>
          <display_name>passive thermosyphon</display_name>
        </choice>
      </choices>
    </argument>
    <argument>
      <name>solar_thermal_collector_type</name>
      <display_name>Solar Thermal: Collector Type</display_name>
      <description>The collector type of the solar thermal system.</description>
      <type>Choice</type>
      <required>true</required>
      <model_dependent>false</model_dependent>
      <default_value>evacuated tube</default_value>
      <choices>
        <choice>
          <value>evacuated tube</value>
          <display_name>evacuated tube</display_name>
        </choice>
        <choice>
          <value>single glazing black</value>
          <display_name>single glazing black</display_name>
        </choice>
        <choice>
          <value>double glazing black</value>
          <display_name>double glazing black</display_name>
        </choice>
        <choice>
          <value>integrated collector storage</value>
          <display_name>integrated collector storage</display_name>
        </choice>
      </choices>
    </argument>
    <argument>
      <name>solar_thermal_collector_azimuth</name>
      <display_name>Solar Thermal: Collector Azimuth</display_name>
      <description>The collector azimuth of the solar thermal system. Azimuth is measured clockwise from north (e.g., North=0, East=90, South=180, West=270).</description>
      <type>Double</type>
      <units>degrees</units>
      <required>true</required>
      <model_dependent>false</model_dependent>
      <default_value>180</default_value>
    </argument>
    <argument>
      <name>solar_thermal_collector_tilt</name>
      <display_name>Solar Thermal: Collector Tilt</display_name>
      <description>The collector tilt of the solar thermal system. Can also enter, e.g., RoofPitch, RoofPitch+20, Latitude, Latitude-15, etc.</description>
      <type>String</type>
      <units>degrees</units>
      <required>true</required>
      <model_dependent>false</model_dependent>
      <default_value>RoofPitch</default_value>
    </argument>
    <argument>
      <name>solar_thermal_collector_rated_optical_efficiency</name>
      <display_name>Solar Thermal: Collector Rated Optical Efficiency</display_name>
      <description>The collector rated optical efficiency of the solar thermal system.</description>
      <type>Double</type>
      <units>Frac</units>
      <required>true</required>
      <model_dependent>false</model_dependent>
      <default_value>0.5</default_value>
    </argument>
    <argument>
      <name>solar_thermal_collector_rated_thermal_losses</name>
      <display_name>Solar Thermal: Collector Rated Thermal Losses</display_name>
      <description>The collector rated thermal losses of the solar thermal system.</description>
      <type>Double</type>
      <units>Btu/hr-ft^2-R</units>
      <required>true</required>
      <model_dependent>false</model_dependent>
      <default_value>0.2799</default_value>
    </argument>
    <argument>
      <name>solar_thermal_storage_volume</name>
      <display_name>Solar Thermal: Storage Volume</display_name>
      <description>The storage volume of the solar thermal system. If not provided, the OS-HPXML default (see &lt;a href='https://openstudio-hpxml.readthedocs.io/en/v1.10.0/workflow_inputs.html#detailed-inputs'&gt;Detailed Inputs&lt;/a&gt;) is used.</description>
      <type>Double</type>
      <units>gal</units>
      <required>false</required>
      <model_dependent>false</model_dependent>
    </argument>
    <argument>
      <name>solar_thermal_solar_fraction</name>
      <display_name>Solar Thermal: Solar Fraction</display_name>
      <description>The solar fraction of the solar thermal system. If provided, overrides all other solar thermal inputs.</description>
      <type>Double</type>
      <units>Frac</units>
      <required>true</required>
      <model_dependent>false</model_dependent>
      <default_value>0</default_value>
    </argument>
    <argument>
      <name>pv_system_present</name>
      <display_name>PV System: Present</display_name>
      <description>Whether there is a PV system present.</description>
      <type>Boolean</type>
      <required>true</required>
      <model_dependent>false</model_dependent>
      <default_value>false</default_value>
      <choices>
        <choice>
          <value>true</value>
          <display_name>true</display_name>
        </choice>
        <choice>
          <value>false</value>
          <display_name>false</display_name>
        </choice>
      </choices>
    </argument>
    <argument>
      <name>pv_system_module_type</name>
      <display_name>PV System: Module Type</display_name>
      <description>Module type of the PV system. If not provided, the OS-HPXML default (see &lt;a href='https://openstudio-hpxml.readthedocs.io/en/v1.10.0/workflow_inputs.html#hpxml-photovoltaics'&gt;HPXML Photovoltaics&lt;/a&gt;) is used.</description>
      <type>Choice</type>
      <required>false</required>
      <model_dependent>false</model_dependent>
      <choices>
        <choice>
          <value>standard</value>
          <display_name>standard</display_name>
        </choice>
        <choice>
          <value>premium</value>
          <display_name>premium</display_name>
        </choice>
        <choice>
          <value>thin film</value>
          <display_name>thin film</display_name>
        </choice>
      </choices>
    </argument>
    <argument>
      <name>pv_system_location</name>
      <display_name>PV System: Location</display_name>
      <description>Location of the PV system. If not provided, the OS-HPXML default (see &lt;a href='https://openstudio-hpxml.readthedocs.io/en/v1.10.0/workflow_inputs.html#hpxml-photovoltaics'&gt;HPXML Photovoltaics&lt;/a&gt;) is used.</description>
      <type>Choice</type>
      <required>false</required>
      <model_dependent>false</model_dependent>
      <choices>
        <choice>
          <value>roof</value>
          <display_name>roof</display_name>
        </choice>
        <choice>
          <value>ground</value>
          <display_name>ground</display_name>
        </choice>
      </choices>
    </argument>
    <argument>
      <name>pv_system_tracking</name>
      <display_name>PV System: Tracking</display_name>
      <description>Type of tracking for the PV system. If not provided, the OS-HPXML default (see &lt;a href='https://openstudio-hpxml.readthedocs.io/en/v1.10.0/workflow_inputs.html#hpxml-photovoltaics'&gt;HPXML Photovoltaics&lt;/a&gt;) is used.</description>
      <type>Choice</type>
      <required>false</required>
      <model_dependent>false</model_dependent>
      <choices>
        <choice>
          <value>fixed</value>
          <display_name>fixed</display_name>
        </choice>
        <choice>
          <value>1-axis</value>
          <display_name>1-axis</display_name>
        </choice>
        <choice>
          <value>1-axis backtracked</value>
          <display_name>1-axis backtracked</display_name>
        </choice>
        <choice>
          <value>2-axis</value>
          <display_name>2-axis</display_name>
        </choice>
      </choices>
    </argument>
    <argument>
      <name>pv_system_array_azimuth</name>
      <display_name>PV System: Array Azimuth</display_name>
      <description>Array azimuth of the PV system. Azimuth is measured clockwise from north (e.g., North=0, East=90, South=180, West=270).</description>
      <type>Double</type>
      <units>degrees</units>
      <required>true</required>
      <model_dependent>false</model_dependent>
      <default_value>180</default_value>
    </argument>
    <argument>
      <name>pv_system_array_tilt</name>
      <display_name>PV System: Array Tilt</display_name>
      <description>Array tilt of the PV system. Can also enter, e.g., RoofPitch, RoofPitch+20, Latitude, Latitude-15, etc.</description>
      <type>String</type>
      <units>degrees</units>
      <required>true</required>
      <model_dependent>false</model_dependent>
      <default_value>RoofPitch</default_value>
    </argument>
    <argument>
      <name>pv_system_max_power_output</name>
      <display_name>PV System: Maximum Power Output</display_name>
      <description>Maximum power output of the PV system. For a shared system, this is the total building maximum power output.</description>
      <type>Double</type>
      <units>W</units>
      <required>true</required>
      <model_dependent>false</model_dependent>
      <default_value>4000</default_value>
    </argument>
    <argument>
      <name>pv_system_inverter_efficiency</name>
      <display_name>PV System: Inverter Efficiency</display_name>
      <description>Inverter efficiency of the PV system. If there are two PV systems, this will apply to both. If not provided, the OS-HPXML default (see &lt;a href='https://openstudio-hpxml.readthedocs.io/en/v1.10.0/workflow_inputs.html#hpxml-photovoltaics'&gt;HPXML Photovoltaics&lt;/a&gt;) is used.</description>
      <type>Double</type>
      <units>Frac</units>
      <required>false</required>
      <model_dependent>false</model_dependent>
    </argument>
    <argument>
      <name>pv_system_system_losses_fraction</name>
      <display_name>PV System: System Losses Fraction</display_name>
      <description>System losses fraction of the PV system. If there are two PV systems, this will apply to both. If not provided, the OS-HPXML default (see &lt;a href='https://openstudio-hpxml.readthedocs.io/en/v1.10.0/workflow_inputs.html#hpxml-photovoltaics'&gt;HPXML Photovoltaics&lt;/a&gt;) is used.</description>
      <type>Double</type>
      <units>Frac</units>
      <required>false</required>
      <model_dependent>false</model_dependent>
    </argument>
    <argument>
      <name>pv_system_num_bedrooms_served</name>
      <display_name>PV System: Number of Bedrooms Served</display_name>
      <description>Number of bedrooms served by PV system. Only needed if single-family attached or apartment unit and it is a shared PV system serving multiple dwelling units. Used to apportion PV generation to the unit of a SFA/MF building. If there are two PV systems, this will apply to both.</description>
      <type>Integer</type>
      <units>#</units>
      <required>false</required>
      <model_dependent>false</model_dependent>
    </argument>
    <argument>
      <name>pv_system_2_present</name>
      <display_name>PV System 2: Present</display_name>
      <description>Whether there is a second PV system present.</description>
      <type>Boolean</type>
      <required>true</required>
      <model_dependent>false</model_dependent>
      <default_value>false</default_value>
      <choices>
        <choice>
          <value>true</value>
          <display_name>true</display_name>
        </choice>
        <choice>
          <value>false</value>
          <display_name>false</display_name>
        </choice>
      </choices>
    </argument>
    <argument>
      <name>pv_system_2_module_type</name>
      <display_name>PV System 2: Module Type</display_name>
      <description>Module type of the second PV system. If not provided, the OS-HPXML default (see &lt;a href='https://openstudio-hpxml.readthedocs.io/en/v1.10.0/workflow_inputs.html#hpxml-photovoltaics'&gt;HPXML Photovoltaics&lt;/a&gt;) is used.</description>
      <type>Choice</type>
      <required>false</required>
      <model_dependent>false</model_dependent>
      <choices>
        <choice>
          <value>standard</value>
          <display_name>standard</display_name>
        </choice>
        <choice>
          <value>premium</value>
          <display_name>premium</display_name>
        </choice>
        <choice>
          <value>thin film</value>
          <display_name>thin film</display_name>
        </choice>
      </choices>
    </argument>
    <argument>
      <name>pv_system_2_location</name>
      <display_name>PV System 2: Location</display_name>
      <description>Location of the second PV system. If not provided, the OS-HPXML default (see &lt;a href='https://openstudio-hpxml.readthedocs.io/en/v1.10.0/workflow_inputs.html#hpxml-photovoltaics'&gt;HPXML Photovoltaics&lt;/a&gt;) is used.</description>
      <type>Choice</type>
      <required>false</required>
      <model_dependent>false</model_dependent>
      <choices>
        <choice>
          <value>roof</value>
          <display_name>roof</display_name>
        </choice>
        <choice>
          <value>ground</value>
          <display_name>ground</display_name>
        </choice>
      </choices>
    </argument>
    <argument>
      <name>pv_system_2_tracking</name>
      <display_name>PV System 2: Tracking</display_name>
      <description>Type of tracking for the second PV system. If not provided, the OS-HPXML default (see &lt;a href='https://openstudio-hpxml.readthedocs.io/en/v1.10.0/workflow_inputs.html#hpxml-photovoltaics'&gt;HPXML Photovoltaics&lt;/a&gt;) is used.</description>
      <type>Choice</type>
      <required>false</required>
      <model_dependent>false</model_dependent>
      <choices>
        <choice>
          <value>fixed</value>
          <display_name>fixed</display_name>
        </choice>
        <choice>
          <value>1-axis</value>
          <display_name>1-axis</display_name>
        </choice>
        <choice>
          <value>1-axis backtracked</value>
          <display_name>1-axis backtracked</display_name>
        </choice>
        <choice>
          <value>2-axis</value>
          <display_name>2-axis</display_name>
        </choice>
      </choices>
    </argument>
    <argument>
      <name>pv_system_2_array_azimuth</name>
      <display_name>PV System 2: Array Azimuth</display_name>
      <description>Array azimuth of the second PV system. Azimuth is measured clockwise from north (e.g., North=0, East=90, South=180, West=270).</description>
      <type>Double</type>
      <units>degrees</units>
      <required>true</required>
      <model_dependent>false</model_dependent>
      <default_value>180</default_value>
    </argument>
    <argument>
      <name>pv_system_2_array_tilt</name>
      <display_name>PV System 2: Array Tilt</display_name>
      <description>Array tilt of the second PV system. Can also enter, e.g., RoofPitch, RoofPitch+20, Latitude, Latitude-15, etc.</description>
      <type>String</type>
      <units>degrees</units>
      <required>true</required>
      <model_dependent>false</model_dependent>
      <default_value>RoofPitch</default_value>
    </argument>
    <argument>
      <name>pv_system_2_max_power_output</name>
      <display_name>PV System 2: Maximum Power Output</display_name>
      <description>Maximum power output of the second PV system. For a shared system, this is the total building maximum power output.</description>
      <type>Double</type>
      <units>W</units>
      <required>true</required>
      <model_dependent>false</model_dependent>
      <default_value>4000</default_value>
    </argument>
    <argument>
      <name>battery_present</name>
      <display_name>Battery: Present</display_name>
      <description>Whether there is a lithium ion battery present.</description>
      <type>Boolean</type>
      <required>true</required>
      <model_dependent>false</model_dependent>
      <default_value>false</default_value>
      <choices>
        <choice>
          <value>true</value>
          <display_name>true</display_name>
        </choice>
        <choice>
          <value>false</value>
          <display_name>false</display_name>
        </choice>
      </choices>
    </argument>
    <argument>
      <name>battery_location</name>
      <display_name>Battery: Location</display_name>
      <description>The space type for the lithium ion battery location. If not provided, the OS-HPXML default (see &lt;a href='https://openstudio-hpxml.readthedocs.io/en/v1.10.0/workflow_inputs.html#hpxml-batteries'&gt;HPXML Batteries&lt;/a&gt;) is used.</description>
      <type>Choice</type>
      <required>false</required>
      <model_dependent>false</model_dependent>
      <choices>
        <choice>
          <value>conditioned space</value>
          <display_name>conditioned space</display_name>
        </choice>
        <choice>
          <value>basement - conditioned</value>
          <display_name>basement - conditioned</display_name>
        </choice>
        <choice>
          <value>basement - unconditioned</value>
          <display_name>basement - unconditioned</display_name>
        </choice>
        <choice>
          <value>crawlspace</value>
          <display_name>crawlspace</display_name>
        </choice>
        <choice>
          <value>crawlspace - vented</value>
          <display_name>crawlspace - vented</display_name>
        </choice>
        <choice>
          <value>crawlspace - unvented</value>
          <display_name>crawlspace - unvented</display_name>
        </choice>
        <choice>
          <value>crawlspace - conditioned</value>
          <display_name>crawlspace - conditioned</display_name>
        </choice>
        <choice>
          <value>attic</value>
          <display_name>attic</display_name>
        </choice>
        <choice>
          <value>attic - vented</value>
          <display_name>attic - vented</display_name>
        </choice>
        <choice>
          <value>attic - unvented</value>
          <display_name>attic - unvented</display_name>
        </choice>
        <choice>
          <value>garage</value>
          <display_name>garage</display_name>
        </choice>
        <choice>
          <value>outside</value>
          <display_name>outside</display_name>
        </choice>
      </choices>
    </argument>
    <argument>
      <name>battery_power</name>
      <display_name>Battery: Rated Power Output</display_name>
      <description>The rated power output of the lithium ion battery. If not provided, the OS-HPXML default (see &lt;a href='https://openstudio-hpxml.readthedocs.io/en/v1.10.0/workflow_inputs.html#hpxml-batteries'&gt;HPXML Batteries&lt;/a&gt;) is used.</description>
      <type>Double</type>
      <units>W</units>
      <required>false</required>
      <model_dependent>false</model_dependent>
    </argument>
    <argument>
      <name>battery_capacity</name>
      <display_name>Battery: Nominal Capacity</display_name>
      <description>The nominal capacity of the lithium ion battery. If not provided, the OS-HPXML default (see &lt;a href='https://openstudio-hpxml.readthedocs.io/en/v1.10.0/workflow_inputs.html#hpxml-batteries'&gt;HPXML Batteries&lt;/a&gt;) is used.</description>
      <type>Double</type>
      <units>kWh</units>
      <required>false</required>
      <model_dependent>false</model_dependent>
    </argument>
    <argument>
      <name>battery_usable_capacity</name>
      <display_name>Battery: Usable Capacity</display_name>
      <description>The usable capacity of the lithium ion battery. If not provided, the OS-HPXML default (see &lt;a href='https://openstudio-hpxml.readthedocs.io/en/v1.10.0/workflow_inputs.html#hpxml-batteries'&gt;HPXML Batteries&lt;/a&gt;) is used.</description>
      <type>Double</type>
      <units>kWh</units>
      <required>false</required>
      <model_dependent>false</model_dependent>
    </argument>
    <argument>
      <name>battery_round_trip_efficiency</name>
      <display_name>Battery: Round Trip Efficiency</display_name>
      <description>The round trip efficiency of the lithium ion battery. If not provided, the OS-HPXML default (see &lt;a href='https://openstudio-hpxml.readthedocs.io/en/v1.10.0/workflow_inputs.html#hpxml-batteries'&gt;HPXML Batteries&lt;/a&gt;) is used.</description>
      <type>Double</type>
      <units>Frac</units>
      <required>false</required>
      <model_dependent>false</model_dependent>
    </argument>
    <argument>
      <name>battery_num_bedrooms_served</name>
      <display_name>Battery: Number of Bedrooms Served</display_name>
      <description>Number of bedrooms served by the lithium ion battery. Only needed if single-family attached or apartment unit and it is a shared battery serving multiple dwelling units. Used to apportion battery charging/discharging to the unit of a SFA/MF building.</description>
      <type>Integer</type>
      <units>#</units>
      <required>false</required>
      <model_dependent>false</model_dependent>
    </argument>
    <argument>
      <name>vehicle_type</name>
      <display_name>Vehicle: Type</display_name>
      <description>The type of vehicle present at the home.</description>
      <type>String</type>
      <required>false</required>
      <model_dependent>false</model_dependent>
      <default_value>none</default_value>
    </argument>
    <argument>
      <name>vehicle_battery_capacity</name>
      <display_name>Vehicle: EV Battery Nominal Battery Capacity</display_name>
      <description>The nominal capacity of the vehicle battery, only applies to electric vehicles. If not provided, the OS-HPXML default (see &lt;a href='https://openstudio-hpxml.readthedocs.io/en/v1.10.0/workflow_inputs.html#hpxml-vehicles'&gt;HPXML Vehicles&lt;/a&gt;) is used.</description>
      <type>Double</type>
      <units>kWh</units>
      <required>false</required>
      <model_dependent>false</model_dependent>
    </argument>
    <argument>
      <name>vehicle_battery_usable_capacity</name>
      <display_name>Vehicle: EV Battery Usable Capacity</display_name>
      <description>The usable capacity of the vehicle battery, only applies to electric vehicles. If not provided, the OS-HPXML default (see &lt;a href='https://openstudio-hpxml.readthedocs.io/en/v1.10.0/workflow_inputs.html#hpxml-vehicles'&gt;HPXML Vehicles&lt;/a&gt;) is used.</description>
      <type>Double</type>
      <units>kWh</units>
      <required>false</required>
      <model_dependent>false</model_dependent>
    </argument>
    <argument>
      <name>vehicle_fuel_economy_units</name>
      <display_name>Vehicle: Combined Fuel Economy Units</display_name>
      <description>The combined fuel economy units of the vehicle. Only 'kWh/mile', 'mile/kWh', or 'mpge' are allow for electric vehicles. If not provided, the OS-HPXML default (see &lt;a href='https://openstudio-hpxml.readthedocs.io/en/v1.10.0/workflow_inputs.html#hpxml-vehicles'&gt;HPXML Vehicles&lt;/a&gt;) is used.</description>
      <type>Choice</type>
      <required>false</required>
      <model_dependent>false</model_dependent>
      <choices>
        <choice>
          <value>kWh/mile</value>
          <display_name>kWh/mile</display_name>
        </choice>
        <choice>
          <value>mile/kWh</value>
          <display_name>mile/kWh</display_name>
        </choice>
        <choice>
          <value>mpge</value>
          <display_name>mpge</display_name>
        </choice>
        <choice>
          <value>mpg</value>
          <display_name>mpg</display_name>
        </choice>
      </choices>
    </argument>
    <argument>
      <name>vehicle_fuel_economy_combined</name>
      <display_name>Vehicle: Combined Fuel Economy</display_name>
      <description>The combined fuel economy of the vehicle. If not provided, the OS-HPXML default (see &lt;a href='https://openstudio-hpxml.readthedocs.io/en/v1.10.0/workflow_inputs.html#hpxml-vehicles'&gt;HPXML Vehicles&lt;/a&gt;) is used.</description>
      <type>Double</type>
      <required>false</required>
      <model_dependent>false</model_dependent>
    </argument>
    <argument>
      <name>vehicle_miles_driven_per_year</name>
      <display_name>Vehicle: Miles Driven Per Year</display_name>
      <description>The annual miles the vehicle is driven. If not provided, the OS-HPXML default (see &lt;a href='https://openstudio-hpxml.readthedocs.io/en/v1.10.0/workflow_inputs.html#hpxml-vehicles'&gt;HPXML Vehicles&lt;/a&gt;) is used.</description>
      <type>Double</type>
      <units>miles</units>
      <required>false</required>
      <model_dependent>false</model_dependent>
    </argument>
    <argument>
      <name>vehicle_hours_driven_per_week</name>
      <display_name>Vehicle: Hours Driven Per Week</display_name>
      <description>The weekly hours the vehicle is driven. If not provided, the OS-HPXML default (see &lt;a href='https://openstudio-hpxml.readthedocs.io/en/v1.10.0/workflow_inputs.html#hpxml-vehicles'&gt;HPXML Vehicles&lt;/a&gt;) is used.</description>
      <type>Double</type>
      <units>hours</units>
      <required>false</required>
      <model_dependent>false</model_dependent>
    </argument>
    <argument>
      <name>vehicle_fraction_charged_home</name>
      <display_name>Vehicle: Fraction Charged at Home</display_name>
      <description>The fraction of charging energy provided by the at-home charger to the vehicle, only applies to electric vehicles. If not provided, the OS-HPXML default (see &lt;a href='https://openstudio-hpxml.readthedocs.io/en/v1.10.0/workflow_inputs.html#hpxml-vehicles'&gt;HPXML Vehicles&lt;/a&gt;) is used.</description>
      <type>Double</type>
      <required>false</required>
      <model_dependent>false</model_dependent>
    </argument>
    <argument>
      <name>ev_charger_present</name>
      <display_name>Electric Vehicle Charger: Present</display_name>
      <description>Whether there is an electric vehicle charger present.</description>
      <type>Boolean</type>
      <required>false</required>
      <model_dependent>false</model_dependent>
      <default_value>false</default_value>
      <choices>
        <choice>
          <value>true</value>
          <display_name>true</display_name>
        </choice>
        <choice>
          <value>false</value>
          <display_name>false</display_name>
        </choice>
      </choices>
    </argument>
    <argument>
      <name>ev_charger_level</name>
      <display_name>Electric Vehicle Charger: Charging Level</display_name>
      <description>The charging level of the EV charger. If not provided, the OS-HPXML default (see &lt;a href='https://openstudio-hpxml.readthedocs.io/en/v1.10.0/workflow_inputs.html#hpxml-electric-vehicle-chargers'&gt;HPXML Electric Vehicle Chargers&lt;/a&gt;) is used.</description>
      <type>Choice</type>
      <required>false</required>
      <model_dependent>false</model_dependent>
      <choices>
        <choice>
          <value>1</value>
          <display_name>1</display_name>
        </choice>
        <choice>
          <value>2</value>
          <display_name>2</display_name>
        </choice>
        <choice>
          <value>3</value>
          <display_name>3</display_name>
        </choice>
      </choices>
    </argument>
    <argument>
      <name>ev_charger_power</name>
      <display_name>Electric Vehicle Charger: Rated Charging Power</display_name>
      <description>The rated power output of the EV charger. If not provided, the OS-HPXML default (see &lt;a href='https://openstudio-hpxml.readthedocs.io/en/v1.10.0/workflow_inputs.html#hpxml-electric-vehicle-chargers'&gt;HPXML Electric Vehicle Chargers&lt;/a&gt;) is used.</description>
      <type>Double</type>
      <units>W</units>
      <required>false</required>
      <model_dependent>false</model_dependent>
    </argument>
    <argument>
      <name>ev_charger_location</name>
      <display_name>Electric Vehicle Charger: Location</display_name>
      <description>The space type for the EV charger. If not provided, the OS-HPXML default (see &lt;a href='https://openstudio-hpxml.readthedocs.io/en/v1.10.0/workflow_inputs.html#hpxml-electric-vehicle-chargers'&gt;HPXML Electric Vehicle Chargers&lt;/a&gt;) is used.</description>
      <type>Choice</type>
      <required>false</required>
      <model_dependent>false</model_dependent>
      <choices>
        <choice>
          <value>garage</value>
          <display_name>garage</display_name>
        </choice>
        <choice>
          <value>outside</value>
          <display_name>outside</display_name>
        </choice>
      </choices>
    </argument>
    <argument>
      <name>lighting_present</name>
      <display_name>Lighting: Present</display_name>
      <description>Whether there is lighting energy use.</description>
      <type>Boolean</type>
      <required>true</required>
      <model_dependent>false</model_dependent>
      <default_value>true</default_value>
      <choices>
        <choice>
          <value>true</value>
          <display_name>true</display_name>
        </choice>
        <choice>
          <value>false</value>
          <display_name>false</display_name>
        </choice>
      </choices>
    </argument>
    <argument>
      <name>lighting_interior_fraction_cfl</name>
      <display_name>Lighting: Interior Fraction CFL</display_name>
      <description>Fraction of all lamps (interior) that are compact fluorescent. Lighting not specified as CFL, LFL, or LED is assumed to be incandescent.</description>
      <type>Double</type>
      <required>true</required>
      <model_dependent>false</model_dependent>
      <default_value>0.1</default_value>
    </argument>
    <argument>
      <name>lighting_interior_fraction_lfl</name>
      <display_name>Lighting: Interior Fraction LFL</display_name>
      <description>Fraction of all lamps (interior) that are linear fluorescent. Lighting not specified as CFL, LFL, or LED is assumed to be incandescent.</description>
      <type>Double</type>
      <required>true</required>
      <model_dependent>false</model_dependent>
      <default_value>0</default_value>
    </argument>
    <argument>
      <name>lighting_interior_fraction_led</name>
      <display_name>Lighting: Interior Fraction LED</display_name>
      <description>Fraction of all lamps (interior) that are light emitting diodes. Lighting not specified as CFL, LFL, or LED is assumed to be incandescent.</description>
      <type>Double</type>
      <required>true</required>
      <model_dependent>false</model_dependent>
      <default_value>0</default_value>
    </argument>
    <argument>
      <name>lighting_interior_usage_multiplier</name>
      <display_name>Lighting: Interior Usage Multiplier</display_name>
      <description>Multiplier on the lighting energy usage (interior) that can reflect, e.g., high/low usage occupants. If not provided, the OS-HPXML default (see &lt;a href='https://openstudio-hpxml.readthedocs.io/en/v1.10.0/workflow_inputs.html#hpxml-lighting'&gt;HPXML Lighting&lt;/a&gt;) is used.</description>
      <type>Double</type>
      <required>false</required>
      <model_dependent>false</model_dependent>
    </argument>
    <argument>
      <name>lighting_exterior_fraction_cfl</name>
      <display_name>Lighting: Exterior Fraction CFL</display_name>
      <description>Fraction of all lamps (exterior) that are compact fluorescent. Lighting not specified as CFL, LFL, or LED is assumed to be incandescent.</description>
      <type>Double</type>
      <required>true</required>
      <model_dependent>false</model_dependent>
      <default_value>0</default_value>
    </argument>
    <argument>
      <name>lighting_exterior_fraction_lfl</name>
      <display_name>Lighting: Exterior Fraction LFL</display_name>
      <description>Fraction of all lamps (exterior) that are linear fluorescent. Lighting not specified as CFL, LFL, or LED is assumed to be incandescent.</description>
      <type>Double</type>
      <required>true</required>
      <model_dependent>false</model_dependent>
      <default_value>0</default_value>
    </argument>
    <argument>
      <name>lighting_exterior_fraction_led</name>
      <display_name>Lighting: Exterior Fraction LED</display_name>
      <description>Fraction of all lamps (exterior) that are light emitting diodes. Lighting not specified as CFL, LFL, or LED is assumed to be incandescent.</description>
      <type>Double</type>
      <required>true</required>
      <model_dependent>false</model_dependent>
      <default_value>0</default_value>
    </argument>
    <argument>
      <name>lighting_exterior_usage_multiplier</name>
      <display_name>Lighting: Exterior Usage Multiplier</display_name>
      <description>Multiplier on the lighting energy usage (exterior) that can reflect, e.g., high/low usage occupants. If not provided, the OS-HPXML default (see &lt;a href='https://openstudio-hpxml.readthedocs.io/en/v1.10.0/workflow_inputs.html#hpxml-lighting'&gt;HPXML Lighting&lt;/a&gt;) is used.</description>
      <type>Double</type>
      <required>false</required>
      <model_dependent>false</model_dependent>
    </argument>
    <argument>
      <name>lighting_garage_fraction_cfl</name>
      <display_name>Lighting: Garage Fraction CFL</display_name>
      <description>Fraction of all lamps (garage) that are compact fluorescent. Lighting not specified as CFL, LFL, or LED is assumed to be incandescent.</description>
      <type>Double</type>
      <required>true</required>
      <model_dependent>false</model_dependent>
      <default_value>0</default_value>
    </argument>
    <argument>
      <name>lighting_garage_fraction_lfl</name>
      <display_name>Lighting: Garage Fraction LFL</display_name>
      <description>Fraction of all lamps (garage) that are linear fluorescent. Lighting not specified as CFL, LFL, or LED is assumed to be incandescent.</description>
      <type>Double</type>
      <required>true</required>
      <model_dependent>false</model_dependent>
      <default_value>0</default_value>
    </argument>
    <argument>
      <name>lighting_garage_fraction_led</name>
      <display_name>Lighting: Garage Fraction LED</display_name>
      <description>Fraction of all lamps (garage) that are light emitting diodes. Lighting not specified as CFL, LFL, or LED is assumed to be incandescent.</description>
      <type>Double</type>
      <required>true</required>
      <model_dependent>false</model_dependent>
      <default_value>0</default_value>
    </argument>
    <argument>
      <name>lighting_garage_usage_multiplier</name>
      <display_name>Lighting: Garage Usage Multiplier</display_name>
      <description>Multiplier on the lighting energy usage (garage) that can reflect, e.g., high/low usage occupants. If not provided, the OS-HPXML default (see &lt;a href='https://openstudio-hpxml.readthedocs.io/en/v1.10.0/workflow_inputs.html#hpxml-lighting'&gt;HPXML Lighting&lt;/a&gt;) is used.</description>
      <type>Double</type>
      <required>false</required>
      <model_dependent>false</model_dependent>
    </argument>
    <argument>
      <name>holiday_lighting_present</name>
      <display_name>Holiday Lighting: Present</display_name>
      <description>Whether there is holiday lighting.</description>
      <type>Boolean</type>
      <required>true</required>
      <model_dependent>false</model_dependent>
      <default_value>false</default_value>
      <choices>
        <choice>
          <value>true</value>
          <display_name>true</display_name>
        </choice>
        <choice>
          <value>false</value>
          <display_name>false</display_name>
        </choice>
      </choices>
    </argument>
    <argument>
      <name>holiday_lighting_daily_kwh</name>
      <display_name>Holiday Lighting: Daily Consumption</display_name>
      <description>The daily energy consumption for holiday lighting (exterior). If not provided, the OS-HPXML default (see &lt;a href='https://openstudio-hpxml.readthedocs.io/en/v1.10.0/workflow_inputs.html#hpxml-lighting'&gt;HPXML Lighting&lt;/a&gt;) is used.</description>
      <type>Double</type>
      <units>kWh/day</units>
      <required>false</required>
      <model_dependent>false</model_dependent>
    </argument>
    <argument>
      <name>holiday_lighting_period</name>
      <display_name>Holiday Lighting: Period</display_name>
      <description>Enter a date range like 'Nov 25 - Jan 5'. If not provided, the OS-HPXML default (see &lt;a href='https://openstudio-hpxml.readthedocs.io/en/v1.10.0/workflow_inputs.html#hpxml-lighting'&gt;HPXML Lighting&lt;/a&gt;) is used.</description>
      <type>String</type>
      <required>false</required>
      <model_dependent>false</model_dependent>
    </argument>
    <argument>
      <name>dehumidifier_type</name>
      <display_name>Dehumidifier: Type</display_name>
      <description>The type of dehumidifier.</description>
      <type>Choice</type>
      <required>true</required>
      <model_dependent>false</model_dependent>
      <default_value>none</default_value>
      <choices>
        <choice>
          <value>none</value>
          <display_name>none</display_name>
        </choice>
        <choice>
          <value>portable</value>
          <display_name>portable</display_name>
        </choice>
        <choice>
          <value>whole-home</value>
          <display_name>whole-home</display_name>
        </choice>
      </choices>
    </argument>
    <argument>
      <name>dehumidifier_efficiency_type</name>
      <display_name>Dehumidifier: Efficiency Type</display_name>
      <description>The efficiency type of dehumidifier.</description>
      <type>Choice</type>
      <required>true</required>
      <model_dependent>false</model_dependent>
      <default_value>IntegratedEnergyFactor</default_value>
      <choices>
        <choice>
          <value>EnergyFactor</value>
          <display_name>EnergyFactor</display_name>
        </choice>
        <choice>
          <value>IntegratedEnergyFactor</value>
          <display_name>IntegratedEnergyFactor</display_name>
        </choice>
      </choices>
    </argument>
    <argument>
      <name>dehumidifier_efficiency</name>
      <display_name>Dehumidifier: Efficiency</display_name>
      <description>The efficiency of the dehumidifier.</description>
      <type>Double</type>
      <units>liters/kWh</units>
      <required>true</required>
      <model_dependent>false</model_dependent>
      <default_value>1.5</default_value>
    </argument>
    <argument>
      <name>dehumidifier_capacity</name>
      <display_name>Dehumidifier: Capacity</display_name>
      <description>The capacity (water removal rate) of the dehumidifier.</description>
      <type>Double</type>
      <units>pint/day</units>
      <required>true</required>
      <model_dependent>false</model_dependent>
      <default_value>40</default_value>
    </argument>
    <argument>
      <name>dehumidifier_rh_setpoint</name>
      <display_name>Dehumidifier: Relative Humidity Setpoint</display_name>
      <description>The relative humidity setpoint of the dehumidifier.</description>
      <type>Double</type>
      <units>Frac</units>
      <required>true</required>
      <model_dependent>false</model_dependent>
      <default_value>0.5</default_value>
    </argument>
    <argument>
      <name>dehumidifier_fraction_dehumidification_load_served</name>
      <display_name>Dehumidifier: Fraction Dehumidification Load Served</display_name>
      <description>The dehumidification load served fraction of the dehumidifier.</description>
      <type>Double</type>
      <units>Frac</units>
      <required>true</required>
      <model_dependent>false</model_dependent>
      <default_value>1</default_value>
    </argument>
    <argument>
      <name>clothes_washer_present</name>
      <display_name>Clothes Washer: Present</display_name>
      <description>Whether there is a clothes washer present.</description>
      <type>Boolean</type>
      <required>true</required>
      <model_dependent>false</model_dependent>
      <default_value>true</default_value>
      <choices>
        <choice>
          <value>true</value>
          <display_name>true</display_name>
        </choice>
        <choice>
          <value>false</value>
          <display_name>false</display_name>
        </choice>
      </choices>
    </argument>
    <argument>
      <name>clothes_washer_location</name>
      <display_name>Clothes Washer: Location</display_name>
      <description>The space type for the clothes washer location. If not provided, the OS-HPXML default (see &lt;a href='https://openstudio-hpxml.readthedocs.io/en/v1.10.0/workflow_inputs.html#hpxml-clothes-washer'&gt;HPXML Clothes Washer&lt;/a&gt;) is used.</description>
      <type>Choice</type>
      <required>false</required>
      <model_dependent>false</model_dependent>
      <choices>
        <choice>
          <value>conditioned space</value>
          <display_name>conditioned space</display_name>
        </choice>
        <choice>
          <value>basement - conditioned</value>
          <display_name>basement - conditioned</display_name>
        </choice>
        <choice>
          <value>basement - unconditioned</value>
          <display_name>basement - unconditioned</display_name>
        </choice>
        <choice>
          <value>garage</value>
          <display_name>garage</display_name>
        </choice>
        <choice>
          <value>other housing unit</value>
          <display_name>other housing unit</display_name>
        </choice>
        <choice>
          <value>other heated space</value>
          <display_name>other heated space</display_name>
        </choice>
        <choice>
          <value>other multifamily buffer space</value>
          <display_name>other multifamily buffer space</display_name>
        </choice>
        <choice>
          <value>other non-freezing space</value>
          <display_name>other non-freezing space</display_name>
        </choice>
      </choices>
    </argument>
    <argument>
      <name>clothes_washer_efficiency_type</name>
      <display_name>Clothes Washer: Efficiency Type</display_name>
      <description>The efficiency type of the clothes washer.</description>
      <type>Choice</type>
      <required>true</required>
      <model_dependent>false</model_dependent>
      <default_value>IntegratedModifiedEnergyFactor</default_value>
      <choices>
        <choice>
          <value>ModifiedEnergyFactor</value>
          <display_name>ModifiedEnergyFactor</display_name>
        </choice>
        <choice>
          <value>IntegratedModifiedEnergyFactor</value>
          <display_name>IntegratedModifiedEnergyFactor</display_name>
        </choice>
      </choices>
    </argument>
    <argument>
      <name>clothes_washer_efficiency</name>
      <display_name>Clothes Washer: Efficiency</display_name>
      <description>The efficiency of the clothes washer. If not provided, the OS-HPXML default (see &lt;a href='https://openstudio-hpxml.readthedocs.io/en/v1.10.0/workflow_inputs.html#hpxml-clothes-washer'&gt;HPXML Clothes Washer&lt;/a&gt;) is used.</description>
      <type>Double</type>
      <units>ft^3/kWh-cyc</units>
      <required>false</required>
      <model_dependent>false</model_dependent>
    </argument>
    <argument>
      <name>clothes_washer_rated_annual_kwh</name>
      <display_name>Clothes Washer: Rated Annual Consumption</display_name>
      <description>The annual energy consumed by the clothes washer, as rated, obtained from the EnergyGuide label. This includes both the appliance electricity consumption and the energy required for water heating. If not provided, the OS-HPXML default (see &lt;a href='https://openstudio-hpxml.readthedocs.io/en/v1.10.0/workflow_inputs.html#hpxml-clothes-washer'&gt;HPXML Clothes Washer&lt;/a&gt;) is used.</description>
      <type>Double</type>
      <units>kWh/yr</units>
      <required>false</required>
      <model_dependent>false</model_dependent>
    </argument>
    <argument>
      <name>clothes_washer_label_electric_rate</name>
      <display_name>Clothes Washer: Label Electric Rate</display_name>
      <description>The annual energy consumed by the clothes washer, as rated, obtained from the EnergyGuide label. This includes both the appliance electricity consumption and the energy required for water heating. If not provided, the OS-HPXML default (see &lt;a href='https://openstudio-hpxml.readthedocs.io/en/v1.10.0/workflow_inputs.html#hpxml-clothes-washer'&gt;HPXML Clothes Washer&lt;/a&gt;) is used.</description>
      <type>Double</type>
      <units>$/kWh</units>
      <required>false</required>
      <model_dependent>false</model_dependent>
    </argument>
    <argument>
      <name>clothes_washer_label_gas_rate</name>
      <display_name>Clothes Washer: Label Gas Rate</display_name>
      <description>The annual energy consumed by the clothes washer, as rated, obtained from the EnergyGuide label. This includes both the appliance electricity consumption and the energy required for water heating. If not provided, the OS-HPXML default (see &lt;a href='https://openstudio-hpxml.readthedocs.io/en/v1.10.0/workflow_inputs.html#hpxml-clothes-washer'&gt;HPXML Clothes Washer&lt;/a&gt;) is used.</description>
      <type>Double</type>
      <units>$/therm</units>
      <required>false</required>
      <model_dependent>false</model_dependent>
    </argument>
    <argument>
      <name>clothes_washer_label_annual_gas_cost</name>
      <display_name>Clothes Washer: Label Annual Cost with Gas DHW</display_name>
      <description>The annual cost of using the system under test conditions. Input is obtained from the EnergyGuide label. If not provided, the OS-HPXML default (see &lt;a href='https://openstudio-hpxml.readthedocs.io/en/v1.10.0/workflow_inputs.html#hpxml-clothes-washer'&gt;HPXML Clothes Washer&lt;/a&gt;) is used.</description>
      <type>Double</type>
      <units>$</units>
      <required>false</required>
      <model_dependent>false</model_dependent>
    </argument>
    <argument>
      <name>clothes_washer_label_usage</name>
      <display_name>Clothes Washer: Label Usage</display_name>
      <description>The clothes washer loads per week. If not provided, the OS-HPXML default (see &lt;a href='https://openstudio-hpxml.readthedocs.io/en/v1.10.0/workflow_inputs.html#hpxml-clothes-washer'&gt;HPXML Clothes Washer&lt;/a&gt;) is used.</description>
      <type>Double</type>
      <units>cyc/wk</units>
      <required>false</required>
      <model_dependent>false</model_dependent>
    </argument>
    <argument>
      <name>clothes_washer_capacity</name>
      <display_name>Clothes Washer: Drum Volume</display_name>
      <description>Volume of the washer drum. Obtained from the EnergyStar website or the manufacturer's literature. If not provided, the OS-HPXML default (see &lt;a href='https://openstudio-hpxml.readthedocs.io/en/v1.10.0/workflow_inputs.html#hpxml-clothes-washer'&gt;HPXML Clothes Washer&lt;/a&gt;) is used.</description>
      <type>Double</type>
      <units>ft^3</units>
      <required>false</required>
      <model_dependent>false</model_dependent>
    </argument>
    <argument>
      <name>clothes_washer_usage_multiplier</name>
      <display_name>Clothes Washer: Usage Multiplier</display_name>
      <description>Multiplier on the clothes washer energy and hot water usage that can reflect, e.g., high/low usage occupants. If not provided, the OS-HPXML default (see &lt;a href='https://openstudio-hpxml.readthedocs.io/en/v1.10.0/workflow_inputs.html#hpxml-clothes-washer'&gt;HPXML Clothes Washer&lt;/a&gt;) is used.</description>
      <type>Double</type>
      <required>false</required>
      <model_dependent>false</model_dependent>
    </argument>
    <argument>
      <name>clothes_dryer_present</name>
      <display_name>Clothes Dryer: Present</display_name>
      <description>Whether there is a clothes dryer present.</description>
      <type>Boolean</type>
      <required>true</required>
      <model_dependent>false</model_dependent>
      <default_value>true</default_value>
      <choices>
        <choice>
          <value>true</value>
          <display_name>true</display_name>
        </choice>
        <choice>
          <value>false</value>
          <display_name>false</display_name>
        </choice>
      </choices>
    </argument>
    <argument>
      <name>clothes_dryer_location</name>
      <display_name>Clothes Dryer: Location</display_name>
      <description>The space type for the clothes dryer location. If not provided, the OS-HPXML default (see &lt;a href='https://openstudio-hpxml.readthedocs.io/en/v1.10.0/workflow_inputs.html#hpxml-clothes-dryer'&gt;HPXML Clothes Dryer&lt;/a&gt;) is used.</description>
      <type>Choice</type>
      <required>false</required>
      <model_dependent>false</model_dependent>
      <choices>
        <choice>
          <value>conditioned space</value>
          <display_name>conditioned space</display_name>
        </choice>
        <choice>
          <value>basement - conditioned</value>
          <display_name>basement - conditioned</display_name>
        </choice>
        <choice>
          <value>basement - unconditioned</value>
          <display_name>basement - unconditioned</display_name>
        </choice>
        <choice>
          <value>garage</value>
          <display_name>garage</display_name>
        </choice>
        <choice>
          <value>other housing unit</value>
          <display_name>other housing unit</display_name>
        </choice>
        <choice>
          <value>other heated space</value>
          <display_name>other heated space</display_name>
        </choice>
        <choice>
          <value>other multifamily buffer space</value>
          <display_name>other multifamily buffer space</display_name>
        </choice>
        <choice>
          <value>other non-freezing space</value>
          <display_name>other non-freezing space</display_name>
        </choice>
      </choices>
    </argument>
    <argument>
      <name>clothes_dryer_fuel_type</name>
      <display_name>Clothes Dryer: Fuel Type</display_name>
      <description>Type of fuel used by the clothes dryer.</description>
      <type>Choice</type>
      <required>true</required>
      <model_dependent>false</model_dependent>
      <default_value>natural gas</default_value>
      <choices>
        <choice>
          <value>electricity</value>
          <display_name>electricity</display_name>
        </choice>
        <choice>
          <value>natural gas</value>
          <display_name>natural gas</display_name>
        </choice>
        <choice>
          <value>fuel oil</value>
          <display_name>fuel oil</display_name>
        </choice>
        <choice>
          <value>propane</value>
          <display_name>propane</display_name>
        </choice>
        <choice>
          <value>wood</value>
          <display_name>wood</display_name>
        </choice>
        <choice>
          <value>coal</value>
          <display_name>coal</display_name>
        </choice>
      </choices>
    </argument>
    <argument>
      <name>clothes_dryer_efficiency_type</name>
      <display_name>Clothes Dryer: Efficiency Type</display_name>
      <description>The efficiency type of the clothes dryer.</description>
      <type>Choice</type>
      <required>true</required>
      <model_dependent>false</model_dependent>
      <default_value>CombinedEnergyFactor</default_value>
      <choices>
        <choice>
          <value>EnergyFactor</value>
          <display_name>EnergyFactor</display_name>
        </choice>
        <choice>
          <value>CombinedEnergyFactor</value>
          <display_name>CombinedEnergyFactor</display_name>
        </choice>
      </choices>
    </argument>
    <argument>
      <name>clothes_dryer_efficiency</name>
      <display_name>Clothes Dryer: Efficiency</display_name>
      <description>The efficiency of the clothes dryer. If not provided, the OS-HPXML default (see &lt;a href='https://openstudio-hpxml.readthedocs.io/en/v1.10.0/workflow_inputs.html#hpxml-clothes-dryer'&gt;HPXML Clothes Dryer&lt;/a&gt;) is used.</description>
      <type>Double</type>
      <units>lb/kWh</units>
      <required>false</required>
      <model_dependent>false</model_dependent>
    </argument>
    <argument>
      <name>clothes_dryer_vented_flow_rate</name>
      <display_name>Clothes Dryer: Vented Flow Rate</display_name>
      <description>The exhaust flow rate of the vented clothes dryer. If not provided, the OS-HPXML default (see &lt;a href='https://openstudio-hpxml.readthedocs.io/en/v1.10.0/workflow_inputs.html#hpxml-clothes-dryer'&gt;HPXML Clothes Dryer&lt;/a&gt;) is used.</description>
      <type>Double</type>
      <units>CFM</units>
      <required>false</required>
      <model_dependent>false</model_dependent>
    </argument>
    <argument>
      <name>clothes_dryer_usage_multiplier</name>
      <display_name>Clothes Dryer: Usage Multiplier</display_name>
      <description>Multiplier on the clothes dryer energy usage that can reflect, e.g., high/low usage occupants. If not provided, the OS-HPXML default (see &lt;a href='https://openstudio-hpxml.readthedocs.io/en/v1.10.0/workflow_inputs.html#hpxml-clothes-dryer'&gt;HPXML Clothes Dryer&lt;/a&gt;) is used.</description>
      <type>Double</type>
      <required>false</required>
      <model_dependent>false</model_dependent>
    </argument>
    <argument>
      <name>dishwasher_present</name>
      <display_name>Dishwasher: Present</display_name>
      <description>Whether there is a dishwasher present.</description>
      <type>Boolean</type>
      <required>true</required>
      <model_dependent>false</model_dependent>
      <default_value>true</default_value>
      <choices>
        <choice>
          <value>true</value>
          <display_name>true</display_name>
        </choice>
        <choice>
          <value>false</value>
          <display_name>false</display_name>
        </choice>
      </choices>
    </argument>
    <argument>
      <name>dishwasher_location</name>
      <display_name>Dishwasher: Location</display_name>
      <description>The space type for the dishwasher location. If not provided, the OS-HPXML default (see &lt;a href='https://openstudio-hpxml.readthedocs.io/en/v1.10.0/workflow_inputs.html#hpxml-dishwasher'&gt;HPXML Dishwasher&lt;/a&gt;) is used.</description>
      <type>Choice</type>
      <required>false</required>
      <model_dependent>false</model_dependent>
      <choices>
        <choice>
          <value>conditioned space</value>
          <display_name>conditioned space</display_name>
        </choice>
        <choice>
          <value>basement - conditioned</value>
          <display_name>basement - conditioned</display_name>
        </choice>
        <choice>
          <value>basement - unconditioned</value>
          <display_name>basement - unconditioned</display_name>
        </choice>
        <choice>
          <value>garage</value>
          <display_name>garage</display_name>
        </choice>
        <choice>
          <value>other housing unit</value>
          <display_name>other housing unit</display_name>
        </choice>
        <choice>
          <value>other heated space</value>
          <display_name>other heated space</display_name>
        </choice>
        <choice>
          <value>other multifamily buffer space</value>
          <display_name>other multifamily buffer space</display_name>
        </choice>
        <choice>
          <value>other non-freezing space</value>
          <display_name>other non-freezing space</display_name>
        </choice>
      </choices>
    </argument>
    <argument>
      <name>dishwasher_efficiency_type</name>
      <display_name>Dishwasher: Efficiency Type</display_name>
      <description>The efficiency type of dishwasher.</description>
      <type>Choice</type>
      <required>true</required>
      <model_dependent>false</model_dependent>
      <default_value>RatedAnnualkWh</default_value>
      <choices>
        <choice>
          <value>RatedAnnualkWh</value>
          <display_name>RatedAnnualkWh</display_name>
        </choice>
        <choice>
          <value>EnergyFactor</value>
          <display_name>EnergyFactor</display_name>
        </choice>
      </choices>
    </argument>
    <argument>
      <name>dishwasher_efficiency</name>
      <display_name>Dishwasher: Efficiency</display_name>
      <description>The efficiency of the dishwasher. If not provided, the OS-HPXML default (see &lt;a href='https://openstudio-hpxml.readthedocs.io/en/v1.10.0/workflow_inputs.html#hpxml-dishwasher'&gt;HPXML Dishwasher&lt;/a&gt;) is used.</description>
      <type>Double</type>
      <units>RatedAnnualkWh or EnergyFactor</units>
      <required>false</required>
      <model_dependent>false</model_dependent>
    </argument>
    <argument>
      <name>dishwasher_label_electric_rate</name>
      <display_name>Dishwasher: Label Electric Rate</display_name>
      <description>The label electric rate of the dishwasher. If not provided, the OS-HPXML default (see &lt;a href='https://openstudio-hpxml.readthedocs.io/en/v1.10.0/workflow_inputs.html#hpxml-dishwasher'&gt;HPXML Dishwasher&lt;/a&gt;) is used.</description>
      <type>Double</type>
      <units>$/kWh</units>
      <required>false</required>
      <model_dependent>false</model_dependent>
    </argument>
    <argument>
      <name>dishwasher_label_gas_rate</name>
      <display_name>Dishwasher: Label Gas Rate</display_name>
      <description>The label gas rate of the dishwasher. If not provided, the OS-HPXML default (see &lt;a href='https://openstudio-hpxml.readthedocs.io/en/v1.10.0/workflow_inputs.html#hpxml-dishwasher'&gt;HPXML Dishwasher&lt;/a&gt;) is used.</description>
      <type>Double</type>
      <units>$/therm</units>
      <required>false</required>
      <model_dependent>false</model_dependent>
    </argument>
    <argument>
      <name>dishwasher_label_annual_gas_cost</name>
      <display_name>Dishwasher: Label Annual Gas Cost</display_name>
      <description>The label annual gas cost of the dishwasher. If not provided, the OS-HPXML default (see &lt;a href='https://openstudio-hpxml.readthedocs.io/en/v1.10.0/workflow_inputs.html#hpxml-dishwasher'&gt;HPXML Dishwasher&lt;/a&gt;) is used.</description>
      <type>Double</type>
      <units>$</units>
      <required>false</required>
      <model_dependent>false</model_dependent>
    </argument>
    <argument>
      <name>dishwasher_label_usage</name>
      <display_name>Dishwasher: Label Usage</display_name>
      <description>The dishwasher loads per week. If not provided, the OS-HPXML default (see &lt;a href='https://openstudio-hpxml.readthedocs.io/en/v1.10.0/workflow_inputs.html#hpxml-dishwasher'&gt;HPXML Dishwasher&lt;/a&gt;) is used.</description>
      <type>Double</type>
      <units>cyc/wk</units>
      <required>false</required>
      <model_dependent>false</model_dependent>
    </argument>
    <argument>
      <name>dishwasher_place_setting_capacity</name>
      <display_name>Dishwasher: Number of Place Settings</display_name>
      <description>The number of place settings for the unit. Data obtained from manufacturer's literature. If not provided, the OS-HPXML default (see &lt;a href='https://openstudio-hpxml.readthedocs.io/en/v1.10.0/workflow_inputs.html#hpxml-dishwasher'&gt;HPXML Dishwasher&lt;/a&gt;) is used.</description>
      <type>Integer</type>
      <units>#</units>
      <required>false</required>
      <model_dependent>false</model_dependent>
    </argument>
    <argument>
      <name>dishwasher_usage_multiplier</name>
      <display_name>Dishwasher: Usage Multiplier</display_name>
      <description>Multiplier on the dishwasher energy usage that can reflect, e.g., high/low usage occupants. If not provided, the OS-HPXML default (see &lt;a href='https://openstudio-hpxml.readthedocs.io/en/v1.10.0/workflow_inputs.html#hpxml-dishwasher'&gt;HPXML Dishwasher&lt;/a&gt;) is used.</description>
      <type>Double</type>
      <required>false</required>
      <model_dependent>false</model_dependent>
    </argument>
    <argument>
      <name>refrigerator_present</name>
      <display_name>Refrigerator: Present</display_name>
      <description>Whether there is a refrigerator present.</description>
      <type>Boolean</type>
      <required>true</required>
      <model_dependent>false</model_dependent>
      <default_value>true</default_value>
      <choices>
        <choice>
          <value>true</value>
          <display_name>true</display_name>
        </choice>
        <choice>
          <value>false</value>
          <display_name>false</display_name>
        </choice>
      </choices>
    </argument>
    <argument>
      <name>refrigerator_location</name>
      <display_name>Refrigerator: Location</display_name>
      <description>The space type for the refrigerator location. If not provided, the OS-HPXML default (see &lt;a href='https://openstudio-hpxml.readthedocs.io/en/v1.10.0/workflow_inputs.html#hpxml-refrigerators'&gt;HPXML Refrigerators&lt;/a&gt;) is used.</description>
      <type>Choice</type>
      <required>false</required>
      <model_dependent>false</model_dependent>
      <choices>
        <choice>
          <value>conditioned space</value>
          <display_name>conditioned space</display_name>
        </choice>
        <choice>
          <value>basement - conditioned</value>
          <display_name>basement - conditioned</display_name>
        </choice>
        <choice>
          <value>basement - unconditioned</value>
          <display_name>basement - unconditioned</display_name>
        </choice>
        <choice>
          <value>garage</value>
          <display_name>garage</display_name>
        </choice>
        <choice>
          <value>other housing unit</value>
          <display_name>other housing unit</display_name>
        </choice>
        <choice>
          <value>other heated space</value>
          <display_name>other heated space</display_name>
        </choice>
        <choice>
          <value>other multifamily buffer space</value>
          <display_name>other multifamily buffer space</display_name>
        </choice>
        <choice>
          <value>other non-freezing space</value>
          <display_name>other non-freezing space</display_name>
        </choice>
      </choices>
    </argument>
    <argument>
      <name>refrigerator_rated_annual_kwh</name>
      <display_name>Refrigerator: Rated Annual Consumption</display_name>
      <description>The EnergyGuide rated annual energy consumption for a refrigerator. If not provided, the OS-HPXML default (see &lt;a href='https://openstudio-hpxml.readthedocs.io/en/v1.10.0/workflow_inputs.html#hpxml-refrigerators'&gt;HPXML Refrigerators&lt;/a&gt;) is used.</description>
      <type>Double</type>
      <units>kWh/yr</units>
      <required>false</required>
      <model_dependent>false</model_dependent>
    </argument>
    <argument>
      <name>refrigerator_usage_multiplier</name>
      <display_name>Refrigerator: Usage Multiplier</display_name>
      <description>Multiplier on the refrigerator energy usage that can reflect, e.g., high/low usage occupants. If not provided, the OS-HPXML default (see &lt;a href='https://openstudio-hpxml.readthedocs.io/en/v1.10.0/workflow_inputs.html#hpxml-refrigerators'&gt;HPXML Refrigerators&lt;/a&gt;) is used.</description>
      <type>Double</type>
      <required>false</required>
      <model_dependent>false</model_dependent>
    </argument>
    <argument>
      <name>extra_refrigerator_present</name>
      <display_name>Extra Refrigerator: Present</display_name>
      <description>Whether there is an extra refrigerator present.</description>
      <type>Boolean</type>
      <required>true</required>
      <model_dependent>false</model_dependent>
      <default_value>false</default_value>
      <choices>
        <choice>
          <value>true</value>
          <display_name>true</display_name>
        </choice>
        <choice>
          <value>false</value>
          <display_name>false</display_name>
        </choice>
      </choices>
    </argument>
    <argument>
      <name>extra_refrigerator_location</name>
      <display_name>Extra Refrigerator: Location</display_name>
      <description>The space type for the extra refrigerator location. If not provided, the OS-HPXML default (see &lt;a href='https://openstudio-hpxml.readthedocs.io/en/v1.10.0/workflow_inputs.html#hpxml-refrigerators'&gt;HPXML Refrigerators&lt;/a&gt;) is used.</description>
      <type>Choice</type>
      <required>false</required>
      <model_dependent>false</model_dependent>
      <choices>
        <choice>
          <value>conditioned space</value>
          <display_name>conditioned space</display_name>
        </choice>
        <choice>
          <value>basement - conditioned</value>
          <display_name>basement - conditioned</display_name>
        </choice>
        <choice>
          <value>basement - unconditioned</value>
          <display_name>basement - unconditioned</display_name>
        </choice>
        <choice>
          <value>garage</value>
          <display_name>garage</display_name>
        </choice>
        <choice>
          <value>other housing unit</value>
          <display_name>other housing unit</display_name>
        </choice>
        <choice>
          <value>other heated space</value>
          <display_name>other heated space</display_name>
        </choice>
        <choice>
          <value>other multifamily buffer space</value>
          <display_name>other multifamily buffer space</display_name>
        </choice>
        <choice>
          <value>other non-freezing space</value>
          <display_name>other non-freezing space</display_name>
        </choice>
      </choices>
    </argument>
    <argument>
      <name>extra_refrigerator_rated_annual_kwh</name>
      <display_name>Extra Refrigerator: Rated Annual Consumption</display_name>
      <description>The EnergyGuide rated annual energy consumption for an extra refrigerator. If not provided, the OS-HPXML default (see &lt;a href='https://openstudio-hpxml.readthedocs.io/en/v1.10.0/workflow_inputs.html#hpxml-refrigerators'&gt;HPXML Refrigerators&lt;/a&gt;) is used.</description>
      <type>Double</type>
      <units>kWh/yr</units>
      <required>false</required>
      <model_dependent>false</model_dependent>
    </argument>
    <argument>
      <name>extra_refrigerator_usage_multiplier</name>
      <display_name>Extra Refrigerator: Usage Multiplier</display_name>
      <description>Multiplier on the extra refrigerator energy usage that can reflect, e.g., high/low usage occupants. If not provided, the OS-HPXML default (see &lt;a href='https://openstudio-hpxml.readthedocs.io/en/v1.10.0/workflow_inputs.html#hpxml-refrigerators'&gt;HPXML Refrigerators&lt;/a&gt;) is used.</description>
      <type>Double</type>
      <required>false</required>
      <model_dependent>false</model_dependent>
    </argument>
    <argument>
      <name>freezer_present</name>
      <display_name>Freezer: Present</display_name>
      <description>Whether there is a freezer present.</description>
      <type>Boolean</type>
      <required>true</required>
      <model_dependent>false</model_dependent>
      <default_value>false</default_value>
      <choices>
        <choice>
          <value>true</value>
          <display_name>true</display_name>
        </choice>
        <choice>
          <value>false</value>
          <display_name>false</display_name>
        </choice>
      </choices>
    </argument>
    <argument>
      <name>freezer_location</name>
      <display_name>Freezer: Location</display_name>
      <description>The space type for the freezer location. If not provided, the OS-HPXML default (see &lt;a href='https://openstudio-hpxml.readthedocs.io/en/v1.10.0/workflow_inputs.html#hpxml-freezers'&gt;HPXML Freezers&lt;/a&gt;) is used.</description>
      <type>Choice</type>
      <required>false</required>
      <model_dependent>false</model_dependent>
      <choices>
        <choice>
          <value>conditioned space</value>
          <display_name>conditioned space</display_name>
        </choice>
        <choice>
          <value>basement - conditioned</value>
          <display_name>basement - conditioned</display_name>
        </choice>
        <choice>
          <value>basement - unconditioned</value>
          <display_name>basement - unconditioned</display_name>
        </choice>
        <choice>
          <value>garage</value>
          <display_name>garage</display_name>
        </choice>
        <choice>
          <value>other housing unit</value>
          <display_name>other housing unit</display_name>
        </choice>
        <choice>
          <value>other heated space</value>
          <display_name>other heated space</display_name>
        </choice>
        <choice>
          <value>other multifamily buffer space</value>
          <display_name>other multifamily buffer space</display_name>
        </choice>
        <choice>
          <value>other non-freezing space</value>
          <display_name>other non-freezing space</display_name>
        </choice>
      </choices>
    </argument>
    <argument>
      <name>freezer_rated_annual_kwh</name>
      <display_name>Freezer: Rated Annual Consumption</display_name>
      <description>The EnergyGuide rated annual energy consumption for a freezer. If not provided, the OS-HPXML default (see &lt;a href='https://openstudio-hpxml.readthedocs.io/en/v1.10.0/workflow_inputs.html#hpxml-freezers'&gt;HPXML Freezers&lt;/a&gt;) is used.</description>
      <type>Double</type>
      <units>kWh/yr</units>
      <required>false</required>
      <model_dependent>false</model_dependent>
    </argument>
    <argument>
      <name>freezer_usage_multiplier</name>
      <display_name>Freezer: Usage Multiplier</display_name>
      <description>Multiplier on the freezer energy usage that can reflect, e.g., high/low usage occupants. If not provided, the OS-HPXML default (see &lt;a href='https://openstudio-hpxml.readthedocs.io/en/v1.10.0/workflow_inputs.html#hpxml-freezers'&gt;HPXML Freezers&lt;/a&gt;) is used.</description>
      <type>Double</type>
      <required>false</required>
      <model_dependent>false</model_dependent>
    </argument>
    <argument>
      <name>cooking_range_oven_present</name>
      <display_name>Cooking Range/Oven: Present</display_name>
      <description>Whether there is a cooking range/oven present.</description>
      <type>Boolean</type>
      <required>true</required>
      <model_dependent>false</model_dependent>
      <default_value>true</default_value>
      <choices>
        <choice>
          <value>true</value>
          <display_name>true</display_name>
        </choice>
        <choice>
          <value>false</value>
          <display_name>false</display_name>
        </choice>
      </choices>
    </argument>
    <argument>
      <name>cooking_range_oven_location</name>
      <display_name>Cooking Range/Oven: Location</display_name>
      <description>The space type for the cooking range/oven location. If not provided, the OS-HPXML default (see &lt;a href='https://openstudio-hpxml.readthedocs.io/en/v1.10.0/workflow_inputs.html#hpxml-cooking-range-oven'&gt;HPXML Cooking Range/Oven&lt;/a&gt;) is used.</description>
      <type>Choice</type>
      <required>false</required>
      <model_dependent>false</model_dependent>
      <choices>
        <choice>
          <value>conditioned space</value>
          <display_name>conditioned space</display_name>
        </choice>
        <choice>
          <value>basement - conditioned</value>
          <display_name>basement - conditioned</display_name>
        </choice>
        <choice>
          <value>basement - unconditioned</value>
          <display_name>basement - unconditioned</display_name>
        </choice>
        <choice>
          <value>garage</value>
          <display_name>garage</display_name>
        </choice>
        <choice>
          <value>other housing unit</value>
          <display_name>other housing unit</display_name>
        </choice>
        <choice>
          <value>other heated space</value>
          <display_name>other heated space</display_name>
        </choice>
        <choice>
          <value>other multifamily buffer space</value>
          <display_name>other multifamily buffer space</display_name>
        </choice>
        <choice>
          <value>other non-freezing space</value>
          <display_name>other non-freezing space</display_name>
        </choice>
      </choices>
    </argument>
    <argument>
      <name>cooking_range_oven_fuel_type</name>
      <display_name>Cooking Range/Oven: Fuel Type</display_name>
      <description>Type of fuel used by the cooking range/oven.</description>
      <type>Choice</type>
      <required>true</required>
      <model_dependent>false</model_dependent>
      <default_value>natural gas</default_value>
      <choices>
        <choice>
          <value>electricity</value>
          <display_name>electricity</display_name>
        </choice>
        <choice>
          <value>natural gas</value>
          <display_name>natural gas</display_name>
        </choice>
        <choice>
          <value>fuel oil</value>
          <display_name>fuel oil</display_name>
        </choice>
        <choice>
          <value>propane</value>
          <display_name>propane</display_name>
        </choice>
        <choice>
          <value>wood</value>
          <display_name>wood</display_name>
        </choice>
        <choice>
          <value>coal</value>
          <display_name>coal</display_name>
        </choice>
      </choices>
    </argument>
    <argument>
      <name>cooking_range_oven_is_induction</name>
      <display_name>Cooking Range/Oven: Is Induction</display_name>
      <description>Whether the cooking range is induction. If not provided, the OS-HPXML default (see &lt;a href='https://openstudio-hpxml.readthedocs.io/en/v1.10.0/workflow_inputs.html#hpxml-cooking-range-oven'&gt;HPXML Cooking Range/Oven&lt;/a&gt;) is used.</description>
      <type>Boolean</type>
      <required>false</required>
      <model_dependent>false</model_dependent>
      <choices>
        <choice>
          <value>true</value>
          <display_name>true</display_name>
        </choice>
        <choice>
          <value>false</value>
          <display_name>false</display_name>
        </choice>
      </choices>
    </argument>
    <argument>
      <name>cooking_range_oven_is_convection</name>
      <display_name>Cooking Range/Oven: Is Convection</display_name>
      <description>Whether the oven is convection. If not provided, the OS-HPXML default (see &lt;a href='https://openstudio-hpxml.readthedocs.io/en/v1.10.0/workflow_inputs.html#hpxml-cooking-range-oven'&gt;HPXML Cooking Range/Oven&lt;/a&gt;) is used.</description>
      <type>Boolean</type>
      <required>false</required>
      <model_dependent>false</model_dependent>
      <choices>
        <choice>
          <value>true</value>
          <display_name>true</display_name>
        </choice>
        <choice>
          <value>false</value>
          <display_name>false</display_name>
        </choice>
      </choices>
    </argument>
    <argument>
      <name>cooking_range_oven_usage_multiplier</name>
      <display_name>Cooking Range/Oven: Usage Multiplier</display_name>
      <description>Multiplier on the cooking range/oven energy usage that can reflect, e.g., high/low usage occupants. If not provided, the OS-HPXML default (see &lt;a href='https://openstudio-hpxml.readthedocs.io/en/v1.10.0/workflow_inputs.html#hpxml-cooking-range-oven'&gt;HPXML Cooking Range/Oven&lt;/a&gt;) is used.</description>
      <type>Double</type>
      <required>false</required>
      <model_dependent>false</model_dependent>
    </argument>
    <argument>
      <name>ceiling_fan_present</name>
      <display_name>Ceiling Fan: Present</display_name>
      <description>Whether there are any ceiling fans.</description>
      <type>Boolean</type>
      <required>true</required>
      <model_dependent>false</model_dependent>
      <default_value>true</default_value>
      <choices>
        <choice>
          <value>true</value>
          <display_name>true</display_name>
        </choice>
        <choice>
          <value>false</value>
          <display_name>false</display_name>
        </choice>
      </choices>
    </argument>
    <argument>
      <name>ceiling_fan_label_energy_use</name>
      <display_name>Ceiling Fan: Label Energy Use</display_name>
      <description>The label average energy use of the ceiling fan(s). If neither Efficiency nor Label Energy Use provided, the OS-HPXML default (see &lt;a href='https://openstudio-hpxml.readthedocs.io/en/v1.10.0/workflow_inputs.html#hpxml-ceiling-fans'&gt;HPXML Ceiling Fans&lt;/a&gt;) is used.</description>
      <type>Double</type>
      <units>W</units>
      <required>false</required>
      <model_dependent>false</model_dependent>
    </argument>
    <argument>
      <name>ceiling_fan_efficiency</name>
      <display_name>Ceiling Fan: Efficiency</display_name>
      <description>The efficiency rating of the ceiling fan(s) at medium speed. Only used if Label Energy Use not provided. If neither Efficiency nor Label Energy Use provided, the OS-HPXML default (see &lt;a href='https://openstudio-hpxml.readthedocs.io/en/v1.10.0/workflow_inputs.html#hpxml-ceiling-fans'&gt;HPXML Ceiling Fans&lt;/a&gt;) is used.</description>
      <type>Double</type>
      <units>CFM/W</units>
      <required>false</required>
      <model_dependent>false</model_dependent>
    </argument>
    <argument>
      <name>ceiling_fan_quantity</name>
      <display_name>Ceiling Fan: Quantity</display_name>
      <description>Total number of ceiling fans. If not provided, the OS-HPXML default (see &lt;a href='https://openstudio-hpxml.readthedocs.io/en/v1.10.0/workflow_inputs.html#hpxml-ceiling-fans'&gt;HPXML Ceiling Fans&lt;/a&gt;) is used.</description>
      <type>Integer</type>
      <units>#</units>
      <required>false</required>
      <model_dependent>false</model_dependent>
    </argument>
    <argument>
      <name>ceiling_fan_cooling_setpoint_temp_offset</name>
      <display_name>Ceiling Fan: Cooling Setpoint Temperature Offset</display_name>
      <description>The cooling setpoint temperature offset during months when the ceiling fans are operating. Only applies if ceiling fan quantity is greater than zero. If not provided, the OS-HPXML default (see &lt;a href='https://openstudio-hpxml.readthedocs.io/en/v1.10.0/workflow_inputs.html#hpxml-ceiling-fans'&gt;HPXML Ceiling Fans&lt;/a&gt;) is used.</description>
      <type>Double</type>
      <units>F</units>
      <required>false</required>
      <model_dependent>false</model_dependent>
    </argument>
    <argument>
      <name>misc_plug_loads_television_present</name>
      <display_name>Misc Plug Loads: Television Present</display_name>
      <description>Whether there are televisions.</description>
      <type>Boolean</type>
      <required>true</required>
      <model_dependent>false</model_dependent>
      <default_value>true</default_value>
      <choices>
        <choice>
          <value>true</value>
          <display_name>true</display_name>
        </choice>
        <choice>
          <value>false</value>
          <display_name>false</display_name>
        </choice>
      </choices>
    </argument>
    <argument>
      <name>misc_plug_loads_television_annual_kwh</name>
      <display_name>Misc Plug Loads: Television Annual kWh</display_name>
      <description>The annual energy consumption of the television plug loads. If not provided, the OS-HPXML default (see &lt;a href='https://openstudio-hpxml.readthedocs.io/en/v1.10.0/workflow_inputs.html#hpxml-plug-loads'&gt;HPXML Plug Loads&lt;/a&gt;) is used.</description>
      <type>Double</type>
      <units>kWh/yr</units>
      <required>false</required>
      <model_dependent>false</model_dependent>
    </argument>
    <argument>
      <name>misc_plug_loads_television_usage_multiplier</name>
      <display_name>Misc Plug Loads: Television Usage Multiplier</display_name>
      <description>Multiplier on the television energy usage that can reflect, e.g., high/low usage occupants. If not provided, the OS-HPXML default (see &lt;a href='https://openstudio-hpxml.readthedocs.io/en/v1.10.0/workflow_inputs.html#hpxml-plug-loads'&gt;HPXML Plug Loads&lt;/a&gt;) is used.</description>
      <type>Double</type>
      <required>false</required>
      <model_dependent>false</model_dependent>
    </argument>
    <argument>
      <name>misc_plug_loads_other_annual_kwh</name>
      <display_name>Misc Plug Loads: Other Annual kWh</display_name>
      <description>The annual energy consumption of the other residual plug loads. If not provided, the OS-HPXML default (see &lt;a href='https://openstudio-hpxml.readthedocs.io/en/v1.10.0/workflow_inputs.html#hpxml-plug-loads'&gt;HPXML Plug Loads&lt;/a&gt;) is used.</description>
      <type>Double</type>
      <units>kWh/yr</units>
      <required>false</required>
      <model_dependent>false</model_dependent>
    </argument>
    <argument>
      <name>misc_plug_loads_other_frac_sensible</name>
      <display_name>Misc Plug Loads: Other Sensible Fraction</display_name>
      <description>Fraction of other residual plug loads' internal gains that are sensible. If not provided, the OS-HPXML default (see &lt;a href='https://openstudio-hpxml.readthedocs.io/en/v1.10.0/workflow_inputs.html#hpxml-plug-loads'&gt;HPXML Plug Loads&lt;/a&gt;) is used.</description>
      <type>Double</type>
      <units>Frac</units>
      <required>false</required>
      <model_dependent>false</model_dependent>
    </argument>
    <argument>
      <name>misc_plug_loads_other_frac_latent</name>
      <display_name>Misc Plug Loads: Other Latent Fraction</display_name>
      <description>Fraction of other residual plug loads' internal gains that are latent. If not provided, the OS-HPXML default (see &lt;a href='https://openstudio-hpxml.readthedocs.io/en/v1.10.0/workflow_inputs.html#hpxml-plug-loads'&gt;HPXML Plug Loads&lt;/a&gt;) is used.</description>
      <type>Double</type>
      <units>Frac</units>
      <required>false</required>
      <model_dependent>false</model_dependent>
    </argument>
    <argument>
      <name>misc_plug_loads_other_usage_multiplier</name>
      <display_name>Misc Plug Loads: Other Usage Multiplier</display_name>
      <description>Multiplier on the other energy usage that can reflect, e.g., high/low usage occupants. If not provided, the OS-HPXML default (see &lt;a href='https://openstudio-hpxml.readthedocs.io/en/v1.10.0/workflow_inputs.html#hpxml-plug-loads'&gt;HPXML Plug Loads&lt;/a&gt;) is used.</description>
      <type>Double</type>
      <required>false</required>
      <model_dependent>false</model_dependent>
    </argument>
    <argument>
      <name>misc_plug_loads_well_pump_present</name>
      <display_name>Misc Plug Loads: Well Pump Present</display_name>
      <description>Whether there is a well pump.</description>
      <type>Boolean</type>
      <required>true</required>
      <model_dependent>false</model_dependent>
      <default_value>false</default_value>
      <choices>
        <choice>
          <value>true</value>
          <display_name>true</display_name>
        </choice>
        <choice>
          <value>false</value>
          <display_name>false</display_name>
        </choice>
      </choices>
    </argument>
    <argument>
      <name>misc_plug_loads_well_pump_annual_kwh</name>
      <display_name>Misc Plug Loads: Well Pump Annual kWh</display_name>
      <description>The annual energy consumption of the well pump plug loads. If not provided, the OS-HPXML default (see &lt;a href='https://openstudio-hpxml.readthedocs.io/en/v1.10.0/workflow_inputs.html#hpxml-plug-loads'&gt;HPXML Plug Loads&lt;/a&gt;) is used.</description>
      <type>Double</type>
      <units>kWh/yr</units>
      <required>false</required>
      <model_dependent>false</model_dependent>
    </argument>
    <argument>
      <name>misc_plug_loads_well_pump_usage_multiplier</name>
      <display_name>Misc Plug Loads: Well Pump Usage Multiplier</display_name>
      <description>Multiplier on the well pump energy usage that can reflect, e.g., high/low usage occupants. If not provided, the OS-HPXML default (see &lt;a href='https://openstudio-hpxml.readthedocs.io/en/v1.10.0/workflow_inputs.html#hpxml-plug-loads'&gt;HPXML Plug Loads&lt;/a&gt;) is used.</description>
      <type>Double</type>
      <required>false</required>
      <model_dependent>false</model_dependent>
    </argument>
    <argument>
      <name>misc_plug_loads_vehicle_present</name>
      <display_name>Misc Plug Loads: Vehicle Present</display_name>
      <description>Whether there is an electric vehicle.</description>
      <type>Boolean</type>
      <required>true</required>
      <model_dependent>false</model_dependent>
      <default_value>false</default_value>
      <choices>
        <choice>
          <value>true</value>
          <display_name>true</display_name>
        </choice>
        <choice>
          <value>false</value>
          <display_name>false</display_name>
        </choice>
      </choices>
    </argument>
    <argument>
      <name>misc_plug_loads_vehicle_annual_kwh</name>
      <display_name>Misc Plug Loads: Vehicle Annual kWh</display_name>
      <description>The annual energy consumption of the electric vehicle plug loads. If not provided, the OS-HPXML default (see &lt;a href='https://openstudio-hpxml.readthedocs.io/en/v1.10.0/workflow_inputs.html#hpxml-plug-loads'&gt;HPXML Plug Loads&lt;/a&gt;) is used.</description>
      <type>Double</type>
      <units>kWh/yr</units>
      <required>false</required>
      <model_dependent>false</model_dependent>
    </argument>
    <argument>
      <name>misc_plug_loads_vehicle_usage_multiplier</name>
      <display_name>Misc Plug Loads: Vehicle Usage Multiplier</display_name>
      <description>Multiplier on the electric vehicle energy usage that can reflect, e.g., high/low usage occupants. If not provided, the OS-HPXML default (see &lt;a href='https://openstudio-hpxml.readthedocs.io/en/v1.10.0/workflow_inputs.html#hpxml-plug-loads'&gt;HPXML Plug Loads&lt;/a&gt;) is used.</description>
      <type>Double</type>
      <required>false</required>
      <model_dependent>false</model_dependent>
    </argument>
    <argument>
      <name>misc_fuel_loads_grill_present</name>
      <display_name>Misc Fuel Loads: Grill Present</display_name>
      <description>Whether there is a fuel loads grill.</description>
      <type>Boolean</type>
      <required>true</required>
      <model_dependent>false</model_dependent>
      <default_value>false</default_value>
      <choices>
        <choice>
          <value>true</value>
          <display_name>true</display_name>
        </choice>
        <choice>
          <value>false</value>
          <display_name>false</display_name>
        </choice>
      </choices>
    </argument>
    <argument>
      <name>misc_fuel_loads_grill_fuel_type</name>
      <display_name>Misc Fuel Loads: Grill Fuel Type</display_name>
      <description>The fuel type of the fuel loads grill.</description>
      <type>Choice</type>
      <required>true</required>
      <model_dependent>false</model_dependent>
      <default_value>natural gas</default_value>
      <choices>
        <choice>
          <value>natural gas</value>
          <display_name>natural gas</display_name>
        </choice>
        <choice>
          <value>fuel oil</value>
          <display_name>fuel oil</display_name>
        </choice>
        <choice>
          <value>propane</value>
          <display_name>propane</display_name>
        </choice>
        <choice>
          <value>wood</value>
          <display_name>wood</display_name>
        </choice>
        <choice>
          <value>wood pellets</value>
          <display_name>wood pellets</display_name>
        </choice>
      </choices>
    </argument>
    <argument>
      <name>misc_fuel_loads_grill_annual_therm</name>
      <display_name>Misc Fuel Loads: Grill Annual therm</display_name>
      <description>The annual energy consumption of the fuel loads grill. If not provided, the OS-HPXML default (see &lt;a href='https://openstudio-hpxml.readthedocs.io/en/v1.10.0/workflow_inputs.html#hpxml-fuel-loads'&gt;HPXML Fuel Loads&lt;/a&gt;) is used.</description>
      <type>Double</type>
      <units>therm/yr</units>
      <required>false</required>
      <model_dependent>false</model_dependent>
    </argument>
    <argument>
      <name>misc_fuel_loads_grill_usage_multiplier</name>
      <display_name>Misc Fuel Loads: Grill Usage Multiplier</display_name>
      <description>Multiplier on the fuel loads grill energy usage that can reflect, e.g., high/low usage occupants. If not provided, the OS-HPXML default (see &lt;a href='https://openstudio-hpxml.readthedocs.io/en/v1.10.0/workflow_inputs.html#hpxml-fuel-loads'&gt;HPXML Fuel Loads&lt;/a&gt;) is used.</description>
      <type>Double</type>
      <required>false</required>
      <model_dependent>false</model_dependent>
    </argument>
    <argument>
      <name>misc_fuel_loads_lighting_present</name>
      <display_name>Misc Fuel Loads: Lighting Present</display_name>
      <description>Whether there is fuel loads lighting.</description>
      <type>Boolean</type>
      <required>true</required>
      <model_dependent>false</model_dependent>
      <default_value>false</default_value>
      <choices>
        <choice>
          <value>true</value>
          <display_name>true</display_name>
        </choice>
        <choice>
          <value>false</value>
          <display_name>false</display_name>
        </choice>
      </choices>
    </argument>
    <argument>
      <name>misc_fuel_loads_lighting_fuel_type</name>
      <display_name>Misc Fuel Loads: Lighting Fuel Type</display_name>
      <description>The fuel type of the fuel loads lighting.</description>
      <type>Choice</type>
      <required>true</required>
      <model_dependent>false</model_dependent>
      <default_value>natural gas</default_value>
      <choices>
        <choice>
          <value>natural gas</value>
          <display_name>natural gas</display_name>
        </choice>
        <choice>
          <value>fuel oil</value>
          <display_name>fuel oil</display_name>
        </choice>
        <choice>
          <value>propane</value>
          <display_name>propane</display_name>
        </choice>
        <choice>
          <value>wood</value>
          <display_name>wood</display_name>
        </choice>
        <choice>
          <value>wood pellets</value>
          <display_name>wood pellets</display_name>
        </choice>
      </choices>
    </argument>
    <argument>
      <name>misc_fuel_loads_lighting_annual_therm</name>
      <display_name>Misc Fuel Loads: Lighting Annual therm</display_name>
      <description>The annual energy consumption of the fuel loads lighting. If not provided, the OS-HPXML default (see &lt;a href='https://openstudio-hpxml.readthedocs.io/en/v1.10.0/workflow_inputs.html#hpxml-fuel-loads'&gt;HPXML Fuel Loads&lt;/a&gt;)is used.</description>
      <type>Double</type>
      <units>therm/yr</units>
      <required>false</required>
      <model_dependent>false</model_dependent>
    </argument>
    <argument>
      <name>misc_fuel_loads_lighting_usage_multiplier</name>
      <display_name>Misc Fuel Loads: Lighting Usage Multiplier</display_name>
      <description>Multiplier on the fuel loads lighting energy usage that can reflect, e.g., high/low usage occupants. If not provided, the OS-HPXML default (see &lt;a href='https://openstudio-hpxml.readthedocs.io/en/v1.10.0/workflow_inputs.html#hpxml-fuel-loads'&gt;HPXML Fuel Loads&lt;/a&gt;) is used.</description>
      <type>Double</type>
      <required>false</required>
      <model_dependent>false</model_dependent>
    </argument>
    <argument>
      <name>misc_fuel_loads_fireplace_present</name>
      <display_name>Misc Fuel Loads: Fireplace Present</display_name>
      <description>Whether there is fuel loads fireplace.</description>
      <type>Boolean</type>
      <required>true</required>
      <model_dependent>false</model_dependent>
      <default_value>false</default_value>
      <choices>
        <choice>
          <value>true</value>
          <display_name>true</display_name>
        </choice>
        <choice>
          <value>false</value>
          <display_name>false</display_name>
        </choice>
      </choices>
    </argument>
    <argument>
      <name>misc_fuel_loads_fireplace_fuel_type</name>
      <display_name>Misc Fuel Loads: Fireplace Fuel Type</display_name>
      <description>The fuel type of the fuel loads fireplace.</description>
      <type>Choice</type>
      <required>true</required>
      <model_dependent>false</model_dependent>
      <default_value>natural gas</default_value>
      <choices>
        <choice>
          <value>natural gas</value>
          <display_name>natural gas</display_name>
        </choice>
        <choice>
          <value>fuel oil</value>
          <display_name>fuel oil</display_name>
        </choice>
        <choice>
          <value>propane</value>
          <display_name>propane</display_name>
        </choice>
        <choice>
          <value>wood</value>
          <display_name>wood</display_name>
        </choice>
        <choice>
          <value>wood pellets</value>
          <display_name>wood pellets</display_name>
        </choice>
      </choices>
    </argument>
    <argument>
      <name>misc_fuel_loads_fireplace_annual_therm</name>
      <display_name>Misc Fuel Loads: Fireplace Annual therm</display_name>
      <description>The annual energy consumption of the fuel loads fireplace. If not provided, the OS-HPXML default (see &lt;a href='https://openstudio-hpxml.readthedocs.io/en/v1.10.0/workflow_inputs.html#hpxml-fuel-loads'&gt;HPXML Fuel Loads&lt;/a&gt;) is used.</description>
      <type>Double</type>
      <units>therm/yr</units>
      <required>false</required>
      <model_dependent>false</model_dependent>
    </argument>
    <argument>
      <name>misc_fuel_loads_fireplace_frac_sensible</name>
      <display_name>Misc Fuel Loads: Fireplace Sensible Fraction</display_name>
      <description>Fraction of fireplace residual fuel loads' internal gains that are sensible. If not provided, the OS-HPXML default (see &lt;a href='https://openstudio-hpxml.readthedocs.io/en/v1.10.0/workflow_inputs.html#hpxml-fuel-loads'&gt;HPXML Fuel Loads&lt;/a&gt;) is used.</description>
      <type>Double</type>
      <units>Frac</units>
      <required>false</required>
      <model_dependent>false</model_dependent>
    </argument>
    <argument>
      <name>misc_fuel_loads_fireplace_frac_latent</name>
      <display_name>Misc Fuel Loads: Fireplace Latent Fraction</display_name>
      <description>Fraction of fireplace residual fuel loads' internal gains that are latent. If not provided, the OS-HPXML default (see &lt;a href='https://openstudio-hpxml.readthedocs.io/en/v1.10.0/workflow_inputs.html#hpxml-fuel-loads'&gt;HPXML Fuel Loads&lt;/a&gt;) is used.</description>
      <type>Double</type>
      <units>Frac</units>
      <required>false</required>
      <model_dependent>false</model_dependent>
    </argument>
    <argument>
      <name>misc_fuel_loads_fireplace_usage_multiplier</name>
      <display_name>Misc Fuel Loads: Fireplace Usage Multiplier</display_name>
      <description>Multiplier on the fuel loads fireplace energy usage that can reflect, e.g., high/low usage occupants. If not provided, the OS-HPXML default (see &lt;a href='https://openstudio-hpxml.readthedocs.io/en/v1.10.0/workflow_inputs.html#hpxml-fuel-loads'&gt;HPXML Fuel Loads&lt;/a&gt;) is used.</description>
      <type>Double</type>
      <required>false</required>
      <model_dependent>false</model_dependent>
    </argument>
    <argument>
      <name>pool_present</name>
      <display_name>Pool: Present</display_name>
      <description>Whether there is a pool.</description>
      <type>Boolean</type>
      <required>true</required>
      <model_dependent>false</model_dependent>
      <default_value>false</default_value>
      <choices>
        <choice>
          <value>true</value>
          <display_name>true</display_name>
        </choice>
        <choice>
          <value>false</value>
          <display_name>false</display_name>
        </choice>
      </choices>
    </argument>
    <argument>
      <name>pool_pump_annual_kwh</name>
      <display_name>Pool: Pump Annual kWh</display_name>
      <description>The annual energy consumption of the pool pump. If not provided, the OS-HPXML default (see &lt;a href='https://openstudio-hpxml.readthedocs.io/en/v1.10.0/workflow_inputs.html#pool-pump'&gt;Pool Pump&lt;/a&gt;) is used.</description>
      <type>Double</type>
      <units>kWh/yr</units>
      <required>false</required>
      <model_dependent>false</model_dependent>
    </argument>
    <argument>
      <name>pool_pump_usage_multiplier</name>
      <display_name>Pool: Pump Usage Multiplier</display_name>
      <description>Multiplier on the pool pump energy usage that can reflect, e.g., high/low usage occupants. If not provided, the OS-HPXML default (see &lt;a href='https://openstudio-hpxml.readthedocs.io/en/v1.10.0/workflow_inputs.html#pool-pump'&gt;Pool Pump&lt;/a&gt;) is used.</description>
      <type>Double</type>
      <required>false</required>
      <model_dependent>false</model_dependent>
    </argument>
    <argument>
      <name>pool_heater_type</name>
      <display_name>Pool: Heater Type</display_name>
      <description>The type of pool heater. Use 'none' if there is no pool heater.</description>
      <type>Choice</type>
      <required>true</required>
      <model_dependent>false</model_dependent>
      <default_value>none</default_value>
      <choices>
        <choice>
          <value>none</value>
          <display_name>none</display_name>
        </choice>
        <choice>
          <value>electric resistance</value>
          <display_name>electric resistance</display_name>
        </choice>
        <choice>
          <value>gas fired</value>
          <display_name>gas fired</display_name>
        </choice>
        <choice>
          <value>heat pump</value>
          <display_name>heat pump</display_name>
        </choice>
      </choices>
    </argument>
    <argument>
      <name>pool_heater_annual_kwh</name>
      <display_name>Pool: Heater Annual kWh</display_name>
      <description>The annual energy consumption of the electric resistance pool heater. If not provided, the OS-HPXML default (see &lt;a href='https://openstudio-hpxml.readthedocs.io/en/v1.10.0/workflow_inputs.html#pool-heater'&gt;Pool Heater&lt;/a&gt;) is used.</description>
      <type>Double</type>
      <units>kWh/yr</units>
      <required>false</required>
      <model_dependent>false</model_dependent>
    </argument>
    <argument>
      <name>pool_heater_annual_therm</name>
      <display_name>Pool: Heater Annual therm</display_name>
      <description>The annual energy consumption of the gas fired pool heater. If not provided, the OS-HPXML default (see &lt;a href='https://openstudio-hpxml.readthedocs.io/en/v1.10.0/workflow_inputs.html#pool-heater'&gt;Pool Heater&lt;/a&gt;) is used.</description>
      <type>Double</type>
      <units>therm/yr</units>
      <required>false</required>
      <model_dependent>false</model_dependent>
    </argument>
    <argument>
      <name>pool_heater_usage_multiplier</name>
      <display_name>Pool: Heater Usage Multiplier</display_name>
      <description>Multiplier on the pool heater energy usage that can reflect, e.g., high/low usage occupants. If not provided, the OS-HPXML default (see &lt;a href='https://openstudio-hpxml.readthedocs.io/en/v1.10.0/workflow_inputs.html#pool-heater'&gt;Pool Heater&lt;/a&gt;) is used.</description>
      <type>Double</type>
      <required>false</required>
      <model_dependent>false</model_dependent>
    </argument>
    <argument>
      <name>permanent_spa_present</name>
      <display_name>Permanent Spa: Present</display_name>
      <description>Whether there is a permanent spa.</description>
      <type>Boolean</type>
      <required>true</required>
      <model_dependent>false</model_dependent>
      <default_value>false</default_value>
      <choices>
        <choice>
          <value>true</value>
          <display_name>true</display_name>
        </choice>
        <choice>
          <value>false</value>
          <display_name>false</display_name>
        </choice>
      </choices>
    </argument>
    <argument>
      <name>permanent_spa_pump_annual_kwh</name>
      <display_name>Permanent Spa: Pump Annual kWh</display_name>
      <description>The annual energy consumption of the permanent spa pump. If not provided, the OS-HPXML default (see &lt;a href='https://openstudio-hpxml.readthedocs.io/en/v1.10.0/workflow_inputs.html#permanent-spa-pump'&gt;Permanent Spa Pump&lt;/a&gt;) is used.</description>
      <type>Double</type>
      <units>kWh/yr</units>
      <required>false</required>
      <model_dependent>false</model_dependent>
    </argument>
    <argument>
      <name>permanent_spa_pump_usage_multiplier</name>
      <display_name>Permanent Spa: Pump Usage Multiplier</display_name>
      <description>Multiplier on the permanent spa pump energy usage that can reflect, e.g., high/low usage occupants. If not provided, the OS-HPXML default (see &lt;a href='https://openstudio-hpxml.readthedocs.io/en/v1.10.0/workflow_inputs.html#permanent-spa-pump'&gt;Permanent Spa Pump&lt;/a&gt;) is used.</description>
      <type>Double</type>
      <required>false</required>
      <model_dependent>false</model_dependent>
    </argument>
    <argument>
      <name>permanent_spa_heater_type</name>
      <display_name>Permanent Spa: Heater Type</display_name>
      <description>The type of permanent spa heater. Use 'none' if there is no permanent spa heater.</description>
      <type>Choice</type>
      <required>true</required>
      <model_dependent>false</model_dependent>
      <default_value>none</default_value>
      <choices>
        <choice>
          <value>none</value>
          <display_name>none</display_name>
        </choice>
        <choice>
          <value>electric resistance</value>
          <display_name>electric resistance</display_name>
        </choice>
        <choice>
          <value>gas fired</value>
          <display_name>gas fired</display_name>
        </choice>
        <choice>
          <value>heat pump</value>
          <display_name>heat pump</display_name>
        </choice>
      </choices>
    </argument>
    <argument>
      <name>permanent_spa_heater_annual_kwh</name>
      <display_name>Permanent Spa: Heater Annual kWh</display_name>
      <description>The annual energy consumption of the electric resistance permanent spa heater. If not provided, the OS-HPXML default (see &lt;a href='https://openstudio-hpxml.readthedocs.io/en/v1.10.0/workflow_inputs.html#permanent-spa-heater'&gt;Permanent Spa Heater&lt;/a&gt;) is used.</description>
      <type>Double</type>
      <units>kWh/yr</units>
      <required>false</required>
      <model_dependent>false</model_dependent>
    </argument>
    <argument>
      <name>permanent_spa_heater_annual_therm</name>
      <display_name>Permanent Spa: Heater Annual therm</display_name>
      <description>The annual energy consumption of the gas fired permanent spa heater. If not provided, the OS-HPXML default (see &lt;a href='https://openstudio-hpxml.readthedocs.io/en/v1.10.0/workflow_inputs.html#permanent-spa-heater'&gt;Permanent Spa Heater&lt;/a&gt;) is used.</description>
      <type>Double</type>
      <units>therm/yr</units>
      <required>false</required>
      <model_dependent>false</model_dependent>
    </argument>
    <argument>
      <name>permanent_spa_heater_usage_multiplier</name>
      <display_name>Permanent Spa: Heater Usage Multiplier</display_name>
      <description>Multiplier on the permanent spa heater energy usage that can reflect, e.g., high/low usage occupants. If not provided, the OS-HPXML default (see &lt;a href='https://openstudio-hpxml.readthedocs.io/en/v1.10.0/workflow_inputs.html#permanent-spa-heater'&gt;Permanent Spa Heater&lt;/a&gt;) is used.</description>
      <type>Double</type>
      <required>false</required>
      <model_dependent>false</model_dependent>
    </argument>
    <argument>
      <name>emissions_scenario_names</name>
      <display_name>Emissions: Scenario Names</display_name>
      <description>Names of emissions scenarios. If multiple scenarios, use a comma-separated list. If not provided, no emissions scenarios are calculated.</description>
      <type>String</type>
      <required>false</required>
      <model_dependent>false</model_dependent>
    </argument>
    <argument>
      <name>emissions_types</name>
      <display_name>Emissions: Types</display_name>
      <description>Types of emissions (e.g., CO2e, NOx, etc.). If multiple scenarios, use a comma-separated list.</description>
      <type>String</type>
      <required>false</required>
      <model_dependent>false</model_dependent>
    </argument>
    <argument>
      <name>emissions_electricity_units</name>
      <display_name>Emissions: Electricity Units</display_name>
      <description>Electricity emissions factors units. If multiple scenarios, use a comma-separated list. Only lb/MWh and kg/MWh are allowed.</description>
      <type>String</type>
      <required>false</required>
      <model_dependent>false</model_dependent>
    </argument>
    <argument>
      <name>emissions_electricity_values_or_filepaths</name>
      <display_name>Emissions: Electricity Values or File Paths</display_name>
      <description>Electricity emissions factors values, specified as either an annual factor or an absolute/relative path to a file with hourly factors. If multiple scenarios, use a comma-separated list.</description>
      <type>String</type>
      <required>false</required>
      <model_dependent>false</model_dependent>
    </argument>
    <argument>
      <name>emissions_electricity_number_of_header_rows</name>
      <display_name>Emissions: Electricity Files Number of Header Rows</display_name>
      <description>The number of header rows in the electricity emissions factor file. Only applies when an electricity filepath is used. If multiple scenarios, use a comma-separated list.</description>
      <type>String</type>
      <required>false</required>
      <model_dependent>false</model_dependent>
    </argument>
    <argument>
      <name>emissions_electricity_column_numbers</name>
      <display_name>Emissions: Electricity Files Column Numbers</display_name>
      <description>The column number in the electricity emissions factor file. Only applies when an electricity filepath is used. If multiple scenarios, use a comma-separated list.</description>
      <type>String</type>
      <required>false</required>
      <model_dependent>false</model_dependent>
    </argument>
    <argument>
      <name>emissions_fossil_fuel_units</name>
      <display_name>Emissions: Fossil Fuel Units</display_name>
      <description>Fossil fuel emissions factors units. If multiple scenarios, use a comma-separated list. Only lb/MBtu and kg/MBtu are allowed.</description>
      <type>String</type>
      <required>false</required>
      <model_dependent>false</model_dependent>
    </argument>
    <argument>
      <name>emissions_natural_gas_values</name>
      <display_name>Emissions: Natural Gas Values</display_name>
      <description>Natural gas emissions factors values, specified as an annual factor. If multiple scenarios, use a comma-separated list.</description>
      <type>String</type>
      <required>false</required>
      <model_dependent>false</model_dependent>
    </argument>
    <argument>
      <name>emissions_propane_values</name>
      <display_name>Emissions: Propane Values</display_name>
      <description>Propane emissions factors values, specified as an annual factor. If multiple scenarios, use a comma-separated list.</description>
      <type>String</type>
      <required>false</required>
      <model_dependent>false</model_dependent>
    </argument>
    <argument>
      <name>emissions_fuel_oil_values</name>
      <display_name>Emissions: Fuel Oil Values</display_name>
      <description>Fuel oil emissions factors values, specified as an annual factor. If multiple scenarios, use a comma-separated list.</description>
      <type>String</type>
      <required>false</required>
      <model_dependent>false</model_dependent>
    </argument>
    <argument>
      <name>emissions_coal_values</name>
      <display_name>Emissions: Coal Values</display_name>
      <description>Coal emissions factors values, specified as an annual factor. If multiple scenarios, use a comma-separated list.</description>
      <type>String</type>
      <required>false</required>
      <model_dependent>false</model_dependent>
    </argument>
    <argument>
      <name>emissions_wood_values</name>
      <display_name>Emissions: Wood Values</display_name>
      <description>Wood emissions factors values, specified as an annual factor. If multiple scenarios, use a comma-separated list.</description>
      <type>String</type>
      <required>false</required>
      <model_dependent>false</model_dependent>
    </argument>
    <argument>
      <name>emissions_wood_pellets_values</name>
      <display_name>Emissions: Wood Pellets Values</display_name>
      <description>Wood pellets emissions factors values, specified as an annual factor. If multiple scenarios, use a comma-separated list.</description>
      <type>String</type>
      <required>false</required>
      <model_dependent>false</model_dependent>
    </argument>
    <argument>
      <name>utility_bill_scenario_names</name>
      <display_name>Utility Bills: Scenario Names</display_name>
      <description>Names of utility bill scenarios. If multiple scenarios, use a comma-separated list. If not provided, no utility bills scenarios are calculated.</description>
      <type>String</type>
      <required>false</required>
      <model_dependent>false</model_dependent>
    </argument>
    <argument>
      <name>utility_bill_electricity_filepaths</name>
      <display_name>Utility Bills: Electricity File Paths</display_name>
      <description>Electricity tariff file specified as an absolute/relative path to a file with utility rate structure information. Tariff file must be formatted to OpenEI API version 7. If multiple scenarios, use a comma-separated list.</description>
      <type>String</type>
      <required>false</required>
      <model_dependent>false</model_dependent>
    </argument>
    <argument>
      <name>utility_bill_electricity_fixed_charges</name>
      <display_name>Utility Bills: Electricity Fixed Charges</display_name>
      <description>Electricity utility bill monthly fixed charges. If multiple scenarios, use a comma-separated list.</description>
      <type>String</type>
      <required>false</required>
      <model_dependent>false</model_dependent>
    </argument>
    <argument>
      <name>utility_bill_natural_gas_fixed_charges</name>
      <display_name>Utility Bills: Natural Gas Fixed Charges</display_name>
      <description>Natural gas utility bill monthly fixed charges. If multiple scenarios, use a comma-separated list.</description>
      <type>String</type>
      <required>false</required>
      <model_dependent>false</model_dependent>
    </argument>
    <argument>
      <name>utility_bill_propane_fixed_charges</name>
      <display_name>Utility Bills: Propane Fixed Charges</display_name>
      <description>Propane utility bill monthly fixed charges. If multiple scenarios, use a comma-separated list.</description>
      <type>String</type>
      <required>false</required>
      <model_dependent>false</model_dependent>
    </argument>
    <argument>
      <name>utility_bill_fuel_oil_fixed_charges</name>
      <display_name>Utility Bills: Fuel Oil Fixed Charges</display_name>
      <description>Fuel oil utility bill monthly fixed charges. If multiple scenarios, use a comma-separated list.</description>
      <type>String</type>
      <required>false</required>
      <model_dependent>false</model_dependent>
    </argument>
    <argument>
      <name>utility_bill_coal_fixed_charges</name>
      <display_name>Utility Bills: Coal Fixed Charges</display_name>
      <description>Coal utility bill monthly fixed charges. If multiple scenarios, use a comma-separated list.</description>
      <type>String</type>
      <required>false</required>
      <model_dependent>false</model_dependent>
    </argument>
    <argument>
      <name>utility_bill_wood_fixed_charges</name>
      <display_name>Utility Bills: Wood Fixed Charges</display_name>
      <description>Wood utility bill monthly fixed charges. If multiple scenarios, use a comma-separated list.</description>
      <type>String</type>
      <required>false</required>
      <model_dependent>false</model_dependent>
    </argument>
    <argument>
      <name>utility_bill_wood_pellets_fixed_charges</name>
      <display_name>Utility Bills: Wood Pellets Fixed Charges</display_name>
      <description>Wood pellets utility bill monthly fixed charges. If multiple scenarios, use a comma-separated list.</description>
      <type>String</type>
      <required>false</required>
      <model_dependent>false</model_dependent>
    </argument>
    <argument>
      <name>utility_bill_electricity_marginal_rates</name>
      <display_name>Utility Bills: Electricity Marginal Rates</display_name>
      <description>Electricity utility bill marginal rates. If multiple scenarios, use a comma-separated list.</description>
      <type>String</type>
      <required>false</required>
      <model_dependent>false</model_dependent>
    </argument>
    <argument>
      <name>utility_bill_natural_gas_marginal_rates</name>
      <display_name>Utility Bills: Natural Gas Marginal Rates</display_name>
      <description>Natural gas utility bill marginal rates. If multiple scenarios, use a comma-separated list.</description>
      <type>String</type>
      <required>false</required>
      <model_dependent>false</model_dependent>
    </argument>
    <argument>
      <name>utility_bill_propane_marginal_rates</name>
      <display_name>Utility Bills: Propane Marginal Rates</display_name>
      <description>Propane utility bill marginal rates. If multiple scenarios, use a comma-separated list.</description>
      <type>String</type>
      <required>false</required>
      <model_dependent>false</model_dependent>
    </argument>
    <argument>
      <name>utility_bill_fuel_oil_marginal_rates</name>
      <display_name>Utility Bills: Fuel Oil Marginal Rates</display_name>
      <description>Fuel oil utility bill marginal rates. If multiple scenarios, use a comma-separated list.</description>
      <type>String</type>
      <required>false</required>
      <model_dependent>false</model_dependent>
    </argument>
    <argument>
      <name>utility_bill_coal_marginal_rates</name>
      <display_name>Utility Bills: Coal Marginal Rates</display_name>
      <description>Coal utility bill marginal rates. If multiple scenarios, use a comma-separated list.</description>
      <type>String</type>
      <required>false</required>
      <model_dependent>false</model_dependent>
    </argument>
    <argument>
      <name>utility_bill_wood_marginal_rates</name>
      <display_name>Utility Bills: Wood Marginal Rates</display_name>
      <description>Wood utility bill marginal rates. If multiple scenarios, use a comma-separated list.</description>
      <type>String</type>
      <required>false</required>
      <model_dependent>false</model_dependent>
    </argument>
    <argument>
      <name>utility_bill_wood_pellets_marginal_rates</name>
      <display_name>Utility Bills: Wood Pellets Marginal Rates</display_name>
      <description>Wood pellets utility bill marginal rates. If multiple scenarios, use a comma-separated list.</description>
      <type>String</type>
      <required>false</required>
      <model_dependent>false</model_dependent>
    </argument>
    <argument>
      <name>utility_bill_pv_compensation_types</name>
      <display_name>Utility Bills: PV Compensation Types</display_name>
      <description>Utility bill PV compensation types. If multiple scenarios, use a comma-separated list.</description>
      <type>String</type>
      <required>false</required>
      <model_dependent>false</model_dependent>
    </argument>
    <argument>
      <name>utility_bill_pv_net_metering_annual_excess_sellback_rate_types</name>
      <display_name>Utility Bills: PV Net Metering Annual Excess Sellback Rate Types</display_name>
      <description>Utility bill PV net metering annual excess sellback rate types. Only applies if the PV compensation type is 'NetMetering'. If multiple scenarios, use a comma-separated list.</description>
      <type>String</type>
      <required>false</required>
      <model_dependent>false</model_dependent>
    </argument>
    <argument>
      <name>utility_bill_pv_net_metering_annual_excess_sellback_rates</name>
      <display_name>Utility Bills: PV Net Metering Annual Excess Sellback Rates</display_name>
      <description>Utility bill PV net metering annual excess sellback rates. Only applies if the PV compensation type is 'NetMetering' and the PV annual excess sellback rate type is 'User-Specified'. If multiple scenarios, use a comma-separated list.</description>
      <type>String</type>
      <required>false</required>
      <model_dependent>false</model_dependent>
    </argument>
    <argument>
      <name>utility_bill_pv_feed_in_tariff_rates</name>
      <display_name>Utility Bills: PV Feed-In Tariff Rates</display_name>
      <description>Utility bill PV annual full/gross feed-in tariff rates. Only applies if the PV compensation type is 'FeedInTariff'. If multiple scenarios, use a comma-separated list.</description>
      <type>String</type>
      <required>false</required>
      <model_dependent>false</model_dependent>
    </argument>
    <argument>
      <name>utility_bill_pv_monthly_grid_connection_fee_units</name>
      <display_name>Utility Bills: PV Monthly Grid Connection Fee Units</display_name>
      <description>Utility bill PV monthly grid connection fee units. If multiple scenarios, use a comma-separated list.</description>
      <type>String</type>
      <required>false</required>
      <model_dependent>false</model_dependent>
    </argument>
    <argument>
      <name>utility_bill_pv_monthly_grid_connection_fees</name>
      <display_name>Utility Bills: PV Monthly Grid Connection Fees</display_name>
      <description>Utility bill PV monthly grid connection fees. If multiple scenarios, use a comma-separated list.</description>
      <type>String</type>
      <required>false</required>
      <model_dependent>false</model_dependent>
    </argument>
    <argument>
      <name>additional_properties</name>
      <display_name>Additional Properties</display_name>
      <description>Additional properties specified as key-value pairs (i.e., key=value). If multiple additional properties, use a |-separated list. For example, 'LowIncome=false|Remodeled|Description=2-story home in Denver'. These properties will be stored in the HPXML file under /HPXML/SoftwareInfo/extension/AdditionalProperties.</description>
      <type>String</type>
      <required>false</required>
      <model_dependent>false</model_dependent>
    </argument>
    <argument>
      <name>combine_like_surfaces</name>
      <display_name>Combine like surfaces?</display_name>
      <description>If true, combines like surfaces to simplify the HPXML file generated.</description>
      <type>Boolean</type>
      <required>false</required>
      <model_dependent>false</model_dependent>
      <default_value>false</default_value>
      <choices>
        <choice>
          <value>true</value>
          <display_name>true</display_name>
        </choice>
        <choice>
          <value>false</value>
          <display_name>false</display_name>
        </choice>
      </choices>
    </argument>
    <argument>
      <name>apply_defaults</name>
      <display_name>Apply Default Values?</display_name>
      <description>If true, applies OS-HPXML default values to the HPXML output file. Setting to true will also force validation of the HPXML output file before applying OS-HPXML default values.</description>
      <type>Boolean</type>
      <required>false</required>
      <model_dependent>false</model_dependent>
      <default_value>false</default_value>
      <choices>
        <choice>
          <value>true</value>
          <display_name>true</display_name>
        </choice>
        <choice>
          <value>false</value>
          <display_name>false</display_name>
        </choice>
      </choices>
    </argument>
    <argument>
      <name>apply_validation</name>
      <display_name>Apply Validation?</display_name>
      <description>If true, validates the HPXML output file. Set to false for faster performance. Note that validation is not needed if the HPXML file will be validated downstream (e.g., via the HPXMLtoOpenStudio measure).</description>
      <type>Boolean</type>
      <required>false</required>
      <model_dependent>false</model_dependent>
      <default_value>false</default_value>
      <choices>
        <choice>
          <value>true</value>
          <display_name>true</display_name>
        </choice>
        <choice>
          <value>false</value>
          <display_name>false</display_name>
        </choice>
      </choices>
    </argument>
  </arguments>
  <outputs />
  <provenances />
  <tags>
    <tag>Whole Building.Space Types</tag>
  </tags>
  <attributes>
    <attribute>
      <name>Measure Type</name>
      <value>ModelMeasure</value>
      <datatype>string</datatype>
    </attribute>
  </attributes>
  <files>
    <file>
      <filename>README.md</filename>
      <filetype>md</filetype>
      <usage_type>readme</usage_type>
      <checksum>D802FFB3</checksum>
    </file>
    <file>
      <filename>README.md.erb</filename>
      <filetype>erb</filetype>
      <usage_type>readmeerb</usage_type>
      <checksum>513F28E9</checksum>
    </file>
    <file>
      <version>
        <software_program>OpenStudio</software_program>
        <identifier>2.9.0</identifier>
        <min_compatible>2.9.0</min_compatible>
      </version>
      <filename>measure.rb</filename>
      <filetype>rb</filetype>
      <usage_type>script</usage_type>
<<<<<<< HEAD
      <checksum>4B87E36E</checksum>
=======
      <checksum>3EE9FBA9</checksum>
>>>>>>> 86a8e52e
    </file>
    <file>
      <filename>constants.rb</filename>
      <filetype>rb</filetype>
      <usage_type>resource</usage_type>
      <checksum>079FF429</checksum>
    </file>
    <file>
      <filename>geometry.rb</filename>
      <filetype>rb</filetype>
      <usage_type>resource</usage_type>
      <checksum>C905753A</checksum>
    </file>
    <file>
      <filename>version.txt</filename>
      <filetype>txt</filetype>
      <usage_type>resource</usage_type>
      <checksum>6D7D7910</checksum>
    </file>
    <file>
      <filename>test_build_residential_hpxml.rb</filename>
      <filetype>rb</filetype>
      <usage_type>test</usage_type>
      <checksum>6332CF2F</checksum>
    </file>
  </files>
</measure><|MERGE_RESOLUTION|>--- conflicted
+++ resolved
@@ -3,13 +3,8 @@
   <schema_version>3.1</schema_version>
   <name>build_residential_hpxml</name>
   <uid>a13a8983-2b01-4930-8af2-42030b6e4233</uid>
-<<<<<<< HEAD
-  <version_id>161b2e4f-8362-446f-8ed8-dc07fb7f4169</version_id>
-  <version_modified>2025-02-21T02:14:33Z</version_modified>
-=======
-  <version_id>e73520e9-0ba0-40e1-8699-5c6b1695d7cd</version_id>
-  <version_modified>2025-03-04T16:25:28Z</version_modified>
->>>>>>> 86a8e52e
+  <version_id>14cc47f3-db15-4a6a-9522-8e667765b83e</version_id>
+  <version_modified>2025-03-05T22:50:03Z</version_modified>
   <xml_checksum>2C38F48B</xml_checksum>
   <class_name>BuildResidentialHPXML</class_name>
   <display_name>HPXML Builder</display_name>
@@ -7758,11 +7753,7 @@
       <filename>measure.rb</filename>
       <filetype>rb</filetype>
       <usage_type>script</usage_type>
-<<<<<<< HEAD
-      <checksum>4B87E36E</checksum>
-=======
-      <checksum>3EE9FBA9</checksum>
->>>>>>> 86a8e52e
+      <checksum>B5DC0BF6</checksum>
     </file>
     <file>
       <filename>constants.rb</filename>
