--- conflicted
+++ resolved
@@ -3,13 +3,8 @@
   <schema_version>3.0</schema_version>
   <name>build_residential_hpxml</name>
   <uid>a13a8983-2b01-4930-8af2-42030b6e4233</uid>
-<<<<<<< HEAD
-  <version_id>2cb7ccc0-4463-48bb-a910-e4f2ec2c991d</version_id>
-  <version_modified>20230510T224351Z</version_modified>
-=======
-  <version_id>20945cf9-0ecb-41c1-b8fe-5dc26ff5c5c4</version_id>
-  <version_modified>20230512T181528Z</version_modified>
->>>>>>> d7270930
+  <version_id>37334d63-0a9b-459a-8072-5b2c8898260c</version_id>
+  <version_modified>20230515T150148Z</version_modified>
   <xml_checksum>2C38F48B</xml_checksum>
   <class_name>BuildResidentialHPXML</class_name>
   <display_name>HPXML Builder</display_name>
@@ -6658,46 +6653,19 @@
       <filename>measure.rb</filename>
       <filetype>rb</filetype>
       <usage_type>script</usage_type>
-      <checksum>74318562</checksum>
+      <checksum>C6FCC8B1</checksum>
     </file>
     <file>
       <filename>geometry.rb</filename>
       <filetype>rb</filetype>
       <usage_type>resource</usage_type>
-      <checksum>864F8465</checksum>
+      <checksum>E8F9FEA0</checksum>
     </file>
     <file>
       <filename>build_residential_hpxml_test.rb</filename>
       <filetype>rb</filetype>
       <usage_type>test</usage_type>
-<<<<<<< HEAD
-      <checksum>299E8AD5</checksum>
-    </file>
-    <file>
-      <version>
-        <software_program>OpenStudio</software_program>
-        <identifier>2.9.0</identifier>
-        <min_compatible>2.9.0</min_compatible>
-      </version>
-      <filename>measure.rb</filename>
-      <filetype>rb</filetype>
-      <usage_type>script</usage_type>
-      <checksum>C6FCC8B1</checksum>
-=======
-      <checksum>5461EA7B</checksum>
-    </file>
-    <file>
-      <filename>extra_files/extra-enclosure-garage-atticroof-conditioned.osm</filename>
-      <filetype>osm</filetype>
-      <usage_type>test</usage_type>
-      <checksum>AF68B450</checksum>
-    </file>
-    <file>
-      <filename>extra_files/extra-enclosure-garage-atticroof-conditioned.xml</filename>
-      <filetype>xml</filetype>
-      <usage_type>test</usage_type>
-      <checksum>CC7D040C</checksum>
->>>>>>> d7270930
+      <checksum>C26172ED</checksum>
     </file>
   </files>
 </measure>