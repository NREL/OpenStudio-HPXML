--- conflicted
+++ resolved
@@ -3,13 +3,8 @@
   <schema_version>3.0</schema_version>
   <name>build_residential_hpxml</name>
   <uid>a13a8983-2b01-4930-8af2-42030b6e4233</uid>
-<<<<<<< HEAD
-  <version_id>fe15537e-2dce-4bed-b9d1-ccc23abe37fa</version_id>
-  <version_modified>20200930T162528Z</version_modified>
-=======
   <version_id>acc34a58-6a41-423d-9f68-0fc5c2d85e28</version_id>
   <version_modified>20201020T011812Z</version_modified>
->>>>>>> d6e22660
   <xml_checksum>2C38F48B</xml_checksum>
   <class_name>BuildResidentialHPXML</class_name>
   <display_name>HPXML Builder</display_name>
@@ -25,18 +20,6 @@
       <model_dependent>false</model_dependent>
     </argument>
     <argument>
-<<<<<<< HEAD
-      <name>weather_dir</name>
-      <display_name>Weather Directory</display_name>
-      <description>Absolute/relative path of the weather directory.</description>
-      <type>String</type>
-      <required>true</required>
-      <model_dependent>false</model_dependent>
-      <default_value>weather</default_value>
-    </argument>
-    <argument>
-=======
->>>>>>> d6e22660
       <name>software_program_used</name>
       <display_name>Software Program Used</display_name>
       <description>The name of the software program used.</description>
@@ -5863,10 +5846,6 @@
       <checksum>EB32709E</checksum>
     </file>
     <file>
-<<<<<<< HEAD
-      <filename>constants.rb</filename>
-      <filetype>rb</filetype>
-=======
       <filename>schedules_clothes_dryer_power_consumption_dist.csv</filename>
       <filetype>csv</filetype>
       <usage_type>resource</usage_type>
@@ -5881,7 +5860,6 @@
     <file>
       <filename>schedules_clothes_washer_cluster_size_probability.csv</filename>
       <filetype>csv</filetype>
->>>>>>> d6e22660
       <usage_type>resource</usage_type>
       <checksum>2401A66F</checksum>
     </file>
@@ -5904,12 +5882,6 @@
       <checksum>7F0BFEDA</checksum>
     </file>
     <file>
-<<<<<<< HEAD
-      <filename>base-hvac-mini-split-heat-pump-ducted-heating-only.osw</filename>
-      <filetype>osw</filetype>
-      <usage_type>test</usage_type>
-      <checksum>6F13B1A5</checksum>
-=======
       <filename>schedules_config.yml</filename>
       <filetype>yml</filetype>
       <usage_type>resource</usage_type>
@@ -5920,7 +5892,6 @@
       <filetype>csv</filetype>
       <usage_type>resource</usage_type>
       <checksum>1C8AAA92</checksum>
->>>>>>> d6e22660
     </file>
     <file>
       <filename>schedules_cooking_power_duration_dist.csv</filename>
@@ -5953,12 +5924,6 @@
       <checksum>A7E76021</checksum>
     </file>
     <file>
-<<<<<<< HEAD
-      <filename>base-mechvent-cfis.osw</filename>
-      <filetype>osw</filetype>
-      <usage_type>test</usage_type>
-      <checksum>46A967D6</checksum>
-=======
       <filename>schedules_README.md</filename>
       <filetype>md</filetype>
       <usage_type>resource</usage_type>
@@ -5975,7 +5940,6 @@
       <filetype>csv</filetype>
       <usage_type>resource</usage_type>
       <checksum>F8A366F2</checksum>
->>>>>>> d6e22660
     </file>
     <file>
       <filename>schedules_weekday_duration_probability_cluster_0_cooking_evening_duration_probability.csv</filename>
@@ -6596,12 +6560,6 @@
       <checksum>DAF2049F</checksum>
     </file>
     <file>
-<<<<<<< HEAD
-      <filename>base-foundation-unconditioned-basement.osw</filename>
-      <filetype>osw</filetype>
-      <usage_type>test</usage_type>
-      <checksum>5409203A</checksum>
-=======
       <filename>schedules_weekend_duration_probability_cluster_3_shower_morning_duration_probability.csv</filename>
       <filetype>csv</filetype>
       <usage_type>resource</usage_type>
@@ -6612,7 +6570,6 @@
       <filetype>csv</filetype>
       <usage_type>resource</usage_type>
       <checksum>3F16AE89</checksum>
->>>>>>> d6e22660
     </file>
     <file>
       <filename>schedules_weekend_mkv_chain_initial_prob_cluster_1.csv</filename>
@@ -6831,9 +6788,6 @@
       <checksum>D6B020AB</checksum>
     </file>
     <file>
-<<<<<<< HEAD
-      <filename>base-simcontrol-runperiod-1-month.osw</filename>
-=======
       <filename>base-hvac-furnace-oil-only.osw</filename>
       <filetype>osw</filetype>
       <usage_type>test</usage_type>
@@ -6841,21 +6795,11 @@
     </file>
     <file>
       <filename>base-hvac-furnace-propane-only.osw</filename>
->>>>>>> d6e22660
       <filetype>osw</filetype>
       <usage_type>test</usage_type>
       <checksum>8C44FBF9</checksum>
     </file>
     <file>
-<<<<<<< HEAD
-      <filename>geometry.rb</filename>
-      <filetype>rb</filetype>
-      <usage_type>resource</usage_type>
-      <checksum>0ABBC934</checksum>
-    </file>
-    <file>
-      <filename>base-appliances-dehumidifier-50percent.osw</filename>
-=======
       <filename>base-hvac-furnace-wood-only.osw</filename>
       <filetype>osw</filetype>
       <usage_type>test</usage_type>
@@ -6893,15 +6837,11 @@
     </file>
     <file>
       <filename>base-mechvent-balanced.osw</filename>
->>>>>>> d6e22660
       <filetype>osw</filetype>
       <usage_type>test</usage_type>
       <checksum>62166E23</checksum>
     </file>
     <file>
-<<<<<<< HEAD
-      <filename>base-hvac-dual-fuel-air-to-air-heat-pump-1-speed-electric.osw</filename>
-=======
       <filename>base-mechvent-erv.osw</filename>
       <filetype>osw</filetype>
       <usage_type>test</usage_type>
@@ -6915,15 +6855,11 @@
     </file>
     <file>
       <filename>base-mechvent-hrv.osw</filename>
->>>>>>> d6e22660
       <filetype>osw</filetype>
       <usage_type>test</usage_type>
       <checksum>6D763794</checksum>
     </file>
     <file>
-<<<<<<< HEAD
-      <filename>base-hvac-mini-split-heat-pump-ductless.osw</filename>
-=======
       <filename>base-mechvent-supply.osw</filename>
       <filetype>osw</filetype>
       <usage_type>test</usage_type>
@@ -6943,7 +6879,6 @@
     </file>
     <file>
       <filename>base-enclosure-windows-none.osw</filename>
->>>>>>> d6e22660
       <filetype>osw</filetype>
       <usage_type>test</usage_type>
       <checksum>C6C67558</checksum>
@@ -6994,76 +6929,15 @@
       <filename>base-enclosure-overhangs.osw</filename>
       <filetype>osw</filetype>
       <usage_type>test</usage_type>
-<<<<<<< HEAD
-      <checksum>0EA1B38C</checksum>
-    </file>
-    <file>
-      <filename>base-misc-defaults.osw</filename>
-=======
       <checksum>8826D4A5</checksum>
     </file>
     <file>
       <filename>base-atticroof-vented.osw</filename>
->>>>>>> d6e22660
       <filetype>osw</filetype>
       <usage_type>test</usage_type>
       <checksum>4BA58555</checksum>
     </file>
     <file>
-<<<<<<< HEAD
-      <filename>schedules_dishwasher_power_consumption_dist.csv</filename>
-      <filetype>csv</filetype>
-      <usage_type>resource</usage_type>
-      <checksum>50A1CFBC</checksum>
-    </file>
-    <file>
-      <filename>schedules_weekend_duration_probability_cluster_0_dishwashing_midday_duration_probability.csv</filename>
-      <filetype>csv</filetype>
-      <usage_type>resource</usage_type>
-      <checksum>9120E2FD</checksum>
-    </file>
-    <file>
-      <filename>schedules_weekday_duration_probability_cluster_0_laundry_midday_duration_probability.csv</filename>
-      <filetype>csv</filetype>
-      <usage_type>resource</usage_type>
-      <checksum>CA0C9069</checksum>
-    </file>
-    <file>
-      <filename>schedules_weekend_duration_probability_cluster_3_shower_evening_duration_probability.csv</filename>
-      <filetype>csv</filetype>
-      <usage_type>resource</usage_type>
-      <checksum>35AD8E7F</checksum>
-    </file>
-    <file>
-      <filename>schedules_weekend_duration_probability_cluster_3_dishwashing_evening_duration_probability.csv</filename>
-      <filetype>csv</filetype>
-      <usage_type>resource</usage_type>
-      <checksum>37B5AF9C</checksum>
-    </file>
-    <file>
-      <filename>schedules_clothes_washer_power_duration_dist.csv</filename>
-      <filetype>csv</filetype>
-      <usage_type>resource</usage_type>
-      <checksum>7F0BFEDA</checksum>
-    </file>
-    <file>
-      <filename>schedules_weekday_duration_probability_cluster_1_laundry_midday_duration_probability.csv</filename>
-      <filetype>csv</filetype>
-      <usage_type>resource</usage_type>
-      <checksum>9843CD4C</checksum>
-    </file>
-    <file>
-      <filename>schedules_weekend_duration_probability_cluster_2_shower_evening_duration_probability.csv</filename>
-      <filetype>csv</filetype>
-      <usage_type>resource</usage_type>
-      <checksum>829DBC41</checksum>
-    </file>
-    <file>
-      <filename>schedules_shower_event_duration_probability.csv</filename>
-      <filetype>csv</filetype>
-      <usage_type>resource</usage_type>
-      <checksum>F8A366F2</checksum>
-=======
       <filename>base-dhw-dwhr.osw</filename>
       <filetype>osw</filetype>
       <usage_type>test</usage_type>
@@ -7080,7 +6954,6 @@
       <filetype>osw</filetype>
       <usage_type>test</usage_type>
       <checksum>6F48E517</checksum>
->>>>>>> d6e22660
     </file>
     <file>
       <filename>base-foundation-vented-crawlspace.osw</filename>
@@ -7913,11 +7786,7 @@
       <filename>measure.rb</filename>
       <filetype>rb</filetype>
       <usage_type>script</usage_type>
-<<<<<<< HEAD
-      <checksum>53CF0A84</checksum>
-=======
       <checksum>41E7DAEF</checksum>
->>>>>>> d6e22660
     </file>
   </files>
 </measure>