--- conflicted
+++ resolved
@@ -3,13 +3,8 @@
   <schema_version>3.0</schema_version>
   <name>build_residential_hpxml</name>
   <uid>a13a8983-2b01-4930-8af2-42030b6e4233</uid>
-<<<<<<< HEAD
-  <version_id>5d06ce49-ce67-4041-8070-8d009e2dcbc3</version_id>
-  <version_modified>20220302T161022Z</version_modified>
-=======
-  <version_id>db9d17fc-601b-446b-b425-a4f3c3036ede</version_id>
-  <version_modified>20220307T161236Z</version_modified>
->>>>>>> 58bccc64
+  <version_id>a71b63b2-498d-48ed-a630-e7bf3aff3297</version_id>
+  <version_modified>20220307T201302Z</version_modified>
   <xml_checksum>2C38F48B</xml_checksum>
   <class_name>BuildResidentialHPXML</class_name>
   <display_name>HPXML Builder</display_name>
@@ -6839,17 +6834,13 @@
       <filename>extra_files/extra-mf-atticroof-flat.xml</filename>
       <filetype>xml</filetype>
       <usage_type>test</usage_type>
-<<<<<<< HEAD
-      <checksum>EF3917A8</checksum>
-=======
-      <checksum>68BC0185</checksum>
+      <checksum>167FE8C4</checksum>
     </file>
     <file>
       <filename>extra_files/extra-mf-atticroof-vented.xml</filename>
       <filetype>xml</filetype>
       <usage_type>test</usage_type>
-      <checksum>F7DFE521</checksum>
->>>>>>> 58bccc64
+      <checksum>369A1BC0</checksum>
     </file>
     <file>
       <version>
@@ -6860,59 +6851,43 @@
       <filename>measure.rb</filename>
       <filetype>rb</filetype>
       <usage_type>script</usage_type>
-<<<<<<< HEAD
-      <checksum>16A1EB41</checksum>
-    </file>
-    <file>
-      <filename>extra_files/extra-mf-atticroof-flat.xml</filename>
-      <filetype>xml</filetype>
-      <usage_type>test</usage_type>
-      <checksum>167FE8C4</checksum>
-    </file>
-    <file>
-      <filename>extra_files/extra-mf-atticroof-vented.xml</filename>
-      <filetype>xml</filetype>
-      <usage_type>test</usage_type>
-      <checksum>369A1BC0</checksum>
-    </file>
-    <file>
-      <filename>extra_files/error-hip-roof-and-protruding-garage.xml</filename>
-      <filetype>xml</filetype>
-      <usage_type>test</usage_type>
-      <checksum>1C2C3DDC</checksum>
-    </file>
-    <file>
-      <filename>extra_files/error-invalid-living-and-garage-1.xml</filename>
-      <filetype>xml</filetype>
-      <usage_type>test</usage_type>
-      <checksum>0FEA5D8B</checksum>
-    </file>
-    <file>
-      <filename>extra_files/error-invalid-living-and-garage-2.xml</filename>
-      <filetype>xml</filetype>
-      <usage_type>test</usage_type>
-      <checksum>54090807</checksum>
-    </file>
-    <file>
-      <filename>extra_files/error-invalid-time-zone.xml</filename>
-      <filetype>xml</filetype>
-      <usage_type>test</usage_type>
-      <checksum>F0FB2E25</checksum>
-    </file>
-    <file>
-      <filename>extra_files/extra-sfa-ambient - Copy.xml</filename>
-      <filetype>xml</filetype>
-      <usage_type>test</usage_type>
-      <checksum>C028936D</checksum>
-=======
-      <checksum>FD76C5C3</checksum>
+      <checksum>81DFF997</checksum>
     </file>
     <file>
       <filename>build_residential_hpxml_test.rb</filename>
       <filetype>rb</filetype>
       <usage_type>test</usage_type>
-      <checksum>88CFF8E9</checksum>
->>>>>>> 58bccc64
+      <checksum>41AF9CFD</checksum>
+    </file>
+    <file>
+      <filename>extra_files/error-hip-roof-and-protruding-garage.xml</filename>
+      <filetype>xml</filetype>
+      <usage_type>test</usage_type>
+      <checksum>1C2C3DDC</checksum>
+    </file>
+    <file>
+      <filename>extra_files/error-invalid-living-and-garage-1.xml</filename>
+      <filetype>xml</filetype>
+      <usage_type>test</usage_type>
+      <checksum>0FEA5D8B</checksum>
+    </file>
+    <file>
+      <filename>extra_files/error-invalid-living-and-garage-2.xml</filename>
+      <filetype>xml</filetype>
+      <usage_type>test</usage_type>
+      <checksum>54090807</checksum>
+    </file>
+    <file>
+      <filename>extra_files/error-invalid-time-zone.xml</filename>
+      <filetype>xml</filetype>
+      <usage_type>test</usage_type>
+      <checksum>F0FB2E25</checksum>
+    </file>
+    <file>
+      <filename>extra_files/extra-sfa-ambient - Copy.xml</filename>
+      <filetype>xml</filetype>
+      <usage_type>test</usage_type>
+      <checksum>C028936D</checksum>
     </file>
   </files>
 </measure>