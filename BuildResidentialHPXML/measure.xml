<?xml version="1.0"?>
<measure>
  <schema_version>3.0</schema_version>
  <name>build_residential_hpxml</name>
  <uid>a13a8983-2b01-4930-8af2-42030b6e4233</uid>
<<<<<<< HEAD
  <version_id>4ae129be-2f60-4c17-85ea-2ae8780cd8cf</version_id>
  <version_modified>20220122T222223Z</version_modified>
=======
  <version_id>ce933a5e-55ba-4d28-ade3-c82f0daa82d8</version_id>
  <version_modified>20220127T194158Z</version_modified>
>>>>>>> 89ab5898
  <xml_checksum>2C38F48B</xml_checksum>
  <class_name>BuildResidentialHPXML</class_name>
  <display_name>HPXML Builder (Beta)</display_name>
  <description>Builds a residential HPXML file.</description>
  <modeler_description>TODO</modeler_description>
  <arguments>
    <argument>
      <name>hpxml_path</name>
      <display_name>HPXML File Path</display_name>
      <description>Absolute/relative path of the HPXML file.</description>
      <type>String</type>
      <required>true</required>
      <model_dependent>false</model_dependent>
    </argument>
    <argument>
      <name>software_info_program_used</name>
      <display_name>Software Info: Program Used</display_name>
      <description>The name of the software program used.</description>
      <type>String</type>
      <required>false</required>
      <model_dependent>false</model_dependent>
    </argument>
    <argument>
      <name>software_info_program_version</name>
      <display_name>Software Info: Program Version</display_name>
      <description>The version of the software program used.</description>
      <type>String</type>
      <required>false</required>
      <model_dependent>false</model_dependent>
    </argument>
    <argument>
      <name>simulation_control_timestep</name>
      <display_name>Simulation Control: Timestep</display_name>
      <description>Value must be a divisor of 60.</description>
      <type>Integer</type>
      <units>min</units>
      <required>false</required>
      <model_dependent>false</model_dependent>
    </argument>
    <argument>
      <name>simulation_control_run_period</name>
      <display_name>Simulation Control: Run Period</display_name>
      <description>Enter a date like "Jan 1 - Dec 31".</description>
      <type>String</type>
      <required>false</required>
      <model_dependent>false</model_dependent>
    </argument>
    <argument>
      <name>simulation_control_run_period_calendar_year</name>
      <display_name>Simulation Control: Run Period Calendar Year</display_name>
      <description>This numeric field should contain the calendar year that determines the start day of week. If you are running simulations using AMY weather files, the value entered for calendar year will not be used; it will be overridden by the actual year found in the AMY weather file.</description>
      <type>Integer</type>
      <units>year</units>
      <required>false</required>
      <model_dependent>false</model_dependent>
    </argument>
    <argument>
      <name>simulation_control_daylight_saving_enabled</name>
      <display_name>Simulation Control: Daylight Saving Enabled</display_name>
      <description>Whether to use daylight saving.</description>
      <type>Boolean</type>
      <required>false</required>
      <model_dependent>false</model_dependent>
      <choices>
        <choice>
          <value>true</value>
          <display_name>true</display_name>
        </choice>
        <choice>
          <value>false</value>
          <display_name>false</display_name>
        </choice>
      </choices>
    </argument>
    <argument>
      <name>simulation_control_daylight_saving_period</name>
      <display_name>Simulation Control: Daylight Saving Period</display_name>
      <description>Enter a date like "Mar 15 - Dec 15".</description>
      <type>String</type>
      <required>false</required>
      <model_dependent>false</model_dependent>
    </argument>
    <argument>
      <name>site_type</name>
      <display_name>Site: Type</display_name>
      <description>The type of site.</description>
      <type>Choice</type>
      <required>false</required>
      <model_dependent>false</model_dependent>
      <choices>
        <choice>
          <value>suburban</value>
          <display_name>suburban</display_name>
        </choice>
        <choice>
          <value>urban</value>
          <display_name>urban</display_name>
        </choice>
        <choice>
          <value>rural</value>
          <display_name>rural</display_name>
        </choice>
      </choices>
    </argument>
    <argument>
      <name>site_shielding_of_home</name>
      <display_name>Site: Shielding of Home</display_name>
      <description>Presence of nearby buildings, trees, obstructions for infiltration model.  A value of 'auto' will use 'normal'.</description>
      <type>Choice</type>
      <required>true</required>
      <model_dependent>false</model_dependent>
      <default_value>auto</default_value>
      <choices>
        <choice>
          <value>auto</value>
          <display_name>auto</display_name>
        </choice>
        <choice>
          <value>exposed</value>
          <display_name>exposed</display_name>
        </choice>
        <choice>
          <value>normal</value>
          <display_name>normal</display_name>
        </choice>
        <choice>
          <value>well-shielded</value>
          <display_name>well-shielded</display_name>
        </choice>
      </choices>
    </argument>
    <argument>
      <name>site_zip_code</name>
      <display_name>Site: Zip Code</display_name>
      <description>Zip code of the home address.</description>
      <type>String</type>
      <required>false</required>
      <model_dependent>false</model_dependent>
    </argument>
    <argument>
      <name>site_iecc_zone</name>
      <display_name>Site: IECC Zone</display_name>
      <description>IECC zone of the home address.</description>
      <type>Choice</type>
      <required>false</required>
      <model_dependent>false</model_dependent>
      <choices>
        <choice>
          <value>1A</value>
          <display_name>1A</display_name>
        </choice>
        <choice>
          <value>1B</value>
          <display_name>1B</display_name>
        </choice>
        <choice>
          <value>1C</value>
          <display_name>1C</display_name>
        </choice>
        <choice>
          <value>2A</value>
          <display_name>2A</display_name>
        </choice>
        <choice>
          <value>2B</value>
          <display_name>2B</display_name>
        </choice>
        <choice>
          <value>2C</value>
          <display_name>2C</display_name>
        </choice>
        <choice>
          <value>3A</value>
          <display_name>3A</display_name>
        </choice>
        <choice>
          <value>3B</value>
          <display_name>3B</display_name>
        </choice>
        <choice>
          <value>3C</value>
          <display_name>3C</display_name>
        </choice>
        <choice>
          <value>4A</value>
          <display_name>4A</display_name>
        </choice>
        <choice>
          <value>4B</value>
          <display_name>4B</display_name>
        </choice>
        <choice>
          <value>4C</value>
          <display_name>4C</display_name>
        </choice>
        <choice>
          <value>5A</value>
          <display_name>5A</display_name>
        </choice>
        <choice>
          <value>5B</value>
          <display_name>5B</display_name>
        </choice>
        <choice>
          <value>5C</value>
          <display_name>5C</display_name>
        </choice>
        <choice>
          <value>6A</value>
          <display_name>6A</display_name>
        </choice>
        <choice>
          <value>6B</value>
          <display_name>6B</display_name>
        </choice>
        <choice>
          <value>6C</value>
          <display_name>6C</display_name>
        </choice>
        <choice>
          <value>7</value>
          <display_name>7</display_name>
        </choice>
        <choice>
          <value>8</value>
          <display_name>8</display_name>
        </choice>
      </choices>
    </argument>
    <argument>
      <name>site_state_code</name>
      <display_name>Site: State Code</display_name>
      <description>State code of the home address.</description>
      <type>Choice</type>
      <required>false</required>
      <model_dependent>false</model_dependent>
      <choices>
        <choice>
          <value>AK</value>
          <display_name>AK</display_name>
        </choice>
        <choice>
          <value>AL</value>
          <display_name>AL</display_name>
        </choice>
        <choice>
          <value>AR</value>
          <display_name>AR</display_name>
        </choice>
        <choice>
          <value>AZ</value>
          <display_name>AZ</display_name>
        </choice>
        <choice>
          <value>CA</value>
          <display_name>CA</display_name>
        </choice>
        <choice>
          <value>CO</value>
          <display_name>CO</display_name>
        </choice>
        <choice>
          <value>CT</value>
          <display_name>CT</display_name>
        </choice>
        <choice>
          <value>DC</value>
          <display_name>DC</display_name>
        </choice>
        <choice>
          <value>DE</value>
          <display_name>DE</display_name>
        </choice>
        <choice>
          <value>FL</value>
          <display_name>FL</display_name>
        </choice>
        <choice>
          <value>GA</value>
          <display_name>GA</display_name>
        </choice>
        <choice>
          <value>HI</value>
          <display_name>HI</display_name>
        </choice>
        <choice>
          <value>IA</value>
          <display_name>IA</display_name>
        </choice>
        <choice>
          <value>ID</value>
          <display_name>ID</display_name>
        </choice>
        <choice>
          <value>IL</value>
          <display_name>IL</display_name>
        </choice>
        <choice>
          <value>IN</value>
          <display_name>IN</display_name>
        </choice>
        <choice>
          <value>KS</value>
          <display_name>KS</display_name>
        </choice>
        <choice>
          <value>KY</value>
          <display_name>KY</display_name>
        </choice>
        <choice>
          <value>LA</value>
          <display_name>LA</display_name>
        </choice>
        <choice>
          <value>MA</value>
          <display_name>MA</display_name>
        </choice>
        <choice>
          <value>MD</value>
          <display_name>MD</display_name>
        </choice>
        <choice>
          <value>ME</value>
          <display_name>ME</display_name>
        </choice>
        <choice>
          <value>MI</value>
          <display_name>MI</display_name>
        </choice>
        <choice>
          <value>MN</value>
          <display_name>MN</display_name>
        </choice>
        <choice>
          <value>MO</value>
          <display_name>MO</display_name>
        </choice>
        <choice>
          <value>MS</value>
          <display_name>MS</display_name>
        </choice>
        <choice>
          <value>MT</value>
          <display_name>MT</display_name>
        </choice>
        <choice>
          <value>NC</value>
          <display_name>NC</display_name>
        </choice>
        <choice>
          <value>ND</value>
          <display_name>ND</display_name>
        </choice>
        <choice>
          <value>NE</value>
          <display_name>NE</display_name>
        </choice>
        <choice>
          <value>NH</value>
          <display_name>NH</display_name>
        </choice>
        <choice>
          <value>NJ</value>
          <display_name>NJ</display_name>
        </choice>
        <choice>
          <value>NM</value>
          <display_name>NM</display_name>
        </choice>
        <choice>
          <value>NV</value>
          <display_name>NV</display_name>
        </choice>
        <choice>
          <value>NY</value>
          <display_name>NY</display_name>
        </choice>
        <choice>
          <value>OH</value>
          <display_name>OH</display_name>
        </choice>
        <choice>
          <value>OK</value>
          <display_name>OK</display_name>
        </choice>
        <choice>
          <value>OR</value>
          <display_name>OR</display_name>
        </choice>
        <choice>
          <value>PA</value>
          <display_name>PA</display_name>
        </choice>
        <choice>
          <value>RI</value>
          <display_name>RI</display_name>
        </choice>
        <choice>
          <value>SC</value>
          <display_name>SC</display_name>
        </choice>
        <choice>
          <value>SD</value>
          <display_name>SD</display_name>
        </choice>
        <choice>
          <value>TN</value>
          <display_name>TN</display_name>
        </choice>
        <choice>
          <value>TX</value>
          <display_name>TX</display_name>
        </choice>
        <choice>
          <value>UT</value>
          <display_name>UT</display_name>
        </choice>
        <choice>
          <value>VA</value>
          <display_name>VA</display_name>
        </choice>
        <choice>
          <value>VT</value>
          <display_name>VT</display_name>
        </choice>
        <choice>
          <value>WA</value>
          <display_name>WA</display_name>
        </choice>
        <choice>
          <value>WI</value>
          <display_name>WI</display_name>
        </choice>
        <choice>
          <value>WV</value>
          <display_name>WV</display_name>
        </choice>
        <choice>
          <value>WY</value>
          <display_name>WY</display_name>
        </choice>
      </choices>
    </argument>
    <argument>
      <name>site_time_zone_utc_offset</name>
      <display_name>Site: Time Zone UTC Offset</display_name>
      <description>Time zone UTC offset of the home address. Must be between -12 and 14.</description>
      <type>Double</type>
      <units>hr</units>
      <required>false</required>
      <model_dependent>false</model_dependent>
    </argument>
    <argument>
      <name>weather_station_epw_filepath</name>
      <display_name>Weather Station: EnergyPlus Weather (EPW) Filepath</display_name>
      <description>Path of the EPW file.</description>
      <type>String</type>
      <required>true</required>
      <model_dependent>false</model_dependent>
      <default_value>USA_CO_Denver.Intl.AP.725650_TMY3.epw</default_value>
    </argument>
    <argument>
      <name>year_built</name>
      <display_name>Building Construction: Year Built</display_name>
      <description>The year the building was built</description>
      <type>Integer</type>
      <required>false</required>
      <model_dependent>false</model_dependent>
    </argument>
    <argument>
      <name>geometry_unit_type</name>
      <display_name>Geometry: Unit Type</display_name>
      <description>The type of dwelling unit. Use single-family attached for a dwelling unit with 1 or more stories, attached units to one or both sides, and no units above/below. Use apartment unit for a dwelling unit with 1 story, attached units to one, two, or three sides, and units above and/or below.</description>
      <type>Choice</type>
      <required>true</required>
      <model_dependent>false</model_dependent>
      <default_value>single-family detached</default_value>
      <choices>
        <choice>
          <value>single-family detached</value>
          <display_name>single-family detached</display_name>
        </choice>
        <choice>
          <value>single-family attached</value>
          <display_name>single-family attached</display_name>
        </choice>
        <choice>
          <value>apartment unit</value>
          <display_name>apartment unit</display_name>
        </choice>
      </choices>
    </argument>
    <argument>
      <name>geometry_unit_left_wall_is_adiabatic</name>
      <display_name>Geometry: Unit Left Wall Is Adiabatic</display_name>
      <description>Presence of an adiabatic left wall.</description>
      <type>Boolean</type>
      <required>true</required>
      <model_dependent>false</model_dependent>
      <default_value>false</default_value>
      <choices>
        <choice>
          <value>true</value>
          <display_name>true</display_name>
        </choice>
        <choice>
          <value>false</value>
          <display_name>false</display_name>
        </choice>
      </choices>
    </argument>
    <argument>
      <name>geometry_unit_right_wall_is_adiabatic</name>
      <display_name>Geometry: Unit Right Wall Is Adiabatic</display_name>
      <description>Presence of an adiabatic right wall.</description>
      <type>Boolean</type>
      <required>true</required>
      <model_dependent>false</model_dependent>
      <default_value>false</default_value>
      <choices>
        <choice>
          <value>true</value>
          <display_name>true</display_name>
        </choice>
        <choice>
          <value>false</value>
          <display_name>false</display_name>
        </choice>
      </choices>
    </argument>
    <argument>
      <name>geometry_unit_front_wall_is_adiabatic</name>
      <display_name>Geometry: Unit Front Wall Is Adiabatic</display_name>
      <description>Presence of an adiabatic front wall, for example, the unit is adjacent to a conditioned corridor.</description>
      <type>Boolean</type>
      <required>true</required>
      <model_dependent>false</model_dependent>
      <default_value>false</default_value>
      <choices>
        <choice>
          <value>true</value>
          <display_name>true</display_name>
        </choice>
        <choice>
          <value>false</value>
          <display_name>false</display_name>
        </choice>
      </choices>
    </argument>
    <argument>
      <name>geometry_unit_back_wall_is_adiabatic</name>
      <display_name>Geometry: Unit Back Wall Is Adiabatic</display_name>
      <description>Presence of an adiabatic back wall.</description>
      <type>Boolean</type>
      <required>true</required>
      <model_dependent>false</model_dependent>
      <default_value>false</default_value>
      <choices>
        <choice>
          <value>true</value>
          <display_name>true</display_name>
        </choice>
        <choice>
          <value>false</value>
          <display_name>false</display_name>
        </choice>
      </choices>
    </argument>
    <argument>
      <name>geometry_unit_num_floors_above_grade</name>
      <display_name>Geometry: Unit Number of Floors Above Grade</display_name>
      <description>The number of floors above grade in the unit. Attic type ConditionedAttic is included. Assumed to be 1 for apartment units.</description>
      <type>Integer</type>
      <units>#</units>
      <required>true</required>
      <model_dependent>false</model_dependent>
      <default_value>2</default_value>
    </argument>
    <argument>
      <name>geometry_unit_cfa</name>
      <display_name>Geometry: Unit Conditioned Floor Area</display_name>
      <description>The total floor area of the unit's conditioned space (including any conditioned basement floor area).</description>
      <type>Double</type>
      <units>ft^2</units>
      <required>true</required>
      <model_dependent>false</model_dependent>
      <default_value>2000</default_value>
    </argument>
    <argument>
      <name>geometry_unit_aspect_ratio</name>
      <display_name>Geometry: Unit Aspect Ratio</display_name>
      <description>The ratio of front/back wall length to left/right wall length for the unit, excluding any protruding garage wall area.</description>
      <type>Double</type>
      <units>FB/LR</units>
      <required>true</required>
      <model_dependent>false</model_dependent>
      <default_value>2</default_value>
    </argument>
    <argument>
      <name>geometry_unit_orientation</name>
      <display_name>Geometry: Unit Orientation</display_name>
      <description>The unit's orientation is measured clockwise from north (e.g., North=0, East=90, South=180, West=270).</description>
      <type>Double</type>
      <units>degrees</units>
      <required>true</required>
      <model_dependent>false</model_dependent>
      <default_value>180</default_value>
    </argument>
    <argument>
      <name>geometry_unit_num_bedrooms</name>
      <display_name>Geometry: Unit Number of Bedrooms</display_name>
      <description>The number of bedrooms in the unit. Used to determine the energy usage of appliances and plug loads, hot water usage, etc.</description>
      <type>Integer</type>
      <units>#</units>
      <required>true</required>
      <model_dependent>false</model_dependent>
      <default_value>3</default_value>
    </argument>
    <argument>
      <name>geometry_unit_num_bathrooms</name>
      <display_name>Geometry: Unit Number of Bathrooms</display_name>
      <description>The number of bathrooms in the unit.  A value of 'auto' will default the value based on the number of bedrooms.</description>
      <type>String</type>
      <units>#</units>
      <required>true</required>
      <model_dependent>false</model_dependent>
      <default_value>auto</default_value>
    </argument>
    <argument>
      <name>geometry_unit_num_occupants</name>
      <display_name>Geometry: Unit Number of Occupants</display_name>
      <description>The number of occupants in the unit. A value of 'auto' will default the value based on the number of bedrooms. Used to specify the internal gains from people only.</description>
      <type>String</type>
      <units>#</units>
      <required>true</required>
      <model_dependent>false</model_dependent>
      <default_value>auto</default_value>
    </argument>
    <argument>
      <name>geometry_building_num_units</name>
      <display_name>Geometry: Building Number of Units</display_name>
      <description>The number of units in the building. This is required for single-family attached and apartment units.</description>
      <type>Integer</type>
      <units>#</units>
      <required>false</required>
      <model_dependent>false</model_dependent>
    </argument>
    <argument>
      <name>geometry_average_ceiling_height</name>
      <display_name>Geometry: Average Ceiling Height</display_name>
      <description>Average distance from the floor to the ceiling.</description>
      <type>Double</type>
      <units>ft</units>
      <required>true</required>
      <model_dependent>false</model_dependent>
      <default_value>8</default_value>
    </argument>
    <argument>
      <name>geometry_garage_width</name>
      <display_name>Geometry: Garage Width</display_name>
      <description>The width of the garage. Enter zero for no garage. Only applies to single-family detached units.</description>
      <type>Double</type>
      <units>ft</units>
      <required>true</required>
      <model_dependent>false</model_dependent>
      <default_value>0</default_value>
    </argument>
    <argument>
      <name>geometry_garage_depth</name>
      <display_name>Geometry: Garage Depth</display_name>
      <description>The depth of the garage. Only applies to single-family detached units.</description>
      <type>Double</type>
      <units>ft</units>
      <required>true</required>
      <model_dependent>false</model_dependent>
      <default_value>20</default_value>
    </argument>
    <argument>
      <name>geometry_garage_protrusion</name>
      <display_name>Geometry: Garage Protrusion</display_name>
      <description>The fraction of the garage that is protruding from the living space. Only applies to single-family detached units.</description>
      <type>Double</type>
      <units>frac</units>
      <required>true</required>
      <model_dependent>false</model_dependent>
      <default_value>0</default_value>
    </argument>
    <argument>
      <name>geometry_garage_position</name>
      <display_name>Geometry: Garage Position</display_name>
      <description>The position of the garage. Only applies to single-family detached units.</description>
      <type>Choice</type>
      <required>true</required>
      <model_dependent>false</model_dependent>
      <default_value>Right</default_value>
      <choices>
        <choice>
          <value>Right</value>
          <display_name>Right</display_name>
        </choice>
        <choice>
          <value>Left</value>
          <display_name>Left</display_name>
        </choice>
      </choices>
    </argument>
    <argument>
      <name>geometry_foundation_type</name>
      <display_name>Geometry: Foundation Type</display_name>
      <description>The foundation type of the building. Foundation types ConditionedBasement and ConditionedCrawlspace are not allowed for apartment units.</description>
      <type>Choice</type>
      <required>true</required>
      <model_dependent>false</model_dependent>
      <default_value>SlabOnGrade</default_value>
      <choices>
        <choice>
          <value>SlabOnGrade</value>
          <display_name>SlabOnGrade</display_name>
        </choice>
        <choice>
          <value>VentedCrawlspace</value>
          <display_name>VentedCrawlspace</display_name>
        </choice>
        <choice>
          <value>UnventedCrawlspace</value>
          <display_name>UnventedCrawlspace</display_name>
        </choice>
        <choice>
          <value>ConditionedCrawlspace</value>
          <display_name>ConditionedCrawlspace</display_name>
        </choice>
        <choice>
          <value>UnconditionedBasement</value>
          <display_name>UnconditionedBasement</display_name>
        </choice>
        <choice>
          <value>ConditionedBasement</value>
          <display_name>ConditionedBasement</display_name>
        </choice>
        <choice>
          <value>Ambient</value>
          <display_name>Ambient</display_name>
        </choice>
        <choice>
          <value>AboveApartment</value>
          <display_name>AboveApartment</display_name>
        </choice>
      </choices>
    </argument>
    <argument>
      <name>geometry_foundation_height</name>
      <display_name>Geometry: Foundation Height</display_name>
      <description>The height of the foundation (e.g., 3ft for crawlspace, 8ft for basement). Only applies to basements/crawlspaces.</description>
      <type>Double</type>
      <units>ft</units>
      <required>true</required>
      <model_dependent>false</model_dependent>
      <default_value>0</default_value>
    </argument>
    <argument>
      <name>geometry_foundation_height_above_grade</name>
      <display_name>Geometry: Foundation Height Above Grade</display_name>
      <description>The depth above grade of the foundation wall. Only applies to basements/crawlspaces.</description>
      <type>Double</type>
      <units>ft</units>
      <required>true</required>
      <model_dependent>false</model_dependent>
      <default_value>0</default_value>
    </argument>
    <argument>
      <name>geometry_rim_joist_height</name>
      <display_name>Geometry: Rim Joist Height</display_name>
      <description>The height of the rim joists. Only applies to basements/crawlspaces.</description>
      <type>Double</type>
      <units>in</units>
      <required>false</required>
      <model_dependent>false</model_dependent>
    </argument>
    <argument>
      <name>geometry_attic_type</name>
      <display_name>Geometry: Attic Type</display_name>
      <description>The attic type of the building. Attic type ConditionedAttic is not allowed for apartment units.</description>
      <type>Choice</type>
      <required>true</required>
      <model_dependent>false</model_dependent>
      <default_value>VentedAttic</default_value>
      <choices>
        <choice>
          <value>FlatRoof</value>
          <display_name>FlatRoof</display_name>
        </choice>
        <choice>
          <value>VentedAttic</value>
          <display_name>VentedAttic</display_name>
        </choice>
        <choice>
          <value>UnventedAttic</value>
          <display_name>UnventedAttic</display_name>
        </choice>
        <choice>
          <value>ConditionedAttic</value>
          <display_name>ConditionedAttic</display_name>
        </choice>
        <choice>
          <value>BelowApartment</value>
          <display_name>BelowApartment</display_name>
        </choice>
      </choices>
    </argument>
    <argument>
      <name>geometry_roof_type</name>
      <display_name>Geometry: Roof Type</display_name>
      <description>The roof type of the building. Ignored if the building has a flat roof.</description>
      <type>Choice</type>
      <required>true</required>
      <model_dependent>false</model_dependent>
      <default_value>gable</default_value>
      <choices>
        <choice>
          <value>gable</value>
          <display_name>gable</display_name>
        </choice>
        <choice>
          <value>hip</value>
          <display_name>hip</display_name>
        </choice>
      </choices>
    </argument>
    <argument>
      <name>geometry_roof_pitch</name>
      <display_name>Geometry: Roof Pitch</display_name>
      <description>The roof pitch of the attic. Ignored if the building has a flat roof.</description>
      <type>Choice</type>
      <required>true</required>
      <model_dependent>false</model_dependent>
      <default_value>6:12</default_value>
      <choices>
        <choice>
          <value>1:12</value>
          <display_name>1:12</display_name>
        </choice>
        <choice>
          <value>2:12</value>
          <display_name>2:12</display_name>
        </choice>
        <choice>
          <value>3:12</value>
          <display_name>3:12</display_name>
        </choice>
        <choice>
          <value>4:12</value>
          <display_name>4:12</display_name>
        </choice>
        <choice>
          <value>5:12</value>
          <display_name>5:12</display_name>
        </choice>
        <choice>
          <value>6:12</value>
          <display_name>6:12</display_name>
        </choice>
        <choice>
          <value>7:12</value>
          <display_name>7:12</display_name>
        </choice>
        <choice>
          <value>8:12</value>
          <display_name>8:12</display_name>
        </choice>
        <choice>
          <value>9:12</value>
          <display_name>9:12</display_name>
        </choice>
        <choice>
          <value>10:12</value>
          <display_name>10:12</display_name>
        </choice>
        <choice>
          <value>11:12</value>
          <display_name>11:12</display_name>
        </choice>
        <choice>
          <value>12:12</value>
          <display_name>12:12</display_name>
        </choice>
      </choices>
    </argument>
    <argument>
      <name>geometry_eaves_depth</name>
      <display_name>Geometry: Eaves Depth</display_name>
      <description>The eaves depth of the roof.</description>
      <type>Double</type>
      <units>ft</units>
      <required>true</required>
      <model_dependent>false</model_dependent>
      <default_value>2</default_value>
    </argument>
    <argument>
      <name>geometry_has_flue_or_chimney</name>
      <display_name>Geometry: Has Flue or Chimney</display_name>
      <description>Presence of flue or chimney for infiltration model.  A value of 'auto' will default based on the fuel type and efficiency of space/water heating equipment in the home.</description>
      <type>String</type>
      <required>true</required>
      <model_dependent>false</model_dependent>
      <default_value>auto</default_value>
    </argument>
    <argument>
      <name>neighbor_front_distance</name>
      <display_name>Neighbor: Front Distance</display_name>
      <description>The distance between the unit and the neighboring building to the front (not including eaves). A value of zero indicates no neighbors. Used for shading.</description>
      <type>Double</type>
      <units>ft</units>
      <required>true</required>
      <model_dependent>false</model_dependent>
      <default_value>0</default_value>
    </argument>
    <argument>
      <name>neighbor_back_distance</name>
      <display_name>Neighbor: Back Distance</display_name>
      <description>The distance between the unit and the neighboring building to the back (not including eaves). A value of zero indicates no neighbors. Used for shading.</description>
      <type>Double</type>
      <units>ft</units>
      <required>true</required>
      <model_dependent>false</model_dependent>
      <default_value>0</default_value>
    </argument>
    <argument>
      <name>neighbor_left_distance</name>
      <display_name>Neighbor: Left Distance</display_name>
      <description>The distance between the unit and the neighboring building to the left (not including eaves). A value of zero indicates no neighbors. Used for shading.</description>
      <type>Double</type>
      <units>ft</units>
      <required>true</required>
      <model_dependent>false</model_dependent>
      <default_value>10</default_value>
    </argument>
    <argument>
      <name>neighbor_right_distance</name>
      <display_name>Neighbor: Right Distance</display_name>
      <description>The distance between the unit and the neighboring building to the right (not including eaves). A value of zero indicates no neighbors. Used for shading.</description>
      <type>Double</type>
      <units>ft</units>
      <required>true</required>
      <model_dependent>false</model_dependent>
      <default_value>10</default_value>
    </argument>
    <argument>
      <name>neighbor_front_height</name>
      <display_name>Neighbor: Front Height</display_name>
      <description>The height of the neighboring building to the front. A value of 'auto' will use the same height as this building.</description>
      <type>String</type>
      <units>ft</units>
      <required>true</required>
      <model_dependent>false</model_dependent>
      <default_value>auto</default_value>
    </argument>
    <argument>
      <name>neighbor_back_height</name>
      <display_name>Neighbor: Back Height</display_name>
      <description>The height of the neighboring building to the back. A value of 'auto' will use the same height as this building.</description>
      <type>String</type>
      <units>ft</units>
      <required>true</required>
      <model_dependent>false</model_dependent>
      <default_value>auto</default_value>
    </argument>
    <argument>
      <name>neighbor_left_height</name>
      <display_name>Neighbor: Left Height</display_name>
      <description>The height of the neighboring building to the left. A value of 'auto' will use the same height as this building.</description>
      <type>String</type>
      <units>ft</units>
      <required>true</required>
      <model_dependent>false</model_dependent>
      <default_value>auto</default_value>
    </argument>
    <argument>
      <name>neighbor_right_height</name>
      <display_name>Neighbor: Right Height</display_name>
      <description>The height of the neighboring building to the right. A value of 'auto' will use the same height as this building.</description>
      <type>String</type>
      <units>ft</units>
      <required>true</required>
      <model_dependent>false</model_dependent>
      <default_value>auto</default_value>
    </argument>
    <argument>
      <name>floor_over_foundation_assembly_r</name>
      <display_name>Floor: Over Foundation Assembly R-value</display_name>
      <description>Assembly R-value for the floor over the foundation. Ignored if the building has a slab-on-grade foundation.</description>
      <type>Double</type>
      <units>h-ft^2-R/Btu</units>
      <required>true</required>
      <model_dependent>false</model_dependent>
      <default_value>28.1</default_value>
    </argument>
    <argument>
      <name>floor_over_garage_assembly_r</name>
      <display_name>Floor: Over Garage Assembly R-value</display_name>
      <description>Assembly R-value for the floor over the garage. Ignored unless the building has a garage under conditioned space.</description>
      <type>Double</type>
      <units>h-ft^2-R/Btu</units>
      <required>true</required>
      <model_dependent>false</model_dependent>
      <default_value>28.1</default_value>
    </argument>
    <argument>
      <name>foundation_wall_type</name>
      <display_name>Foundation Wall: Type</display_name>
      <description>The material type of the foundation wall.</description>
      <type>String</type>
      <required>true</required>
      <model_dependent>false</model_dependent>
      <default_value>auto</default_value>
    </argument>
    <argument>
      <name>foundation_wall_thickness</name>
      <display_name>Foundation Wall: Thickness</display_name>
      <description>The thickness of the foundation wall.</description>
      <type>String</type>
      <required>true</required>
      <model_dependent>false</model_dependent>
      <default_value>auto</default_value>
    </argument>
    <argument>
      <name>foundation_wall_insulation_r</name>
      <display_name>Foundation Wall: Insulation Nominal R-value</display_name>
      <description>Nominal R-value for the foundation wall insulation. Only applies to basements/crawlspaces.</description>
      <type>Double</type>
      <units>h-ft^2-R/Btu</units>
      <required>true</required>
      <model_dependent>false</model_dependent>
      <default_value>0</default_value>
    </argument>
    <argument>
      <name>foundation_wall_insulation_location</name>
      <display_name>Foundation Wall: Insulation Location</display_name>
      <description>Whether the insulation is on the interior or exterior of the foundation wall. Only applies to basements/crawlspaces.</description>
      <type>Choice</type>
      <units>ft</units>
      <required>false</required>
      <model_dependent>false</model_dependent>
      <default_value>exterior</default_value>
      <choices>
        <choice>
          <value>interior</value>
          <display_name>interior</display_name>
        </choice>
        <choice>
          <value>exterior</value>
          <display_name>exterior</display_name>
        </choice>
      </choices>
    </argument>
    <argument>
      <name>foundation_wall_insulation_distance_to_top</name>
      <display_name>Foundation Wall: Insulation Distance To Top</display_name>
      <description>The distance from the top of the foundation wall to the top of the foundation wall insulation. Only applies to basements/crawlspaces. A value of 'auto' will use zero.</description>
      <type>String</type>
      <units>ft</units>
      <required>true</required>
      <model_dependent>false</model_dependent>
      <default_value>auto</default_value>
    </argument>
    <argument>
      <name>foundation_wall_insulation_distance_to_bottom</name>
      <display_name>Foundation Wall: Insulation Distance To Bottom</display_name>
      <description>The distance from the top of the foundation wall to the bottom of the foundation wall insulation. Only applies to basements/crawlspaces. A value of 'auto' will use the height of the foundation wall.</description>
      <type>String</type>
      <units>ft</units>
      <required>true</required>
      <model_dependent>false</model_dependent>
      <default_value>auto</default_value>
    </argument>
    <argument>
      <name>foundation_wall_assembly_r</name>
      <display_name>Foundation Wall: Assembly R-value</display_name>
      <description>Assembly R-value for the foundation walls. Only applies to basements/crawlspaces. If provided, overrides the previous foundation wall insulation inputs.</description>
      <type>Double</type>
      <units>h-ft^2-R/Btu</units>
      <required>false</required>
      <model_dependent>false</model_dependent>
    </argument>
    <argument>
      <name>rim_joist_assembly_r</name>
      <display_name>Rim Joist: Assembly R-value</display_name>
      <description>Assembly R-value for the rim joists. Only applies to basements/crawlspaces.</description>
      <type>Double</type>
      <units>h-ft^2-R/Btu</units>
      <required>false</required>
      <model_dependent>false</model_dependent>
    </argument>
    <argument>
      <name>slab_perimeter_insulation_r</name>
      <display_name>Slab: Perimeter Insulation Nominal R-value</display_name>
      <description>Nominal R-value of the vertical slab perimeter insulation. Applies to slab-on-grade foundations and basement/crawlspace floors.</description>
      <type>Double</type>
      <units>h-ft^2-R/Btu</units>
      <required>true</required>
      <model_dependent>false</model_dependent>
      <default_value>0</default_value>
    </argument>
    <argument>
      <name>slab_perimeter_depth</name>
      <display_name>Slab: Perimeter Insulation Depth</display_name>
      <description>Depth from grade to bottom of vertical slab perimeter insulation. Applies to slab-on-grade foundations and basement/crawlspace floors.</description>
      <type>Double</type>
      <units>ft</units>
      <required>true</required>
      <model_dependent>false</model_dependent>
      <default_value>0</default_value>
    </argument>
    <argument>
      <name>slab_under_insulation_r</name>
      <display_name>Slab: Under Slab Insulation Nominal R-value</display_name>
      <description>Nominal R-value of the horizontal under slab insulation. Applies to slab-on-grade foundations and basement/crawlspace floors.</description>
      <type>Double</type>
      <units>h-ft^2-R/Btu</units>
      <required>true</required>
      <model_dependent>false</model_dependent>
      <default_value>0</default_value>
    </argument>
    <argument>
      <name>slab_under_width</name>
      <display_name>Slab: Under Slab Insulation Width</display_name>
      <description>Width from slab edge inward of horizontal under-slab insulation. Enter 999 to specify that the under slab insulation spans the entire slab. Applies to slab-on-grade foundations and basement/crawlspace floors.</description>
      <type>Double</type>
      <units>ft</units>
      <required>true</required>
      <model_dependent>false</model_dependent>
      <default_value>0</default_value>
    </argument>
    <argument>
      <name>slab_thickness</name>
      <display_name>Slab: Thickness</display_name>
      <description>The thickness of the slab. Zero can be entered if there is a dirt floor instead of a slab.</description>
      <type>String</type>
      <required>true</required>
      <model_dependent>false</model_dependent>
      <default_value>auto</default_value>
    </argument>
    <argument>
      <name>slab_carpet_fraction</name>
      <display_name>Slab: Carpet Fraction</display_name>
      <description>Fraction of the slab floor area that is carpeted.</description>
      <type>String</type>
      <units>Frac</units>
      <required>true</required>
      <model_dependent>false</model_dependent>
      <default_value>auto</default_value>
    </argument>
    <argument>
      <name>slab_carpet_r</name>
      <display_name>Slab: Carpet R-value</display_name>
      <description>R-value of the slab carpet.</description>
      <type>String</type>
      <units>h-ft^2-R/Btu</units>
      <required>true</required>
      <model_dependent>false</model_dependent>
      <default_value>auto</default_value>
    </argument>
    <argument>
      <name>ceiling_assembly_r</name>
      <display_name>Ceiling: Assembly R-value</display_name>
      <description>Assembly R-value for the ceiling (attic floor).</description>
      <type>Double</type>
      <units>h-ft^2-R/Btu</units>
      <required>true</required>
      <model_dependent>false</model_dependent>
      <default_value>31.6</default_value>
    </argument>
    <argument>
      <name>roof_material_type</name>
      <display_name>Roof: Material Type</display_name>
      <description>The material type of the roof.</description>
      <type>Choice</type>
      <required>false</required>
      <model_dependent>false</model_dependent>
      <choices>
        <choice>
          <value>asphalt or fiberglass shingles</value>
          <display_name>asphalt or fiberglass shingles</display_name>
        </choice>
        <choice>
          <value>concrete</value>
          <display_name>concrete</display_name>
        </choice>
        <choice>
          <value>cool roof</value>
          <display_name>cool roof</display_name>
        </choice>
        <choice>
          <value>slate or tile shingles</value>
          <display_name>slate or tile shingles</display_name>
        </choice>
        <choice>
          <value>expanded polystyrene sheathing</value>
          <display_name>expanded polystyrene sheathing</display_name>
        </choice>
        <choice>
          <value>metal surfacing</value>
          <display_name>metal surfacing</display_name>
        </choice>
        <choice>
          <value>plastic/rubber/synthetic sheeting</value>
          <display_name>plastic/rubber/synthetic sheeting</display_name>
        </choice>
        <choice>
          <value>shingles</value>
          <display_name>shingles</display_name>
        </choice>
        <choice>
          <value>wood shingles or shakes</value>
          <display_name>wood shingles or shakes</display_name>
        </choice>
      </choices>
    </argument>
    <argument>
      <name>roof_color</name>
      <display_name>Roof: Color</display_name>
      <description>The color of the roof.</description>
      <type>Choice</type>
      <required>true</required>
      <model_dependent>false</model_dependent>
      <default_value>medium</default_value>
      <choices>
        <choice>
          <value>dark</value>
          <display_name>dark</display_name>
        </choice>
        <choice>
          <value>light</value>
          <display_name>light</display_name>
        </choice>
        <choice>
          <value>medium</value>
          <display_name>medium</display_name>
        </choice>
        <choice>
          <value>medium dark</value>
          <display_name>medium dark</display_name>
        </choice>
        <choice>
          <value>reflective</value>
          <display_name>reflective</display_name>
        </choice>
      </choices>
    </argument>
    <argument>
      <name>roof_assembly_r</name>
      <display_name>Roof: Assembly R-value</display_name>
      <description>Assembly R-value of the roof.</description>
      <type>Double</type>
      <units>h-ft^2-R/Btu</units>
      <required>true</required>
      <model_dependent>false</model_dependent>
      <default_value>2.3</default_value>
    </argument>
    <argument>
      <name>roof_radiant_barrier</name>
      <display_name>Roof: Has Radiant Barrier</display_name>
      <description>Presence of a radiant barrier in the attic.</description>
      <type>Boolean</type>
      <required>true</required>
      <model_dependent>false</model_dependent>
      <default_value>false</default_value>
      <choices>
        <choice>
          <value>true</value>
          <display_name>true</display_name>
        </choice>
        <choice>
          <value>false</value>
          <display_name>false</display_name>
        </choice>
      </choices>
    </argument>
    <argument>
      <name>roof_radiant_barrier_grade</name>
      <display_name>Roof: Radiant Barrier Grade</display_name>
      <description>The grade of the radiant barrier, if it exists.</description>
      <type>Choice</type>
      <required>true</required>
      <model_dependent>false</model_dependent>
      <default_value>1</default_value>
      <choices>
        <choice>
          <value>1</value>
          <display_name>1</display_name>
        </choice>
        <choice>
          <value>2</value>
          <display_name>2</display_name>
        </choice>
        <choice>
          <value>3</value>
          <display_name>3</display_name>
        </choice>
      </choices>
    </argument>
    <argument>
      <name>wall_type</name>
      <display_name>Wall: Type</display_name>
      <description>The type of walls.</description>
      <type>Choice</type>
      <required>true</required>
      <model_dependent>false</model_dependent>
      <default_value>WoodStud</default_value>
      <choices>
        <choice>
          <value>WoodStud</value>
          <display_name>WoodStud</display_name>
        </choice>
        <choice>
          <value>ConcreteMasonryUnit</value>
          <display_name>ConcreteMasonryUnit</display_name>
        </choice>
        <choice>
          <value>DoubleWoodStud</value>
          <display_name>DoubleWoodStud</display_name>
        </choice>
        <choice>
          <value>InsulatedConcreteForms</value>
          <display_name>InsulatedConcreteForms</display_name>
        </choice>
        <choice>
          <value>LogWall</value>
          <display_name>LogWall</display_name>
        </choice>
        <choice>
          <value>StructurallyInsulatedPanel</value>
          <display_name>StructurallyInsulatedPanel</display_name>
        </choice>
        <choice>
          <value>SolidConcrete</value>
          <display_name>SolidConcrete</display_name>
        </choice>
        <choice>
          <value>SteelFrame</value>
          <display_name>SteelFrame</display_name>
        </choice>
        <choice>
          <value>Stone</value>
          <display_name>Stone</display_name>
        </choice>
        <choice>
          <value>StrawBale</value>
          <display_name>StrawBale</display_name>
        </choice>
        <choice>
          <value>StructuralBrick</value>
          <display_name>StructuralBrick</display_name>
        </choice>
      </choices>
    </argument>
    <argument>
      <name>wall_siding_type</name>
      <display_name>Wall: Siding Type</display_name>
      <description>The siding type of the walls. Also applies to rim joists.</description>
      <type>Choice</type>
      <required>false</required>
      <model_dependent>false</model_dependent>
      <choices>
        <choice>
          <value>aluminum siding</value>
          <display_name>aluminum siding</display_name>
        </choice>
        <choice>
          <value>asbestos siding</value>
          <display_name>asbestos siding</display_name>
        </choice>
        <choice>
          <value>brick veneer</value>
          <display_name>brick veneer</display_name>
        </choice>
        <choice>
          <value>composite shingle siding</value>
          <display_name>composite shingle siding</display_name>
        </choice>
        <choice>
          <value>fiber cement siding</value>
          <display_name>fiber cement siding</display_name>
        </choice>
        <choice>
          <value>masonite siding</value>
          <display_name>masonite siding</display_name>
        </choice>
        <choice>
          <value>none</value>
          <display_name>none</display_name>
        </choice>
        <choice>
          <value>stucco</value>
          <display_name>stucco</display_name>
        </choice>
        <choice>
          <value>synthetic stucco</value>
          <display_name>synthetic stucco</display_name>
        </choice>
        <choice>
          <value>vinyl siding</value>
          <display_name>vinyl siding</display_name>
        </choice>
        <choice>
          <value>wood siding</value>
          <display_name>wood siding</display_name>
        </choice>
      </choices>
    </argument>
    <argument>
      <name>wall_color</name>
      <display_name>Wall: Color</display_name>
      <description>The color of the walls. Also applies to rim joists.</description>
      <type>Choice</type>
      <required>true</required>
      <model_dependent>false</model_dependent>
      <default_value>medium</default_value>
      <choices>
        <choice>
          <value>dark</value>
          <display_name>dark</display_name>
        </choice>
        <choice>
          <value>light</value>
          <display_name>light</display_name>
        </choice>
        <choice>
          <value>medium</value>
          <display_name>medium</display_name>
        </choice>
        <choice>
          <value>medium dark</value>
          <display_name>medium dark</display_name>
        </choice>
        <choice>
          <value>reflective</value>
          <display_name>reflective</display_name>
        </choice>
      </choices>
    </argument>
    <argument>
      <name>wall_assembly_r</name>
      <display_name>Wall: Assembly R-value</display_name>
      <description>Assembly R-value of the walls.</description>
      <type>Double</type>
      <units>h-ft^2-R/Btu</units>
      <required>true</required>
      <model_dependent>false</model_dependent>
      <default_value>11.9</default_value>
    </argument>
    <argument>
      <name>window_front_wwr</name>
      <display_name>Windows: Front Window-to-Wall Ratio</display_name>
      <description>The ratio of window area to wall area for the unit's front facade. Enter 0 if specifying Front Window Area instead.</description>
      <type>Double</type>
      <required>true</required>
      <model_dependent>false</model_dependent>
      <default_value>0.18</default_value>
    </argument>
    <argument>
      <name>window_back_wwr</name>
      <display_name>Windows: Back Window-to-Wall Ratio</display_name>
      <description>The ratio of window area to wall area for the unit's back facade. Enter 0 if specifying Back Window Area instead.</description>
      <type>Double</type>
      <required>true</required>
      <model_dependent>false</model_dependent>
      <default_value>0.18</default_value>
    </argument>
    <argument>
      <name>window_left_wwr</name>
      <display_name>Windows: Left Window-to-Wall Ratio</display_name>
      <description>The ratio of window area to wall area for the unit's left facade (when viewed from the front). Enter 0 if specifying Left Window Area instead.</description>
      <type>Double</type>
      <required>true</required>
      <model_dependent>false</model_dependent>
      <default_value>0.18</default_value>
    </argument>
    <argument>
      <name>window_right_wwr</name>
      <display_name>Windows: Right Window-to-Wall Ratio</display_name>
      <description>The ratio of window area to wall area for the unit's right facade (when viewed from the front). Enter 0 if specifying Right Window Area instead.</description>
      <type>Double</type>
      <required>true</required>
      <model_dependent>false</model_dependent>
      <default_value>0.18</default_value>
    </argument>
    <argument>
      <name>window_area_front</name>
      <display_name>Windows: Front Window Area</display_name>
      <description>The amount of window area on the unit's front facade. Enter 0 if specifying Front Window-to-Wall Ratio instead.</description>
      <type>Double</type>
      <required>true</required>
      <model_dependent>false</model_dependent>
      <default_value>0</default_value>
    </argument>
    <argument>
      <name>window_area_back</name>
      <display_name>Windows: Back Window Area</display_name>
      <description>The amount of window area on the unit's back facade. Enter 0 if specifying Back Window-to-Wall Ratio instead.</description>
      <type>Double</type>
      <required>true</required>
      <model_dependent>false</model_dependent>
      <default_value>0</default_value>
    </argument>
    <argument>
      <name>window_area_left</name>
      <display_name>Windows: Left Window Area</display_name>
      <description>The amount of window area on the unit's left facade (when viewed from the front). Enter 0 if specifying Left Window-to-Wall Ratio instead.</description>
      <type>Double</type>
      <required>true</required>
      <model_dependent>false</model_dependent>
      <default_value>0</default_value>
    </argument>
    <argument>
      <name>window_area_right</name>
      <display_name>Windows: Right Window Area</display_name>
      <description>The amount of window area on the unit's right facade (when viewed from the front). Enter 0 if specifying Right Window-to-Wall Ratio instead.</description>
      <type>Double</type>
      <required>true</required>
      <model_dependent>false</model_dependent>
      <default_value>0</default_value>
    </argument>
    <argument>
      <name>window_aspect_ratio</name>
      <display_name>Windows: Aspect Ratio</display_name>
      <description>Ratio of window height to width.</description>
      <type>Double</type>
      <required>true</required>
      <model_dependent>false</model_dependent>
      <default_value>1.333</default_value>
    </argument>
    <argument>
      <name>window_fraction_operable</name>
      <display_name>Windows: Fraction Operable</display_name>
      <description>Fraction of windows that are operable.</description>
      <type>Double</type>
      <required>false</required>
      <model_dependent>false</model_dependent>
    </argument>
    <argument>
      <name>window_ufactor</name>
      <display_name>Windows: U-Factor</display_name>
      <description>Full-assembly NFRC U-factor.</description>
      <type>Double</type>
      <units>Btu/hr-ft^2-R</units>
      <required>true</required>
      <model_dependent>false</model_dependent>
      <default_value>0.37</default_value>
    </argument>
    <argument>
      <name>window_shgc</name>
      <display_name>Windows: SHGC</display_name>
      <description>Full-assembly NFRC solar heat gain coefficient.</description>
      <type>Double</type>
      <required>true</required>
      <model_dependent>false</model_dependent>
      <default_value>0.3</default_value>
    </argument>
    <argument>
      <name>window_interior_shading_winter</name>
      <display_name>Windows: Winter Interior Shading</display_name>
      <description>Interior shading multiplier for the heating season. 1.0 indicates no reduction in solar gain, 0.85 indicates 15% reduction, etc.</description>
      <type>Double</type>
      <required>false</required>
      <model_dependent>false</model_dependent>
    </argument>
    <argument>
      <name>window_interior_shading_summer</name>
      <display_name>Windows: Summer Interior Shading</display_name>
      <description>Interior shading multiplier for the cooling season. 1.0 indicates no reduction in solar gain, 0.85 indicates 15% reduction, etc.</description>
      <type>Double</type>
      <required>false</required>
      <model_dependent>false</model_dependent>
    </argument>
    <argument>
      <name>window_exterior_shading_winter</name>
      <display_name>Windows: Winter Exterior Shading</display_name>
      <description>Exterior shading multiplier for the heating season. 1.0 indicates no reduction in solar gain, 0.85 indicates 15% reduction, etc.</description>
      <type>Double</type>
      <required>false</required>
      <model_dependent>false</model_dependent>
    </argument>
    <argument>
      <name>window_exterior_shading_summer</name>
      <display_name>Windows: Summer Exterior Shading</display_name>
      <description>Exterior shading multiplier for the cooling season. 1.0 indicates no reduction in solar gain, 0.85 indicates 15% reduction, etc.</description>
      <type>Double</type>
      <required>false</required>
      <model_dependent>false</model_dependent>
    </argument>
    <argument>
      <name>overhangs_front_depth</name>
      <display_name>Overhangs: Front Depth</display_name>
      <description>The depth of overhangs for windows for the front facade.</description>
      <type>Double</type>
      <required>true</required>
      <model_dependent>false</model_dependent>
      <default_value>0</default_value>
    </argument>
    <argument>
      <name>overhangs_front_distance_to_top_of_window</name>
      <display_name>Overhangs: Front Distance to Top of Window</display_name>
      <description>The overhangs distance to the top of window for the front facade.</description>
      <type>Double</type>
      <required>true</required>
      <model_dependent>false</model_dependent>
      <default_value>0</default_value>
    </argument>
    <argument>
      <name>overhangs_front_distance_to_bottom_of_window</name>
      <display_name>Overhangs: Front Distance to Bottom of Window</display_name>
      <description>The overhangs distance to the bottom of window for the front facade.</description>
      <type>Double</type>
      <required>true</required>
      <model_dependent>false</model_dependent>
      <default_value>4</default_value>
    </argument>
    <argument>
      <name>overhangs_back_depth</name>
      <display_name>Overhangs: Back Depth</display_name>
      <description>The depth of overhangs for windows for the back facade.</description>
      <type>Double</type>
      <required>true</required>
      <model_dependent>false</model_dependent>
      <default_value>0</default_value>
    </argument>
    <argument>
      <name>overhangs_back_distance_to_top_of_window</name>
      <display_name>Overhangs: Back Distance to Top of Window</display_name>
      <description>The overhangs distance to the top of window for the back facade.</description>
      <type>Double</type>
      <required>true</required>
      <model_dependent>false</model_dependent>
      <default_value>0</default_value>
    </argument>
    <argument>
      <name>overhangs_back_distance_to_bottom_of_window</name>
      <display_name>Overhangs: Back Distance to Bottom of Window</display_name>
      <description>The overhangs distance to the bottom of window for the back facade.</description>
      <type>Double</type>
      <required>true</required>
      <model_dependent>false</model_dependent>
      <default_value>4</default_value>
    </argument>
    <argument>
      <name>overhangs_left_depth</name>
      <display_name>Overhangs: Left Depth</display_name>
      <description>The depth of overhangs for windows for the left facade.</description>
      <type>Double</type>
      <required>true</required>
      <model_dependent>false</model_dependent>
      <default_value>0</default_value>
    </argument>
    <argument>
      <name>overhangs_left_distance_to_top_of_window</name>
      <display_name>Overhangs: Left Distance to Top of Window</display_name>
      <description>The overhangs distance to the top of window for the left facade.</description>
      <type>Double</type>
      <required>true</required>
      <model_dependent>false</model_dependent>
      <default_value>0</default_value>
    </argument>
    <argument>
      <name>overhangs_left_distance_to_bottom_of_window</name>
      <display_name>Overhangs: Left Distance to Bottom of Window</display_name>
      <description>The overhangs distance to the bottom of window for the left facade.</description>
      <type>Double</type>
      <required>true</required>
      <model_dependent>false</model_dependent>
      <default_value>4</default_value>
    </argument>
    <argument>
      <name>overhangs_right_depth</name>
      <display_name>Overhangs: Right Depth</display_name>
      <description>The depth of overhangs for windows for the right facade.</description>
      <type>Double</type>
      <required>true</required>
      <model_dependent>false</model_dependent>
      <default_value>0</default_value>
    </argument>
    <argument>
      <name>overhangs_right_distance_to_top_of_window</name>
      <display_name>Overhangs: Right Distance to Top of Window</display_name>
      <description>The overhangs distance to the top of window for the right facade.</description>
      <type>Double</type>
      <required>true</required>
      <model_dependent>false</model_dependent>
      <default_value>0</default_value>
    </argument>
    <argument>
      <name>overhangs_right_distance_to_bottom_of_window</name>
      <display_name>Overhangs: Right Distance to Bottom of Window</display_name>
      <description>The overhangs distance to the bottom of window for the right facade.</description>
      <type>Double</type>
      <required>true</required>
      <model_dependent>false</model_dependent>
      <default_value>4</default_value>
    </argument>
    <argument>
      <name>skylight_area_front</name>
      <display_name>Skylights: Front Roof Area</display_name>
      <description>The amount of skylight area on the unit's front conditioned roof facade.</description>
      <type>Double</type>
      <required>true</required>
      <model_dependent>false</model_dependent>
      <default_value>0</default_value>
    </argument>
    <argument>
      <name>skylight_area_back</name>
      <display_name>Skylights: Back Roof Area</display_name>
      <description>The amount of skylight area on the unit's back conditioned roof facade.</description>
      <type>Double</type>
      <required>true</required>
      <model_dependent>false</model_dependent>
      <default_value>0</default_value>
    </argument>
    <argument>
      <name>skylight_area_left</name>
      <display_name>Skylights: Left Roof Area</display_name>
      <description>The amount of skylight area on the unit's left conditioned roof facade (when viewed from the front).</description>
      <type>Double</type>
      <required>true</required>
      <model_dependent>false</model_dependent>
      <default_value>0</default_value>
    </argument>
    <argument>
      <name>skylight_area_right</name>
      <display_name>Skylights: Right Roof Area</display_name>
      <description>The amount of skylight area on the unit's right conditioned roof facade (when viewed from the front).</description>
      <type>Double</type>
      <required>true</required>
      <model_dependent>false</model_dependent>
      <default_value>0</default_value>
    </argument>
    <argument>
      <name>skylight_ufactor</name>
      <display_name>Skylights: U-Factor</display_name>
      <description>Full-assembly NFRC U-factor.</description>
      <type>Double</type>
      <units>Btu/hr-ft^2-R</units>
      <required>true</required>
      <model_dependent>false</model_dependent>
      <default_value>0.33</default_value>
    </argument>
    <argument>
      <name>skylight_shgc</name>
      <display_name>Skylights: SHGC</display_name>
      <description>Full-assembly NFRC solar heat gain coefficient.</description>
      <type>Double</type>
      <required>true</required>
      <model_dependent>false</model_dependent>
      <default_value>0.45</default_value>
    </argument>
    <argument>
      <name>door_area</name>
      <display_name>Doors: Area</display_name>
      <description>The area of the opaque door(s).</description>
      <type>Double</type>
      <units>ft^2</units>
      <required>true</required>
      <model_dependent>false</model_dependent>
      <default_value>20</default_value>
    </argument>
    <argument>
      <name>door_rvalue</name>
      <display_name>Doors: R-value</display_name>
      <description>R-value of the opaque door(s).</description>
      <type>Double</type>
      <units>h-ft^2-R/Btu</units>
      <required>true</required>
      <model_dependent>false</model_dependent>
      <default_value>4.4</default_value>
    </argument>
    <argument>
      <name>air_leakage_units</name>
      <display_name>Air Leakage: Units</display_name>
      <description>The unit of measure for the air leakage.</description>
      <type>Choice</type>
      <required>true</required>
      <model_dependent>false</model_dependent>
      <default_value>ACH</default_value>
      <choices>
        <choice>
          <value>ACH</value>
          <display_name>ACH</display_name>
        </choice>
        <choice>
          <value>CFM</value>
          <display_name>CFM</display_name>
        </choice>
        <choice>
          <value>ACHnatural</value>
          <display_name>ACHnatural</display_name>
        </choice>
      </choices>
    </argument>
    <argument>
      <name>air_leakage_house_pressure</name>
      <display_name>Air Leakage: House Pressure</display_name>
      <description>The house pressure relative to outside. Required when units are ACH or CFM.</description>
      <type>Double</type>
      <units>Pa</units>
      <required>true</required>
      <model_dependent>false</model_dependent>
      <default_value>50</default_value>
    </argument>
    <argument>
      <name>air_leakage_value</name>
      <display_name>Air Leakage: Value</display_name>
      <description>Air exchange rate value.</description>
      <type>Double</type>
      <required>true</required>
      <model_dependent>false</model_dependent>
      <default_value>3</default_value>
    </argument>
    <argument>
      <name>heating_system_type</name>
      <display_name>Heating System: Type</display_name>
      <description>The type of heating system. Use 'none' if there is no heating system.</description>
      <type>Choice</type>
      <required>true</required>
      <model_dependent>false</model_dependent>
      <default_value>Furnace</default_value>
      <choices>
        <choice>
          <value>none</value>
          <display_name>none</display_name>
        </choice>
        <choice>
          <value>Furnace</value>
          <display_name>Furnace</display_name>
        </choice>
        <choice>
          <value>WallFurnace</value>
          <display_name>WallFurnace</display_name>
        </choice>
        <choice>
          <value>FloorFurnace</value>
          <display_name>FloorFurnace</display_name>
        </choice>
        <choice>
          <value>Boiler</value>
          <display_name>Boiler</display_name>
        </choice>
        <choice>
          <value>ElectricResistance</value>
          <display_name>ElectricResistance</display_name>
        </choice>
        <choice>
          <value>Stove</value>
          <display_name>Stove</display_name>
        </choice>
        <choice>
          <value>PortableHeater</value>
          <display_name>PortableHeater</display_name>
        </choice>
        <choice>
          <value>Fireplace</value>
          <display_name>Fireplace</display_name>
        </choice>
        <choice>
          <value>FixedHeater</value>
          <display_name>FixedHeater</display_name>
        </choice>
        <choice>
          <value>PackagedTerminalAirConditionerHeating</value>
          <display_name>PackagedTerminalAirConditionerHeating</display_name>
        </choice>
        <choice>
          <value>Shared Boiler w/ Baseboard</value>
          <display_name>Shared Boiler w/ Baseboard</display_name>
        </choice>
        <choice>
          <value>Shared Boiler w/ Ductless Fan Coil</value>
          <display_name>Shared Boiler w/ Ductless Fan Coil</display_name>
        </choice>
      </choices>
    </argument>
    <argument>
      <name>heating_system_fuel</name>
      <display_name>Heating System: Fuel Type</display_name>
      <description>The fuel type of the heating system. Ignored for ElectricResistance and PackagedTerminalAirConditionerHeating.</description>
      <type>Choice</type>
      <required>true</required>
      <model_dependent>false</model_dependent>
      <default_value>natural gas</default_value>
      <choices>
        <choice>
          <value>electricity</value>
          <display_name>electricity</display_name>
        </choice>
        <choice>
          <value>natural gas</value>
          <display_name>natural gas</display_name>
        </choice>
        <choice>
          <value>fuel oil</value>
          <display_name>fuel oil</display_name>
        </choice>
        <choice>
          <value>propane</value>
          <display_name>propane</display_name>
        </choice>
        <choice>
          <value>wood</value>
          <display_name>wood</display_name>
        </choice>
        <choice>
          <value>wood pellets</value>
          <display_name>wood pellets</display_name>
        </choice>
        <choice>
          <value>coal</value>
          <display_name>coal</display_name>
        </choice>
      </choices>
    </argument>
    <argument>
      <name>heating_system_heating_efficiency</name>
      <display_name>Heating System: Rated AFUE or Percent</display_name>
      <description>The rated heating efficiency value of the heating system.</description>
      <type>Double</type>
      <units>Frac</units>
      <required>true</required>
      <model_dependent>false</model_dependent>
      <default_value>0.78</default_value>
    </argument>
    <argument>
      <name>heating_system_heating_capacity</name>
      <display_name>Heating System: Heating Capacity</display_name>
      <description>The output heating capacity of the heating system. Enter 'auto' to size the capacity based on ACCA Manual J/S.</description>
      <type>String</type>
      <units>Btu/hr</units>
      <required>true</required>
      <model_dependent>false</model_dependent>
      <default_value>auto</default_value>
    </argument>
    <argument>
      <name>heating_system_fraction_heat_load_served</name>
      <display_name>Heating System: Fraction Heat Load Served</display_name>
      <description>The heating load served by the heating system.</description>
      <type>Double</type>
      <units>Frac</units>
      <required>true</required>
      <model_dependent>false</model_dependent>
      <default_value>1</default_value>
    </argument>
    <argument>
      <name>heating_system_airflow_defect_ratio</name>
      <display_name>Heating System: Airflow Defect Ratio</display_name>
      <description>The airflow defect ratio, defined as (InstalledAirflow - DesignAirflow) / DesignAirflow, of the heating system per ANSI/RESNET/ACCA Standard 310. A value of zero means no airflow defect. Applies only to Furnace.</description>
      <type>Double</type>
      <units>Frac</units>
      <required>false</required>
      <model_dependent>false</model_dependent>
    </argument>
    <argument>
      <name>cooling_system_type</name>
      <display_name>Cooling System: Type</display_name>
      <description>The type of cooling system. Use 'none' if there is no cooling system.</description>
      <type>Choice</type>
      <required>true</required>
      <model_dependent>false</model_dependent>
      <default_value>central air conditioner</default_value>
      <choices>
        <choice>
          <value>none</value>
          <display_name>none</display_name>
        </choice>
        <choice>
          <value>central air conditioner</value>
          <display_name>central air conditioner</display_name>
        </choice>
        <choice>
          <value>room air conditioner</value>
          <display_name>room air conditioner</display_name>
        </choice>
        <choice>
          <value>evaporative cooler</value>
          <display_name>evaporative cooler</display_name>
        </choice>
        <choice>
          <value>mini-split</value>
          <display_name>mini-split</display_name>
        </choice>
        <choice>
          <value>packaged terminal air conditioner</value>
          <display_name>packaged terminal air conditioner</display_name>
        </choice>
      </choices>
    </argument>
    <argument>
      <name>cooling_system_cooling_efficiency_type</name>
      <display_name>Cooling System: Efficiency Type</display_name>
      <description>The efficiency type of the cooling system. System types central air conditioner and mini-split use SEER. System types room air conditioner and packaged terminal air conditioner use EER or CEER. Ignored for system type evaporative cooler.</description>
      <type>Choice</type>
      <required>true</required>
      <model_dependent>false</model_dependent>
      <default_value>SEER</default_value>
      <choices>
        <choice>
          <value>SEER</value>
          <display_name>SEER</display_name>
        </choice>
        <choice>
          <value>EER</value>
          <display_name>EER</display_name>
        </choice>
        <choice>
          <value>CEER</value>
          <display_name>CEER</display_name>
        </choice>
      </choices>
    </argument>
    <argument>
      <name>cooling_system_cooling_efficiency</name>
      <display_name>Cooling System: Efficiency</display_name>
      <description>The rated efficiency value of the cooling system. Ignored for evaporative cooler.</description>
      <type>Double</type>
      <units>SEER or EER or CEER</units>
      <required>true</required>
      <model_dependent>false</model_dependent>
      <default_value>13</default_value>
    </argument>
    <argument>
      <name>cooling_system_cooling_compressor_type</name>
      <display_name>Cooling System: Cooling Compressor Type</display_name>
      <description>The compressor type of the cooling system. Only applies to central air conditioner.</description>
      <type>Choice</type>
      <required>false</required>
      <model_dependent>false</model_dependent>
      <choices>
        <choice>
          <value>single stage</value>
          <display_name>single stage</display_name>
        </choice>
        <choice>
          <value>two stage</value>
          <display_name>two stage</display_name>
        </choice>
        <choice>
          <value>variable speed</value>
          <display_name>variable speed</display_name>
        </choice>
      </choices>
    </argument>
    <argument>
      <name>cooling_system_cooling_sensible_heat_fraction</name>
      <display_name>Cooling System: Cooling Sensible Heat Fraction</display_name>
      <description>The sensible heat fraction of the cooling system. Ignored for evaporative cooler.</description>
      <type>Double</type>
      <units>Frac</units>
      <required>false</required>
      <model_dependent>false</model_dependent>
    </argument>
    <argument>
      <name>cooling_system_cooling_capacity</name>
      <display_name>Cooling System: Cooling Capacity</display_name>
      <description>The output cooling capacity of the cooling system. Enter 'auto' to size the capacity based on ACCA Manual J/S.</description>
      <type>String</type>
      <units>tons</units>
      <required>true</required>
      <model_dependent>false</model_dependent>
      <default_value>auto</default_value>
    </argument>
    <argument>
      <name>cooling_system_fraction_cool_load_served</name>
      <display_name>Cooling System: Fraction Cool Load Served</display_name>
      <description>The cooling load served by the cooling system.</description>
      <type>Double</type>
      <units>Frac</units>
      <required>true</required>
      <model_dependent>false</model_dependent>
      <default_value>1</default_value>
    </argument>
    <argument>
      <name>cooling_system_is_ducted</name>
      <display_name>Cooling System: Is Ducted</display_name>
      <description>Whether the cooling system is ducted or not. Only used for mini-split and evaporative cooler. It's assumed that central air conditioner is ducted, and room air conditioner and packaged terminal air conditioner are not ducted.</description>
      <type>Boolean</type>
      <required>true</required>
      <model_dependent>false</model_dependent>
      <default_value>false</default_value>
      <choices>
        <choice>
          <value>true</value>
          <display_name>true</display_name>
        </choice>
        <choice>
          <value>false</value>
          <display_name>false</display_name>
        </choice>
      </choices>
    </argument>
    <argument>
      <name>cooling_system_airflow_defect_ratio</name>
      <display_name>Cooling System: Airflow Defect Ratio</display_name>
      <description>The airflow defect ratio, defined as (InstalledAirflow - DesignAirflow) / DesignAirflow, of the cooling system per ANSI/RESNET/ACCA Standard 310. A value of zero means no airflow defect. Applies only to central air conditioner and ducted mini-split.</description>
      <type>Double</type>
      <units>Frac</units>
      <required>false</required>
      <model_dependent>false</model_dependent>
    </argument>
    <argument>
      <name>cooling_system_charge_defect_ratio</name>
      <display_name>Cooling System: Charge Defect Ratio</display_name>
      <description>The refrigerant charge defect ratio, defined as (InstalledCharge - DesignCharge) / DesignCharge, of the cooling system per ANSI/RESNET/ACCA Standard 310. A value of zero means no refrigerant charge defect. Applies only to central air conditioner and mini-split.</description>
      <type>Double</type>
      <units>Frac</units>
      <required>false</required>
      <model_dependent>false</model_dependent>
    </argument>
    <argument>
      <name>heat_pump_type</name>
      <display_name>Heat Pump: Type</display_name>
      <description>The type of heat pump. Use 'none' if there is no heat pump.</description>
      <type>Choice</type>
      <required>true</required>
      <model_dependent>false</model_dependent>
      <default_value>none</default_value>
      <choices>
        <choice>
          <value>none</value>
          <display_name>none</display_name>
        </choice>
        <choice>
          <value>air-to-air</value>
          <display_name>air-to-air</display_name>
        </choice>
        <choice>
          <value>mini-split</value>
          <display_name>mini-split</display_name>
        </choice>
        <choice>
          <value>ground-to-air</value>
          <display_name>ground-to-air</display_name>
        </choice>
        <choice>
          <value>packaged terminal heat pump</value>
          <display_name>packaged terminal heat pump</display_name>
        </choice>
      </choices>
    </argument>
    <argument>
      <name>heat_pump_heating_efficiency_type</name>
      <display_name>Heat Pump: Heating Efficiency Type</display_name>
      <description>The heating efficiency type of heat pump. System types air-to-air and mini-split use HSPF. System types ground-to-air and packaged terminal heat pump use COP.</description>
      <type>Choice</type>
      <required>true</required>
      <model_dependent>false</model_dependent>
      <default_value>HSPF</default_value>
      <choices>
        <choice>
          <value>HSPF</value>
          <display_name>HSPF</display_name>
        </choice>
        <choice>
          <value>COP</value>
          <display_name>COP</display_name>
        </choice>
      </choices>
    </argument>
    <argument>
      <name>heat_pump_heating_efficiency</name>
      <display_name>Heat Pump: Heating Efficiency</display_name>
      <description>The rated heating efficiency value of the heat pump.</description>
      <type>Double</type>
      <units>HSPF or COP</units>
      <required>true</required>
      <model_dependent>false</model_dependent>
      <default_value>7.7</default_value>
    </argument>
    <argument>
      <name>heat_pump_cooling_efficiency_type</name>
      <display_name>Heat Pump: Cooling Efficiency Type</display_name>
      <description>The cooling efficiency type of heat pump. System types air-to-air and mini-split use SEER. System types ground-to-air and packaged terminal heat pump use EER.</description>
      <type>Choice</type>
      <required>true</required>
      <model_dependent>false</model_dependent>
      <default_value>SEER</default_value>
      <choices>
        <choice>
          <value>SEER</value>
          <display_name>SEER</display_name>
        </choice>
        <choice>
          <value>EER</value>
          <display_name>EER</display_name>
        </choice>
        <choice>
          <value>CEER</value>
          <display_name>CEER</display_name>
        </choice>
      </choices>
    </argument>
    <argument>
      <name>heat_pump_cooling_efficiency</name>
      <display_name>Heat Pump: Cooling Efficiency</display_name>
      <description>The rated cooling efficiency value of the heat pump.</description>
      <type>Double</type>
      <units>SEER or EER</units>
      <required>true</required>
      <model_dependent>false</model_dependent>
      <default_value>13</default_value>
    </argument>
    <argument>
      <name>heat_pump_cooling_compressor_type</name>
      <display_name>Heat Pump: Cooling Compressor Type</display_name>
      <description>The compressor type of the heat pump. Only applies to air-to-air.</description>
      <type>Choice</type>
      <required>false</required>
      <model_dependent>false</model_dependent>
      <choices>
        <choice>
          <value>single stage</value>
          <display_name>single stage</display_name>
        </choice>
        <choice>
          <value>two stage</value>
          <display_name>two stage</display_name>
        </choice>
        <choice>
          <value>variable speed</value>
          <display_name>variable speed</display_name>
        </choice>
      </choices>
    </argument>
    <argument>
      <name>heat_pump_cooling_sensible_heat_fraction</name>
      <display_name>Heat Pump: Cooling Sensible Heat Fraction</display_name>
      <description>The sensible heat fraction of the heat pump.</description>
      <type>Double</type>
      <units>Frac</units>
      <required>false</required>
      <model_dependent>false</model_dependent>
    </argument>
    <argument>
      <name>heat_pump_heating_capacity</name>
      <display_name>Heat Pump: Heating Capacity</display_name>
      <description>The output heating capacity of the heat pump. Enter 'auto' to size the capacity based on ACCA Manual J/S (i.e., based on cooling design loads with some oversizing allowances for heating design loads). Enter 'auto using max load' to size the capacity based on the maximum of heating/cooling design loads.</description>
      <type>String</type>
      <units>Btu/hr</units>
      <required>true</required>
      <model_dependent>false</model_dependent>
      <default_value>auto</default_value>
    </argument>
    <argument>
      <name>heat_pump_heating_capacity_17_f</name>
      <display_name>Heat Pump: Heating Capacity 17F</display_name>
      <description>The output heating capacity of the heat pump at 17F. Only applies to air-to-air and mini-split.</description>
      <type>String</type>
      <units>Btu/hr</units>
      <required>true</required>
      <model_dependent>false</model_dependent>
      <default_value>auto</default_value>
    </argument>
    <argument>
      <name>heat_pump_cooling_capacity</name>
      <display_name>Heat Pump: Cooling Capacity</display_name>
      <description>The output cooling capacity of the heat pump. Enter 'auto' to size the capacity based on ACCA Manual J/S.</description>
      <type>String</type>
      <units>Btu/hr</units>
      <required>true</required>
      <model_dependent>false</model_dependent>
      <default_value>auto</default_value>
    </argument>
    <argument>
      <name>heat_pump_fraction_heat_load_served</name>
      <display_name>Heat Pump: Fraction Heat Load Served</display_name>
      <description>The heating load served by the heat pump.</description>
      <type>Double</type>
      <units>Frac</units>
      <required>true</required>
      <model_dependent>false</model_dependent>
      <default_value>1</default_value>
    </argument>
    <argument>
      <name>heat_pump_fraction_cool_load_served</name>
      <display_name>Heat Pump: Fraction Cool Load Served</display_name>
      <description>The cooling load served by the heat pump.</description>
      <type>Double</type>
      <units>Frac</units>
      <required>true</required>
      <model_dependent>false</model_dependent>
      <default_value>1</default_value>
    </argument>
    <argument>
      <name>heat_pump_backup_type</name>
      <display_name>Heat Pump: Backup Type</display_name>
      <description>The backup type of the heat pump. If 'integrated', represents e.g. built-in electric strip heat or dual-fuel integrated furnace. If 'separate', represents e.g. electric baseboard or boiler based on the Heating System 2 specified below. Use 'none' if there is no backup heating.</description>
      <type>Choice</type>
      <required>true</required>
      <model_dependent>false</model_dependent>
      <default_value>integrated</default_value>
      <choices>
        <choice>
          <value>none</value>
          <display_name>none</display_name>
        </choice>
        <choice>
          <value>integrated</value>
          <display_name>integrated</display_name>
        </choice>
        <choice>
          <value>separate</value>
          <display_name>separate</display_name>
        </choice>
      </choices>
    </argument>
    <argument>
      <name>heat_pump_backup_fuel</name>
      <display_name>Heat Pump: Backup Fuel Type</display_name>
      <description>The backup fuel type of the heat pump. Only applies if Backup Type is 'integrated'.</description>
      <type>Choice</type>
      <required>true</required>
      <model_dependent>false</model_dependent>
      <default_value>electricity</default_value>
      <choices>
        <choice>
          <value>electricity</value>
          <display_name>electricity</display_name>
        </choice>
        <choice>
          <value>natural gas</value>
          <display_name>natural gas</display_name>
        </choice>
        <choice>
          <value>fuel oil</value>
          <display_name>fuel oil</display_name>
        </choice>
        <choice>
          <value>propane</value>
          <display_name>propane</display_name>
        </choice>
      </choices>
    </argument>
    <argument>
      <name>heat_pump_backup_heating_efficiency</name>
      <display_name>Heat Pump: Backup Rated Efficiency</display_name>
      <description>The backup rated efficiency value of the heat pump. Percent for electricity fuel type. AFUE otherwise. Only applies if Backup Type is 'integrated'.</description>
      <type>Double</type>
      <required>true</required>
      <model_dependent>false</model_dependent>
      <default_value>1</default_value>
    </argument>
    <argument>
      <name>heat_pump_backup_heating_capacity</name>
      <display_name>Heat Pump: Backup Heating Capacity</display_name>
      <description>The backup output heating capacity of the heat pump. Enter 'auto' to size the capacity based on ACCA Manual J/S. Only applies if Backup Type is 'integrated'.</description>
      <type>String</type>
      <units>Btu/hr</units>
      <required>true</required>
      <model_dependent>false</model_dependent>
      <default_value>auto</default_value>
    </argument>
    <argument>
      <name>heat_pump_backup_heating_switchover_temp</name>
      <display_name>Heat Pump: Backup Heating Switchover Temperature</display_name>
      <description>The temperature at which the heat pump stops operating and the backup heating system starts running. Only applies to air-to-air and mini-split. If not provided, backup heating will operate as needed when heat pump capacity is insufficient. Applies if Backup Type is either 'integrated' or 'separate'.</description>
      <type>Double</type>
      <units>deg-F</units>
      <required>false</required>
      <model_dependent>false</model_dependent>
    </argument>
    <argument>
      <name>heat_pump_is_ducted</name>
      <display_name>Heat Pump: Is Ducted</display_name>
      <description>Whether the heat pump is ducted or not. Only used for mini-split. It's assumed that air-to-air and ground-to-air are ducted.</description>
      <type>Boolean</type>
      <required>false</required>
      <model_dependent>false</model_dependent>
      <choices>
        <choice>
          <value>true</value>
          <display_name>true</display_name>
        </choice>
        <choice>
          <value>false</value>
          <display_name>false</display_name>
        </choice>
      </choices>
    </argument>
    <argument>
      <name>heat_pump_airflow_defect_ratio</name>
      <display_name>Heat Pump: Airflow Defect Ratio</display_name>
      <description>The airflow defect ratio, defined as (InstalledAirflow - DesignAirflow) / DesignAirflow, of the heat pump per ANSI/RESNET/ACCA Standard 310. A value of zero means no airflow defect. Applies only to air-to-air, ducted mini-split, and ground-to-air.</description>
      <type>Double</type>
      <units>Frac</units>
      <required>false</required>
      <model_dependent>false</model_dependent>
    </argument>
    <argument>
      <name>heat_pump_charge_defect_ratio</name>
      <display_name>Heat Pump: Charge Defect Ratio</display_name>
      <description>The refrigerant charge defect ratio, defined as (InstalledCharge - DesignCharge) / DesignCharge, of the heat pump per ANSI/RESNET/ACCA Standard 310. A value of zero means no refrigerant charge defect. Applies to all heat pump types.</description>
      <type>Double</type>
      <units>Frac</units>
      <required>false</required>
      <model_dependent>false</model_dependent>
    </argument>
    <argument>
      <name>heating_system_2_type</name>
      <display_name>Heating System 2: Type</display_name>
      <description>The type of the second heating system.</description>
      <type>Choice</type>
      <required>true</required>
      <model_dependent>false</model_dependent>
      <default_value>none</default_value>
      <choices>
        <choice>
          <value>none</value>
          <display_name>none</display_name>
        </choice>
        <choice>
          <value>WallFurnace</value>
          <display_name>WallFurnace</display_name>
        </choice>
        <choice>
          <value>FloorFurnace</value>
          <display_name>FloorFurnace</display_name>
        </choice>
        <choice>
          <value>Boiler</value>
          <display_name>Boiler</display_name>
        </choice>
        <choice>
          <value>ElectricResistance</value>
          <display_name>ElectricResistance</display_name>
        </choice>
        <choice>
          <value>Stove</value>
          <display_name>Stove</display_name>
        </choice>
        <choice>
          <value>PortableHeater</value>
          <display_name>PortableHeater</display_name>
        </choice>
        <choice>
          <value>Fireplace</value>
          <display_name>Fireplace</display_name>
        </choice>
      </choices>
    </argument>
    <argument>
      <name>heating_system_2_fuel</name>
      <display_name>Heating System 2: Fuel Type</display_name>
      <description>The fuel type of the second heating system. Ignored for ElectricResistance.</description>
      <type>Choice</type>
      <required>true</required>
      <model_dependent>false</model_dependent>
      <default_value>electricity</default_value>
      <choices>
        <choice>
          <value>electricity</value>
          <display_name>electricity</display_name>
        </choice>
        <choice>
          <value>natural gas</value>
          <display_name>natural gas</display_name>
        </choice>
        <choice>
          <value>fuel oil</value>
          <display_name>fuel oil</display_name>
        </choice>
        <choice>
          <value>propane</value>
          <display_name>propane</display_name>
        </choice>
        <choice>
          <value>wood</value>
          <display_name>wood</display_name>
        </choice>
        <choice>
          <value>wood pellets</value>
          <display_name>wood pellets</display_name>
        </choice>
        <choice>
          <value>coal</value>
          <display_name>coal</display_name>
        </choice>
      </choices>
    </argument>
    <argument>
      <name>heating_system_2_heating_efficiency</name>
      <display_name>Heating System 2: Rated AFUE or Percent</display_name>
      <description>The rated heating efficiency value of the second heating system.</description>
      <type>Double</type>
      <units>Frac</units>
      <required>true</required>
      <model_dependent>false</model_dependent>
      <default_value>1</default_value>
    </argument>
    <argument>
      <name>heating_system_2_heating_capacity</name>
      <display_name>Heating System 2: Heating Capacity</display_name>
      <description>The output heating capacity of the second heating system. Enter 'auto' to size the capacity based on ACCA Manual J/S.</description>
      <type>String</type>
      <units>Btu/hr</units>
      <required>true</required>
      <model_dependent>false</model_dependent>
      <default_value>auto</default_value>
    </argument>
    <argument>
      <name>heating_system_2_fraction_heat_load_served</name>
      <display_name>Heating System 2: Fraction Heat Load Served</display_name>
      <description>The heat load served fraction of the second heating system. Ignored if this heating system serves as a backup system for a heat pump.</description>
      <type>Double</type>
      <units>Frac</units>
      <required>true</required>
      <model_dependent>false</model_dependent>
      <default_value>0.25</default_value>
    </argument>
    <argument>
      <name>hvac_control_heating_weekday_setpoint</name>
      <display_name>HVAC Control: Heating Weekday Setpoint Schedule</display_name>
      <description>Specify the constant or 24-hour comma-separated weekday heating setpoint schedule.</description>
      <type>String</type>
      <units>deg-F</units>
      <required>true</required>
      <model_dependent>false</model_dependent>
      <default_value>71</default_value>
    </argument>
    <argument>
      <name>hvac_control_heating_weekend_setpoint</name>
      <display_name>HVAC Control: Heating Weekend Setpoint Schedule</display_name>
      <description>Specify the constant or 24-hour comma-separated weekend heating setpoint schedule.</description>
      <type>String</type>
      <units>deg-F</units>
      <required>true</required>
      <model_dependent>false</model_dependent>
      <default_value>71</default_value>
    </argument>
    <argument>
      <name>hvac_control_cooling_weekday_setpoint</name>
      <display_name>HVAC Control: Cooling Weekday Setpoint Schedule</display_name>
      <description>Specify the constant or 24-hour comma-separated weekday cooling setpoint schedule.</description>
      <type>String</type>
      <units>deg-F</units>
      <required>true</required>
      <model_dependent>false</model_dependent>
      <default_value>76</default_value>
    </argument>
    <argument>
      <name>hvac_control_cooling_weekend_setpoint</name>
      <display_name>HVAC Control: Cooling Weekend Setpoint Schedule</display_name>
      <description>Specify the constant or 24-hour comma-separated weekend cooling setpoint schedule.</description>
      <type>String</type>
      <units>deg-F</units>
      <required>true</required>
      <model_dependent>false</model_dependent>
      <default_value>76</default_value>
    </argument>
    <argument>
      <name>hvac_control_heating_season_period</name>
      <display_name>HVAC Control: Heating Season Period</display_name>
      <description>Enter a date like "Nov 1 - Jun 30".</description>
      <type>String</type>
      <required>false</required>
      <model_dependent>false</model_dependent>
    </argument>
    <argument>
      <name>hvac_control_cooling_season_period</name>
      <display_name>HVAC Control: Cooling Season Period</display_name>
      <description>Enter a date like "Jun 1 - Oct 31".</description>
      <type>String</type>
      <required>false</required>
      <model_dependent>false</model_dependent>
    </argument>
    <argument>
      <name>ducts_leakage_units</name>
      <display_name>Ducts: Leakage Units</display_name>
      <description>The leakage units of the ducts.</description>
      <type>Choice</type>
      <required>true</required>
      <model_dependent>false</model_dependent>
      <default_value>Percent</default_value>
      <choices>
        <choice>
          <value>CFM25</value>
          <display_name>CFM25</display_name>
        </choice>
        <choice>
          <value>CFM50</value>
          <display_name>CFM50</display_name>
        </choice>
        <choice>
          <value>Percent</value>
          <display_name>Percent</display_name>
        </choice>
      </choices>
    </argument>
    <argument>
      <name>ducts_supply_leakage_to_outside_value</name>
      <display_name>Ducts: Supply Leakage to Outside Value</display_name>
      <description>The leakage value to outside for the supply ducts.</description>
      <type>Double</type>
      <required>true</required>
      <model_dependent>false</model_dependent>
      <default_value>0.1</default_value>
    </argument>
    <argument>
      <name>ducts_return_leakage_to_outside_value</name>
      <display_name>Ducts: Return Leakage to Outside Value</display_name>
      <description>The leakage value to outside for the return ducts.</description>
      <type>Double</type>
      <required>true</required>
      <model_dependent>false</model_dependent>
      <default_value>0.1</default_value>
    </argument>
    <argument>
      <name>ducts_supply_location</name>
      <display_name>Ducts: Supply Location</display_name>
      <description>The location of the supply ducts.</description>
      <type>Choice</type>
      <required>true</required>
      <model_dependent>false</model_dependent>
      <default_value>auto</default_value>
      <choices>
        <choice>
          <value>auto</value>
          <display_name>auto</display_name>
        </choice>
        <choice>
          <value>living space</value>
          <display_name>living space</display_name>
        </choice>
        <choice>
          <value>basement - conditioned</value>
          <display_name>basement - conditioned</display_name>
        </choice>
        <choice>
          <value>basement - unconditioned</value>
          <display_name>basement - unconditioned</display_name>
        </choice>
        <choice>
          <value>crawlspace - vented</value>
          <display_name>crawlspace - vented</display_name>
        </choice>
        <choice>
          <value>crawlspace - unvented</value>
          <display_name>crawlspace - unvented</display_name>
        </choice>
        <choice>
          <value>crawlspace - conditioned</value>
          <display_name>crawlspace - conditioned</display_name>
        </choice>
        <choice>
          <value>attic - vented</value>
          <display_name>attic - vented</display_name>
        </choice>
        <choice>
          <value>attic - unvented</value>
          <display_name>attic - unvented</display_name>
        </choice>
        <choice>
          <value>garage</value>
          <display_name>garage</display_name>
        </choice>
        <choice>
          <value>exterior wall</value>
          <display_name>exterior wall</display_name>
        </choice>
        <choice>
          <value>under slab</value>
          <display_name>under slab</display_name>
        </choice>
        <choice>
          <value>roof deck</value>
          <display_name>roof deck</display_name>
        </choice>
        <choice>
          <value>outside</value>
          <display_name>outside</display_name>
        </choice>
        <choice>
          <value>other housing unit</value>
          <display_name>other housing unit</display_name>
        </choice>
        <choice>
          <value>other heated space</value>
          <display_name>other heated space</display_name>
        </choice>
        <choice>
          <value>other multifamily buffer space</value>
          <display_name>other multifamily buffer space</display_name>
        </choice>
        <choice>
          <value>other non-freezing space</value>
          <display_name>other non-freezing space</display_name>
        </choice>
      </choices>
    </argument>
    <argument>
      <name>ducts_supply_insulation_r</name>
      <display_name>Ducts: Supply Insulation R-Value</display_name>
      <description>The insulation r-value of the supply ducts excluding air films.</description>
      <type>Double</type>
      <units>h-ft^2-R/Btu</units>
      <required>true</required>
      <model_dependent>false</model_dependent>
      <default_value>0</default_value>
    </argument>
    <argument>
      <name>ducts_supply_surface_area</name>
      <display_name>Ducts: Supply Surface Area</display_name>
      <description>The surface area of the supply ducts.</description>
      <type>String</type>
      <units>ft^2</units>
      <required>true</required>
      <model_dependent>false</model_dependent>
      <default_value>auto</default_value>
    </argument>
    <argument>
      <name>ducts_return_location</name>
      <display_name>Ducts: Return Location</display_name>
      <description>The location of the return ducts.</description>
      <type>Choice</type>
      <required>true</required>
      <model_dependent>false</model_dependent>
      <default_value>auto</default_value>
      <choices>
        <choice>
          <value>auto</value>
          <display_name>auto</display_name>
        </choice>
        <choice>
          <value>living space</value>
          <display_name>living space</display_name>
        </choice>
        <choice>
          <value>basement - conditioned</value>
          <display_name>basement - conditioned</display_name>
        </choice>
        <choice>
          <value>basement - unconditioned</value>
          <display_name>basement - unconditioned</display_name>
        </choice>
        <choice>
          <value>crawlspace - vented</value>
          <display_name>crawlspace - vented</display_name>
        </choice>
        <choice>
          <value>crawlspace - unvented</value>
          <display_name>crawlspace - unvented</display_name>
        </choice>
        <choice>
          <value>crawlspace - conditioned</value>
          <display_name>crawlspace - conditioned</display_name>
        </choice>
        <choice>
          <value>attic - vented</value>
          <display_name>attic - vented</display_name>
        </choice>
        <choice>
          <value>attic - unvented</value>
          <display_name>attic - unvented</display_name>
        </choice>
        <choice>
          <value>garage</value>
          <display_name>garage</display_name>
        </choice>
        <choice>
          <value>exterior wall</value>
          <display_name>exterior wall</display_name>
        </choice>
        <choice>
          <value>under slab</value>
          <display_name>under slab</display_name>
        </choice>
        <choice>
          <value>roof deck</value>
          <display_name>roof deck</display_name>
        </choice>
        <choice>
          <value>outside</value>
          <display_name>outside</display_name>
        </choice>
        <choice>
          <value>other housing unit</value>
          <display_name>other housing unit</display_name>
        </choice>
        <choice>
          <value>other heated space</value>
          <display_name>other heated space</display_name>
        </choice>
        <choice>
          <value>other multifamily buffer space</value>
          <display_name>other multifamily buffer space</display_name>
        </choice>
        <choice>
          <value>other non-freezing space</value>
          <display_name>other non-freezing space</display_name>
        </choice>
      </choices>
    </argument>
    <argument>
      <name>ducts_return_insulation_r</name>
      <display_name>Ducts: Return Insulation R-Value</display_name>
      <description>The insulation r-value of the return ducts excluding air films.</description>
      <type>Double</type>
      <units>h-ft^2-R/Btu</units>
      <required>true</required>
      <model_dependent>false</model_dependent>
      <default_value>0</default_value>
    </argument>
    <argument>
      <name>ducts_return_surface_area</name>
      <display_name>Ducts: Return Surface Area</display_name>
      <description>The surface area of the return ducts.</description>
      <type>String</type>
      <units>ft^2</units>
      <required>true</required>
      <model_dependent>false</model_dependent>
      <default_value>auto</default_value>
    </argument>
    <argument>
      <name>ducts_number_of_return_registers</name>
      <display_name>Ducts: Number of Return Registers</display_name>
      <description>The number of return registers of the ducts. Only used if duct surface areas are set to auto.</description>
      <type>String</type>
      <units>#</units>
      <required>false</required>
      <model_dependent>false</model_dependent>
      <default_value>auto</default_value>
    </argument>
    <argument>
      <name>mech_vent_fan_type</name>
      <display_name>Mechanical Ventilation: Fan Type</display_name>
      <description>The type of the mechanical ventilation. Use 'none' if there is no mechanical ventilation system.</description>
      <type>Choice</type>
      <required>true</required>
      <model_dependent>false</model_dependent>
      <default_value>none</default_value>
      <choices>
        <choice>
          <value>none</value>
          <display_name>none</display_name>
        </choice>
        <choice>
          <value>exhaust only</value>
          <display_name>exhaust only</display_name>
        </choice>
        <choice>
          <value>supply only</value>
          <display_name>supply only</display_name>
        </choice>
        <choice>
          <value>energy recovery ventilator</value>
          <display_name>energy recovery ventilator</display_name>
        </choice>
        <choice>
          <value>heat recovery ventilator</value>
          <display_name>heat recovery ventilator</display_name>
        </choice>
        <choice>
          <value>balanced</value>
          <display_name>balanced</display_name>
        </choice>
        <choice>
          <value>central fan integrated supply</value>
          <display_name>central fan integrated supply</display_name>
        </choice>
      </choices>
    </argument>
    <argument>
      <name>mech_vent_flow_rate</name>
      <display_name>Mechanical Ventilation: Flow Rate</display_name>
      <description>The flow rate of the mechanical ventilation.</description>
      <type>String</type>
      <units>CFM</units>
      <required>true</required>
      <model_dependent>false</model_dependent>
      <default_value>auto</default_value>
    </argument>
    <argument>
      <name>mech_vent_hours_in_operation</name>
      <display_name>Mechanical Ventilation: Hours In Operation</display_name>
      <description>The hours in operation of the mechanical ventilation.</description>
      <type>String</type>
      <units>hrs/day</units>
      <required>true</required>
      <model_dependent>false</model_dependent>
      <default_value>auto</default_value>
    </argument>
    <argument>
      <name>mech_vent_recovery_efficiency_type</name>
      <display_name>Mechanical Ventilation: Total Recovery Efficiency Type</display_name>
      <description>The total recovery efficiency type of the mechanical ventilation.</description>
      <type>Choice</type>
      <required>true</required>
      <model_dependent>false</model_dependent>
      <default_value>Unadjusted</default_value>
      <choices>
        <choice>
          <value>Unadjusted</value>
          <display_name>Unadjusted</display_name>
        </choice>
        <choice>
          <value>Adjusted</value>
          <display_name>Adjusted</display_name>
        </choice>
      </choices>
    </argument>
    <argument>
      <name>mech_vent_total_recovery_efficiency</name>
      <display_name>Mechanical Ventilation: Total Recovery Efficiency</display_name>
      <description>The Unadjusted or Adjusted total recovery efficiency of the mechanical ventilation. Applies to energy recovery ventilator.</description>
      <type>Double</type>
      <units>Frac</units>
      <required>true</required>
      <model_dependent>false</model_dependent>
      <default_value>0.48</default_value>
    </argument>
    <argument>
      <name>mech_vent_sensible_recovery_efficiency</name>
      <display_name>Mechanical Ventilation: Sensible Recovery Efficiency</display_name>
      <description>The Unadjusted or Adjusted sensible recovery efficiency of the mechanical ventilation. Applies to energy recovery ventilator and heat recovery ventilator.</description>
      <type>Double</type>
      <units>Frac</units>
      <required>true</required>
      <model_dependent>false</model_dependent>
      <default_value>0.72</default_value>
    </argument>
    <argument>
      <name>mech_vent_fan_power</name>
      <display_name>Mechanical Ventilation: Fan Power</display_name>
      <description>The fan power of the mechanical ventilation.</description>
      <type>String</type>
      <units>W</units>
      <required>true</required>
      <model_dependent>false</model_dependent>
      <default_value>auto</default_value>
    </argument>
    <argument>
      <name>mech_vent_num_units_served</name>
      <display_name>Mechanical Ventilation: Number of Units Served</display_name>
      <description>Number of dwelling units served by the mechanical ventilation system. Must be 1 if single-family detached. Used to apportion flow rate and fan power to the unit.</description>
      <type>Integer</type>
      <units>#</units>
      <required>true</required>
      <model_dependent>false</model_dependent>
      <default_value>1</default_value>
    </argument>
    <argument>
      <name>mech_vent_shared_frac_recirculation</name>
      <display_name>Shared Mechanical Ventilation: Fraction Recirculation</display_name>
      <description>Fraction of the total supply air that is recirculated, with the remainder assumed to be outdoor air. The value must be 0 for exhaust only systems. This is required for a shared mechanical ventilation system.</description>
      <type>Double</type>
      <units>Frac</units>
      <required>false</required>
      <model_dependent>false</model_dependent>
    </argument>
    <argument>
      <name>mech_vent_shared_preheating_fuel</name>
      <display_name>Shared Mechanical Ventilation: Preheating Fuel</display_name>
      <description>Fuel type of the preconditioning heating equipment. Only used for a shared mechanical ventilation system.</description>
      <type>Choice</type>
      <required>false</required>
      <model_dependent>false</model_dependent>
      <choices>
        <choice>
          <value>electricity</value>
          <display_name>electricity</display_name>
        </choice>
        <choice>
          <value>natural gas</value>
          <display_name>natural gas</display_name>
        </choice>
        <choice>
          <value>fuel oil</value>
          <display_name>fuel oil</display_name>
        </choice>
        <choice>
          <value>propane</value>
          <display_name>propane</display_name>
        </choice>
        <choice>
          <value>wood</value>
          <display_name>wood</display_name>
        </choice>
        <choice>
          <value>wood pellets</value>
          <display_name>wood pellets</display_name>
        </choice>
        <choice>
          <value>coal</value>
          <display_name>coal</display_name>
        </choice>
      </choices>
    </argument>
    <argument>
      <name>mech_vent_shared_preheating_efficiency</name>
      <display_name>Shared Mechanical Ventilation: Preheating Efficiency</display_name>
      <description>Efficiency of the preconditioning heating equipment. Only used for a shared mechanical ventilation system.</description>
      <type>Double</type>
      <units>COP</units>
      <required>false</required>
      <model_dependent>false</model_dependent>
    </argument>
    <argument>
      <name>mech_vent_shared_preheating_fraction_heat_load_served</name>
      <display_name>Shared Mechanical Ventilation: Preheating Fraction Ventilation Heat Load Served</display_name>
      <description>Fraction of heating load introduced by the shared ventilation system that is met by the preconditioning heating equipment.</description>
      <type>Double</type>
      <units>Frac</units>
      <required>false</required>
      <model_dependent>false</model_dependent>
    </argument>
    <argument>
      <name>mech_vent_shared_precooling_fuel</name>
      <display_name>Shared Mechanical Ventilation: Precooling Fuel</display_name>
      <description>Fuel type of the preconditioning cooling equipment. Only used for a shared mechanical ventilation system.</description>
      <type>Choice</type>
      <required>false</required>
      <model_dependent>false</model_dependent>
      <choices>
        <choice>
          <value>electricity</value>
          <display_name>electricity</display_name>
        </choice>
      </choices>
    </argument>
    <argument>
      <name>mech_vent_shared_precooling_efficiency</name>
      <display_name>Shared Mechanical Ventilation: Precooling Efficiency</display_name>
      <description>Efficiency of the preconditioning cooling equipment. Only used for a shared mechanical ventilation system.</description>
      <type>Double</type>
      <units>COP</units>
      <required>false</required>
      <model_dependent>false</model_dependent>
    </argument>
    <argument>
      <name>mech_vent_shared_precooling_fraction_cool_load_served</name>
      <display_name>Shared Mechanical Ventilation: Precooling Fraction Ventilation Cool Load Served</display_name>
      <description>Fraction of cooling load introduced by the shared ventilation system that is met by the preconditioning cooling equipment.</description>
      <type>Double</type>
      <units>Frac</units>
      <required>false</required>
      <model_dependent>false</model_dependent>
    </argument>
    <argument>
      <name>mech_vent_2_fan_type</name>
      <display_name>Mechanical Ventilation 2: Fan Type</display_name>
      <description>The type of the second mechanical ventilation. Use 'none' if there is no second mechanical ventilation system.</description>
      <type>Choice</type>
      <required>true</required>
      <model_dependent>false</model_dependent>
      <default_value>none</default_value>
      <choices>
        <choice>
          <value>none</value>
          <display_name>none</display_name>
        </choice>
        <choice>
          <value>exhaust only</value>
          <display_name>exhaust only</display_name>
        </choice>
        <choice>
          <value>supply only</value>
          <display_name>supply only</display_name>
        </choice>
        <choice>
          <value>energy recovery ventilator</value>
          <display_name>energy recovery ventilator</display_name>
        </choice>
        <choice>
          <value>heat recovery ventilator</value>
          <display_name>heat recovery ventilator</display_name>
        </choice>
        <choice>
          <value>balanced</value>
          <display_name>balanced</display_name>
        </choice>
      </choices>
    </argument>
    <argument>
      <name>mech_vent_2_flow_rate</name>
      <display_name>Mechanical Ventilation 2: Flow Rate</display_name>
      <description>The flow rate of the second mechanical ventilation.</description>
      <type>Double</type>
      <units>CFM</units>
      <required>true</required>
      <model_dependent>false</model_dependent>
      <default_value>110</default_value>
    </argument>
    <argument>
      <name>mech_vent_2_hours_in_operation</name>
      <display_name>Mechanical Ventilation 2: Hours In Operation</display_name>
      <description>The hours in operation of the second mechanical ventilation.</description>
      <type>Double</type>
      <units>hrs/day</units>
      <required>true</required>
      <model_dependent>false</model_dependent>
      <default_value>24</default_value>
    </argument>
    <argument>
      <name>mech_vent_2_recovery_efficiency_type</name>
      <display_name>Mechanical Ventilation 2: Total Recovery Efficiency Type</display_name>
      <description>The total recovery efficiency type of the second mechanical ventilation.</description>
      <type>Choice</type>
      <required>true</required>
      <model_dependent>false</model_dependent>
      <default_value>Unadjusted</default_value>
      <choices>
        <choice>
          <value>Unadjusted</value>
          <display_name>Unadjusted</display_name>
        </choice>
        <choice>
          <value>Adjusted</value>
          <display_name>Adjusted</display_name>
        </choice>
      </choices>
    </argument>
    <argument>
      <name>mech_vent_2_total_recovery_efficiency</name>
      <display_name>Mechanical Ventilation 2: Total Recovery Efficiency</display_name>
      <description>The Unadjusted or Adjusted total recovery efficiency of the second mechanical ventilation. Applies to energy recovery ventilator.</description>
      <type>Double</type>
      <units>Frac</units>
      <required>true</required>
      <model_dependent>false</model_dependent>
      <default_value>0.48</default_value>
    </argument>
    <argument>
      <name>mech_vent_2_sensible_recovery_efficiency</name>
      <display_name>Mechanical Ventilation 2: Sensible Recovery Efficiency</display_name>
      <description>The Unadjusted or Adjusted sensible recovery efficiency of the second mechanical ventilation. Applies to energy recovery ventilator and heat recovery ventilator.</description>
      <type>Double</type>
      <units>Frac</units>
      <required>true</required>
      <model_dependent>false</model_dependent>
      <default_value>0.72</default_value>
    </argument>
    <argument>
      <name>mech_vent_2_fan_power</name>
      <display_name>Mechanical Ventilation 2: Fan Power</display_name>
      <description>The fan power of the second mechanical ventilation.</description>
      <type>Double</type>
      <units>W</units>
      <required>true</required>
      <model_dependent>false</model_dependent>
      <default_value>30</default_value>
    </argument>
    <argument>
      <name>kitchen_fans_quantity</name>
      <display_name>Kitchen Fans: Quantity</display_name>
      <description>The quantity of the kitchen fans.</description>
      <type>String</type>
      <units>#</units>
      <required>true</required>
      <model_dependent>false</model_dependent>
      <default_value>auto</default_value>
    </argument>
    <argument>
      <name>kitchen_fans_flow_rate</name>
      <display_name>Kitchen Fans: Flow Rate</display_name>
      <description>The flow rate of the kitchen fan.</description>
      <type>String</type>
      <units>CFM</units>
      <required>false</required>
      <model_dependent>false</model_dependent>
      <default_value>auto</default_value>
    </argument>
    <argument>
      <name>kitchen_fans_hours_in_operation</name>
      <display_name>Kitchen Fans: Hours In Operation</display_name>
      <description>The hours in operation of the kitchen fan.</description>
      <type>String</type>
      <units>hrs/day</units>
      <required>false</required>
      <model_dependent>false</model_dependent>
      <default_value>auto</default_value>
    </argument>
    <argument>
      <name>kitchen_fans_power</name>
      <display_name>Kitchen Fans: Fan Power</display_name>
      <description>The fan power of the kitchen fan.</description>
      <type>String</type>
      <units>W</units>
      <required>false</required>
      <model_dependent>false</model_dependent>
      <default_value>auto</default_value>
    </argument>
    <argument>
      <name>kitchen_fans_start_hour</name>
      <display_name>Kitchen Fans: Start Hour</display_name>
      <description>The start hour of the kitchen fan.</description>
      <type>String</type>
      <units>hr</units>
      <required>false</required>
      <model_dependent>false</model_dependent>
      <default_value>auto</default_value>
    </argument>
    <argument>
      <name>bathroom_fans_quantity</name>
      <display_name>Bathroom Fans: Quantity</display_name>
      <description>The quantity of the bathroom fans.</description>
      <type>String</type>
      <units>#</units>
      <required>true</required>
      <model_dependent>false</model_dependent>
      <default_value>auto</default_value>
    </argument>
    <argument>
      <name>bathroom_fans_flow_rate</name>
      <display_name>Bathroom Fans: Flow Rate</display_name>
      <description>The flow rate of the bathroom fans.</description>
      <type>String</type>
      <units>CFM</units>
      <required>false</required>
      <model_dependent>false</model_dependent>
      <default_value>auto</default_value>
    </argument>
    <argument>
      <name>bathroom_fans_hours_in_operation</name>
      <display_name>Bathroom Fans: Hours In Operation</display_name>
      <description>The hours in operation of the bathroom fans.</description>
      <type>String</type>
      <units>hrs/day</units>
      <required>false</required>
      <model_dependent>false</model_dependent>
      <default_value>auto</default_value>
    </argument>
    <argument>
      <name>bathroom_fans_power</name>
      <display_name>Bathroom Fans: Fan Power</display_name>
      <description>The fan power of the bathroom fans.</description>
      <type>String</type>
      <units>W</units>
      <required>false</required>
      <model_dependent>false</model_dependent>
      <default_value>auto</default_value>
    </argument>
    <argument>
      <name>bathroom_fans_start_hour</name>
      <display_name>Bathroom Fans: Start Hour</display_name>
      <description>The start hour of the bathroom fans.</description>
      <type>String</type>
      <units>hr</units>
      <required>false</required>
      <model_dependent>false</model_dependent>
      <default_value>auto</default_value>
    </argument>
    <argument>
      <name>whole_house_fan_present</name>
      <display_name>Whole House Fan: Present</display_name>
      <description>Whether there is a whole house fan.</description>
      <type>Boolean</type>
      <required>true</required>
      <model_dependent>false</model_dependent>
      <default_value>false</default_value>
      <choices>
        <choice>
          <value>true</value>
          <display_name>true</display_name>
        </choice>
        <choice>
          <value>false</value>
          <display_name>false</display_name>
        </choice>
      </choices>
    </argument>
    <argument>
      <name>whole_house_fan_flow_rate</name>
      <display_name>Whole House Fan: Flow Rate</display_name>
      <description>The flow rate of the whole house fan.</description>
      <type>String</type>
      <units>CFM</units>
      <required>false</required>
      <model_dependent>false</model_dependent>
      <default_value>auto</default_value>
    </argument>
    <argument>
      <name>whole_house_fan_power</name>
      <display_name>Whole House Fan: Fan Power</display_name>
      <description>The fan power of the whole house fan.</description>
      <type>String</type>
      <units>W</units>
      <required>false</required>
      <model_dependent>false</model_dependent>
      <default_value>auto</default_value>
    </argument>
    <argument>
      <name>water_heater_type</name>
      <display_name>Water Heater: Type</display_name>
      <description>The type of water heater. Use 'none' if there is no water heater.</description>
      <type>Choice</type>
      <required>true</required>
      <model_dependent>false</model_dependent>
      <default_value>storage water heater</default_value>
      <choices>
        <choice>
          <value>none</value>
          <display_name>none</display_name>
        </choice>
        <choice>
          <value>storage water heater</value>
          <display_name>storage water heater</display_name>
        </choice>
        <choice>
          <value>instantaneous water heater</value>
          <display_name>instantaneous water heater</display_name>
        </choice>
        <choice>
          <value>heat pump water heater</value>
          <display_name>heat pump water heater</display_name>
        </choice>
        <choice>
          <value>space-heating boiler with storage tank</value>
          <display_name>space-heating boiler with storage tank</display_name>
        </choice>
        <choice>
          <value>space-heating boiler with tankless coil</value>
          <display_name>space-heating boiler with tankless coil</display_name>
        </choice>
      </choices>
    </argument>
    <argument>
      <name>water_heater_fuel_type</name>
      <display_name>Water Heater: Fuel Type</display_name>
      <description>The fuel type of water heater. Ignored for heat pump water heater.</description>
      <type>Choice</type>
      <required>true</required>
      <model_dependent>false</model_dependent>
      <default_value>natural gas</default_value>
      <choices>
        <choice>
          <value>electricity</value>
          <display_name>electricity</display_name>
        </choice>
        <choice>
          <value>natural gas</value>
          <display_name>natural gas</display_name>
        </choice>
        <choice>
          <value>fuel oil</value>
          <display_name>fuel oil</display_name>
        </choice>
        <choice>
          <value>propane</value>
          <display_name>propane</display_name>
        </choice>
        <choice>
          <value>wood</value>
          <display_name>wood</display_name>
        </choice>
        <choice>
          <value>coal</value>
          <display_name>coal</display_name>
        </choice>
      </choices>
    </argument>
    <argument>
      <name>water_heater_location</name>
      <display_name>Water Heater: Location</display_name>
      <description>The location of water heater.</description>
      <type>Choice</type>
      <required>true</required>
      <model_dependent>false</model_dependent>
      <default_value>auto</default_value>
      <choices>
        <choice>
          <value>auto</value>
          <display_name>auto</display_name>
        </choice>
        <choice>
          <value>living space</value>
          <display_name>living space</display_name>
        </choice>
        <choice>
          <value>basement - conditioned</value>
          <display_name>basement - conditioned</display_name>
        </choice>
        <choice>
          <value>basement - unconditioned</value>
          <display_name>basement - unconditioned</display_name>
        </choice>
        <choice>
          <value>garage</value>
          <display_name>garage</display_name>
        </choice>
        <choice>
          <value>attic - vented</value>
          <display_name>attic - vented</display_name>
        </choice>
        <choice>
          <value>attic - unvented</value>
          <display_name>attic - unvented</display_name>
        </choice>
        <choice>
          <value>crawlspace - vented</value>
          <display_name>crawlspace - vented</display_name>
        </choice>
        <choice>
          <value>crawlspace - unvented</value>
          <display_name>crawlspace - unvented</display_name>
        </choice>
        <choice>
          <value>crawlspace - conditioned</value>
          <display_name>crawlspace - conditioned</display_name>
        </choice>
        <choice>
          <value>other exterior</value>
          <display_name>other exterior</display_name>
        </choice>
        <choice>
          <value>other housing unit</value>
          <display_name>other housing unit</display_name>
        </choice>
        <choice>
          <value>other heated space</value>
          <display_name>other heated space</display_name>
        </choice>
        <choice>
          <value>other multifamily buffer space</value>
          <display_name>other multifamily buffer space</display_name>
        </choice>
        <choice>
          <value>other non-freezing space</value>
          <display_name>other non-freezing space</display_name>
        </choice>
      </choices>
    </argument>
    <argument>
      <name>water_heater_tank_volume</name>
      <display_name>Water Heater: Tank Volume</display_name>
      <description>Nominal volume of water heater tank. Set to 'auto' to have volume autosized. Only applies to storage water heater, heat pump water heater, and space-heating boiler with storage tank.</description>
      <type>String</type>
      <units>gal</units>
      <required>true</required>
      <model_dependent>false</model_dependent>
      <default_value>auto</default_value>
    </argument>
    <argument>
      <name>water_heater_efficiency_type</name>
      <display_name>Water Heater: Efficiency Type</display_name>
      <description>The efficiency type of water heater. Does not apply to space-heating boilers.</description>
      <type>Choice</type>
      <required>true</required>
      <model_dependent>false</model_dependent>
      <default_value>EnergyFactor</default_value>
      <choices>
        <choice>
          <value>EnergyFactor</value>
          <display_name>EnergyFactor</display_name>
        </choice>
        <choice>
          <value>UniformEnergyFactor</value>
          <display_name>UniformEnergyFactor</display_name>
        </choice>
      </choices>
    </argument>
    <argument>
      <name>water_heater_efficiency</name>
      <display_name>Water Heater: Efficiency</display_name>
      <description>Rated Energy Factor or Uniform Energy Factor. Does not apply to space-heating boilers.</description>
      <type>Double</type>
      <required>true</required>
      <model_dependent>false</model_dependent>
      <default_value>0.67</default_value>
    </argument>
    <argument>
      <name>water_heater_usage_bin</name>
      <display_name>Water Heater: Usage Bin</display_name>
      <description>The usage of the water heater. Required if Efficiency Type is UniformEnergyFactor and Type is not instantaneous water heater. Does not apply to space-heating boilers.</description>
      <type>Choice</type>
      <required>false</required>
      <model_dependent>false</model_dependent>
      <choices>
        <choice>
          <value>very small</value>
          <display_name>very small</display_name>
        </choice>
        <choice>
          <value>low</value>
          <display_name>low</display_name>
        </choice>
        <choice>
          <value>medium</value>
          <display_name>medium</display_name>
        </choice>
        <choice>
          <value>high</value>
          <display_name>high</display_name>
        </choice>
      </choices>
    </argument>
    <argument>
      <name>water_heater_recovery_efficiency</name>
      <display_name>Water Heater: Recovery Efficiency</display_name>
      <description>Ratio of energy delivered to water heater to the energy content of the fuel consumed by the water heater. Only used for non-electric storage water heaters.</description>
      <type>String</type>
      <units>Frac</units>
      <required>true</required>
      <model_dependent>false</model_dependent>
      <default_value>auto</default_value>
    </argument>
    <argument>
      <name>water_heater_heating_capacity</name>
      <display_name>Water Heater: Heating Capacity</display_name>
      <description>Heating capacity. Set to 'auto' to have heating capacity defaulted. Only applies to storage water heater.</description>
      <type>String</type>
      <units>Btu/hr</units>
      <required>true</required>
      <model_dependent>false</model_dependent>
      <default_value>auto</default_value>
    </argument>
    <argument>
      <name>water_heater_standby_loss</name>
      <display_name>Water Heater: Standby Loss</display_name>
      <description>The standby loss of water heater. Only applies to space-heating boilers.</description>
      <type>Double</type>
      <units>deg-F/hr</units>
      <required>false</required>
      <model_dependent>false</model_dependent>
    </argument>
    <argument>
      <name>water_heater_jacket_rvalue</name>
      <display_name>Water Heater: Jacket R-value</display_name>
      <description>The jacket R-value of water heater. Doesn't apply to instantaneous water heater or space-heating boiler with tankless coil.</description>
      <type>Double</type>
      <units>h-ft^2-R/Btu</units>
      <required>false</required>
      <model_dependent>false</model_dependent>
    </argument>
    <argument>
      <name>water_heater_setpoint_temperature</name>
      <display_name>Water Heater: Setpoint Temperature</display_name>
      <description>The setpoint temperature of water heater.</description>
      <type>String</type>
      <units>deg-F</units>
      <required>true</required>
      <model_dependent>false</model_dependent>
      <default_value>auto</default_value>
    </argument>
    <argument>
      <name>water_heater_num_units_served</name>
      <display_name>Water Heater: Number of Units Served</display_name>
      <description>Number of dwelling units served (directly or indirectly) by the water heater. Must be 1 if single-family detached. Used to apportion water heater tank losses to the unit.</description>
      <type>Integer</type>
      <units>#</units>
      <required>true</required>
      <model_dependent>false</model_dependent>
      <default_value>1</default_value>
    </argument>
    <argument>
      <name>water_heater_uses_desuperheater</name>
      <display_name>Water Heater: Uses Desuperheater</display_name>
      <description>Requires that the dwelling unit has a air-to-air, mini-split, or ground-to-air heat pump or a central air conditioner or mini-split air conditioner.</description>
      <type>Boolean</type>
      <required>false</required>
      <model_dependent>false</model_dependent>
      <choices>
        <choice>
          <value>true</value>
          <display_name>true</display_name>
        </choice>
        <choice>
          <value>false</value>
          <display_name>false</display_name>
        </choice>
      </choices>
    </argument>
    <argument>
      <name>hot_water_distribution_system_type</name>
      <display_name>Hot Water Distribution: System Type</display_name>
      <description>The type of the hot water distribution system.</description>
      <type>Choice</type>
      <required>true</required>
      <model_dependent>false</model_dependent>
      <default_value>Standard</default_value>
      <choices>
        <choice>
          <value>Standard</value>
          <display_name>Standard</display_name>
        </choice>
        <choice>
          <value>Recirculation</value>
          <display_name>Recirculation</display_name>
        </choice>
      </choices>
    </argument>
    <argument>
      <name>hot_water_distribution_standard_piping_length</name>
      <display_name>Hot Water Distribution: Standard Piping Length</display_name>
      <description>If the distribution system is Standard, the length of the piping. A value of 'auto' will use a default.</description>
      <type>String</type>
      <units>ft</units>
      <required>true</required>
      <model_dependent>false</model_dependent>
      <default_value>auto</default_value>
    </argument>
    <argument>
      <name>hot_water_distribution_recirc_control_type</name>
      <display_name>Hot Water Distribution: Recirculation Control Type</display_name>
      <description>If the distribution system is Recirculation, the type of hot water recirculation control, if any.</description>
      <type>Choice</type>
      <required>true</required>
      <model_dependent>false</model_dependent>
      <default_value>no control</default_value>
      <choices>
        <choice>
          <value>no control</value>
          <display_name>no control</display_name>
        </choice>
        <choice>
          <value>timer</value>
          <display_name>timer</display_name>
        </choice>
        <choice>
          <value>temperature</value>
          <display_name>temperature</display_name>
        </choice>
        <choice>
          <value>presence sensor demand control</value>
          <display_name>presence sensor demand control</display_name>
        </choice>
        <choice>
          <value>manual demand control</value>
          <display_name>manual demand control</display_name>
        </choice>
      </choices>
    </argument>
    <argument>
      <name>hot_water_distribution_recirc_piping_length</name>
      <display_name>Hot Water Distribution: Recirculation Piping Length</display_name>
      <description>If the distribution system is Recirculation, the length of the recirculation piping.</description>
      <type>String</type>
      <units>ft</units>
      <required>true</required>
      <model_dependent>false</model_dependent>
      <default_value>auto</default_value>
    </argument>
    <argument>
      <name>hot_water_distribution_recirc_branch_piping_length</name>
      <display_name>Hot Water Distribution: Recirculation Branch Piping Length</display_name>
      <description>If the distribution system is Recirculation, the length of the recirculation branch piping.</description>
      <type>String</type>
      <units>ft</units>
      <required>true</required>
      <model_dependent>false</model_dependent>
      <default_value>auto</default_value>
    </argument>
    <argument>
      <name>hot_water_distribution_recirc_pump_power</name>
      <display_name>Hot Water Distribution: Recirculation Pump Power</display_name>
      <description>If the distribution system is Recirculation, the recirculation pump power.</description>
      <type>String</type>
      <units>W</units>
      <required>true</required>
      <model_dependent>false</model_dependent>
      <default_value>auto</default_value>
    </argument>
    <argument>
      <name>hot_water_distribution_pipe_r</name>
      <display_name>Hot Water Distribution: Pipe Insulation Nominal R-Value</display_name>
      <description>Nominal R-value of the pipe insulation.</description>
      <type>String</type>
      <units>h-ft^2-R/Btu</units>
      <required>true</required>
      <model_dependent>false</model_dependent>
      <default_value>auto</default_value>
    </argument>
    <argument>
      <name>dwhr_facilities_connected</name>
      <display_name>Drain Water Heat Recovery: Facilities Connected</display_name>
      <description>Which facilities are connected for the drain water heat recovery. Use 'none' if there is no drain water heat recovery system.</description>
      <type>Choice</type>
      <required>true</required>
      <model_dependent>false</model_dependent>
      <default_value>none</default_value>
      <choices>
        <choice>
          <value>none</value>
          <display_name>none</display_name>
        </choice>
        <choice>
          <value>one</value>
          <display_name>one</display_name>
        </choice>
        <choice>
          <value>all</value>
          <display_name>all</display_name>
        </choice>
      </choices>
    </argument>
    <argument>
      <name>dwhr_equal_flow</name>
      <display_name>Drain Water Heat Recovery: Equal Flow</display_name>
      <description>Whether the drain water heat recovery has equal flow.</description>
      <type>Boolean</type>
      <required>true</required>
      <model_dependent>false</model_dependent>
      <default_value>true</default_value>
      <choices>
        <choice>
          <value>true</value>
          <display_name>true</display_name>
        </choice>
        <choice>
          <value>false</value>
          <display_name>false</display_name>
        </choice>
      </choices>
    </argument>
    <argument>
      <name>dwhr_efficiency</name>
      <display_name>Drain Water Heat Recovery: Efficiency</display_name>
      <description>The efficiency of the drain water heat recovery.</description>
      <type>Double</type>
      <units>Frac</units>
      <required>true</required>
      <model_dependent>false</model_dependent>
      <default_value>0.55</default_value>
    </argument>
    <argument>
      <name>water_fixtures_shower_low_flow</name>
      <display_name>Hot Water Fixtures: Is Shower Low Flow</display_name>
      <description>Whether the shower fixture is low flow.</description>
      <type>Boolean</type>
      <required>true</required>
      <model_dependent>false</model_dependent>
      <default_value>false</default_value>
      <choices>
        <choice>
          <value>true</value>
          <display_name>true</display_name>
        </choice>
        <choice>
          <value>false</value>
          <display_name>false</display_name>
        </choice>
      </choices>
    </argument>
    <argument>
      <name>water_fixtures_sink_low_flow</name>
      <display_name>Hot Water Fixtures: Is Sink Low Flow</display_name>
      <description>Whether the sink fixture is low flow.</description>
      <type>Boolean</type>
      <required>true</required>
      <model_dependent>false</model_dependent>
      <default_value>false</default_value>
      <choices>
        <choice>
          <value>true</value>
          <display_name>true</display_name>
        </choice>
        <choice>
          <value>false</value>
          <display_name>false</display_name>
        </choice>
      </choices>
    </argument>
    <argument>
      <name>water_fixtures_usage_multiplier</name>
      <display_name>Hot Water Fixtures: Usage Multiplier</display_name>
      <description>Multiplier on the hot water usage that can reflect, e.g., high/low usage occupants.</description>
      <type>Double</type>
      <required>true</required>
      <model_dependent>false</model_dependent>
      <default_value>1</default_value>
    </argument>
    <argument>
      <name>solar_thermal_system_type</name>
      <display_name>Solar Thermal: System Type</display_name>
      <description>The type of solar thermal system. Use 'none' if there is no solar thermal system.</description>
      <type>Choice</type>
      <required>true</required>
      <model_dependent>false</model_dependent>
      <default_value>none</default_value>
      <choices>
        <choice>
          <value>none</value>
          <display_name>none</display_name>
        </choice>
        <choice>
          <value>hot water</value>
          <display_name>hot water</display_name>
        </choice>
      </choices>
    </argument>
    <argument>
      <name>solar_thermal_collector_area</name>
      <display_name>Solar Thermal: Collector Area</display_name>
      <description>The collector area of the solar thermal system.</description>
      <type>Double</type>
      <units>ft^2</units>
      <required>true</required>
      <model_dependent>false</model_dependent>
      <default_value>40</default_value>
    </argument>
    <argument>
      <name>solar_thermal_collector_loop_type</name>
      <display_name>Solar Thermal: Collector Loop Type</display_name>
      <description>The collector loop type of the solar thermal system.</description>
      <type>Choice</type>
      <required>true</required>
      <model_dependent>false</model_dependent>
      <default_value>liquid direct</default_value>
      <choices>
        <choice>
          <value>liquid direct</value>
          <display_name>liquid direct</display_name>
        </choice>
        <choice>
          <value>liquid indirect</value>
          <display_name>liquid indirect</display_name>
        </choice>
        <choice>
          <value>passive thermosyphon</value>
          <display_name>passive thermosyphon</display_name>
        </choice>
      </choices>
    </argument>
    <argument>
      <name>solar_thermal_collector_type</name>
      <display_name>Solar Thermal: Collector Type</display_name>
      <description>The collector type of the solar thermal system.</description>
      <type>Choice</type>
      <required>true</required>
      <model_dependent>false</model_dependent>
      <default_value>evacuated tube</default_value>
      <choices>
        <choice>
          <value>evacuated tube</value>
          <display_name>evacuated tube</display_name>
        </choice>
        <choice>
          <value>single glazing black</value>
          <display_name>single glazing black</display_name>
        </choice>
        <choice>
          <value>double glazing black</value>
          <display_name>double glazing black</display_name>
        </choice>
        <choice>
          <value>integrated collector storage</value>
          <display_name>integrated collector storage</display_name>
        </choice>
      </choices>
    </argument>
    <argument>
      <name>solar_thermal_collector_azimuth</name>
      <display_name>Solar Thermal: Collector Azimuth</display_name>
      <description>The collector azimuth of the solar thermal system. Azimuth is measured clockwise from north (e.g., North=0, East=90, South=180, West=270).</description>
      <type>Double</type>
      <units>degrees</units>
      <required>true</required>
      <model_dependent>false</model_dependent>
      <default_value>180</default_value>
    </argument>
    <argument>
      <name>solar_thermal_collector_tilt</name>
      <display_name>Solar Thermal: Collector Tilt</display_name>
      <description>The collector tilt of the solar thermal system. Can also enter, e.g., RoofPitch, RoofPitch+20, Latitude, Latitude-15, etc.</description>
      <type>String</type>
      <units>degrees</units>
      <required>true</required>
      <model_dependent>false</model_dependent>
      <default_value>RoofPitch</default_value>
    </argument>
    <argument>
      <name>solar_thermal_collector_rated_optical_efficiency</name>
      <display_name>Solar Thermal: Collector Rated Optical Efficiency</display_name>
      <description>The collector rated optical efficiency of the solar thermal system.</description>
      <type>Double</type>
      <units>Frac</units>
      <required>true</required>
      <model_dependent>false</model_dependent>
      <default_value>0.5</default_value>
    </argument>
    <argument>
      <name>solar_thermal_collector_rated_thermal_losses</name>
      <display_name>Solar Thermal: Collector Rated Thermal Losses</display_name>
      <description>The collector rated thermal losses of the solar thermal system.</description>
      <type>Double</type>
      <units>Frac</units>
      <required>true</required>
      <model_dependent>false</model_dependent>
      <default_value>0.2799</default_value>
    </argument>
    <argument>
      <name>solar_thermal_storage_volume</name>
      <display_name>Solar Thermal: Storage Volume</display_name>
      <description>The storage volume of the solar thermal system.</description>
      <type>String</type>
      <units>Frac</units>
      <required>true</required>
      <model_dependent>false</model_dependent>
      <default_value>auto</default_value>
    </argument>
    <argument>
      <name>solar_thermal_solar_fraction</name>
      <display_name>Solar Thermal: Solar Fraction</display_name>
      <description>The solar fraction of the solar thermal system. If provided, overrides all other solar thermal inputs.</description>
      <type>Double</type>
      <units>Frac</units>
      <required>true</required>
      <model_dependent>false</model_dependent>
      <default_value>0</default_value>
    </argument>
    <argument>
      <name>pv_system_module_type</name>
      <display_name>PV System: Module Type</display_name>
      <description>Module type of the PV system. Use 'none' if there is no PV system.</description>
      <type>Choice</type>
      <required>true</required>
      <model_dependent>false</model_dependent>
      <default_value>none</default_value>
      <choices>
        <choice>
          <value>none</value>
          <display_name>none</display_name>
        </choice>
        <choice>
          <value>auto</value>
          <display_name>auto</display_name>
        </choice>
        <choice>
          <value>standard</value>
          <display_name>standard</display_name>
        </choice>
        <choice>
          <value>premium</value>
          <display_name>premium</display_name>
        </choice>
        <choice>
          <value>thin film</value>
          <display_name>thin film</display_name>
        </choice>
      </choices>
    </argument>
    <argument>
      <name>pv_system_location</name>
      <display_name>PV System: Location</display_name>
      <description>Location of the PV system.</description>
      <type>Choice</type>
      <required>true</required>
      <model_dependent>false</model_dependent>
      <default_value>auto</default_value>
      <choices>
        <choice>
          <value>auto</value>
          <display_name>auto</display_name>
        </choice>
        <choice>
          <value>roof</value>
          <display_name>roof</display_name>
        </choice>
        <choice>
          <value>ground</value>
          <display_name>ground</display_name>
        </choice>
      </choices>
    </argument>
    <argument>
      <name>pv_system_tracking</name>
      <display_name>PV System: Tracking</display_name>
      <description>Tracking of the PV system.</description>
      <type>Choice</type>
      <required>true</required>
      <model_dependent>false</model_dependent>
      <default_value>auto</default_value>
      <choices>
        <choice>
          <value>auto</value>
          <display_name>auto</display_name>
        </choice>
        <choice>
          <value>fixed</value>
          <display_name>fixed</display_name>
        </choice>
        <choice>
          <value>1-axis</value>
          <display_name>1-axis</display_name>
        </choice>
        <choice>
          <value>1-axis backtracked</value>
          <display_name>1-axis backtracked</display_name>
        </choice>
        <choice>
          <value>2-axis</value>
          <display_name>2-axis</display_name>
        </choice>
      </choices>
    </argument>
    <argument>
      <name>pv_system_array_azimuth</name>
      <display_name>PV System: Array Azimuth</display_name>
      <description>Array azimuth of the PV system. Azimuth is measured clockwise from north (e.g., North=0, East=90, South=180, West=270).</description>
      <type>Double</type>
      <units>degrees</units>
      <required>true</required>
      <model_dependent>false</model_dependent>
      <default_value>180</default_value>
    </argument>
    <argument>
      <name>pv_system_array_tilt</name>
      <display_name>PV System: Array Tilt</display_name>
      <description>Array tilt of the PV system. Can also enter, e.g., RoofPitch, RoofPitch+20, Latitude, Latitude-15, etc.</description>
      <type>String</type>
      <units>degrees</units>
      <required>true</required>
      <model_dependent>false</model_dependent>
      <default_value>RoofPitch</default_value>
    </argument>
    <argument>
      <name>pv_system_max_power_output</name>
      <display_name>PV System: Maximum Power Output</display_name>
      <description>Maximum power output of the PV system. For a shared system, this is the total building maximum power output.</description>
      <type>Double</type>
      <units>W</units>
      <required>true</required>
      <model_dependent>false</model_dependent>
      <default_value>4000</default_value>
    </argument>
    <argument>
      <name>pv_system_inverter_efficiency</name>
      <display_name>PV System: Inverter Efficiency</display_name>
      <description>Inverter efficiency of the PV system. If there are two PV systems, this will apply to both.</description>
      <type>Double</type>
      <units>Frac</units>
      <required>false</required>
      <model_dependent>false</model_dependent>
    </argument>
    <argument>
      <name>pv_system_system_losses_fraction</name>
      <display_name>PV System: System Losses Fraction</display_name>
      <description>System losses fraction of the PV system. If there are two PV systems, this will apply to both.</description>
      <type>Double</type>
      <units>Frac</units>
      <required>false</required>
      <model_dependent>false</model_dependent>
    </argument>
    <argument>
      <name>pv_system_num_bedrooms_served</name>
      <display_name>PV System: Number of Bedrooms Served</display_name>
      <description>Number of bedrooms served by PV system. Ignored if single-family detached. Used to apportion PV generation to the unit of a SFA/MF building. If there are two PV systems, this will apply to both.</description>
      <type>Integer</type>
      <units>#</units>
      <required>true</required>
      <model_dependent>false</model_dependent>
      <default_value>3</default_value>
    </argument>
    <argument>
      <name>pv_system_2_module_type</name>
      <display_name>PV System 2: Module Type</display_name>
      <description>Module type of the second PV system. Use 'none' if there is no PV system 2.</description>
      <type>Choice</type>
      <required>true</required>
      <model_dependent>false</model_dependent>
      <default_value>none</default_value>
      <choices>
        <choice>
          <value>none</value>
          <display_name>none</display_name>
        </choice>
        <choice>
          <value>auto</value>
          <display_name>auto</display_name>
        </choice>
        <choice>
          <value>standard</value>
          <display_name>standard</display_name>
        </choice>
        <choice>
          <value>premium</value>
          <display_name>premium</display_name>
        </choice>
        <choice>
          <value>thin film</value>
          <display_name>thin film</display_name>
        </choice>
      </choices>
    </argument>
    <argument>
      <name>pv_system_2_location</name>
      <display_name>PV System 2: Location</display_name>
      <description>Location of the second PV system.</description>
      <type>Choice</type>
      <required>true</required>
      <model_dependent>false</model_dependent>
      <default_value>auto</default_value>
      <choices>
        <choice>
          <value>auto</value>
          <display_name>auto</display_name>
        </choice>
        <choice>
          <value>roof</value>
          <display_name>roof</display_name>
        </choice>
        <choice>
          <value>ground</value>
          <display_name>ground</display_name>
        </choice>
      </choices>
    </argument>
    <argument>
      <name>pv_system_2_tracking</name>
      <display_name>PV System 2: Tracking</display_name>
      <description>Tracking of the second PV system.</description>
      <type>Choice</type>
      <required>true</required>
      <model_dependent>false</model_dependent>
      <default_value>auto</default_value>
      <choices>
        <choice>
          <value>auto</value>
          <display_name>auto</display_name>
        </choice>
        <choice>
          <value>fixed</value>
          <display_name>fixed</display_name>
        </choice>
        <choice>
          <value>1-axis</value>
          <display_name>1-axis</display_name>
        </choice>
        <choice>
          <value>1-axis backtracked</value>
          <display_name>1-axis backtracked</display_name>
        </choice>
        <choice>
          <value>2-axis</value>
          <display_name>2-axis</display_name>
        </choice>
      </choices>
    </argument>
    <argument>
      <name>pv_system_2_array_azimuth</name>
      <display_name>PV System 2: Array Azimuth</display_name>
      <description>Array azimuth of the second PV system. Azimuth is measured clockwise from north (e.g., North=0, East=90, South=180, West=270).</description>
      <type>Double</type>
      <units>degrees</units>
      <required>true</required>
      <model_dependent>false</model_dependent>
      <default_value>180</default_value>
    </argument>
    <argument>
      <name>pv_system_2_array_tilt</name>
      <display_name>PV System 2: Array Tilt</display_name>
      <description>Array tilt of the second PV system. Can also enter, e.g., RoofPitch, RoofPitch+20, Latitude, Latitude-15, etc.</description>
      <type>String</type>
      <units>degrees</units>
      <required>true</required>
      <model_dependent>false</model_dependent>
      <default_value>RoofPitch</default_value>
    </argument>
    <argument>
      <name>pv_system_2_max_power_output</name>
      <display_name>PV System 2: Maximum Power Output</display_name>
      <description>Maximum power output of the second PV system. For a shared system, this is the total building maximum power output.</description>
      <type>Double</type>
      <units>W</units>
      <required>true</required>
      <model_dependent>false</model_dependent>
      <default_value>4000</default_value>
    </argument>
    <argument>
      <name>battery_location</name>
      <display_name>Battery: Location</display_name>
      <description>The space type for the lithium ion battery location.</description>
      <type>Choice</type>
      <required>true</required>
      <model_dependent>false</model_dependent>
      <default_value>none</default_value>
      <choices>
        <choice>
          <value>auto</value>
          <display_name>auto</display_name>
        </choice>
        <choice>
          <value>none</value>
          <display_name>none</display_name>
        </choice>
        <choice>
          <value>living space</value>
          <display_name>living space</display_name>
        </choice>
        <choice>
          <value>basement - conditioned</value>
          <display_name>basement - conditioned</display_name>
        </choice>
        <choice>
          <value>basement - unconditioned</value>
          <display_name>basement - unconditioned</display_name>
        </choice>
        <choice>
          <value>crawlspace - vented</value>
          <display_name>crawlspace - vented</display_name>
        </choice>
        <choice>
          <value>crawlspace - unvented</value>
          <display_name>crawlspace - unvented</display_name>
        </choice>
        <choice>
          <value>crawlspace - conditioned</value>
          <display_name>crawlspace - conditioned</display_name>
        </choice>
        <choice>
          <value>attic - vented</value>
          <display_name>attic - vented</display_name>
        </choice>
        <choice>
          <value>attic - unvented</value>
          <display_name>attic - unvented</display_name>
        </choice>
        <choice>
          <value>garage</value>
          <display_name>garage</display_name>
        </choice>
        <choice>
          <value>outside</value>
          <display_name>outside</display_name>
        </choice>
      </choices>
    </argument>
    <argument>
      <name>battery_power</name>
      <display_name>Battery: Rated Power Output</display_name>
      <description>The rated power output of the lithium ion battery.</description>
      <type>String</type>
      <units>W</units>
      <required>true</required>
      <model_dependent>false</model_dependent>
      <default_value>auto</default_value>
    </argument>
    <argument>
      <name>battery_capacity</name>
      <display_name>Battery: Nominal Capacity</display_name>
      <description>The nominal capacity of the lithium ion battery.</description>
      <type>String</type>
      <units>kWh</units>
      <required>true</required>
      <model_dependent>false</model_dependent>
      <default_value>auto</default_value>
    </argument>
    <argument>
      <name>lighting_present</name>
      <display_name>Lighting: Present</display_name>
      <description>Whether there is lighting energy use.</description>
      <type>Boolean</type>
      <required>false</required>
      <model_dependent>false</model_dependent>
      <default_value>true</default_value>
      <choices>
        <choice>
          <value>true</value>
          <display_name>true</display_name>
        </choice>
        <choice>
          <value>false</value>
          <display_name>false</display_name>
        </choice>
      </choices>
    </argument>
    <argument>
      <name>lighting_interior_fraction_cfl</name>
      <display_name>Lighting: Interior Fraction CFL</display_name>
      <description>Fraction of all lamps (interior) that are compact fluorescent. Lighting not specified as CFL, LFL, or LED is assumed to be incandescent.</description>
      <type>Double</type>
      <required>true</required>
      <model_dependent>false</model_dependent>
      <default_value>0.1</default_value>
    </argument>
    <argument>
      <name>lighting_interior_fraction_lfl</name>
      <display_name>Lighting: Interior Fraction LFL</display_name>
      <description>Fraction of all lamps (interior) that are linear fluorescent. Lighting not specified as CFL, LFL, or LED is assumed to be incandescent.</description>
      <type>Double</type>
      <required>true</required>
      <model_dependent>false</model_dependent>
      <default_value>0</default_value>
    </argument>
    <argument>
      <name>lighting_interior_fraction_led</name>
      <display_name>Lighting: Interior Fraction LED</display_name>
      <description>Fraction of all lamps (interior) that are light emitting diodes. Lighting not specified as CFL, LFL, or LED is assumed to be incandescent.</description>
      <type>Double</type>
      <required>true</required>
      <model_dependent>false</model_dependent>
      <default_value>0</default_value>
    </argument>
    <argument>
      <name>lighting_interior_usage_multiplier</name>
      <display_name>Lighting: Interior Usage Multiplier</display_name>
      <description>Multiplier on the lighting energy usage (interior) that can reflect, e.g., high/low usage occupants.</description>
      <type>Double</type>
      <required>true</required>
      <model_dependent>false</model_dependent>
      <default_value>1</default_value>
    </argument>
    <argument>
      <name>lighting_exterior_fraction_cfl</name>
      <display_name>Lighting: Exterior Fraction CFL</display_name>
      <description>Fraction of all lamps (exterior) that are compact fluorescent. Lighting not specified as CFL, LFL, or LED is assumed to be incandescent.</description>
      <type>Double</type>
      <required>true</required>
      <model_dependent>false</model_dependent>
      <default_value>0</default_value>
    </argument>
    <argument>
      <name>lighting_exterior_fraction_lfl</name>
      <display_name>Lighting: Exterior Fraction LFL</display_name>
      <description>Fraction of all lamps (exterior) that are linear fluorescent. Lighting not specified as CFL, LFL, or LED is assumed to be incandescent.</description>
      <type>Double</type>
      <required>true</required>
      <model_dependent>false</model_dependent>
      <default_value>0</default_value>
    </argument>
    <argument>
      <name>lighting_exterior_fraction_led</name>
      <display_name>Lighting: Exterior Fraction LED</display_name>
      <description>Fraction of all lamps (exterior) that are light emitting diodes. Lighting not specified as CFL, LFL, or LED is assumed to be incandescent.</description>
      <type>Double</type>
      <required>true</required>
      <model_dependent>false</model_dependent>
      <default_value>0</default_value>
    </argument>
    <argument>
      <name>lighting_exterior_usage_multiplier</name>
      <display_name>Lighting: Exterior Usage Multiplier</display_name>
      <description>Multiplier on the lighting energy usage (exterior) that can reflect, e.g., high/low usage occupants.</description>
      <type>Double</type>
      <required>true</required>
      <model_dependent>false</model_dependent>
      <default_value>1</default_value>
    </argument>
    <argument>
      <name>lighting_garage_fraction_cfl</name>
      <display_name>Lighting: Garage Fraction CFL</display_name>
      <description>Fraction of all lamps (garage) that are compact fluorescent. Lighting not specified as CFL, LFL, or LED is assumed to be incandescent.</description>
      <type>Double</type>
      <required>true</required>
      <model_dependent>false</model_dependent>
      <default_value>0</default_value>
    </argument>
    <argument>
      <name>lighting_garage_fraction_lfl</name>
      <display_name>Lighting: Garage Fraction LFL</display_name>
      <description>Fraction of all lamps (garage) that are linear fluorescent. Lighting not specified as CFL, LFL, or LED is assumed to be incandescent.</description>
      <type>Double</type>
      <required>true</required>
      <model_dependent>false</model_dependent>
      <default_value>0</default_value>
    </argument>
    <argument>
      <name>lighting_garage_fraction_led</name>
      <display_name>Lighting: Garage Fraction LED</display_name>
      <description>Fraction of all lamps (garage) that are light emitting diodes. Lighting not specified as CFL, LFL, or LED is assumed to be incandescent.</description>
      <type>Double</type>
      <required>true</required>
      <model_dependent>false</model_dependent>
      <default_value>0</default_value>
    </argument>
    <argument>
      <name>lighting_garage_usage_multiplier</name>
      <display_name>Lighting: Garage Usage Multiplier</display_name>
      <description>Multiplier on the lighting energy usage (garage) that can reflect, e.g., high/low usage occupants.</description>
      <type>Double</type>
      <required>true</required>
      <model_dependent>false</model_dependent>
      <default_value>1</default_value>
    </argument>
    <argument>
      <name>holiday_lighting_present</name>
      <display_name>Holiday Lighting: Present</display_name>
      <description>Whether there is holiday lighting.</description>
      <type>Boolean</type>
      <required>true</required>
      <model_dependent>false</model_dependent>
      <default_value>false</default_value>
      <choices>
        <choice>
          <value>true</value>
          <display_name>true</display_name>
        </choice>
        <choice>
          <value>false</value>
          <display_name>false</display_name>
        </choice>
      </choices>
    </argument>
    <argument>
      <name>holiday_lighting_daily_kwh</name>
      <display_name>Holiday Lighting: Daily Consumption</display_name>
      <description>The daily energy consumption for holiday lighting (exterior).</description>
      <type>String</type>
      <units>kWh/day</units>
      <required>true</required>
      <model_dependent>false</model_dependent>
      <default_value>auto</default_value>
    </argument>
    <argument>
      <name>holiday_lighting_period</name>
      <display_name>Holiday Lighting: Period</display_name>
      <description>Enter a date like "Nov 25 - Jan 5".</description>
      <type>String</type>
      <required>false</required>
      <model_dependent>false</model_dependent>
    </argument>
    <argument>
      <name>dehumidifier_type</name>
      <display_name>Dehumidifier: Type</display_name>
      <description>The type of dehumidifier.</description>
      <type>Choice</type>
      <required>true</required>
      <model_dependent>false</model_dependent>
      <default_value>none</default_value>
      <choices>
        <choice>
          <value>none</value>
          <display_name>none</display_name>
        </choice>
        <choice>
          <value>portable</value>
          <display_name>portable</display_name>
        </choice>
        <choice>
          <value>whole-home</value>
          <display_name>whole-home</display_name>
        </choice>
      </choices>
    </argument>
    <argument>
      <name>dehumidifier_efficiency_type</name>
      <display_name>Dehumidifier: Efficiency Type</display_name>
      <description>The efficiency type of dehumidifier.</description>
      <type>Choice</type>
      <required>true</required>
      <model_dependent>false</model_dependent>
      <default_value>IntegratedEnergyFactor</default_value>
      <choices>
        <choice>
          <value>EnergyFactor</value>
          <display_name>EnergyFactor</display_name>
        </choice>
        <choice>
          <value>IntegratedEnergyFactor</value>
          <display_name>IntegratedEnergyFactor</display_name>
        </choice>
      </choices>
    </argument>
    <argument>
      <name>dehumidifier_efficiency</name>
      <display_name>Dehumidifier: Efficiency</display_name>
      <description>The efficiency of the dehumidifier.</description>
      <type>Double</type>
      <units>liters/kWh</units>
      <required>true</required>
      <model_dependent>false</model_dependent>
      <default_value>1.5</default_value>
    </argument>
    <argument>
      <name>dehumidifier_capacity</name>
      <display_name>Dehumidifier: Capacity</display_name>
      <description>The capacity (water removal rate) of the dehumidifier.</description>
      <type>Double</type>
      <units>pint/day</units>
      <required>true</required>
      <model_dependent>false</model_dependent>
      <default_value>40</default_value>
    </argument>
    <argument>
      <name>dehumidifier_rh_setpoint</name>
      <display_name>Dehumidifier: Relative Humidity Setpoint</display_name>
      <description>The relative humidity setpoint of the dehumidifier.</description>
      <type>Double</type>
      <units>Frac</units>
      <required>true</required>
      <model_dependent>false</model_dependent>
      <default_value>0.5</default_value>
    </argument>
    <argument>
      <name>dehumidifier_fraction_dehumidification_load_served</name>
      <display_name>Dehumidifier: Fraction Dehumidification Load Served</display_name>
      <description>The dehumidification load served fraction of the dehumidifier.</description>
      <type>Double</type>
      <units>Frac</units>
      <required>true</required>
      <model_dependent>false</model_dependent>
      <default_value>1</default_value>
    </argument>
    <argument>
      <name>clothes_washer_location</name>
      <display_name>Clothes Washer: Location</display_name>
      <description>The space type for the clothes washer location.</description>
      <type>Choice</type>
      <required>true</required>
      <model_dependent>false</model_dependent>
      <default_value>auto</default_value>
      <choices>
        <choice>
          <value>auto</value>
          <display_name>auto</display_name>
        </choice>
        <choice>
          <value>none</value>
          <display_name>none</display_name>
        </choice>
        <choice>
          <value>living space</value>
          <display_name>living space</display_name>
        </choice>
        <choice>
          <value>basement - conditioned</value>
          <display_name>basement - conditioned</display_name>
        </choice>
        <choice>
          <value>basement - unconditioned</value>
          <display_name>basement - unconditioned</display_name>
        </choice>
        <choice>
          <value>garage</value>
          <display_name>garage</display_name>
        </choice>
        <choice>
          <value>other housing unit</value>
          <display_name>other housing unit</display_name>
        </choice>
        <choice>
          <value>other heated space</value>
          <display_name>other heated space</display_name>
        </choice>
        <choice>
          <value>other multifamily buffer space</value>
          <display_name>other multifamily buffer space</display_name>
        </choice>
        <choice>
          <value>other non-freezing space</value>
          <display_name>other non-freezing space</display_name>
        </choice>
      </choices>
    </argument>
    <argument>
      <name>clothes_washer_efficiency_type</name>
      <display_name>Clothes Washer: Efficiency Type</display_name>
      <description>The efficiency type of the clothes washer.</description>
      <type>Choice</type>
      <required>true</required>
      <model_dependent>false</model_dependent>
      <default_value>IntegratedModifiedEnergyFactor</default_value>
      <choices>
        <choice>
          <value>ModifiedEnergyFactor</value>
          <display_name>ModifiedEnergyFactor</display_name>
        </choice>
        <choice>
          <value>IntegratedModifiedEnergyFactor</value>
          <display_name>IntegratedModifiedEnergyFactor</display_name>
        </choice>
      </choices>
    </argument>
    <argument>
      <name>clothes_washer_efficiency</name>
      <display_name>Clothes Washer: Efficiency</display_name>
      <description>The efficiency of the clothes washer.</description>
      <type>String</type>
      <units>ft^3/kWh-cyc</units>
      <required>true</required>
      <model_dependent>false</model_dependent>
      <default_value>auto</default_value>
    </argument>
    <argument>
      <name>clothes_washer_rated_annual_kwh</name>
      <display_name>Clothes Washer: Rated Annual Consumption</display_name>
      <description>The annual energy consumed by the clothes washer, as rated, obtained from the EnergyGuide label. This includes both the appliance electricity consumption and the energy required for water heating.</description>
      <type>String</type>
      <units>kWh/yr</units>
      <required>true</required>
      <model_dependent>false</model_dependent>
      <default_value>auto</default_value>
    </argument>
    <argument>
      <name>clothes_washer_label_electric_rate</name>
      <display_name>Clothes Washer: Label Electric Rate</display_name>
      <description>The annual energy consumed by the clothes washer, as rated, obtained from the EnergyGuide label. This includes both the appliance electricity consumption and the energy required for water heating.</description>
      <type>String</type>
      <units>$/kWh</units>
      <required>true</required>
      <model_dependent>false</model_dependent>
      <default_value>auto</default_value>
    </argument>
    <argument>
      <name>clothes_washer_label_gas_rate</name>
      <display_name>Clothes Washer: Label Gas Rate</display_name>
      <description>The annual energy consumed by the clothes washer, as rated, obtained from the EnergyGuide label. This includes both the appliance electricity consumption and the energy required for water heating.</description>
      <type>String</type>
      <units>$/therm</units>
      <required>true</required>
      <model_dependent>false</model_dependent>
      <default_value>auto</default_value>
    </argument>
    <argument>
      <name>clothes_washer_label_annual_gas_cost</name>
      <display_name>Clothes Washer: Label Annual Cost with Gas DHW</display_name>
      <description>The annual cost of using the system under test conditions. Input is obtained from the EnergyGuide label.</description>
      <type>String</type>
      <units>$</units>
      <required>true</required>
      <model_dependent>false</model_dependent>
      <default_value>auto</default_value>
    </argument>
    <argument>
      <name>clothes_washer_label_usage</name>
      <display_name>Clothes Washer: Label Usage</display_name>
      <description>The clothes washer loads per week.</description>
      <type>String</type>
      <units>cyc/wk</units>
      <required>true</required>
      <model_dependent>false</model_dependent>
      <default_value>auto</default_value>
    </argument>
    <argument>
      <name>clothes_washer_capacity</name>
      <display_name>Clothes Washer: Drum Volume</display_name>
      <description>Volume of the washer drum. Obtained from the EnergyStar website or the manufacturer's literature.</description>
      <type>String</type>
      <units>ft^3</units>
      <required>true</required>
      <model_dependent>false</model_dependent>
      <default_value>auto</default_value>
    </argument>
    <argument>
      <name>clothes_washer_usage_multiplier</name>
      <display_name>Clothes Washer: Usage Multiplier</display_name>
      <description>Multiplier on the clothes washer energy and hot water usage that can reflect, e.g., high/low usage occupants.</description>
      <type>Double</type>
      <required>true</required>
      <model_dependent>false</model_dependent>
      <default_value>1</default_value>
    </argument>
    <argument>
      <name>clothes_dryer_location</name>
      <display_name>Clothes Dryer: Location</display_name>
      <description>The space type for the clothes dryer location.</description>
      <type>Choice</type>
      <required>true</required>
      <model_dependent>false</model_dependent>
      <default_value>auto</default_value>
      <choices>
        <choice>
          <value>auto</value>
          <display_name>auto</display_name>
        </choice>
        <choice>
          <value>none</value>
          <display_name>none</display_name>
        </choice>
        <choice>
          <value>living space</value>
          <display_name>living space</display_name>
        </choice>
        <choice>
          <value>basement - conditioned</value>
          <display_name>basement - conditioned</display_name>
        </choice>
        <choice>
          <value>basement - unconditioned</value>
          <display_name>basement - unconditioned</display_name>
        </choice>
        <choice>
          <value>garage</value>
          <display_name>garage</display_name>
        </choice>
        <choice>
          <value>other housing unit</value>
          <display_name>other housing unit</display_name>
        </choice>
        <choice>
          <value>other heated space</value>
          <display_name>other heated space</display_name>
        </choice>
        <choice>
          <value>other multifamily buffer space</value>
          <display_name>other multifamily buffer space</display_name>
        </choice>
        <choice>
          <value>other non-freezing space</value>
          <display_name>other non-freezing space</display_name>
        </choice>
      </choices>
    </argument>
    <argument>
      <name>clothes_dryer_fuel_type</name>
      <display_name>Clothes Dryer: Fuel Type</display_name>
      <description>Type of fuel used by the clothes dryer.</description>
      <type>Choice</type>
      <required>true</required>
      <model_dependent>false</model_dependent>
      <default_value>natural gas</default_value>
      <choices>
        <choice>
          <value>electricity</value>
          <display_name>electricity</display_name>
        </choice>
        <choice>
          <value>natural gas</value>
          <display_name>natural gas</display_name>
        </choice>
        <choice>
          <value>fuel oil</value>
          <display_name>fuel oil</display_name>
        </choice>
        <choice>
          <value>propane</value>
          <display_name>propane</display_name>
        </choice>
        <choice>
          <value>wood</value>
          <display_name>wood</display_name>
        </choice>
        <choice>
          <value>coal</value>
          <display_name>coal</display_name>
        </choice>
      </choices>
    </argument>
    <argument>
      <name>clothes_dryer_efficiency_type</name>
      <display_name>Clothes Dryer: Efficiency Type</display_name>
      <description>The efficiency type of the clothes dryer.</description>
      <type>Choice</type>
      <required>true</required>
      <model_dependent>false</model_dependent>
      <default_value>CombinedEnergyFactor</default_value>
      <choices>
        <choice>
          <value>EnergyFactor</value>
          <display_name>EnergyFactor</display_name>
        </choice>
        <choice>
          <value>CombinedEnergyFactor</value>
          <display_name>CombinedEnergyFactor</display_name>
        </choice>
      </choices>
    </argument>
    <argument>
      <name>clothes_dryer_efficiency</name>
      <display_name>Clothes Dryer: Efficiency</display_name>
      <description>The efficiency of the clothes dryer.</description>
      <type>String</type>
      <units>lb/kWh</units>
      <required>true</required>
      <model_dependent>false</model_dependent>
      <default_value>auto</default_value>
    </argument>
    <argument>
      <name>clothes_dryer_vented_flow_rate</name>
      <display_name>Clothes Dryer: Vented Flow Rate</display_name>
      <description>The exhaust flow rate of the vented clothes dryer.</description>
      <type>String</type>
      <units>CFM</units>
      <required>true</required>
      <model_dependent>false</model_dependent>
      <default_value>auto</default_value>
    </argument>
    <argument>
      <name>clothes_dryer_usage_multiplier</name>
      <display_name>Clothes Dryer: Usage Multiplier</display_name>
      <description>Multiplier on the clothes dryer energy usage that can reflect, e.g., high/low usage occupants.</description>
      <type>Double</type>
      <required>true</required>
      <model_dependent>false</model_dependent>
      <default_value>1</default_value>
    </argument>
    <argument>
      <name>dishwasher_location</name>
      <display_name>Dishwasher: Location</display_name>
      <description>The space type for the dishwasher location.</description>
      <type>Choice</type>
      <required>true</required>
      <model_dependent>false</model_dependent>
      <default_value>auto</default_value>
      <choices>
        <choice>
          <value>auto</value>
          <display_name>auto</display_name>
        </choice>
        <choice>
          <value>none</value>
          <display_name>none</display_name>
        </choice>
        <choice>
          <value>living space</value>
          <display_name>living space</display_name>
        </choice>
        <choice>
          <value>basement - conditioned</value>
          <display_name>basement - conditioned</display_name>
        </choice>
        <choice>
          <value>basement - unconditioned</value>
          <display_name>basement - unconditioned</display_name>
        </choice>
        <choice>
          <value>garage</value>
          <display_name>garage</display_name>
        </choice>
        <choice>
          <value>other housing unit</value>
          <display_name>other housing unit</display_name>
        </choice>
        <choice>
          <value>other heated space</value>
          <display_name>other heated space</display_name>
        </choice>
        <choice>
          <value>other multifamily buffer space</value>
          <display_name>other multifamily buffer space</display_name>
        </choice>
        <choice>
          <value>other non-freezing space</value>
          <display_name>other non-freezing space</display_name>
        </choice>
      </choices>
    </argument>
    <argument>
      <name>dishwasher_efficiency_type</name>
      <display_name>Dishwasher: Efficiency Type</display_name>
      <description>The efficiency type of dishwasher.</description>
      <type>Choice</type>
      <required>true</required>
      <model_dependent>false</model_dependent>
      <default_value>RatedAnnualkWh</default_value>
      <choices>
        <choice>
          <value>RatedAnnualkWh</value>
          <display_name>RatedAnnualkWh</display_name>
        </choice>
        <choice>
          <value>EnergyFactor</value>
          <display_name>EnergyFactor</display_name>
        </choice>
      </choices>
    </argument>
    <argument>
      <name>dishwasher_efficiency</name>
      <display_name>Dishwasher: Efficiency</display_name>
      <description>The efficiency of the dishwasher.</description>
      <type>String</type>
      <units>RatedAnnualkWh or EnergyFactor</units>
      <required>true</required>
      <model_dependent>false</model_dependent>
      <default_value>auto</default_value>
    </argument>
    <argument>
      <name>dishwasher_label_electric_rate</name>
      <display_name>Dishwasher: Label Electric Rate</display_name>
      <description>The label electric rate of the dishwasher.</description>
      <type>String</type>
      <units>$/kWh</units>
      <required>true</required>
      <model_dependent>false</model_dependent>
      <default_value>auto</default_value>
    </argument>
    <argument>
      <name>dishwasher_label_gas_rate</name>
      <display_name>Dishwasher: Label Gas Rate</display_name>
      <description>The label gas rate of the dishwasher.</description>
      <type>String</type>
      <units>$/therm</units>
      <required>true</required>
      <model_dependent>false</model_dependent>
      <default_value>auto</default_value>
    </argument>
    <argument>
      <name>dishwasher_label_annual_gas_cost</name>
      <display_name>Dishwasher: Label Annual Gas Cost</display_name>
      <description>The label annual gas cost of the dishwasher.</description>
      <type>String</type>
      <units>$</units>
      <required>true</required>
      <model_dependent>false</model_dependent>
      <default_value>auto</default_value>
    </argument>
    <argument>
      <name>dishwasher_label_usage</name>
      <display_name>Dishwasher: Label Usage</display_name>
      <description>The dishwasher loads per week.</description>
      <type>String</type>
      <units>cyc/wk</units>
      <required>true</required>
      <model_dependent>false</model_dependent>
      <default_value>auto</default_value>
    </argument>
    <argument>
      <name>dishwasher_place_setting_capacity</name>
      <display_name>Dishwasher: Number of Place Settings</display_name>
      <description>The number of place settings for the unit. Data obtained from manufacturer's literature.</description>
      <type>String</type>
      <units>#</units>
      <required>true</required>
      <model_dependent>false</model_dependent>
      <default_value>auto</default_value>
    </argument>
    <argument>
      <name>dishwasher_usage_multiplier</name>
      <display_name>Dishwasher: Usage Multiplier</display_name>
      <description>Multiplier on the dishwasher energy usage that can reflect, e.g., high/low usage occupants.</description>
      <type>Double</type>
      <required>true</required>
      <model_dependent>false</model_dependent>
      <default_value>1</default_value>
    </argument>
    <argument>
      <name>refrigerator_location</name>
      <display_name>Refrigerator: Location</display_name>
      <description>The space type for the refrigerator location.</description>
      <type>Choice</type>
      <required>true</required>
      <model_dependent>false</model_dependent>
      <default_value>auto</default_value>
      <choices>
        <choice>
          <value>auto</value>
          <display_name>auto</display_name>
        </choice>
        <choice>
          <value>none</value>
          <display_name>none</display_name>
        </choice>
        <choice>
          <value>living space</value>
          <display_name>living space</display_name>
        </choice>
        <choice>
          <value>basement - conditioned</value>
          <display_name>basement - conditioned</display_name>
        </choice>
        <choice>
          <value>basement - unconditioned</value>
          <display_name>basement - unconditioned</display_name>
        </choice>
        <choice>
          <value>garage</value>
          <display_name>garage</display_name>
        </choice>
        <choice>
          <value>other housing unit</value>
          <display_name>other housing unit</display_name>
        </choice>
        <choice>
          <value>other heated space</value>
          <display_name>other heated space</display_name>
        </choice>
        <choice>
          <value>other multifamily buffer space</value>
          <display_name>other multifamily buffer space</display_name>
        </choice>
        <choice>
          <value>other non-freezing space</value>
          <display_name>other non-freezing space</display_name>
        </choice>
      </choices>
    </argument>
    <argument>
      <name>refrigerator_rated_annual_kwh</name>
      <display_name>Refrigerator: Rated Annual Consumption</display_name>
      <description>The EnergyGuide rated annual energy consumption for a refrigerator.</description>
      <type>String</type>
      <units>kWh/yr</units>
      <required>true</required>
      <model_dependent>false</model_dependent>
      <default_value>auto</default_value>
    </argument>
    <argument>
      <name>refrigerator_usage_multiplier</name>
      <display_name>Refrigerator: Usage Multiplier</display_name>
      <description>Multiplier on the refrigerator energy usage that can reflect, e.g., high/low usage occupants.</description>
      <type>Double</type>
      <required>true</required>
      <model_dependent>false</model_dependent>
      <default_value>1</default_value>
    </argument>
    <argument>
      <name>extra_refrigerator_location</name>
      <display_name>Extra Refrigerator: Location</display_name>
      <description>The space type for the extra refrigerator location.</description>
      <type>Choice</type>
      <required>true</required>
      <model_dependent>false</model_dependent>
      <default_value>none</default_value>
      <choices>
        <choice>
          <value>auto</value>
          <display_name>auto</display_name>
        </choice>
        <choice>
          <value>none</value>
          <display_name>none</display_name>
        </choice>
        <choice>
          <value>living space</value>
          <display_name>living space</display_name>
        </choice>
        <choice>
          <value>basement - conditioned</value>
          <display_name>basement - conditioned</display_name>
        </choice>
        <choice>
          <value>basement - unconditioned</value>
          <display_name>basement - unconditioned</display_name>
        </choice>
        <choice>
          <value>garage</value>
          <display_name>garage</display_name>
        </choice>
        <choice>
          <value>other housing unit</value>
          <display_name>other housing unit</display_name>
        </choice>
        <choice>
          <value>other heated space</value>
          <display_name>other heated space</display_name>
        </choice>
        <choice>
          <value>other multifamily buffer space</value>
          <display_name>other multifamily buffer space</display_name>
        </choice>
        <choice>
          <value>other non-freezing space</value>
          <display_name>other non-freezing space</display_name>
        </choice>
      </choices>
    </argument>
    <argument>
      <name>extra_refrigerator_rated_annual_kwh</name>
      <display_name>Extra Refrigerator: Rated Annual Consumption</display_name>
      <description>The EnergyGuide rated annual energy consumption for an extra rrefrigerator.</description>
      <type>String</type>
      <units>kWh/yr</units>
      <required>true</required>
      <model_dependent>false</model_dependent>
      <default_value>auto</default_value>
    </argument>
    <argument>
      <name>extra_refrigerator_usage_multiplier</name>
      <display_name>Extra Refrigerator: Usage Multiplier</display_name>
      <description>Multiplier on the extra refrigerator energy usage that can reflect, e.g., high/low usage occupants.</description>
      <type>Double</type>
      <required>true</required>
      <model_dependent>false</model_dependent>
      <default_value>1</default_value>
    </argument>
    <argument>
      <name>freezer_location</name>
      <display_name>Freezer: Location</display_name>
      <description>The space type for the freezer location.</description>
      <type>Choice</type>
      <required>true</required>
      <model_dependent>false</model_dependent>
      <default_value>none</default_value>
      <choices>
        <choice>
          <value>auto</value>
          <display_name>auto</display_name>
        </choice>
        <choice>
          <value>none</value>
          <display_name>none</display_name>
        </choice>
        <choice>
          <value>living space</value>
          <display_name>living space</display_name>
        </choice>
        <choice>
          <value>basement - conditioned</value>
          <display_name>basement - conditioned</display_name>
        </choice>
        <choice>
          <value>basement - unconditioned</value>
          <display_name>basement - unconditioned</display_name>
        </choice>
        <choice>
          <value>garage</value>
          <display_name>garage</display_name>
        </choice>
        <choice>
          <value>other housing unit</value>
          <display_name>other housing unit</display_name>
        </choice>
        <choice>
          <value>other heated space</value>
          <display_name>other heated space</display_name>
        </choice>
        <choice>
          <value>other multifamily buffer space</value>
          <display_name>other multifamily buffer space</display_name>
        </choice>
        <choice>
          <value>other non-freezing space</value>
          <display_name>other non-freezing space</display_name>
        </choice>
      </choices>
    </argument>
    <argument>
      <name>freezer_rated_annual_kwh</name>
      <display_name>Freezer: Rated Annual Consumption</display_name>
      <description>The EnergyGuide rated annual energy consumption for a freezer.</description>
      <type>String</type>
      <units>kWh/yr</units>
      <required>true</required>
      <model_dependent>false</model_dependent>
      <default_value>auto</default_value>
    </argument>
    <argument>
      <name>freezer_usage_multiplier</name>
      <display_name>Freezer: Usage Multiplier</display_name>
      <description>Multiplier on the freezer energy usage that can reflect, e.g., high/low usage occupants.</description>
      <type>Double</type>
      <required>true</required>
      <model_dependent>false</model_dependent>
      <default_value>1</default_value>
    </argument>
    <argument>
      <name>cooking_range_oven_location</name>
      <display_name>Cooking Range/Oven: Location</display_name>
      <description>The space type for the cooking range/oven location.</description>
      <type>Choice</type>
      <required>true</required>
      <model_dependent>false</model_dependent>
      <default_value>auto</default_value>
      <choices>
        <choice>
          <value>auto</value>
          <display_name>auto</display_name>
        </choice>
        <choice>
          <value>none</value>
          <display_name>none</display_name>
        </choice>
        <choice>
          <value>living space</value>
          <display_name>living space</display_name>
        </choice>
        <choice>
          <value>basement - conditioned</value>
          <display_name>basement - conditioned</display_name>
        </choice>
        <choice>
          <value>basement - unconditioned</value>
          <display_name>basement - unconditioned</display_name>
        </choice>
        <choice>
          <value>garage</value>
          <display_name>garage</display_name>
        </choice>
        <choice>
          <value>other housing unit</value>
          <display_name>other housing unit</display_name>
        </choice>
        <choice>
          <value>other heated space</value>
          <display_name>other heated space</display_name>
        </choice>
        <choice>
          <value>other multifamily buffer space</value>
          <display_name>other multifamily buffer space</display_name>
        </choice>
        <choice>
          <value>other non-freezing space</value>
          <display_name>other non-freezing space</display_name>
        </choice>
      </choices>
    </argument>
    <argument>
      <name>cooking_range_oven_fuel_type</name>
      <display_name>Cooking Range/Oven: Fuel Type</display_name>
      <description>Type of fuel used by the cooking range/oven.</description>
      <type>Choice</type>
      <required>true</required>
      <model_dependent>false</model_dependent>
      <default_value>natural gas</default_value>
      <choices>
        <choice>
          <value>electricity</value>
          <display_name>electricity</display_name>
        </choice>
        <choice>
          <value>natural gas</value>
          <display_name>natural gas</display_name>
        </choice>
        <choice>
          <value>fuel oil</value>
          <display_name>fuel oil</display_name>
        </choice>
        <choice>
          <value>propane</value>
          <display_name>propane</display_name>
        </choice>
        <choice>
          <value>wood</value>
          <display_name>wood</display_name>
        </choice>
        <choice>
          <value>coal</value>
          <display_name>coal</display_name>
        </choice>
      </choices>
    </argument>
    <argument>
      <name>cooking_range_oven_is_induction</name>
      <display_name>Cooking Range/Oven: Is Induction</display_name>
      <description>Whether the cooking range is induction.</description>
      <type>Boolean</type>
      <required>false</required>
      <model_dependent>false</model_dependent>
      <choices>
        <choice>
          <value>true</value>
          <display_name>true</display_name>
        </choice>
        <choice>
          <value>false</value>
          <display_name>false</display_name>
        </choice>
      </choices>
    </argument>
    <argument>
      <name>cooking_range_oven_is_convection</name>
      <display_name>Cooking Range/Oven: Is Convection</display_name>
      <description>Whether the oven is convection.</description>
      <type>Boolean</type>
      <required>false</required>
      <model_dependent>false</model_dependent>
      <choices>
        <choice>
          <value>true</value>
          <display_name>true</display_name>
        </choice>
        <choice>
          <value>false</value>
          <display_name>false</display_name>
        </choice>
      </choices>
    </argument>
    <argument>
      <name>cooking_range_oven_usage_multiplier</name>
      <display_name>Cooking Range/Oven: Usage Multiplier</display_name>
      <description>Multiplier on the cooking range/oven energy usage that can reflect, e.g., high/low usage occupants.</description>
      <type>Double</type>
      <required>true</required>
      <model_dependent>false</model_dependent>
      <default_value>1</default_value>
    </argument>
    <argument>
      <name>ceiling_fan_present</name>
      <display_name>Ceiling Fan: Present</display_name>
      <description>Whether there is are any ceiling fans.</description>
      <type>Boolean</type>
      <required>true</required>
      <model_dependent>false</model_dependent>
      <default_value>true</default_value>
      <choices>
        <choice>
          <value>true</value>
          <display_name>true</display_name>
        </choice>
        <choice>
          <value>false</value>
          <display_name>false</display_name>
        </choice>
      </choices>
    </argument>
    <argument>
      <name>ceiling_fan_efficiency</name>
      <display_name>Ceiling Fan: Efficiency</display_name>
      <description>The efficiency rating of the ceiling fan(s) at medium speed.</description>
      <type>String</type>
      <units>CFM/W</units>
      <required>true</required>
      <model_dependent>false</model_dependent>
      <default_value>auto</default_value>
    </argument>
    <argument>
      <name>ceiling_fan_quantity</name>
      <display_name>Ceiling Fan: Quantity</display_name>
      <description>Total number of ceiling fans.</description>
      <type>String</type>
      <units>#</units>
      <required>true</required>
      <model_dependent>false</model_dependent>
      <default_value>auto</default_value>
    </argument>
    <argument>
      <name>ceiling_fan_cooling_setpoint_temp_offset</name>
      <display_name>Ceiling Fan: Cooling Setpoint Temperature Offset</display_name>
      <description>The setpoint temperature offset during cooling season for the ceiling fan(s). Only applies if ceiling fan quantity is greater than zero.</description>
      <type>Double</type>
      <units>deg-F</units>
      <required>true</required>
      <model_dependent>false</model_dependent>
      <default_value>0</default_value>
    </argument>
    <argument>
      <name>misc_plug_loads_television_present</name>
      <display_name>Misc Plug Loads: Television Present</display_name>
      <description>Whether there are televisions.</description>
      <type>Boolean</type>
      <required>true</required>
      <model_dependent>false</model_dependent>
      <default_value>true</default_value>
      <choices>
        <choice>
          <value>true</value>
          <display_name>true</display_name>
        </choice>
        <choice>
          <value>false</value>
          <display_name>false</display_name>
        </choice>
      </choices>
    </argument>
    <argument>
      <name>misc_plug_loads_television_annual_kwh</name>
      <display_name>Misc Plug Loads: Television Annual kWh</display_name>
      <description>The annual energy consumption of the television plug loads.</description>
      <type>String</type>
      <units>kWh/yr</units>
      <required>true</required>
      <model_dependent>false</model_dependent>
      <default_value>auto</default_value>
    </argument>
    <argument>
      <name>misc_plug_loads_television_usage_multiplier</name>
      <display_name>Misc Plug Loads: Television Usage Multiplier</display_name>
      <description>Multiplier on the television energy usage that can reflect, e.g., high/low usage occupants.</description>
      <type>Double</type>
      <required>true</required>
      <model_dependent>false</model_dependent>
      <default_value>1</default_value>
    </argument>
    <argument>
      <name>misc_plug_loads_other_annual_kwh</name>
      <display_name>Misc Plug Loads: Other Annual kWh</display_name>
      <description>The annual energy consumption of the other residual plug loads.</description>
      <type>String</type>
      <units>kWh/yr</units>
      <required>true</required>
      <model_dependent>false</model_dependent>
      <default_value>auto</default_value>
    </argument>
    <argument>
      <name>misc_plug_loads_other_frac_sensible</name>
      <display_name>Misc Plug Loads: Other Sensible Fraction</display_name>
      <description>Fraction of other residual plug loads' internal gains that are sensible.</description>
      <type>String</type>
      <units>Frac</units>
      <required>true</required>
      <model_dependent>false</model_dependent>
      <default_value>auto</default_value>
    </argument>
    <argument>
      <name>misc_plug_loads_other_frac_latent</name>
      <display_name>Misc Plug Loads: Other Latent Fraction</display_name>
      <description>Fraction of other residual plug loads' internal gains that are latent.</description>
      <type>String</type>
      <units>Frac</units>
      <required>true</required>
      <model_dependent>false</model_dependent>
      <default_value>auto</default_value>
    </argument>
    <argument>
      <name>misc_plug_loads_other_usage_multiplier</name>
      <display_name>Misc Plug Loads: Other Usage Multiplier</display_name>
      <description>Multiplier on the other energy usage that can reflect, e.g., high/low usage occupants.</description>
      <type>Double</type>
      <required>true</required>
      <model_dependent>false</model_dependent>
      <default_value>1</default_value>
    </argument>
    <argument>
      <name>misc_plug_loads_well_pump_present</name>
      <display_name>Misc Plug Loads: Well Pump Present</display_name>
      <description>Whether there is a well pump.</description>
      <type>Boolean</type>
      <required>true</required>
      <model_dependent>false</model_dependent>
      <default_value>false</default_value>
      <choices>
        <choice>
          <value>true</value>
          <display_name>true</display_name>
        </choice>
        <choice>
          <value>false</value>
          <display_name>false</display_name>
        </choice>
      </choices>
    </argument>
    <argument>
      <name>misc_plug_loads_well_pump_annual_kwh</name>
      <display_name>Misc Plug Loads: Well Pump Annual kWh</display_name>
      <description>The annual energy consumption of the well pump plug loads.</description>
      <type>String</type>
      <units>kWh/yr</units>
      <required>true</required>
      <model_dependent>false</model_dependent>
      <default_value>auto</default_value>
    </argument>
    <argument>
      <name>misc_plug_loads_well_pump_usage_multiplier</name>
      <display_name>Misc Plug Loads: Well Pump Usage Multiplier</display_name>
      <description>Multiplier on the well pump energy usage that can reflect, e.g., high/low usage occupants.</description>
      <type>Double</type>
      <required>true</required>
      <model_dependent>false</model_dependent>
      <default_value>1</default_value>
    </argument>
    <argument>
      <name>misc_plug_loads_vehicle_present</name>
      <display_name>Misc Plug Loads: Vehicle Present</display_name>
      <description>Whether there is an electric vehicle.</description>
      <type>Boolean</type>
      <required>true</required>
      <model_dependent>false</model_dependent>
      <default_value>false</default_value>
      <choices>
        <choice>
          <value>true</value>
          <display_name>true</display_name>
        </choice>
        <choice>
          <value>false</value>
          <display_name>false</display_name>
        </choice>
      </choices>
    </argument>
    <argument>
      <name>misc_plug_loads_vehicle_annual_kwh</name>
      <display_name>Misc Plug Loads: Vehicle Annual kWh</display_name>
      <description>The annual energy consumption of the electric vehicle plug loads.</description>
      <type>String</type>
      <units>kWh/yr</units>
      <required>true</required>
      <model_dependent>false</model_dependent>
      <default_value>auto</default_value>
    </argument>
    <argument>
      <name>misc_plug_loads_vehicle_usage_multiplier</name>
      <display_name>Misc Plug Loads: Vehicle Usage Multiplier</display_name>
      <description>Multiplier on the electric vehicle energy usage that can reflect, e.g., high/low usage occupants.</description>
      <type>Double</type>
      <required>true</required>
      <model_dependent>false</model_dependent>
      <default_value>1</default_value>
    </argument>
    <argument>
      <name>misc_fuel_loads_grill_present</name>
      <display_name>Misc Fuel Loads: Grill Present</display_name>
      <description>Whether there is a fuel loads grill.</description>
      <type>Boolean</type>
      <required>true</required>
      <model_dependent>false</model_dependent>
      <default_value>false</default_value>
      <choices>
        <choice>
          <value>true</value>
          <display_name>true</display_name>
        </choice>
        <choice>
          <value>false</value>
          <display_name>false</display_name>
        </choice>
      </choices>
    </argument>
    <argument>
      <name>misc_fuel_loads_grill_fuel_type</name>
      <display_name>Misc Fuel Loads: Grill Fuel Type</display_name>
      <description>The fuel type of the fuel loads grill.</description>
      <type>Choice</type>
      <required>true</required>
      <model_dependent>false</model_dependent>
      <default_value>natural gas</default_value>
      <choices>
        <choice>
          <value>natural gas</value>
          <display_name>natural gas</display_name>
        </choice>
        <choice>
          <value>fuel oil</value>
          <display_name>fuel oil</display_name>
        </choice>
        <choice>
          <value>propane</value>
          <display_name>propane</display_name>
        </choice>
        <choice>
          <value>wood</value>
          <display_name>wood</display_name>
        </choice>
        <choice>
          <value>wood pellets</value>
          <display_name>wood pellets</display_name>
        </choice>
      </choices>
    </argument>
    <argument>
      <name>misc_fuel_loads_grill_annual_therm</name>
      <display_name>Misc Fuel Loads: Grill Annual therm</display_name>
      <description>The annual energy consumption of the fuel loads grill.</description>
      <type>String</type>
      <units>therm/yr</units>
      <required>true</required>
      <model_dependent>false</model_dependent>
      <default_value>auto</default_value>
    </argument>
    <argument>
      <name>misc_fuel_loads_grill_usage_multiplier</name>
      <display_name>Misc Fuel Loads: Grill Usage Multiplier</display_name>
      <description>Multiplier on the fuel loads grill energy usage that can reflect, e.g., high/low usage occupants.</description>
      <type>Double</type>
      <required>true</required>
      <model_dependent>false</model_dependent>
      <default_value>0</default_value>
    </argument>
    <argument>
      <name>misc_fuel_loads_lighting_present</name>
      <display_name>Misc Fuel Loads: Lighting Present</display_name>
      <description>Whether there is fuel loads lighting.</description>
      <type>Boolean</type>
      <required>true</required>
      <model_dependent>false</model_dependent>
      <default_value>false</default_value>
      <choices>
        <choice>
          <value>true</value>
          <display_name>true</display_name>
        </choice>
        <choice>
          <value>false</value>
          <display_name>false</display_name>
        </choice>
      </choices>
    </argument>
    <argument>
      <name>misc_fuel_loads_lighting_fuel_type</name>
      <display_name>Misc Fuel Loads: Lighting Fuel Type</display_name>
      <description>The fuel type of the fuel loads lighting.</description>
      <type>Choice</type>
      <required>true</required>
      <model_dependent>false</model_dependent>
      <default_value>natural gas</default_value>
      <choices>
        <choice>
          <value>natural gas</value>
          <display_name>natural gas</display_name>
        </choice>
        <choice>
          <value>fuel oil</value>
          <display_name>fuel oil</display_name>
        </choice>
        <choice>
          <value>propane</value>
          <display_name>propane</display_name>
        </choice>
        <choice>
          <value>wood</value>
          <display_name>wood</display_name>
        </choice>
        <choice>
          <value>wood pellets</value>
          <display_name>wood pellets</display_name>
        </choice>
      </choices>
    </argument>
    <argument>
      <name>misc_fuel_loads_lighting_annual_therm</name>
      <display_name>Misc Fuel Loads: Lighting Annual therm</display_name>
      <description>The annual energy consumption of the fuel loads lighting.</description>
      <type>String</type>
      <units>therm/yr</units>
      <required>true</required>
      <model_dependent>false</model_dependent>
      <default_value>auto</default_value>
    </argument>
    <argument>
      <name>misc_fuel_loads_lighting_usage_multiplier</name>
      <display_name>Misc Fuel Loads: Lighting Usage Multiplier</display_name>
      <description>Multiplier on the fuel loads lighting energy usage that can reflect, e.g., high/low usage occupants.</description>
      <type>Double</type>
      <required>true</required>
      <model_dependent>false</model_dependent>
      <default_value>0</default_value>
    </argument>
    <argument>
      <name>misc_fuel_loads_fireplace_present</name>
      <display_name>Misc Fuel Loads: Fireplace Present</display_name>
      <description>Whether there is fuel loads fireplace.</description>
      <type>Boolean</type>
      <required>true</required>
      <model_dependent>false</model_dependent>
      <default_value>false</default_value>
      <choices>
        <choice>
          <value>true</value>
          <display_name>true</display_name>
        </choice>
        <choice>
          <value>false</value>
          <display_name>false</display_name>
        </choice>
      </choices>
    </argument>
    <argument>
      <name>misc_fuel_loads_fireplace_fuel_type</name>
      <display_name>Misc Fuel Loads: Fireplace Fuel Type</display_name>
      <description>The fuel type of the fuel loads fireplace.</description>
      <type>Choice</type>
      <required>true</required>
      <model_dependent>false</model_dependent>
      <default_value>natural gas</default_value>
      <choices>
        <choice>
          <value>natural gas</value>
          <display_name>natural gas</display_name>
        </choice>
        <choice>
          <value>fuel oil</value>
          <display_name>fuel oil</display_name>
        </choice>
        <choice>
          <value>propane</value>
          <display_name>propane</display_name>
        </choice>
        <choice>
          <value>wood</value>
          <display_name>wood</display_name>
        </choice>
        <choice>
          <value>wood pellets</value>
          <display_name>wood pellets</display_name>
        </choice>
      </choices>
    </argument>
    <argument>
      <name>misc_fuel_loads_fireplace_annual_therm</name>
      <display_name>Misc Fuel Loads: Fireplace Annual therm</display_name>
      <description>The annual energy consumption of the fuel loads fireplace.</description>
      <type>String</type>
      <units>therm/yr</units>
      <required>true</required>
      <model_dependent>false</model_dependent>
      <default_value>auto</default_value>
    </argument>
    <argument>
      <name>misc_fuel_loads_fireplace_frac_sensible</name>
      <display_name>Misc Fuel Loads: Fireplace Sensible Fraction</display_name>
      <description>Fraction of fireplace residual fuel loads' internal gains that are sensible.</description>
      <type>String</type>
      <units>Frac</units>
      <required>true</required>
      <model_dependent>false</model_dependent>
      <default_value>auto</default_value>
    </argument>
    <argument>
      <name>misc_fuel_loads_fireplace_frac_latent</name>
      <display_name>Misc Fuel Loads: Fireplace Latent Fraction</display_name>
      <description>Fraction of fireplace residual fuel loads' internal gains that are latent.</description>
      <type>String</type>
      <units>Frac</units>
      <required>true</required>
      <model_dependent>false</model_dependent>
      <default_value>auto</default_value>
    </argument>
    <argument>
      <name>misc_fuel_loads_fireplace_usage_multiplier</name>
      <display_name>Misc Fuel Loads: Fireplace Usage Multiplier</display_name>
      <description>Multiplier on the fuel loads fireplace energy usage that can reflect, e.g., high/low usage occupants.</description>
      <type>Double</type>
      <required>true</required>
      <model_dependent>false</model_dependent>
      <default_value>0</default_value>
    </argument>
    <argument>
      <name>pool_present</name>
      <display_name>Pool: Present</display_name>
      <description>Whether there is a pool.</description>
      <type>Boolean</type>
      <required>true</required>
      <model_dependent>false</model_dependent>
      <default_value>false</default_value>
      <choices>
        <choice>
          <value>true</value>
          <display_name>true</display_name>
        </choice>
        <choice>
          <value>false</value>
          <display_name>false</display_name>
        </choice>
      </choices>
    </argument>
    <argument>
      <name>pool_pump_annual_kwh</name>
      <display_name>Pool: Pump Annual kWh</display_name>
      <description>The annual energy consumption of the pool pump.</description>
      <type>String</type>
      <units>kWh/yr</units>
      <required>true</required>
      <model_dependent>false</model_dependent>
      <default_value>auto</default_value>
    </argument>
    <argument>
      <name>pool_pump_usage_multiplier</name>
      <display_name>Pool: Pump Usage Multiplier</display_name>
      <description>Multiplier on the pool pump energy usage that can reflect, e.g., high/low usage occupants.</description>
      <type>Double</type>
      <required>true</required>
      <model_dependent>false</model_dependent>
      <default_value>1</default_value>
    </argument>
    <argument>
      <name>pool_heater_type</name>
      <display_name>Pool: Heater Type</display_name>
      <description>The type of pool heater. Use 'none' if there is no pool heater.</description>
      <type>Choice</type>
      <required>true</required>
      <model_dependent>false</model_dependent>
      <default_value>none</default_value>
      <choices>
        <choice>
          <value>none</value>
          <display_name>none</display_name>
        </choice>
        <choice>
          <value>electric resistance</value>
          <display_name>electric resistance</display_name>
        </choice>
        <choice>
          <value>gas fired</value>
          <display_name>gas fired</display_name>
        </choice>
        <choice>
          <value>heat pump</value>
          <display_name>heat pump</display_name>
        </choice>
      </choices>
    </argument>
    <argument>
      <name>pool_heater_annual_kwh</name>
      <display_name>Pool: Heater Annual kWh</display_name>
      <description>The annual energy consumption of the electric resistance pool heater.</description>
      <type>String</type>
      <units>kWh/yr</units>
      <required>true</required>
      <model_dependent>false</model_dependent>
      <default_value>auto</default_value>
    </argument>
    <argument>
      <name>pool_heater_annual_therm</name>
      <display_name>Pool: Heater Annual therm</display_name>
      <description>The annual energy consumption of the gas fired pool heater.</description>
      <type>String</type>
      <units>therm/yr</units>
      <required>true</required>
      <model_dependent>false</model_dependent>
      <default_value>auto</default_value>
    </argument>
    <argument>
      <name>pool_heater_usage_multiplier</name>
      <display_name>Pool: Heater Usage Multiplier</display_name>
      <description>Multiplier on the pool heater energy usage that can reflect, e.g., high/low usage occupants.</description>
      <type>Double</type>
      <required>true</required>
      <model_dependent>false</model_dependent>
      <default_value>1</default_value>
    </argument>
    <argument>
      <name>hot_tub_present</name>
      <display_name>Hot Tub: Present</display_name>
      <description>Whether there is a hot tub.</description>
      <type>Boolean</type>
      <required>true</required>
      <model_dependent>false</model_dependent>
      <default_value>false</default_value>
      <choices>
        <choice>
          <value>true</value>
          <display_name>true</display_name>
        </choice>
        <choice>
          <value>false</value>
          <display_name>false</display_name>
        </choice>
      </choices>
    </argument>
    <argument>
      <name>hot_tub_pump_annual_kwh</name>
      <display_name>Hot Tub: Pump Annual kWh</display_name>
      <description>The annual energy consumption of the hot tub pump.</description>
      <type>String</type>
      <units>kWh/yr</units>
      <required>true</required>
      <model_dependent>false</model_dependent>
      <default_value>auto</default_value>
    </argument>
    <argument>
      <name>hot_tub_pump_usage_multiplier</name>
      <display_name>Hot Tub: Pump Usage Multiplier</display_name>
      <description>Multiplier on the hot tub pump energy usage that can reflect, e.g., high/low usage occupants.</description>
      <type>Double</type>
      <required>true</required>
      <model_dependent>false</model_dependent>
      <default_value>1</default_value>
    </argument>
    <argument>
      <name>hot_tub_heater_type</name>
      <display_name>Hot Tub: Heater Type</display_name>
      <description>The type of hot tub heater. Use 'none' if there is no hot tub heater.</description>
      <type>Choice</type>
      <required>true</required>
      <model_dependent>false</model_dependent>
      <default_value>none</default_value>
      <choices>
        <choice>
          <value>none</value>
          <display_name>none</display_name>
        </choice>
        <choice>
          <value>electric resistance</value>
          <display_name>electric resistance</display_name>
        </choice>
        <choice>
          <value>gas fired</value>
          <display_name>gas fired</display_name>
        </choice>
        <choice>
          <value>heat pump</value>
          <display_name>heat pump</display_name>
        </choice>
      </choices>
    </argument>
    <argument>
      <name>hot_tub_heater_annual_kwh</name>
      <display_name>Hot Tub: Heater Annual kWh</display_name>
      <description>The annual energy consumption of the electric resistance hot tub heater.</description>
      <type>String</type>
      <units>kWh/yr</units>
      <required>true</required>
      <model_dependent>false</model_dependent>
      <default_value>auto</default_value>
    </argument>
    <argument>
      <name>hot_tub_heater_annual_therm</name>
      <display_name>Hot Tub: Heater Annual therm</display_name>
      <description>The annual energy consumption of the gas fired hot tub heater.</description>
      <type>String</type>
      <units>therm/yr</units>
      <required>true</required>
      <model_dependent>false</model_dependent>
      <default_value>auto</default_value>
    </argument>
    <argument>
      <name>hot_tub_heater_usage_multiplier</name>
      <display_name>Hot Tub: Heater Usage Multiplier</display_name>
      <description>Multiplier on the hot tub heater energy usage that can reflect, e.g., high/low usage occupants.</description>
      <type>Double</type>
      <required>true</required>
      <model_dependent>false</model_dependent>
      <default_value>1</default_value>
    </argument>
    <argument>
      <name>apply_defaults</name>
      <display_name>Apply default values</display_name>
      <description>Sets OS-HPXML default values in the HPXML output file</description>
      <type>Boolean</type>
      <required>false</required>
      <model_dependent>false</model_dependent>
      <default_value>false</default_value>
      <choices>
        <choice>
          <value>true</value>
          <display_name>true</display_name>
        </choice>
        <choice>
          <value>false</value>
          <display_name>false</display_name>
        </choice>
      </choices>
    </argument>
    <argument>
      <name>emissions_scenario_names</name>
      <display_name>Emissions: Scenario Names</display_name>
      <description>Names of emissions scenarios. If multiple scenarios, use a comma-separated list.</description>
      <type>String</type>
      <required>false</required>
      <model_dependent>false</model_dependent>
    </argument>
    <argument>
      <name>emissions_types</name>
      <display_name>Emissions: Types</display_name>
      <description>Types of emissions (e.g., CO2, NOx, etc.). If multiple scenarios, use a comma-separated list.</description>
      <type>String</type>
      <required>false</required>
      <model_dependent>false</model_dependent>
    </argument>
    <argument>
      <name>emissions_electricity_units</name>
      <display_name>Emissions: Electricity Units</display_name>
      <description>Electricity emissions factors units. If multiple scenarios, use a comma-separated list. Only lb/MWh and kg/MWh are allowed.</description>
      <type>String</type>
      <required>false</required>
      <model_dependent>false</model_dependent>
    </argument>
    <argument>
      <name>emissions_electricity_values_or_filepaths</name>
      <display_name>Emissions: Electricity Values or File Paths</display_name>
      <description>Electricity emissions factors values, specified as either an annual factor or an absolute/relative path to a file with hourly factors. If multiple scenarios, use a comma-separated list.</description>
      <type>String</type>
      <required>false</required>
      <model_dependent>false</model_dependent>
    </argument>
    <argument>
      <name>emissions_fossil_fuel_units</name>
      <display_name>Emissions: Fossil Fuel Units</display_name>
      <description>Fossil fuel emissions factors units. If multiple scenarios, use a comma-separated list. Only lb/MBtu and kg/MBtu are allowed.</description>
      <type>String</type>
      <required>false</required>
      <model_dependent>false</model_dependent>
    </argument>
    <argument>
      <name>emissions_natural_gas_values</name>
      <display_name>Emissions: Natural Gas Values</display_name>
      <description>Natural gas emissions factors values, specified as an annual factor. If multiple scenarios, use a comma-separated list.</description>
      <type>String</type>
      <required>false</required>
      <model_dependent>false</model_dependent>
    </argument>
    <argument>
      <name>emissions_propane_values</name>
      <display_name>Emissions: Propane Values</display_name>
      <description>Propane emissions factors values, specified as an annual factor. If multiple scenarios, use a comma-separated list.</description>
      <type>String</type>
      <required>false</required>
      <model_dependent>false</model_dependent>
    </argument>
    <argument>
      <name>emissions_fuel_oil_values</name>
      <display_name>Emissions: Fuel Oil Values</display_name>
      <description>Fuel oil emissions factors values, specified as an annual factor. If multiple scenarios, use a comma-separated list.</description>
      <type>String</type>
      <required>false</required>
      <model_dependent>false</model_dependent>
    </argument>
    <argument>
      <name>emissions_coal_values</name>
      <display_name>Emissions: Coal Values</display_name>
      <description>Coal emissions factors values, specified as an annual factor. If multiple scenarios, use a comma-separated list.</description>
      <type>String</type>
      <required>false</required>
      <model_dependent>false</model_dependent>
    </argument>
    <argument>
      <name>emissions_wood_values</name>
      <display_name>Emissions: Wood Values</display_name>
      <description>Wood emissions factors values, specified as an annual factor. If multiple scenarios, use a comma-separated list.</description>
      <type>String</type>
      <required>false</required>
      <model_dependent>false</model_dependent>
    </argument>
    <argument>
      <name>emissions_wood_pellets_values</name>
      <display_name>Emissions: Wood Pellets Values</display_name>
      <description>Wood pellets emissions factors values, specified as an annual factor. If multiple scenarios, use a comma-separated list.</description>
      <type>String</type>
      <required>false</required>
      <model_dependent>false</model_dependent>
    </argument>
  </arguments>
  <outputs />
  <provenances />
  <tags>
    <tag>Whole Building.Space Types</tag>
  </tags>
  <attributes>
    <attribute>
      <name>Measure Type</name>
      <value>ModelMeasure</value>
      <datatype>string</datatype>
    </attribute>
  </attributes>
  <files>
    <file>
      <filename>geometry.rb</filename>
      <filetype>rb</filetype>
      <usage_type>resource</usage_type>
      <checksum>2E568E41</checksum>
    </file>
    <file>
<<<<<<< HEAD
=======
      <filename>extra_files/extra-auto.xml</filename>
      <filetype>xml</filetype>
      <usage_type>test</usage_type>
      <checksum>8DEAE32A</checksum>
    </file>
    <file>
      <filename>extra_files/extra-second-heating-system-fireplace-to-heating-system.xml</filename>
      <filetype>xml</filetype>
      <usage_type>test</usage_type>
      <checksum>DD30EC95</checksum>
    </file>
    <file>
      <filename>extra_files/base-mf.xml</filename>
      <filetype>xml</filetype>
      <usage_type>test</usage_type>
      <checksum>CFFB4345</checksum>
    </file>
    <file>
      <filename>extra_files/base-sfa.xml</filename>
      <filetype>xml</filetype>
      <usage_type>test</usage_type>
      <checksum>91ED5DED</checksum>
    </file>
    <file>
      <filename>extra_files/base-sfd.xml</filename>
      <filetype>xml</filetype>
      <usage_type>test</usage_type>
      <checksum>742E8CD1</checksum>
    </file>
    <file>
      <filename>extra_files/extra-enclosure-atticroof-conditioned-eaves-gable.xml</filename>
      <filetype>xml</filetype>
      <usage_type>test</usage_type>
      <checksum>ED50173E</checksum>
    </file>
    <file>
      <filename>extra_files/extra-enclosure-atticroof-conditioned-eaves-hip.xml</filename>
      <filetype>xml</filetype>
      <usage_type>test</usage_type>
      <checksum>F19BAAF7</checksum>
    </file>
    <file>
      <filename>extra_files/extra-enclosure-garage-atticroof-conditioned.xml</filename>
      <filetype>xml</filetype>
      <usage_type>test</usage_type>
      <checksum>4F87CFA6</checksum>
    </file>
    <file>
      <filename>extra_files/extra-enclosure-garage-partially-protruded.xml</filename>
      <filetype>xml</filetype>
      <usage_type>test</usage_type>
      <checksum>73F0D8A5</checksum>
    </file>
    <file>
      <filename>extra_files/extra-enclosure-windows-shading.xml</filename>
      <filetype>xml</filetype>
      <usage_type>test</usage_type>
      <checksum>21D446CA</checksum>
    </file>
    <file>
      <filename>extra_files/extra-gas-hot-tub-heater-with-zero-kwh.xml</filename>
      <filetype>xml</filetype>
      <usage_type>test</usage_type>
      <checksum>092A5AB1</checksum>
    </file>
    <file>
      <filename>extra_files/extra-gas-pool-heater-with-zero-kwh.xml</filename>
      <filetype>xml</filetype>
      <usage_type>test</usage_type>
      <checksum>6B8FDC75</checksum>
    </file>
    <file>
      <filename>extra_files/extra-iecc-zone-different-than-epw.xml</filename>
      <filetype>xml</filetype>
      <usage_type>test</usage_type>
      <checksum>97A5F5F4</checksum>
    </file>
    <file>
      <filename>extra_files/extra-mf-eaves.xml</filename>
      <filetype>xml</filetype>
      <usage_type>test</usage_type>
      <checksum>07B18752</checksum>
    </file>
    <file>
      <filename>extra_files/extra-mf-exterior-corridor.xml</filename>
      <filetype>xml</filetype>
      <usage_type>test</usage_type>
      <checksum>CFFB4345</checksum>
    </file>
    <file>
      <filename>extra_files/extra-mf-rear-units.xml</filename>
      <filetype>xml</filetype>
      <usage_type>test</usage_type>
      <checksum>CFFB4345</checksum>
    </file>
    <file>
      <filename>extra_files/extra-mf-slab-left-bottom-rear-units.xml</filename>
      <filetype>xml</filetype>
      <usage_type>test</usage_type>
      <checksum>04EF0AA5</checksum>
    </file>
    <file>
      <filename>extra_files/extra-mf-slab-left-bottom.xml</filename>
      <filetype>xml</filetype>
      <usage_type>test</usage_type>
      <checksum>4C13E085</checksum>
    </file>
    <file>
      <filename>extra_files/extra-mf-slab-left-middle-rear-units.xml</filename>
      <filetype>xml</filetype>
      <usage_type>test</usage_type>
      <checksum>3DC7BE42</checksum>
    </file>
    <file>
      <filename>extra_files/extra-mf-slab-left-middle.xml</filename>
      <filetype>xml</filetype>
      <usage_type>test</usage_type>
      <checksum>CFFB4345</checksum>
    </file>
    <file>
      <filename>extra_files/extra-mf-slab-left-top-rear-units.xml</filename>
      <filetype>xml</filetype>
      <usage_type>test</usage_type>
      <checksum>3DC7BE42</checksum>
    </file>
    <file>
      <filename>extra_files/extra-mf-slab-left-top.xml</filename>
      <filetype>xml</filetype>
      <usage_type>test</usage_type>
      <checksum>CFFB4345</checksum>
    </file>
    <file>
      <filename>extra_files/extra-mf-slab-middle-bottom-rear-units.xml</filename>
      <filetype>xml</filetype>
      <usage_type>test</usage_type>
      <checksum>56A143F6</checksum>
    </file>
    <file>
      <filename>extra_files/extra-mf-slab-middle-bottom.xml</filename>
      <filetype>xml</filetype>
      <usage_type>test</usage_type>
      <checksum>6598C5AE</checksum>
    </file>
    <file>
      <filename>extra_files/extra-mf-slab-middle-middle-rear-units.xml</filename>
      <filetype>xml</filetype>
      <usage_type>test</usage_type>
      <checksum>B727CF0B</checksum>
    </file>
    <file>
      <filename>extra_files/extra-mf-slab-middle-middle.xml</filename>
      <filetype>xml</filetype>
      <usage_type>test</usage_type>
      <checksum>FF9EEE95</checksum>
    </file>
    <file>
      <filename>extra_files/extra-mf-slab-middle-top-rear-units.xml</filename>
      <filetype>xml</filetype>
      <usage_type>test</usage_type>
      <checksum>B727CF0B</checksum>
    </file>
    <file>
      <filename>extra_files/extra-mf-slab-middle-top.xml</filename>
      <filetype>xml</filetype>
      <usage_type>test</usage_type>
      <checksum>FF9EEE95</checksum>
    </file>
    <file>
      <filename>extra_files/extra-mf-slab-rear-units.xml</filename>
      <filetype>xml</filetype>
      <usage_type>test</usage_type>
      <checksum>04EF0AA5</checksum>
    </file>
    <file>
      <filename>extra_files/extra-mf-slab-right-bottom-rear-units.xml</filename>
      <filetype>xml</filetype>
      <usage_type>test</usage_type>
      <checksum>56A143F6</checksum>
    </file>
    <file>
      <filename>extra_files/extra-mf-slab-right-bottom.xml</filename>
      <filetype>xml</filetype>
      <usage_type>test</usage_type>
      <checksum>6598C5AE</checksum>
    </file>
    <file>
      <filename>extra_files/extra-mf-slab-right-middle-rear-units.xml</filename>
      <filetype>xml</filetype>
      <usage_type>test</usage_type>
      <checksum>B727CF0B</checksum>
    </file>
    <file>
      <filename>extra_files/extra-mf-slab-right-middle.xml</filename>
      <filetype>xml</filetype>
      <usage_type>test</usage_type>
      <checksum>FF9EEE95</checksum>
    </file>
    <file>
      <filename>extra_files/extra-mf-slab-right-top-rear-units.xml</filename>
      <filetype>xml</filetype>
      <usage_type>test</usage_type>
      <checksum>B727CF0B</checksum>
    </file>
    <file>
      <filename>extra_files/extra-mf-slab-right-top.xml</filename>
      <filetype>xml</filetype>
      <usage_type>test</usage_type>
      <checksum>FF9EEE95</checksum>
    </file>
    <file>
      <filename>extra_files/extra-mf-slab.xml</filename>
      <filetype>xml</filetype>
      <usage_type>test</usage_type>
      <checksum>4C13E085</checksum>
    </file>
    <file>
      <filename>extra_files/extra-mf-unvented-crawlspace-left-bottom-rear-units.xml</filename>
      <filetype>xml</filetype>
      <usage_type>test</usage_type>
      <checksum>926546E1</checksum>
    </file>
    <file>
      <filename>extra_files/extra-mf-unvented-crawlspace-left-bottom.xml</filename>
      <filetype>xml</filetype>
      <usage_type>test</usage_type>
      <checksum>79025980</checksum>
    </file>
    <file>
      <filename>extra_files/extra-mf-unvented-crawlspace-left-middle-rear-units.xml</filename>
      <filetype>xml</filetype>
      <usage_type>test</usage_type>
      <checksum>3DC7BE42</checksum>
    </file>
    <file>
      <filename>extra_files/extra-mf-unvented-crawlspace-left-middle.xml</filename>
      <filetype>xml</filetype>
      <usage_type>test</usage_type>
      <checksum>CFFB4345</checksum>
    </file>
    <file>
      <filename>extra_files/extra-mf-unvented-crawlspace-left-top-rear-units.xml</filename>
      <filetype>xml</filetype>
      <usage_type>test</usage_type>
      <checksum>3DC7BE42</checksum>
    </file>
    <file>
      <filename>extra_files/extra-mf-unvented-crawlspace-left-top.xml</filename>
      <filetype>xml</filetype>
      <usage_type>test</usage_type>
      <checksum>CFFB4345</checksum>
    </file>
    <file>
      <filename>extra_files/extra-mf-unvented-crawlspace-middle-bottom-rear-units.xml</filename>
      <filetype>xml</filetype>
      <usage_type>test</usage_type>
      <checksum>E07A2D39</checksum>
    </file>
    <file>
      <filename>extra_files/extra-mf-unvented-crawlspace-middle-bottom.xml</filename>
      <filetype>xml</filetype>
      <usage_type>test</usage_type>
      <checksum>75DD2F39</checksum>
    </file>
    <file>
      <filename>extra_files/extra-mf-unvented-crawlspace-middle-middle-rear-units.xml</filename>
      <filetype>xml</filetype>
      <usage_type>test</usage_type>
      <checksum>B727CF0B</checksum>
    </file>
    <file>
      <filename>extra_files/extra-mf-unvented-crawlspace-middle-middle.xml</filename>
      <filetype>xml</filetype>
      <usage_type>test</usage_type>
      <checksum>FF9EEE95</checksum>
    </file>
    <file>
      <filename>extra_files/extra-mf-unvented-crawlspace-middle-top-rear-units.xml</filename>
      <filetype>xml</filetype>
      <usage_type>test</usage_type>
      <checksum>B727CF0B</checksum>
    </file>
    <file>
      <filename>extra_files/extra-mf-unvented-crawlspace-middle-top.xml</filename>
      <filetype>xml</filetype>
      <usage_type>test</usage_type>
      <checksum>FF9EEE95</checksum>
    </file>
    <file>
      <filename>extra_files/extra-mf-unvented-crawlspace-rear-units.xml</filename>
      <filetype>xml</filetype>
      <usage_type>test</usage_type>
      <checksum>926546E1</checksum>
    </file>
    <file>
      <filename>extra_files/extra-mf-unvented-crawlspace-right-bottom-rear-units.xml</filename>
      <filetype>xml</filetype>
      <usage_type>test</usage_type>
      <checksum>E07A2D39</checksum>
    </file>
    <file>
      <filename>extra_files/extra-mf-unvented-crawlspace-right-bottom.xml</filename>
      <filetype>xml</filetype>
      <usage_type>test</usage_type>
      <checksum>75DD2F39</checksum>
    </file>
    <file>
      <filename>extra_files/extra-mf-unvented-crawlspace-right-middle-rear-units.xml</filename>
      <filetype>xml</filetype>
      <usage_type>test</usage_type>
      <checksum>B727CF0B</checksum>
    </file>
    <file>
      <filename>extra_files/extra-mf-unvented-crawlspace-right-middle.xml</filename>
      <filetype>xml</filetype>
      <usage_type>test</usage_type>
      <checksum>FF9EEE95</checksum>
    </file>
    <file>
      <filename>extra_files/extra-mf-unvented-crawlspace-right-top-rear-units.xml</filename>
      <filetype>xml</filetype>
      <usage_type>test</usage_type>
      <checksum>B727CF0B</checksum>
    </file>
    <file>
      <filename>extra_files/extra-mf-unvented-crawlspace-right-top.xml</filename>
      <filetype>xml</filetype>
      <usage_type>test</usage_type>
      <checksum>FF9EEE95</checksum>
    </file>
    <file>
      <filename>extra_files/extra-mf-unvented-crawlspace.xml</filename>
      <filetype>xml</filetype>
      <usage_type>test</usage_type>
      <checksum>79025980</checksum>
    </file>
    <file>
      <filename>extra_files/extra-mf-vented-crawlspace-left-bottom-rear-units.xml</filename>
      <filetype>xml</filetype>
      <usage_type>test</usage_type>
      <checksum>C165D7B6</checksum>
    </file>
    <file>
      <filename>extra_files/extra-mf-vented-crawlspace-left-bottom.xml</filename>
      <filetype>xml</filetype>
      <usage_type>test</usage_type>
      <checksum>A9E8933B</checksum>
    </file>
    <file>
      <filename>extra_files/extra-mf-vented-crawlspace-left-middle-rear-units.xml</filename>
      <filetype>xml</filetype>
      <usage_type>test</usage_type>
      <checksum>3DC7BE42</checksum>
    </file>
    <file>
      <filename>extra_files/extra-mf-vented-crawlspace-left-middle.xml</filename>
      <filetype>xml</filetype>
      <usage_type>test</usage_type>
      <checksum>CFFB4345</checksum>
    </file>
    <file>
      <filename>extra_files/extra-mf-vented-crawlspace-left-top-rear-units.xml</filename>
      <filetype>xml</filetype>
      <usage_type>test</usage_type>
      <checksum>3DC7BE42</checksum>
    </file>
    <file>
      <filename>extra_files/extra-mf-vented-crawlspace-left-top.xml</filename>
      <filetype>xml</filetype>
      <usage_type>test</usage_type>
      <checksum>CFFB4345</checksum>
    </file>
    <file>
      <filename>extra_files/extra-mf-vented-crawlspace-middle-bottom-rear-units.xml</filename>
      <filetype>xml</filetype>
      <usage_type>test</usage_type>
      <checksum>F48929C4</checksum>
    </file>
    <file>
      <filename>extra_files/extra-mf-vented-crawlspace-middle-bottom.xml</filename>
      <filetype>xml</filetype>
      <usage_type>test</usage_type>
      <checksum>D9628445</checksum>
    </file>
    <file>
      <filename>extra_files/extra-mf-vented-crawlspace-middle-middle-rear-units.xml</filename>
      <filetype>xml</filetype>
      <usage_type>test</usage_type>
      <checksum>B727CF0B</checksum>
    </file>
    <file>
      <filename>extra_files/extra-mf-vented-crawlspace-middle-middle.xml</filename>
      <filetype>xml</filetype>
      <usage_type>test</usage_type>
      <checksum>FF9EEE95</checksum>
    </file>
    <file>
      <filename>extra_files/extra-mf-vented-crawlspace-middle-top-rear-units.xml</filename>
      <filetype>xml</filetype>
      <usage_type>test</usage_type>
      <checksum>B727CF0B</checksum>
    </file>
    <file>
      <filename>extra_files/extra-mf-vented-crawlspace-middle-top.xml</filename>
      <filetype>xml</filetype>
      <usage_type>test</usage_type>
      <checksum>FF9EEE95</checksum>
    </file>
    <file>
      <filename>extra_files/extra-mf-vented-crawlspace-rear-units.xml</filename>
      <filetype>xml</filetype>
      <usage_type>test</usage_type>
      <checksum>C165D7B6</checksum>
    </file>
    <file>
      <filename>extra_files/extra-mf-vented-crawlspace-right-bottom-rear-units.xml</filename>
      <filetype>xml</filetype>
      <usage_type>test</usage_type>
      <checksum>F48929C4</checksum>
    </file>
    <file>
      <filename>extra_files/extra-mf-vented-crawlspace-right-bottom.xml</filename>
      <filetype>xml</filetype>
      <usage_type>test</usage_type>
      <checksum>D9628445</checksum>
    </file>
    <file>
      <filename>extra_files/extra-mf-vented-crawlspace-right-middle-rear-units.xml</filename>
      <filetype>xml</filetype>
      <usage_type>test</usage_type>
      <checksum>B727CF0B</checksum>
    </file>
    <file>
      <filename>extra_files/extra-mf-vented-crawlspace-right-middle.xml</filename>
      <filetype>xml</filetype>
      <usage_type>test</usage_type>
      <checksum>FF9EEE95</checksum>
    </file>
    <file>
      <filename>extra_files/extra-mf-vented-crawlspace-right-top-rear-units.xml</filename>
      <filetype>xml</filetype>
      <usage_type>test</usage_type>
      <checksum>B727CF0B</checksum>
    </file>
    <file>
      <filename>extra_files/extra-mf-vented-crawlspace-right-top.xml</filename>
      <filetype>xml</filetype>
      <usage_type>test</usage_type>
      <checksum>FF9EEE95</checksum>
    </file>
    <file>
      <filename>extra_files/extra-mf-vented-crawlspace.xml</filename>
      <filetype>xml</filetype>
      <usage_type>test</usage_type>
      <checksum>A9E8933B</checksum>
    </file>
    <file>
      <filename>extra_files/extra-no-rim-joists.xml</filename>
      <filetype>xml</filetype>
      <usage_type>test</usage_type>
      <checksum>15510E9E</checksum>
    </file>
    <file>
      <filename>extra_files/extra-pv-roofpitch.xml</filename>
      <filetype>xml</filetype>
      <usage_type>test</usage_type>
      <checksum>96727187</checksum>
    </file>
    <file>
      <filename>extra_files/extra-second-heating-system-boiler-to-heat-pump.xml</filename>
      <filetype>xml</filetype>
      <usage_type>test</usage_type>
      <checksum>301C9883</checksum>
    </file>
    <file>
      <filename>extra_files/extra-second-heating-system-boiler-to-heating-system.xml</filename>
      <filetype>xml</filetype>
      <usage_type>test</usage_type>
      <checksum>7DC198F4</checksum>
    </file>
    <file>
      <filename>extra_files/extra-second-heating-system-fireplace-to-heat-pump.xml</filename>
      <filetype>xml</filetype>
      <usage_type>test</usage_type>
      <checksum>F03D167C</checksum>
    </file>
    <file>
      <filename>extra_files/extra-second-heating-system-portable-heater-to-heat-pump.xml</filename>
      <filetype>xml</filetype>
      <usage_type>test</usage_type>
      <checksum>50054AD5</checksum>
    </file>
    <file>
      <filename>extra_files/extra-second-heating-system-portable-heater-to-heating-system.xml</filename>
      <filetype>xml</filetype>
      <usage_type>test</usage_type>
      <checksum>970D6E72</checksum>
    </file>
    <file>
      <filename>extra_files/extra-second-refrigerator.xml</filename>
      <filetype>xml</filetype>
      <usage_type>test</usage_type>
      <checksum>2D9E0D4A</checksum>
    </file>
    <file>
      <filename>extra_files/extra-sfa-atticroof-conditioned-eaves-gable.xml</filename>
      <filetype>xml</filetype>
      <usage_type>test</usage_type>
      <checksum>298DDE0F</checksum>
    </file>
    <file>
      <filename>extra_files/extra-sfa-atticroof-conditioned-eaves-hip.xml</filename>
      <filetype>xml</filetype>
      <usage_type>test</usage_type>
      <checksum>9F11D0EC</checksum>
    </file>
    <file>
      <filename>extra_files/extra-sfa-atticroof-flat.xml</filename>
      <filetype>xml</filetype>
      <usage_type>test</usage_type>
      <checksum>A8D546A6</checksum>
    </file>
    <file>
      <filename>extra_files/extra-sfa-conditioned-crawlspace.xml</filename>
      <filetype>xml</filetype>
      <usage_type>test</usage_type>
      <checksum>3CD5E573</checksum>
    </file>
    <file>
      <filename>extra_files/extra-sfa-exterior-corridor.xml</filename>
      <filetype>xml</filetype>
      <usage_type>test</usage_type>
      <checksum>91ED5DED</checksum>
    </file>
    <file>
      <filename>extra_files/extra-sfa-rear-units.xml</filename>
      <filetype>xml</filetype>
      <usage_type>test</usage_type>
      <checksum>91ED5DED</checksum>
    </file>
    <file>
      <filename>extra_files/extra-sfa-slab-middle.xml</filename>
      <filetype>xml</filetype>
      <usage_type>test</usage_type>
      <checksum>234DBB6F</checksum>
    </file>
    <file>
      <filename>extra_files/extra-sfa-slab-right.xml</filename>
      <filetype>xml</filetype>
      <usage_type>test</usage_type>
      <checksum>234DBB6F</checksum>
    </file>
    <file>
      <filename>extra_files/extra-sfa-slab.xml</filename>
      <filetype>xml</filetype>
      <usage_type>test</usage_type>
      <checksum>D134A0C6</checksum>
    </file>
    <file>
      <filename>extra_files/extra-sfa-unconditioned-basement-middle.xml</filename>
      <filetype>xml</filetype>
      <usage_type>test</usage_type>
      <checksum>A15F3030</checksum>
    </file>
    <file>
      <filename>extra_files/extra-sfa-unconditioned-basement-right.xml</filename>
      <filetype>xml</filetype>
      <usage_type>test</usage_type>
      <checksum>A15F3030</checksum>
    </file>
    <file>
      <filename>extra_files/extra-sfa-unconditioned-basement.xml</filename>
      <filetype>xml</filetype>
      <usage_type>test</usage_type>
      <checksum>D832451F</checksum>
    </file>
    <file>
      <filename>extra_files/extra-sfa-unvented-crawlspace-middle.xml</filename>
      <filetype>xml</filetype>
      <usage_type>test</usage_type>
      <checksum>C9B09FA1</checksum>
    </file>
    <file>
      <filename>extra_files/extra-sfa-unvented-crawlspace-right.xml</filename>
      <filetype>xml</filetype>
      <usage_type>test</usage_type>
      <checksum>C9B09FA1</checksum>
    </file>
    <file>
      <filename>extra_files/extra-sfa-unvented-crawlspace.xml</filename>
      <filetype>xml</filetype>
      <usage_type>test</usage_type>
      <checksum>CD815A07</checksum>
    </file>
    <file>
      <filename>extra_files/extra-sfa-vented-crawlspace-middle.xml</filename>
      <filetype>xml</filetype>
      <usage_type>test</usage_type>
      <checksum>42E1EF12</checksum>
    </file>
    <file>
      <filename>extra_files/extra-sfa-vented-crawlspace-right.xml</filename>
      <filetype>xml</filetype>
      <usage_type>test</usage_type>
      <checksum>42E1EF12</checksum>
    </file>
    <file>
      <filename>extra_files/extra-sfa-vented-crawlspace.xml</filename>
      <filetype>xml</filetype>
      <usage_type>test</usage_type>
      <checksum>6B8359C7</checksum>
    </file>
    <file>
      <filename>extra_files/extra-state-code-different-than-epw.xml</filename>
      <filetype>xml</filetype>
      <usage_type>test</usage_type>
      <checksum>80AB592A</checksum>
    </file>
    <file>
      <filename>extra_files/extra-zero-clothes-washer-kwh.xml</filename>
      <filetype>xml</filetype>
      <usage_type>test</usage_type>
      <checksum>FBA73BE4</checksum>
    </file>
    <file>
      <filename>extra_files/extra-zero-dishwasher-kwh.xml</filename>
      <filetype>xml</filetype>
      <usage_type>test</usage_type>
      <checksum>06800BD3</checksum>
    </file>
    <file>
      <filename>extra_files/extra-zero-extra-refrigerator-kwh.xml</filename>
      <filetype>xml</filetype>
      <usage_type>test</usage_type>
      <checksum>742E8CD1</checksum>
    </file>
    <file>
      <filename>extra_files/extra-zero-freezer-kwh.xml</filename>
      <filetype>xml</filetype>
      <usage_type>test</usage_type>
      <checksum>742E8CD1</checksum>
    </file>
    <file>
      <filename>extra_files/extra-zero-refrigerator-kwh.xml</filename>
      <filetype>xml</filetype>
      <usage_type>test</usage_type>
      <checksum>C2338102</checksum>
    </file>
    <file>
      <filename>extra_files/extra-dhw-solar-latitude.xml</filename>
      <filetype>xml</filetype>
      <usage_type>test</usage_type>
      <checksum>3C69C059</checksum>
    </file>
    <file>
      <filename>extra_files/warning-conditioned-attic-with-floor-insulation.xml</filename>
      <filetype>xml</filetype>
      <usage_type>test</usage_type>
      <checksum>AD5B31E2</checksum>
    </file>
    <file>
      <filename>extra_files/warning-conditioned-basement-with-ceiling-insulation.xml</filename>
      <filetype>xml</filetype>
      <usage_type>test</usage_type>
      <checksum>742E8CD1</checksum>
    </file>
    <file>
      <filename>extra_files/warning-mf-bottom-slab-non-zero-foundation-height.xml</filename>
      <filetype>xml</filetype>
      <usage_type>test</usage_type>
      <checksum>4C13E085</checksum>
    </file>
    <file>
      <filename>extra_files/warning-multipliers-without-fuel-loads.xml</filename>
      <filetype>xml</filetype>
      <usage_type>test</usage_type>
      <checksum>742E8CD1</checksum>
    </file>
    <file>
      <filename>extra_files/warning-multipliers-without-other-plug-loads.xml</filename>
      <filetype>xml</filetype>
      <usage_type>test</usage_type>
      <checksum>5AFD095B</checksum>
    </file>
    <file>
      <filename>extra_files/warning-multipliers-without-tv-plug-loads.xml</filename>
      <filetype>xml</filetype>
      <usage_type>test</usage_type>
      <checksum>7D1AF762</checksum>
    </file>
    <file>
      <filename>extra_files/warning-multipliers-without-vehicle-plug-loads.xml</filename>
      <filetype>xml</filetype>
      <usage_type>test</usage_type>
      <checksum>742E8CD1</checksum>
    </file>
    <file>
      <filename>extra_files/warning-multipliers-without-well-pump-plug-loads.xml</filename>
      <filetype>xml</filetype>
      <usage_type>test</usage_type>
      <checksum>742E8CD1</checksum>
    </file>
    <file>
      <filename>extra_files/warning-non-electric-heat-pump-water-heater.xml</filename>
      <filetype>xml</filetype>
      <usage_type>test</usage_type>
      <checksum>5370327F</checksum>
    </file>
    <file>
      <filename>extra_files/warning-second-heating-system-serves-majority-heat.xml</filename>
      <filetype>xml</filetype>
      <usage_type>test</usage_type>
      <checksum>92D853FB</checksum>
    </file>
    <file>
      <filename>extra_files/warning-sfd-slab-non-zero-foundation-height.xml</filename>
      <filetype>xml</filetype>
      <usage_type>test</usage_type>
      <checksum>849FE397</checksum>
    </file>
    <file>
      <filename>extra_files/warning-slab-non-zero-foundation-height-above-grade.xml</filename>
      <filetype>xml</filetype>
      <usage_type>test</usage_type>
      <checksum>849FE397</checksum>
    </file>
    <file>
      <filename>extra_files/warning-unconditioned-basement-with-wall-and-ceiling-insulation.xml</filename>
      <filetype>xml</filetype>
      <usage_type>test</usage_type>
      <checksum>8B37DDCC</checksum>
    </file>
    <file>
      <filename>extra_files/warning-unvented-attic-with-floor-and-roof-insulation.xml</filename>
      <filetype>xml</filetype>
      <usage_type>test</usage_type>
      <checksum>058A8C40</checksum>
    </file>
    <file>
      <filename>extra_files/warning-unvented-crawlspace-with-wall-and-ceiling-insulation.xml</filename>
      <filetype>xml</filetype>
      <usage_type>test</usage_type>
      <checksum>CA70565D</checksum>
    </file>
    <file>
      <filename>extra_files/warning-vented-attic-with-floor-and-roof-insulation.xml</filename>
      <filetype>xml</filetype>
      <usage_type>test</usage_type>
      <checksum>656305EF</checksum>
    </file>
    <file>
      <filename>extra_files/warning-vented-crawlspace-with-wall-and-ceiling-insulation.xml</filename>
      <filetype>xml</filetype>
      <usage_type>test</usage_type>
      <checksum>1B214F55</checksum>
    </file>
    <file>
>>>>>>> 89ab5898
      <filename>build_residential_hpxml_test.rb</filename>
      <filetype>rb</filetype>
      <usage_type>test</usage_type>
      <checksum>988FB8C9</checksum>
    </file>
    <file>
      <version>
        <software_program>OpenStudio</software_program>
        <identifier>2.9.0</identifier>
        <min_compatible>2.9.0</min_compatible>
      </version>
      <filename>measure.rb</filename>
      <filetype>rb</filetype>
      <usage_type>script</usage_type>
      <checksum>9B83F726</checksum>
    </file>
    <file>
      <filename>extra_files/error-hip-roof-and-protruding-garage.xml</filename>
      <filetype>xml</filetype>
      <usage_type>test</usage_type>
      <checksum>1C2C3DDC</checksum>
    </file>
    <file>
      <filename>extra_files/error-invalid-living-and-garage-1.xml</filename>
      <filetype>xml</filetype>
      <usage_type>test</usage_type>
      <checksum>0FEA5D8B</checksum>
    </file>
    <file>
      <filename>extra_files/error-invalid-living-and-garage-2.xml</filename>
      <filetype>xml</filetype>
      <usage_type>test</usage_type>
      <checksum>54090807</checksum>
    </file>
    <file>
      <filename>extra_files/error-invalid-time-zone.xml</filename>
      <filetype>xml</filetype>
      <usage_type>test</usage_type>
      <checksum>F0FB2E25</checksum>
    </file>
    <file>
      <filename>extra_files/extra-emissions-fossil-fuel-factors.xml</filename>
      <filetype>xml</filetype>
      <usage_type>test</usage_type>
      <checksum>29BF6BF8</checksum>
    </file>
    <file>
      <filename>extra_files/extra-mf-ambient.xml</filename>
      <filetype>xml</filetype>
      <usage_type>test</usage_type>
      <checksum>7F3AB2D5</checksum>
    </file>
    <file>
      <filename>extra_files/extra-mf-atticroof-flat.xml</filename>
      <filetype>xml</filetype>
      <usage_type>test</usage_type>
      <checksum>228BA7BB</checksum>
    </file>
    <file>
      <filename>extra_files/extra-mf-atticroof-vented.xml</filename>
      <filetype>xml</filetype>
      <usage_type>test</usage_type>
      <checksum>EC0F1768</checksum>
    </file>
    <file>
      <filename>extra_files/extra-sfa-ambient - Copy.xml</filename>
      <filetype>xml</filetype>
      <usage_type>test</usage_type>
      <checksum>C028936D</checksum>
    </file>
    <file>
      <filename>extra_files/extra-sfa-ambient.xml</filename>
      <filetype>xml</filetype>
      <usage_type>test</usage_type>
      <checksum>1AC59B1D</checksum>
    </file>
    <file>
      <filename>extra_files/extra-time-zone-different-than-epw.xml</filename>
      <filetype>xml</filetype>
      <usage_type>test</usage_type>
      <checksum>51B7BF16</checksum>
    </file>
  </files>
</measure><|MERGE_RESOLUTION|>--- conflicted
+++ resolved
@@ -3,13 +3,8 @@
   <schema_version>3.0</schema_version>
   <name>build_residential_hpxml</name>
   <uid>a13a8983-2b01-4930-8af2-42030b6e4233</uid>
-<<<<<<< HEAD
-  <version_id>4ae129be-2f60-4c17-85ea-2ae8780cd8cf</version_id>
-  <version_modified>20220122T222223Z</version_modified>
-=======
   <version_id>ce933a5e-55ba-4d28-ade3-c82f0daa82d8</version_id>
   <version_modified>20220127T194158Z</version_modified>
->>>>>>> 89ab5898
   <xml_checksum>2C38F48B</xml_checksum>
   <class_name>BuildResidentialHPXML</class_name>
   <display_name>HPXML Builder (Beta)</display_name>
@@ -6003,8 +5998,6 @@
       <checksum>2E568E41</checksum>
     </file>
     <file>
-<<<<<<< HEAD
-=======
       <filename>extra_files/extra-auto.xml</filename>
       <filetype>xml</filetype>
       <usage_type>test</usage_type>
@@ -6761,7 +6754,6 @@
       <checksum>1B214F55</checksum>
     </file>
     <file>
->>>>>>> 89ab5898
       <filename>build_residential_hpxml_test.rb</filename>
       <filetype>rb</filetype>
       <usage_type>test</usage_type>
