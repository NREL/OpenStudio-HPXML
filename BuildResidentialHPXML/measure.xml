--- conflicted
+++ resolved
@@ -3,13 +3,8 @@
   <schema_version>3.1</schema_version>
   <name>build_residential_hpxml</name>
   <uid>a13a8983-2b01-4930-8af2-42030b6e4233</uid>
-<<<<<<< HEAD
-  <version_id>79c5c6cc-05bc-4b5f-8541-7e1282b9f7fa</version_id>
-  <version_modified>2024-01-18T19:17:29Z</version_modified>
-=======
-  <version_id>20c13f7b-9d7f-4d4f-b258-384312c93913</version_id>
-  <version_modified>2024-01-25T17:44:12Z</version_modified>
->>>>>>> 067a2f4f
+  <version_id>d4ec2aea-43b1-41e3-a37e-64568103a131</version_id>
+  <version_modified>2024-01-30T15:55:40Z</version_modified>
   <xml_checksum>2C38F48B</xml_checksum>
   <class_name>BuildResidentialHPXML</class_name>
   <display_name>HPXML Builder</display_name>
@@ -7182,11 +7177,7 @@
       <filename>README.md</filename>
       <filetype>md</filetype>
       <usage_type>readme</usage_type>
-<<<<<<< HEAD
-      <checksum>4790BA1F</checksum>
-=======
-      <checksum>25A31E46</checksum>
->>>>>>> 067a2f4f
+      <checksum>66C2A476</checksum>
     </file>
     <file>
       <filename>README.md.erb</filename>
@@ -7203,11 +7194,7 @@
       <filename>measure.rb</filename>
       <filetype>rb</filetype>
       <usage_type>script</usage_type>
-<<<<<<< HEAD
-      <checksum>A4586853</checksum>
-=======
-      <checksum>1C5F33C0</checksum>
->>>>>>> 067a2f4f
+      <checksum>54BDA284</checksum>
     </file>
     <file>
       <filename>geometry.rb</filename>
