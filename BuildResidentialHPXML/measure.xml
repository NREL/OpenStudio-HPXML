<?xml version="1.0"?>
<measure>
  <schema_version>3.0</schema_version>
  <name>build_residential_hpxml</name>
  <uid>a13a8983-2b01-4930-8af2-42030b6e4233</uid>
<<<<<<< HEAD
  <version_id>96845d5a-4832-432d-8a0f-fd7add715345</version_id>
  <version_modified>20220128T164907Z</version_modified>
=======
  <version_id>54f0ab49-df8e-455f-803a-e17ed4425b36</version_id>
  <version_modified>20220324T220358Z</version_modified>
>>>>>>> 73b069fc
  <xml_checksum>2C38F48B</xml_checksum>
  <class_name>BuildResidentialHPXML</class_name>
  <display_name>HPXML Builder</display_name>
  <description>Builds a residential HPXML file.</description>
  <modeler_description>TODO</modeler_description>
  <arguments>
    <argument>
      <name>hpxml_path</name>
      <display_name>HPXML File Path</display_name>
      <description>Absolute/relative path of the HPXML file.</description>
      <type>String</type>
      <required>true</required>
      <model_dependent>false</model_dependent>
    </argument>
    <argument>
      <name>software_info_program_used</name>
      <display_name>Software Info: Program Used</display_name>
      <description>The name of the software program used.</description>
      <type>String</type>
      <required>false</required>
      <model_dependent>false</model_dependent>
    </argument>
    <argument>
      <name>software_info_program_version</name>
      <display_name>Software Info: Program Version</display_name>
      <description>The version of the software program used.</description>
      <type>String</type>
      <required>false</required>
      <model_dependent>false</model_dependent>
    </argument>
    <argument>
      <name>simulation_control_timestep</name>
      <display_name>Simulation Control: Timestep</display_name>
      <description>Value must be a divisor of 60.</description>
      <type>Integer</type>
      <units>min</units>
      <required>false</required>
      <model_dependent>false</model_dependent>
    </argument>
    <argument>
      <name>simulation_control_run_period</name>
      <display_name>Simulation Control: Run Period</display_name>
      <description>Enter a date like "Jan 1 - Dec 31".</description>
      <type>String</type>
      <required>false</required>
      <model_dependent>false</model_dependent>
    </argument>
    <argument>
      <name>simulation_control_run_period_calendar_year</name>
      <display_name>Simulation Control: Run Period Calendar Year</display_name>
      <description>This numeric field should contain the calendar year that determines the start day of week. If you are running simulations using AMY weather files, the value entered for calendar year will not be used; it will be overridden by the actual year found in the AMY weather file.</description>
      <type>Integer</type>
      <units>year</units>
      <required>false</required>
      <model_dependent>false</model_dependent>
    </argument>
    <argument>
      <name>simulation_control_daylight_saving_enabled</name>
      <display_name>Simulation Control: Daylight Saving Enabled</display_name>
      <description>Whether to use daylight saving.</description>
      <type>Boolean</type>
      <required>false</required>
      <model_dependent>false</model_dependent>
      <choices>
        <choice>
          <value>true</value>
          <display_name>true</display_name>
        </choice>
        <choice>
          <value>false</value>
          <display_name>false</display_name>
        </choice>
      </choices>
    </argument>
    <argument>
      <name>simulation_control_daylight_saving_period</name>
      <display_name>Simulation Control: Daylight Saving Period</display_name>
      <description>Enter a date like "Mar 15 - Dec 15".</description>
      <type>String</type>
      <required>false</required>
      <model_dependent>false</model_dependent>
    </argument>
    <argument>
      <name>site_type</name>
      <display_name>Site: Type</display_name>
      <description>The type of site.</description>
      <type>Choice</type>
      <required>false</required>
      <model_dependent>false</model_dependent>
      <choices>
        <choice>
          <value>suburban</value>
          <display_name>suburban</display_name>
        </choice>
        <choice>
          <value>urban</value>
          <display_name>urban</display_name>
        </choice>
        <choice>
          <value>rural</value>
          <display_name>rural</display_name>
        </choice>
      </choices>
    </argument>
    <argument>
      <name>site_shielding_of_home</name>
      <display_name>Site: Shielding of Home</display_name>
      <description>Presence of nearby buildings, trees, obstructions for infiltration model.  A value of 'auto' will use 'normal'.</description>
      <type>Choice</type>
      <required>true</required>
      <model_dependent>false</model_dependent>
      <default_value>auto</default_value>
      <choices>
        <choice>
          <value>auto</value>
          <display_name>auto</display_name>
        </choice>
        <choice>
          <value>exposed</value>
          <display_name>exposed</display_name>
        </choice>
        <choice>
          <value>normal</value>
          <display_name>normal</display_name>
        </choice>
        <choice>
          <value>well-shielded</value>
          <display_name>well-shielded</display_name>
        </choice>
      </choices>
    </argument>
    <argument>
      <name>site_zip_code</name>
      <display_name>Site: Zip Code</display_name>
      <description>Zip code of the home address.</description>
      <type>String</type>
      <required>false</required>
      <model_dependent>false</model_dependent>
    </argument>
    <argument>
      <name>site_iecc_zone</name>
      <display_name>Site: IECC Zone</display_name>
      <description>IECC zone of the home address.</description>
      <type>Choice</type>
      <required>false</required>
      <model_dependent>false</model_dependent>
      <choices>
        <choice>
          <value>1A</value>
          <display_name>1A</display_name>
        </choice>
        <choice>
          <value>1B</value>
          <display_name>1B</display_name>
        </choice>
        <choice>
          <value>1C</value>
          <display_name>1C</display_name>
        </choice>
        <choice>
          <value>2A</value>
          <display_name>2A</display_name>
        </choice>
        <choice>
          <value>2B</value>
          <display_name>2B</display_name>
        </choice>
        <choice>
          <value>2C</value>
          <display_name>2C</display_name>
        </choice>
        <choice>
          <value>3A</value>
          <display_name>3A</display_name>
        </choice>
        <choice>
          <value>3B</value>
          <display_name>3B</display_name>
        </choice>
        <choice>
          <value>3C</value>
          <display_name>3C</display_name>
        </choice>
        <choice>
          <value>4A</value>
          <display_name>4A</display_name>
        </choice>
        <choice>
          <value>4B</value>
          <display_name>4B</display_name>
        </choice>
        <choice>
          <value>4C</value>
          <display_name>4C</display_name>
        </choice>
        <choice>
          <value>5A</value>
          <display_name>5A</display_name>
        </choice>
        <choice>
          <value>5B</value>
          <display_name>5B</display_name>
        </choice>
        <choice>
          <value>5C</value>
          <display_name>5C</display_name>
        </choice>
        <choice>
          <value>6A</value>
          <display_name>6A</display_name>
        </choice>
        <choice>
          <value>6B</value>
          <display_name>6B</display_name>
        </choice>
        <choice>
          <value>6C</value>
          <display_name>6C</display_name>
        </choice>
        <choice>
          <value>7</value>
          <display_name>7</display_name>
        </choice>
        <choice>
          <value>8</value>
          <display_name>8</display_name>
        </choice>
      </choices>
    </argument>
    <argument>
      <name>site_state_code</name>
      <display_name>Site: State Code</display_name>
      <description>State code of the home address.</description>
      <type>Choice</type>
      <required>false</required>
      <model_dependent>false</model_dependent>
      <choices>
        <choice>
          <value>AK</value>
          <display_name>AK</display_name>
        </choice>
        <choice>
          <value>AL</value>
          <display_name>AL</display_name>
        </choice>
        <choice>
          <value>AR</value>
          <display_name>AR</display_name>
        </choice>
        <choice>
          <value>AZ</value>
          <display_name>AZ</display_name>
        </choice>
        <choice>
          <value>CA</value>
          <display_name>CA</display_name>
        </choice>
        <choice>
          <value>CO</value>
          <display_name>CO</display_name>
        </choice>
        <choice>
          <value>CT</value>
          <display_name>CT</display_name>
        </choice>
        <choice>
          <value>DC</value>
          <display_name>DC</display_name>
        </choice>
        <choice>
          <value>DE</value>
          <display_name>DE</display_name>
        </choice>
        <choice>
          <value>FL</value>
          <display_name>FL</display_name>
        </choice>
        <choice>
          <value>GA</value>
          <display_name>GA</display_name>
        </choice>
        <choice>
          <value>HI</value>
          <display_name>HI</display_name>
        </choice>
        <choice>
          <value>IA</value>
          <display_name>IA</display_name>
        </choice>
        <choice>
          <value>ID</value>
          <display_name>ID</display_name>
        </choice>
        <choice>
          <value>IL</value>
          <display_name>IL</display_name>
        </choice>
        <choice>
          <value>IN</value>
          <display_name>IN</display_name>
        </choice>
        <choice>
          <value>KS</value>
          <display_name>KS</display_name>
        </choice>
        <choice>
          <value>KY</value>
          <display_name>KY</display_name>
        </choice>
        <choice>
          <value>LA</value>
          <display_name>LA</display_name>
        </choice>
        <choice>
          <value>MA</value>
          <display_name>MA</display_name>
        </choice>
        <choice>
          <value>MD</value>
          <display_name>MD</display_name>
        </choice>
        <choice>
          <value>ME</value>
          <display_name>ME</display_name>
        </choice>
        <choice>
          <value>MI</value>
          <display_name>MI</display_name>
        </choice>
        <choice>
          <value>MN</value>
          <display_name>MN</display_name>
        </choice>
        <choice>
          <value>MO</value>
          <display_name>MO</display_name>
        </choice>
        <choice>
          <value>MS</value>
          <display_name>MS</display_name>
        </choice>
        <choice>
          <value>MT</value>
          <display_name>MT</display_name>
        </choice>
        <choice>
          <value>NC</value>
          <display_name>NC</display_name>
        </choice>
        <choice>
          <value>ND</value>
          <display_name>ND</display_name>
        </choice>
        <choice>
          <value>NE</value>
          <display_name>NE</display_name>
        </choice>
        <choice>
          <value>NH</value>
          <display_name>NH</display_name>
        </choice>
        <choice>
          <value>NJ</value>
          <display_name>NJ</display_name>
        </choice>
        <choice>
          <value>NM</value>
          <display_name>NM</display_name>
        </choice>
        <choice>
          <value>NV</value>
          <display_name>NV</display_name>
        </choice>
        <choice>
          <value>NY</value>
          <display_name>NY</display_name>
        </choice>
        <choice>
          <value>OH</value>
          <display_name>OH</display_name>
        </choice>
        <choice>
          <value>OK</value>
          <display_name>OK</display_name>
        </choice>
        <choice>
          <value>OR</value>
          <display_name>OR</display_name>
        </choice>
        <choice>
          <value>PA</value>
          <display_name>PA</display_name>
        </choice>
        <choice>
          <value>RI</value>
          <display_name>RI</display_name>
        </choice>
        <choice>
          <value>SC</value>
          <display_name>SC</display_name>
        </choice>
        <choice>
          <value>SD</value>
          <display_name>SD</display_name>
        </choice>
        <choice>
          <value>TN</value>
          <display_name>TN</display_name>
        </choice>
        <choice>
          <value>TX</value>
          <display_name>TX</display_name>
        </choice>
        <choice>
          <value>UT</value>
          <display_name>UT</display_name>
        </choice>
        <choice>
          <value>VA</value>
          <display_name>VA</display_name>
        </choice>
        <choice>
          <value>VT</value>
          <display_name>VT</display_name>
        </choice>
        <choice>
          <value>WA</value>
          <display_name>WA</display_name>
        </choice>
        <choice>
          <value>WI</value>
          <display_name>WI</display_name>
        </choice>
        <choice>
          <value>WV</value>
          <display_name>WV</display_name>
        </choice>
        <choice>
          <value>WY</value>
          <display_name>WY</display_name>
        </choice>
      </choices>
    </argument>
    <argument>
      <name>site_time_zone_utc_offset</name>
      <display_name>Site: Time Zone UTC Offset</display_name>
      <description>Time zone UTC offset of the home address. Must be between -12 and 14.</description>
      <type>Double</type>
      <units>hr</units>
      <required>false</required>
      <model_dependent>false</model_dependent>
    </argument>
    <argument>
      <name>weather_station_epw_filepath</name>
      <display_name>Weather Station: EnergyPlus Weather (EPW) Filepath</display_name>
      <description>Path of the EPW file.</description>
      <type>String</type>
      <required>true</required>
      <model_dependent>false</model_dependent>
      <default_value>USA_CO_Denver.Intl.AP.725650_TMY3.epw</default_value>
    </argument>
    <argument>
      <name>year_built</name>
      <display_name>Building Construction: Year Built</display_name>
      <description>The year the building was built</description>
      <type>Integer</type>
      <required>false</required>
      <model_dependent>false</model_dependent>
    </argument>
    <argument>
      <name>geometry_unit_type</name>
      <display_name>Geometry: Unit Type</display_name>
      <description>The type of dwelling unit. Use single-family attached for a dwelling unit with 1 or more stories, attached units to one or both sides, and no units above/below. Use apartment unit for a dwelling unit with 1 story, attached units to one, two, or three sides, and units above and/or below.</description>
      <type>Choice</type>
      <required>true</required>
      <model_dependent>false</model_dependent>
      <default_value>single-family detached</default_value>
      <choices>
        <choice>
          <value>single-family detached</value>
          <display_name>single-family detached</display_name>
        </choice>
        <choice>
          <value>single-family attached</value>
          <display_name>single-family attached</display_name>
        </choice>
        <choice>
          <value>apartment unit</value>
          <display_name>apartment unit</display_name>
        </choice>
      </choices>
    </argument>
    <argument>
      <name>geometry_unit_left_wall_is_adiabatic</name>
      <display_name>Geometry: Unit Left Wall Is Adiabatic</display_name>
      <description>Presence of an adiabatic left wall.</description>
      <type>Boolean</type>
      <required>true</required>
      <model_dependent>false</model_dependent>
      <default_value>false</default_value>
      <choices>
        <choice>
          <value>true</value>
          <display_name>true</display_name>
        </choice>
        <choice>
          <value>false</value>
          <display_name>false</display_name>
        </choice>
      </choices>
    </argument>
    <argument>
      <name>geometry_unit_right_wall_is_adiabatic</name>
      <display_name>Geometry: Unit Right Wall Is Adiabatic</display_name>
      <description>Presence of an adiabatic right wall.</description>
      <type>Boolean</type>
      <required>true</required>
      <model_dependent>false</model_dependent>
      <default_value>false</default_value>
      <choices>
        <choice>
          <value>true</value>
          <display_name>true</display_name>
        </choice>
        <choice>
          <value>false</value>
          <display_name>false</display_name>
        </choice>
      </choices>
    </argument>
    <argument>
      <name>geometry_unit_front_wall_is_adiabatic</name>
      <display_name>Geometry: Unit Front Wall Is Adiabatic</display_name>
      <description>Presence of an adiabatic front wall, for example, the unit is adjacent to a conditioned corridor.</description>
      <type>Boolean</type>
      <required>true</required>
      <model_dependent>false</model_dependent>
      <default_value>false</default_value>
      <choices>
        <choice>
          <value>true</value>
          <display_name>true</display_name>
        </choice>
        <choice>
          <value>false</value>
          <display_name>false</display_name>
        </choice>
      </choices>
    </argument>
    <argument>
      <name>geometry_unit_back_wall_is_adiabatic</name>
      <display_name>Geometry: Unit Back Wall Is Adiabatic</display_name>
      <description>Presence of an adiabatic back wall.</description>
      <type>Boolean</type>
      <required>true</required>
      <model_dependent>false</model_dependent>
      <default_value>false</default_value>
      <choices>
        <choice>
          <value>true</value>
          <display_name>true</display_name>
        </choice>
        <choice>
          <value>false</value>
          <display_name>false</display_name>
        </choice>
      </choices>
    </argument>
    <argument>
      <name>geometry_unit_num_floors_above_grade</name>
      <display_name>Geometry: Unit Number of Floors Above Grade</display_name>
      <description>The number of floors above grade in the unit. Attic type ConditionedAttic is included. Assumed to be 1 for apartment units.</description>
      <type>Integer</type>
      <units>#</units>
      <required>true</required>
      <model_dependent>false</model_dependent>
      <default_value>2</default_value>
    </argument>
    <argument>
      <name>geometry_unit_cfa</name>
      <display_name>Geometry: Unit Conditioned Floor Area</display_name>
      <description>The total floor area of the unit's conditioned space (including any conditioned basement floor area).</description>
      <type>Double</type>
      <units>ft^2</units>
      <required>true</required>
      <model_dependent>false</model_dependent>
      <default_value>2000</default_value>
    </argument>
    <argument>
      <name>geometry_unit_aspect_ratio</name>
      <display_name>Geometry: Unit Aspect Ratio</display_name>
      <description>The ratio of front/back wall length to left/right wall length for the unit, excluding any protruding garage wall area.</description>
      <type>Double</type>
      <units>FB/LR</units>
      <required>true</required>
      <model_dependent>false</model_dependent>
      <default_value>2</default_value>
    </argument>
    <argument>
      <name>geometry_unit_orientation</name>
      <display_name>Geometry: Unit Orientation</display_name>
      <description>The unit's orientation is measured clockwise from north (e.g., North=0, East=90, South=180, West=270).</description>
      <type>Double</type>
      <units>degrees</units>
      <required>true</required>
      <model_dependent>false</model_dependent>
      <default_value>180</default_value>
    </argument>
    <argument>
      <name>geometry_unit_num_bedrooms</name>
      <display_name>Geometry: Unit Number of Bedrooms</display_name>
      <description>The number of bedrooms in the unit. Used to determine the energy usage of appliances and plug loads, hot water usage, etc.</description>
      <type>Integer</type>
      <units>#</units>
      <required>true</required>
      <model_dependent>false</model_dependent>
      <default_value>3</default_value>
    </argument>
    <argument>
      <name>geometry_unit_num_bathrooms</name>
      <display_name>Geometry: Unit Number of Bathrooms</display_name>
      <description>The number of bathrooms in the unit.  A value of 'auto' will default the value based on the number of bedrooms.</description>
      <type>String</type>
      <units>#</units>
      <required>true</required>
      <model_dependent>false</model_dependent>
      <default_value>auto</default_value>
    </argument>
    <argument>
      <name>geometry_unit_num_occupants</name>
      <display_name>Geometry: Unit Number of Occupants</display_name>
      <description>The number of occupants in the unit. A value of 'auto' will default the value based on the number of bedrooms. Used to specify the internal gains from people only.</description>
      <type>String</type>
      <units>#</units>
      <required>true</required>
      <model_dependent>false</model_dependent>
      <default_value>auto</default_value>
    </argument>
    <argument>
      <name>geometry_building_num_units</name>
      <display_name>Geometry: Building Number of Units</display_name>
      <description>The number of units in the building. This is required for single-family attached and apartment units.</description>
      <type>Integer</type>
      <units>#</units>
      <required>false</required>
      <model_dependent>false</model_dependent>
    </argument>
    <argument>
      <name>geometry_average_ceiling_height</name>
      <display_name>Geometry: Average Ceiling Height</display_name>
      <description>Average distance from the floor to the ceiling.</description>
      <type>Double</type>
      <units>ft</units>
      <required>true</required>
      <model_dependent>false</model_dependent>
      <default_value>8</default_value>
    </argument>
    <argument>
      <name>geometry_garage_width</name>
      <display_name>Geometry: Garage Width</display_name>
      <description>The width of the garage. Enter zero for no garage. Only applies to single-family detached units.</description>
      <type>Double</type>
      <units>ft</units>
      <required>true</required>
      <model_dependent>false</model_dependent>
      <default_value>0</default_value>
    </argument>
    <argument>
      <name>geometry_garage_depth</name>
      <display_name>Geometry: Garage Depth</display_name>
      <description>The depth of the garage. Only applies to single-family detached units.</description>
      <type>Double</type>
      <units>ft</units>
      <required>true</required>
      <model_dependent>false</model_dependent>
      <default_value>20</default_value>
    </argument>
    <argument>
      <name>geometry_garage_protrusion</name>
      <display_name>Geometry: Garage Protrusion</display_name>
      <description>The fraction of the garage that is protruding from the living space. Only applies to single-family detached units.</description>
      <type>Double</type>
      <units>frac</units>
      <required>true</required>
      <model_dependent>false</model_dependent>
      <default_value>0</default_value>
    </argument>
    <argument>
      <name>geometry_garage_position</name>
      <display_name>Geometry: Garage Position</display_name>
      <description>The position of the garage. Only applies to single-family detached units.</description>
      <type>Choice</type>
      <required>true</required>
      <model_dependent>false</model_dependent>
      <default_value>Right</default_value>
      <choices>
        <choice>
          <value>Right</value>
          <display_name>Right</display_name>
        </choice>
        <choice>
          <value>Left</value>
          <display_name>Left</display_name>
        </choice>
      </choices>
    </argument>
    <argument>
      <name>geometry_foundation_type</name>
      <display_name>Geometry: Foundation Type</display_name>
      <description>The foundation type of the building. Foundation types ConditionedBasement and ConditionedCrawlspace are not allowed for apartment units.</description>
      <type>Choice</type>
      <required>true</required>
      <model_dependent>false</model_dependent>
      <default_value>SlabOnGrade</default_value>
      <choices>
        <choice>
          <value>SlabOnGrade</value>
          <display_name>SlabOnGrade</display_name>
        </choice>
        <choice>
          <value>VentedCrawlspace</value>
          <display_name>VentedCrawlspace</display_name>
        </choice>
        <choice>
          <value>UnventedCrawlspace</value>
          <display_name>UnventedCrawlspace</display_name>
        </choice>
        <choice>
          <value>ConditionedCrawlspace</value>
          <display_name>ConditionedCrawlspace</display_name>
        </choice>
        <choice>
          <value>UnconditionedBasement</value>
          <display_name>UnconditionedBasement</display_name>
        </choice>
        <choice>
          <value>ConditionedBasement</value>
          <display_name>ConditionedBasement</display_name>
        </choice>
        <choice>
          <value>Ambient</value>
          <display_name>Ambient</display_name>
        </choice>
        <choice>
          <value>AboveApartment</value>
          <display_name>AboveApartment</display_name>
        </choice>
      </choices>
    </argument>
    <argument>
      <name>geometry_foundation_height</name>
      <display_name>Geometry: Foundation Height</display_name>
      <description>The height of the foundation (e.g., 3ft for crawlspace, 8ft for basement). Only applies to basements/crawlspaces.</description>
      <type>Double</type>
      <units>ft</units>
      <required>true</required>
      <model_dependent>false</model_dependent>
      <default_value>0</default_value>
    </argument>
    <argument>
      <name>geometry_foundation_height_above_grade</name>
      <display_name>Geometry: Foundation Height Above Grade</display_name>
      <description>The depth above grade of the foundation wall. Only applies to basements/crawlspaces.</description>
      <type>Double</type>
      <units>ft</units>
      <required>true</required>
      <model_dependent>false</model_dependent>
      <default_value>0</default_value>
    </argument>
    <argument>
      <name>geometry_rim_joist_height</name>
      <display_name>Geometry: Rim Joist Height</display_name>
      <description>The height of the rim joists. Only applies to basements/crawlspaces.</description>
      <type>Double</type>
      <units>in</units>
      <required>false</required>
      <model_dependent>false</model_dependent>
    </argument>
    <argument>
      <name>geometry_attic_type</name>
      <display_name>Geometry: Attic Type</display_name>
      <description>The attic type of the building. Attic type ConditionedAttic is not allowed for apartment units.</description>
      <type>Choice</type>
      <required>true</required>
      <model_dependent>false</model_dependent>
      <default_value>VentedAttic</default_value>
      <choices>
        <choice>
          <value>FlatRoof</value>
          <display_name>FlatRoof</display_name>
        </choice>
        <choice>
          <value>VentedAttic</value>
          <display_name>VentedAttic</display_name>
        </choice>
        <choice>
          <value>UnventedAttic</value>
          <display_name>UnventedAttic</display_name>
        </choice>
        <choice>
          <value>ConditionedAttic</value>
          <display_name>ConditionedAttic</display_name>
        </choice>
        <choice>
          <value>BelowApartment</value>
          <display_name>BelowApartment</display_name>
        </choice>
      </choices>
    </argument>
    <argument>
      <name>geometry_roof_type</name>
      <display_name>Geometry: Roof Type</display_name>
      <description>The roof type of the building. Ignored if the building has a flat roof.</description>
      <type>Choice</type>
      <required>true</required>
      <model_dependent>false</model_dependent>
      <default_value>gable</default_value>
      <choices>
        <choice>
          <value>gable</value>
          <display_name>gable</display_name>
        </choice>
        <choice>
          <value>hip</value>
          <display_name>hip</display_name>
        </choice>
      </choices>
    </argument>
    <argument>
      <name>geometry_roof_pitch</name>
      <display_name>Geometry: Roof Pitch</display_name>
      <description>The roof pitch of the attic. Ignored if the building has a flat roof.</description>
      <type>Choice</type>
      <required>true</required>
      <model_dependent>false</model_dependent>
      <default_value>6:12</default_value>
      <choices>
        <choice>
          <value>1:12</value>
          <display_name>1:12</display_name>
        </choice>
        <choice>
          <value>2:12</value>
          <display_name>2:12</display_name>
        </choice>
        <choice>
          <value>3:12</value>
          <display_name>3:12</display_name>
        </choice>
        <choice>
          <value>4:12</value>
          <display_name>4:12</display_name>
        </choice>
        <choice>
          <value>5:12</value>
          <display_name>5:12</display_name>
        </choice>
        <choice>
          <value>6:12</value>
          <display_name>6:12</display_name>
        </choice>
        <choice>
          <value>7:12</value>
          <display_name>7:12</display_name>
        </choice>
        <choice>
          <value>8:12</value>
          <display_name>8:12</display_name>
        </choice>
        <choice>
          <value>9:12</value>
          <display_name>9:12</display_name>
        </choice>
        <choice>
          <value>10:12</value>
          <display_name>10:12</display_name>
        </choice>
        <choice>
          <value>11:12</value>
          <display_name>11:12</display_name>
        </choice>
        <choice>
          <value>12:12</value>
          <display_name>12:12</display_name>
        </choice>
      </choices>
    </argument>
    <argument>
      <name>geometry_eaves_depth</name>
      <display_name>Geometry: Eaves Depth</display_name>
      <description>The eaves depth of the roof.</description>
      <type>Double</type>
      <units>ft</units>
      <required>true</required>
      <model_dependent>false</model_dependent>
      <default_value>2</default_value>
    </argument>
    <argument>
      <name>geometry_has_flue_or_chimney</name>
      <display_name>Geometry: Has Flue or Chimney</display_name>
      <description>Presence of flue or chimney for infiltration model.  A value of 'auto' will default based on the fuel type and efficiency of space/water heating equipment in the home.</description>
      <type>String</type>
      <required>true</required>
      <model_dependent>false</model_dependent>
      <default_value>auto</default_value>
    </argument>
    <argument>
      <name>neighbor_front_distance</name>
      <display_name>Neighbor: Front Distance</display_name>
      <description>The distance between the unit and the neighboring building to the front (not including eaves). A value of zero indicates no neighbors. Used for shading.</description>
      <type>Double</type>
      <units>ft</units>
      <required>true</required>
      <model_dependent>false</model_dependent>
      <default_value>0</default_value>
    </argument>
    <argument>
      <name>neighbor_back_distance</name>
      <display_name>Neighbor: Back Distance</display_name>
      <description>The distance between the unit and the neighboring building to the back (not including eaves). A value of zero indicates no neighbors. Used for shading.</description>
      <type>Double</type>
      <units>ft</units>
      <required>true</required>
      <model_dependent>false</model_dependent>
      <default_value>0</default_value>
    </argument>
    <argument>
      <name>neighbor_left_distance</name>
      <display_name>Neighbor: Left Distance</display_name>
      <description>The distance between the unit and the neighboring building to the left (not including eaves). A value of zero indicates no neighbors. Used for shading.</description>
      <type>Double</type>
      <units>ft</units>
      <required>true</required>
      <model_dependent>false</model_dependent>
      <default_value>10</default_value>
    </argument>
    <argument>
      <name>neighbor_right_distance</name>
      <display_name>Neighbor: Right Distance</display_name>
      <description>The distance between the unit and the neighboring building to the right (not including eaves). A value of zero indicates no neighbors. Used for shading.</description>
      <type>Double</type>
      <units>ft</units>
      <required>true</required>
      <model_dependent>false</model_dependent>
      <default_value>10</default_value>
    </argument>
    <argument>
      <name>neighbor_front_height</name>
      <display_name>Neighbor: Front Height</display_name>
      <description>The height of the neighboring building to the front. A value of 'auto' will use the same height as this building.</description>
      <type>String</type>
      <units>ft</units>
      <required>true</required>
      <model_dependent>false</model_dependent>
      <default_value>auto</default_value>
    </argument>
    <argument>
      <name>neighbor_back_height</name>
      <display_name>Neighbor: Back Height</display_name>
      <description>The height of the neighboring building to the back. A value of 'auto' will use the same height as this building.</description>
      <type>String</type>
      <units>ft</units>
      <required>true</required>
      <model_dependent>false</model_dependent>
      <default_value>auto</default_value>
    </argument>
    <argument>
      <name>neighbor_left_height</name>
      <display_name>Neighbor: Left Height</display_name>
      <description>The height of the neighboring building to the left. A value of 'auto' will use the same height as this building.</description>
      <type>String</type>
      <units>ft</units>
      <required>true</required>
      <model_dependent>false</model_dependent>
      <default_value>auto</default_value>
    </argument>
    <argument>
      <name>neighbor_right_height</name>
      <display_name>Neighbor: Right Height</display_name>
      <description>The height of the neighboring building to the right. A value of 'auto' will use the same height as this building.</description>
      <type>String</type>
      <units>ft</units>
      <required>true</required>
      <model_dependent>false</model_dependent>
      <default_value>auto</default_value>
    </argument>
    <argument>
      <name>floor_over_foundation_assembly_r</name>
      <display_name>Floor: Over Foundation Assembly R-value</display_name>
      <description>Assembly R-value for the floor over the foundation. Ignored if the building has a slab-on-grade foundation.</description>
      <type>Double</type>
      <units>h-ft^2-R/Btu</units>
      <required>true</required>
      <model_dependent>false</model_dependent>
      <default_value>28.1</default_value>
    </argument>
    <argument>
      <name>floor_over_garage_assembly_r</name>
      <display_name>Floor: Over Garage Assembly R-value</display_name>
      <description>Assembly R-value for the floor over the garage. Ignored unless the building has a garage under conditioned space.</description>
      <type>Double</type>
      <units>h-ft^2-R/Btu</units>
      <required>true</required>
      <model_dependent>false</model_dependent>
      <default_value>28.1</default_value>
    </argument>
    <argument>
      <name>foundation_wall_type</name>
      <display_name>Foundation Wall: Type</display_name>
      <description>The material type of the foundation wall.</description>
      <type>String</type>
      <required>true</required>
      <model_dependent>false</model_dependent>
      <default_value>auto</default_value>
    </argument>
    <argument>
      <name>foundation_wall_thickness</name>
      <display_name>Foundation Wall: Thickness</display_name>
      <description>The thickness of the foundation wall.</description>
      <type>String</type>
      <required>true</required>
      <model_dependent>false</model_dependent>
      <default_value>auto</default_value>
    </argument>
    <argument>
      <name>foundation_wall_insulation_r</name>
      <display_name>Foundation Wall: Insulation Nominal R-value</display_name>
      <description>Nominal R-value for the foundation wall insulation. Only applies to basements/crawlspaces.</description>
      <type>Double</type>
      <units>h-ft^2-R/Btu</units>
      <required>true</required>
      <model_dependent>false</model_dependent>
      <default_value>0</default_value>
    </argument>
    <argument>
      <name>foundation_wall_insulation_location</name>
      <display_name>Foundation Wall: Insulation Location</display_name>
      <description>Whether the insulation is on the interior or exterior of the foundation wall. Only applies to basements/crawlspaces.</description>
      <type>Choice</type>
      <units>ft</units>
      <required>false</required>
      <model_dependent>false</model_dependent>
      <default_value>exterior</default_value>
      <choices>
        <choice>
          <value>interior</value>
          <display_name>interior</display_name>
        </choice>
        <choice>
          <value>exterior</value>
          <display_name>exterior</display_name>
        </choice>
      </choices>
    </argument>
    <argument>
      <name>foundation_wall_insulation_distance_to_top</name>
      <display_name>Foundation Wall: Insulation Distance To Top</display_name>
      <description>The distance from the top of the foundation wall to the top of the foundation wall insulation. Only applies to basements/crawlspaces. A value of 'auto' will use zero.</description>
      <type>String</type>
      <units>ft</units>
      <required>true</required>
      <model_dependent>false</model_dependent>
      <default_value>auto</default_value>
    </argument>
    <argument>
      <name>foundation_wall_insulation_distance_to_bottom</name>
      <display_name>Foundation Wall: Insulation Distance To Bottom</display_name>
      <description>The distance from the top of the foundation wall to the bottom of the foundation wall insulation. Only applies to basements/crawlspaces. A value of 'auto' will use the height of the foundation wall.</description>
      <type>String</type>
      <units>ft</units>
      <required>true</required>
      <model_dependent>false</model_dependent>
      <default_value>auto</default_value>
    </argument>
    <argument>
      <name>foundation_wall_assembly_r</name>
      <display_name>Foundation Wall: Assembly R-value</display_name>
      <description>Assembly R-value for the foundation walls. Only applies to basements/crawlspaces. If provided, overrides the previous foundation wall insulation inputs.</description>
      <type>Double</type>
      <units>h-ft^2-R/Btu</units>
      <required>false</required>
      <model_dependent>false</model_dependent>
    </argument>
    <argument>
      <name>rim_joist_assembly_r</name>
      <display_name>Rim Joist: Assembly R-value</display_name>
      <description>Assembly R-value for the rim joists. Only applies to basements/crawlspaces.</description>
      <type>Double</type>
      <units>h-ft^2-R/Btu</units>
      <required>false</required>
      <model_dependent>false</model_dependent>
    </argument>
    <argument>
      <name>slab_perimeter_insulation_r</name>
      <display_name>Slab: Perimeter Insulation Nominal R-value</display_name>
      <description>Nominal R-value of the vertical slab perimeter insulation. Applies to slab-on-grade foundations and basement/crawlspace floors.</description>
      <type>Double</type>
      <units>h-ft^2-R/Btu</units>
      <required>true</required>
      <model_dependent>false</model_dependent>
      <default_value>0</default_value>
    </argument>
    <argument>
      <name>slab_perimeter_depth</name>
      <display_name>Slab: Perimeter Insulation Depth</display_name>
      <description>Depth from grade to bottom of vertical slab perimeter insulation. Applies to slab-on-grade foundations and basement/crawlspace floors.</description>
      <type>Double</type>
      <units>ft</units>
      <required>true</required>
      <model_dependent>false</model_dependent>
      <default_value>0</default_value>
    </argument>
    <argument>
      <name>slab_under_insulation_r</name>
      <display_name>Slab: Under Slab Insulation Nominal R-value</display_name>
      <description>Nominal R-value of the horizontal under slab insulation. Applies to slab-on-grade foundations and basement/crawlspace floors.</description>
      <type>Double</type>
      <units>h-ft^2-R/Btu</units>
      <required>true</required>
      <model_dependent>false</model_dependent>
      <default_value>0</default_value>
    </argument>
    <argument>
      <name>slab_under_width</name>
      <display_name>Slab: Under Slab Insulation Width</display_name>
      <description>Width from slab edge inward of horizontal under-slab insulation. Enter 999 to specify that the under slab insulation spans the entire slab. Applies to slab-on-grade foundations and basement/crawlspace floors.</description>
      <type>Double</type>
      <units>ft</units>
      <required>true</required>
      <model_dependent>false</model_dependent>
      <default_value>0</default_value>
    </argument>
    <argument>
      <name>slab_thickness</name>
      <display_name>Slab: Thickness</display_name>
      <description>The thickness of the slab. Zero can be entered if there is a dirt floor instead of a slab.</description>
      <type>String</type>
      <required>true</required>
      <model_dependent>false</model_dependent>
      <default_value>auto</default_value>
    </argument>
    <argument>
      <name>slab_carpet_fraction</name>
      <display_name>Slab: Carpet Fraction</display_name>
      <description>Fraction of the slab floor area that is carpeted.</description>
      <type>String</type>
      <units>Frac</units>
      <required>true</required>
      <model_dependent>false</model_dependent>
      <default_value>auto</default_value>
    </argument>
    <argument>
      <name>slab_carpet_r</name>
      <display_name>Slab: Carpet R-value</display_name>
      <description>R-value of the slab carpet.</description>
      <type>String</type>
      <units>h-ft^2-R/Btu</units>
      <required>true</required>
      <model_dependent>false</model_dependent>
      <default_value>auto</default_value>
    </argument>
    <argument>
      <name>ceiling_assembly_r</name>
      <display_name>Ceiling: Assembly R-value</display_name>
      <description>Assembly R-value for the ceiling (attic floor).</description>
      <type>Double</type>
      <units>h-ft^2-R/Btu</units>
      <required>true</required>
      <model_dependent>false</model_dependent>
      <default_value>31.6</default_value>
    </argument>
    <argument>
      <name>roof_material_type</name>
      <display_name>Roof: Material Type</display_name>
      <description>The material type of the roof.</description>
      <type>Choice</type>
      <required>false</required>
      <model_dependent>false</model_dependent>
      <choices>
        <choice>
          <value>asphalt or fiberglass shingles</value>
          <display_name>asphalt or fiberglass shingles</display_name>
        </choice>
        <choice>
          <value>concrete</value>
          <display_name>concrete</display_name>
        </choice>
        <choice>
          <value>cool roof</value>
          <display_name>cool roof</display_name>
        </choice>
        <choice>
          <value>slate or tile shingles</value>
          <display_name>slate or tile shingles</display_name>
        </choice>
        <choice>
          <value>expanded polystyrene sheathing</value>
          <display_name>expanded polystyrene sheathing</display_name>
        </choice>
        <choice>
          <value>metal surfacing</value>
          <display_name>metal surfacing</display_name>
        </choice>
        <choice>
          <value>plastic/rubber/synthetic sheeting</value>
          <display_name>plastic/rubber/synthetic sheeting</display_name>
        </choice>
        <choice>
          <value>shingles</value>
          <display_name>shingles</display_name>
        </choice>
        <choice>
          <value>wood shingles or shakes</value>
          <display_name>wood shingles or shakes</display_name>
        </choice>
      </choices>
    </argument>
    <argument>
      <name>roof_color</name>
      <display_name>Roof: Color</display_name>
      <description>The color of the roof.</description>
      <type>Choice</type>
      <required>true</required>
      <model_dependent>false</model_dependent>
      <default_value>medium</default_value>
      <choices>
        <choice>
          <value>dark</value>
          <display_name>dark</display_name>
        </choice>
        <choice>
          <value>light</value>
          <display_name>light</display_name>
        </choice>
        <choice>
          <value>medium</value>
          <display_name>medium</display_name>
        </choice>
        <choice>
          <value>medium dark</value>
          <display_name>medium dark</display_name>
        </choice>
        <choice>
          <value>reflective</value>
          <display_name>reflective</display_name>
        </choice>
      </choices>
    </argument>
    <argument>
      <name>roof_assembly_r</name>
      <display_name>Roof: Assembly R-value</display_name>
      <description>Assembly R-value of the roof.</description>
      <type>Double</type>
      <units>h-ft^2-R/Btu</units>
      <required>true</required>
      <model_dependent>false</model_dependent>
      <default_value>2.3</default_value>
    </argument>
    <argument>
      <name>roof_radiant_barrier</name>
      <display_name>Roof: Has Radiant Barrier</display_name>
      <description>Presence of a radiant barrier in the attic.</description>
      <type>Boolean</type>
      <required>true</required>
      <model_dependent>false</model_dependent>
      <default_value>false</default_value>
      <choices>
        <choice>
          <value>true</value>
          <display_name>true</display_name>
        </choice>
        <choice>
          <value>false</value>
          <display_name>false</display_name>
        </choice>
      </choices>
    </argument>
    <argument>
      <name>roof_radiant_barrier_grade</name>
      <display_name>Roof: Radiant Barrier Grade</display_name>
      <description>The grade of the radiant barrier, if it exists.</description>
      <type>Choice</type>
      <required>true</required>
      <model_dependent>false</model_dependent>
      <default_value>1</default_value>
      <choices>
        <choice>
          <value>1</value>
          <display_name>1</display_name>
        </choice>
        <choice>
          <value>2</value>
          <display_name>2</display_name>
        </choice>
        <choice>
          <value>3</value>
          <display_name>3</display_name>
        </choice>
      </choices>
    </argument>
    <argument>
      <name>wall_type</name>
      <display_name>Wall: Type</display_name>
      <description>The type of walls.</description>
      <type>Choice</type>
      <required>true</required>
      <model_dependent>false</model_dependent>
      <default_value>WoodStud</default_value>
      <choices>
        <choice>
          <value>WoodStud</value>
          <display_name>WoodStud</display_name>
        </choice>
        <choice>
          <value>ConcreteMasonryUnit</value>
          <display_name>ConcreteMasonryUnit</display_name>
        </choice>
        <choice>
          <value>DoubleWoodStud</value>
          <display_name>DoubleWoodStud</display_name>
        </choice>
        <choice>
          <value>InsulatedConcreteForms</value>
          <display_name>InsulatedConcreteForms</display_name>
        </choice>
        <choice>
          <value>LogWall</value>
          <display_name>LogWall</display_name>
        </choice>
        <choice>
          <value>StructurallyInsulatedPanel</value>
          <display_name>StructurallyInsulatedPanel</display_name>
        </choice>
        <choice>
          <value>SolidConcrete</value>
          <display_name>SolidConcrete</display_name>
        </choice>
        <choice>
          <value>SteelFrame</value>
          <display_name>SteelFrame</display_name>
        </choice>
        <choice>
          <value>Stone</value>
          <display_name>Stone</display_name>
        </choice>
        <choice>
          <value>StrawBale</value>
          <display_name>StrawBale</display_name>
        </choice>
        <choice>
          <value>StructuralBrick</value>
          <display_name>StructuralBrick</display_name>
        </choice>
      </choices>
    </argument>
    <argument>
      <name>wall_siding_type</name>
      <display_name>Wall: Siding Type</display_name>
      <description>The siding type of the walls. Also applies to rim joists.</description>
      <type>Choice</type>
      <required>false</required>
      <model_dependent>false</model_dependent>
      <choices>
        <choice>
          <value>aluminum siding</value>
          <display_name>aluminum siding</display_name>
        </choice>
        <choice>
          <value>asbestos siding</value>
          <display_name>asbestos siding</display_name>
        </choice>
        <choice>
          <value>brick veneer</value>
          <display_name>brick veneer</display_name>
        </choice>
        <choice>
          <value>composite shingle siding</value>
          <display_name>composite shingle siding</display_name>
        </choice>
        <choice>
          <value>fiber cement siding</value>
          <display_name>fiber cement siding</display_name>
        </choice>
        <choice>
          <value>masonite siding</value>
          <display_name>masonite siding</display_name>
        </choice>
        <choice>
          <value>none</value>
          <display_name>none</display_name>
        </choice>
        <choice>
          <value>stucco</value>
          <display_name>stucco</display_name>
        </choice>
        <choice>
          <value>synthetic stucco</value>
          <display_name>synthetic stucco</display_name>
        </choice>
        <choice>
          <value>vinyl siding</value>
          <display_name>vinyl siding</display_name>
        </choice>
        <choice>
          <value>wood siding</value>
          <display_name>wood siding</display_name>
        </choice>
      </choices>
    </argument>
    <argument>
      <name>wall_color</name>
      <display_name>Wall: Color</display_name>
      <description>The color of the walls. Also applies to rim joists.</description>
      <type>Choice</type>
      <required>true</required>
      <model_dependent>false</model_dependent>
      <default_value>medium</default_value>
      <choices>
        <choice>
          <value>dark</value>
          <display_name>dark</display_name>
        </choice>
        <choice>
          <value>light</value>
          <display_name>light</display_name>
        </choice>
        <choice>
          <value>medium</value>
          <display_name>medium</display_name>
        </choice>
        <choice>
          <value>medium dark</value>
          <display_name>medium dark</display_name>
        </choice>
        <choice>
          <value>reflective</value>
          <display_name>reflective</display_name>
        </choice>
      </choices>
    </argument>
    <argument>
      <name>wall_assembly_r</name>
      <display_name>Wall: Assembly R-value</display_name>
      <description>Assembly R-value of the walls.</description>
      <type>Double</type>
      <units>h-ft^2-R/Btu</units>
      <required>true</required>
      <model_dependent>false</model_dependent>
      <default_value>11.9</default_value>
    </argument>
    <argument>
      <name>window_front_wwr</name>
      <display_name>Windows: Front Window-to-Wall Ratio</display_name>
      <description>The ratio of window area to wall area for the unit's front facade. Enter 0 if specifying Front Window Area instead.</description>
      <type>Double</type>
      <required>true</required>
      <model_dependent>false</model_dependent>
      <default_value>0.18</default_value>
    </argument>
    <argument>
      <name>window_back_wwr</name>
      <display_name>Windows: Back Window-to-Wall Ratio</display_name>
      <description>The ratio of window area to wall area for the unit's back facade. Enter 0 if specifying Back Window Area instead.</description>
      <type>Double</type>
      <required>true</required>
      <model_dependent>false</model_dependent>
      <default_value>0.18</default_value>
    </argument>
    <argument>
      <name>window_left_wwr</name>
      <display_name>Windows: Left Window-to-Wall Ratio</display_name>
      <description>The ratio of window area to wall area for the unit's left facade (when viewed from the front). Enter 0 if specifying Left Window Area instead.</description>
      <type>Double</type>
      <required>true</required>
      <model_dependent>false</model_dependent>
      <default_value>0.18</default_value>
    </argument>
    <argument>
      <name>window_right_wwr</name>
      <display_name>Windows: Right Window-to-Wall Ratio</display_name>
      <description>The ratio of window area to wall area for the unit's right facade (when viewed from the front). Enter 0 if specifying Right Window Area instead.</description>
      <type>Double</type>
      <required>true</required>
      <model_dependent>false</model_dependent>
      <default_value>0.18</default_value>
    </argument>
    <argument>
      <name>window_area_front</name>
      <display_name>Windows: Front Window Area</display_name>
      <description>The amount of window area on the unit's front facade. Enter 0 if specifying Front Window-to-Wall Ratio instead.</description>
      <type>Double</type>
      <required>true</required>
      <model_dependent>false</model_dependent>
      <default_value>0</default_value>
    </argument>
    <argument>
      <name>window_area_back</name>
      <display_name>Windows: Back Window Area</display_name>
      <description>The amount of window area on the unit's back facade. Enter 0 if specifying Back Window-to-Wall Ratio instead.</description>
      <type>Double</type>
      <required>true</required>
      <model_dependent>false</model_dependent>
      <default_value>0</default_value>
    </argument>
    <argument>
      <name>window_area_left</name>
      <display_name>Windows: Left Window Area</display_name>
      <description>The amount of window area on the unit's left facade (when viewed from the front). Enter 0 if specifying Left Window-to-Wall Ratio instead.</description>
      <type>Double</type>
      <required>true</required>
      <model_dependent>false</model_dependent>
      <default_value>0</default_value>
    </argument>
    <argument>
      <name>window_area_right</name>
      <display_name>Windows: Right Window Area</display_name>
      <description>The amount of window area on the unit's right facade (when viewed from the front). Enter 0 if specifying Right Window-to-Wall Ratio instead.</description>
      <type>Double</type>
      <required>true</required>
      <model_dependent>false</model_dependent>
      <default_value>0</default_value>
    </argument>
    <argument>
      <name>window_aspect_ratio</name>
      <display_name>Windows: Aspect Ratio</display_name>
      <description>Ratio of window height to width.</description>
      <type>Double</type>
      <required>true</required>
      <model_dependent>false</model_dependent>
      <default_value>1.333</default_value>
    </argument>
    <argument>
      <name>window_fraction_operable</name>
      <display_name>Windows: Fraction Operable</display_name>
      <description>Fraction of windows that are operable.</description>
      <type>Double</type>
      <required>false</required>
      <model_dependent>false</model_dependent>
    </argument>
    <argument>
      <name>window_ufactor</name>
      <display_name>Windows: U-Factor</display_name>
      <description>Full-assembly NFRC U-factor.</description>
      <type>Double</type>
      <units>Btu/hr-ft^2-R</units>
      <required>true</required>
      <model_dependent>false</model_dependent>
      <default_value>0.37</default_value>
    </argument>
    <argument>
      <name>window_shgc</name>
      <display_name>Windows: SHGC</display_name>
      <description>Full-assembly NFRC solar heat gain coefficient.</description>
      <type>Double</type>
      <required>true</required>
      <model_dependent>false</model_dependent>
      <default_value>0.3</default_value>
    </argument>
    <argument>
      <name>window_interior_shading_winter</name>
      <display_name>Windows: Winter Interior Shading</display_name>
      <description>Interior shading multiplier for the heating season. 1.0 indicates no reduction in solar gain, 0.85 indicates 15% reduction, etc.</description>
      <type>Double</type>
      <required>false</required>
      <model_dependent>false</model_dependent>
    </argument>
    <argument>
      <name>window_interior_shading_summer</name>
      <display_name>Windows: Summer Interior Shading</display_name>
      <description>Interior shading multiplier for the cooling season. 1.0 indicates no reduction in solar gain, 0.85 indicates 15% reduction, etc.</description>
      <type>Double</type>
      <required>false</required>
      <model_dependent>false</model_dependent>
    </argument>
    <argument>
      <name>window_exterior_shading_winter</name>
      <display_name>Windows: Winter Exterior Shading</display_name>
      <description>Exterior shading multiplier for the heating season. 1.0 indicates no reduction in solar gain, 0.85 indicates 15% reduction, etc.</description>
      <type>Double</type>
      <required>false</required>
      <model_dependent>false</model_dependent>
    </argument>
    <argument>
      <name>window_exterior_shading_summer</name>
      <display_name>Windows: Summer Exterior Shading</display_name>
      <description>Exterior shading multiplier for the cooling season. 1.0 indicates no reduction in solar gain, 0.85 indicates 15% reduction, etc.</description>
      <type>Double</type>
      <required>false</required>
      <model_dependent>false</model_dependent>
    </argument>
    <argument>
      <name>window_storm_type</name>
      <display_name>Windows: Storm Type</display_name>
      <description>The type of storm, if present.</description>
      <type>Choice</type>
      <required>false</required>
      <model_dependent>false</model_dependent>
      <choices>
        <choice>
          <value>clear</value>
          <display_name>clear</display_name>
        </choice>
        <choice>
          <value>low-e</value>
          <display_name>low-e</display_name>
        </choice>
      </choices>
    </argument>
    <argument>
      <name>overhangs_front_depth</name>
      <display_name>Overhangs: Front Depth</display_name>
      <description>The depth of overhangs for windows for the front facade.</description>
      <type>Double</type>
      <required>true</required>
      <model_dependent>false</model_dependent>
      <default_value>0</default_value>
    </argument>
    <argument>
      <name>overhangs_front_distance_to_top_of_window</name>
      <display_name>Overhangs: Front Distance to Top of Window</display_name>
      <description>The overhangs distance to the top of window for the front facade.</description>
      <type>Double</type>
      <required>true</required>
      <model_dependent>false</model_dependent>
      <default_value>0</default_value>
    </argument>
    <argument>
      <name>overhangs_front_distance_to_bottom_of_window</name>
      <display_name>Overhangs: Front Distance to Bottom of Window</display_name>
      <description>The overhangs distance to the bottom of window for the front facade.</description>
      <type>Double</type>
      <required>true</required>
      <model_dependent>false</model_dependent>
      <default_value>4</default_value>
    </argument>
    <argument>
      <name>overhangs_back_depth</name>
      <display_name>Overhangs: Back Depth</display_name>
      <description>The depth of overhangs for windows for the back facade.</description>
      <type>Double</type>
      <required>true</required>
      <model_dependent>false</model_dependent>
      <default_value>0</default_value>
    </argument>
    <argument>
      <name>overhangs_back_distance_to_top_of_window</name>
      <display_name>Overhangs: Back Distance to Top of Window</display_name>
      <description>The overhangs distance to the top of window for the back facade.</description>
      <type>Double</type>
      <required>true</required>
      <model_dependent>false</model_dependent>
      <default_value>0</default_value>
    </argument>
    <argument>
      <name>overhangs_back_distance_to_bottom_of_window</name>
      <display_name>Overhangs: Back Distance to Bottom of Window</display_name>
      <description>The overhangs distance to the bottom of window for the back facade.</description>
      <type>Double</type>
      <required>true</required>
      <model_dependent>false</model_dependent>
      <default_value>4</default_value>
    </argument>
    <argument>
      <name>overhangs_left_depth</name>
      <display_name>Overhangs: Left Depth</display_name>
      <description>The depth of overhangs for windows for the left facade.</description>
      <type>Double</type>
      <required>true</required>
      <model_dependent>false</model_dependent>
      <default_value>0</default_value>
    </argument>
    <argument>
      <name>overhangs_left_distance_to_top_of_window</name>
      <display_name>Overhangs: Left Distance to Top of Window</display_name>
      <description>The overhangs distance to the top of window for the left facade.</description>
      <type>Double</type>
      <required>true</required>
      <model_dependent>false</model_dependent>
      <default_value>0</default_value>
    </argument>
    <argument>
      <name>overhangs_left_distance_to_bottom_of_window</name>
      <display_name>Overhangs: Left Distance to Bottom of Window</display_name>
      <description>The overhangs distance to the bottom of window for the left facade.</description>
      <type>Double</type>
      <required>true</required>
      <model_dependent>false</model_dependent>
      <default_value>4</default_value>
    </argument>
    <argument>
      <name>overhangs_right_depth</name>
      <display_name>Overhangs: Right Depth</display_name>
      <description>The depth of overhangs for windows for the right facade.</description>
      <type>Double</type>
      <required>true</required>
      <model_dependent>false</model_dependent>
      <default_value>0</default_value>
    </argument>
    <argument>
      <name>overhangs_right_distance_to_top_of_window</name>
      <display_name>Overhangs: Right Distance to Top of Window</display_name>
      <description>The overhangs distance to the top of window for the right facade.</description>
      <type>Double</type>
      <required>true</required>
      <model_dependent>false</model_dependent>
      <default_value>0</default_value>
    </argument>
    <argument>
      <name>overhangs_right_distance_to_bottom_of_window</name>
      <display_name>Overhangs: Right Distance to Bottom of Window</display_name>
      <description>The overhangs distance to the bottom of window for the right facade.</description>
      <type>Double</type>
      <required>true</required>
      <model_dependent>false</model_dependent>
      <default_value>4</default_value>
    </argument>
    <argument>
      <name>skylight_area_front</name>
      <display_name>Skylights: Front Roof Area</display_name>
      <description>The amount of skylight area on the unit's front conditioned roof facade.</description>
      <type>Double</type>
      <required>true</required>
      <model_dependent>false</model_dependent>
      <default_value>0</default_value>
    </argument>
    <argument>
      <name>skylight_area_back</name>
      <display_name>Skylights: Back Roof Area</display_name>
      <description>The amount of skylight area on the unit's back conditioned roof facade.</description>
      <type>Double</type>
      <required>true</required>
      <model_dependent>false</model_dependent>
      <default_value>0</default_value>
    </argument>
    <argument>
      <name>skylight_area_left</name>
      <display_name>Skylights: Left Roof Area</display_name>
      <description>The amount of skylight area on the unit's left conditioned roof facade (when viewed from the front).</description>
      <type>Double</type>
      <required>true</required>
      <model_dependent>false</model_dependent>
      <default_value>0</default_value>
    </argument>
    <argument>
      <name>skylight_area_right</name>
      <display_name>Skylights: Right Roof Area</display_name>
      <description>The amount of skylight area on the unit's right conditioned roof facade (when viewed from the front).</description>
      <type>Double</type>
      <required>true</required>
      <model_dependent>false</model_dependent>
      <default_value>0</default_value>
    </argument>
    <argument>
      <name>skylight_ufactor</name>
      <display_name>Skylights: U-Factor</display_name>
      <description>Full-assembly NFRC U-factor.</description>
      <type>Double</type>
      <units>Btu/hr-ft^2-R</units>
      <required>true</required>
      <model_dependent>false</model_dependent>
      <default_value>0.33</default_value>
    </argument>
    <argument>
      <name>skylight_shgc</name>
      <display_name>Skylights: SHGC</display_name>
      <description>Full-assembly NFRC solar heat gain coefficient.</description>
      <type>Double</type>
      <required>true</required>
      <model_dependent>false</model_dependent>
      <default_value>0.45</default_value>
    </argument>
    <argument>
      <name>skylight_storm_type</name>
      <display_name>Skylights: Storm Type</display_name>
      <description>The type of storm, if present.</description>
      <type>Choice</type>
      <required>false</required>
      <model_dependent>false</model_dependent>
      <choices>
        <choice>
          <value>clear</value>
          <display_name>clear</display_name>
        </choice>
        <choice>
          <value>low-e</value>
          <display_name>low-e</display_name>
        </choice>
      </choices>
    </argument>
    <argument>
      <name>door_area</name>
      <display_name>Doors: Area</display_name>
      <description>The area of the opaque door(s).</description>
      <type>Double</type>
      <units>ft^2</units>
      <required>true</required>
      <model_dependent>false</model_dependent>
      <default_value>20</default_value>
    </argument>
    <argument>
      <name>door_rvalue</name>
      <display_name>Doors: R-value</display_name>
      <description>R-value of the opaque door(s).</description>
      <type>Double</type>
      <units>h-ft^2-R/Btu</units>
      <required>true</required>
      <model_dependent>false</model_dependent>
      <default_value>4.4</default_value>
    </argument>
    <argument>
      <name>air_leakage_units</name>
      <display_name>Air Leakage: Units</display_name>
      <description>The unit of measure for the air leakage.</description>
      <type>Choice</type>
      <required>true</required>
      <model_dependent>false</model_dependent>
      <default_value>ACH</default_value>
      <choices>
        <choice>
          <value>ACH</value>
          <display_name>ACH</display_name>
        </choice>
        <choice>
          <value>CFM</value>
          <display_name>CFM</display_name>
        </choice>
        <choice>
          <value>ACHnatural</value>
          <display_name>ACHnatural</display_name>
        </choice>
      </choices>
    </argument>
    <argument>
      <name>air_leakage_house_pressure</name>
      <display_name>Air Leakage: House Pressure</display_name>
      <description>The house pressure relative to outside. Required when units are ACH or CFM.</description>
      <type>Double</type>
      <units>Pa</units>
      <required>true</required>
      <model_dependent>false</model_dependent>
      <default_value>50</default_value>
    </argument>
    <argument>
      <name>air_leakage_value</name>
      <display_name>Air Leakage: Value</display_name>
      <description>Air exchange rate value.</description>
      <type>Double</type>
      <required>true</required>
      <model_dependent>false</model_dependent>
      <default_value>3</default_value>
    </argument>
    <argument>
      <name>heating_system_type</name>
      <display_name>Heating System: Type</display_name>
      <description>The type of heating system. Use 'none' if there is no heating system.</description>
      <type>Choice</type>
      <required>true</required>
      <model_dependent>false</model_dependent>
      <default_value>Furnace</default_value>
      <choices>
        <choice>
          <value>none</value>
          <display_name>none</display_name>
        </choice>
        <choice>
          <value>Furnace</value>
          <display_name>Furnace</display_name>
        </choice>
        <choice>
          <value>WallFurnace</value>
          <display_name>WallFurnace</display_name>
        </choice>
        <choice>
          <value>FloorFurnace</value>
          <display_name>FloorFurnace</display_name>
        </choice>
        <choice>
          <value>Boiler</value>
          <display_name>Boiler</display_name>
        </choice>
        <choice>
          <value>ElectricResistance</value>
          <display_name>ElectricResistance</display_name>
        </choice>
        <choice>
          <value>Stove</value>
          <display_name>Stove</display_name>
        </choice>
        <choice>
          <value>PortableHeater</value>
          <display_name>PortableHeater</display_name>
        </choice>
        <choice>
          <value>Fireplace</value>
          <display_name>Fireplace</display_name>
        </choice>
        <choice>
          <value>FixedHeater</value>
          <display_name>FixedHeater</display_name>
        </choice>
        <choice>
          <value>PackagedTerminalAirConditionerHeating</value>
          <display_name>PackagedTerminalAirConditionerHeating</display_name>
        </choice>
        <choice>
          <value>Shared Boiler w/ Baseboard</value>
          <display_name>Shared Boiler w/ Baseboard</display_name>
        </choice>
        <choice>
          <value>Shared Boiler w/ Ductless Fan Coil</value>
          <display_name>Shared Boiler w/ Ductless Fan Coil</display_name>
        </choice>
      </choices>
    </argument>
    <argument>
      <name>heating_system_fuel</name>
      <display_name>Heating System: Fuel Type</display_name>
      <description>The fuel type of the heating system. Ignored for ElectricResistance and PackagedTerminalAirConditionerHeating.</description>
      <type>Choice</type>
      <required>true</required>
      <model_dependent>false</model_dependent>
      <default_value>natural gas</default_value>
      <choices>
        <choice>
          <value>electricity</value>
          <display_name>electricity</display_name>
        </choice>
        <choice>
          <value>natural gas</value>
          <display_name>natural gas</display_name>
        </choice>
        <choice>
          <value>fuel oil</value>
          <display_name>fuel oil</display_name>
        </choice>
        <choice>
          <value>propane</value>
          <display_name>propane</display_name>
        </choice>
        <choice>
          <value>wood</value>
          <display_name>wood</display_name>
        </choice>
        <choice>
          <value>wood pellets</value>
          <display_name>wood pellets</display_name>
        </choice>
        <choice>
          <value>coal</value>
          <display_name>coal</display_name>
        </choice>
      </choices>
    </argument>
    <argument>
      <name>heating_system_heating_efficiency</name>
      <display_name>Heating System: Rated AFUE or Percent</display_name>
      <description>The rated heating efficiency value of the heating system.</description>
      <type>Double</type>
      <units>Frac</units>
      <required>true</required>
      <model_dependent>false</model_dependent>
      <default_value>0.78</default_value>
    </argument>
    <argument>
      <name>heating_system_heating_capacity</name>
      <display_name>Heating System: Heating Capacity</display_name>
      <description>The output heating capacity of the heating system. Enter 'auto' to size the capacity based on ACCA Manual J/S.</description>
      <type>String</type>
      <units>Btu/hr</units>
      <required>true</required>
      <model_dependent>false</model_dependent>
      <default_value>auto</default_value>
    </argument>
    <argument>
      <name>heating_system_fraction_heat_load_served</name>
      <display_name>Heating System: Fraction Heat Load Served</display_name>
      <description>The heating load served by the heating system.</description>
      <type>Double</type>
      <units>Frac</units>
      <required>true</required>
      <model_dependent>false</model_dependent>
      <default_value>1</default_value>
    </argument>
    <argument>
      <name>heating_system_airflow_defect_ratio</name>
      <display_name>Heating System: Airflow Defect Ratio</display_name>
      <description>The airflow defect ratio, defined as (InstalledAirflow - DesignAirflow) / DesignAirflow, of the heating system per ANSI/RESNET/ACCA Standard 310. A value of zero means no airflow defect. Applies only to Furnace.</description>
      <type>Double</type>
      <units>Frac</units>
      <required>false</required>
      <model_dependent>false</model_dependent>
    </argument>
    <argument>
      <name>cooling_system_type</name>
      <display_name>Cooling System: Type</display_name>
      <description>The type of cooling system. Use 'none' if there is no cooling system.</description>
      <type>Choice</type>
      <required>true</required>
      <model_dependent>false</model_dependent>
      <default_value>central air conditioner</default_value>
      <choices>
        <choice>
          <value>none</value>
          <display_name>none</display_name>
        </choice>
        <choice>
          <value>central air conditioner</value>
          <display_name>central air conditioner</display_name>
        </choice>
        <choice>
          <value>room air conditioner</value>
          <display_name>room air conditioner</display_name>
        </choice>
        <choice>
          <value>evaporative cooler</value>
          <display_name>evaporative cooler</display_name>
        </choice>
        <choice>
          <value>mini-split</value>
          <display_name>mini-split</display_name>
        </choice>
        <choice>
          <value>packaged terminal air conditioner</value>
          <display_name>packaged terminal air conditioner</display_name>
        </choice>
      </choices>
    </argument>
    <argument>
      <name>cooling_system_cooling_efficiency_type</name>
      <display_name>Cooling System: Efficiency Type</display_name>
      <description>The efficiency type of the cooling system. System types central air conditioner and mini-split use SEER. System types room air conditioner and packaged terminal air conditioner use EER or CEER. Ignored for system type evaporative cooler.</description>
      <type>Choice</type>
      <required>true</required>
      <model_dependent>false</model_dependent>
      <default_value>SEER</default_value>
      <choices>
        <choice>
          <value>SEER</value>
          <display_name>SEER</display_name>
        </choice>
        <choice>
          <value>EER</value>
          <display_name>EER</display_name>
        </choice>
        <choice>
          <value>CEER</value>
          <display_name>CEER</display_name>
        </choice>
      </choices>
    </argument>
    <argument>
      <name>cooling_system_cooling_efficiency</name>
      <display_name>Cooling System: Efficiency</display_name>
      <description>The rated efficiency value of the cooling system. Ignored for evaporative cooler.</description>
      <type>Double</type>
      <units>SEER or EER or CEER</units>
      <required>true</required>
      <model_dependent>false</model_dependent>
      <default_value>13</default_value>
    </argument>
    <argument>
      <name>cooling_system_cooling_compressor_type</name>
      <display_name>Cooling System: Cooling Compressor Type</display_name>
      <description>The compressor type of the cooling system. Only applies to central air conditioner.</description>
      <type>Choice</type>
      <required>false</required>
      <model_dependent>false</model_dependent>
      <choices>
        <choice>
          <value>single stage</value>
          <display_name>single stage</display_name>
        </choice>
        <choice>
          <value>two stage</value>
          <display_name>two stage</display_name>
        </choice>
        <choice>
          <value>variable speed</value>
          <display_name>variable speed</display_name>
        </choice>
      </choices>
    </argument>
    <argument>
      <name>cooling_system_cooling_sensible_heat_fraction</name>
      <display_name>Cooling System: Cooling Sensible Heat Fraction</display_name>
      <description>The sensible heat fraction of the cooling system. Ignored for evaporative cooler.</description>
      <type>Double</type>
      <units>Frac</units>
      <required>false</required>
      <model_dependent>false</model_dependent>
    </argument>
    <argument>
      <name>cooling_system_cooling_capacity</name>
      <display_name>Cooling System: Cooling Capacity</display_name>
      <description>The output cooling capacity of the cooling system. Enter 'auto' to size the capacity based on ACCA Manual J/S.</description>
      <type>String</type>
      <units>tons</units>
      <required>true</required>
      <model_dependent>false</model_dependent>
      <default_value>auto</default_value>
    </argument>
    <argument>
      <name>cooling_system_fraction_cool_load_served</name>
      <display_name>Cooling System: Fraction Cool Load Served</display_name>
      <description>The cooling load served by the cooling system.</description>
      <type>Double</type>
      <units>Frac</units>
      <required>true</required>
      <model_dependent>false</model_dependent>
      <default_value>1</default_value>
    </argument>
    <argument>
      <name>cooling_system_is_ducted</name>
      <display_name>Cooling System: Is Ducted</display_name>
      <description>Whether the cooling system is ducted or not. Only used for mini-split and evaporative cooler. It's assumed that central air conditioner is ducted, and room air conditioner and packaged terminal air conditioner are not ducted.</description>
      <type>Boolean</type>
      <required>true</required>
      <model_dependent>false</model_dependent>
      <default_value>false</default_value>
      <choices>
        <choice>
          <value>true</value>
          <display_name>true</display_name>
        </choice>
        <choice>
          <value>false</value>
          <display_name>false</display_name>
        </choice>
      </choices>
    </argument>
    <argument>
      <name>cooling_system_airflow_defect_ratio</name>
      <display_name>Cooling System: Airflow Defect Ratio</display_name>
      <description>The airflow defect ratio, defined as (InstalledAirflow - DesignAirflow) / DesignAirflow, of the cooling system per ANSI/RESNET/ACCA Standard 310. A value of zero means no airflow defect. Applies only to central air conditioner and ducted mini-split.</description>
      <type>Double</type>
      <units>Frac</units>
      <required>false</required>
      <model_dependent>false</model_dependent>
    </argument>
    <argument>
      <name>cooling_system_charge_defect_ratio</name>
      <display_name>Cooling System: Charge Defect Ratio</display_name>
      <description>The refrigerant charge defect ratio, defined as (InstalledCharge - DesignCharge) / DesignCharge, of the cooling system per ANSI/RESNET/ACCA Standard 310. A value of zero means no refrigerant charge defect. Applies only to central air conditioner and mini-split.</description>
      <type>Double</type>
      <units>Frac</units>
      <required>false</required>
      <model_dependent>false</model_dependent>
    </argument>
    <argument>
      <name>heat_pump_type</name>
      <display_name>Heat Pump: Type</display_name>
      <description>The type of heat pump. Use 'none' if there is no heat pump.</description>
      <type>Choice</type>
      <required>true</required>
      <model_dependent>false</model_dependent>
      <default_value>none</default_value>
      <choices>
        <choice>
          <value>none</value>
          <display_name>none</display_name>
        </choice>
        <choice>
          <value>air-to-air</value>
          <display_name>air-to-air</display_name>
        </choice>
        <choice>
          <value>mini-split</value>
          <display_name>mini-split</display_name>
        </choice>
        <choice>
          <value>ground-to-air</value>
          <display_name>ground-to-air</display_name>
        </choice>
        <choice>
          <value>packaged terminal heat pump</value>
          <display_name>packaged terminal heat pump</display_name>
        </choice>
      </choices>
    </argument>
    <argument>
      <name>heat_pump_heating_efficiency_type</name>
      <display_name>Heat Pump: Heating Efficiency Type</display_name>
      <description>The heating efficiency type of heat pump. System types air-to-air and mini-split use HSPF. System types ground-to-air and packaged terminal heat pump use COP.</description>
      <type>Choice</type>
      <required>true</required>
      <model_dependent>false</model_dependent>
      <default_value>HSPF</default_value>
      <choices>
        <choice>
          <value>HSPF</value>
          <display_name>HSPF</display_name>
        </choice>
        <choice>
          <value>COP</value>
          <display_name>COP</display_name>
        </choice>
      </choices>
    </argument>
    <argument>
      <name>heat_pump_heating_efficiency</name>
      <display_name>Heat Pump: Heating Efficiency</display_name>
      <description>The rated heating efficiency value of the heat pump.</description>
      <type>Double</type>
      <units>HSPF or COP</units>
      <required>true</required>
      <model_dependent>false</model_dependent>
      <default_value>7.7</default_value>
    </argument>
    <argument>
      <name>heat_pump_cooling_efficiency_type</name>
      <display_name>Heat Pump: Cooling Efficiency Type</display_name>
      <description>The cooling efficiency type of heat pump. System types air-to-air and mini-split use SEER. System types ground-to-air and packaged terminal heat pump use EER.</description>
      <type>Choice</type>
      <required>true</required>
      <model_dependent>false</model_dependent>
      <default_value>SEER</default_value>
      <choices>
        <choice>
          <value>SEER</value>
          <display_name>SEER</display_name>
        </choice>
        <choice>
          <value>EER</value>
          <display_name>EER</display_name>
        </choice>
        <choice>
          <value>CEER</value>
          <display_name>CEER</display_name>
        </choice>
      </choices>
    </argument>
    <argument>
      <name>heat_pump_cooling_efficiency</name>
      <display_name>Heat Pump: Cooling Efficiency</display_name>
      <description>The rated cooling efficiency value of the heat pump.</description>
      <type>Double</type>
      <units>SEER or EER</units>
      <required>true</required>
      <model_dependent>false</model_dependent>
      <default_value>13</default_value>
    </argument>
    <argument>
      <name>heat_pump_cooling_compressor_type</name>
      <display_name>Heat Pump: Cooling Compressor Type</display_name>
      <description>The compressor type of the heat pump. Only applies to air-to-air.</description>
      <type>Choice</type>
      <required>false</required>
      <model_dependent>false</model_dependent>
      <choices>
        <choice>
          <value>single stage</value>
          <display_name>single stage</display_name>
        </choice>
        <choice>
          <value>two stage</value>
          <display_name>two stage</display_name>
        </choice>
        <choice>
          <value>variable speed</value>
          <display_name>variable speed</display_name>
        </choice>
      </choices>
    </argument>
    <argument>
      <name>heat_pump_cooling_sensible_heat_fraction</name>
      <display_name>Heat Pump: Cooling Sensible Heat Fraction</display_name>
      <description>The sensible heat fraction of the heat pump.</description>
      <type>Double</type>
      <units>Frac</units>
      <required>false</required>
      <model_dependent>false</model_dependent>
    </argument>
    <argument>
      <name>heat_pump_heating_capacity</name>
      <display_name>Heat Pump: Heating Capacity</display_name>
      <description>The output heating capacity of the heat pump. Enter 'auto' to size the capacity based on ACCA Manual J/S (i.e., based on cooling design loads with some oversizing allowances for heating design loads). Enter 'auto using max load' to size the capacity based on the maximum of heating/cooling design loads.</description>
      <type>String</type>
      <units>Btu/hr</units>
      <required>true</required>
      <model_dependent>false</model_dependent>
      <default_value>auto</default_value>
    </argument>
    <argument>
      <name>heat_pump_heating_capacity_17_f</name>
      <display_name>Heat Pump: Heating Capacity 17F</display_name>
      <description>The output heating capacity of the heat pump at 17F. Only applies to air-to-air and mini-split.</description>
      <type>String</type>
      <units>Btu/hr</units>
      <required>true</required>
      <model_dependent>false</model_dependent>
      <default_value>auto</default_value>
    </argument>
    <argument>
      <name>heat_pump_cooling_capacity</name>
      <display_name>Heat Pump: Cooling Capacity</display_name>
      <description>The output cooling capacity of the heat pump. Enter 'auto' to size the capacity based on ACCA Manual J/S.</description>
      <type>String</type>
      <units>Btu/hr</units>
      <required>true</required>
      <model_dependent>false</model_dependent>
      <default_value>auto</default_value>
    </argument>
    <argument>
      <name>heat_pump_fraction_heat_load_served</name>
      <display_name>Heat Pump: Fraction Heat Load Served</display_name>
      <description>The heating load served by the heat pump.</description>
      <type>Double</type>
      <units>Frac</units>
      <required>true</required>
      <model_dependent>false</model_dependent>
      <default_value>1</default_value>
    </argument>
    <argument>
      <name>heat_pump_fraction_cool_load_served</name>
      <display_name>Heat Pump: Fraction Cool Load Served</display_name>
      <description>The cooling load served by the heat pump.</description>
      <type>Double</type>
      <units>Frac</units>
      <required>true</required>
      <model_dependent>false</model_dependent>
      <default_value>1</default_value>
    </argument>
    <argument>
      <name>heat_pump_backup_type</name>
      <display_name>Heat Pump: Backup Type</display_name>
      <description>The backup type of the heat pump. If 'integrated', represents e.g. built-in electric strip heat or dual-fuel integrated furnace. If 'separate', represents e.g. electric baseboard or boiler based on the Heating System 2 specified below. Use 'none' if there is no backup heating.</description>
      <type>Choice</type>
      <required>true</required>
      <model_dependent>false</model_dependent>
      <default_value>integrated</default_value>
      <choices>
        <choice>
          <value>none</value>
          <display_name>none</display_name>
        </choice>
        <choice>
          <value>integrated</value>
          <display_name>integrated</display_name>
        </choice>
        <choice>
          <value>separate</value>
          <display_name>separate</display_name>
        </choice>
      </choices>
    </argument>
    <argument>
      <name>heat_pump_backup_fuel</name>
      <display_name>Heat Pump: Backup Fuel Type</display_name>
      <description>The backup fuel type of the heat pump. Only applies if Backup Type is 'integrated'.</description>
      <type>Choice</type>
      <required>true</required>
      <model_dependent>false</model_dependent>
      <default_value>electricity</default_value>
      <choices>
        <choice>
          <value>electricity</value>
          <display_name>electricity</display_name>
        </choice>
        <choice>
          <value>natural gas</value>
          <display_name>natural gas</display_name>
        </choice>
        <choice>
          <value>fuel oil</value>
          <display_name>fuel oil</display_name>
        </choice>
        <choice>
          <value>propane</value>
          <display_name>propane</display_name>
        </choice>
      </choices>
    </argument>
    <argument>
      <name>heat_pump_backup_heating_efficiency</name>
      <display_name>Heat Pump: Backup Rated Efficiency</display_name>
      <description>The backup rated efficiency value of the heat pump. Percent for electricity fuel type. AFUE otherwise. Only applies if Backup Type is 'integrated'.</description>
      <type>Double</type>
      <required>true</required>
      <model_dependent>false</model_dependent>
      <default_value>1</default_value>
    </argument>
    <argument>
      <name>heat_pump_backup_heating_capacity</name>
      <display_name>Heat Pump: Backup Heating Capacity</display_name>
      <description>The backup output heating capacity of the heat pump. Enter 'auto' to size the capacity based on ACCA Manual J/S. Only applies if Backup Type is 'integrated'.</description>
      <type>String</type>
      <units>Btu/hr</units>
      <required>true</required>
      <model_dependent>false</model_dependent>
      <default_value>auto</default_value>
    </argument>
    <argument>
      <name>heat_pump_backup_heating_switchover_temp</name>
      <display_name>Heat Pump: Backup Heating Switchover Temperature</display_name>
      <description>The temperature at which the heat pump stops operating and the backup heating system starts running. Only applies to air-to-air and mini-split. If not provided, backup heating will operate as needed when heat pump capacity is insufficient. Applies if Backup Type is either 'integrated' or 'separate'.</description>
      <type>Double</type>
      <units>deg-F</units>
      <required>false</required>
      <model_dependent>false</model_dependent>
    </argument>
    <argument>
      <name>heat_pump_is_ducted</name>
      <display_name>Heat Pump: Is Ducted</display_name>
      <description>Whether the heat pump is ducted or not. Only used for mini-split. It's assumed that air-to-air and ground-to-air are ducted.</description>
      <type>Boolean</type>
      <required>false</required>
      <model_dependent>false</model_dependent>
      <choices>
        <choice>
          <value>true</value>
          <display_name>true</display_name>
        </choice>
        <choice>
          <value>false</value>
          <display_name>false</display_name>
        </choice>
      </choices>
    </argument>
    <argument>
      <name>heat_pump_airflow_defect_ratio</name>
      <display_name>Heat Pump: Airflow Defect Ratio</display_name>
      <description>The airflow defect ratio, defined as (InstalledAirflow - DesignAirflow) / DesignAirflow, of the heat pump per ANSI/RESNET/ACCA Standard 310. A value of zero means no airflow defect. Applies only to air-to-air, ducted mini-split, and ground-to-air.</description>
      <type>Double</type>
      <units>Frac</units>
      <required>false</required>
      <model_dependent>false</model_dependent>
    </argument>
    <argument>
      <name>heat_pump_charge_defect_ratio</name>
      <display_name>Heat Pump: Charge Defect Ratio</display_name>
      <description>The refrigerant charge defect ratio, defined as (InstalledCharge - DesignCharge) / DesignCharge, of the heat pump per ANSI/RESNET/ACCA Standard 310. A value of zero means no refrigerant charge defect. Applies to all heat pump types.</description>
      <type>Double</type>
      <units>Frac</units>
      <required>false</required>
      <model_dependent>false</model_dependent>
    </argument>
    <argument>
      <name>heating_system_2_type</name>
      <display_name>Heating System 2: Type</display_name>
      <description>The type of the second heating system.</description>
      <type>Choice</type>
      <required>true</required>
      <model_dependent>false</model_dependent>
      <default_value>none</default_value>
      <choices>
        <choice>
          <value>none</value>
          <display_name>none</display_name>
        </choice>
        <choice>
          <value>WallFurnace</value>
          <display_name>WallFurnace</display_name>
        </choice>
        <choice>
          <value>FloorFurnace</value>
          <display_name>FloorFurnace</display_name>
        </choice>
        <choice>
          <value>Boiler</value>
          <display_name>Boiler</display_name>
        </choice>
        <choice>
          <value>ElectricResistance</value>
          <display_name>ElectricResistance</display_name>
        </choice>
        <choice>
          <value>Stove</value>
          <display_name>Stove</display_name>
        </choice>
        <choice>
          <value>PortableHeater</value>
          <display_name>PortableHeater</display_name>
        </choice>
        <choice>
          <value>Fireplace</value>
          <display_name>Fireplace</display_name>
        </choice>
      </choices>
    </argument>
    <argument>
      <name>heating_system_2_fuel</name>
      <display_name>Heating System 2: Fuel Type</display_name>
      <description>The fuel type of the second heating system. Ignored for ElectricResistance.</description>
      <type>Choice</type>
      <required>true</required>
      <model_dependent>false</model_dependent>
      <default_value>electricity</default_value>
      <choices>
        <choice>
          <value>electricity</value>
          <display_name>electricity</display_name>
        </choice>
        <choice>
          <value>natural gas</value>
          <display_name>natural gas</display_name>
        </choice>
        <choice>
          <value>fuel oil</value>
          <display_name>fuel oil</display_name>
        </choice>
        <choice>
          <value>propane</value>
          <display_name>propane</display_name>
        </choice>
        <choice>
          <value>wood</value>
          <display_name>wood</display_name>
        </choice>
        <choice>
          <value>wood pellets</value>
          <display_name>wood pellets</display_name>
        </choice>
        <choice>
          <value>coal</value>
          <display_name>coal</display_name>
        </choice>
      </choices>
    </argument>
    <argument>
      <name>heating_system_2_heating_efficiency</name>
      <display_name>Heating System 2: Rated AFUE or Percent</display_name>
      <description>The rated heating efficiency value of the second heating system.</description>
      <type>Double</type>
      <units>Frac</units>
      <required>true</required>
      <model_dependent>false</model_dependent>
      <default_value>1</default_value>
    </argument>
    <argument>
      <name>heating_system_2_heating_capacity</name>
      <display_name>Heating System 2: Heating Capacity</display_name>
      <description>The output heating capacity of the second heating system. Enter 'auto' to size the capacity based on ACCA Manual J/S.</description>
      <type>String</type>
      <units>Btu/hr</units>
      <required>true</required>
      <model_dependent>false</model_dependent>
      <default_value>auto</default_value>
    </argument>
    <argument>
      <name>heating_system_2_fraction_heat_load_served</name>
      <display_name>Heating System 2: Fraction Heat Load Served</display_name>
      <description>The heat load served fraction of the second heating system. Ignored if this heating system serves as a backup system for a heat pump.</description>
      <type>Double</type>
      <units>Frac</units>
      <required>true</required>
      <model_dependent>false</model_dependent>
      <default_value>0.25</default_value>
    </argument>
    <argument>
      <name>hvac_control_heating_weekday_setpoint</name>
      <display_name>HVAC Control: Heating Weekday Setpoint Schedule</display_name>
      <description>Specify the constant or 24-hour comma-separated weekday heating setpoint schedule.</description>
      <type>String</type>
      <units>deg-F</units>
      <required>true</required>
      <model_dependent>false</model_dependent>
      <default_value>71</default_value>
    </argument>
    <argument>
      <name>hvac_control_heating_weekend_setpoint</name>
      <display_name>HVAC Control: Heating Weekend Setpoint Schedule</display_name>
      <description>Specify the constant or 24-hour comma-separated weekend heating setpoint schedule.</description>
      <type>String</type>
      <units>deg-F</units>
      <required>true</required>
      <model_dependent>false</model_dependent>
      <default_value>71</default_value>
    </argument>
    <argument>
      <name>hvac_control_cooling_weekday_setpoint</name>
      <display_name>HVAC Control: Cooling Weekday Setpoint Schedule</display_name>
      <description>Specify the constant or 24-hour comma-separated weekday cooling setpoint schedule.</description>
      <type>String</type>
      <units>deg-F</units>
      <required>true</required>
      <model_dependent>false</model_dependent>
      <default_value>76</default_value>
    </argument>
    <argument>
      <name>hvac_control_cooling_weekend_setpoint</name>
      <display_name>HVAC Control: Cooling Weekend Setpoint Schedule</display_name>
      <description>Specify the constant or 24-hour comma-separated weekend cooling setpoint schedule.</description>
      <type>String</type>
      <units>deg-F</units>
      <required>true</required>
      <model_dependent>false</model_dependent>
      <default_value>76</default_value>
    </argument>
    <argument>
      <name>hvac_control_heating_season_period</name>
      <display_name>HVAC Control: Heating Season Period</display_name>
      <description>Enter a date like "Nov 1 - Jun 30".</description>
      <type>String</type>
      <required>false</required>
      <model_dependent>false</model_dependent>
    </argument>
    <argument>
      <name>hvac_control_cooling_season_period</name>
      <display_name>HVAC Control: Cooling Season Period</display_name>
      <description>Enter a date like "Jun 1 - Oct 31".</description>
      <type>String</type>
      <required>false</required>
      <model_dependent>false</model_dependent>
    </argument>
    <argument>
      <name>ducts_leakage_units</name>
      <display_name>Ducts: Leakage Units</display_name>
      <description>The leakage units of the ducts.</description>
      <type>Choice</type>
      <required>true</required>
      <model_dependent>false</model_dependent>
      <default_value>Percent</default_value>
      <choices>
        <choice>
          <value>CFM25</value>
          <display_name>CFM25</display_name>
        </choice>
        <choice>
          <value>CFM50</value>
          <display_name>CFM50</display_name>
        </choice>
        <choice>
          <value>Percent</value>
          <display_name>Percent</display_name>
        </choice>
      </choices>
    </argument>
    <argument>
      <name>ducts_supply_leakage_to_outside_value</name>
      <display_name>Ducts: Supply Leakage to Outside Value</display_name>
      <description>The leakage value to outside for the supply ducts.</description>
      <type>Double</type>
      <required>true</required>
      <model_dependent>false</model_dependent>
      <default_value>0.1</default_value>
    </argument>
    <argument>
      <name>ducts_return_leakage_to_outside_value</name>
      <display_name>Ducts: Return Leakage to Outside Value</display_name>
      <description>The leakage value to outside for the return ducts.</description>
      <type>Double</type>
      <required>true</required>
      <model_dependent>false</model_dependent>
      <default_value>0.1</default_value>
    </argument>
    <argument>
      <name>ducts_supply_location</name>
      <display_name>Ducts: Supply Location</display_name>
      <description>The location of the supply ducts.</description>
      <type>Choice</type>
      <required>true</required>
      <model_dependent>false</model_dependent>
      <default_value>auto</default_value>
      <choices>
        <choice>
          <value>auto</value>
          <display_name>auto</display_name>
        </choice>
        <choice>
          <value>living space</value>
          <display_name>living space</display_name>
        </choice>
        <choice>
          <value>basement - conditioned</value>
          <display_name>basement - conditioned</display_name>
        </choice>
        <choice>
          <value>basement - unconditioned</value>
          <display_name>basement - unconditioned</display_name>
        </choice>
        <choice>
          <value>crawlspace - vented</value>
          <display_name>crawlspace - vented</display_name>
        </choice>
        <choice>
          <value>crawlspace - unvented</value>
          <display_name>crawlspace - unvented</display_name>
        </choice>
        <choice>
          <value>crawlspace - conditioned</value>
          <display_name>crawlspace - conditioned</display_name>
        </choice>
        <choice>
          <value>attic - vented</value>
          <display_name>attic - vented</display_name>
        </choice>
        <choice>
          <value>attic - unvented</value>
          <display_name>attic - unvented</display_name>
        </choice>
        <choice>
          <value>garage</value>
          <display_name>garage</display_name>
        </choice>
        <choice>
          <value>exterior wall</value>
          <display_name>exterior wall</display_name>
        </choice>
        <choice>
          <value>under slab</value>
          <display_name>under slab</display_name>
        </choice>
        <choice>
          <value>roof deck</value>
          <display_name>roof deck</display_name>
        </choice>
        <choice>
          <value>outside</value>
          <display_name>outside</display_name>
        </choice>
        <choice>
          <value>other housing unit</value>
          <display_name>other housing unit</display_name>
        </choice>
        <choice>
          <value>other heated space</value>
          <display_name>other heated space</display_name>
        </choice>
        <choice>
          <value>other multifamily buffer space</value>
          <display_name>other multifamily buffer space</display_name>
        </choice>
        <choice>
          <value>other non-freezing space</value>
          <display_name>other non-freezing space</display_name>
        </choice>
      </choices>
    </argument>
    <argument>
      <name>ducts_supply_insulation_r</name>
      <display_name>Ducts: Supply Insulation R-Value</display_name>
      <description>The insulation r-value of the supply ducts excluding air films.</description>
      <type>Double</type>
      <units>h-ft^2-R/Btu</units>
      <required>true</required>
      <model_dependent>false</model_dependent>
      <default_value>0</default_value>
    </argument>
    <argument>
      <name>ducts_supply_surface_area</name>
      <display_name>Ducts: Supply Surface Area</display_name>
      <description>The surface area of the supply ducts.</description>
      <type>String</type>
      <units>ft^2</units>
      <required>true</required>
      <model_dependent>false</model_dependent>
      <default_value>auto</default_value>
    </argument>
    <argument>
      <name>ducts_return_location</name>
      <display_name>Ducts: Return Location</display_name>
      <description>The location of the return ducts.</description>
      <type>Choice</type>
      <required>true</required>
      <model_dependent>false</model_dependent>
      <default_value>auto</default_value>
      <choices>
        <choice>
          <value>auto</value>
          <display_name>auto</display_name>
        </choice>
        <choice>
          <value>living space</value>
          <display_name>living space</display_name>
        </choice>
        <choice>
          <value>basement - conditioned</value>
          <display_name>basement - conditioned</display_name>
        </choice>
        <choice>
          <value>basement - unconditioned</value>
          <display_name>basement - unconditioned</display_name>
        </choice>
        <choice>
          <value>crawlspace - vented</value>
          <display_name>crawlspace - vented</display_name>
        </choice>
        <choice>
          <value>crawlspace - unvented</value>
          <display_name>crawlspace - unvented</display_name>
        </choice>
        <choice>
          <value>crawlspace - conditioned</value>
          <display_name>crawlspace - conditioned</display_name>
        </choice>
        <choice>
          <value>attic - vented</value>
          <display_name>attic - vented</display_name>
        </choice>
        <choice>
          <value>attic - unvented</value>
          <display_name>attic - unvented</display_name>
        </choice>
        <choice>
          <value>garage</value>
          <display_name>garage</display_name>
        </choice>
        <choice>
          <value>exterior wall</value>
          <display_name>exterior wall</display_name>
        </choice>
        <choice>
          <value>under slab</value>
          <display_name>under slab</display_name>
        </choice>
        <choice>
          <value>roof deck</value>
          <display_name>roof deck</display_name>
        </choice>
        <choice>
          <value>outside</value>
          <display_name>outside</display_name>
        </choice>
        <choice>
          <value>other housing unit</value>
          <display_name>other housing unit</display_name>
        </choice>
        <choice>
          <value>other heated space</value>
          <display_name>other heated space</display_name>
        </choice>
        <choice>
          <value>other multifamily buffer space</value>
          <display_name>other multifamily buffer space</display_name>
        </choice>
        <choice>
          <value>other non-freezing space</value>
          <display_name>other non-freezing space</display_name>
        </choice>
      </choices>
    </argument>
    <argument>
      <name>ducts_return_insulation_r</name>
      <display_name>Ducts: Return Insulation R-Value</display_name>
      <description>The insulation r-value of the return ducts excluding air films.</description>
      <type>Double</type>
      <units>h-ft^2-R/Btu</units>
      <required>true</required>
      <model_dependent>false</model_dependent>
      <default_value>0</default_value>
    </argument>
    <argument>
      <name>ducts_return_surface_area</name>
      <display_name>Ducts: Return Surface Area</display_name>
      <description>The surface area of the return ducts.</description>
      <type>String</type>
      <units>ft^2</units>
      <required>true</required>
      <model_dependent>false</model_dependent>
      <default_value>auto</default_value>
    </argument>
    <argument>
      <name>ducts_number_of_return_registers</name>
      <display_name>Ducts: Number of Return Registers</display_name>
      <description>The number of return registers of the ducts. Only used if duct surface areas are set to auto.</description>
      <type>String</type>
      <units>#</units>
      <required>false</required>
      <model_dependent>false</model_dependent>
      <default_value>auto</default_value>
    </argument>
    <argument>
      <name>mech_vent_fan_type</name>
      <display_name>Mechanical Ventilation: Fan Type</display_name>
      <description>The type of the mechanical ventilation. Use 'none' if there is no mechanical ventilation system.</description>
      <type>Choice</type>
      <required>true</required>
      <model_dependent>false</model_dependent>
      <default_value>none</default_value>
      <choices>
        <choice>
          <value>none</value>
          <display_name>none</display_name>
        </choice>
        <choice>
          <value>exhaust only</value>
          <display_name>exhaust only</display_name>
        </choice>
        <choice>
          <value>supply only</value>
          <display_name>supply only</display_name>
        </choice>
        <choice>
          <value>energy recovery ventilator</value>
          <display_name>energy recovery ventilator</display_name>
        </choice>
        <choice>
          <value>heat recovery ventilator</value>
          <display_name>heat recovery ventilator</display_name>
        </choice>
        <choice>
          <value>balanced</value>
          <display_name>balanced</display_name>
        </choice>
        <choice>
          <value>central fan integrated supply</value>
          <display_name>central fan integrated supply</display_name>
        </choice>
      </choices>
    </argument>
    <argument>
      <name>mech_vent_flow_rate</name>
      <display_name>Mechanical Ventilation: Flow Rate</display_name>
      <description>The flow rate of the mechanical ventilation.</description>
      <type>String</type>
      <units>CFM</units>
      <required>true</required>
      <model_dependent>false</model_dependent>
      <default_value>auto</default_value>
    </argument>
    <argument>
      <name>mech_vent_hours_in_operation</name>
      <display_name>Mechanical Ventilation: Hours In Operation</display_name>
      <description>The hours in operation of the mechanical ventilation.</description>
      <type>String</type>
      <units>hrs/day</units>
      <required>true</required>
      <model_dependent>false</model_dependent>
      <default_value>auto</default_value>
    </argument>
    <argument>
      <name>mech_vent_recovery_efficiency_type</name>
      <display_name>Mechanical Ventilation: Total Recovery Efficiency Type</display_name>
      <description>The total recovery efficiency type of the mechanical ventilation.</description>
      <type>Choice</type>
      <required>true</required>
      <model_dependent>false</model_dependent>
      <default_value>Unadjusted</default_value>
      <choices>
        <choice>
          <value>Unadjusted</value>
          <display_name>Unadjusted</display_name>
        </choice>
        <choice>
          <value>Adjusted</value>
          <display_name>Adjusted</display_name>
        </choice>
      </choices>
    </argument>
    <argument>
      <name>mech_vent_total_recovery_efficiency</name>
      <display_name>Mechanical Ventilation: Total Recovery Efficiency</display_name>
      <description>The Unadjusted or Adjusted total recovery efficiency of the mechanical ventilation. Applies to energy recovery ventilator.</description>
      <type>Double</type>
      <units>Frac</units>
      <required>true</required>
      <model_dependent>false</model_dependent>
      <default_value>0.48</default_value>
    </argument>
    <argument>
      <name>mech_vent_sensible_recovery_efficiency</name>
      <display_name>Mechanical Ventilation: Sensible Recovery Efficiency</display_name>
      <description>The Unadjusted or Adjusted sensible recovery efficiency of the mechanical ventilation. Applies to energy recovery ventilator and heat recovery ventilator.</description>
      <type>Double</type>
      <units>Frac</units>
      <required>true</required>
      <model_dependent>false</model_dependent>
      <default_value>0.72</default_value>
    </argument>
    <argument>
      <name>mech_vent_fan_power</name>
      <display_name>Mechanical Ventilation: Fan Power</display_name>
      <description>The fan power of the mechanical ventilation.</description>
      <type>String</type>
      <units>W</units>
      <required>true</required>
      <model_dependent>false</model_dependent>
      <default_value>auto</default_value>
    </argument>
    <argument>
      <name>mech_vent_num_units_served</name>
      <display_name>Mechanical Ventilation: Number of Units Served</display_name>
      <description>Number of dwelling units served by the mechanical ventilation system. Must be 1 if single-family detached. Used to apportion flow rate and fan power to the unit.</description>
      <type>Integer</type>
      <units>#</units>
      <required>true</required>
      <model_dependent>false</model_dependent>
      <default_value>1</default_value>
    </argument>
    <argument>
      <name>mech_vent_shared_frac_recirculation</name>
      <display_name>Shared Mechanical Ventilation: Fraction Recirculation</display_name>
      <description>Fraction of the total supply air that is recirculated, with the remainder assumed to be outdoor air. The value must be 0 for exhaust only systems. This is required for a shared mechanical ventilation system.</description>
      <type>Double</type>
      <units>Frac</units>
      <required>false</required>
      <model_dependent>false</model_dependent>
    </argument>
    <argument>
      <name>mech_vent_shared_preheating_fuel</name>
      <display_name>Shared Mechanical Ventilation: Preheating Fuel</display_name>
      <description>Fuel type of the preconditioning heating equipment. Only used for a shared mechanical ventilation system.</description>
      <type>Choice</type>
      <required>false</required>
      <model_dependent>false</model_dependent>
      <choices>
        <choice>
          <value>electricity</value>
          <display_name>electricity</display_name>
        </choice>
        <choice>
          <value>natural gas</value>
          <display_name>natural gas</display_name>
        </choice>
        <choice>
          <value>fuel oil</value>
          <display_name>fuel oil</display_name>
        </choice>
        <choice>
          <value>propane</value>
          <display_name>propane</display_name>
        </choice>
        <choice>
          <value>wood</value>
          <display_name>wood</display_name>
        </choice>
        <choice>
          <value>wood pellets</value>
          <display_name>wood pellets</display_name>
        </choice>
        <choice>
          <value>coal</value>
          <display_name>coal</display_name>
        </choice>
      </choices>
    </argument>
    <argument>
      <name>mech_vent_shared_preheating_efficiency</name>
      <display_name>Shared Mechanical Ventilation: Preheating Efficiency</display_name>
      <description>Efficiency of the preconditioning heating equipment. Only used for a shared mechanical ventilation system.</description>
      <type>Double</type>
      <units>COP</units>
      <required>false</required>
      <model_dependent>false</model_dependent>
    </argument>
    <argument>
      <name>mech_vent_shared_preheating_fraction_heat_load_served</name>
      <display_name>Shared Mechanical Ventilation: Preheating Fraction Ventilation Heat Load Served</display_name>
      <description>Fraction of heating load introduced by the shared ventilation system that is met by the preconditioning heating equipment.</description>
      <type>Double</type>
      <units>Frac</units>
      <required>false</required>
      <model_dependent>false</model_dependent>
    </argument>
    <argument>
      <name>mech_vent_shared_precooling_fuel</name>
      <display_name>Shared Mechanical Ventilation: Precooling Fuel</display_name>
      <description>Fuel type of the preconditioning cooling equipment. Only used for a shared mechanical ventilation system.</description>
      <type>Choice</type>
      <required>false</required>
      <model_dependent>false</model_dependent>
      <choices>
        <choice>
          <value>electricity</value>
          <display_name>electricity</display_name>
        </choice>
      </choices>
    </argument>
    <argument>
      <name>mech_vent_shared_precooling_efficiency</name>
      <display_name>Shared Mechanical Ventilation: Precooling Efficiency</display_name>
      <description>Efficiency of the preconditioning cooling equipment. Only used for a shared mechanical ventilation system.</description>
      <type>Double</type>
      <units>COP</units>
      <required>false</required>
      <model_dependent>false</model_dependent>
    </argument>
    <argument>
      <name>mech_vent_shared_precooling_fraction_cool_load_served</name>
      <display_name>Shared Mechanical Ventilation: Precooling Fraction Ventilation Cool Load Served</display_name>
      <description>Fraction of cooling load introduced by the shared ventilation system that is met by the preconditioning cooling equipment.</description>
      <type>Double</type>
      <units>Frac</units>
      <required>false</required>
      <model_dependent>false</model_dependent>
    </argument>
    <argument>
      <name>mech_vent_2_fan_type</name>
      <display_name>Mechanical Ventilation 2: Fan Type</display_name>
      <description>The type of the second mechanical ventilation. Use 'none' if there is no second mechanical ventilation system.</description>
      <type>Choice</type>
      <required>true</required>
      <model_dependent>false</model_dependent>
      <default_value>none</default_value>
      <choices>
        <choice>
          <value>none</value>
          <display_name>none</display_name>
        </choice>
        <choice>
          <value>exhaust only</value>
          <display_name>exhaust only</display_name>
        </choice>
        <choice>
          <value>supply only</value>
          <display_name>supply only</display_name>
        </choice>
        <choice>
          <value>energy recovery ventilator</value>
          <display_name>energy recovery ventilator</display_name>
        </choice>
        <choice>
          <value>heat recovery ventilator</value>
          <display_name>heat recovery ventilator</display_name>
        </choice>
        <choice>
          <value>balanced</value>
          <display_name>balanced</display_name>
        </choice>
      </choices>
    </argument>
    <argument>
      <name>mech_vent_2_flow_rate</name>
      <display_name>Mechanical Ventilation 2: Flow Rate</display_name>
      <description>The flow rate of the second mechanical ventilation.</description>
      <type>Double</type>
      <units>CFM</units>
      <required>true</required>
      <model_dependent>false</model_dependent>
      <default_value>110</default_value>
    </argument>
    <argument>
      <name>mech_vent_2_hours_in_operation</name>
      <display_name>Mechanical Ventilation 2: Hours In Operation</display_name>
      <description>The hours in operation of the second mechanical ventilation.</description>
      <type>Double</type>
      <units>hrs/day</units>
      <required>true</required>
      <model_dependent>false</model_dependent>
      <default_value>24</default_value>
    </argument>
    <argument>
      <name>mech_vent_2_recovery_efficiency_type</name>
      <display_name>Mechanical Ventilation 2: Total Recovery Efficiency Type</display_name>
      <description>The total recovery efficiency type of the second mechanical ventilation.</description>
      <type>Choice</type>
      <required>true</required>
      <model_dependent>false</model_dependent>
      <default_value>Unadjusted</default_value>
      <choices>
        <choice>
          <value>Unadjusted</value>
          <display_name>Unadjusted</display_name>
        </choice>
        <choice>
          <value>Adjusted</value>
          <display_name>Adjusted</display_name>
        </choice>
      </choices>
    </argument>
    <argument>
      <name>mech_vent_2_total_recovery_efficiency</name>
      <display_name>Mechanical Ventilation 2: Total Recovery Efficiency</display_name>
      <description>The Unadjusted or Adjusted total recovery efficiency of the second mechanical ventilation. Applies to energy recovery ventilator.</description>
      <type>Double</type>
      <units>Frac</units>
      <required>true</required>
      <model_dependent>false</model_dependent>
      <default_value>0.48</default_value>
    </argument>
    <argument>
      <name>mech_vent_2_sensible_recovery_efficiency</name>
      <display_name>Mechanical Ventilation 2: Sensible Recovery Efficiency</display_name>
      <description>The Unadjusted or Adjusted sensible recovery efficiency of the second mechanical ventilation. Applies to energy recovery ventilator and heat recovery ventilator.</description>
      <type>Double</type>
      <units>Frac</units>
      <required>true</required>
      <model_dependent>false</model_dependent>
      <default_value>0.72</default_value>
    </argument>
    <argument>
      <name>mech_vent_2_fan_power</name>
      <display_name>Mechanical Ventilation 2: Fan Power</display_name>
      <description>The fan power of the second mechanical ventilation.</description>
      <type>Double</type>
      <units>W</units>
      <required>true</required>
      <model_dependent>false</model_dependent>
      <default_value>30</default_value>
    </argument>
    <argument>
      <name>kitchen_fans_quantity</name>
      <display_name>Kitchen Fans: Quantity</display_name>
      <description>The quantity of the kitchen fans.</description>
      <type>String</type>
      <units>#</units>
      <required>true</required>
      <model_dependent>false</model_dependent>
      <default_value>auto</default_value>
    </argument>
    <argument>
      <name>kitchen_fans_flow_rate</name>
      <display_name>Kitchen Fans: Flow Rate</display_name>
      <description>The flow rate of the kitchen fan.</description>
      <type>String</type>
      <units>CFM</units>
      <required>false</required>
      <model_dependent>false</model_dependent>
      <default_value>auto</default_value>
    </argument>
    <argument>
      <name>kitchen_fans_hours_in_operation</name>
      <display_name>Kitchen Fans: Hours In Operation</display_name>
      <description>The hours in operation of the kitchen fan.</description>
      <type>String</type>
      <units>hrs/day</units>
      <required>false</required>
      <model_dependent>false</model_dependent>
      <default_value>auto</default_value>
    </argument>
    <argument>
      <name>kitchen_fans_power</name>
      <display_name>Kitchen Fans: Fan Power</display_name>
      <description>The fan power of the kitchen fan.</description>
      <type>String</type>
      <units>W</units>
      <required>false</required>
      <model_dependent>false</model_dependent>
      <default_value>auto</default_value>
    </argument>
    <argument>
      <name>kitchen_fans_start_hour</name>
      <display_name>Kitchen Fans: Start Hour</display_name>
      <description>The start hour of the kitchen fan.</description>
      <type>String</type>
      <units>hr</units>
      <required>false</required>
      <model_dependent>false</model_dependent>
      <default_value>auto</default_value>
    </argument>
    <argument>
      <name>bathroom_fans_quantity</name>
      <display_name>Bathroom Fans: Quantity</display_name>
      <description>The quantity of the bathroom fans.</description>
      <type>String</type>
      <units>#</units>
      <required>true</required>
      <model_dependent>false</model_dependent>
      <default_value>auto</default_value>
    </argument>
    <argument>
      <name>bathroom_fans_flow_rate</name>
      <display_name>Bathroom Fans: Flow Rate</display_name>
      <description>The flow rate of the bathroom fans.</description>
      <type>String</type>
      <units>CFM</units>
      <required>false</required>
      <model_dependent>false</model_dependent>
      <default_value>auto</default_value>
    </argument>
    <argument>
      <name>bathroom_fans_hours_in_operation</name>
      <display_name>Bathroom Fans: Hours In Operation</display_name>
      <description>The hours in operation of the bathroom fans.</description>
      <type>String</type>
      <units>hrs/day</units>
      <required>false</required>
      <model_dependent>false</model_dependent>
      <default_value>auto</default_value>
    </argument>
    <argument>
      <name>bathroom_fans_power</name>
      <display_name>Bathroom Fans: Fan Power</display_name>
      <description>The fan power of the bathroom fans.</description>
      <type>String</type>
      <units>W</units>
      <required>false</required>
      <model_dependent>false</model_dependent>
      <default_value>auto</default_value>
    </argument>
    <argument>
      <name>bathroom_fans_start_hour</name>
      <display_name>Bathroom Fans: Start Hour</display_name>
      <description>The start hour of the bathroom fans.</description>
      <type>String</type>
      <units>hr</units>
      <required>false</required>
      <model_dependent>false</model_dependent>
      <default_value>auto</default_value>
    </argument>
    <argument>
      <name>whole_house_fan_present</name>
      <display_name>Whole House Fan: Present</display_name>
      <description>Whether there is a whole house fan.</description>
      <type>Boolean</type>
      <required>true</required>
      <model_dependent>false</model_dependent>
      <default_value>false</default_value>
      <choices>
        <choice>
          <value>true</value>
          <display_name>true</display_name>
        </choice>
        <choice>
          <value>false</value>
          <display_name>false</display_name>
        </choice>
      </choices>
    </argument>
    <argument>
      <name>whole_house_fan_flow_rate</name>
      <display_name>Whole House Fan: Flow Rate</display_name>
      <description>The flow rate of the whole house fan.</description>
      <type>String</type>
      <units>CFM</units>
      <required>false</required>
      <model_dependent>false</model_dependent>
      <default_value>auto</default_value>
    </argument>
    <argument>
      <name>whole_house_fan_power</name>
      <display_name>Whole House Fan: Fan Power</display_name>
      <description>The fan power of the whole house fan.</description>
      <type>String</type>
      <units>W</units>
      <required>false</required>
      <model_dependent>false</model_dependent>
      <default_value>auto</default_value>
    </argument>
    <argument>
      <name>water_heater_type</name>
      <display_name>Water Heater: Type</display_name>
      <description>The type of water heater. Use 'none' if there is no water heater.</description>
      <type>Choice</type>
      <required>true</required>
      <model_dependent>false</model_dependent>
      <default_value>storage water heater</default_value>
      <choices>
        <choice>
          <value>none</value>
          <display_name>none</display_name>
        </choice>
        <choice>
          <value>storage water heater</value>
          <display_name>storage water heater</display_name>
        </choice>
        <choice>
          <value>instantaneous water heater</value>
          <display_name>instantaneous water heater</display_name>
        </choice>
        <choice>
          <value>heat pump water heater</value>
          <display_name>heat pump water heater</display_name>
        </choice>
        <choice>
          <value>space-heating boiler with storage tank</value>
          <display_name>space-heating boiler with storage tank</display_name>
        </choice>
        <choice>
          <value>space-heating boiler with tankless coil</value>
          <display_name>space-heating boiler with tankless coil</display_name>
        </choice>
      </choices>
    </argument>
    <argument>
      <name>water_heater_fuel_type</name>
      <display_name>Water Heater: Fuel Type</display_name>
      <description>The fuel type of water heater. Ignored for heat pump water heater.</description>
      <type>Choice</type>
      <required>true</required>
      <model_dependent>false</model_dependent>
      <default_value>natural gas</default_value>
      <choices>
        <choice>
          <value>electricity</value>
          <display_name>electricity</display_name>
        </choice>
        <choice>
          <value>natural gas</value>
          <display_name>natural gas</display_name>
        </choice>
        <choice>
          <value>fuel oil</value>
          <display_name>fuel oil</display_name>
        </choice>
        <choice>
          <value>propane</value>
          <display_name>propane</display_name>
        </choice>
        <choice>
          <value>wood</value>
          <display_name>wood</display_name>
        </choice>
        <choice>
          <value>coal</value>
          <display_name>coal</display_name>
        </choice>
      </choices>
    </argument>
    <argument>
      <name>water_heater_location</name>
      <display_name>Water Heater: Location</display_name>
      <description>The location of water heater.</description>
      <type>Choice</type>
      <required>true</required>
      <model_dependent>false</model_dependent>
      <default_value>auto</default_value>
      <choices>
        <choice>
          <value>auto</value>
          <display_name>auto</display_name>
        </choice>
        <choice>
          <value>living space</value>
          <display_name>living space</display_name>
        </choice>
        <choice>
          <value>basement - conditioned</value>
          <display_name>basement - conditioned</display_name>
        </choice>
        <choice>
          <value>basement - unconditioned</value>
          <display_name>basement - unconditioned</display_name>
        </choice>
        <choice>
          <value>garage</value>
          <display_name>garage</display_name>
        </choice>
        <choice>
          <value>attic - vented</value>
          <display_name>attic - vented</display_name>
        </choice>
        <choice>
          <value>attic - unvented</value>
          <display_name>attic - unvented</display_name>
        </choice>
        <choice>
          <value>crawlspace - vented</value>
          <display_name>crawlspace - vented</display_name>
        </choice>
        <choice>
          <value>crawlspace - unvented</value>
          <display_name>crawlspace - unvented</display_name>
        </choice>
        <choice>
          <value>crawlspace - conditioned</value>
          <display_name>crawlspace - conditioned</display_name>
        </choice>
        <choice>
          <value>other exterior</value>
          <display_name>other exterior</display_name>
        </choice>
        <choice>
          <value>other housing unit</value>
          <display_name>other housing unit</display_name>
        </choice>
        <choice>
          <value>other heated space</value>
          <display_name>other heated space</display_name>
        </choice>
        <choice>
          <value>other multifamily buffer space</value>
          <display_name>other multifamily buffer space</display_name>
        </choice>
        <choice>
          <value>other non-freezing space</value>
          <display_name>other non-freezing space</display_name>
        </choice>
      </choices>
    </argument>
    <argument>
      <name>water_heater_tank_volume</name>
      <display_name>Water Heater: Tank Volume</display_name>
      <description>Nominal volume of water heater tank. Set to 'auto' to have volume autosized. Only applies to storage water heater, heat pump water heater, and space-heating boiler with storage tank.</description>
      <type>String</type>
      <units>gal</units>
      <required>true</required>
      <model_dependent>false</model_dependent>
      <default_value>auto</default_value>
    </argument>
    <argument>
      <name>water_heater_efficiency_type</name>
      <display_name>Water Heater: Efficiency Type</display_name>
      <description>The efficiency type of water heater. Does not apply to space-heating boilers.</description>
      <type>Choice</type>
      <required>true</required>
      <model_dependent>false</model_dependent>
      <default_value>EnergyFactor</default_value>
      <choices>
        <choice>
          <value>EnergyFactor</value>
          <display_name>EnergyFactor</display_name>
        </choice>
        <choice>
          <value>UniformEnergyFactor</value>
          <display_name>UniformEnergyFactor</display_name>
        </choice>
      </choices>
    </argument>
    <argument>
      <name>water_heater_efficiency</name>
      <display_name>Water Heater: Efficiency</display_name>
      <description>Rated Energy Factor or Uniform Energy Factor. Does not apply to space-heating boilers.</description>
      <type>Double</type>
      <required>true</required>
      <model_dependent>false</model_dependent>
      <default_value>0.67</default_value>
    </argument>
    <argument>
      <name>water_heater_usage_bin</name>
      <display_name>Water Heater: Usage Bin</display_name>
      <description>The usage of the water heater. Required if Efficiency Type is UniformEnergyFactor and Type is not instantaneous water heater. Does not apply to space-heating boilers.</description>
      <type>Choice</type>
      <required>false</required>
      <model_dependent>false</model_dependent>
      <choices>
        <choice>
          <value>very small</value>
          <display_name>very small</display_name>
        </choice>
        <choice>
          <value>low</value>
          <display_name>low</display_name>
        </choice>
        <choice>
          <value>medium</value>
          <display_name>medium</display_name>
        </choice>
        <choice>
          <value>high</value>
          <display_name>high</display_name>
        </choice>
      </choices>
    </argument>
    <argument>
      <name>water_heater_recovery_efficiency</name>
      <display_name>Water Heater: Recovery Efficiency</display_name>
      <description>Ratio of energy delivered to water heater to the energy content of the fuel consumed by the water heater. Only used for non-electric storage water heaters.</description>
      <type>String</type>
      <units>Frac</units>
      <required>true</required>
      <model_dependent>false</model_dependent>
      <default_value>auto</default_value>
    </argument>
    <argument>
      <name>water_heater_heating_capacity</name>
      <display_name>Water Heater: Heating Capacity</display_name>
      <description>Heating capacity. Set to 'auto' to have heating capacity defaulted. Only applies to storage water heater.</description>
      <type>String</type>
      <units>Btu/hr</units>
      <required>true</required>
      <model_dependent>false</model_dependent>
      <default_value>auto</default_value>
    </argument>
    <argument>
      <name>water_heater_standby_loss</name>
      <display_name>Water Heater: Standby Loss</display_name>
      <description>The standby loss of water heater. Only applies to space-heating boilers.</description>
      <type>Double</type>
      <units>deg-F/hr</units>
      <required>false</required>
      <model_dependent>false</model_dependent>
    </argument>
    <argument>
      <name>water_heater_jacket_rvalue</name>
      <display_name>Water Heater: Jacket R-value</display_name>
      <description>The jacket R-value of water heater. Doesn't apply to instantaneous water heater or space-heating boiler with tankless coil.</description>
      <type>Double</type>
      <units>h-ft^2-R/Btu</units>
      <required>false</required>
      <model_dependent>false</model_dependent>
    </argument>
    <argument>
      <name>water_heater_setpoint_temperature</name>
      <display_name>Water Heater: Setpoint Temperature</display_name>
      <description>The setpoint temperature of water heater.</description>
      <type>String</type>
      <units>deg-F</units>
      <required>true</required>
      <model_dependent>false</model_dependent>
      <default_value>auto</default_value>
    </argument>
    <argument>
      <name>water_heater_num_units_served</name>
      <display_name>Water Heater: Number of Units Served</display_name>
      <description>Number of dwelling units served (directly or indirectly) by the water heater. Must be 1 if single-family detached. Used to apportion water heater tank losses to the unit.</description>
      <type>Integer</type>
      <units>#</units>
      <required>true</required>
      <model_dependent>false</model_dependent>
      <default_value>1</default_value>
    </argument>
    <argument>
      <name>water_heater_uses_desuperheater</name>
      <display_name>Water Heater: Uses Desuperheater</display_name>
      <description>Requires that the dwelling unit has a air-to-air, mini-split, or ground-to-air heat pump or a central air conditioner or mini-split air conditioner.</description>
      <type>Boolean</type>
      <required>false</required>
      <model_dependent>false</model_dependent>
      <choices>
        <choice>
          <value>true</value>
          <display_name>true</display_name>
        </choice>
        <choice>
          <value>false</value>
          <display_name>false</display_name>
        </choice>
      </choices>
    </argument>
    <argument>
      <name>hot_water_distribution_system_type</name>
      <display_name>Hot Water Distribution: System Type</display_name>
      <description>The type of the hot water distribution system.</description>
      <type>Choice</type>
      <required>true</required>
      <model_dependent>false</model_dependent>
      <default_value>Standard</default_value>
      <choices>
        <choice>
          <value>Standard</value>
          <display_name>Standard</display_name>
        </choice>
        <choice>
          <value>Recirculation</value>
          <display_name>Recirculation</display_name>
        </choice>
      </choices>
    </argument>
    <argument>
      <name>hot_water_distribution_standard_piping_length</name>
      <display_name>Hot Water Distribution: Standard Piping Length</display_name>
      <description>If the distribution system is Standard, the length of the piping. A value of 'auto' will use a default.</description>
      <type>String</type>
      <units>ft</units>
      <required>true</required>
      <model_dependent>false</model_dependent>
      <default_value>auto</default_value>
    </argument>
    <argument>
      <name>hot_water_distribution_recirc_control_type</name>
      <display_name>Hot Water Distribution: Recirculation Control Type</display_name>
      <description>If the distribution system is Recirculation, the type of hot water recirculation control, if any.</description>
      <type>Choice</type>
      <required>true</required>
      <model_dependent>false</model_dependent>
      <default_value>no control</default_value>
      <choices>
        <choice>
          <value>no control</value>
          <display_name>no control</display_name>
        </choice>
        <choice>
          <value>timer</value>
          <display_name>timer</display_name>
        </choice>
        <choice>
          <value>temperature</value>
          <display_name>temperature</display_name>
        </choice>
        <choice>
          <value>presence sensor demand control</value>
          <display_name>presence sensor demand control</display_name>
        </choice>
        <choice>
          <value>manual demand control</value>
          <display_name>manual demand control</display_name>
        </choice>
      </choices>
    </argument>
    <argument>
      <name>hot_water_distribution_recirc_piping_length</name>
      <display_name>Hot Water Distribution: Recirculation Piping Length</display_name>
      <description>If the distribution system is Recirculation, the length of the recirculation piping.</description>
      <type>String</type>
      <units>ft</units>
      <required>true</required>
      <model_dependent>false</model_dependent>
      <default_value>auto</default_value>
    </argument>
    <argument>
      <name>hot_water_distribution_recirc_branch_piping_length</name>
      <display_name>Hot Water Distribution: Recirculation Branch Piping Length</display_name>
      <description>If the distribution system is Recirculation, the length of the recirculation branch piping.</description>
      <type>String</type>
      <units>ft</units>
      <required>true</required>
      <model_dependent>false</model_dependent>
      <default_value>auto</default_value>
    </argument>
    <argument>
      <name>hot_water_distribution_recirc_pump_power</name>
      <display_name>Hot Water Distribution: Recirculation Pump Power</display_name>
      <description>If the distribution system is Recirculation, the recirculation pump power.</description>
      <type>String</type>
      <units>W</units>
      <required>true</required>
      <model_dependent>false</model_dependent>
      <default_value>auto</default_value>
    </argument>
    <argument>
      <name>hot_water_distribution_pipe_r</name>
      <display_name>Hot Water Distribution: Pipe Insulation Nominal R-Value</display_name>
      <description>Nominal R-value of the pipe insulation.</description>
      <type>String</type>
      <units>h-ft^2-R/Btu</units>
      <required>true</required>
      <model_dependent>false</model_dependent>
      <default_value>auto</default_value>
    </argument>
    <argument>
      <name>dwhr_facilities_connected</name>
      <display_name>Drain Water Heat Recovery: Facilities Connected</display_name>
      <description>Which facilities are connected for the drain water heat recovery. Use 'none' if there is no drain water heat recovery system.</description>
      <type>Choice</type>
      <required>true</required>
      <model_dependent>false</model_dependent>
      <default_value>none</default_value>
      <choices>
        <choice>
          <value>none</value>
          <display_name>none</display_name>
        </choice>
        <choice>
          <value>one</value>
          <display_name>one</display_name>
        </choice>
        <choice>
          <value>all</value>
          <display_name>all</display_name>
        </choice>
      </choices>
    </argument>
    <argument>
      <name>dwhr_equal_flow</name>
      <display_name>Drain Water Heat Recovery: Equal Flow</display_name>
      <description>Whether the drain water heat recovery has equal flow.</description>
      <type>Boolean</type>
      <required>true</required>
      <model_dependent>false</model_dependent>
      <default_value>true</default_value>
      <choices>
        <choice>
          <value>true</value>
          <display_name>true</display_name>
        </choice>
        <choice>
          <value>false</value>
          <display_name>false</display_name>
        </choice>
      </choices>
    </argument>
    <argument>
      <name>dwhr_efficiency</name>
      <display_name>Drain Water Heat Recovery: Efficiency</display_name>
      <description>The efficiency of the drain water heat recovery.</description>
      <type>Double</type>
      <units>Frac</units>
      <required>true</required>
      <model_dependent>false</model_dependent>
      <default_value>0.55</default_value>
    </argument>
    <argument>
      <name>water_fixtures_shower_low_flow</name>
      <display_name>Hot Water Fixtures: Is Shower Low Flow</display_name>
      <description>Whether the shower fixture is low flow.</description>
      <type>Boolean</type>
      <required>true</required>
      <model_dependent>false</model_dependent>
      <default_value>false</default_value>
      <choices>
        <choice>
          <value>true</value>
          <display_name>true</display_name>
        </choice>
        <choice>
          <value>false</value>
          <display_name>false</display_name>
        </choice>
      </choices>
    </argument>
    <argument>
      <name>water_fixtures_sink_low_flow</name>
      <display_name>Hot Water Fixtures: Is Sink Low Flow</display_name>
      <description>Whether the sink fixture is low flow.</description>
      <type>Boolean</type>
      <required>true</required>
      <model_dependent>false</model_dependent>
      <default_value>false</default_value>
      <choices>
        <choice>
          <value>true</value>
          <display_name>true</display_name>
        </choice>
        <choice>
          <value>false</value>
          <display_name>false</display_name>
        </choice>
      </choices>
    </argument>
    <argument>
      <name>water_fixtures_usage_multiplier</name>
      <display_name>Hot Water Fixtures: Usage Multiplier</display_name>
      <description>Multiplier on the hot water usage that can reflect, e.g., high/low usage occupants.</description>
      <type>Double</type>
      <required>true</required>
      <model_dependent>false</model_dependent>
      <default_value>1</default_value>
    </argument>
    <argument>
      <name>solar_thermal_system_type</name>
      <display_name>Solar Thermal: System Type</display_name>
      <description>The type of solar thermal system. Use 'none' if there is no solar thermal system.</description>
      <type>Choice</type>
      <required>true</required>
      <model_dependent>false</model_dependent>
      <default_value>none</default_value>
      <choices>
        <choice>
          <value>none</value>
          <display_name>none</display_name>
        </choice>
        <choice>
          <value>hot water</value>
          <display_name>hot water</display_name>
        </choice>
      </choices>
    </argument>
    <argument>
      <name>solar_thermal_collector_area</name>
      <display_name>Solar Thermal: Collector Area</display_name>
      <description>The collector area of the solar thermal system.</description>
      <type>Double</type>
      <units>ft^2</units>
      <required>true</required>
      <model_dependent>false</model_dependent>
      <default_value>40</default_value>
    </argument>
    <argument>
      <name>solar_thermal_collector_loop_type</name>
      <display_name>Solar Thermal: Collector Loop Type</display_name>
      <description>The collector loop type of the solar thermal system.</description>
      <type>Choice</type>
      <required>true</required>
      <model_dependent>false</model_dependent>
      <default_value>liquid direct</default_value>
      <choices>
        <choice>
          <value>liquid direct</value>
          <display_name>liquid direct</display_name>
        </choice>
        <choice>
          <value>liquid indirect</value>
          <display_name>liquid indirect</display_name>
        </choice>
        <choice>
          <value>passive thermosyphon</value>
          <display_name>passive thermosyphon</display_name>
        </choice>
      </choices>
    </argument>
    <argument>
      <name>solar_thermal_collector_type</name>
      <display_name>Solar Thermal: Collector Type</display_name>
      <description>The collector type of the solar thermal system.</description>
      <type>Choice</type>
      <required>true</required>
      <model_dependent>false</model_dependent>
      <default_value>evacuated tube</default_value>
      <choices>
        <choice>
          <value>evacuated tube</value>
          <display_name>evacuated tube</display_name>
        </choice>
        <choice>
          <value>single glazing black</value>
          <display_name>single glazing black</display_name>
        </choice>
        <choice>
          <value>double glazing black</value>
          <display_name>double glazing black</display_name>
        </choice>
        <choice>
          <value>integrated collector storage</value>
          <display_name>integrated collector storage</display_name>
        </choice>
      </choices>
    </argument>
    <argument>
      <name>solar_thermal_collector_azimuth</name>
      <display_name>Solar Thermal: Collector Azimuth</display_name>
      <description>The collector azimuth of the solar thermal system. Azimuth is measured clockwise from north (e.g., North=0, East=90, South=180, West=270).</description>
      <type>Double</type>
      <units>degrees</units>
      <required>true</required>
      <model_dependent>false</model_dependent>
      <default_value>180</default_value>
    </argument>
    <argument>
      <name>solar_thermal_collector_tilt</name>
      <display_name>Solar Thermal: Collector Tilt</display_name>
      <description>The collector tilt of the solar thermal system. Can also enter, e.g., RoofPitch, RoofPitch+20, Latitude, Latitude-15, etc.</description>
      <type>String</type>
      <units>degrees</units>
      <required>true</required>
      <model_dependent>false</model_dependent>
      <default_value>RoofPitch</default_value>
    </argument>
    <argument>
      <name>solar_thermal_collector_rated_optical_efficiency</name>
      <display_name>Solar Thermal: Collector Rated Optical Efficiency</display_name>
      <description>The collector rated optical efficiency of the solar thermal system.</description>
      <type>Double</type>
      <units>Frac</units>
      <required>true</required>
      <model_dependent>false</model_dependent>
      <default_value>0.5</default_value>
    </argument>
    <argument>
      <name>solar_thermal_collector_rated_thermal_losses</name>
      <display_name>Solar Thermal: Collector Rated Thermal Losses</display_name>
      <description>The collector rated thermal losses of the solar thermal system.</description>
      <type>Double</type>
      <units>Frac</units>
      <required>true</required>
      <model_dependent>false</model_dependent>
      <default_value>0.2799</default_value>
    </argument>
    <argument>
      <name>solar_thermal_storage_volume</name>
      <display_name>Solar Thermal: Storage Volume</display_name>
      <description>The storage volume of the solar thermal system.</description>
      <type>String</type>
      <units>Frac</units>
      <required>true</required>
      <model_dependent>false</model_dependent>
      <default_value>auto</default_value>
    </argument>
    <argument>
      <name>solar_thermal_solar_fraction</name>
      <display_name>Solar Thermal: Solar Fraction</display_name>
      <description>The solar fraction of the solar thermal system. If provided, overrides all other solar thermal inputs.</description>
      <type>Double</type>
      <units>Frac</units>
      <required>true</required>
      <model_dependent>false</model_dependent>
      <default_value>0</default_value>
    </argument>
    <argument>
      <name>pv_system_module_type</name>
      <display_name>PV System: Module Type</display_name>
      <description>Module type of the PV system. Use 'none' if there is no PV system.</description>
      <type>Choice</type>
      <required>true</required>
      <model_dependent>false</model_dependent>
      <default_value>none</default_value>
      <choices>
        <choice>
          <value>none</value>
          <display_name>none</display_name>
        </choice>
        <choice>
          <value>auto</value>
          <display_name>auto</display_name>
        </choice>
        <choice>
          <value>standard</value>
          <display_name>standard</display_name>
        </choice>
        <choice>
          <value>premium</value>
          <display_name>premium</display_name>
        </choice>
        <choice>
          <value>thin film</value>
          <display_name>thin film</display_name>
        </choice>
      </choices>
    </argument>
    <argument>
      <name>pv_system_location</name>
      <display_name>PV System: Location</display_name>
      <description>Location of the PV system.</description>
      <type>Choice</type>
      <required>true</required>
      <model_dependent>false</model_dependent>
      <default_value>auto</default_value>
      <choices>
        <choice>
          <value>auto</value>
          <display_name>auto</display_name>
        </choice>
        <choice>
          <value>roof</value>
          <display_name>roof</display_name>
        </choice>
        <choice>
          <value>ground</value>
          <display_name>ground</display_name>
        </choice>
      </choices>
    </argument>
    <argument>
      <name>pv_system_tracking</name>
      <display_name>PV System: Tracking</display_name>
      <description>Tracking of the PV system.</description>
      <type>Choice</type>
      <required>true</required>
      <model_dependent>false</model_dependent>
      <default_value>auto</default_value>
      <choices>
        <choice>
          <value>auto</value>
          <display_name>auto</display_name>
        </choice>
        <choice>
          <value>fixed</value>
          <display_name>fixed</display_name>
        </choice>
        <choice>
          <value>1-axis</value>
          <display_name>1-axis</display_name>
        </choice>
        <choice>
          <value>1-axis backtracked</value>
          <display_name>1-axis backtracked</display_name>
        </choice>
        <choice>
          <value>2-axis</value>
          <display_name>2-axis</display_name>
        </choice>
      </choices>
    </argument>
    <argument>
      <name>pv_system_array_azimuth</name>
      <display_name>PV System: Array Azimuth</display_name>
      <description>Array azimuth of the PV system. Azimuth is measured clockwise from north (e.g., North=0, East=90, South=180, West=270).</description>
      <type>Double</type>
      <units>degrees</units>
      <required>true</required>
      <model_dependent>false</model_dependent>
      <default_value>180</default_value>
    </argument>
    <argument>
      <name>pv_system_array_tilt</name>
      <display_name>PV System: Array Tilt</display_name>
      <description>Array tilt of the PV system. Can also enter, e.g., RoofPitch, RoofPitch+20, Latitude, Latitude-15, etc.</description>
      <type>String</type>
      <units>degrees</units>
      <required>true</required>
      <model_dependent>false</model_dependent>
      <default_value>RoofPitch</default_value>
    </argument>
    <argument>
      <name>pv_system_max_power_output</name>
      <display_name>PV System: Maximum Power Output</display_name>
      <description>Maximum power output of the PV system. For a shared system, this is the total building maximum power output.</description>
      <type>Double</type>
      <units>W</units>
      <required>true</required>
      <model_dependent>false</model_dependent>
      <default_value>4000</default_value>
    </argument>
    <argument>
      <name>pv_system_inverter_efficiency</name>
      <display_name>PV System: Inverter Efficiency</display_name>
      <description>Inverter efficiency of the PV system. If there are two PV systems, this will apply to both.</description>
      <type>Double</type>
      <units>Frac</units>
      <required>false</required>
      <model_dependent>false</model_dependent>
    </argument>
    <argument>
      <name>pv_system_system_losses_fraction</name>
      <display_name>PV System: System Losses Fraction</display_name>
      <description>System losses fraction of the PV system. If there are two PV systems, this will apply to both.</description>
      <type>Double</type>
      <units>Frac</units>
      <required>false</required>
      <model_dependent>false</model_dependent>
    </argument>
    <argument>
      <name>pv_system_num_bedrooms_served</name>
      <display_name>PV System: Number of Bedrooms Served</display_name>
      <description>Number of bedrooms served by PV system. Ignored if single-family detached. Used to apportion PV generation to the unit of a SFA/MF building. If there are two PV systems, this will apply to both.</description>
      <type>Integer</type>
      <units>#</units>
      <required>true</required>
      <model_dependent>false</model_dependent>
      <default_value>3</default_value>
    </argument>
    <argument>
      <name>pv_system_2_module_type</name>
      <display_name>PV System 2: Module Type</display_name>
      <description>Module type of the second PV system. Use 'none' if there is no PV system 2.</description>
      <type>Choice</type>
      <required>true</required>
      <model_dependent>false</model_dependent>
      <default_value>none</default_value>
      <choices>
        <choice>
          <value>none</value>
          <display_name>none</display_name>
        </choice>
        <choice>
          <value>auto</value>
          <display_name>auto</display_name>
        </choice>
        <choice>
          <value>standard</value>
          <display_name>standard</display_name>
        </choice>
        <choice>
          <value>premium</value>
          <display_name>premium</display_name>
        </choice>
        <choice>
          <value>thin film</value>
          <display_name>thin film</display_name>
        </choice>
      </choices>
    </argument>
    <argument>
      <name>pv_system_2_location</name>
      <display_name>PV System 2: Location</display_name>
      <description>Location of the second PV system.</description>
      <type>Choice</type>
      <required>true</required>
      <model_dependent>false</model_dependent>
      <default_value>auto</default_value>
      <choices>
        <choice>
          <value>auto</value>
          <display_name>auto</display_name>
        </choice>
        <choice>
          <value>roof</value>
          <display_name>roof</display_name>
        </choice>
        <choice>
          <value>ground</value>
          <display_name>ground</display_name>
        </choice>
      </choices>
    </argument>
    <argument>
      <name>pv_system_2_tracking</name>
      <display_name>PV System 2: Tracking</display_name>
      <description>Tracking of the second PV system.</description>
      <type>Choice</type>
      <required>true</required>
      <model_dependent>false</model_dependent>
      <default_value>auto</default_value>
      <choices>
        <choice>
          <value>auto</value>
          <display_name>auto</display_name>
        </choice>
        <choice>
          <value>fixed</value>
          <display_name>fixed</display_name>
        </choice>
        <choice>
          <value>1-axis</value>
          <display_name>1-axis</display_name>
        </choice>
        <choice>
          <value>1-axis backtracked</value>
          <display_name>1-axis backtracked</display_name>
        </choice>
        <choice>
          <value>2-axis</value>
          <display_name>2-axis</display_name>
        </choice>
      </choices>
    </argument>
    <argument>
      <name>pv_system_2_array_azimuth</name>
      <display_name>PV System 2: Array Azimuth</display_name>
      <description>Array azimuth of the second PV system. Azimuth is measured clockwise from north (e.g., North=0, East=90, South=180, West=270).</description>
      <type>Double</type>
      <units>degrees</units>
      <required>true</required>
      <model_dependent>false</model_dependent>
      <default_value>180</default_value>
    </argument>
    <argument>
      <name>pv_system_2_array_tilt</name>
      <display_name>PV System 2: Array Tilt</display_name>
      <description>Array tilt of the second PV system. Can also enter, e.g., RoofPitch, RoofPitch+20, Latitude, Latitude-15, etc.</description>
      <type>String</type>
      <units>degrees</units>
      <required>true</required>
      <model_dependent>false</model_dependent>
      <default_value>RoofPitch</default_value>
    </argument>
    <argument>
      <name>pv_system_2_max_power_output</name>
      <display_name>PV System 2: Maximum Power Output</display_name>
      <description>Maximum power output of the second PV system. For a shared system, this is the total building maximum power output.</description>
      <type>Double</type>
      <units>W</units>
      <required>true</required>
      <model_dependent>false</model_dependent>
      <default_value>4000</default_value>
    </argument>
    <argument>
      <name>battery_location</name>
      <display_name>Battery: Location</display_name>
      <description>The space type for the lithium ion battery location.</description>
      <type>Choice</type>
      <required>true</required>
      <model_dependent>false</model_dependent>
      <default_value>none</default_value>
      <choices>
        <choice>
          <value>auto</value>
          <display_name>auto</display_name>
        </choice>
        <choice>
          <value>none</value>
          <display_name>none</display_name>
        </choice>
        <choice>
          <value>living space</value>
          <display_name>living space</display_name>
        </choice>
        <choice>
          <value>basement - conditioned</value>
          <display_name>basement - conditioned</display_name>
        </choice>
        <choice>
          <value>basement - unconditioned</value>
          <display_name>basement - unconditioned</display_name>
        </choice>
        <choice>
          <value>crawlspace - vented</value>
          <display_name>crawlspace - vented</display_name>
        </choice>
        <choice>
          <value>crawlspace - unvented</value>
          <display_name>crawlspace - unvented</display_name>
        </choice>
        <choice>
          <value>crawlspace - conditioned</value>
          <display_name>crawlspace - conditioned</display_name>
        </choice>
        <choice>
          <value>attic - vented</value>
          <display_name>attic - vented</display_name>
        </choice>
        <choice>
          <value>attic - unvented</value>
          <display_name>attic - unvented</display_name>
        </choice>
        <choice>
          <value>garage</value>
          <display_name>garage</display_name>
        </choice>
        <choice>
          <value>outside</value>
          <display_name>outside</display_name>
        </choice>
      </choices>
    </argument>
    <argument>
      <name>battery_power</name>
      <display_name>Battery: Rated Power Output</display_name>
      <description>The rated power output of the lithium ion battery.</description>
      <type>String</type>
      <units>W</units>
      <required>true</required>
      <model_dependent>false</model_dependent>
      <default_value>auto</default_value>
    </argument>
    <argument>
      <name>battery_capacity</name>
      <display_name>Battery: Nominal Capacity</display_name>
      <description>The nominal capacity of the lithium ion battery.</description>
      <type>String</type>
      <units>kWh</units>
      <required>true</required>
      <model_dependent>false</model_dependent>
      <default_value>auto</default_value>
    </argument>
    <argument>
      <name>battery_usable_capacity</name>
      <display_name>Battery: Usable Capacity</display_name>
      <description>The usable capacity of the lithium ion battery.</description>
      <type>String</type>
      <units>kWh</units>
      <required>true</required>
      <model_dependent>false</model_dependent>
      <default_value>auto</default_value>
    </argument>
    <argument>
      <name>lighting_present</name>
      <display_name>Lighting: Present</display_name>
      <description>Whether there is lighting energy use.</description>
      <type>Boolean</type>
      <required>false</required>
      <model_dependent>false</model_dependent>
      <default_value>true</default_value>
      <choices>
        <choice>
          <value>true</value>
          <display_name>true</display_name>
        </choice>
        <choice>
          <value>false</value>
          <display_name>false</display_name>
        </choice>
      </choices>
    </argument>
    <argument>
      <name>lighting_interior_fraction_cfl</name>
      <display_name>Lighting: Interior Fraction CFL</display_name>
      <description>Fraction of all lamps (interior) that are compact fluorescent. Lighting not specified as CFL, LFL, or LED is assumed to be incandescent.</description>
      <type>Double</type>
      <required>true</required>
      <model_dependent>false</model_dependent>
      <default_value>0.1</default_value>
    </argument>
    <argument>
      <name>lighting_interior_fraction_lfl</name>
      <display_name>Lighting: Interior Fraction LFL</display_name>
      <description>Fraction of all lamps (interior) that are linear fluorescent. Lighting not specified as CFL, LFL, or LED is assumed to be incandescent.</description>
      <type>Double</type>
      <required>true</required>
      <model_dependent>false</model_dependent>
      <default_value>0</default_value>
    </argument>
    <argument>
      <name>lighting_interior_fraction_led</name>
      <display_name>Lighting: Interior Fraction LED</display_name>
      <description>Fraction of all lamps (interior) that are light emitting diodes. Lighting not specified as CFL, LFL, or LED is assumed to be incandescent.</description>
      <type>Double</type>
      <required>true</required>
      <model_dependent>false</model_dependent>
      <default_value>0</default_value>
    </argument>
    <argument>
      <name>lighting_interior_usage_multiplier</name>
      <display_name>Lighting: Interior Usage Multiplier</display_name>
      <description>Multiplier on the lighting energy usage (interior) that can reflect, e.g., high/low usage occupants.</description>
      <type>Double</type>
      <required>true</required>
      <model_dependent>false</model_dependent>
      <default_value>1</default_value>
    </argument>
    <argument>
      <name>lighting_exterior_fraction_cfl</name>
      <display_name>Lighting: Exterior Fraction CFL</display_name>
      <description>Fraction of all lamps (exterior) that are compact fluorescent. Lighting not specified as CFL, LFL, or LED is assumed to be incandescent.</description>
      <type>Double</type>
      <required>true</required>
      <model_dependent>false</model_dependent>
      <default_value>0</default_value>
    </argument>
    <argument>
      <name>lighting_exterior_fraction_lfl</name>
      <display_name>Lighting: Exterior Fraction LFL</display_name>
      <description>Fraction of all lamps (exterior) that are linear fluorescent. Lighting not specified as CFL, LFL, or LED is assumed to be incandescent.</description>
      <type>Double</type>
      <required>true</required>
      <model_dependent>false</model_dependent>
      <default_value>0</default_value>
    </argument>
    <argument>
      <name>lighting_exterior_fraction_led</name>
      <display_name>Lighting: Exterior Fraction LED</display_name>
      <description>Fraction of all lamps (exterior) that are light emitting diodes. Lighting not specified as CFL, LFL, or LED is assumed to be incandescent.</description>
      <type>Double</type>
      <required>true</required>
      <model_dependent>false</model_dependent>
      <default_value>0</default_value>
    </argument>
    <argument>
      <name>lighting_exterior_usage_multiplier</name>
      <display_name>Lighting: Exterior Usage Multiplier</display_name>
      <description>Multiplier on the lighting energy usage (exterior) that can reflect, e.g., high/low usage occupants.</description>
      <type>Double</type>
      <required>true</required>
      <model_dependent>false</model_dependent>
      <default_value>1</default_value>
    </argument>
    <argument>
      <name>lighting_garage_fraction_cfl</name>
      <display_name>Lighting: Garage Fraction CFL</display_name>
      <description>Fraction of all lamps (garage) that are compact fluorescent. Lighting not specified as CFL, LFL, or LED is assumed to be incandescent.</description>
      <type>Double</type>
      <required>true</required>
      <model_dependent>false</model_dependent>
      <default_value>0</default_value>
    </argument>
    <argument>
      <name>lighting_garage_fraction_lfl</name>
      <display_name>Lighting: Garage Fraction LFL</display_name>
      <description>Fraction of all lamps (garage) that are linear fluorescent. Lighting not specified as CFL, LFL, or LED is assumed to be incandescent.</description>
      <type>Double</type>
      <required>true</required>
      <model_dependent>false</model_dependent>
      <default_value>0</default_value>
    </argument>
    <argument>
      <name>lighting_garage_fraction_led</name>
      <display_name>Lighting: Garage Fraction LED</display_name>
      <description>Fraction of all lamps (garage) that are light emitting diodes. Lighting not specified as CFL, LFL, or LED is assumed to be incandescent.</description>
      <type>Double</type>
      <required>true</required>
      <model_dependent>false</model_dependent>
      <default_value>0</default_value>
    </argument>
    <argument>
      <name>lighting_garage_usage_multiplier</name>
      <display_name>Lighting: Garage Usage Multiplier</display_name>
      <description>Multiplier on the lighting energy usage (garage) that can reflect, e.g., high/low usage occupants.</description>
      <type>Double</type>
      <required>true</required>
      <model_dependent>false</model_dependent>
      <default_value>1</default_value>
    </argument>
    <argument>
      <name>holiday_lighting_present</name>
      <display_name>Holiday Lighting: Present</display_name>
      <description>Whether there is holiday lighting.</description>
      <type>Boolean</type>
      <required>true</required>
      <model_dependent>false</model_dependent>
      <default_value>false</default_value>
      <choices>
        <choice>
          <value>true</value>
          <display_name>true</display_name>
        </choice>
        <choice>
          <value>false</value>
          <display_name>false</display_name>
        </choice>
      </choices>
    </argument>
    <argument>
      <name>holiday_lighting_daily_kwh</name>
      <display_name>Holiday Lighting: Daily Consumption</display_name>
      <description>The daily energy consumption for holiday lighting (exterior).</description>
      <type>String</type>
      <units>kWh/day</units>
      <required>true</required>
      <model_dependent>false</model_dependent>
      <default_value>auto</default_value>
    </argument>
    <argument>
      <name>holiday_lighting_period</name>
      <display_name>Holiday Lighting: Period</display_name>
      <description>Enter a date like "Nov 25 - Jan 5".</description>
      <type>String</type>
      <required>false</required>
      <model_dependent>false</model_dependent>
    </argument>
    <argument>
      <name>dehumidifier_type</name>
      <display_name>Dehumidifier: Type</display_name>
      <description>The type of dehumidifier.</description>
      <type>Choice</type>
      <required>true</required>
      <model_dependent>false</model_dependent>
      <default_value>none</default_value>
      <choices>
        <choice>
          <value>none</value>
          <display_name>none</display_name>
        </choice>
        <choice>
          <value>portable</value>
          <display_name>portable</display_name>
        </choice>
        <choice>
          <value>whole-home</value>
          <display_name>whole-home</display_name>
        </choice>
      </choices>
    </argument>
    <argument>
      <name>dehumidifier_efficiency_type</name>
      <display_name>Dehumidifier: Efficiency Type</display_name>
      <description>The efficiency type of dehumidifier.</description>
      <type>Choice</type>
      <required>true</required>
      <model_dependent>false</model_dependent>
      <default_value>IntegratedEnergyFactor</default_value>
      <choices>
        <choice>
          <value>EnergyFactor</value>
          <display_name>EnergyFactor</display_name>
        </choice>
        <choice>
          <value>IntegratedEnergyFactor</value>
          <display_name>IntegratedEnergyFactor</display_name>
        </choice>
      </choices>
    </argument>
    <argument>
      <name>dehumidifier_efficiency</name>
      <display_name>Dehumidifier: Efficiency</display_name>
      <description>The efficiency of the dehumidifier.</description>
      <type>Double</type>
      <units>liters/kWh</units>
      <required>true</required>
      <model_dependent>false</model_dependent>
      <default_value>1.5</default_value>
    </argument>
    <argument>
      <name>dehumidifier_capacity</name>
      <display_name>Dehumidifier: Capacity</display_name>
      <description>The capacity (water removal rate) of the dehumidifier.</description>
      <type>Double</type>
      <units>pint/day</units>
      <required>true</required>
      <model_dependent>false</model_dependent>
      <default_value>40</default_value>
    </argument>
    <argument>
      <name>dehumidifier_rh_setpoint</name>
      <display_name>Dehumidifier: Relative Humidity Setpoint</display_name>
      <description>The relative humidity setpoint of the dehumidifier.</description>
      <type>Double</type>
      <units>Frac</units>
      <required>true</required>
      <model_dependent>false</model_dependent>
      <default_value>0.5</default_value>
    </argument>
    <argument>
      <name>dehumidifier_fraction_dehumidification_load_served</name>
      <display_name>Dehumidifier: Fraction Dehumidification Load Served</display_name>
      <description>The dehumidification load served fraction of the dehumidifier.</description>
      <type>Double</type>
      <units>Frac</units>
      <required>true</required>
      <model_dependent>false</model_dependent>
      <default_value>1</default_value>
    </argument>
    <argument>
      <name>clothes_washer_location</name>
      <display_name>Clothes Washer: Location</display_name>
      <description>The space type for the clothes washer location.</description>
      <type>Choice</type>
      <required>true</required>
      <model_dependent>false</model_dependent>
      <default_value>auto</default_value>
      <choices>
        <choice>
          <value>auto</value>
          <display_name>auto</display_name>
        </choice>
        <choice>
          <value>none</value>
          <display_name>none</display_name>
        </choice>
        <choice>
          <value>living space</value>
          <display_name>living space</display_name>
        </choice>
        <choice>
          <value>basement - conditioned</value>
          <display_name>basement - conditioned</display_name>
        </choice>
        <choice>
          <value>basement - unconditioned</value>
          <display_name>basement - unconditioned</display_name>
        </choice>
        <choice>
          <value>garage</value>
          <display_name>garage</display_name>
        </choice>
        <choice>
          <value>other housing unit</value>
          <display_name>other housing unit</display_name>
        </choice>
        <choice>
          <value>other heated space</value>
          <display_name>other heated space</display_name>
        </choice>
        <choice>
          <value>other multifamily buffer space</value>
          <display_name>other multifamily buffer space</display_name>
        </choice>
        <choice>
          <value>other non-freezing space</value>
          <display_name>other non-freezing space</display_name>
        </choice>
      </choices>
    </argument>
    <argument>
      <name>clothes_washer_efficiency_type</name>
      <display_name>Clothes Washer: Efficiency Type</display_name>
      <description>The efficiency type of the clothes washer.</description>
      <type>Choice</type>
      <required>true</required>
      <model_dependent>false</model_dependent>
      <default_value>IntegratedModifiedEnergyFactor</default_value>
      <choices>
        <choice>
          <value>ModifiedEnergyFactor</value>
          <display_name>ModifiedEnergyFactor</display_name>
        </choice>
        <choice>
          <value>IntegratedModifiedEnergyFactor</value>
          <display_name>IntegratedModifiedEnergyFactor</display_name>
        </choice>
      </choices>
    </argument>
    <argument>
      <name>clothes_washer_efficiency</name>
      <display_name>Clothes Washer: Efficiency</display_name>
      <description>The efficiency of the clothes washer.</description>
      <type>String</type>
      <units>ft^3/kWh-cyc</units>
      <required>true</required>
      <model_dependent>false</model_dependent>
      <default_value>auto</default_value>
    </argument>
    <argument>
      <name>clothes_washer_rated_annual_kwh</name>
      <display_name>Clothes Washer: Rated Annual Consumption</display_name>
      <description>The annual energy consumed by the clothes washer, as rated, obtained from the EnergyGuide label. This includes both the appliance electricity consumption and the energy required for water heating.</description>
      <type>String</type>
      <units>kWh/yr</units>
      <required>true</required>
      <model_dependent>false</model_dependent>
      <default_value>auto</default_value>
    </argument>
    <argument>
      <name>clothes_washer_label_electric_rate</name>
      <display_name>Clothes Washer: Label Electric Rate</display_name>
      <description>The annual energy consumed by the clothes washer, as rated, obtained from the EnergyGuide label. This includes both the appliance electricity consumption and the energy required for water heating.</description>
      <type>String</type>
      <units>$/kWh</units>
      <required>true</required>
      <model_dependent>false</model_dependent>
      <default_value>auto</default_value>
    </argument>
    <argument>
      <name>clothes_washer_label_gas_rate</name>
      <display_name>Clothes Washer: Label Gas Rate</display_name>
      <description>The annual energy consumed by the clothes washer, as rated, obtained from the EnergyGuide label. This includes both the appliance electricity consumption and the energy required for water heating.</description>
      <type>String</type>
      <units>$/therm</units>
      <required>true</required>
      <model_dependent>false</model_dependent>
      <default_value>auto</default_value>
    </argument>
    <argument>
      <name>clothes_washer_label_annual_gas_cost</name>
      <display_name>Clothes Washer: Label Annual Cost with Gas DHW</display_name>
      <description>The annual cost of using the system under test conditions. Input is obtained from the EnergyGuide label.</description>
      <type>String</type>
      <units>$</units>
      <required>true</required>
      <model_dependent>false</model_dependent>
      <default_value>auto</default_value>
    </argument>
    <argument>
      <name>clothes_washer_label_usage</name>
      <display_name>Clothes Washer: Label Usage</display_name>
      <description>The clothes washer loads per week.</description>
      <type>String</type>
      <units>cyc/wk</units>
      <required>true</required>
      <model_dependent>false</model_dependent>
      <default_value>auto</default_value>
    </argument>
    <argument>
      <name>clothes_washer_capacity</name>
      <display_name>Clothes Washer: Drum Volume</display_name>
      <description>Volume of the washer drum. Obtained from the EnergyStar website or the manufacturer's literature.</description>
      <type>String</type>
      <units>ft^3</units>
      <required>true</required>
      <model_dependent>false</model_dependent>
      <default_value>auto</default_value>
    </argument>
    <argument>
      <name>clothes_washer_usage_multiplier</name>
      <display_name>Clothes Washer: Usage Multiplier</display_name>
      <description>Multiplier on the clothes washer energy and hot water usage that can reflect, e.g., high/low usage occupants.</description>
      <type>Double</type>
      <required>true</required>
      <model_dependent>false</model_dependent>
      <default_value>1</default_value>
    </argument>
    <argument>
      <name>clothes_dryer_location</name>
      <display_name>Clothes Dryer: Location</display_name>
      <description>The space type for the clothes dryer location.</description>
      <type>Choice</type>
      <required>true</required>
      <model_dependent>false</model_dependent>
      <default_value>auto</default_value>
      <choices>
        <choice>
          <value>auto</value>
          <display_name>auto</display_name>
        </choice>
        <choice>
          <value>none</value>
          <display_name>none</display_name>
        </choice>
        <choice>
          <value>living space</value>
          <display_name>living space</display_name>
        </choice>
        <choice>
          <value>basement - conditioned</value>
          <display_name>basement - conditioned</display_name>
        </choice>
        <choice>
          <value>basement - unconditioned</value>
          <display_name>basement - unconditioned</display_name>
        </choice>
        <choice>
          <value>garage</value>
          <display_name>garage</display_name>
        </choice>
        <choice>
          <value>other housing unit</value>
          <display_name>other housing unit</display_name>
        </choice>
        <choice>
          <value>other heated space</value>
          <display_name>other heated space</display_name>
        </choice>
        <choice>
          <value>other multifamily buffer space</value>
          <display_name>other multifamily buffer space</display_name>
        </choice>
        <choice>
          <value>other non-freezing space</value>
          <display_name>other non-freezing space</display_name>
        </choice>
      </choices>
    </argument>
    <argument>
      <name>clothes_dryer_fuel_type</name>
      <display_name>Clothes Dryer: Fuel Type</display_name>
      <description>Type of fuel used by the clothes dryer.</description>
      <type>Choice</type>
      <required>true</required>
      <model_dependent>false</model_dependent>
      <default_value>natural gas</default_value>
      <choices>
        <choice>
          <value>electricity</value>
          <display_name>electricity</display_name>
        </choice>
        <choice>
          <value>natural gas</value>
          <display_name>natural gas</display_name>
        </choice>
        <choice>
          <value>fuel oil</value>
          <display_name>fuel oil</display_name>
        </choice>
        <choice>
          <value>propane</value>
          <display_name>propane</display_name>
        </choice>
        <choice>
          <value>wood</value>
          <display_name>wood</display_name>
        </choice>
        <choice>
          <value>coal</value>
          <display_name>coal</display_name>
        </choice>
      </choices>
    </argument>
    <argument>
      <name>clothes_dryer_efficiency_type</name>
      <display_name>Clothes Dryer: Efficiency Type</display_name>
      <description>The efficiency type of the clothes dryer.</description>
      <type>Choice</type>
      <required>true</required>
      <model_dependent>false</model_dependent>
      <default_value>CombinedEnergyFactor</default_value>
      <choices>
        <choice>
          <value>EnergyFactor</value>
          <display_name>EnergyFactor</display_name>
        </choice>
        <choice>
          <value>CombinedEnergyFactor</value>
          <display_name>CombinedEnergyFactor</display_name>
        </choice>
      </choices>
    </argument>
    <argument>
      <name>clothes_dryer_efficiency</name>
      <display_name>Clothes Dryer: Efficiency</display_name>
      <description>The efficiency of the clothes dryer.</description>
      <type>String</type>
      <units>lb/kWh</units>
      <required>true</required>
      <model_dependent>false</model_dependent>
      <default_value>auto</default_value>
    </argument>
    <argument>
      <name>clothes_dryer_vented_flow_rate</name>
      <display_name>Clothes Dryer: Vented Flow Rate</display_name>
      <description>The exhaust flow rate of the vented clothes dryer.</description>
      <type>String</type>
      <units>CFM</units>
      <required>true</required>
      <model_dependent>false</model_dependent>
      <default_value>auto</default_value>
    </argument>
    <argument>
      <name>clothes_dryer_usage_multiplier</name>
      <display_name>Clothes Dryer: Usage Multiplier</display_name>
      <description>Multiplier on the clothes dryer energy usage that can reflect, e.g., high/low usage occupants.</description>
      <type>Double</type>
      <required>true</required>
      <model_dependent>false</model_dependent>
      <default_value>1</default_value>
    </argument>
    <argument>
      <name>dishwasher_location</name>
      <display_name>Dishwasher: Location</display_name>
      <description>The space type for the dishwasher location.</description>
      <type>Choice</type>
      <required>true</required>
      <model_dependent>false</model_dependent>
      <default_value>auto</default_value>
      <choices>
        <choice>
          <value>auto</value>
          <display_name>auto</display_name>
        </choice>
        <choice>
          <value>none</value>
          <display_name>none</display_name>
        </choice>
        <choice>
          <value>living space</value>
          <display_name>living space</display_name>
        </choice>
        <choice>
          <value>basement - conditioned</value>
          <display_name>basement - conditioned</display_name>
        </choice>
        <choice>
          <value>basement - unconditioned</value>
          <display_name>basement - unconditioned</display_name>
        </choice>
        <choice>
          <value>garage</value>
          <display_name>garage</display_name>
        </choice>
        <choice>
          <value>other housing unit</value>
          <display_name>other housing unit</display_name>
        </choice>
        <choice>
          <value>other heated space</value>
          <display_name>other heated space</display_name>
        </choice>
        <choice>
          <value>other multifamily buffer space</value>
          <display_name>other multifamily buffer space</display_name>
        </choice>
        <choice>
          <value>other non-freezing space</value>
          <display_name>other non-freezing space</display_name>
        </choice>
      </choices>
    </argument>
    <argument>
      <name>dishwasher_efficiency_type</name>
      <display_name>Dishwasher: Efficiency Type</display_name>
      <description>The efficiency type of dishwasher.</description>
      <type>Choice</type>
      <required>true</required>
      <model_dependent>false</model_dependent>
      <default_value>RatedAnnualkWh</default_value>
      <choices>
        <choice>
          <value>RatedAnnualkWh</value>
          <display_name>RatedAnnualkWh</display_name>
        </choice>
        <choice>
          <value>EnergyFactor</value>
          <display_name>EnergyFactor</display_name>
        </choice>
      </choices>
    </argument>
    <argument>
      <name>dishwasher_efficiency</name>
      <display_name>Dishwasher: Efficiency</display_name>
      <description>The efficiency of the dishwasher.</description>
      <type>String</type>
      <units>RatedAnnualkWh or EnergyFactor</units>
      <required>true</required>
      <model_dependent>false</model_dependent>
      <default_value>auto</default_value>
    </argument>
    <argument>
      <name>dishwasher_label_electric_rate</name>
      <display_name>Dishwasher: Label Electric Rate</display_name>
      <description>The label electric rate of the dishwasher.</description>
      <type>String</type>
      <units>$/kWh</units>
      <required>true</required>
      <model_dependent>false</model_dependent>
      <default_value>auto</default_value>
    </argument>
    <argument>
      <name>dishwasher_label_gas_rate</name>
      <display_name>Dishwasher: Label Gas Rate</display_name>
      <description>The label gas rate of the dishwasher.</description>
      <type>String</type>
      <units>$/therm</units>
      <required>true</required>
      <model_dependent>false</model_dependent>
      <default_value>auto</default_value>
    </argument>
    <argument>
      <name>dishwasher_label_annual_gas_cost</name>
      <display_name>Dishwasher: Label Annual Gas Cost</display_name>
      <description>The label annual gas cost of the dishwasher.</description>
      <type>String</type>
      <units>$</units>
      <required>true</required>
      <model_dependent>false</model_dependent>
      <default_value>auto</default_value>
    </argument>
    <argument>
      <name>dishwasher_label_usage</name>
      <display_name>Dishwasher: Label Usage</display_name>
      <description>The dishwasher loads per week.</description>
      <type>String</type>
      <units>cyc/wk</units>
      <required>true</required>
      <model_dependent>false</model_dependent>
      <default_value>auto</default_value>
    </argument>
    <argument>
      <name>dishwasher_place_setting_capacity</name>
      <display_name>Dishwasher: Number of Place Settings</display_name>
      <description>The number of place settings for the unit. Data obtained from manufacturer's literature.</description>
      <type>String</type>
      <units>#</units>
      <required>true</required>
      <model_dependent>false</model_dependent>
      <default_value>auto</default_value>
    </argument>
    <argument>
      <name>dishwasher_usage_multiplier</name>
      <display_name>Dishwasher: Usage Multiplier</display_name>
      <description>Multiplier on the dishwasher energy usage that can reflect, e.g., high/low usage occupants.</description>
      <type>Double</type>
      <required>true</required>
      <model_dependent>false</model_dependent>
      <default_value>1</default_value>
    </argument>
    <argument>
      <name>refrigerator_location</name>
      <display_name>Refrigerator: Location</display_name>
      <description>The space type for the refrigerator location.</description>
      <type>Choice</type>
      <required>true</required>
      <model_dependent>false</model_dependent>
      <default_value>auto</default_value>
      <choices>
        <choice>
          <value>auto</value>
          <display_name>auto</display_name>
        </choice>
        <choice>
          <value>none</value>
          <display_name>none</display_name>
        </choice>
        <choice>
          <value>living space</value>
          <display_name>living space</display_name>
        </choice>
        <choice>
          <value>basement - conditioned</value>
          <display_name>basement - conditioned</display_name>
        </choice>
        <choice>
          <value>basement - unconditioned</value>
          <display_name>basement - unconditioned</display_name>
        </choice>
        <choice>
          <value>garage</value>
          <display_name>garage</display_name>
        </choice>
        <choice>
          <value>other housing unit</value>
          <display_name>other housing unit</display_name>
        </choice>
        <choice>
          <value>other heated space</value>
          <display_name>other heated space</display_name>
        </choice>
        <choice>
          <value>other multifamily buffer space</value>
          <display_name>other multifamily buffer space</display_name>
        </choice>
        <choice>
          <value>other non-freezing space</value>
          <display_name>other non-freezing space</display_name>
        </choice>
      </choices>
    </argument>
    <argument>
      <name>refrigerator_rated_annual_kwh</name>
      <display_name>Refrigerator: Rated Annual Consumption</display_name>
      <description>The EnergyGuide rated annual energy consumption for a refrigerator.</description>
      <type>String</type>
      <units>kWh/yr</units>
      <required>true</required>
      <model_dependent>false</model_dependent>
      <default_value>auto</default_value>
    </argument>
    <argument>
      <name>refrigerator_usage_multiplier</name>
      <display_name>Refrigerator: Usage Multiplier</display_name>
      <description>Multiplier on the refrigerator energy usage that can reflect, e.g., high/low usage occupants.</description>
      <type>Double</type>
      <required>true</required>
      <model_dependent>false</model_dependent>
      <default_value>1</default_value>
    </argument>
    <argument>
      <name>extra_refrigerator_location</name>
      <display_name>Extra Refrigerator: Location</display_name>
      <description>The space type for the extra refrigerator location.</description>
      <type>Choice</type>
      <required>true</required>
      <model_dependent>false</model_dependent>
      <default_value>none</default_value>
      <choices>
        <choice>
          <value>auto</value>
          <display_name>auto</display_name>
        </choice>
        <choice>
          <value>none</value>
          <display_name>none</display_name>
        </choice>
        <choice>
          <value>living space</value>
          <display_name>living space</display_name>
        </choice>
        <choice>
          <value>basement - conditioned</value>
          <display_name>basement - conditioned</display_name>
        </choice>
        <choice>
          <value>basement - unconditioned</value>
          <display_name>basement - unconditioned</display_name>
        </choice>
        <choice>
          <value>garage</value>
          <display_name>garage</display_name>
        </choice>
        <choice>
          <value>other housing unit</value>
          <display_name>other housing unit</display_name>
        </choice>
        <choice>
          <value>other heated space</value>
          <display_name>other heated space</display_name>
        </choice>
        <choice>
          <value>other multifamily buffer space</value>
          <display_name>other multifamily buffer space</display_name>
        </choice>
        <choice>
          <value>other non-freezing space</value>
          <display_name>other non-freezing space</display_name>
        </choice>
      </choices>
    </argument>
    <argument>
      <name>extra_refrigerator_rated_annual_kwh</name>
      <display_name>Extra Refrigerator: Rated Annual Consumption</display_name>
      <description>The EnergyGuide rated annual energy consumption for an extra rrefrigerator.</description>
      <type>String</type>
      <units>kWh/yr</units>
      <required>true</required>
      <model_dependent>false</model_dependent>
      <default_value>auto</default_value>
    </argument>
    <argument>
      <name>extra_refrigerator_usage_multiplier</name>
      <display_name>Extra Refrigerator: Usage Multiplier</display_name>
      <description>Multiplier on the extra refrigerator energy usage that can reflect, e.g., high/low usage occupants.</description>
      <type>Double</type>
      <required>true</required>
      <model_dependent>false</model_dependent>
      <default_value>1</default_value>
    </argument>
    <argument>
      <name>freezer_location</name>
      <display_name>Freezer: Location</display_name>
      <description>The space type for the freezer location.</description>
      <type>Choice</type>
      <required>true</required>
      <model_dependent>false</model_dependent>
      <default_value>none</default_value>
      <choices>
        <choice>
          <value>auto</value>
          <display_name>auto</display_name>
        </choice>
        <choice>
          <value>none</value>
          <display_name>none</display_name>
        </choice>
        <choice>
          <value>living space</value>
          <display_name>living space</display_name>
        </choice>
        <choice>
          <value>basement - conditioned</value>
          <display_name>basement - conditioned</display_name>
        </choice>
        <choice>
          <value>basement - unconditioned</value>
          <display_name>basement - unconditioned</display_name>
        </choice>
        <choice>
          <value>garage</value>
          <display_name>garage</display_name>
        </choice>
        <choice>
          <value>other housing unit</value>
          <display_name>other housing unit</display_name>
        </choice>
        <choice>
          <value>other heated space</value>
          <display_name>other heated space</display_name>
        </choice>
        <choice>
          <value>other multifamily buffer space</value>
          <display_name>other multifamily buffer space</display_name>
        </choice>
        <choice>
          <value>other non-freezing space</value>
          <display_name>other non-freezing space</display_name>
        </choice>
      </choices>
    </argument>
    <argument>
      <name>freezer_rated_annual_kwh</name>
      <display_name>Freezer: Rated Annual Consumption</display_name>
      <description>The EnergyGuide rated annual energy consumption for a freezer.</description>
      <type>String</type>
      <units>kWh/yr</units>
      <required>true</required>
      <model_dependent>false</model_dependent>
      <default_value>auto</default_value>
    </argument>
    <argument>
      <name>freezer_usage_multiplier</name>
      <display_name>Freezer: Usage Multiplier</display_name>
      <description>Multiplier on the freezer energy usage that can reflect, e.g., high/low usage occupants.</description>
      <type>Double</type>
      <required>true</required>
      <model_dependent>false</model_dependent>
      <default_value>1</default_value>
    </argument>
    <argument>
      <name>cooking_range_oven_location</name>
      <display_name>Cooking Range/Oven: Location</display_name>
      <description>The space type for the cooking range/oven location.</description>
      <type>Choice</type>
      <required>true</required>
      <model_dependent>false</model_dependent>
      <default_value>auto</default_value>
      <choices>
        <choice>
          <value>auto</value>
          <display_name>auto</display_name>
        </choice>
        <choice>
          <value>none</value>
          <display_name>none</display_name>
        </choice>
        <choice>
          <value>living space</value>
          <display_name>living space</display_name>
        </choice>
        <choice>
          <value>basement - conditioned</value>
          <display_name>basement - conditioned</display_name>
        </choice>
        <choice>
          <value>basement - unconditioned</value>
          <display_name>basement - unconditioned</display_name>
        </choice>
        <choice>
          <value>garage</value>
          <display_name>garage</display_name>
        </choice>
        <choice>
          <value>other housing unit</value>
          <display_name>other housing unit</display_name>
        </choice>
        <choice>
          <value>other heated space</value>
          <display_name>other heated space</display_name>
        </choice>
        <choice>
          <value>other multifamily buffer space</value>
          <display_name>other multifamily buffer space</display_name>
        </choice>
        <choice>
          <value>other non-freezing space</value>
          <display_name>other non-freezing space</display_name>
        </choice>
      </choices>
    </argument>
    <argument>
      <name>cooking_range_oven_fuel_type</name>
      <display_name>Cooking Range/Oven: Fuel Type</display_name>
      <description>Type of fuel used by the cooking range/oven.</description>
      <type>Choice</type>
      <required>true</required>
      <model_dependent>false</model_dependent>
      <default_value>natural gas</default_value>
      <choices>
        <choice>
          <value>electricity</value>
          <display_name>electricity</display_name>
        </choice>
        <choice>
          <value>natural gas</value>
          <display_name>natural gas</display_name>
        </choice>
        <choice>
          <value>fuel oil</value>
          <display_name>fuel oil</display_name>
        </choice>
        <choice>
          <value>propane</value>
          <display_name>propane</display_name>
        </choice>
        <choice>
          <value>wood</value>
          <display_name>wood</display_name>
        </choice>
        <choice>
          <value>coal</value>
          <display_name>coal</display_name>
        </choice>
      </choices>
    </argument>
    <argument>
      <name>cooking_range_oven_is_induction</name>
      <display_name>Cooking Range/Oven: Is Induction</display_name>
      <description>Whether the cooking range is induction.</description>
      <type>Boolean</type>
      <required>false</required>
      <model_dependent>false</model_dependent>
      <choices>
        <choice>
          <value>true</value>
          <display_name>true</display_name>
        </choice>
        <choice>
          <value>false</value>
          <display_name>false</display_name>
        </choice>
      </choices>
    </argument>
    <argument>
      <name>cooking_range_oven_is_convection</name>
      <display_name>Cooking Range/Oven: Is Convection</display_name>
      <description>Whether the oven is convection.</description>
      <type>Boolean</type>
      <required>false</required>
      <model_dependent>false</model_dependent>
      <choices>
        <choice>
          <value>true</value>
          <display_name>true</display_name>
        </choice>
        <choice>
          <value>false</value>
          <display_name>false</display_name>
        </choice>
      </choices>
    </argument>
    <argument>
      <name>cooking_range_oven_usage_multiplier</name>
      <display_name>Cooking Range/Oven: Usage Multiplier</display_name>
      <description>Multiplier on the cooking range/oven energy usage that can reflect, e.g., high/low usage occupants.</description>
      <type>Double</type>
      <required>true</required>
      <model_dependent>false</model_dependent>
      <default_value>1</default_value>
    </argument>
    <argument>
      <name>ceiling_fan_present</name>
      <display_name>Ceiling Fan: Present</display_name>
      <description>Whether there is are any ceiling fans.</description>
      <type>Boolean</type>
      <required>true</required>
      <model_dependent>false</model_dependent>
      <default_value>true</default_value>
      <choices>
        <choice>
          <value>true</value>
          <display_name>true</display_name>
        </choice>
        <choice>
          <value>false</value>
          <display_name>false</display_name>
        </choice>
      </choices>
    </argument>
    <argument>
      <name>ceiling_fan_efficiency</name>
      <display_name>Ceiling Fan: Efficiency</display_name>
      <description>The efficiency rating of the ceiling fan(s) at medium speed.</description>
      <type>String</type>
      <units>CFM/W</units>
      <required>true</required>
      <model_dependent>false</model_dependent>
      <default_value>auto</default_value>
    </argument>
    <argument>
      <name>ceiling_fan_quantity</name>
      <display_name>Ceiling Fan: Quantity</display_name>
      <description>Total number of ceiling fans.</description>
      <type>String</type>
      <units>#</units>
      <required>true</required>
      <model_dependent>false</model_dependent>
      <default_value>auto</default_value>
    </argument>
    <argument>
      <name>ceiling_fan_cooling_setpoint_temp_offset</name>
      <display_name>Ceiling Fan: Cooling Setpoint Temperature Offset</display_name>
      <description>The setpoint temperature offset during cooling season for the ceiling fan(s). Only applies if ceiling fan quantity is greater than zero.</description>
      <type>Double</type>
      <units>deg-F</units>
      <required>true</required>
      <model_dependent>false</model_dependent>
      <default_value>0</default_value>
    </argument>
    <argument>
      <name>misc_plug_loads_television_present</name>
      <display_name>Misc Plug Loads: Television Present</display_name>
      <description>Whether there are televisions.</description>
      <type>Boolean</type>
      <required>true</required>
      <model_dependent>false</model_dependent>
      <default_value>true</default_value>
      <choices>
        <choice>
          <value>true</value>
          <display_name>true</display_name>
        </choice>
        <choice>
          <value>false</value>
          <display_name>false</display_name>
        </choice>
      </choices>
    </argument>
    <argument>
      <name>misc_plug_loads_television_annual_kwh</name>
      <display_name>Misc Plug Loads: Television Annual kWh</display_name>
      <description>The annual energy consumption of the television plug loads.</description>
      <type>String</type>
      <units>kWh/yr</units>
      <required>true</required>
      <model_dependent>false</model_dependent>
      <default_value>auto</default_value>
    </argument>
    <argument>
      <name>misc_plug_loads_television_usage_multiplier</name>
      <display_name>Misc Plug Loads: Television Usage Multiplier</display_name>
      <description>Multiplier on the television energy usage that can reflect, e.g., high/low usage occupants.</description>
      <type>Double</type>
      <required>true</required>
      <model_dependent>false</model_dependent>
      <default_value>1</default_value>
    </argument>
    <argument>
      <name>misc_plug_loads_other_annual_kwh</name>
      <display_name>Misc Plug Loads: Other Annual kWh</display_name>
      <description>The annual energy consumption of the other residual plug loads.</description>
      <type>String</type>
      <units>kWh/yr</units>
      <required>true</required>
      <model_dependent>false</model_dependent>
      <default_value>auto</default_value>
    </argument>
    <argument>
      <name>misc_plug_loads_other_frac_sensible</name>
      <display_name>Misc Plug Loads: Other Sensible Fraction</display_name>
      <description>Fraction of other residual plug loads' internal gains that are sensible.</description>
      <type>String</type>
      <units>Frac</units>
      <required>true</required>
      <model_dependent>false</model_dependent>
      <default_value>auto</default_value>
    </argument>
    <argument>
      <name>misc_plug_loads_other_frac_latent</name>
      <display_name>Misc Plug Loads: Other Latent Fraction</display_name>
      <description>Fraction of other residual plug loads' internal gains that are latent.</description>
      <type>String</type>
      <units>Frac</units>
      <required>true</required>
      <model_dependent>false</model_dependent>
      <default_value>auto</default_value>
    </argument>
    <argument>
      <name>misc_plug_loads_other_usage_multiplier</name>
      <display_name>Misc Plug Loads: Other Usage Multiplier</display_name>
      <description>Multiplier on the other energy usage that can reflect, e.g., high/low usage occupants.</description>
      <type>Double</type>
      <required>true</required>
      <model_dependent>false</model_dependent>
      <default_value>1</default_value>
    </argument>
    <argument>
      <name>misc_plug_loads_well_pump_present</name>
      <display_name>Misc Plug Loads: Well Pump Present</display_name>
      <description>Whether there is a well pump.</description>
      <type>Boolean</type>
      <required>true</required>
      <model_dependent>false</model_dependent>
      <default_value>false</default_value>
      <choices>
        <choice>
          <value>true</value>
          <display_name>true</display_name>
        </choice>
        <choice>
          <value>false</value>
          <display_name>false</display_name>
        </choice>
      </choices>
    </argument>
    <argument>
      <name>misc_plug_loads_well_pump_annual_kwh</name>
      <display_name>Misc Plug Loads: Well Pump Annual kWh</display_name>
      <description>The annual energy consumption of the well pump plug loads.</description>
      <type>String</type>
      <units>kWh/yr</units>
      <required>true</required>
      <model_dependent>false</model_dependent>
      <default_value>auto</default_value>
    </argument>
    <argument>
      <name>misc_plug_loads_well_pump_usage_multiplier</name>
      <display_name>Misc Plug Loads: Well Pump Usage Multiplier</display_name>
      <description>Multiplier on the well pump energy usage that can reflect, e.g., high/low usage occupants.</description>
      <type>Double</type>
      <required>true</required>
      <model_dependent>false</model_dependent>
      <default_value>1</default_value>
    </argument>
    <argument>
      <name>misc_plug_loads_vehicle_present</name>
      <display_name>Misc Plug Loads: Vehicle Present</display_name>
      <description>Whether there is an electric vehicle.</description>
      <type>Boolean</type>
      <required>true</required>
      <model_dependent>false</model_dependent>
      <default_value>false</default_value>
      <choices>
        <choice>
          <value>true</value>
          <display_name>true</display_name>
        </choice>
        <choice>
          <value>false</value>
          <display_name>false</display_name>
        </choice>
      </choices>
    </argument>
    <argument>
      <name>misc_plug_loads_vehicle_annual_kwh</name>
      <display_name>Misc Plug Loads: Vehicle Annual kWh</display_name>
      <description>The annual energy consumption of the electric vehicle plug loads.</description>
      <type>String</type>
      <units>kWh/yr</units>
      <required>true</required>
      <model_dependent>false</model_dependent>
      <default_value>auto</default_value>
    </argument>
    <argument>
      <name>misc_plug_loads_vehicle_usage_multiplier</name>
      <display_name>Misc Plug Loads: Vehicle Usage Multiplier</display_name>
      <description>Multiplier on the electric vehicle energy usage that can reflect, e.g., high/low usage occupants.</description>
      <type>Double</type>
      <required>true</required>
      <model_dependent>false</model_dependent>
      <default_value>1</default_value>
    </argument>
    <argument>
      <name>misc_fuel_loads_grill_present</name>
      <display_name>Misc Fuel Loads: Grill Present</display_name>
      <description>Whether there is a fuel loads grill.</description>
      <type>Boolean</type>
      <required>true</required>
      <model_dependent>false</model_dependent>
      <default_value>false</default_value>
      <choices>
        <choice>
          <value>true</value>
          <display_name>true</display_name>
        </choice>
        <choice>
          <value>false</value>
          <display_name>false</display_name>
        </choice>
      </choices>
    </argument>
    <argument>
      <name>misc_fuel_loads_grill_fuel_type</name>
      <display_name>Misc Fuel Loads: Grill Fuel Type</display_name>
      <description>The fuel type of the fuel loads grill.</description>
      <type>Choice</type>
      <required>true</required>
      <model_dependent>false</model_dependent>
      <default_value>natural gas</default_value>
      <choices>
        <choice>
          <value>natural gas</value>
          <display_name>natural gas</display_name>
        </choice>
        <choice>
          <value>fuel oil</value>
          <display_name>fuel oil</display_name>
        </choice>
        <choice>
          <value>propane</value>
          <display_name>propane</display_name>
        </choice>
        <choice>
          <value>wood</value>
          <display_name>wood</display_name>
        </choice>
        <choice>
          <value>wood pellets</value>
          <display_name>wood pellets</display_name>
        </choice>
      </choices>
    </argument>
    <argument>
      <name>misc_fuel_loads_grill_annual_therm</name>
      <display_name>Misc Fuel Loads: Grill Annual therm</display_name>
      <description>The annual energy consumption of the fuel loads grill.</description>
      <type>String</type>
      <units>therm/yr</units>
      <required>true</required>
      <model_dependent>false</model_dependent>
      <default_value>auto</default_value>
    </argument>
    <argument>
      <name>misc_fuel_loads_grill_usage_multiplier</name>
      <display_name>Misc Fuel Loads: Grill Usage Multiplier</display_name>
      <description>Multiplier on the fuel loads grill energy usage that can reflect, e.g., high/low usage occupants.</description>
      <type>Double</type>
      <required>true</required>
      <model_dependent>false</model_dependent>
      <default_value>0</default_value>
    </argument>
    <argument>
      <name>misc_fuel_loads_lighting_present</name>
      <display_name>Misc Fuel Loads: Lighting Present</display_name>
      <description>Whether there is fuel loads lighting.</description>
      <type>Boolean</type>
      <required>true</required>
      <model_dependent>false</model_dependent>
      <default_value>false</default_value>
      <choices>
        <choice>
          <value>true</value>
          <display_name>true</display_name>
        </choice>
        <choice>
          <value>false</value>
          <display_name>false</display_name>
        </choice>
      </choices>
    </argument>
    <argument>
      <name>misc_fuel_loads_lighting_fuel_type</name>
      <display_name>Misc Fuel Loads: Lighting Fuel Type</display_name>
      <description>The fuel type of the fuel loads lighting.</description>
      <type>Choice</type>
      <required>true</required>
      <model_dependent>false</model_dependent>
      <default_value>natural gas</default_value>
      <choices>
        <choice>
          <value>natural gas</value>
          <display_name>natural gas</display_name>
        </choice>
        <choice>
          <value>fuel oil</value>
          <display_name>fuel oil</display_name>
        </choice>
        <choice>
          <value>propane</value>
          <display_name>propane</display_name>
        </choice>
        <choice>
          <value>wood</value>
          <display_name>wood</display_name>
        </choice>
        <choice>
          <value>wood pellets</value>
          <display_name>wood pellets</display_name>
        </choice>
      </choices>
    </argument>
    <argument>
      <name>misc_fuel_loads_lighting_annual_therm</name>
      <display_name>Misc Fuel Loads: Lighting Annual therm</display_name>
      <description>The annual energy consumption of the fuel loads lighting.</description>
      <type>String</type>
      <units>therm/yr</units>
      <required>true</required>
      <model_dependent>false</model_dependent>
      <default_value>auto</default_value>
    </argument>
    <argument>
      <name>misc_fuel_loads_lighting_usage_multiplier</name>
      <display_name>Misc Fuel Loads: Lighting Usage Multiplier</display_name>
      <description>Multiplier on the fuel loads lighting energy usage that can reflect, e.g., high/low usage occupants.</description>
      <type>Double</type>
      <required>true</required>
      <model_dependent>false</model_dependent>
      <default_value>0</default_value>
    </argument>
    <argument>
      <name>misc_fuel_loads_fireplace_present</name>
      <display_name>Misc Fuel Loads: Fireplace Present</display_name>
      <description>Whether there is fuel loads fireplace.</description>
      <type>Boolean</type>
      <required>true</required>
      <model_dependent>false</model_dependent>
      <default_value>false</default_value>
      <choices>
        <choice>
          <value>true</value>
          <display_name>true</display_name>
        </choice>
        <choice>
          <value>false</value>
          <display_name>false</display_name>
        </choice>
      </choices>
    </argument>
    <argument>
      <name>misc_fuel_loads_fireplace_fuel_type</name>
      <display_name>Misc Fuel Loads: Fireplace Fuel Type</display_name>
      <description>The fuel type of the fuel loads fireplace.</description>
      <type>Choice</type>
      <required>true</required>
      <model_dependent>false</model_dependent>
      <default_value>natural gas</default_value>
      <choices>
        <choice>
          <value>natural gas</value>
          <display_name>natural gas</display_name>
        </choice>
        <choice>
          <value>fuel oil</value>
          <display_name>fuel oil</display_name>
        </choice>
        <choice>
          <value>propane</value>
          <display_name>propane</display_name>
        </choice>
        <choice>
          <value>wood</value>
          <display_name>wood</display_name>
        </choice>
        <choice>
          <value>wood pellets</value>
          <display_name>wood pellets</display_name>
        </choice>
      </choices>
    </argument>
    <argument>
      <name>misc_fuel_loads_fireplace_annual_therm</name>
      <display_name>Misc Fuel Loads: Fireplace Annual therm</display_name>
      <description>The annual energy consumption of the fuel loads fireplace.</description>
      <type>String</type>
      <units>therm/yr</units>
      <required>true</required>
      <model_dependent>false</model_dependent>
      <default_value>auto</default_value>
    </argument>
    <argument>
      <name>misc_fuel_loads_fireplace_frac_sensible</name>
      <display_name>Misc Fuel Loads: Fireplace Sensible Fraction</display_name>
      <description>Fraction of fireplace residual fuel loads' internal gains that are sensible.</description>
      <type>String</type>
      <units>Frac</units>
      <required>true</required>
      <model_dependent>false</model_dependent>
      <default_value>auto</default_value>
    </argument>
    <argument>
      <name>misc_fuel_loads_fireplace_frac_latent</name>
      <display_name>Misc Fuel Loads: Fireplace Latent Fraction</display_name>
      <description>Fraction of fireplace residual fuel loads' internal gains that are latent.</description>
      <type>String</type>
      <units>Frac</units>
      <required>true</required>
      <model_dependent>false</model_dependent>
      <default_value>auto</default_value>
    </argument>
    <argument>
      <name>misc_fuel_loads_fireplace_usage_multiplier</name>
      <display_name>Misc Fuel Loads: Fireplace Usage Multiplier</display_name>
      <description>Multiplier on the fuel loads fireplace energy usage that can reflect, e.g., high/low usage occupants.</description>
      <type>Double</type>
      <required>true</required>
      <model_dependent>false</model_dependent>
      <default_value>0</default_value>
    </argument>
    <argument>
      <name>pool_present</name>
      <display_name>Pool: Present</display_name>
      <description>Whether there is a pool.</description>
      <type>Boolean</type>
      <required>true</required>
      <model_dependent>false</model_dependent>
      <default_value>false</default_value>
      <choices>
        <choice>
          <value>true</value>
          <display_name>true</display_name>
        </choice>
        <choice>
          <value>false</value>
          <display_name>false</display_name>
        </choice>
      </choices>
    </argument>
    <argument>
      <name>pool_pump_annual_kwh</name>
      <display_name>Pool: Pump Annual kWh</display_name>
      <description>The annual energy consumption of the pool pump.</description>
      <type>String</type>
      <units>kWh/yr</units>
      <required>true</required>
      <model_dependent>false</model_dependent>
      <default_value>auto</default_value>
    </argument>
    <argument>
      <name>pool_pump_usage_multiplier</name>
      <display_name>Pool: Pump Usage Multiplier</display_name>
      <description>Multiplier on the pool pump energy usage that can reflect, e.g., high/low usage occupants.</description>
      <type>Double</type>
      <required>true</required>
      <model_dependent>false</model_dependent>
      <default_value>1</default_value>
    </argument>
    <argument>
      <name>pool_heater_type</name>
      <display_name>Pool: Heater Type</display_name>
      <description>The type of pool heater. Use 'none' if there is no pool heater.</description>
      <type>Choice</type>
      <required>true</required>
      <model_dependent>false</model_dependent>
      <default_value>none</default_value>
      <choices>
        <choice>
          <value>none</value>
          <display_name>none</display_name>
        </choice>
        <choice>
          <value>electric resistance</value>
          <display_name>electric resistance</display_name>
        </choice>
        <choice>
          <value>gas fired</value>
          <display_name>gas fired</display_name>
        </choice>
        <choice>
          <value>heat pump</value>
          <display_name>heat pump</display_name>
        </choice>
      </choices>
    </argument>
    <argument>
      <name>pool_heater_annual_kwh</name>
      <display_name>Pool: Heater Annual kWh</display_name>
      <description>The annual energy consumption of the electric resistance pool heater.</description>
      <type>String</type>
      <units>kWh/yr</units>
      <required>true</required>
      <model_dependent>false</model_dependent>
      <default_value>auto</default_value>
    </argument>
    <argument>
      <name>pool_heater_annual_therm</name>
      <display_name>Pool: Heater Annual therm</display_name>
      <description>The annual energy consumption of the gas fired pool heater.</description>
      <type>String</type>
      <units>therm/yr</units>
      <required>true</required>
      <model_dependent>false</model_dependent>
      <default_value>auto</default_value>
    </argument>
    <argument>
      <name>pool_heater_usage_multiplier</name>
      <display_name>Pool: Heater Usage Multiplier</display_name>
      <description>Multiplier on the pool heater energy usage that can reflect, e.g., high/low usage occupants.</description>
      <type>Double</type>
      <required>true</required>
      <model_dependent>false</model_dependent>
      <default_value>1</default_value>
    </argument>
    <argument>
      <name>hot_tub_present</name>
      <display_name>Hot Tub: Present</display_name>
      <description>Whether there is a hot tub.</description>
      <type>Boolean</type>
      <required>true</required>
      <model_dependent>false</model_dependent>
      <default_value>false</default_value>
      <choices>
        <choice>
          <value>true</value>
          <display_name>true</display_name>
        </choice>
        <choice>
          <value>false</value>
          <display_name>false</display_name>
        </choice>
      </choices>
    </argument>
    <argument>
      <name>hot_tub_pump_annual_kwh</name>
      <display_name>Hot Tub: Pump Annual kWh</display_name>
      <description>The annual energy consumption of the hot tub pump.</description>
      <type>String</type>
      <units>kWh/yr</units>
      <required>true</required>
      <model_dependent>false</model_dependent>
      <default_value>auto</default_value>
    </argument>
    <argument>
      <name>hot_tub_pump_usage_multiplier</name>
      <display_name>Hot Tub: Pump Usage Multiplier</display_name>
      <description>Multiplier on the hot tub pump energy usage that can reflect, e.g., high/low usage occupants.</description>
      <type>Double</type>
      <required>true</required>
      <model_dependent>false</model_dependent>
      <default_value>1</default_value>
    </argument>
    <argument>
      <name>hot_tub_heater_type</name>
      <display_name>Hot Tub: Heater Type</display_name>
      <description>The type of hot tub heater. Use 'none' if there is no hot tub heater.</description>
      <type>Choice</type>
      <required>true</required>
      <model_dependent>false</model_dependent>
      <default_value>none</default_value>
      <choices>
        <choice>
          <value>none</value>
          <display_name>none</display_name>
        </choice>
        <choice>
          <value>electric resistance</value>
          <display_name>electric resistance</display_name>
        </choice>
        <choice>
          <value>gas fired</value>
          <display_name>gas fired</display_name>
        </choice>
        <choice>
          <value>heat pump</value>
          <display_name>heat pump</display_name>
        </choice>
      </choices>
    </argument>
    <argument>
      <name>hot_tub_heater_annual_kwh</name>
      <display_name>Hot Tub: Heater Annual kWh</display_name>
      <description>The annual energy consumption of the electric resistance hot tub heater.</description>
      <type>String</type>
      <units>kWh/yr</units>
      <required>true</required>
      <model_dependent>false</model_dependent>
      <default_value>auto</default_value>
    </argument>
    <argument>
      <name>hot_tub_heater_annual_therm</name>
      <display_name>Hot Tub: Heater Annual therm</display_name>
      <description>The annual energy consumption of the gas fired hot tub heater.</description>
      <type>String</type>
      <units>therm/yr</units>
      <required>true</required>
      <model_dependent>false</model_dependent>
      <default_value>auto</default_value>
    </argument>
    <argument>
      <name>hot_tub_heater_usage_multiplier</name>
      <display_name>Hot Tub: Heater Usage Multiplier</display_name>
      <description>Multiplier on the hot tub heater energy usage that can reflect, e.g., high/low usage occupants.</description>
      <type>Double</type>
      <required>true</required>
      <model_dependent>false</model_dependent>
      <default_value>1</default_value>
    </argument>
    <argument>
      <name>emissions_scenario_names</name>
      <display_name>Emissions: Scenario Names</display_name>
      <description>Names of emissions scenarios. If multiple scenarios, use a comma-separated list.</description>
      <type>String</type>
      <required>false</required>
      <model_dependent>false</model_dependent>
    </argument>
    <argument>
      <name>emissions_types</name>
      <display_name>Emissions: Types</display_name>
      <description>Types of emissions (e.g., CO2e, NOx, etc.). If multiple scenarios, use a comma-separated list.</description>
      <type>String</type>
      <required>false</required>
      <model_dependent>false</model_dependent>
    </argument>
    <argument>
      <name>emissions_electricity_units</name>
      <display_name>Emissions: Electricity Units</display_name>
      <description>Electricity emissions factors units. If multiple scenarios, use a comma-separated list. Only lb/MWh and kg/MWh are allowed.</description>
      <type>String</type>
      <required>false</required>
      <model_dependent>false</model_dependent>
    </argument>
    <argument>
      <name>emissions_electricity_values_or_filepaths</name>
      <display_name>Emissions: Electricity Values or File Paths</display_name>
      <description>Electricity emissions factors values, specified as either an annual factor or an absolute/relative path to a file with hourly factors. If multiple scenarios, use a comma-separated list.</description>
      <type>String</type>
      <required>false</required>
      <model_dependent>false</model_dependent>
    </argument>
    <argument>
      <name>emissions_electricity_number_of_header_rows</name>
      <display_name>Emissions: Electricity Files Number of Header Rows</display_name>
      <description>The number of header rows in the electricity emissions factor file. Only applies when an electricity filepath is used. If multiple scenarios, use a comma-separated list.</description>
      <type>String</type>
      <required>false</required>
      <model_dependent>false</model_dependent>
    </argument>
    <argument>
      <name>emissions_electricity_column_numbers</name>
      <display_name>Emissions: Electricity Files Column Numbers</display_name>
      <description>The column number in the electricity emissions factor file. Only applies when an electricity filepath is used. If multiple scenarios, use a comma-separated list.</description>
      <type>String</type>
      <required>false</required>
      <model_dependent>false</model_dependent>
    </argument>
    <argument>
      <name>emissions_fossil_fuel_units</name>
      <display_name>Emissions: Fossil Fuel Units</display_name>
      <description>Fossil fuel emissions factors units. If multiple scenarios, use a comma-separated list. Only lb/MBtu and kg/MBtu are allowed.</description>
      <type>String</type>
      <required>false</required>
      <model_dependent>false</model_dependent>
    </argument>
    <argument>
      <name>emissions_natural_gas_values</name>
      <display_name>Emissions: Natural Gas Values</display_name>
      <description>Natural gas emissions factors values, specified as an annual factor. If multiple scenarios, use a comma-separated list.</description>
      <type>String</type>
      <required>false</required>
      <model_dependent>false</model_dependent>
    </argument>
    <argument>
      <name>emissions_propane_values</name>
      <display_name>Emissions: Propane Values</display_name>
      <description>Propane emissions factors values, specified as an annual factor. If multiple scenarios, use a comma-separated list.</description>
      <type>String</type>
      <required>false</required>
      <model_dependent>false</model_dependent>
    </argument>
    <argument>
      <name>emissions_fuel_oil_values</name>
      <display_name>Emissions: Fuel Oil Values</display_name>
      <description>Fuel oil emissions factors values, specified as an annual factor. If multiple scenarios, use a comma-separated list.</description>
      <type>String</type>
      <required>false</required>
      <model_dependent>false</model_dependent>
    </argument>
    <argument>
      <name>emissions_coal_values</name>
      <display_name>Emissions: Coal Values</display_name>
      <description>Coal emissions factors values, specified as an annual factor. If multiple scenarios, use a comma-separated list.</description>
      <type>String</type>
      <required>false</required>
      <model_dependent>false</model_dependent>
    </argument>
    <argument>
      <name>emissions_wood_values</name>
      <display_name>Emissions: Wood Values</display_name>
      <description>Wood emissions factors values, specified as an annual factor. If multiple scenarios, use a comma-separated list.</description>
      <type>String</type>
      <required>false</required>
      <model_dependent>false</model_dependent>
    </argument>
    <argument>
      <name>emissions_wood_pellets_values</name>
      <display_name>Emissions: Wood Pellets Values</display_name>
      <description>Wood pellets emissions factors values, specified as an annual factor. If multiple scenarios, use a comma-separated list.</description>
      <type>String</type>
      <required>false</required>
      <model_dependent>false</model_dependent>
    </argument>
    <argument>
      <name>apply_defaults</name>
      <display_name>Apply Default Values?</display_name>
      <description>If true, applies OS-HPXML default values to the HPXML output file.</description>
      <type>Boolean</type>
      <required>false</required>
      <model_dependent>false</model_dependent>
      <default_value>false</default_value>
      <choices>
        <choice>
          <value>true</value>
          <display_name>true</display_name>
        </choice>
        <choice>
          <value>false</value>
          <display_name>false</display_name>
        </choice>
      </choices>
    </argument>
    <argument>
      <name>apply_validation</name>
      <display_name>Apply Validation?</display_name>
      <description>If true, validates the HPXML output file. Set to false for faster performance. Note that validation is not needed if the HPXML file will be validated downstream (e.g., via the HPXMLtoOpenStudio measure).</description>
      <type>Boolean</type>
      <required>false</required>
      <model_dependent>false</model_dependent>
      <default_value>false</default_value>
      <choices>
        <choice>
          <value>true</value>
          <display_name>true</display_name>
        </choice>
        <choice>
          <value>false</value>
          <display_name>false</display_name>
        </choice>
      </choices>
    </argument>
  </arguments>
  <outputs />
  <provenances />
  <tags>
    <tag>Whole Building.Space Types</tag>
  </tags>
  <attributes>
    <attribute>
      <name>Measure Type</name>
      <value>ModelMeasure</value>
      <datatype>string</datatype>
    </attribute>
  </attributes>
  <files>
    <file>
      <filename>geometry.rb</filename>
      <filetype>rb</filetype>
      <usage_type>resource</usage_type>
      <checksum>2E568E41</checksum>
    </file>
    <file>
      <filename>build_residential_hpxml_test.rb</filename>
      <filetype>rb</filetype>
      <usage_type>test</usage_type>
      <checksum>43553C6E</checksum>
    </file>
    <file>
      <version>
        <software_program>OpenStudio</software_program>
        <identifier>2.9.0</identifier>
        <min_compatible>2.9.0</min_compatible>
      </version>
      <filename>measure.rb</filename>
      <filetype>rb</filetype>
      <usage_type>script</usage_type>
<<<<<<< HEAD
      <checksum>9B83F726</checksum>
=======
      <checksum>774ECC9A</checksum>
>>>>>>> 73b069fc
    </file>
  </files>
</measure><|MERGE_RESOLUTION|>--- conflicted
+++ resolved
@@ -3,13 +3,8 @@
   <schema_version>3.0</schema_version>
   <name>build_residential_hpxml</name>
   <uid>a13a8983-2b01-4930-8af2-42030b6e4233</uid>
-<<<<<<< HEAD
-  <version_id>96845d5a-4832-432d-8a0f-fd7add715345</version_id>
-  <version_modified>20220128T164907Z</version_modified>
-=======
   <version_id>54f0ab49-df8e-455f-803a-e17ed4425b36</version_id>
   <version_modified>20220324T220358Z</version_modified>
->>>>>>> 73b069fc
   <xml_checksum>2C38F48B</xml_checksum>
   <class_name>BuildResidentialHPXML</class_name>
   <display_name>HPXML Builder</display_name>
@@ -6098,11 +6093,7 @@
       <filename>measure.rb</filename>
       <filetype>rb</filetype>
       <usage_type>script</usage_type>
-<<<<<<< HEAD
-      <checksum>9B83F726</checksum>
-=======
       <checksum>774ECC9A</checksum>
->>>>>>> 73b069fc
     </file>
   </files>
 </measure>