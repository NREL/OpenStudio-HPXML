--- conflicted
+++ resolved
@@ -3,13 +3,8 @@
   <schema_version>3.0</schema_version>
   <name>build_residential_hpxml</name>
   <uid>a13a8983-2b01-4930-8af2-42030b6e4233</uid>
-<<<<<<< HEAD
-  <version_id>546ad92b-ec6f-4176-a186-99fe8defb234</version_id>
-  <version_modified>20201012T154201Z</version_modified>
-=======
-  <version_id>5f1b4c46-a17d-4490-a3f1-a67cebcbb7e6</version_id>
-  <version_modified>20201021T162249Z</version_modified>
->>>>>>> 4f18a0a1
+  <version_id>980fcf26-aaea-4bd3-8640-b126abc7978c</version_id>
+  <version_modified>20201021T162603Z</version_modified>
   <xml_checksum>2C38F48B</xml_checksum>
   <class_name>BuildResidentialHPXML</class_name>
   <display_name>HPXML Builder</display_name>
@@ -6789,18 +6784,6 @@
       <checksum>37C8C499</checksum>
     </file>
     <file>
-      <filename>test_measure.xml</filename>
-      <filetype>xml</filetype>
-      <usage_type>test</usage_type>
-      <checksum>15CEA27B</checksum>
-    </file>
-    <file>
-      <filename>test_rakefile.xml</filename>
-      <filetype>xml</filetype>
-      <usage_type>test</usage_type>
-      <checksum>DF66BB53</checksum>
-    </file>
-    <file>
       <filename>base-hvac-dual-fuel-mini-split-heat-pump-ducted.osw</filename>
       <filetype>osw</filetype>
       <usage_type>test</usage_type>
@@ -7859,8 +7842,7 @@
       <filename>measure.rb</filename>
       <filetype>rb</filetype>
       <usage_type>script</usage_type>
-<<<<<<< HEAD
-      <checksum>09AED8FD</checksum>
+      <checksum>569050BF</checksum>
     </file>
     <file>
       <filename>extra-hvac-shared-boiler-chiller-baseboard.osw</filename>
@@ -7939,9 +7921,6 @@
       <filetype>osw</filetype>
       <usage_type>test</usage_type>
       <checksum>ABB605AB</checksum>
-=======
-      <checksum>0470474A</checksum>
->>>>>>> 4f18a0a1
     </file>
   </files>
 </measure>