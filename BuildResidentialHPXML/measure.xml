--- conflicted
+++ resolved
@@ -3,13 +3,8 @@
   <schema_version>3.0</schema_version>
   <name>build_residential_hpxml</name>
   <uid>a13a8983-2b01-4930-8af2-42030b6e4233</uid>
-<<<<<<< HEAD
-  <version_id>4dd44da2-a41f-4ad3-bedf-e26b500d70ef</version_id>
-  <version_modified>20220705T203858Z</version_modified>
-=======
-  <version_id>03a79ea8-0073-4958-a3bb-423259bbcdf9</version_id>
-  <version_modified>20220915T153454Z</version_modified>
->>>>>>> 65baba24
+  <version_id>40110347-1dbf-4b1c-8c1d-61d7594a604d</version_id>
+  <version_modified>20220927T004142Z</version_modified>
   <xml_checksum>2C38F48B</xml_checksum>
   <class_name>BuildResidentialHPXML</class_name>
   <display_name>HPXML Builder</display_name>
@@ -6398,11 +6393,7 @@
       <filename>build_residential_hpxml_test.rb</filename>
       <filetype>rb</filetype>
       <usage_type>test</usage_type>
-<<<<<<< HEAD
-      <checksum>AE7B1EAA</checksum>
-=======
-      <checksum>6678B9E5</checksum>
->>>>>>> 65baba24
+      <checksum>A365D450</checksum>
     </file>
     <file>
       <version>
@@ -6413,11 +6404,7 @@
       <filename>measure.rb</filename>
       <filetype>rb</filetype>
       <usage_type>script</usage_type>
-<<<<<<< HEAD
-      <checksum>53C2439C</checksum>
-=======
-      <checksum>522E2920</checksum>
->>>>>>> 65baba24
+      <checksum>B3FCE1F4</checksum>
     </file>
   </files>
 </measure>