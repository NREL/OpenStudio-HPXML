--- conflicted
+++ resolved
@@ -3,13 +3,8 @@
   <schema_version>3.0</schema_version>
   <name>build_residential_hpxml</name>
   <uid>a13a8983-2b01-4930-8af2-42030b6e4233</uid>
-<<<<<<< HEAD
-  <version_id>921cfde4-4a43-49e2-9e9f-6c04a9f07544</version_id>
-  <version_modified>20210816T145627Z</version_modified>
-=======
-  <version_id>6a215660-46f0-4900-8a4b-91a801e23bbd</version_id>
-  <version_modified>20210824T140007Z</version_modified>
->>>>>>> 1f6865dc
+  <version_id>85f0edd8-d184-4a12-82e1-013782e83381</version_id>
+  <version_modified>20210829T222821Z</version_modified>
   <xml_checksum>2C38F48B</xml_checksum>
   <class_name>BuildResidentialHPXML</class_name>
   <display_name>HPXML Builder</display_name>
@@ -104,12 +99,6 @@
     <argument>
       <name>site_state_code</name>
       <display_name>Site: State Code</display_name>
-<<<<<<< HEAD
-      <description>The house location. May be different than the EPW state.</description>
-      <type>String</type>
-      <required>false</required>
-      <model_dependent>false</model_dependent>
-=======
       <description>State code of the home address. If not provided, uses the EPW weather file state code.</description>
       <type>Choice</type>
       <required>false</required>
@@ -320,7 +309,6 @@
           <display_name>WY</display_name>
         </choice>
       </choices>
->>>>>>> 1f6865dc
     </argument>
     <argument>
       <name>site_type</name>
@@ -5608,2129 +5596,2026 @@
   </attributes>
   <files>
     <file>
-      <filename>build_residential_hpxml_test.rb</filename>
-      <filetype>rb</filetype>
-      <usage_type>test</usage_type>
-      <checksum>9F531540</checksum>
-    </file>
-    <file>
-      <filename>base-hvac-air-to-air-heat-pump-1-speed-heating-only.osw</filename>
-      <filetype>osw</filetype>
-      <usage_type>test</usage_type>
-      <checksum>33A17758</checksum>
-    </file>
-    <file>
-      <filename>extra-second-heating-system-portable-heater-to-heat-pump.osw</filename>
-      <filetype>osw</filetype>
-      <usage_type>test</usage_type>
-      <checksum>C3097648</checksum>
-    </file>
-    <file>
-      <filename>base-hvac-air-to-air-heat-pump-1-speed-cooling-only.osw</filename>
-      <filetype>osw</filetype>
-      <usage_type>test</usage_type>
-      <checksum>6D773E2F</checksum>
-    </file>
-    <file>
-      <filename>base-hvac-air-to-air-heat-pump-1-speed.osw</filename>
-      <filetype>osw</filetype>
-      <usage_type>test</usage_type>
-      <checksum>6021791E</checksum>
-    </file>
-    <file>
-      <filename>base-hvac-air-to-air-heat-pump-2-speed.osw</filename>
-      <filetype>osw</filetype>
-      <usage_type>test</usage_type>
-      <checksum>2FC86CEB</checksum>
-    </file>
-    <file>
-      <filename>base-hvac-dual-fuel-air-to-air-heat-pump-2-speed.osw</filename>
-      <filetype>osw</filetype>
-      <usage_type>test</usage_type>
-      <checksum>7BA0D310</checksum>
-    </file>
-    <file>
-      <filename>base-atticroof-unvented-insulated-roof.osw</filename>
-      <filetype>osw</filetype>
-      <usage_type>test</usage_type>
-      <checksum>C6C69BFE</checksum>
-    </file>
-    <file>
-      <filename>base-atticroof-flat.osw</filename>
-      <filetype>osw</filetype>
-      <usage_type>test</usage_type>
-      <checksum>ACB84001</checksum>
-    </file>
-    <file>
-<<<<<<< HEAD
-      <filename>base-foundation-ambient.osw</filename>
-      <filetype>osw</filetype>
-      <usage_type>test</usage_type>
-      <checksum>7149D8F2</checksum>
-    </file>
-    <file>
-=======
->>>>>>> 1f6865dc
-      <filename>base.osw</filename>
-      <filetype>osw</filetype>
-      <usage_type>test</usage_type>
-      <checksum>13679EAD</checksum>
-    </file>
-    <file>
-      <filename>base-appliances-none.osw</filename>
-      <filetype>osw</filetype>
-      <usage_type>test</usage_type>
-      <checksum>CC3E0CAF</checksum>
-    </file>
-    <file>
-      <filename>base-mechvent-cfis.osw</filename>
-      <filetype>osw</filetype>
-      <usage_type>test</usage_type>
-      <checksum>EE82F018</checksum>
-    </file>
-    <file>
-      <filename>base-dhw-jacket-electric.osw</filename>
-      <filetype>osw</filetype>
-      <usage_type>test</usage_type>
-      <checksum>D81C1A33</checksum>
-    </file>
-    <file>
-      <filename>base-dhw-low-flow-fixtures.osw</filename>
-      <filetype>osw</filetype>
-      <usage_type>test</usage_type>
-      <checksum>979F6CCB</checksum>
-    </file>
-    <file>
-      <filename>base-dhw-recirc-demand.osw</filename>
-      <filetype>osw</filetype>
-      <usage_type>test</usage_type>
-      <checksum>51AFFC1C</checksum>
-    </file>
-    <file>
-      <filename>base-dhw-recirc-manual.osw</filename>
-      <filetype>osw</filetype>
-      <usage_type>test</usage_type>
-      <checksum>196545B7</checksum>
-    </file>
-    <file>
-      <filename>base-dhw-recirc-nocontrol.osw</filename>
-      <filetype>osw</filetype>
-      <usage_type>test</usage_type>
-      <checksum>137FE912</checksum>
-    </file>
-    <file>
-      <filename>base-dhw-recirc-temperature.osw</filename>
-      <filetype>osw</filetype>
-      <usage_type>test</usage_type>
-      <checksum>2F2D6937</checksum>
-    </file>
-    <file>
-      <filename>base-dhw-recirc-timer.osw</filename>
-      <filetype>osw</filetype>
-      <usage_type>test</usage_type>
-      <checksum>959906FD</checksum>
-    </file>
-    <file>
-      <filename>base-dhw-solar-fraction.osw</filename>
-      <filetype>osw</filetype>
-      <usage_type>test</usage_type>
-      <checksum>C101B491</checksum>
-    </file>
-    <file>
-      <filename>base-enclosure-infil-cfm50.osw</filename>
-      <filetype>osw</filetype>
-      <usage_type>test</usage_type>
-      <checksum>13B79B16</checksum>
-    </file>
-    <file>
-      <filename>base-foundation-conditioned-basement-slab-insulation.osw</filename>
-      <filetype>osw</filetype>
-      <usage_type>test</usage_type>
-      <checksum>9809E82D</checksum>
-    </file>
-    <file>
-      <filename>base-hvac-boiler-oil-only.osw</filename>
-      <filetype>osw</filetype>
-      <usage_type>test</usage_type>
-      <checksum>17CEBE74</checksum>
-    </file>
-    <file>
-      <filename>base-hvac-boiler-propane-only.osw</filename>
-      <filetype>osw</filetype>
-      <usage_type>test</usage_type>
-      <checksum>70B45CE2</checksum>
-    </file>
-    <file>
-      <filename>base-hvac-boiler-wood-only.osw</filename>
-      <filetype>osw</filetype>
-      <usage_type>test</usage_type>
-      <checksum>317C7DEC</checksum>
-    </file>
-    <file>
-      <filename>base-hvac-ducts-leakage-percent.osw</filename>
-      <filetype>osw</filetype>
-      <usage_type>test</usage_type>
-      <checksum>DCF25798</checksum>
-    </file>
-    <file>
-      <filename>base-hvac-furnace-oil-only.osw</filename>
-      <filetype>osw</filetype>
-      <usage_type>test</usage_type>
-      <checksum>C0E792F3</checksum>
-    </file>
-    <file>
-      <filename>base-hvac-furnace-propane-only.osw</filename>
-      <filetype>osw</filetype>
-      <usage_type>test</usage_type>
-      <checksum>12363F58</checksum>
-    </file>
-    <file>
-      <filename>base-hvac-furnace-wood-only.osw</filename>
-      <filetype>osw</filetype>
-      <usage_type>test</usage_type>
-      <checksum>97A5D467</checksum>
-    </file>
-    <file>
-      <filename>base-hvac-none.osw</filename>
-      <filetype>osw</filetype>
-      <usage_type>test</usage_type>
-      <checksum>927A0003</checksum>
-    </file>
-    <file>
-      <filename>base-hvac-setpoints.osw</filename>
-      <filetype>osw</filetype>
-      <usage_type>test</usage_type>
-      <checksum>012E53AE</checksum>
-    </file>
-    <file>
-      <filename>base-mechvent-balanced.osw</filename>
-      <filetype>osw</filetype>
-      <usage_type>test</usage_type>
-      <checksum>B9852A5E</checksum>
-    </file>
-    <file>
-      <filename>base-mechvent-erv.osw</filename>
-      <filetype>osw</filetype>
-      <usage_type>test</usage_type>
-      <checksum>7EE77602</checksum>
-    </file>
-    <file>
-      <filename>base-mechvent-exhaust.osw</filename>
-      <filetype>osw</filetype>
-      <usage_type>test</usage_type>
-      <checksum>4AE6E8B9</checksum>
-    </file>
-    <file>
-      <filename>base-mechvent-hrv.osw</filename>
-      <filetype>osw</filetype>
-      <usage_type>test</usage_type>
-      <checksum>93AA8411</checksum>
-    </file>
-    <file>
-      <filename>base-mechvent-supply.osw</filename>
-      <filetype>osw</filetype>
-      <usage_type>test</usage_type>
-      <checksum>77851406</checksum>
-    </file>
-    <file>
-      <filename>base-mechvent-erv-atre-asre.osw</filename>
-      <filetype>osw</filetype>
-      <usage_type>test</usage_type>
-      <checksum>3DF29B9C</checksum>
-    </file>
-    <file>
-      <filename>base-enclosure-windows-none.osw</filename>
-      <filetype>osw</filetype>
-      <usage_type>test</usage_type>
-      <checksum>269A0211</checksum>
-    </file>
-    <file>
-      <filename>base-mechvent-hrv-asre.osw</filename>
-      <filetype>osw</filetype>
-      <usage_type>test</usage_type>
-      <checksum>5F4A6C72</checksum>
-    </file>
-    <file>
-      <filename>base-atticroof-vented.osw</filename>
-      <filetype>osw</filetype>
-      <usage_type>test</usage_type>
-      <checksum>EB674E33</checksum>
-    </file>
-    <file>
-      <filename>base-dhw-dwhr.osw</filename>
-      <filetype>osw</filetype>
-      <usage_type>test</usage_type>
-      <checksum>BFEA2D69</checksum>
-    </file>
-    <file>
-      <filename>base-enclosure-beds-4.osw</filename>
-      <filetype>osw</filetype>
-      <usage_type>test</usage_type>
-      <checksum>5073A07E</checksum>
-    </file>
-    <file>
-      <filename>base-hvac-central-ac-only-2-speed.osw</filename>
-      <filetype>osw</filetype>
-      <usage_type>test</usage_type>
-      <checksum>4DB5CC8A</checksum>
-    </file>
-    <file>
-      <filename>base-hvac-air-to-air-heat-pump-var-speed.osw</filename>
-      <filetype>osw</filetype>
-      <usage_type>test</usage_type>
-      <checksum>21636F49</checksum>
-    </file>
-    <file>
-      <filename>base-hvac-furnace-gas-central-ac-2-speed.osw</filename>
-      <filetype>osw</filetype>
-      <usage_type>test</usage_type>
-      <checksum>F88AC312</checksum>
-    </file>
-    <file>
-      <filename>base-hvac-central-ac-only-var-speed.osw</filename>
-      <filetype>osw</filetype>
-      <usage_type>test</usage_type>
-      <checksum>6B7F5D64</checksum>
-    </file>
-    <file>
-      <filename>base-hvac-evap-cooler-furnace-gas.osw</filename>
-      <filetype>osw</filetype>
-      <usage_type>test</usage_type>
-      <checksum>56BDE113</checksum>
-    </file>
-    <file>
-      <filename>base-hvac-furnace-gas-central-ac-var-speed.osw</filename>
-      <filetype>osw</filetype>
-      <usage_type>test</usage_type>
-      <checksum>71FCBAC4</checksum>
-    </file>
-    <file>
-      <filename>base-hvac-furnace-gas-room-ac.osw</filename>
-      <filetype>osw</filetype>
-      <usage_type>test</usage_type>
-      <checksum>DC55B706</checksum>
-    </file>
-    <file>
-      <filename>base-hvac-room-ac-only.osw</filename>
-      <filetype>osw</filetype>
-      <usage_type>test</usage_type>
-      <checksum>4ADD43F2</checksum>
-    </file>
-    <file>
-      <filename>extra-dhw-solar-latitude.osw</filename>
-      <filetype>osw</filetype>
-      <usage_type>test</usage_type>
-      <checksum>516D24DC</checksum>
-    </file>
-    <file>
-      <filename>extra-pv-roofpitch.osw</filename>
-      <filetype>osw</filetype>
-      <usage_type>test</usage_type>
-      <checksum>D636331E</checksum>
-    </file>
-    <file>
-      <filename>extra-auto.osw</filename>
-      <filetype>osw</filetype>
-      <usage_type>test</usage_type>
-      <checksum>34063215</checksum>
-    </file>
-    <file>
-      <filename>base-mechvent-bath-kitchen-fans.osw</filename>
-      <filetype>osw</filetype>
-      <usage_type>test</usage_type>
-      <checksum>228B5118</checksum>
-    </file>
-    <file>
-      <filename>base-misc-neighbor-shading.osw</filename>
-      <filetype>osw</filetype>
-      <usage_type>test</usage_type>
-      <checksum>88CC373E</checksum>
-    </file>
-    <file>
-      <filename>base-dhw-tank-heat-pump-outside.osw</filename>
-      <filetype>osw</filetype>
-      <usage_type>test</usage_type>
-      <checksum>0AA2DBE3</checksum>
-    </file>
-    <file>
-      <filename>base-dhw-tank-heat-pump-with-solar-fraction.osw</filename>
-      <filetype>osw</filetype>
-      <usage_type>test</usage_type>
-      <checksum>D35F7DC0</checksum>
-    </file>
-    <file>
-      <filename>base-dhw-tank-heat-pump.osw</filename>
-      <filetype>osw</filetype>
-      <usage_type>test</usage_type>
-      <checksum>28A7C2A8</checksum>
-    </file>
-    <file>
-      <filename>base-dhw-jacket-hpwh.osw</filename>
-      <filetype>osw</filetype>
-      <usage_type>test</usage_type>
-      <checksum>AD58833C</checksum>
-    </file>
-    <file>
-      <filename>base-dhw-jacket-gas.osw</filename>
-      <filetype>osw</filetype>
-      <usage_type>test</usage_type>
-      <checksum>62742332</checksum>
-    </file>
-    <file>
-      <filename>base-dhw-solar-direct-evacuated-tube.osw</filename>
-      <filetype>osw</filetype>
-      <usage_type>test</usage_type>
-      <checksum>404EE621</checksum>
-    </file>
-    <file>
-      <filename>base-dhw-solar-direct-flat-plate.osw</filename>
-      <filetype>osw</filetype>
-      <usage_type>test</usage_type>
-      <checksum>77148B9B</checksum>
-    </file>
-    <file>
-      <filename>base-dhw-solar-direct-ics.osw</filename>
-      <filetype>osw</filetype>
-      <usage_type>test</usage_type>
-      <checksum>D684F870</checksum>
-    </file>
-    <file>
-      <filename>base-dhw-solar-indirect-flat-plate.osw</filename>
-      <filetype>osw</filetype>
-      <usage_type>test</usage_type>
-      <checksum>BC257625</checksum>
-    </file>
-    <file>
-      <filename>base-dhw-solar-thermosyphon-flat-plate.osw</filename>
-      <filetype>osw</filetype>
-      <usage_type>test</usage_type>
-      <checksum>93D1D646</checksum>
-    </file>
-    <file>
-      <filename>base-dhw-tank-heat-pump-with-solar.osw</filename>
-      <filetype>osw</filetype>
-      <usage_type>test</usage_type>
-      <checksum>C0E9652A</checksum>
-    </file>
-    <file>
-      <filename>base-dhw-tank-gas-outside.osw</filename>
-      <filetype>osw</filetype>
-      <usage_type>test</usage_type>
-      <checksum>C44E4577</checksum>
-    </file>
-    <file>
-      <filename>base-dhw-tank-gas.osw</filename>
-      <filetype>osw</filetype>
-      <usage_type>test</usage_type>
-      <checksum>06420E3F</checksum>
-    </file>
-    <file>
-      <filename>base-dhw-tank-oil.osw</filename>
-      <filetype>osw</filetype>
-      <usage_type>test</usage_type>
-      <checksum>2C602702</checksum>
-    </file>
-    <file>
-      <filename>base-dhw-tank-wood.osw</filename>
-      <filetype>osw</filetype>
-      <usage_type>test</usage_type>
-      <checksum>4ACEB04A</checksum>
-    </file>
-    <file>
-      <filename>base-dhw-tankless-gas-with-solar.osw</filename>
-      <filetype>osw</filetype>
-      <usage_type>test</usage_type>
-      <checksum>976DEE58</checksum>
-    </file>
-    <file>
-      <filename>base-dhw-tankless-electric.osw</filename>
-      <filetype>osw</filetype>
-      <usage_type>test</usage_type>
-      <checksum>74A98B46</checksum>
-    </file>
-    <file>
-      <filename>base-dhw-tankless-gas-with-solar-fraction.osw</filename>
-      <filetype>osw</filetype>
-      <usage_type>test</usage_type>
-      <checksum>08BB939C</checksum>
-    </file>
-    <file>
-      <filename>base-dhw-tankless-propane.osw</filename>
-      <filetype>osw</filetype>
-      <usage_type>test</usage_type>
-      <checksum>E73F4207</checksum>
-    </file>
-    <file>
-      <filename>base-dhw-tankless-gas.osw</filename>
-      <filetype>osw</filetype>
-      <usage_type>test</usage_type>
-      <checksum>6A95E528</checksum>
-    </file>
-    <file>
-      <filename>base-hvac-furnace-elec-central-ac-1-speed.osw</filename>
-      <filetype>osw</filetype>
-      <usage_type>test</usage_type>
-      <checksum>5313BEF1</checksum>
-    </file>
-    <file>
-      <filename>extra-second-refrigerator.osw</filename>
-      <filetype>osw</filetype>
-      <usage_type>test</usage_type>
-      <checksum>2F8331D3</checksum>
-    </file>
-    <file>
-      <filename>base-enclosure-garage.osw</filename>
-      <filetype>osw</filetype>
-      <usage_type>test</usage_type>
-      <checksum>9F1614D9</checksum>
-    </file>
-    <file>
-      <filename>base-dhw-tank-coal.osw</filename>
-      <filetype>osw</filetype>
-      <usage_type>test</usage_type>
-      <checksum>8027F757</checksum>
-    </file>
-    <file>
-      <filename>base-hvac-boiler-coal-only.osw</filename>
-      <filetype>osw</filetype>
-      <usage_type>test</usage_type>
-      <checksum>74591720</checksum>
-    </file>
-    <file>
-      <filename>base-hvac-elec-resistance-only.osw</filename>
-      <filetype>osw</filetype>
-      <usage_type>test</usage_type>
-      <checksum>794FACBC</checksum>
-    </file>
-    <file>
-      <filename>base-simcontrol-timestep-10-mins.osw</filename>
-      <filetype>osw</filetype>
-      <usage_type>test</usage_type>
-      <checksum>48AABFDF</checksum>
-    </file>
-    <file>
-      <filename>base-simcontrol-daylight-saving-disabled.osw</filename>
-      <filetype>osw</filetype>
-      <usage_type>test</usage_type>
-      <checksum>403DA36A</checksum>
-    </file>
-    <file>
-      <filename>base-mechvent-whole-house-fan.osw</filename>
-      <filetype>osw</filetype>
-      <usage_type>test</usage_type>
-      <checksum>36290EE7</checksum>
-    </file>
-    <file>
-      <filename>base-dhw-none.osw</filename>
-      <filetype>osw</filetype>
-      <usage_type>test</usage_type>
-      <checksum>FCC10F25</checksum>
-    </file>
-    <file>
-      <filename>base-enclosure-infil-ach-house-pressure.osw</filename>
-      <filetype>osw</filetype>
-      <usage_type>test</usage_type>
-      <checksum>D72E50A0</checksum>
-    </file>
-    <file>
-      <filename>base-enclosure-infil-cfm-house-pressure.osw</filename>
-      <filetype>osw</filetype>
-      <usage_type>test</usage_type>
-      <checksum>FAABBDCE</checksum>
-    </file>
-    <file>
-      <filename>base-dhw-tankless-electric-outside.osw</filename>
-      <filetype>osw</filetype>
-      <usage_type>test</usage_type>
-      <checksum>2D523407</checksum>
-    </file>
-    <file>
-      <filename>base-enclosure-beds-5.osw</filename>
-      <filetype>osw</filetype>
-      <usage_type>test</usage_type>
-      <checksum>3D2A990A</checksum>
-    </file>
-    <file>
-      <filename>base-enclosure-beds-1.osw</filename>
-      <filetype>osw</filetype>
-      <usage_type>test</usage_type>
-      <checksum>811FD01E</checksum>
-    </file>
-    <file>
-      <filename>base-enclosure-beds-2.osw</filename>
-      <filetype>osw</filetype>
-      <usage_type>test</usage_type>
-      <checksum>6D0BD3E7</checksum>
-    </file>
-    <file>
-      <filename>extra-enclosure-garage-partially-protruded.osw</filename>
-      <filetype>osw</filetype>
-      <usage_type>test</usage_type>
-      <checksum>F75703F0</checksum>
-    </file>
-    <file>
-      <filename>base-hvac-dual-fuel-air-to-air-heat-pump-var-speed.osw</filename>
-      <filetype>osw</filetype>
-      <usage_type>test</usage_type>
-      <checksum>814B94B5</checksum>
-    </file>
-    <file>
-      <filename>base-appliances-coal.osw</filename>
-      <filetype>osw</filetype>
-      <usage_type>test</usage_type>
-      <checksum>DAE22389</checksum>
-    </file>
-    <file>
-      <filename>base-appliances-gas.osw</filename>
-      <filetype>osw</filetype>
-      <usage_type>test</usage_type>
-      <checksum>56884AFF</checksum>
-    </file>
-    <file>
-      <filename>base-appliances-modified.osw</filename>
-      <filetype>osw</filetype>
-      <usage_type>test</usage_type>
-      <checksum>C50B1E0E</checksum>
-    </file>
-    <file>
-      <filename>base-appliances-oil.osw</filename>
-      <filetype>osw</filetype>
-      <usage_type>test</usage_type>
-      <checksum>CEB40B42</checksum>
-    </file>
-    <file>
-      <filename>base-appliances-propane.osw</filename>
-      <filetype>osw</filetype>
-      <usage_type>test</usage_type>
-      <checksum>AF45AA7A</checksum>
-    </file>
-    <file>
-      <filename>base-appliances-wood.osw</filename>
-      <filetype>osw</filetype>
-      <usage_type>test</usage_type>
-      <checksum>0F54B4F8</checksum>
-    </file>
-    <file>
-      <filename>base-simcontrol-calendar-year-custom.osw</filename>
-      <filetype>osw</filetype>
-      <usage_type>test</usage_type>
-      <checksum>D775B305</checksum>
-    </file>
-    <file>
-      <filename>base-location-AMY-2012.osw</filename>
-      <filetype>osw</filetype>
-      <usage_type>test</usage_type>
-      <checksum>62B8005E</checksum>
-    </file>
-    <file>
-      <filename>base-lighting-ceiling-fans.osw</filename>
-      <filetype>osw</filetype>
-      <usage_type>test</usage_type>
-      <checksum>F0EDC7CF</checksum>
-    </file>
-    <file>
-      <filename>base-misc-usage-multiplier.osw</filename>
-      <filetype>osw</filetype>
-      <usage_type>test</usage_type>
-      <checksum>49A60ABC</checksum>
-    </file>
-    <file>
-      <filename>base-pv.osw</filename>
-      <filetype>osw</filetype>
-      <usage_type>test</usage_type>
-      <checksum>203C3D8F</checksum>
-    </file>
-    <file>
-      <filename>base-dhw-tankless-electric-uef.osw</filename>
-      <filetype>osw</filetype>
-      <usage_type>test</usage_type>
-      <checksum>A4457373</checksum>
-    </file>
-    <file>
-      <filename>base-dhw-tankless-gas-uef.osw</filename>
-      <filetype>osw</filetype>
-      <usage_type>test</usage_type>
-      <checksum>33692072</checksum>
-    </file>
-    <file>
-      <filename>base-misc-loads-large-uncommon.osw</filename>
-      <filetype>osw</filetype>
-      <usage_type>test</usage_type>
-      <checksum>70BAB8AF</checksum>
-    </file>
-    <file>
-      <filename>base-misc-loads-large-uncommon2.osw</filename>
-      <filetype>osw</filetype>
-      <usage_type>test</usage_type>
-      <checksum>E4920ACE</checksum>
-    </file>
-    <file>
-      <filename>base-dhw-indirect-outside.osw</filename>
-      <filetype>osw</filetype>
-      <usage_type>test</usage_type>
-      <checksum>0E1F8D1D</checksum>
-    </file>
-    <file>
-      <filename>base-hvac-boiler-gas-only.osw</filename>
-      <filetype>osw</filetype>
-      <usage_type>test</usage_type>
-      <checksum>2B67FBD1</checksum>
-    </file>
-    <file>
-      <filename>base-dhw-indirect-standbyloss.osw</filename>
-      <filetype>osw</filetype>
-      <usage_type>test</usage_type>
-      <checksum>D88D1D8D</checksum>
-    </file>
-    <file>
-      <filename>base-dhw-indirect.osw</filename>
-      <filetype>osw</filetype>
-      <usage_type>test</usage_type>
-      <checksum>A9BEE440</checksum>
-    </file>
-    <file>
-      <filename>base-dhw-jacket-indirect.osw</filename>
-      <filetype>osw</filetype>
-      <usage_type>test</usage_type>
-      <checksum>AEEEC005</checksum>
-    </file>
-    <file>
-      <filename>base-dhw-indirect-with-solar-fraction.osw</filename>
-      <filetype>osw</filetype>
-      <usage_type>test</usage_type>
-      <checksum>5A8B6175</checksum>
-    </file>
-    <file>
-      <filename>base-dhw-combi-tankless-outside.osw</filename>
-      <filetype>osw</filetype>
-      <usage_type>test</usage_type>
-      <checksum>C9A154EE</checksum>
-    </file>
-    <file>
-      <filename>base-dhw-combi-tankless.osw</filename>
-      <filetype>osw</filetype>
-      <usage_type>test</usage_type>
-      <checksum>FA1CED97</checksum>
-    </file>
-    <file>
-      <filename>base-hvac-fireplace-wood-only.osw</filename>
-      <filetype>osw</filetype>
-      <usage_type>test</usage_type>
-      <checksum>61B974A5</checksum>
-    </file>
-    <file>
-      <filename>base-hvac-furnace-gas-only.osw</filename>
-      <filetype>osw</filetype>
-      <usage_type>test</usage_type>
-      <checksum>4331378F</checksum>
-    </file>
-    <file>
-      <filename>base-hvac-evap-cooler-only.osw</filename>
-      <filetype>osw</filetype>
-      <usage_type>test</usage_type>
-      <checksum>7CD09EDA</checksum>
-    </file>
-    <file>
-      <filename>base-hvac-mini-split-air-conditioner-only-ducted.osw</filename>
-      <filetype>osw</filetype>
-      <usage_type>test</usage_type>
-      <checksum>537721B3</checksum>
-    </file>
-    <file>
-      <filename>base-hvac-mini-split-air-conditioner-only-ductless.osw</filename>
-      <filetype>osw</filetype>
-      <usage_type>test</usage_type>
-      <checksum>D95B1F33</checksum>
-    </file>
-    <file>
-      <filename>base-hvac-central-ac-only-1-speed.osw</filename>
-      <filetype>osw</filetype>
-      <usage_type>test</usage_type>
-      <checksum>BBE6FC70</checksum>
-    </file>
-    <file>
-      <filename>base-hvac-stove-oil-only.osw</filename>
-      <filetype>osw</filetype>
-      <usage_type>test</usage_type>
-      <checksum>48E77303</checksum>
-    </file>
-    <file>
-      <filename>base-hvac-stove-wood-pellets-only.osw</filename>
-      <filetype>osw</filetype>
-      <usage_type>test</usage_type>
-      <checksum>C7CFE631</checksum>
-    </file>
-    <file>
-      <filename>base-hvac-floor-furnace-propane-only.osw</filename>
-      <filetype>osw</filetype>
-      <usage_type>test</usage_type>
-      <checksum>1143B35F</checksum>
-    </file>
-    <file>
-      <filename>base-hvac-mini-split-heat-pump-ducted-cooling-only.osw</filename>
-      <filetype>osw</filetype>
-      <usage_type>test</usage_type>
-      <checksum>DCD2D7FA</checksum>
-    </file>
-    <file>
-      <filename>base-enclosure-infil-flue.osw</filename>
-      <filetype>osw</filetype>
-      <usage_type>test</usage_type>
-      <checksum>71313E50</checksum>
-    </file>
-    <file>
-      <filename>extra-enclosure-windows-shading.osw</filename>
-      <filetype>osw</filetype>
-      <usage_type>test</usage_type>
-      <checksum>F8AABEAF</checksum>
-    </file>
-    <file>
-      <filename>base-enclosure-overhangs.osw</filename>
-      <filetype>osw</filetype>
-      <usage_type>test</usage_type>
-      <checksum>AAE77D4F</checksum>
-    </file>
-    <file>
-      <filename>base-hvac-evap-cooler-only-ducted.osw</filename>
-      <filetype>osw</filetype>
-      <usage_type>test</usage_type>
-      <checksum>444D96DB</checksum>
-    </file>
-    <file>
-      <filename>base-mechvent-cfis-evap-cooler-only-ducted.osw</filename>
-      <filetype>osw</filetype>
-      <usage_type>test</usage_type>
-      <checksum>D9AFC21D</checksum>
-    </file>
-    <file>
-      <filename>extra-second-heating-system-portable-heater-to-heating-system.osw</filename>
-      <filetype>osw</filetype>
-      <usage_type>test</usage_type>
-      <checksum>45BB72A8</checksum>
-    </file>
-    <file>
-      <filename>extra-second-heating-system-fireplace-to-heating-system.osw</filename>
-      <filetype>osw</filetype>
-      <usage_type>test</usage_type>
-      <checksum>9986D80A</checksum>
-    </file>
-    <file>
-      <filename>base-hvac-furnace-coal-only.osw</filename>
-      <filetype>osw</filetype>
-      <usage_type>test</usage_type>
-      <checksum>92E92D69</checksum>
-    </file>
-    <file>
-      <filename>base-mechvent-exhaust-rated-flow-rate.osw</filename>
-      <filetype>osw</filetype>
-      <usage_type>test</usage_type>
-      <checksum>A8A819C7</checksum>
-    </file>
-    <file>
-      <filename>base-hvac-ground-to-air-heat-pump-cooling-only.osw</filename>
-      <filetype>osw</filetype>
-      <usage_type>test</usage_type>
-      <checksum>C2402E66</checksum>
-    </file>
-    <file>
-      <filename>base-hvac-boiler-gas-central-ac-1-speed.osw</filename>
-      <filetype>osw</filetype>
-      <usage_type>test</usage_type>
-      <checksum>5131283F</checksum>
-    </file>
-    <file>
-      <filename>extra-second-heating-system-boiler-to-heating-system.osw</filename>
-      <filetype>osw</filetype>
-      <usage_type>test</usage_type>
-      <checksum>4AA30850</checksum>
-    </file>
-    <file>
-      <filename>extra-zero-extra-refrigerator-kwh.osw</filename>
-      <filetype>osw</filetype>
-      <usage_type>test</usage_type>
-      <checksum>9D3B52A2</checksum>
-    </file>
-    <file>
-      <filename>extra-zero-freezer-kwh.osw</filename>
-      <filetype>osw</filetype>
-      <usage_type>test</usage_type>
-      <checksum>B6C41B4B</checksum>
-    </file>
-    <file>
-      <filename>extra-zero-refrigerator-kwh.osw</filename>
-      <filetype>osw</filetype>
-      <usage_type>test</usage_type>
-      <checksum>AD0D0EFB</checksum>
-    </file>
-    <file>
-      <filename>extra-zero-clothes-washer-kwh.osw</filename>
-      <filetype>osw</filetype>
-      <usage_type>test</usage_type>
-      <checksum>40CE1550</checksum>
-    </file>
-    <file>
-      <filename>extra-zero-dishwasher-kwh.osw</filename>
-      <filetype>osw</filetype>
-      <usage_type>test</usage_type>
-      <checksum>3930F16E</checksum>
-    </file>
-    <file>
-      <filename>base-misc-shielding-of-home.osw</filename>
-      <filetype>osw</filetype>
-      <usage_type>test</usage_type>
-      <checksum>81452968</checksum>
-    </file>
-    <file>
-      <filename>extra-gas-hot-tub-heater-with-zero-kwh.osw</filename>
-      <filetype>osw</filetype>
-      <usage_type>test</usage_type>
-      <checksum>CAB9624B</checksum>
-    </file>
-    <file>
-      <filename>extra-gas-pool-heater-with-zero-kwh.osw</filename>
-      <filetype>osw</filetype>
-      <usage_type>test</usage_type>
-      <checksum>032EC999</checksum>
-    </file>
-    <file>
-      <filename>base-bldgtype-single-family-attached.osw</filename>
-      <filetype>osw</filetype>
-      <usage_type>test</usage_type>
-      <checksum>73B662B1</checksum>
-    </file>
-    <file>
-      <filename>extra-bldgtype-single-family-attached-double-exterior.osw</filename>
-      <filetype>osw</filetype>
-      <usage_type>test</usage_type>
-      <checksum>00DFE317</checksum>
-    </file>
-    <file>
-      <filename>extra-bldgtype-single-family-attached-single-exterior-front.osw</filename>
-      <filetype>osw</filetype>
-      <usage_type>test</usage_type>
-      <checksum>203A787B</checksum>
-    </file>
-    <file>
-      <filename>extra-bldgtype-single-family-attached-atticroof-flat.osw</filename>
-      <filetype>osw</filetype>
-      <usage_type>test</usage_type>
-      <checksum>04CE15EA</checksum>
-    </file>
-    <file>
-      <filename>base-enclosure-infil-natural-ach.osw</filename>
-      <filetype>osw</filetype>
-      <usage_type>test</usage_type>
-      <checksum>02C78A5C</checksum>
-    </file>
-    <file>
-      <filename>base-hvac-central-ac-plus-air-to-air-heat-pump-heating.osw</filename>
-      <filetype>osw</filetype>
-      <usage_type>test</usage_type>
-      <checksum>A23CA476</checksum>
-    </file>
-    <file>
-      <filename>base-hvac-dual-fuel-air-to-air-heat-pump-1-speed.osw</filename>
-      <filetype>osw</filetype>
-      <usage_type>test</usage_type>
-      <checksum>0187822D</checksum>
-    </file>
-    <file>
-      <filename>base-hvac-dual-fuel-air-to-air-heat-pump-1-speed-electric.osw</filename>
-      <filetype>osw</filetype>
-      <usage_type>test</usage_type>
-      <checksum>79C56440</checksum>
-    </file>
-    <file>
-      <filename>base-hvac-dual-fuel-mini-split-heat-pump-ducted.osw</filename>
-      <filetype>osw</filetype>
-      <usage_type>test</usage_type>
-      <checksum>AC2B99A9</checksum>
-    </file>
-    <file>
-      <filename>base-hvac-ground-to-air-heat-pump-heating-only.osw</filename>
-      <filetype>osw</filetype>
-      <usage_type>test</usage_type>
-      <checksum>8B9D61FB</checksum>
-    </file>
-    <file>
-      <filename>base-hvac-ground-to-air-heat-pump.osw</filename>
-      <filetype>osw</filetype>
-      <usage_type>test</usage_type>
-      <checksum>882F2829</checksum>
-    </file>
-    <file>
-      <filename>extra-second-heating-system-boiler-to-heat-pump.osw</filename>
-      <filetype>osw</filetype>
-      <usage_type>test</usage_type>
-      <checksum>0924036C</checksum>
-    </file>
-    <file>
-      <filename>base-hvac-mini-split-heat-pump-ducted-heating-only.osw</filename>
-      <filetype>osw</filetype>
-      <usage_type>test</usage_type>
-      <checksum>93695A9E</checksum>
-    </file>
-    <file>
-      <filename>base-hvac-mini-split-heat-pump-ducted.osw</filename>
-      <filetype>osw</filetype>
-      <usage_type>test</usage_type>
-      <checksum>4F0454FA</checksum>
-    </file>
-    <file>
-      <filename>base-hvac-mini-split-heat-pump-ductless.osw</filename>
-      <filetype>osw</filetype>
-      <usage_type>test</usage_type>
-      <checksum>820D2839</checksum>
-    </file>
-    <file>
-      <filename>extra-second-heating-system-fireplace-to-heat-pump.osw</filename>
-      <filetype>osw</filetype>
-      <usage_type>test</usage_type>
-      <checksum>C8166494</checksum>
-    </file>
-    <file>
-      <filename>base-hvac-undersized.osw</filename>
-      <filetype>osw</filetype>
-      <usage_type>test</usage_type>
-      <checksum>E505DE50</checksum>
-    </file>
-    <file>
-      <filename>base-hvac-room-ac-only-33percent.osw</filename>
-      <filetype>osw</filetype>
-      <usage_type>test</usage_type>
-      <checksum>9F81BE27</checksum>
-    </file>
-    <file>
-      <filename>base-location-helena-mt.osw</filename>
-      <filetype>osw</filetype>
-      <usage_type>test</usage_type>
-      <checksum>24291600</checksum>
-    </file>
-    <file>
-      <filename>base-hvac-programmable-thermostat-detailed.osw</filename>
-      <filetype>osw</filetype>
-      <usage_type>test</usage_type>
-      <checksum>29E7EB59</checksum>
-    </file>
-    <file>
-      <filename>base-hvac-fixed-heater-gas-only.osw</filename>
-      <filetype>osw</filetype>
-      <usage_type>test</usage_type>
-      <checksum>CB27377F</checksum>
-    </file>
-    <file>
-      <filename>base-hvac-portable-heater-gas-only.osw</filename>
-      <filetype>osw</filetype>
-      <usage_type>test</usage_type>
-      <checksum>EA9F150B</checksum>
-    </file>
-    <file>
-      <filename>base-hvac-boiler-elec-only.osw</filename>
-      <filetype>osw</filetype>
-      <usage_type>test</usage_type>
-      <checksum>B4CFBD23</checksum>
-    </file>
-    <file>
-      <filename>base-hvac-furnace-elec-only.osw</filename>
-      <filetype>osw</filetype>
-      <usage_type>test</usage_type>
-      <checksum>592B388A</checksum>
-    </file>
-    <file>
-      <filename>base-hvac-wall-furnace-elec-only.osw</filename>
-      <filetype>osw</filetype>
-      <usage_type>test</usage_type>
-      <checksum>927F9327</checksum>
-    </file>
-    <file>
-      <filename>base-hvac-install-quality-air-to-air-heat-pump-1-speed.osw</filename>
-      <filetype>osw</filetype>
-      <usage_type>test</usage_type>
-      <checksum>8FC47D88</checksum>
-    </file>
-    <file>
-      <filename>base-hvac-install-quality-air-to-air-heat-pump-2-speed.osw</filename>
-      <filetype>osw</filetype>
-      <usage_type>test</usage_type>
-      <checksum>10E709EC</checksum>
-    </file>
-    <file>
-      <filename>base-hvac-install-quality-air-to-air-heat-pump-var-speed.osw</filename>
-      <filetype>osw</filetype>
-      <usage_type>test</usage_type>
-      <checksum>DF401AB1</checksum>
-    </file>
-    <file>
-      <filename>base-hvac-install-quality-furnace-gas-central-ac-1-speed.osw</filename>
-      <filetype>osw</filetype>
-      <usage_type>test</usage_type>
-      <checksum>23F04A08</checksum>
-    </file>
-    <file>
-      <filename>base-hvac-install-quality-furnace-gas-central-ac-2-speed.osw</filename>
-      <filetype>osw</filetype>
-      <usage_type>test</usage_type>
-      <checksum>5CC79C09</checksum>
-    </file>
-    <file>
-      <filename>base-hvac-install-quality-furnace-gas-central-ac-var-speed.osw</filename>
-      <filetype>osw</filetype>
-      <usage_type>test</usage_type>
-      <checksum>6D661F91</checksum>
-    </file>
-    <file>
-      <filename>base-hvac-install-quality-furnace-gas-only.osw</filename>
-      <filetype>osw</filetype>
-      <usage_type>test</usage_type>
-      <checksum>8DD809CB</checksum>
-    </file>
-    <file>
-      <filename>base-hvac-install-quality-mini-split-air-conditioner-only-ducted.osw</filename>
-      <filetype>osw</filetype>
-      <usage_type>test</usage_type>
-      <checksum>A4E03367</checksum>
-    </file>
-    <file>
-      <filename>base-hvac-install-quality-mini-split-heat-pump-ducted.osw</filename>
-      <filetype>osw</filetype>
-      <usage_type>test</usage_type>
-      <checksum>20AF29DC</checksum>
-    </file>
-    <file>
-      <filename>base-hvac-install-quality-ground-to-air-heat-pump.osw</filename>
-      <filetype>osw</filetype>
-      <usage_type>test</usage_type>
-      <checksum>CE285C3F</checksum>
-    </file>
-    <file>
-      <filename>base-dhw-tank-heat-pump-uef.osw</filename>
-      <filetype>osw</filetype>
-      <usage_type>test</usage_type>
-      <checksum>8579DB57</checksum>
-    </file>
-    <file>
-      <filename>base-dhw-tank-elec-uef.osw</filename>
-      <filetype>osw</filetype>
-      <usage_type>test</usage_type>
-      <checksum>E071D630</checksum>
-    </file>
-    <file>
-      <filename>base-dhw-tank-gas-uef.osw</filename>
-      <filetype>osw</filetype>
-      <usage_type>test</usage_type>
-      <checksum>0B4D3CF7</checksum>
-    </file>
-    <file>
-      <filename>base-enclosure-2stories.osw</filename>
-      <filetype>osw</filetype>
-      <usage_type>test</usage_type>
-      <checksum>395445B4</checksum>
-    </file>
-    <file>
-      <filename>base-hvac-autosize-boiler-elec-only.osw</filename>
-      <filetype>osw</filetype>
-      <usage_type>test</usage_type>
-      <checksum>3F6B8BED</checksum>
-    </file>
-    <file>
-      <filename>base-hvac-autosize-boiler-gas-central-ac-1-speed.osw</filename>
-      <filetype>osw</filetype>
-      <usage_type>test</usage_type>
-      <checksum>11B1362D</checksum>
-    </file>
-    <file>
-      <filename>base-hvac-autosize-boiler-gas-only.osw</filename>
-      <filetype>osw</filetype>
-      <usage_type>test</usage_type>
-      <checksum>8B04263E</checksum>
-    </file>
-    <file>
-      <filename>base-hvac-autosize-central-ac-only-1-speed.osw</filename>
-      <filetype>osw</filetype>
-      <usage_type>test</usage_type>
-      <checksum>0BF5D36E</checksum>
-    </file>
-    <file>
-      <filename>base-hvac-autosize-central-ac-only-2-speed.osw</filename>
-      <filetype>osw</filetype>
-      <usage_type>test</usage_type>
-      <checksum>E2702D93</checksum>
-    </file>
-    <file>
-      <filename>base-hvac-autosize-central-ac-only-var-speed.osw</filename>
-      <filetype>osw</filetype>
-      <usage_type>test</usage_type>
-      <checksum>1386828D</checksum>
-    </file>
-    <file>
-      <filename>base-hvac-autosize-elec-resistance-only.osw</filename>
-      <filetype>osw</filetype>
-      <usage_type>test</usage_type>
-      <checksum>41ADBBF4</checksum>
-    </file>
-    <file>
-      <filename>base-hvac-autosize-evap-cooler-furnace-gas.osw</filename>
-      <filetype>osw</filetype>
-      <usage_type>test</usage_type>
-      <checksum>76654940</checksum>
-    </file>
-    <file>
-      <filename>base-hvac-autosize-floor-furnace-propane-only.osw</filename>
-      <filetype>osw</filetype>
-      <usage_type>test</usage_type>
-      <checksum>28D52747</checksum>
-    </file>
-    <file>
-      <filename>base-hvac-autosize-furnace-elec-only.osw</filename>
-      <filetype>osw</filetype>
-      <usage_type>test</usage_type>
-      <checksum>F1E56437</checksum>
-    </file>
-    <file>
-      <filename>base-hvac-autosize-furnace-gas-central-ac-2-speed.osw</filename>
-      <filetype>osw</filetype>
-      <usage_type>test</usage_type>
-      <checksum>D1B13F8E</checksum>
-    </file>
-    <file>
-      <filename>base-hvac-autosize-furnace-gas-central-ac-var-speed.osw</filename>
-      <filetype>osw</filetype>
-      <usage_type>test</usage_type>
-      <checksum>F568F272</checksum>
-    </file>
-    <file>
-      <filename>base-hvac-autosize-furnace-gas-only.osw</filename>
-      <filetype>osw</filetype>
-      <usage_type>test</usage_type>
-      <checksum>B761758A</checksum>
-    </file>
-    <file>
-      <filename>base-hvac-autosize-furnace-gas-room-ac.osw</filename>
-      <filetype>osw</filetype>
-      <usage_type>test</usage_type>
-      <checksum>B27C2B78</checksum>
-    </file>
-    <file>
-      <filename>base-hvac-autosize-room-ac-only.osw</filename>
-      <filetype>osw</filetype>
-      <usage_type>test</usage_type>
-      <checksum>31344794</checksum>
-    </file>
-    <file>
-      <filename>base-hvac-autosize-stove-oil-only.osw</filename>
-      <filetype>osw</filetype>
-      <usage_type>test</usage_type>
-      <checksum>8EEEAACA</checksum>
-    </file>
-    <file>
-      <filename>base-hvac-autosize-wall-furnace-elec-only.osw</filename>
-      <filetype>osw</filetype>
-      <usage_type>test</usage_type>
-      <checksum>FABC3D43</checksum>
-    </file>
-    <file>
-      <filename>base-hvac-autosize.osw</filename>
-      <filetype>osw</filetype>
-      <usage_type>test</usage_type>
-      <checksum>4F7EEB71</checksum>
-    </file>
-    <file>
-      <filename>base-hvac-autosize-ground-to-air-heat-pump-cooling-only.osw</filename>
-      <filetype>osw</filetype>
-      <usage_type>test</usage_type>
-      <checksum>135BC88B</checksum>
-    </file>
-    <file>
-      <filename>base-hvac-autosize-ground-to-air-heat-pump-heating-only.osw</filename>
-      <filetype>osw</filetype>
-      <usage_type>test</usage_type>
-      <checksum>DED07319</checksum>
-    </file>
-    <file>
-      <filename>base-hvac-autosize-ground-to-air-heat-pump.osw</filename>
-      <filetype>osw</filetype>
-      <usage_type>test</usage_type>
-      <checksum>CADB24AC</checksum>
-    </file>
-    <file>
-      <filename>base-hvac-autosize-air-to-air-heat-pump-1-speed-cooling-only.osw</filename>
-      <filetype>osw</filetype>
-      <usage_type>test</usage_type>
-      <checksum>A881CEB8</checksum>
-    </file>
-    <file>
-      <filename>base-hvac-autosize-air-to-air-heat-pump-1-speed-heating-only.osw</filename>
-      <filetype>osw</filetype>
-      <usage_type>test</usage_type>
-      <checksum>1138E7BB</checksum>
-    </file>
-    <file>
-      <filename>base-hvac-autosize-air-to-air-heat-pump-2-speed.osw</filename>
-      <filetype>osw</filetype>
-      <usage_type>test</usage_type>
-      <checksum>5C570E8E</checksum>
-    </file>
-    <file>
-      <filename>base-hvac-autosize-air-to-air-heat-pump-var-speed.osw</filename>
-      <filetype>osw</filetype>
-      <usage_type>test</usage_type>
-      <checksum>7257512C</checksum>
-    </file>
-    <file>
-      <filename>base-hvac-autosize-central-ac-plus-air-to-air-heat-pump-heating.osw</filename>
-      <filetype>osw</filetype>
-      <usage_type>test</usage_type>
-      <checksum>42206122</checksum>
-    </file>
-    <file>
-      <filename>base-hvac-autosize-dual-fuel-air-to-air-heat-pump-1-speed.osw</filename>
-      <filetype>osw</filetype>
-      <usage_type>test</usage_type>
-      <checksum>6C925BEA</checksum>
-    </file>
-    <file>
-      <filename>base-hvac-autosize-dual-fuel-mini-split-heat-pump-ducted.osw</filename>
-      <filetype>osw</filetype>
-      <usage_type>test</usage_type>
-      <checksum>92915234</checksum>
-    </file>
-    <file>
-      <filename>base-hvac-autosize-mini-split-heat-pump-ducted-cooling-only.osw</filename>
-      <filetype>osw</filetype>
-      <usage_type>test</usage_type>
-      <checksum>5D481084</checksum>
-    </file>
-    <file>
-      <filename>base-hvac-autosize-mini-split-heat-pump-ducted-heating-only.osw</filename>
-      <filetype>osw</filetype>
-      <usage_type>test</usage_type>
-      <checksum>3826E472</checksum>
-    </file>
-    <file>
-      <filename>base-hvac-autosize-mini-split-heat-pump-ducted.osw</filename>
-      <filetype>osw</filetype>
-      <usage_type>test</usage_type>
-      <checksum>0496DC56</checksum>
-    </file>
-    <file>
-      <filename>base-hvac-autosize-air-to-air-heat-pump-1-speed.osw</filename>
-      <filetype>osw</filetype>
-      <usage_type>test</usage_type>
-      <checksum>3B81C6ED</checksum>
-    </file>
-    <file>
-      <filename>base-hvac-autosize-mini-split-air-conditioner-only-ducted.osw</filename>
-      <filetype>osw</filetype>
-      <usage_type>test</usage_type>
-      <checksum>62B2A8DF</checksum>
-    </file>
-    <file>
-      <filename>base-foundation-vented-crawlspace.osw</filename>
-      <filetype>osw</filetype>
-      <usage_type>test</usage_type>
-      <checksum>A6F287FB</checksum>
-    </file>
-    <file>
-      <filename>base-foundation-unvented-crawlspace.osw</filename>
-      <filetype>osw</filetype>
-      <usage_type>test</usage_type>
-      <checksum>8441FA88</checksum>
-    </file>
-    <file>
-      <filename>base-foundation-unconditioned-basement-assembly-r.osw</filename>
-      <filetype>osw</filetype>
-      <usage_type>test</usage_type>
-      <checksum>F7DF834E</checksum>
-    </file>
-    <file>
-      <filename>base-foundation-unconditioned-basement.osw</filename>
-      <filetype>osw</filetype>
-      <usage_type>test</usage_type>
-      <checksum>44638C11</checksum>
-    </file>
-    <file>
-      <filename>base-location-duluth-mn.osw</filename>
-      <filetype>osw</filetype>
-      <usage_type>test</usage_type>
-      <checksum>3D7C662F</checksum>
-    </file>
-    <file>
-      <filename>base-foundation-unconditioned-basement-wall-insulation.osw</filename>
-      <filetype>osw</filetype>
-      <usage_type>test</usage_type>
-      <checksum>A9431359</checksum>
-    </file>
-    <file>
-      <filename>extra-bldgtype-single-family-attached-unconditioned-basement-middle.osw</filename>
-      <filetype>osw</filetype>
-      <usage_type>test</usage_type>
-      <checksum>D2FDD483</checksum>
-    </file>
-    <file>
-      <filename>extra-bldgtype-single-family-attached-unconditioned-basement-right.osw</filename>
-      <filetype>osw</filetype>
-      <usage_type>test</usage_type>
-      <checksum>EFDD08C8</checksum>
-    </file>
-    <file>
-      <filename>extra-bldgtype-single-family-attached-unconditioned-basement.osw</filename>
-      <filetype>osw</filetype>
-      <usage_type>test</usage_type>
-      <checksum>48945F8F</checksum>
-    </file>
-    <file>
-      <filename>extra-bldgtype-single-family-attached-unvented-crawlspace-middle.osw</filename>
-      <filetype>osw</filetype>
-      <usage_type>test</usage_type>
-      <checksum>5AA4D12D</checksum>
-    </file>
-    <file>
-      <filename>extra-bldgtype-single-family-attached-unvented-crawlspace-right.osw</filename>
-      <filetype>osw</filetype>
-      <usage_type>test</usage_type>
-      <checksum>D9D5C8BE</checksum>
-    </file>
-    <file>
-      <filename>extra-bldgtype-single-family-attached-unvented-crawlspace.osw</filename>
-      <filetype>osw</filetype>
-      <usage_type>test</usage_type>
-      <checksum>DF79C77F</checksum>
-    </file>
-    <file>
-      <filename>extra-bldgtype-single-family-attached-vented-crawlspace-middle.osw</filename>
-      <filetype>osw</filetype>
-      <usage_type>test</usage_type>
-      <checksum>FE00C666</checksum>
-    </file>
-    <file>
-      <filename>extra-bldgtype-single-family-attached-vented-crawlspace-right.osw</filename>
-      <filetype>osw</filetype>
-      <usage_type>test</usage_type>
-      <checksum>88AAEDA8</checksum>
-    </file>
-    <file>
-      <filename>extra-bldgtype-single-family-attached-vented-crawlspace.osw</filename>
-      <filetype>osw</filetype>
-      <usage_type>test</usage_type>
-      <checksum>207C7705</checksum>
-    </file>
-    <file>
-      <filename>base-location-baltimore-md.osw</filename>
-      <filetype>osw</filetype>
-      <usage_type>test</usage_type>
-      <checksum>83A7AC5D</checksum>
-    </file>
-    <file>
-      <filename>base-location-portland-or.osw</filename>
-      <filetype>osw</filetype>
-      <usage_type>test</usage_type>
-      <checksum>CF76E095</checksum>
-    </file>
-    <file>
-      <filename>base-misc-defaults.osw</filename>
-      <filetype>osw</filetype>
-      <usage_type>test</usage_type>
-      <checksum>EE82A3EE</checksum>
-    </file>
-    <file>
-      <filename>base-foundation-slab.osw</filename>
-      <filetype>osw</filetype>
-      <usage_type>test</usage_type>
-      <checksum>2DA01D7B</checksum>
-    </file>
-    <file>
-      <filename>extra-enclosure-atticroof-conditioned-eaves-gable.osw</filename>
-      <filetype>osw</filetype>
-      <usage_type>test</usage_type>
-      <checksum>AC086D1D</checksum>
-    </file>
-    <file>
-      <filename>extra-enclosure-atticroof-conditioned-eaves-hip.osw</filename>
-      <filetype>osw</filetype>
-      <usage_type>test</usage_type>
-      <checksum>9B43404D</checksum>
-    </file>
-    <file>
-      <filename>base-appliances-dehumidifier.osw</filename>
-      <filetype>osw</filetype>
-      <usage_type>test</usage_type>
-      <checksum>1DF491A8</checksum>
-    </file>
-    <file>
-      <filename>base-appliances-dehumidifier-ief-portable.osw</filename>
-      <filetype>osw</filetype>
-      <usage_type>test</usage_type>
-      <checksum>0D285EB3</checksum>
-    </file>
-    <file>
-      <filename>base-appliances-dehumidifier-ief-whole-home.osw</filename>
-      <filetype>osw</filetype>
-      <usage_type>test</usage_type>
-      <checksum>AC05DCE1</checksum>
-    </file>
-    <file>
-      <filename>base-atticroof-radiant-barrier.osw</filename>
-      <filetype>osw</filetype>
-      <usage_type>test</usage_type>
-      <checksum>226114D4</checksum>
-    </file>
-    <file>
-      <filename>base-location-dallas-tx.osw</filename>
-      <filetype>osw</filetype>
-      <usage_type>test</usage_type>
-      <checksum>70DCDB62</checksum>
-    </file>
-    <file>
-      <filename>base-location-miami-fl.osw</filename>
-      <filetype>osw</filetype>
-      <usage_type>test</usage_type>
-      <checksum>230D0440</checksum>
-    </file>
-    <file>
-      <filename>base-location-honolulu-hi.osw</filename>
-      <filetype>osw</filetype>
-      <usage_type>test</usage_type>
-      <checksum>87875EC9</checksum>
-    </file>
-    <file>
-      <filename>base-location-phoenix-az.osw</filename>
-      <filetype>osw</filetype>
-      <usage_type>test</usage_type>
-      <checksum>CC19178F</checksum>
-    </file>
-    <file>
-      <filename>extra-bldgtype-single-family-attached-slab-middle.osw</filename>
-      <filetype>osw</filetype>
-      <usage_type>test</usage_type>
-      <checksum>A9670785</checksum>
-    </file>
-    <file>
-      <filename>extra-bldgtype-single-family-attached-slab-right.osw</filename>
-      <filetype>osw</filetype>
-      <usage_type>test</usage_type>
-      <checksum>BD4FC4DF</checksum>
-    </file>
-    <file>
-      <filename>extra-bldgtype-single-family-attached-slab.osw</filename>
-      <filetype>osw</filetype>
-      <usage_type>test</usage_type>
-      <checksum>F5DB2E92</checksum>
-    </file>
-    <file>
-      <filename>extra-bldgtype-single-family-attached-atticroof-conditioned-eaves-gable.osw</filename>
-      <filetype>osw</filetype>
-      <usage_type>test</usage_type>
-      <checksum>95621A78</checksum>
-    </file>
-    <file>
-      <filename>extra-bldgtype-single-family-attached-atticroof-conditioned-eaves-hip.osw</filename>
-      <filetype>osw</filetype>
-      <usage_type>test</usage_type>
-      <checksum>93989B13</checksum>
-    </file>
-    <file>
-      <filename>base-bldgtype-multifamily-shared-mechvent-preconditioning.osw</filename>
-      <filetype>osw</filetype>
-      <usage_type>test</usage_type>
-      <checksum>D8DA1A90</checksum>
-    </file>
-    <file>
-      <filename>base-bldgtype-multifamily-shared-mechvent.osw</filename>
-      <filetype>osw</filetype>
-      <usage_type>test</usage_type>
-      <checksum>CF51BE2B</checksum>
-    </file>
-    <file>
-      <filename>base-bldgtype-multifamily-shared-pv.osw</filename>
-      <filetype>osw</filetype>
-      <usage_type>test</usage_type>
-      <checksum>E689940E</checksum>
-    </file>
-    <file>
-      <filename>base-bldgtype-multifamily-shared-water-heater.osw</filename>
-      <filetype>osw</filetype>
-      <usage_type>test</usage_type>
-      <checksum>CA45560C</checksum>
-    </file>
-    <file>
-      <filename>base-bldgtype-multifamily.osw</filename>
-      <filetype>osw</filetype>
-      <usage_type>test</usage_type>
-      <checksum>4B759C94</checksum>
-    </file>
-    <file>
-      <filename>base-bldgtype-multifamily-shared-boiler-only-baseboard.osw</filename>
-      <filetype>osw</filetype>
-      <usage_type>test</usage_type>
-      <checksum>20488ED2</checksum>
-    </file>
-    <file>
-      <filename>base-bldgtype-multifamily-shared-boiler-only-fan-coil.osw</filename>
-      <filetype>osw</filetype>
-      <usage_type>test</usage_type>
-      <checksum>FD79FED6</checksum>
-    </file>
-    <file>
-      <filename>base-hvac-room-ac-only-ceer.osw</filename>
-      <filetype>osw</filetype>
-      <usage_type>test</usage_type>
-      <checksum>76B03A8D</checksum>
-    </file>
-    <file>
-      <filename>extra-bldgtype-single-family-attached-double-loaded-interior.osw</filename>
-      <filetype>osw</filetype>
-      <usage_type>test</usage_type>
-      <checksum>795A2649</checksum>
-    </file>
-    <file>
-      <filename>extra-bldgtype-multifamily-unvented-crawlspace-left-bottom.osw</filename>
-      <filetype>osw</filetype>
-      <usage_type>test</usage_type>
-      <checksum>2AFB2D27</checksum>
-    </file>
-    <file>
-      <filename>extra-bldgtype-multifamily-unvented-crawlspace-left-middle.osw</filename>
-      <filetype>osw</filetype>
-      <usage_type>test</usage_type>
-      <checksum>83BF78C9</checksum>
-    </file>
-    <file>
-      <filename>extra-bldgtype-multifamily-unvented-crawlspace-left-top.osw</filename>
-      <filetype>osw</filetype>
-      <usage_type>test</usage_type>
-      <checksum>959C08D6</checksum>
-    </file>
-    <file>
-      <filename>extra-bldgtype-multifamily-unvented-crawlspace-middle-bottom.osw</filename>
-      <filetype>osw</filetype>
-      <usage_type>test</usage_type>
-      <checksum>5F43F420</checksum>
-    </file>
-    <file>
-      <filename>extra-bldgtype-multifamily-unvented-crawlspace-middle-middle.osw</filename>
-      <filetype>osw</filetype>
-      <usage_type>test</usage_type>
-      <checksum>49591D31</checksum>
-    </file>
-    <file>
-      <filename>extra-bldgtype-multifamily-unvented-crawlspace-middle-top.osw</filename>
-      <filetype>osw</filetype>
-      <usage_type>test</usage_type>
-      <checksum>7F771849</checksum>
-    </file>
-    <file>
-      <filename>extra-bldgtype-multifamily-unvented-crawlspace-right-bottom.osw</filename>
-      <filetype>osw</filetype>
-      <usage_type>test</usage_type>
-      <checksum>D0CDDC12</checksum>
-    </file>
-    <file>
-      <filename>extra-bldgtype-multifamily-unvented-crawlspace-right-middle.osw</filename>
-      <filetype>osw</filetype>
-      <usage_type>test</usage_type>
-      <checksum>2282F170</checksum>
-    </file>
-    <file>
-      <filename>extra-bldgtype-multifamily-unvented-crawlspace-right-top.osw</filename>
-      <filetype>osw</filetype>
-      <usage_type>test</usage_type>
-      <checksum>4388A770</checksum>
-    </file>
-    <file>
-      <filename>extra-bldgtype-multifamily-unvented-crawlspace.osw</filename>
-      <filetype>osw</filetype>
-      <usage_type>test</usage_type>
-      <checksum>4E078272</checksum>
-    </file>
-    <file>
-      <filename>extra-bldgtype-multifamily-vented-crawlspace-left-bottom.osw</filename>
-      <filetype>osw</filetype>
-      <usage_type>test</usage_type>
-      <checksum>37A17899</checksum>
-    </file>
-    <file>
-      <filename>extra-bldgtype-multifamily-vented-crawlspace-left-middle.osw</filename>
-      <filetype>osw</filetype>
-      <usage_type>test</usage_type>
-      <checksum>FDE3E7EA</checksum>
-    </file>
-    <file>
-      <filename>extra-bldgtype-multifamily-vented-crawlspace-left-top.osw</filename>
-      <filetype>osw</filetype>
-      <usage_type>test</usage_type>
-      <checksum>E850C451</checksum>
-    </file>
-    <file>
-      <filename>extra-bldgtype-multifamily-vented-crawlspace-middle-bottom.osw</filename>
-      <filetype>osw</filetype>
-      <usage_type>test</usage_type>
-      <checksum>ED76BF92</checksum>
-    </file>
-    <file>
-      <filename>extra-bldgtype-multifamily-vented-crawlspace-middle-middle.osw</filename>
-      <filetype>osw</filetype>
-      <usage_type>test</usage_type>
-      <checksum>4432EA7C</checksum>
-    </file>
-    <file>
-      <filename>extra-bldgtype-multifamily-vented-crawlspace-middle-top.osw</filename>
-      <filetype>osw</filetype>
-      <usage_type>test</usage_type>
-      <checksum>A57805F4</checksum>
-    </file>
-    <file>
-      <filename>extra-bldgtype-multifamily-vented-crawlspace-right-bottom.osw</filename>
-      <filetype>osw</filetype>
-      <usage_type>test</usage_type>
-      <checksum>34CD3C5F</checksum>
-    </file>
-    <file>
-      <filename>extra-bldgtype-multifamily-vented-crawlspace-right-middle.osw</filename>
-      <filetype>osw</filetype>
-      <usage_type>test</usage_type>
-      <checksum>485FF80E</checksum>
-    </file>
-    <file>
-      <filename>extra-bldgtype-multifamily-vented-crawlspace-right-top.osw</filename>
-      <filetype>osw</filetype>
-      <usage_type>test</usage_type>
-      <checksum>82726E71</checksum>
-    </file>
-    <file>
-      <filename>extra-bldgtype-multifamily-vented-crawlspace.osw</filename>
-      <filetype>osw</filetype>
-      <usage_type>test</usage_type>
-      <checksum>5EEDC6D0</checksum>
-    </file>
-    <file>
-      <filename>extra-bldgtype-multifamily-eaves.osw</filename>
-      <filetype>osw</filetype>
-      <usage_type>test</usage_type>
-      <checksum>E57B908B</checksum>
-    </file>
-    <file>
-      <filename>extra-bldgtype-multifamily-slab-left-bottom.osw</filename>
-      <filetype>osw</filetype>
-      <usage_type>test</usage_type>
-      <checksum>3C86C686</checksum>
-    </file>
-    <file>
-      <filename>extra-bldgtype-multifamily-slab-left-middle.osw</filename>
-      <filetype>osw</filetype>
-      <usage_type>test</usage_type>
-      <checksum>D1BA00FF</checksum>
-    </file>
-    <file>
-      <filename>extra-bldgtype-multifamily-slab-left-top.osw</filename>
-      <filetype>osw</filetype>
-      <usage_type>test</usage_type>
-      <checksum>0AC2D719</checksum>
-    </file>
-    <file>
-      <filename>extra-bldgtype-multifamily-slab-middle-bottom.osw</filename>
-      <filetype>osw</filetype>
-      <usage_type>test</usage_type>
-      <checksum>84499E7A</checksum>
-    </file>
-    <file>
-      <filename>extra-bldgtype-multifamily-slab-middle-middle.osw</filename>
-      <filetype>osw</filetype>
-      <usage_type>test</usage_type>
-      <checksum>C555ED30</checksum>
-    </file>
-    <file>
-      <filename>extra-bldgtype-multifamily-slab-middle-top.osw</filename>
-      <filetype>osw</filetype>
-      <usage_type>test</usage_type>
-      <checksum>517EFB86</checksum>
-    </file>
-    <file>
-      <filename>extra-bldgtype-multifamily-slab-right-bottom.osw</filename>
-      <filetype>osw</filetype>
-      <usage_type>test</usage_type>
-      <checksum>CDDB065C</checksum>
-    </file>
-    <file>
-      <filename>extra-bldgtype-multifamily-slab-right-middle.osw</filename>
-      <filetype>osw</filetype>
-      <usage_type>test</usage_type>
-      <checksum>51BB554A</checksum>
-    </file>
-    <file>
-      <filename>extra-bldgtype-multifamily-slab-right-top.osw</filename>
-      <filetype>osw</filetype>
-      <usage_type>test</usage_type>
-      <checksum>9DCB7B85</checksum>
-    </file>
-    <file>
-      <filename>extra-bldgtype-multifamily-slab.osw</filename>
-      <filetype>osw</filetype>
-      <usage_type>test</usage_type>
-      <checksum>1A08920A</checksum>
-    </file>
-    <file>
-      <filename>extra-bldgtype-multifamily-double-loaded-interior.osw</filename>
-      <filetype>osw</filetype>
-      <usage_type>test</usage_type>
-      <checksum>57314F64</checksum>
-    </file>
-    <file>
-      <filename>extra-bldgtype-multifamily-double-exterior.osw</filename>
-      <filetype>osw</filetype>
-      <usage_type>test</usage_type>
-      <checksum>4DE4F799</checksum>
-    </file>
-    <file>
-      <filename>extra-bldgtype-multifamily-single-exterior-front.osw</filename>
-      <filetype>osw</filetype>
-      <usage_type>test</usage_type>
-      <checksum>0B44E9B3</checksum>
-    </file>
-    <file>
-      <filename>extra-bldgtype-multifamily-unvented-crawlspace-double-loaded-interior.osw</filename>
-      <filetype>osw</filetype>
-      <usage_type>test</usage_type>
-      <checksum>88603A42</checksum>
-    </file>
-    <file>
-      <filename>extra-bldgtype-multifamily-unvented-crawlspace-left-bottom-double-loaded-interior.osw</filename>
-      <filetype>osw</filetype>
-      <usage_type>test</usage_type>
-      <checksum>283B7A1F</checksum>
-    </file>
-    <file>
-      <filename>extra-bldgtype-multifamily-unvented-crawlspace-left-middle-double-loaded-interior.osw</filename>
-      <filetype>osw</filetype>
-      <usage_type>test</usage_type>
-      <checksum>8E6A4654</checksum>
-    </file>
-    <file>
-      <filename>extra-bldgtype-multifamily-unvented-crawlspace-left-top-double-loaded-interior.osw</filename>
-      <filetype>osw</filetype>
-      <usage_type>test</usage_type>
-      <checksum>17859F1F</checksum>
-    </file>
-    <file>
-      <filename>extra-bldgtype-multifamily-unvented-crawlspace-middle-bottom-double-loaded-interior.osw</filename>
-      <filetype>osw</filetype>
-      <usage_type>test</usage_type>
-      <checksum>D431BCA5</checksum>
-    </file>
-    <file>
-      <filename>extra-bldgtype-multifamily-unvented-crawlspace-middle-middle-double-loaded-interior.osw</filename>
-      <filetype>osw</filetype>
-      <usage_type>test</usage_type>
-      <checksum>03504E21</checksum>
-    </file>
-    <file>
-      <filename>extra-bldgtype-multifamily-unvented-crawlspace-middle-top-double-loaded-interior.osw</filename>
-      <filetype>osw</filetype>
-      <usage_type>test</usage_type>
-      <checksum>0FB051A1</checksum>
-    </file>
-    <file>
-      <filename>extra-bldgtype-multifamily-unvented-crawlspace-right-bottom-double-loaded-interior.osw</filename>
-      <filetype>osw</filetype>
-      <usage_type>test</usage_type>
-      <checksum>0AA1AF7B</checksum>
-    </file>
-    <file>
-      <filename>extra-bldgtype-multifamily-unvented-crawlspace-right-middle-double-loaded-interior.osw</filename>
-      <filetype>osw</filetype>
-      <usage_type>test</usage_type>
-      <checksum>4C44857E</checksum>
-    </file>
-    <file>
-      <filename>extra-bldgtype-multifamily-unvented-crawlspace-right-top-double-loaded-interior.osw</filename>
-      <filetype>osw</filetype>
-      <usage_type>test</usage_type>
-      <checksum>88F0069E</checksum>
-    </file>
-    <file>
-      <filename>extra-bldgtype-multifamily-vented-crawlspace-double-loaded-interior.osw</filename>
-      <filetype>osw</filetype>
-      <usage_type>test</usage_type>
-      <checksum>237E0231</checksum>
-    </file>
-    <file>
-      <filename>extra-bldgtype-multifamily-vented-crawlspace-left-bottom-double-loaded-interior.osw</filename>
-      <filetype>osw</filetype>
-      <usage_type>test</usage_type>
-      <checksum>4380A7FC</checksum>
-    </file>
-    <file>
-      <filename>extra-bldgtype-multifamily-vented-crawlspace-left-middle-double-loaded-interior.osw</filename>
-      <filetype>osw</filetype>
-      <usage_type>test</usage_type>
-      <checksum>10811263</checksum>
-    </file>
-    <file>
-      <filename>extra-bldgtype-multifamily-vented-crawlspace-left-top-double-loaded-interior.osw</filename>
-      <filetype>osw</filetype>
-      <usage_type>test</usage_type>
-      <checksum>58BE0AEB</checksum>
-    </file>
-    <file>
-      <filename>extra-bldgtype-multifamily-vented-crawlspace-middle-bottom-double-loaded-interior.osw</filename>
-      <filetype>osw</filetype>
-      <usage_type>test</usage_type>
-      <checksum>56721EBB</checksum>
-    </file>
-    <file>
-      <filename>extra-bldgtype-multifamily-vented-crawlspace-middle-middle-double-loaded-interior.osw</filename>
-      <filetype>osw</filetype>
-      <usage_type>test</usage_type>
-      <checksum>F02322F0</checksum>
-    </file>
-    <file>
-      <filename>extra-bldgtype-multifamily-vented-crawlspace-middle-top-double-loaded-interior.osw</filename>
-      <filetype>osw</filetype>
-      <usage_type>test</usage_type>
-      <checksum>B3659BB1</checksum>
-    </file>
-    <file>
-      <filename>extra-bldgtype-multifamily-vented-crawlspace-right-bottom-double-loaded-interior.osw</filename>
-      <filetype>osw</filetype>
-      <usage_type>test</usage_type>
-      <checksum>1F153DA6</checksum>
-    </file>
-    <file>
-      <filename>extra-bldgtype-multifamily-vented-crawlspace-right-middle-double-loaded-interior.osw</filename>
-      <filetype>osw</filetype>
-      <usage_type>test</usage_type>
-      <checksum>D8BB51E7</checksum>
-    </file>
-    <file>
-      <filename>extra-bldgtype-multifamily-vented-crawlspace-right-top-double-loaded-interior.osw</filename>
-      <filetype>osw</filetype>
-      <usage_type>test</usage_type>
-      <checksum>8C9B779F</checksum>
-    </file>
-    <file>
-      <filename>extra-bldgtype-multifamily-slab-double-loaded-interior.osw</filename>
-      <filetype>osw</filetype>
-      <usage_type>test</usage_type>
-      <checksum>11FA949A</checksum>
-    </file>
-    <file>
-      <filename>extra-bldgtype-multifamily-slab-left-bottom-double-loaded-interior.osw</filename>
-      <filetype>osw</filetype>
-      <usage_type>test</usage_type>
-      <checksum>B428F6B6</checksum>
-    </file>
-    <file>
-      <filename>extra-bldgtype-multifamily-slab-left-middle-double-loaded-interior.osw</filename>
-      <filetype>osw</filetype>
-      <usage_type>test</usage_type>
-      <checksum>C76E784D</checksum>
-    </file>
-    <file>
-      <filename>extra-bldgtype-multifamily-slab-left-top-double-loaded-interior.osw</filename>
-      <filetype>osw</filetype>
-      <usage_type>test</usage_type>
-      <checksum>D2632B23</checksum>
-    </file>
-    <file>
-      <filename>extra-bldgtype-multifamily-slab-middle-bottom-double-loaded-interior.osw</filename>
-      <filetype>osw</filetype>
-      <usage_type>test</usage_type>
-      <checksum>F96D4B5D</checksum>
-    </file>
-    <file>
-      <filename>extra-bldgtype-multifamily-slab-middle-middle-double-loaded-interior.osw</filename>
-      <filetype>osw</filetype>
-      <usage_type>test</usage_type>
-      <checksum>EFA610D6</checksum>
-    </file>
-    <file>
-      <filename>extra-bldgtype-multifamily-slab-middle-top-double-loaded-interior.osw</filename>
-      <filetype>osw</filetype>
-      <usage_type>test</usage_type>
-      <checksum>894E155A</checksum>
-    </file>
-    <file>
-      <filename>extra-bldgtype-multifamily-slab-right-bottom-double-loaded-interior.osw</filename>
-      <filetype>osw</filetype>
-      <usage_type>test</usage_type>
-      <checksum>C838AED2</checksum>
-    </file>
-    <file>
-      <filename>extra-bldgtype-multifamily-slab-right-middle-double-loaded-interior.osw</filename>
-      <filetype>osw</filetype>
-      <usage_type>test</usage_type>
-      <checksum>456920E9</checksum>
-    </file>
-    <file>
-      <filename>extra-bldgtype-multifamily-slab-right-top-double-loaded-interior.osw</filename>
-      <filetype>osw</filetype>
-      <usage_type>test</usage_type>
-      <checksum>909B7662</checksum>
-    </file>
-    <file>
-      <filename>base-simcontrol-daylight-saving-custom.osw</filename>
-      <filetype>osw</filetype>
-      <usage_type>test</usage_type>
-      <checksum>85528703</checksum>
-    </file>
-    <file>
-      <filename>base-simcontrol-runperiod-1-month.osw</filename>
-      <filetype>osw</filetype>
-      <usage_type>test</usage_type>
-      <checksum>F4BA59D7</checksum>
-    </file>
-    <file>
-      <filename>base-hvac-seasons.osw</filename>
-      <filetype>osw</filetype>
-      <usage_type>test</usage_type>
-      <checksum>5F21728D</checksum>
-    </file>
-    <file>
-      <filename>base-bldgtype-single-family-attached-2stories.osw</filename>
-      <filetype>osw</filetype>
-      <usage_type>test</usage_type>
-      <checksum>50625784</checksum>
-    </file>
-    <file>
-      <filename>base-enclosure-2stories-garage.osw</filename>
-      <filetype>osw</filetype>
-      <usage_type>test</usage_type>
-      <checksum>E1CF069E</checksum>
-    </file>
-    <file>
-      <filename>extra-enclosure-garage-atticroof-conditioned.osw</filename>
-      <filetype>osw</filetype>
-      <usage_type>test</usage_type>
-      <checksum>CBDB3969</checksum>
-    </file>
-    <file>
-      <filename>base-schedules-simple.osw</filename>
-      <filetype>osw</filetype>
-      <usage_type>test</usage_type>
-      <checksum>E752F51D</checksum>
-    </file>
-    <file>
-      <filename>base-lighting-holiday.osw</filename>
-      <filetype>osw</filetype>
-      <usage_type>test</usage_type>
-<<<<<<< HEAD
-      <checksum>1BDCBBFB</checksum>
-=======
-      <checksum>DCFD1BCA</checksum>
-    </file>
-    <file>
-      <filename>schedules_config.json</filename>
-      <filetype>json</filetype>
-      <usage_type>resource</usage_type>
-      <checksum>0CB5683C</checksum>
-    </file>
-    <file>
-      <filename>schedules_clothes_dryer_consumption_dist.csv</filename>
-      <filetype>csv</filetype>
-      <usage_type>resource</usage_type>
-      <checksum>C11EB889</checksum>
-    </file>
-    <file>
-      <filename>schedules_clothes_dryer_duration_dist.csv</filename>
-      <filetype>csv</filetype>
-      <usage_type>resource</usage_type>
-      <checksum>E26C2515</checksum>
-    </file>
-    <file>
-      <filename>schedules_clothes_washer_consumption_dist.csv</filename>
-      <filetype>csv</filetype>
-      <usage_type>resource</usage_type>
-      <checksum>B82EBBFB</checksum>
-    </file>
-    <file>
-      <filename>schedules_clothes_washer_duration_dist.csv</filename>
-      <filetype>csv</filetype>
-      <usage_type>resource</usage_type>
-      <checksum>7F0BFEDA</checksum>
-    </file>
-    <file>
-      <filename>schedules_cooking_consumption_dist.csv</filename>
-      <filetype>csv</filetype>
-      <usage_type>resource</usage_type>
-      <checksum>1C8AAA92</checksum>
-    </file>
-    <file>
-      <filename>schedules_cooking_duration_dist.csv</filename>
-      <filetype>csv</filetype>
-      <usage_type>resource</usage_type>
-      <checksum>66C47C80</checksum>
-    </file>
-    <file>
-      <filename>schedules_dishwasher_consumption_dist.csv</filename>
-      <filetype>csv</filetype>
-      <usage_type>resource</usage_type>
-      <checksum>50A1CFBC</checksum>
-    </file>
-    <file>
-      <filename>schedules_dishwasher_duration_dist.csv</filename>
-      <filetype>csv</filetype>
-      <usage_type>resource</usage_type>
-      <checksum>A7E76021</checksum>
-    </file>
-    <file>
-      <filename>schedules_hot_water_clothes_washer_cluster_size_probability.csv</filename>
-      <filetype>csv</filetype>
-      <usage_type>resource</usage_type>
-      <checksum>2401A66F</checksum>
-    </file>
-    <file>
-      <filename>schedules_hot_water_clothes_washer_event_duration_probability.csv</filename>
-      <filetype>csv</filetype>
-      <usage_type>resource</usage_type>
-      <checksum>9D369386</checksum>
-    </file>
-    <file>
-      <filename>schedules_hot_water_dishwasher_cluster_size_probability.csv</filename>
-      <filetype>csv</filetype>
-      <usage_type>resource</usage_type>
-      <checksum>93DCD6FD</checksum>
-    </file>
-    <file>
-      <filename>schedules_hot_water_dishwasher_event_duration_probability.csv</filename>
-      <filetype>csv</filetype>
-      <usage_type>resource</usage_type>
-      <checksum>419E598E</checksum>
->>>>>>> 1f6865dc
-    </file>
-    <file>
       <filename>geometry.rb</filename>
       <filetype>rb</filetype>
       <usage_type>resource</usage_type>
       <checksum>AB4EA09C</checksum>
     </file>
     <file>
-      <filename>extra-no-rim-joists.osw</filename>
-      <filetype>osw</filetype>
-      <usage_type>test</usage_type>
-      <checksum>5ABC5E2B</checksum>
-    </file>
-    <file>
-      <filename>base-foundation-ambient.osw</filename>
-      <filetype>osw</filetype>
-      <usage_type>test</usage_type>
-      <checksum>A213B98B</checksum>
-    </file>
-    <file>
       <filename>build_residential_hpxml_test.rb</filename>
       <filetype>rb</filetype>
       <usage_type>test</usage_type>
       <checksum>12DB504E</checksum>
     </file>
     <file>
+      <filename>base-hvac-air-to-air-heat-pump-1-speed-heating-only.osw</filename>
+      <filetype>osw</filetype>
+      <usage_type>test</usage_type>
+      <checksum>33A17758</checksum>
+    </file>
+    <file>
+      <filename>extra-second-heating-system-portable-heater-to-heat-pump.osw</filename>
+      <filetype>osw</filetype>
+      <usage_type>test</usage_type>
+      <checksum>C3097648</checksum>
+    </file>
+    <file>
+      <filename>base-hvac-air-to-air-heat-pump-1-speed-cooling-only.osw</filename>
+      <filetype>osw</filetype>
+      <usage_type>test</usage_type>
+      <checksum>6D773E2F</checksum>
+    </file>
+    <file>
+      <filename>base-hvac-air-to-air-heat-pump-1-speed.osw</filename>
+      <filetype>osw</filetype>
+      <usage_type>test</usage_type>
+      <checksum>6021791E</checksum>
+    </file>
+    <file>
+      <filename>base-hvac-air-to-air-heat-pump-2-speed.osw</filename>
+      <filetype>osw</filetype>
+      <usage_type>test</usage_type>
+      <checksum>2FC86CEB</checksum>
+    </file>
+    <file>
+      <filename>base-hvac-dual-fuel-air-to-air-heat-pump-2-speed.osw</filename>
+      <filetype>osw</filetype>
+      <usage_type>test</usage_type>
+      <checksum>7BA0D310</checksum>
+    </file>
+    <file>
+      <filename>base-atticroof-unvented-insulated-roof.osw</filename>
+      <filetype>osw</filetype>
+      <usage_type>test</usage_type>
+      <checksum>C6C69BFE</checksum>
+    </file>
+    <file>
+      <filename>base-atticroof-flat.osw</filename>
+      <filetype>osw</filetype>
+      <usage_type>test</usage_type>
+      <checksum>ACB84001</checksum>
+    </file>
+    <file>
+      <filename>base.osw</filename>
+      <filetype>osw</filetype>
+      <usage_type>test</usage_type>
+      <checksum>13679EAD</checksum>
+    </file>
+    <file>
+      <filename>base-appliances-none.osw</filename>
+      <filetype>osw</filetype>
+      <usage_type>test</usage_type>
+      <checksum>CC3E0CAF</checksum>
+    </file>
+    <file>
+      <filename>base-mechvent-cfis.osw</filename>
+      <filetype>osw</filetype>
+      <usage_type>test</usage_type>
+      <checksum>EE82F018</checksum>
+    </file>
+    <file>
+      <filename>base-dhw-jacket-electric.osw</filename>
+      <filetype>osw</filetype>
+      <usage_type>test</usage_type>
+      <checksum>D81C1A33</checksum>
+    </file>
+    <file>
+      <filename>base-dhw-low-flow-fixtures.osw</filename>
+      <filetype>osw</filetype>
+      <usage_type>test</usage_type>
+      <checksum>979F6CCB</checksum>
+    </file>
+    <file>
+      <filename>base-dhw-recirc-demand.osw</filename>
+      <filetype>osw</filetype>
+      <usage_type>test</usage_type>
+      <checksum>51AFFC1C</checksum>
+    </file>
+    <file>
+      <filename>base-dhw-recirc-manual.osw</filename>
+      <filetype>osw</filetype>
+      <usage_type>test</usage_type>
+      <checksum>196545B7</checksum>
+    </file>
+    <file>
+      <filename>base-dhw-recirc-nocontrol.osw</filename>
+      <filetype>osw</filetype>
+      <usage_type>test</usage_type>
+      <checksum>137FE912</checksum>
+    </file>
+    <file>
+      <filename>base-dhw-recirc-temperature.osw</filename>
+      <filetype>osw</filetype>
+      <usage_type>test</usage_type>
+      <checksum>2F2D6937</checksum>
+    </file>
+    <file>
+      <filename>base-dhw-recirc-timer.osw</filename>
+      <filetype>osw</filetype>
+      <usage_type>test</usage_type>
+      <checksum>959906FD</checksum>
+    </file>
+    <file>
+      <filename>base-dhw-solar-fraction.osw</filename>
+      <filetype>osw</filetype>
+      <usage_type>test</usage_type>
+      <checksum>C101B491</checksum>
+    </file>
+    <file>
+      <filename>base-enclosure-infil-cfm50.osw</filename>
+      <filetype>osw</filetype>
+      <usage_type>test</usage_type>
+      <checksum>13B79B16</checksum>
+    </file>
+    <file>
+      <filename>base-foundation-conditioned-basement-slab-insulation.osw</filename>
+      <filetype>osw</filetype>
+      <usage_type>test</usage_type>
+      <checksum>9809E82D</checksum>
+    </file>
+    <file>
+      <filename>base-hvac-boiler-oil-only.osw</filename>
+      <filetype>osw</filetype>
+      <usage_type>test</usage_type>
+      <checksum>17CEBE74</checksum>
+    </file>
+    <file>
+      <filename>base-hvac-boiler-propane-only.osw</filename>
+      <filetype>osw</filetype>
+      <usage_type>test</usage_type>
+      <checksum>70B45CE2</checksum>
+    </file>
+    <file>
+      <filename>base-hvac-boiler-wood-only.osw</filename>
+      <filetype>osw</filetype>
+      <usage_type>test</usage_type>
+      <checksum>317C7DEC</checksum>
+    </file>
+    <file>
+      <filename>base-hvac-ducts-leakage-percent.osw</filename>
+      <filetype>osw</filetype>
+      <usage_type>test</usage_type>
+      <checksum>DCF25798</checksum>
+    </file>
+    <file>
+      <filename>base-hvac-furnace-oil-only.osw</filename>
+      <filetype>osw</filetype>
+      <usage_type>test</usage_type>
+      <checksum>C0E792F3</checksum>
+    </file>
+    <file>
+      <filename>base-hvac-furnace-propane-only.osw</filename>
+      <filetype>osw</filetype>
+      <usage_type>test</usage_type>
+      <checksum>12363F58</checksum>
+    </file>
+    <file>
+      <filename>base-hvac-furnace-wood-only.osw</filename>
+      <filetype>osw</filetype>
+      <usage_type>test</usage_type>
+      <checksum>97A5D467</checksum>
+    </file>
+    <file>
+      <filename>base-hvac-none.osw</filename>
+      <filetype>osw</filetype>
+      <usage_type>test</usage_type>
+      <checksum>927A0003</checksum>
+    </file>
+    <file>
+      <filename>base-hvac-setpoints.osw</filename>
+      <filetype>osw</filetype>
+      <usage_type>test</usage_type>
+      <checksum>012E53AE</checksum>
+    </file>
+    <file>
+      <filename>base-mechvent-balanced.osw</filename>
+      <filetype>osw</filetype>
+      <usage_type>test</usage_type>
+      <checksum>B9852A5E</checksum>
+    </file>
+    <file>
+      <filename>base-mechvent-erv.osw</filename>
+      <filetype>osw</filetype>
+      <usage_type>test</usage_type>
+      <checksum>7EE77602</checksum>
+    </file>
+    <file>
+      <filename>base-mechvent-exhaust.osw</filename>
+      <filetype>osw</filetype>
+      <usage_type>test</usage_type>
+      <checksum>4AE6E8B9</checksum>
+    </file>
+    <file>
+      <filename>base-mechvent-hrv.osw</filename>
+      <filetype>osw</filetype>
+      <usage_type>test</usage_type>
+      <checksum>93AA8411</checksum>
+    </file>
+    <file>
+      <filename>base-mechvent-supply.osw</filename>
+      <filetype>osw</filetype>
+      <usage_type>test</usage_type>
+      <checksum>77851406</checksum>
+    </file>
+    <file>
+      <filename>base-mechvent-erv-atre-asre.osw</filename>
+      <filetype>osw</filetype>
+      <usage_type>test</usage_type>
+      <checksum>3DF29B9C</checksum>
+    </file>
+    <file>
+      <filename>base-enclosure-windows-none.osw</filename>
+      <filetype>osw</filetype>
+      <usage_type>test</usage_type>
+      <checksum>269A0211</checksum>
+    </file>
+    <file>
+      <filename>base-mechvent-hrv-asre.osw</filename>
+      <filetype>osw</filetype>
+      <usage_type>test</usage_type>
+      <checksum>5F4A6C72</checksum>
+    </file>
+    <file>
+      <filename>base-atticroof-vented.osw</filename>
+      <filetype>osw</filetype>
+      <usage_type>test</usage_type>
+      <checksum>EB674E33</checksum>
+    </file>
+    <file>
+      <filename>base-dhw-dwhr.osw</filename>
+      <filetype>osw</filetype>
+      <usage_type>test</usage_type>
+      <checksum>BFEA2D69</checksum>
+    </file>
+    <file>
+      <filename>base-enclosure-beds-4.osw</filename>
+      <filetype>osw</filetype>
+      <usage_type>test</usage_type>
+      <checksum>5073A07E</checksum>
+    </file>
+    <file>
+      <filename>base-hvac-central-ac-only-2-speed.osw</filename>
+      <filetype>osw</filetype>
+      <usage_type>test</usage_type>
+      <checksum>4DB5CC8A</checksum>
+    </file>
+    <file>
+      <filename>base-hvac-air-to-air-heat-pump-var-speed.osw</filename>
+      <filetype>osw</filetype>
+      <usage_type>test</usage_type>
+      <checksum>21636F49</checksum>
+    </file>
+    <file>
+      <filename>base-hvac-furnace-gas-central-ac-2-speed.osw</filename>
+      <filetype>osw</filetype>
+      <usage_type>test</usage_type>
+      <checksum>F88AC312</checksum>
+    </file>
+    <file>
+      <filename>base-hvac-central-ac-only-var-speed.osw</filename>
+      <filetype>osw</filetype>
+      <usage_type>test</usage_type>
+      <checksum>6B7F5D64</checksum>
+    </file>
+    <file>
+      <filename>base-hvac-evap-cooler-furnace-gas.osw</filename>
+      <filetype>osw</filetype>
+      <usage_type>test</usage_type>
+      <checksum>56BDE113</checksum>
+    </file>
+    <file>
+      <filename>base-hvac-furnace-gas-central-ac-var-speed.osw</filename>
+      <filetype>osw</filetype>
+      <usage_type>test</usage_type>
+      <checksum>71FCBAC4</checksum>
+    </file>
+    <file>
+      <filename>base-hvac-furnace-gas-room-ac.osw</filename>
+      <filetype>osw</filetype>
+      <usage_type>test</usage_type>
+      <checksum>DC55B706</checksum>
+    </file>
+    <file>
+      <filename>base-hvac-room-ac-only.osw</filename>
+      <filetype>osw</filetype>
+      <usage_type>test</usage_type>
+      <checksum>4ADD43F2</checksum>
+    </file>
+    <file>
+      <filename>extra-dhw-solar-latitude.osw</filename>
+      <filetype>osw</filetype>
+      <usage_type>test</usage_type>
+      <checksum>516D24DC</checksum>
+    </file>
+    <file>
+      <filename>extra-pv-roofpitch.osw</filename>
+      <filetype>osw</filetype>
+      <usage_type>test</usage_type>
+      <checksum>D636331E</checksum>
+    </file>
+    <file>
+      <filename>extra-auto.osw</filename>
+      <filetype>osw</filetype>
+      <usage_type>test</usage_type>
+      <checksum>34063215</checksum>
+    </file>
+    <file>
+      <filename>base-mechvent-bath-kitchen-fans.osw</filename>
+      <filetype>osw</filetype>
+      <usage_type>test</usage_type>
+      <checksum>228B5118</checksum>
+    </file>
+    <file>
+      <filename>base-misc-neighbor-shading.osw</filename>
+      <filetype>osw</filetype>
+      <usage_type>test</usage_type>
+      <checksum>88CC373E</checksum>
+    </file>
+    <file>
+      <filename>base-dhw-tank-heat-pump-outside.osw</filename>
+      <filetype>osw</filetype>
+      <usage_type>test</usage_type>
+      <checksum>0AA2DBE3</checksum>
+    </file>
+    <file>
+      <filename>base-dhw-tank-heat-pump-with-solar-fraction.osw</filename>
+      <filetype>osw</filetype>
+      <usage_type>test</usage_type>
+      <checksum>D35F7DC0</checksum>
+    </file>
+    <file>
+      <filename>base-dhw-tank-heat-pump.osw</filename>
+      <filetype>osw</filetype>
+      <usage_type>test</usage_type>
+      <checksum>28A7C2A8</checksum>
+    </file>
+    <file>
+      <filename>base-dhw-jacket-hpwh.osw</filename>
+      <filetype>osw</filetype>
+      <usage_type>test</usage_type>
+      <checksum>AD58833C</checksum>
+    </file>
+    <file>
+      <filename>base-dhw-jacket-gas.osw</filename>
+      <filetype>osw</filetype>
+      <usage_type>test</usage_type>
+      <checksum>62742332</checksum>
+    </file>
+    <file>
+      <filename>base-dhw-solar-direct-evacuated-tube.osw</filename>
+      <filetype>osw</filetype>
+      <usage_type>test</usage_type>
+      <checksum>404EE621</checksum>
+    </file>
+    <file>
+      <filename>base-dhw-solar-direct-flat-plate.osw</filename>
+      <filetype>osw</filetype>
+      <usage_type>test</usage_type>
+      <checksum>77148B9B</checksum>
+    </file>
+    <file>
+      <filename>base-dhw-solar-direct-ics.osw</filename>
+      <filetype>osw</filetype>
+      <usage_type>test</usage_type>
+      <checksum>D684F870</checksum>
+    </file>
+    <file>
+      <filename>base-dhw-solar-indirect-flat-plate.osw</filename>
+      <filetype>osw</filetype>
+      <usage_type>test</usage_type>
+      <checksum>BC257625</checksum>
+    </file>
+    <file>
+      <filename>base-dhw-solar-thermosyphon-flat-plate.osw</filename>
+      <filetype>osw</filetype>
+      <usage_type>test</usage_type>
+      <checksum>93D1D646</checksum>
+    </file>
+    <file>
+      <filename>base-dhw-tank-heat-pump-with-solar.osw</filename>
+      <filetype>osw</filetype>
+      <usage_type>test</usage_type>
+      <checksum>C0E9652A</checksum>
+    </file>
+    <file>
+      <filename>base-dhw-tank-gas-outside.osw</filename>
+      <filetype>osw</filetype>
+      <usage_type>test</usage_type>
+      <checksum>C44E4577</checksum>
+    </file>
+    <file>
+      <filename>base-dhw-tank-gas.osw</filename>
+      <filetype>osw</filetype>
+      <usage_type>test</usage_type>
+      <checksum>06420E3F</checksum>
+    </file>
+    <file>
+      <filename>base-dhw-tank-oil.osw</filename>
+      <filetype>osw</filetype>
+      <usage_type>test</usage_type>
+      <checksum>2C602702</checksum>
+    </file>
+    <file>
+      <filename>base-dhw-tank-wood.osw</filename>
+      <filetype>osw</filetype>
+      <usage_type>test</usage_type>
+      <checksum>4ACEB04A</checksum>
+    </file>
+    <file>
+      <filename>base-dhw-tankless-gas-with-solar.osw</filename>
+      <filetype>osw</filetype>
+      <usage_type>test</usage_type>
+      <checksum>976DEE58</checksum>
+    </file>
+    <file>
+      <filename>base-dhw-tankless-electric.osw</filename>
+      <filetype>osw</filetype>
+      <usage_type>test</usage_type>
+      <checksum>74A98B46</checksum>
+    </file>
+    <file>
+      <filename>base-dhw-tankless-gas-with-solar-fraction.osw</filename>
+      <filetype>osw</filetype>
+      <usage_type>test</usage_type>
+      <checksum>08BB939C</checksum>
+    </file>
+    <file>
+      <filename>base-dhw-tankless-propane.osw</filename>
+      <filetype>osw</filetype>
+      <usage_type>test</usage_type>
+      <checksum>E73F4207</checksum>
+    </file>
+    <file>
+      <filename>base-dhw-tankless-gas.osw</filename>
+      <filetype>osw</filetype>
+      <usage_type>test</usage_type>
+      <checksum>6A95E528</checksum>
+    </file>
+    <file>
+      <filename>base-hvac-furnace-elec-central-ac-1-speed.osw</filename>
+      <filetype>osw</filetype>
+      <usage_type>test</usage_type>
+      <checksum>5313BEF1</checksum>
+    </file>
+    <file>
+      <filename>extra-second-refrigerator.osw</filename>
+      <filetype>osw</filetype>
+      <usage_type>test</usage_type>
+      <checksum>2F8331D3</checksum>
+    </file>
+    <file>
+      <filename>base-enclosure-garage.osw</filename>
+      <filetype>osw</filetype>
+      <usage_type>test</usage_type>
+      <checksum>9F1614D9</checksum>
+    </file>
+    <file>
+      <filename>base-dhw-tank-coal.osw</filename>
+      <filetype>osw</filetype>
+      <usage_type>test</usage_type>
+      <checksum>8027F757</checksum>
+    </file>
+    <file>
+      <filename>base-hvac-boiler-coal-only.osw</filename>
+      <filetype>osw</filetype>
+      <usage_type>test</usage_type>
+      <checksum>74591720</checksum>
+    </file>
+    <file>
+      <filename>base-hvac-elec-resistance-only.osw</filename>
+      <filetype>osw</filetype>
+      <usage_type>test</usage_type>
+      <checksum>794FACBC</checksum>
+    </file>
+    <file>
+      <filename>base-simcontrol-timestep-10-mins.osw</filename>
+      <filetype>osw</filetype>
+      <usage_type>test</usage_type>
+      <checksum>48AABFDF</checksum>
+    </file>
+    <file>
+      <filename>base-simcontrol-daylight-saving-disabled.osw</filename>
+      <filetype>osw</filetype>
+      <usage_type>test</usage_type>
+      <checksum>403DA36A</checksum>
+    </file>
+    <file>
+      <filename>base-mechvent-whole-house-fan.osw</filename>
+      <filetype>osw</filetype>
+      <usage_type>test</usage_type>
+      <checksum>36290EE7</checksum>
+    </file>
+    <file>
+      <filename>base-dhw-none.osw</filename>
+      <filetype>osw</filetype>
+      <usage_type>test</usage_type>
+      <checksum>FCC10F25</checksum>
+    </file>
+    <file>
+      <filename>base-enclosure-infil-ach-house-pressure.osw</filename>
+      <filetype>osw</filetype>
+      <usage_type>test</usage_type>
+      <checksum>D72E50A0</checksum>
+    </file>
+    <file>
+      <filename>base-enclosure-infil-cfm-house-pressure.osw</filename>
+      <filetype>osw</filetype>
+      <usage_type>test</usage_type>
+      <checksum>FAABBDCE</checksum>
+    </file>
+    <file>
+      <filename>base-dhw-tankless-electric-outside.osw</filename>
+      <filetype>osw</filetype>
+      <usage_type>test</usage_type>
+      <checksum>2D523407</checksum>
+    </file>
+    <file>
+      <filename>base-enclosure-beds-5.osw</filename>
+      <filetype>osw</filetype>
+      <usage_type>test</usage_type>
+      <checksum>3D2A990A</checksum>
+    </file>
+    <file>
+      <filename>base-enclosure-beds-1.osw</filename>
+      <filetype>osw</filetype>
+      <usage_type>test</usage_type>
+      <checksum>811FD01E</checksum>
+    </file>
+    <file>
+      <filename>base-enclosure-beds-2.osw</filename>
+      <filetype>osw</filetype>
+      <usage_type>test</usage_type>
+      <checksum>6D0BD3E7</checksum>
+    </file>
+    <file>
+      <filename>extra-enclosure-garage-partially-protruded.osw</filename>
+      <filetype>osw</filetype>
+      <usage_type>test</usage_type>
+      <checksum>F75703F0</checksum>
+    </file>
+    <file>
+      <filename>base-hvac-dual-fuel-air-to-air-heat-pump-var-speed.osw</filename>
+      <filetype>osw</filetype>
+      <usage_type>test</usage_type>
+      <checksum>814B94B5</checksum>
+    </file>
+    <file>
+      <filename>base-appliances-coal.osw</filename>
+      <filetype>osw</filetype>
+      <usage_type>test</usage_type>
+      <checksum>DAE22389</checksum>
+    </file>
+    <file>
+      <filename>base-appliances-gas.osw</filename>
+      <filetype>osw</filetype>
+      <usage_type>test</usage_type>
+      <checksum>56884AFF</checksum>
+    </file>
+    <file>
+      <filename>base-appliances-modified.osw</filename>
+      <filetype>osw</filetype>
+      <usage_type>test</usage_type>
+      <checksum>C50B1E0E</checksum>
+    </file>
+    <file>
+      <filename>base-appliances-oil.osw</filename>
+      <filetype>osw</filetype>
+      <usage_type>test</usage_type>
+      <checksum>CEB40B42</checksum>
+    </file>
+    <file>
+      <filename>base-appliances-propane.osw</filename>
+      <filetype>osw</filetype>
+      <usage_type>test</usage_type>
+      <checksum>AF45AA7A</checksum>
+    </file>
+    <file>
+      <filename>base-appliances-wood.osw</filename>
+      <filetype>osw</filetype>
+      <usage_type>test</usage_type>
+      <checksum>0F54B4F8</checksum>
+    </file>
+    <file>
+      <filename>base-simcontrol-calendar-year-custom.osw</filename>
+      <filetype>osw</filetype>
+      <usage_type>test</usage_type>
+      <checksum>D775B305</checksum>
+    </file>
+    <file>
+      <filename>base-location-AMY-2012.osw</filename>
+      <filetype>osw</filetype>
+      <usage_type>test</usage_type>
+      <checksum>62B8005E</checksum>
+    </file>
+    <file>
+      <filename>base-lighting-ceiling-fans.osw</filename>
+      <filetype>osw</filetype>
+      <usage_type>test</usage_type>
+      <checksum>F0EDC7CF</checksum>
+    </file>
+    <file>
+      <filename>base-misc-usage-multiplier.osw</filename>
+      <filetype>osw</filetype>
+      <usage_type>test</usage_type>
+      <checksum>49A60ABC</checksum>
+    </file>
+    <file>
+      <filename>base-pv.osw</filename>
+      <filetype>osw</filetype>
+      <usage_type>test</usage_type>
+      <checksum>203C3D8F</checksum>
+    </file>
+    <file>
+      <filename>base-dhw-tankless-electric-uef.osw</filename>
+      <filetype>osw</filetype>
+      <usage_type>test</usage_type>
+      <checksum>A4457373</checksum>
+    </file>
+    <file>
+      <filename>base-dhw-tankless-gas-uef.osw</filename>
+      <filetype>osw</filetype>
+      <usage_type>test</usage_type>
+      <checksum>33692072</checksum>
+    </file>
+    <file>
+      <filename>base-misc-loads-large-uncommon.osw</filename>
+      <filetype>osw</filetype>
+      <usage_type>test</usage_type>
+      <checksum>70BAB8AF</checksum>
+    </file>
+    <file>
+      <filename>base-misc-loads-large-uncommon2.osw</filename>
+      <filetype>osw</filetype>
+      <usage_type>test</usage_type>
+      <checksum>E4920ACE</checksum>
+    </file>
+    <file>
+      <filename>base-dhw-indirect-outside.osw</filename>
+      <filetype>osw</filetype>
+      <usage_type>test</usage_type>
+      <checksum>0E1F8D1D</checksum>
+    </file>
+    <file>
+      <filename>base-hvac-boiler-gas-only.osw</filename>
+      <filetype>osw</filetype>
+      <usage_type>test</usage_type>
+      <checksum>2B67FBD1</checksum>
+    </file>
+    <file>
+      <filename>base-dhw-indirect-standbyloss.osw</filename>
+      <filetype>osw</filetype>
+      <usage_type>test</usage_type>
+      <checksum>D88D1D8D</checksum>
+    </file>
+    <file>
+      <filename>base-dhw-indirect.osw</filename>
+      <filetype>osw</filetype>
+      <usage_type>test</usage_type>
+      <checksum>A9BEE440</checksum>
+    </file>
+    <file>
+      <filename>base-dhw-jacket-indirect.osw</filename>
+      <filetype>osw</filetype>
+      <usage_type>test</usage_type>
+      <checksum>AEEEC005</checksum>
+    </file>
+    <file>
+      <filename>base-dhw-indirect-with-solar-fraction.osw</filename>
+      <filetype>osw</filetype>
+      <usage_type>test</usage_type>
+      <checksum>5A8B6175</checksum>
+    </file>
+    <file>
+      <filename>base-dhw-combi-tankless-outside.osw</filename>
+      <filetype>osw</filetype>
+      <usage_type>test</usage_type>
+      <checksum>C9A154EE</checksum>
+    </file>
+    <file>
+      <filename>base-dhw-combi-tankless.osw</filename>
+      <filetype>osw</filetype>
+      <usage_type>test</usage_type>
+      <checksum>FA1CED97</checksum>
+    </file>
+    <file>
+      <filename>base-hvac-fireplace-wood-only.osw</filename>
+      <filetype>osw</filetype>
+      <usage_type>test</usage_type>
+      <checksum>61B974A5</checksum>
+    </file>
+    <file>
+      <filename>base-hvac-furnace-gas-only.osw</filename>
+      <filetype>osw</filetype>
+      <usage_type>test</usage_type>
+      <checksum>4331378F</checksum>
+    </file>
+    <file>
+      <filename>base-hvac-evap-cooler-only.osw</filename>
+      <filetype>osw</filetype>
+      <usage_type>test</usage_type>
+      <checksum>7CD09EDA</checksum>
+    </file>
+    <file>
+      <filename>base-hvac-mini-split-air-conditioner-only-ducted.osw</filename>
+      <filetype>osw</filetype>
+      <usage_type>test</usage_type>
+      <checksum>537721B3</checksum>
+    </file>
+    <file>
+      <filename>base-hvac-mini-split-air-conditioner-only-ductless.osw</filename>
+      <filetype>osw</filetype>
+      <usage_type>test</usage_type>
+      <checksum>D95B1F33</checksum>
+    </file>
+    <file>
+      <filename>base-hvac-central-ac-only-1-speed.osw</filename>
+      <filetype>osw</filetype>
+      <usage_type>test</usage_type>
+      <checksum>BBE6FC70</checksum>
+    </file>
+    <file>
+      <filename>base-hvac-stove-oil-only.osw</filename>
+      <filetype>osw</filetype>
+      <usage_type>test</usage_type>
+      <checksum>48E77303</checksum>
+    </file>
+    <file>
+      <filename>base-hvac-stove-wood-pellets-only.osw</filename>
+      <filetype>osw</filetype>
+      <usage_type>test</usage_type>
+      <checksum>C7CFE631</checksum>
+    </file>
+    <file>
+      <filename>base-hvac-floor-furnace-propane-only.osw</filename>
+      <filetype>osw</filetype>
+      <usage_type>test</usage_type>
+      <checksum>1143B35F</checksum>
+    </file>
+    <file>
+      <filename>base-hvac-mini-split-heat-pump-ducted-cooling-only.osw</filename>
+      <filetype>osw</filetype>
+      <usage_type>test</usage_type>
+      <checksum>DCD2D7FA</checksum>
+    </file>
+    <file>
+      <filename>base-enclosure-infil-flue.osw</filename>
+      <filetype>osw</filetype>
+      <usage_type>test</usage_type>
+      <checksum>71313E50</checksum>
+    </file>
+    <file>
+      <filename>extra-enclosure-windows-shading.osw</filename>
+      <filetype>osw</filetype>
+      <usage_type>test</usage_type>
+      <checksum>F8AABEAF</checksum>
+    </file>
+    <file>
+      <filename>base-enclosure-overhangs.osw</filename>
+      <filetype>osw</filetype>
+      <usage_type>test</usage_type>
+      <checksum>AAE77D4F</checksum>
+    </file>
+    <file>
+      <filename>base-hvac-evap-cooler-only-ducted.osw</filename>
+      <filetype>osw</filetype>
+      <usage_type>test</usage_type>
+      <checksum>444D96DB</checksum>
+    </file>
+    <file>
+      <filename>base-mechvent-cfis-evap-cooler-only-ducted.osw</filename>
+      <filetype>osw</filetype>
+      <usage_type>test</usage_type>
+      <checksum>D9AFC21D</checksum>
+    </file>
+    <file>
+      <filename>extra-second-heating-system-portable-heater-to-heating-system.osw</filename>
+      <filetype>osw</filetype>
+      <usage_type>test</usage_type>
+      <checksum>45BB72A8</checksum>
+    </file>
+    <file>
+      <filename>extra-second-heating-system-fireplace-to-heating-system.osw</filename>
+      <filetype>osw</filetype>
+      <usage_type>test</usage_type>
+      <checksum>9986D80A</checksum>
+    </file>
+    <file>
+      <filename>base-hvac-furnace-coal-only.osw</filename>
+      <filetype>osw</filetype>
+      <usage_type>test</usage_type>
+      <checksum>92E92D69</checksum>
+    </file>
+    <file>
+      <filename>base-mechvent-exhaust-rated-flow-rate.osw</filename>
+      <filetype>osw</filetype>
+      <usage_type>test</usage_type>
+      <checksum>A8A819C7</checksum>
+    </file>
+    <file>
+      <filename>base-hvac-ground-to-air-heat-pump-cooling-only.osw</filename>
+      <filetype>osw</filetype>
+      <usage_type>test</usage_type>
+      <checksum>C2402E66</checksum>
+    </file>
+    <file>
+      <filename>base-hvac-boiler-gas-central-ac-1-speed.osw</filename>
+      <filetype>osw</filetype>
+      <usage_type>test</usage_type>
+      <checksum>5131283F</checksum>
+    </file>
+    <file>
+      <filename>extra-second-heating-system-boiler-to-heating-system.osw</filename>
+      <filetype>osw</filetype>
+      <usage_type>test</usage_type>
+      <checksum>4AA30850</checksum>
+    </file>
+    <file>
+      <filename>extra-zero-extra-refrigerator-kwh.osw</filename>
+      <filetype>osw</filetype>
+      <usage_type>test</usage_type>
+      <checksum>9D3B52A2</checksum>
+    </file>
+    <file>
+      <filename>extra-zero-freezer-kwh.osw</filename>
+      <filetype>osw</filetype>
+      <usage_type>test</usage_type>
+      <checksum>B6C41B4B</checksum>
+    </file>
+    <file>
+      <filename>extra-zero-refrigerator-kwh.osw</filename>
+      <filetype>osw</filetype>
+      <usage_type>test</usage_type>
+      <checksum>AD0D0EFB</checksum>
+    </file>
+    <file>
+      <filename>extra-zero-clothes-washer-kwh.osw</filename>
+      <filetype>osw</filetype>
+      <usage_type>test</usage_type>
+      <checksum>40CE1550</checksum>
+    </file>
+    <file>
+      <filename>extra-zero-dishwasher-kwh.osw</filename>
+      <filetype>osw</filetype>
+      <usage_type>test</usage_type>
+      <checksum>3930F16E</checksum>
+    </file>
+    <file>
+      <filename>base-misc-shielding-of-home.osw</filename>
+      <filetype>osw</filetype>
+      <usage_type>test</usage_type>
+      <checksum>81452968</checksum>
+    </file>
+    <file>
+      <filename>extra-gas-hot-tub-heater-with-zero-kwh.osw</filename>
+      <filetype>osw</filetype>
+      <usage_type>test</usage_type>
+      <checksum>CAB9624B</checksum>
+    </file>
+    <file>
+      <filename>extra-gas-pool-heater-with-zero-kwh.osw</filename>
+      <filetype>osw</filetype>
+      <usage_type>test</usage_type>
+      <checksum>032EC999</checksum>
+    </file>
+    <file>
+      <filename>base-bldgtype-single-family-attached.osw</filename>
+      <filetype>osw</filetype>
+      <usage_type>test</usage_type>
+      <checksum>73B662B1</checksum>
+    </file>
+    <file>
+      <filename>extra-bldgtype-single-family-attached-double-exterior.osw</filename>
+      <filetype>osw</filetype>
+      <usage_type>test</usage_type>
+      <checksum>00DFE317</checksum>
+    </file>
+    <file>
+      <filename>extra-bldgtype-single-family-attached-single-exterior-front.osw</filename>
+      <filetype>osw</filetype>
+      <usage_type>test</usage_type>
+      <checksum>203A787B</checksum>
+    </file>
+    <file>
+      <filename>extra-bldgtype-single-family-attached-atticroof-flat.osw</filename>
+      <filetype>osw</filetype>
+      <usage_type>test</usage_type>
+      <checksum>04CE15EA</checksum>
+    </file>
+    <file>
+      <filename>base-enclosure-infil-natural-ach.osw</filename>
+      <filetype>osw</filetype>
+      <usage_type>test</usage_type>
+      <checksum>02C78A5C</checksum>
+    </file>
+    <file>
+      <filename>base-hvac-central-ac-plus-air-to-air-heat-pump-heating.osw</filename>
+      <filetype>osw</filetype>
+      <usage_type>test</usage_type>
+      <checksum>A23CA476</checksum>
+    </file>
+    <file>
+      <filename>base-hvac-dual-fuel-air-to-air-heat-pump-1-speed.osw</filename>
+      <filetype>osw</filetype>
+      <usage_type>test</usage_type>
+      <checksum>0187822D</checksum>
+    </file>
+    <file>
+      <filename>base-hvac-dual-fuel-air-to-air-heat-pump-1-speed-electric.osw</filename>
+      <filetype>osw</filetype>
+      <usage_type>test</usage_type>
+      <checksum>79C56440</checksum>
+    </file>
+    <file>
+      <filename>base-hvac-dual-fuel-mini-split-heat-pump-ducted.osw</filename>
+      <filetype>osw</filetype>
+      <usage_type>test</usage_type>
+      <checksum>AC2B99A9</checksum>
+    </file>
+    <file>
+      <filename>base-hvac-ground-to-air-heat-pump-heating-only.osw</filename>
+      <filetype>osw</filetype>
+      <usage_type>test</usage_type>
+      <checksum>8B9D61FB</checksum>
+    </file>
+    <file>
+      <filename>base-hvac-ground-to-air-heat-pump.osw</filename>
+      <filetype>osw</filetype>
+      <usage_type>test</usage_type>
+      <checksum>882F2829</checksum>
+    </file>
+    <file>
+      <filename>extra-second-heating-system-boiler-to-heat-pump.osw</filename>
+      <filetype>osw</filetype>
+      <usage_type>test</usage_type>
+      <checksum>0924036C</checksum>
+    </file>
+    <file>
+      <filename>base-hvac-mini-split-heat-pump-ducted-heating-only.osw</filename>
+      <filetype>osw</filetype>
+      <usage_type>test</usage_type>
+      <checksum>93695A9E</checksum>
+    </file>
+    <file>
+      <filename>base-hvac-mini-split-heat-pump-ducted.osw</filename>
+      <filetype>osw</filetype>
+      <usage_type>test</usage_type>
+      <checksum>4F0454FA</checksum>
+    </file>
+    <file>
+      <filename>base-hvac-mini-split-heat-pump-ductless.osw</filename>
+      <filetype>osw</filetype>
+      <usage_type>test</usage_type>
+      <checksum>820D2839</checksum>
+    </file>
+    <file>
+      <filename>extra-second-heating-system-fireplace-to-heat-pump.osw</filename>
+      <filetype>osw</filetype>
+      <usage_type>test</usage_type>
+      <checksum>C8166494</checksum>
+    </file>
+    <file>
+      <filename>base-hvac-undersized.osw</filename>
+      <filetype>osw</filetype>
+      <usage_type>test</usage_type>
+      <checksum>E505DE50</checksum>
+    </file>
+    <file>
+      <filename>base-hvac-room-ac-only-33percent.osw</filename>
+      <filetype>osw</filetype>
+      <usage_type>test</usage_type>
+      <checksum>9F81BE27</checksum>
+    </file>
+    <file>
+      <filename>base-location-helena-mt.osw</filename>
+      <filetype>osw</filetype>
+      <usage_type>test</usage_type>
+      <checksum>24291600</checksum>
+    </file>
+    <file>
+      <filename>base-hvac-programmable-thermostat-detailed.osw</filename>
+      <filetype>osw</filetype>
+      <usage_type>test</usage_type>
+      <checksum>29E7EB59</checksum>
+    </file>
+    <file>
+      <filename>base-hvac-fixed-heater-gas-only.osw</filename>
+      <filetype>osw</filetype>
+      <usage_type>test</usage_type>
+      <checksum>CB27377F</checksum>
+    </file>
+    <file>
+      <filename>base-hvac-portable-heater-gas-only.osw</filename>
+      <filetype>osw</filetype>
+      <usage_type>test</usage_type>
+      <checksum>EA9F150B</checksum>
+    </file>
+    <file>
+      <filename>base-hvac-boiler-elec-only.osw</filename>
+      <filetype>osw</filetype>
+      <usage_type>test</usage_type>
+      <checksum>B4CFBD23</checksum>
+    </file>
+    <file>
+      <filename>base-hvac-furnace-elec-only.osw</filename>
+      <filetype>osw</filetype>
+      <usage_type>test</usage_type>
+      <checksum>592B388A</checksum>
+    </file>
+    <file>
+      <filename>base-hvac-wall-furnace-elec-only.osw</filename>
+      <filetype>osw</filetype>
+      <usage_type>test</usage_type>
+      <checksum>927F9327</checksum>
+    </file>
+    <file>
+      <filename>base-hvac-install-quality-air-to-air-heat-pump-1-speed.osw</filename>
+      <filetype>osw</filetype>
+      <usage_type>test</usage_type>
+      <checksum>8FC47D88</checksum>
+    </file>
+    <file>
+      <filename>base-hvac-install-quality-air-to-air-heat-pump-2-speed.osw</filename>
+      <filetype>osw</filetype>
+      <usage_type>test</usage_type>
+      <checksum>10E709EC</checksum>
+    </file>
+    <file>
+      <filename>base-hvac-install-quality-air-to-air-heat-pump-var-speed.osw</filename>
+      <filetype>osw</filetype>
+      <usage_type>test</usage_type>
+      <checksum>DF401AB1</checksum>
+    </file>
+    <file>
+      <filename>base-hvac-install-quality-furnace-gas-central-ac-1-speed.osw</filename>
+      <filetype>osw</filetype>
+      <usage_type>test</usage_type>
+      <checksum>23F04A08</checksum>
+    </file>
+    <file>
+      <filename>base-hvac-install-quality-furnace-gas-central-ac-2-speed.osw</filename>
+      <filetype>osw</filetype>
+      <usage_type>test</usage_type>
+      <checksum>5CC79C09</checksum>
+    </file>
+    <file>
+      <filename>base-hvac-install-quality-furnace-gas-central-ac-var-speed.osw</filename>
+      <filetype>osw</filetype>
+      <usage_type>test</usage_type>
+      <checksum>6D661F91</checksum>
+    </file>
+    <file>
+      <filename>base-hvac-install-quality-furnace-gas-only.osw</filename>
+      <filetype>osw</filetype>
+      <usage_type>test</usage_type>
+      <checksum>8DD809CB</checksum>
+    </file>
+    <file>
+      <filename>base-hvac-install-quality-mini-split-air-conditioner-only-ducted.osw</filename>
+      <filetype>osw</filetype>
+      <usage_type>test</usage_type>
+      <checksum>A4E03367</checksum>
+    </file>
+    <file>
+      <filename>base-hvac-install-quality-mini-split-heat-pump-ducted.osw</filename>
+      <filetype>osw</filetype>
+      <usage_type>test</usage_type>
+      <checksum>20AF29DC</checksum>
+    </file>
+    <file>
+      <filename>base-hvac-install-quality-ground-to-air-heat-pump.osw</filename>
+      <filetype>osw</filetype>
+      <usage_type>test</usage_type>
+      <checksum>CE285C3F</checksum>
+    </file>
+    <file>
+      <filename>base-dhw-tank-heat-pump-uef.osw</filename>
+      <filetype>osw</filetype>
+      <usage_type>test</usage_type>
+      <checksum>8579DB57</checksum>
+    </file>
+    <file>
+      <filename>base-dhw-tank-elec-uef.osw</filename>
+      <filetype>osw</filetype>
+      <usage_type>test</usage_type>
+      <checksum>E071D630</checksum>
+    </file>
+    <file>
+      <filename>base-dhw-tank-gas-uef.osw</filename>
+      <filetype>osw</filetype>
+      <usage_type>test</usage_type>
+      <checksum>0B4D3CF7</checksum>
+    </file>
+    <file>
+      <filename>base-enclosure-2stories.osw</filename>
+      <filetype>osw</filetype>
+      <usage_type>test</usage_type>
+      <checksum>395445B4</checksum>
+    </file>
+    <file>
+      <filename>base-hvac-autosize-boiler-elec-only.osw</filename>
+      <filetype>osw</filetype>
+      <usage_type>test</usage_type>
+      <checksum>3F6B8BED</checksum>
+    </file>
+    <file>
+      <filename>base-hvac-autosize-boiler-gas-central-ac-1-speed.osw</filename>
+      <filetype>osw</filetype>
+      <usage_type>test</usage_type>
+      <checksum>11B1362D</checksum>
+    </file>
+    <file>
+      <filename>base-hvac-autosize-boiler-gas-only.osw</filename>
+      <filetype>osw</filetype>
+      <usage_type>test</usage_type>
+      <checksum>8B04263E</checksum>
+    </file>
+    <file>
+      <filename>base-hvac-autosize-central-ac-only-1-speed.osw</filename>
+      <filetype>osw</filetype>
+      <usage_type>test</usage_type>
+      <checksum>0BF5D36E</checksum>
+    </file>
+    <file>
+      <filename>base-hvac-autosize-central-ac-only-2-speed.osw</filename>
+      <filetype>osw</filetype>
+      <usage_type>test</usage_type>
+      <checksum>E2702D93</checksum>
+    </file>
+    <file>
+      <filename>base-hvac-autosize-central-ac-only-var-speed.osw</filename>
+      <filetype>osw</filetype>
+      <usage_type>test</usage_type>
+      <checksum>1386828D</checksum>
+    </file>
+    <file>
+      <filename>base-hvac-autosize-elec-resistance-only.osw</filename>
+      <filetype>osw</filetype>
+      <usage_type>test</usage_type>
+      <checksum>41ADBBF4</checksum>
+    </file>
+    <file>
+      <filename>base-hvac-autosize-evap-cooler-furnace-gas.osw</filename>
+      <filetype>osw</filetype>
+      <usage_type>test</usage_type>
+      <checksum>76654940</checksum>
+    </file>
+    <file>
+      <filename>base-hvac-autosize-floor-furnace-propane-only.osw</filename>
+      <filetype>osw</filetype>
+      <usage_type>test</usage_type>
+      <checksum>28D52747</checksum>
+    </file>
+    <file>
+      <filename>base-hvac-autosize-furnace-elec-only.osw</filename>
+      <filetype>osw</filetype>
+      <usage_type>test</usage_type>
+      <checksum>F1E56437</checksum>
+    </file>
+    <file>
+      <filename>base-hvac-autosize-furnace-gas-central-ac-2-speed.osw</filename>
+      <filetype>osw</filetype>
+      <usage_type>test</usage_type>
+      <checksum>D1B13F8E</checksum>
+    </file>
+    <file>
+      <filename>base-hvac-autosize-furnace-gas-central-ac-var-speed.osw</filename>
+      <filetype>osw</filetype>
+      <usage_type>test</usage_type>
+      <checksum>F568F272</checksum>
+    </file>
+    <file>
+      <filename>base-hvac-autosize-furnace-gas-only.osw</filename>
+      <filetype>osw</filetype>
+      <usage_type>test</usage_type>
+      <checksum>B761758A</checksum>
+    </file>
+    <file>
+      <filename>base-hvac-autosize-furnace-gas-room-ac.osw</filename>
+      <filetype>osw</filetype>
+      <usage_type>test</usage_type>
+      <checksum>B27C2B78</checksum>
+    </file>
+    <file>
+      <filename>base-hvac-autosize-room-ac-only.osw</filename>
+      <filetype>osw</filetype>
+      <usage_type>test</usage_type>
+      <checksum>31344794</checksum>
+    </file>
+    <file>
+      <filename>base-hvac-autosize-stove-oil-only.osw</filename>
+      <filetype>osw</filetype>
+      <usage_type>test</usage_type>
+      <checksum>8EEEAACA</checksum>
+    </file>
+    <file>
+      <filename>base-hvac-autosize-wall-furnace-elec-only.osw</filename>
+      <filetype>osw</filetype>
+      <usage_type>test</usage_type>
+      <checksum>FABC3D43</checksum>
+    </file>
+    <file>
+      <filename>base-hvac-autosize.osw</filename>
+      <filetype>osw</filetype>
+      <usage_type>test</usage_type>
+      <checksum>4F7EEB71</checksum>
+    </file>
+    <file>
+      <filename>base-hvac-autosize-ground-to-air-heat-pump-cooling-only.osw</filename>
+      <filetype>osw</filetype>
+      <usage_type>test</usage_type>
+      <checksum>135BC88B</checksum>
+    </file>
+    <file>
+      <filename>base-hvac-autosize-ground-to-air-heat-pump-heating-only.osw</filename>
+      <filetype>osw</filetype>
+      <usage_type>test</usage_type>
+      <checksum>DED07319</checksum>
+    </file>
+    <file>
+      <filename>base-hvac-autosize-ground-to-air-heat-pump.osw</filename>
+      <filetype>osw</filetype>
+      <usage_type>test</usage_type>
+      <checksum>CADB24AC</checksum>
+    </file>
+    <file>
+      <filename>base-hvac-autosize-air-to-air-heat-pump-1-speed-cooling-only.osw</filename>
+      <filetype>osw</filetype>
+      <usage_type>test</usage_type>
+      <checksum>A881CEB8</checksum>
+    </file>
+    <file>
+      <filename>base-hvac-autosize-air-to-air-heat-pump-1-speed-heating-only.osw</filename>
+      <filetype>osw</filetype>
+      <usage_type>test</usage_type>
+      <checksum>1138E7BB</checksum>
+    </file>
+    <file>
+      <filename>base-hvac-autosize-air-to-air-heat-pump-2-speed.osw</filename>
+      <filetype>osw</filetype>
+      <usage_type>test</usage_type>
+      <checksum>5C570E8E</checksum>
+    </file>
+    <file>
+      <filename>base-hvac-autosize-air-to-air-heat-pump-var-speed.osw</filename>
+      <filetype>osw</filetype>
+      <usage_type>test</usage_type>
+      <checksum>7257512C</checksum>
+    </file>
+    <file>
+      <filename>base-hvac-autosize-central-ac-plus-air-to-air-heat-pump-heating.osw</filename>
+      <filetype>osw</filetype>
+      <usage_type>test</usage_type>
+      <checksum>42206122</checksum>
+    </file>
+    <file>
+      <filename>base-hvac-autosize-dual-fuel-air-to-air-heat-pump-1-speed.osw</filename>
+      <filetype>osw</filetype>
+      <usage_type>test</usage_type>
+      <checksum>6C925BEA</checksum>
+    </file>
+    <file>
+      <filename>base-hvac-autosize-dual-fuel-mini-split-heat-pump-ducted.osw</filename>
+      <filetype>osw</filetype>
+      <usage_type>test</usage_type>
+      <checksum>92915234</checksum>
+    </file>
+    <file>
+      <filename>base-hvac-autosize-mini-split-heat-pump-ducted-cooling-only.osw</filename>
+      <filetype>osw</filetype>
+      <usage_type>test</usage_type>
+      <checksum>5D481084</checksum>
+    </file>
+    <file>
+      <filename>base-hvac-autosize-mini-split-heat-pump-ducted-heating-only.osw</filename>
+      <filetype>osw</filetype>
+      <usage_type>test</usage_type>
+      <checksum>3826E472</checksum>
+    </file>
+    <file>
+      <filename>base-hvac-autosize-mini-split-heat-pump-ducted.osw</filename>
+      <filetype>osw</filetype>
+      <usage_type>test</usage_type>
+      <checksum>0496DC56</checksum>
+    </file>
+    <file>
+      <filename>base-hvac-autosize-air-to-air-heat-pump-1-speed.osw</filename>
+      <filetype>osw</filetype>
+      <usage_type>test</usage_type>
+      <checksum>3B81C6ED</checksum>
+    </file>
+    <file>
+      <filename>base-hvac-autosize-mini-split-air-conditioner-only-ducted.osw</filename>
+      <filetype>osw</filetype>
+      <usage_type>test</usage_type>
+      <checksum>62B2A8DF</checksum>
+    </file>
+    <file>
+      <filename>base-foundation-vented-crawlspace.osw</filename>
+      <filetype>osw</filetype>
+      <usage_type>test</usage_type>
+      <checksum>A6F287FB</checksum>
+    </file>
+    <file>
+      <filename>base-foundation-unvented-crawlspace.osw</filename>
+      <filetype>osw</filetype>
+      <usage_type>test</usage_type>
+      <checksum>8441FA88</checksum>
+    </file>
+    <file>
+      <filename>base-foundation-unconditioned-basement-assembly-r.osw</filename>
+      <filetype>osw</filetype>
+      <usage_type>test</usage_type>
+      <checksum>F7DF834E</checksum>
+    </file>
+    <file>
+      <filename>base-foundation-unconditioned-basement.osw</filename>
+      <filetype>osw</filetype>
+      <usage_type>test</usage_type>
+      <checksum>44638C11</checksum>
+    </file>
+    <file>
+      <filename>base-location-duluth-mn.osw</filename>
+      <filetype>osw</filetype>
+      <usage_type>test</usage_type>
+      <checksum>3D7C662F</checksum>
+    </file>
+    <file>
+      <filename>base-foundation-unconditioned-basement-wall-insulation.osw</filename>
+      <filetype>osw</filetype>
+      <usage_type>test</usage_type>
+      <checksum>A9431359</checksum>
+    </file>
+    <file>
+      <filename>extra-bldgtype-single-family-attached-unconditioned-basement-middle.osw</filename>
+      <filetype>osw</filetype>
+      <usage_type>test</usage_type>
+      <checksum>D2FDD483</checksum>
+    </file>
+    <file>
+      <filename>extra-bldgtype-single-family-attached-unconditioned-basement-right.osw</filename>
+      <filetype>osw</filetype>
+      <usage_type>test</usage_type>
+      <checksum>EFDD08C8</checksum>
+    </file>
+    <file>
+      <filename>extra-bldgtype-single-family-attached-unconditioned-basement.osw</filename>
+      <filetype>osw</filetype>
+      <usage_type>test</usage_type>
+      <checksum>48945F8F</checksum>
+    </file>
+    <file>
+      <filename>extra-bldgtype-single-family-attached-unvented-crawlspace-middle.osw</filename>
+      <filetype>osw</filetype>
+      <usage_type>test</usage_type>
+      <checksum>5AA4D12D</checksum>
+    </file>
+    <file>
+      <filename>extra-bldgtype-single-family-attached-unvented-crawlspace-right.osw</filename>
+      <filetype>osw</filetype>
+      <usage_type>test</usage_type>
+      <checksum>D9D5C8BE</checksum>
+    </file>
+    <file>
+      <filename>extra-bldgtype-single-family-attached-unvented-crawlspace.osw</filename>
+      <filetype>osw</filetype>
+      <usage_type>test</usage_type>
+      <checksum>DF79C77F</checksum>
+    </file>
+    <file>
+      <filename>extra-bldgtype-single-family-attached-vented-crawlspace-middle.osw</filename>
+      <filetype>osw</filetype>
+      <usage_type>test</usage_type>
+      <checksum>FE00C666</checksum>
+    </file>
+    <file>
+      <filename>extra-bldgtype-single-family-attached-vented-crawlspace-right.osw</filename>
+      <filetype>osw</filetype>
+      <usage_type>test</usage_type>
+      <checksum>88AAEDA8</checksum>
+    </file>
+    <file>
+      <filename>extra-bldgtype-single-family-attached-vented-crawlspace.osw</filename>
+      <filetype>osw</filetype>
+      <usage_type>test</usage_type>
+      <checksum>207C7705</checksum>
+    </file>
+    <file>
+      <filename>base-location-baltimore-md.osw</filename>
+      <filetype>osw</filetype>
+      <usage_type>test</usage_type>
+      <checksum>83A7AC5D</checksum>
+    </file>
+    <file>
+      <filename>base-location-portland-or.osw</filename>
+      <filetype>osw</filetype>
+      <usage_type>test</usage_type>
+      <checksum>CF76E095</checksum>
+    </file>
+    <file>
+      <filename>base-misc-defaults.osw</filename>
+      <filetype>osw</filetype>
+      <usage_type>test</usage_type>
+      <checksum>EE82A3EE</checksum>
+    </file>
+    <file>
+      <filename>base-foundation-slab.osw</filename>
+      <filetype>osw</filetype>
+      <usage_type>test</usage_type>
+      <checksum>2DA01D7B</checksum>
+    </file>
+    <file>
+      <filename>extra-enclosure-atticroof-conditioned-eaves-gable.osw</filename>
+      <filetype>osw</filetype>
+      <usage_type>test</usage_type>
+      <checksum>AC086D1D</checksum>
+    </file>
+    <file>
+      <filename>extra-enclosure-atticroof-conditioned-eaves-hip.osw</filename>
+      <filetype>osw</filetype>
+      <usage_type>test</usage_type>
+      <checksum>9B43404D</checksum>
+    </file>
+    <file>
+      <filename>base-appliances-dehumidifier.osw</filename>
+      <filetype>osw</filetype>
+      <usage_type>test</usage_type>
+      <checksum>1DF491A8</checksum>
+    </file>
+    <file>
+      <filename>base-appliances-dehumidifier-ief-portable.osw</filename>
+      <filetype>osw</filetype>
+      <usage_type>test</usage_type>
+      <checksum>0D285EB3</checksum>
+    </file>
+    <file>
+      <filename>base-appliances-dehumidifier-ief-whole-home.osw</filename>
+      <filetype>osw</filetype>
+      <usage_type>test</usage_type>
+      <checksum>AC05DCE1</checksum>
+    </file>
+    <file>
+      <filename>base-atticroof-radiant-barrier.osw</filename>
+      <filetype>osw</filetype>
+      <usage_type>test</usage_type>
+      <checksum>226114D4</checksum>
+    </file>
+    <file>
+      <filename>base-location-dallas-tx.osw</filename>
+      <filetype>osw</filetype>
+      <usage_type>test</usage_type>
+      <checksum>70DCDB62</checksum>
+    </file>
+    <file>
+      <filename>base-location-miami-fl.osw</filename>
+      <filetype>osw</filetype>
+      <usage_type>test</usage_type>
+      <checksum>230D0440</checksum>
+    </file>
+    <file>
+      <filename>base-location-honolulu-hi.osw</filename>
+      <filetype>osw</filetype>
+      <usage_type>test</usage_type>
+      <checksum>87875EC9</checksum>
+    </file>
+    <file>
+      <filename>base-location-phoenix-az.osw</filename>
+      <filetype>osw</filetype>
+      <usage_type>test</usage_type>
+      <checksum>CC19178F</checksum>
+    </file>
+    <file>
+      <filename>extra-bldgtype-single-family-attached-slab-middle.osw</filename>
+      <filetype>osw</filetype>
+      <usage_type>test</usage_type>
+      <checksum>A9670785</checksum>
+    </file>
+    <file>
+      <filename>extra-bldgtype-single-family-attached-slab-right.osw</filename>
+      <filetype>osw</filetype>
+      <usage_type>test</usage_type>
+      <checksum>BD4FC4DF</checksum>
+    </file>
+    <file>
+      <filename>extra-bldgtype-single-family-attached-slab.osw</filename>
+      <filetype>osw</filetype>
+      <usage_type>test</usage_type>
+      <checksum>F5DB2E92</checksum>
+    </file>
+    <file>
+      <filename>extra-bldgtype-single-family-attached-atticroof-conditioned-eaves-gable.osw</filename>
+      <filetype>osw</filetype>
+      <usage_type>test</usage_type>
+      <checksum>95621A78</checksum>
+    </file>
+    <file>
+      <filename>extra-bldgtype-single-family-attached-atticroof-conditioned-eaves-hip.osw</filename>
+      <filetype>osw</filetype>
+      <usage_type>test</usage_type>
+      <checksum>93989B13</checksum>
+    </file>
+    <file>
+      <filename>base-bldgtype-multifamily-shared-mechvent-preconditioning.osw</filename>
+      <filetype>osw</filetype>
+      <usage_type>test</usage_type>
+      <checksum>D8DA1A90</checksum>
+    </file>
+    <file>
+      <filename>base-bldgtype-multifamily-shared-mechvent.osw</filename>
+      <filetype>osw</filetype>
+      <usage_type>test</usage_type>
+      <checksum>CF51BE2B</checksum>
+    </file>
+    <file>
+      <filename>base-bldgtype-multifamily-shared-pv.osw</filename>
+      <filetype>osw</filetype>
+      <usage_type>test</usage_type>
+      <checksum>E689940E</checksum>
+    </file>
+    <file>
+      <filename>base-bldgtype-multifamily-shared-water-heater.osw</filename>
+      <filetype>osw</filetype>
+      <usage_type>test</usage_type>
+      <checksum>CA45560C</checksum>
+    </file>
+    <file>
+      <filename>base-bldgtype-multifamily.osw</filename>
+      <filetype>osw</filetype>
+      <usage_type>test</usage_type>
+      <checksum>4B759C94</checksum>
+    </file>
+    <file>
+      <filename>base-bldgtype-multifamily-shared-boiler-only-baseboard.osw</filename>
+      <filetype>osw</filetype>
+      <usage_type>test</usage_type>
+      <checksum>20488ED2</checksum>
+    </file>
+    <file>
+      <filename>base-bldgtype-multifamily-shared-boiler-only-fan-coil.osw</filename>
+      <filetype>osw</filetype>
+      <usage_type>test</usage_type>
+      <checksum>FD79FED6</checksum>
+    </file>
+    <file>
+      <filename>base-hvac-room-ac-only-ceer.osw</filename>
+      <filetype>osw</filetype>
+      <usage_type>test</usage_type>
+      <checksum>76B03A8D</checksum>
+    </file>
+    <file>
+      <filename>extra-bldgtype-single-family-attached-double-loaded-interior.osw</filename>
+      <filetype>osw</filetype>
+      <usage_type>test</usage_type>
+      <checksum>795A2649</checksum>
+    </file>
+    <file>
+      <filename>extra-bldgtype-multifamily-unvented-crawlspace-left-bottom.osw</filename>
+      <filetype>osw</filetype>
+      <usage_type>test</usage_type>
+      <checksum>2AFB2D27</checksum>
+    </file>
+    <file>
+      <filename>extra-bldgtype-multifamily-unvented-crawlspace-left-middle.osw</filename>
+      <filetype>osw</filetype>
+      <usage_type>test</usage_type>
+      <checksum>83BF78C9</checksum>
+    </file>
+    <file>
+      <filename>extra-bldgtype-multifamily-unvented-crawlspace-left-top.osw</filename>
+      <filetype>osw</filetype>
+      <usage_type>test</usage_type>
+      <checksum>959C08D6</checksum>
+    </file>
+    <file>
+      <filename>extra-bldgtype-multifamily-unvented-crawlspace-middle-bottom.osw</filename>
+      <filetype>osw</filetype>
+      <usage_type>test</usage_type>
+      <checksum>5F43F420</checksum>
+    </file>
+    <file>
+      <filename>extra-bldgtype-multifamily-unvented-crawlspace-middle-middle.osw</filename>
+      <filetype>osw</filetype>
+      <usage_type>test</usage_type>
+      <checksum>49591D31</checksum>
+    </file>
+    <file>
+      <filename>extra-bldgtype-multifamily-unvented-crawlspace-middle-top.osw</filename>
+      <filetype>osw</filetype>
+      <usage_type>test</usage_type>
+      <checksum>7F771849</checksum>
+    </file>
+    <file>
+      <filename>extra-bldgtype-multifamily-unvented-crawlspace-right-bottom.osw</filename>
+      <filetype>osw</filetype>
+      <usage_type>test</usage_type>
+      <checksum>D0CDDC12</checksum>
+    </file>
+    <file>
+      <filename>extra-bldgtype-multifamily-unvented-crawlspace-right-middle.osw</filename>
+      <filetype>osw</filetype>
+      <usage_type>test</usage_type>
+      <checksum>2282F170</checksum>
+    </file>
+    <file>
+      <filename>extra-bldgtype-multifamily-unvented-crawlspace-right-top.osw</filename>
+      <filetype>osw</filetype>
+      <usage_type>test</usage_type>
+      <checksum>4388A770</checksum>
+    </file>
+    <file>
+      <filename>extra-bldgtype-multifamily-unvented-crawlspace.osw</filename>
+      <filetype>osw</filetype>
+      <usage_type>test</usage_type>
+      <checksum>4E078272</checksum>
+    </file>
+    <file>
+      <filename>extra-bldgtype-multifamily-vented-crawlspace-left-bottom.osw</filename>
+      <filetype>osw</filetype>
+      <usage_type>test</usage_type>
+      <checksum>37A17899</checksum>
+    </file>
+    <file>
+      <filename>extra-bldgtype-multifamily-vented-crawlspace-left-middle.osw</filename>
+      <filetype>osw</filetype>
+      <usage_type>test</usage_type>
+      <checksum>FDE3E7EA</checksum>
+    </file>
+    <file>
+      <filename>extra-bldgtype-multifamily-vented-crawlspace-left-top.osw</filename>
+      <filetype>osw</filetype>
+      <usage_type>test</usage_type>
+      <checksum>E850C451</checksum>
+    </file>
+    <file>
+      <filename>extra-bldgtype-multifamily-vented-crawlspace-middle-bottom.osw</filename>
+      <filetype>osw</filetype>
+      <usage_type>test</usage_type>
+      <checksum>ED76BF92</checksum>
+    </file>
+    <file>
+      <filename>extra-bldgtype-multifamily-vented-crawlspace-middle-middle.osw</filename>
+      <filetype>osw</filetype>
+      <usage_type>test</usage_type>
+      <checksum>4432EA7C</checksum>
+    </file>
+    <file>
+      <filename>extra-bldgtype-multifamily-vented-crawlspace-middle-top.osw</filename>
+      <filetype>osw</filetype>
+      <usage_type>test</usage_type>
+      <checksum>A57805F4</checksum>
+    </file>
+    <file>
+      <filename>extra-bldgtype-multifamily-vented-crawlspace-right-bottom.osw</filename>
+      <filetype>osw</filetype>
+      <usage_type>test</usage_type>
+      <checksum>34CD3C5F</checksum>
+    </file>
+    <file>
+      <filename>extra-bldgtype-multifamily-vented-crawlspace-right-middle.osw</filename>
+      <filetype>osw</filetype>
+      <usage_type>test</usage_type>
+      <checksum>485FF80E</checksum>
+    </file>
+    <file>
+      <filename>extra-bldgtype-multifamily-vented-crawlspace-right-top.osw</filename>
+      <filetype>osw</filetype>
+      <usage_type>test</usage_type>
+      <checksum>82726E71</checksum>
+    </file>
+    <file>
+      <filename>extra-bldgtype-multifamily-vented-crawlspace.osw</filename>
+      <filetype>osw</filetype>
+      <usage_type>test</usage_type>
+      <checksum>5EEDC6D0</checksum>
+    </file>
+    <file>
+      <filename>extra-bldgtype-multifamily-eaves.osw</filename>
+      <filetype>osw</filetype>
+      <usage_type>test</usage_type>
+      <checksum>E57B908B</checksum>
+    </file>
+    <file>
+      <filename>extra-bldgtype-multifamily-slab-left-bottom.osw</filename>
+      <filetype>osw</filetype>
+      <usage_type>test</usage_type>
+      <checksum>3C86C686</checksum>
+    </file>
+    <file>
+      <filename>extra-bldgtype-multifamily-slab-left-middle.osw</filename>
+      <filetype>osw</filetype>
+      <usage_type>test</usage_type>
+      <checksum>D1BA00FF</checksum>
+    </file>
+    <file>
+      <filename>extra-bldgtype-multifamily-slab-left-top.osw</filename>
+      <filetype>osw</filetype>
+      <usage_type>test</usage_type>
+      <checksum>0AC2D719</checksum>
+    </file>
+    <file>
+      <filename>extra-bldgtype-multifamily-slab-middle-bottom.osw</filename>
+      <filetype>osw</filetype>
+      <usage_type>test</usage_type>
+      <checksum>84499E7A</checksum>
+    </file>
+    <file>
+      <filename>extra-bldgtype-multifamily-slab-middle-middle.osw</filename>
+      <filetype>osw</filetype>
+      <usage_type>test</usage_type>
+      <checksum>C555ED30</checksum>
+    </file>
+    <file>
+      <filename>extra-bldgtype-multifamily-slab-middle-top.osw</filename>
+      <filetype>osw</filetype>
+      <usage_type>test</usage_type>
+      <checksum>517EFB86</checksum>
+    </file>
+    <file>
+      <filename>extra-bldgtype-multifamily-slab-right-bottom.osw</filename>
+      <filetype>osw</filetype>
+      <usage_type>test</usage_type>
+      <checksum>CDDB065C</checksum>
+    </file>
+    <file>
+      <filename>extra-bldgtype-multifamily-slab-right-middle.osw</filename>
+      <filetype>osw</filetype>
+      <usage_type>test</usage_type>
+      <checksum>51BB554A</checksum>
+    </file>
+    <file>
+      <filename>extra-bldgtype-multifamily-slab-right-top.osw</filename>
+      <filetype>osw</filetype>
+      <usage_type>test</usage_type>
+      <checksum>9DCB7B85</checksum>
+    </file>
+    <file>
+      <filename>extra-bldgtype-multifamily-slab.osw</filename>
+      <filetype>osw</filetype>
+      <usage_type>test</usage_type>
+      <checksum>1A08920A</checksum>
+    </file>
+    <file>
+      <filename>extra-bldgtype-multifamily-double-loaded-interior.osw</filename>
+      <filetype>osw</filetype>
+      <usage_type>test</usage_type>
+      <checksum>57314F64</checksum>
+    </file>
+    <file>
+      <filename>extra-bldgtype-multifamily-double-exterior.osw</filename>
+      <filetype>osw</filetype>
+      <usage_type>test</usage_type>
+      <checksum>4DE4F799</checksum>
+    </file>
+    <file>
+      <filename>extra-bldgtype-multifamily-single-exterior-front.osw</filename>
+      <filetype>osw</filetype>
+      <usage_type>test</usage_type>
+      <checksum>0B44E9B3</checksum>
+    </file>
+    <file>
+      <filename>extra-bldgtype-multifamily-unvented-crawlspace-double-loaded-interior.osw</filename>
+      <filetype>osw</filetype>
+      <usage_type>test</usage_type>
+      <checksum>88603A42</checksum>
+    </file>
+    <file>
+      <filename>extra-bldgtype-multifamily-unvented-crawlspace-left-bottom-double-loaded-interior.osw</filename>
+      <filetype>osw</filetype>
+      <usage_type>test</usage_type>
+      <checksum>283B7A1F</checksum>
+    </file>
+    <file>
+      <filename>extra-bldgtype-multifamily-unvented-crawlspace-left-middle-double-loaded-interior.osw</filename>
+      <filetype>osw</filetype>
+      <usage_type>test</usage_type>
+      <checksum>8E6A4654</checksum>
+    </file>
+    <file>
+      <filename>extra-bldgtype-multifamily-unvented-crawlspace-left-top-double-loaded-interior.osw</filename>
+      <filetype>osw</filetype>
+      <usage_type>test</usage_type>
+      <checksum>17859F1F</checksum>
+    </file>
+    <file>
+      <filename>extra-bldgtype-multifamily-unvented-crawlspace-middle-bottom-double-loaded-interior.osw</filename>
+      <filetype>osw</filetype>
+      <usage_type>test</usage_type>
+      <checksum>D431BCA5</checksum>
+    </file>
+    <file>
+      <filename>extra-bldgtype-multifamily-unvented-crawlspace-middle-middle-double-loaded-interior.osw</filename>
+      <filetype>osw</filetype>
+      <usage_type>test</usage_type>
+      <checksum>03504E21</checksum>
+    </file>
+    <file>
+      <filename>extra-bldgtype-multifamily-unvented-crawlspace-middle-top-double-loaded-interior.osw</filename>
+      <filetype>osw</filetype>
+      <usage_type>test</usage_type>
+      <checksum>0FB051A1</checksum>
+    </file>
+    <file>
+      <filename>extra-bldgtype-multifamily-unvented-crawlspace-right-bottom-double-loaded-interior.osw</filename>
+      <filetype>osw</filetype>
+      <usage_type>test</usage_type>
+      <checksum>0AA1AF7B</checksum>
+    </file>
+    <file>
+      <filename>extra-bldgtype-multifamily-unvented-crawlspace-right-middle-double-loaded-interior.osw</filename>
+      <filetype>osw</filetype>
+      <usage_type>test</usage_type>
+      <checksum>4C44857E</checksum>
+    </file>
+    <file>
+      <filename>extra-bldgtype-multifamily-unvented-crawlspace-right-top-double-loaded-interior.osw</filename>
+      <filetype>osw</filetype>
+      <usage_type>test</usage_type>
+      <checksum>88F0069E</checksum>
+    </file>
+    <file>
+      <filename>extra-bldgtype-multifamily-vented-crawlspace-double-loaded-interior.osw</filename>
+      <filetype>osw</filetype>
+      <usage_type>test</usage_type>
+      <checksum>237E0231</checksum>
+    </file>
+    <file>
+      <filename>extra-bldgtype-multifamily-vented-crawlspace-left-bottom-double-loaded-interior.osw</filename>
+      <filetype>osw</filetype>
+      <usage_type>test</usage_type>
+      <checksum>4380A7FC</checksum>
+    </file>
+    <file>
+      <filename>extra-bldgtype-multifamily-vented-crawlspace-left-middle-double-loaded-interior.osw</filename>
+      <filetype>osw</filetype>
+      <usage_type>test</usage_type>
+      <checksum>10811263</checksum>
+    </file>
+    <file>
+      <filename>extra-bldgtype-multifamily-vented-crawlspace-left-top-double-loaded-interior.osw</filename>
+      <filetype>osw</filetype>
+      <usage_type>test</usage_type>
+      <checksum>58BE0AEB</checksum>
+    </file>
+    <file>
+      <filename>extra-bldgtype-multifamily-vented-crawlspace-middle-bottom-double-loaded-interior.osw</filename>
+      <filetype>osw</filetype>
+      <usage_type>test</usage_type>
+      <checksum>56721EBB</checksum>
+    </file>
+    <file>
+      <filename>extra-bldgtype-multifamily-vented-crawlspace-middle-middle-double-loaded-interior.osw</filename>
+      <filetype>osw</filetype>
+      <usage_type>test</usage_type>
+      <checksum>F02322F0</checksum>
+    </file>
+    <file>
+      <filename>extra-bldgtype-multifamily-vented-crawlspace-middle-top-double-loaded-interior.osw</filename>
+      <filetype>osw</filetype>
+      <usage_type>test</usage_type>
+      <checksum>B3659BB1</checksum>
+    </file>
+    <file>
+      <filename>extra-bldgtype-multifamily-vented-crawlspace-right-bottom-double-loaded-interior.osw</filename>
+      <filetype>osw</filetype>
+      <usage_type>test</usage_type>
+      <checksum>1F153DA6</checksum>
+    </file>
+    <file>
+      <filename>extra-bldgtype-multifamily-vented-crawlspace-right-middle-double-loaded-interior.osw</filename>
+      <filetype>osw</filetype>
+      <usage_type>test</usage_type>
+      <checksum>D8BB51E7</checksum>
+    </file>
+    <file>
+      <filename>extra-bldgtype-multifamily-vented-crawlspace-right-top-double-loaded-interior.osw</filename>
+      <filetype>osw</filetype>
+      <usage_type>test</usage_type>
+      <checksum>8C9B779F</checksum>
+    </file>
+    <file>
+      <filename>extra-bldgtype-multifamily-slab-double-loaded-interior.osw</filename>
+      <filetype>osw</filetype>
+      <usage_type>test</usage_type>
+      <checksum>11FA949A</checksum>
+    </file>
+    <file>
+      <filename>extra-bldgtype-multifamily-slab-left-bottom-double-loaded-interior.osw</filename>
+      <filetype>osw</filetype>
+      <usage_type>test</usage_type>
+      <checksum>B428F6B6</checksum>
+    </file>
+    <file>
+      <filename>extra-bldgtype-multifamily-slab-left-middle-double-loaded-interior.osw</filename>
+      <filetype>osw</filetype>
+      <usage_type>test</usage_type>
+      <checksum>C76E784D</checksum>
+    </file>
+    <file>
+      <filename>extra-bldgtype-multifamily-slab-left-top-double-loaded-interior.osw</filename>
+      <filetype>osw</filetype>
+      <usage_type>test</usage_type>
+      <checksum>D2632B23</checksum>
+    </file>
+    <file>
+      <filename>extra-bldgtype-multifamily-slab-middle-bottom-double-loaded-interior.osw</filename>
+      <filetype>osw</filetype>
+      <usage_type>test</usage_type>
+      <checksum>F96D4B5D</checksum>
+    </file>
+    <file>
+      <filename>extra-bldgtype-multifamily-slab-middle-middle-double-loaded-interior.osw</filename>
+      <filetype>osw</filetype>
+      <usage_type>test</usage_type>
+      <checksum>EFA610D6</checksum>
+    </file>
+    <file>
+      <filename>extra-bldgtype-multifamily-slab-middle-top-double-loaded-interior.osw</filename>
+      <filetype>osw</filetype>
+      <usage_type>test</usage_type>
+      <checksum>894E155A</checksum>
+    </file>
+    <file>
+      <filename>extra-bldgtype-multifamily-slab-right-bottom-double-loaded-interior.osw</filename>
+      <filetype>osw</filetype>
+      <usage_type>test</usage_type>
+      <checksum>C838AED2</checksum>
+    </file>
+    <file>
+      <filename>extra-bldgtype-multifamily-slab-right-middle-double-loaded-interior.osw</filename>
+      <filetype>osw</filetype>
+      <usage_type>test</usage_type>
+      <checksum>456920E9</checksum>
+    </file>
+    <file>
+      <filename>extra-bldgtype-multifamily-slab-right-top-double-loaded-interior.osw</filename>
+      <filetype>osw</filetype>
+      <usage_type>test</usage_type>
+      <checksum>909B7662</checksum>
+    </file>
+    <file>
+      <filename>base-simcontrol-daylight-saving-custom.osw</filename>
+      <filetype>osw</filetype>
+      <usage_type>test</usage_type>
+      <checksum>85528703</checksum>
+    </file>
+    <file>
+      <filename>base-simcontrol-runperiod-1-month.osw</filename>
+      <filetype>osw</filetype>
+      <usage_type>test</usage_type>
+      <checksum>F4BA59D7</checksum>
+    </file>
+    <file>
+      <filename>base-hvac-seasons.osw</filename>
+      <filetype>osw</filetype>
+      <usage_type>test</usage_type>
+      <checksum>5F21728D</checksum>
+    </file>
+    <file>
+      <filename>base-bldgtype-single-family-attached-2stories.osw</filename>
+      <filetype>osw</filetype>
+      <usage_type>test</usage_type>
+      <checksum>50625784</checksum>
+    </file>
+    <file>
+      <filename>base-enclosure-2stories-garage.osw</filename>
+      <filetype>osw</filetype>
+      <usage_type>test</usage_type>
+      <checksum>E1CF069E</checksum>
+    </file>
+    <file>
+      <filename>extra-enclosure-garage-atticroof-conditioned.osw</filename>
+      <filetype>osw</filetype>
+      <usage_type>test</usage_type>
+      <checksum>CBDB3969</checksum>
+    </file>
+    <file>
+      <filename>base-schedules-simple.osw</filename>
+      <filetype>osw</filetype>
+      <usage_type>test</usage_type>
+      <checksum>E752F51D</checksum>
+    </file>
+    <file>
+      <filename>base-lighting-holiday.osw</filename>
+      <filetype>osw</filetype>
+      <usage_type>test</usage_type>
+      <checksum>1BDCBBFB</checksum>
+    </file>
+    <file>
+      <filename>extra-no-rim-joists.osw</filename>
+      <filetype>osw</filetype>
+      <usage_type>test</usage_type>
+      <checksum>1C13E4E9</checksum>
+    </file>
+    <file>
+      <filename>base-foundation-ambient.osw</filename>
+      <filetype>osw</filetype>
+      <usage_type>test</usage_type>
+      <checksum>AEF2D1EB</checksum>
+    </file>
+    <file>
       <filename>extra-state-code-different-than-epw.osw</filename>
       <filetype>osw</filetype>
       <usage_type>test</usage_type>
-      <checksum>3B16488E</checksum>
-    </file>
-    <file>
-      <filename>schedules.rb</filename>
-      <filetype>rb</filetype>
-      <usage_type>resource</usage_type>
-      <checksum>AABDBC01</checksum>
+      <checksum>211561DE</checksum>
     </file>
     <file>
       <version>
@@ -7741,11 +7626,7 @@
       <filename>measure.rb</filename>
       <filetype>rb</filetype>
       <usage_type>script</usage_type>
-<<<<<<< HEAD
-      <checksum>AC536FA6</checksum>
-=======
-      <checksum>FA6BEF4B</checksum>
->>>>>>> 1f6865dc
+      <checksum>A98D0CFC</checksum>
     </file>
   </files>
 </measure>