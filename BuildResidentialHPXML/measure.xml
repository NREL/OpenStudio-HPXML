--- conflicted
+++ resolved
@@ -3,13 +3,8 @@
   <schema_version>3.0</schema_version>
   <name>build_residential_hpxml</name>
   <uid>a13a8983-2b01-4930-8af2-42030b6e4233</uid>
-<<<<<<< HEAD
-  <version_id>da3d7f30-5cb4-4ab0-9e2d-aa556425d41e</version_id>
-  <version_modified>20221006T154919Z</version_modified>
-=======
-  <version_id>85cba5f3-110e-46bb-b0d6-ae7f5a9e91a6</version_id>
-  <version_modified>20220930T224205Z</version_modified>
->>>>>>> a5e00de5
+  <version_id>aef820e6-7462-4825-98e0-8eed2b386517</version_id>
+  <version_modified>20221014T211637Z</version_modified>
   <xml_checksum>2C38F48B</xml_checksum>
   <class_name>BuildResidentialHPXML</class_name>
   <display_name>HPXML Builder</display_name>
@@ -1409,8 +1404,8 @@
           <display_name>LogWall</display_name>
         </choice>
         <choice>
-          <value>StructurallyInsulatedPanel</value>
-          <display_name>StructurallyInsulatedPanel</display_name>
+          <value>StructuralInsulatedPanel</value>
+          <display_name>StructuralInsulatedPanel</display_name>
         </choice>
         <choice>
           <value>SolidConcrete</value>
@@ -6426,11 +6421,7 @@
       <filename>measure.rb</filename>
       <filetype>rb</filetype>
       <usage_type>script</usage_type>
-<<<<<<< HEAD
-      <checksum>25CCB97D</checksum>
-=======
-      <checksum>963C6E7F</checksum>
->>>>>>> a5e00de5
+      <checksum>0079C1BB</checksum>
     </file>
   </files>
 </measure>