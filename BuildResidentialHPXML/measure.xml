<?xml version="1.0"?>
<measure>
  <schema_version>3.0</schema_version>
  <name>build_residential_hpxml</name>
  <uid>a13a8983-2b01-4930-8af2-42030b6e4233</uid>
<<<<<<< HEAD
  <version_id>fbb164aa-f88f-4bf5-8a77-a4fdc3427820</version_id>
  <version_modified>20200828T224235Z</version_modified>
=======
  <version_id>cf955bac-2f22-444c-ba40-3235d69d8e46</version_id>
  <version_modified>20200902T150650Z</version_modified>
>>>>>>> 4304c66a
  <xml_checksum>2C38F48B</xml_checksum>
  <class_name>BuildResidentialHPXML</class_name>
  <display_name>HPXML Builder</display_name>
  <description>Builds a residential HPXML file.</description>
  <modeler_description>TODO</modeler_description>
  <arguments>
    <argument>
      <name>hpxml_path</name>
      <display_name>HPXML File Path</display_name>
      <description>Absolute/relative path of the HPXML file.</description>
      <type>String</type>
      <required>true</required>
      <model_dependent>false</model_dependent>
    </argument>
    <argument>
      <name>weather_dir</name>
      <display_name>Weather Directory</display_name>
      <description>Absolute/relative path of the weather directory.</description>
      <type>String</type>
      <required>true</required>
      <model_dependent>false</model_dependent>
      <default_value>weather</default_value>
    </argument>
    <argument>
      <name>software_program_used</name>
      <display_name>Software Program Used</display_name>
      <description>The name of the software program used.</description>
      <type>String</type>
      <required>false</required>
      <model_dependent>false</model_dependent>
    </argument>
    <argument>
      <name>software_program_version</name>
      <display_name>Software Program Version</display_name>
      <description>The version of the software program used.</description>
      <type>String</type>
      <required>false</required>
      <model_dependent>false</model_dependent>
    </argument>
    <argument>
      <name>simulation_control_timestep</name>
      <display_name>Simulation Control: Timestep</display_name>
      <description>Value must be a divisor of 60.</description>
      <type>Integer</type>
      <units>min</units>
      <required>false</required>
      <model_dependent>false</model_dependent>
    </argument>
    <argument>
      <name>simulation_control_run_period_begin_month</name>
      <display_name>Simulation Control: Run Period Begin Month</display_name>
      <description>This numeric field should contain the starting month number (1 = January, 2 = February, etc.) for the annual run period desired.</description>
      <type>Integer</type>
      <units>#</units>
      <required>false</required>
      <model_dependent>false</model_dependent>
    </argument>
    <argument>
      <name>simulation_control_run_period_begin_day_of_month</name>
      <display_name>Simulation Control: Run Period Begin Day of Month</display_name>
      <description>This numeric field should contain the starting day of the starting month (must be valid for month) for the annual run period desired.</description>
      <type>Integer</type>
      <units>#</units>
      <required>false</required>
      <model_dependent>false</model_dependent>
    </argument>
    <argument>
      <name>simulation_control_run_period_end_month</name>
      <display_name>Simulation Control: Run Period End Month</display_name>
      <description>This numeric field should contain the end month number (1 = January, 2 = February, etc.) for the annual run period desired.</description>
      <type>Integer</type>
      <units>#</units>
      <required>false</required>
      <model_dependent>false</model_dependent>
    </argument>
    <argument>
      <name>simulation_control_run_period_end_day_of_month</name>
      <display_name>Simulation Control: Run Period End Day of Month</display_name>
      <description>This numeric field should contain the ending day of the ending month (must be valid for month) for the annual run period desired.</description>
      <type>Integer</type>
      <units>#</units>
      <required>false</required>
      <model_dependent>false</model_dependent>
    </argument>
    <argument>
      <name>simulation_control_daylight_saving_enabled</name>
      <display_name>Simulation Control: Daylight Saving Enabled</display_name>
      <description>Whether to use daylight saving.</description>
      <type>Boolean</type>
      <required>false</required>
      <model_dependent>false</model_dependent>
      <choices>
        <choice>
          <value>true</value>
          <display_name>true</display_name>
        </choice>
        <choice>
          <value>false</value>
          <display_name>false</display_name>
        </choice>
      </choices>
    </argument>
    <argument>
      <name>simulation_control_daylight_saving_begin_month</name>
      <display_name>Simulation Control: Daylight Saving Begin Month</display_name>
      <description>This numeric field should contain the starting month number (1 = January, 2 = February, etc.) for the annual daylight saving period desired.</description>
      <type>Integer</type>
      <units>#</units>
      <required>false</required>
      <model_dependent>false</model_dependent>
    </argument>
    <argument>
      <name>simulation_control_daylight_saving_begin_day_of_month</name>
      <display_name>Simulation Control: Daylight Saving Begin Day of Month</display_name>
      <description>This numeric field should contain the starting day of the starting month (must be valid for month) for the daylight saving period desired.</description>
      <type>Integer</type>
      <units>#</units>
      <required>false</required>
      <model_dependent>false</model_dependent>
    </argument>
    <argument>
      <name>simulation_control_daylight_saving_end_month</name>
      <display_name>Simulation Control: Daylight Saving End Month</display_name>
      <description>This numeric field should contain the end month number (1 = January, 2 = February, etc.) for the daylight saving period desired.</description>
      <type>Integer</type>
      <units>#</units>
      <required>false</required>
      <model_dependent>false</model_dependent>
    </argument>
    <argument>
      <name>simulation_control_daylight_saving_end_day_of_month</name>
      <display_name>Simulation Control: Daylight Saving End Day of Month</display_name>
      <description>This numeric field should contain the ending day of the ending month (must be valid for month) for the daylight saving period desired.</description>
      <type>Integer</type>
      <units>#</units>
      <required>false</required>
      <model_dependent>false</model_dependent>
    </argument>
    <argument>
      <name>schedules_type</name>
      <display_name>Schedules: Type</display_name>
      <description>The type of occupant-related schedules to use. Schedules corresponding to 'default' are average (e.g., Building America). Schedules corresponding to 'stochastic' are generated using time-inhomogenous Markov chains derived from American Time Use Survey data, and supplemented with sampling duration and power level from NEEA RBSA data as well as DHW draw duration and flow rate from Aquacraft/AWWA data.</description>
      <type>Choice</type>
      <required>true</required>
      <model_dependent>false</model_dependent>
      <default_value>default</default_value>
      <choices>
        <choice>
          <value>default</value>
          <display_name>default</display_name>
        </choice>
        <choice>
          <value>stochastic</value>
          <display_name>stochastic</display_name>
        </choice>
        <choice>
          <value>user-specified</value>
          <display_name>user-specified</display_name>
        </choice>
      </choices>
    </argument>
    <argument>
      <name>schedules_path</name>
      <display_name>Schedules: Path</display_name>
      <description>Absolute (or relative) path of the csv file containing user-specified occupancy schedules.</description>
      <type>String</type>
      <required>false</required>
      <model_dependent>false</model_dependent>
    </argument>
    <argument>
      <name>schedules_vacancy_begin_month</name>
      <display_name>Schedules: Vacancy Start Begin Month</display_name>
      <description>This numeric field should contain the starting month number (1 = January, 2 = February, etc.) for the vacancy period desired. Only applies if the schedules type is 'stochastic'.</description>
      <type>Integer</type>
      <units>#</units>
      <required>false</required>
      <model_dependent>false</model_dependent>
    </argument>
    <argument>
      <name>schedules_vacancy_begin_day_of_month</name>
      <display_name>Schedules: Vacancy Begin Day of Month</display_name>
      <description>This numeric field should contain the starting day of the starting month (must be valid for month) for the vacancy period desired. Only applies if the schedules type is 'stochastic'.</description>
      <type>Integer</type>
      <units>#</units>
      <required>false</required>
      <model_dependent>false</model_dependent>
    </argument>
    <argument>
      <name>schedules_vacancy_end_month</name>
      <display_name>Schedules: Vacancy Start End Month</display_name>
      <description>This numeric field should contain the end month number (1 = January, 2 = February, etc.) for the vacancy period desired. Only applies if the schedules type is 'stochastic'.</description>
      <type>Integer</type>
      <units>#</units>
      <required>false</required>
      <model_dependent>false</model_dependent>
    </argument>
    <argument>
      <name>schedules_vacancy_end_day_of_month</name>
      <display_name>Schedules: Vacancy End Day of Month</display_name>
      <description>This numeric field should contain the ending day of the ending month (must be valid for month) for the vacancy period desired. Only applies if the schedules type is 'stochastic'.</description>
      <type>Integer</type>
      <units>#</units>
      <required>false</required>
      <model_dependent>false</model_dependent>
    </argument>
    <argument>
      <name>weather_station_epw_filepath</name>
      <display_name>EnergyPlus Weather (EPW) Filepath</display_name>
      <description>Name of the EPW file.</description>
      <type>String</type>
      <required>true</required>
      <model_dependent>false</model_dependent>
      <default_value>USA_CO_Denver.Intl.AP.725650_TMY3.epw</default_value>
    </argument>
    <argument>
      <name>site_type</name>
      <display_name>Site: Type</display_name>
      <description>The type of site.</description>
      <type>Choice</type>
      <required>false</required>
      <model_dependent>false</model_dependent>
      <choices>
        <choice>
          <value>suburban</value>
          <display_name>suburban</display_name>
        </choice>
        <choice>
          <value>urban</value>
          <display_name>urban</display_name>
        </choice>
        <choice>
          <value>rural</value>
          <display_name>rural</display_name>
        </choice>
      </choices>
    </argument>
    <argument>
      <name>geometry_unit_type</name>
      <display_name>Geometry: Unit Type</display_name>
      <description>The type of unit.</description>
      <type>Choice</type>
      <required>true</required>
      <model_dependent>false</model_dependent>
      <default_value>single-family detached</default_value>
      <choices>
        <choice>
          <value>manufactured home</value>
          <display_name>manufactured home</display_name>
        </choice>
        <choice>
          <value>single-family detached</value>
          <display_name>single-family detached</display_name>
        </choice>
        <choice>
          <value>single-family attached</value>
          <display_name>single-family attached</display_name>
        </choice>
        <choice>
          <value>apartment unit</value>
          <display_name>apartment unit</display_name>
        </choice>
      </choices>
    </argument>
    <argument>
      <name>geometry_cfa</name>
      <display_name>Geometry: Conditioned Floor Area</display_name>
      <description>The total floor area of the conditioned space (including any conditioned basement floor area).</description>
      <type>Double</type>
      <units>ft^2</units>
      <required>true</required>
      <model_dependent>false</model_dependent>
      <default_value>2000</default_value>
    </argument>
    <argument>
      <name>geometry_num_floors_above_grade</name>
      <display_name>Geometry: Number of Floors</display_name>
      <description>The number of floors above grade (in the unit if single-family attached, and in the building if apartment unit).</description>
      <type>Integer</type>
      <units>#</units>
      <required>true</required>
      <model_dependent>false</model_dependent>
      <default_value>2</default_value>
    </argument>
    <argument>
      <name>geometry_wall_height</name>
      <display_name>Geometry: Average Wall Height</display_name>
      <description>The average height of the walls.</description>
      <type>Double</type>
      <units>ft</units>
      <required>true</required>
      <model_dependent>false</model_dependent>
      <default_value>8</default_value>
    </argument>
    <argument>
      <name>geometry_orientation</name>
      <display_name>Geometry: Orientation</display_name>
      <description>The house's orientation is measured clockwise from due south when viewed from above (e.g., North=0, East=90, South=180, West=270).</description>
      <type>Double</type>
      <units>degrees</units>
      <required>true</required>
      <model_dependent>false</model_dependent>
      <default_value>180</default_value>
    </argument>
    <argument>
      <name>geometry_aspect_ratio</name>
      <display_name>Geometry: Aspect Ratio</display_name>
      <description>The ratio of the front/back wall length to the left/right wall length, excluding any protruding garage wall area.</description>
      <type>Double</type>
      <units>FB/LR</units>
      <required>true</required>
      <model_dependent>false</model_dependent>
      <default_value>2</default_value>
    </argument>
    <argument>
      <name>geometry_corridor_position</name>
      <display_name>Geometry: Corridor Position</display_name>
      <description>The position of the corridor.</description>
      <type>Choice</type>
      <required>true</required>
      <model_dependent>false</model_dependent>
      <default_value>Double-Loaded Interior</default_value>
      <choices>
        <choice>
          <value>Double-Loaded Interior</value>
          <display_name>Double-Loaded Interior</display_name>
        </choice>
        <choice>
          <value>Single Exterior (Front)</value>
          <display_name>Single Exterior (Front)</display_name>
        </choice>
        <choice>
          <value>Double Exterior</value>
          <display_name>Double Exterior</display_name>
        </choice>
        <choice>
          <value>None</value>
          <display_name>None</display_name>
        </choice>
      </choices>
    </argument>
    <argument>
      <name>geometry_corridor_width</name>
      <display_name>Geometry: Corridor Width</display_name>
      <description>The width of the corridor.</description>
      <type>Double</type>
      <units>ft</units>
      <required>true</required>
      <model_dependent>false</model_dependent>
      <default_value>10</default_value>
    </argument>
    <argument>
      <name>geometry_inset_width</name>
      <display_name>Geometry: Inset Width</display_name>
      <description>The width of the inset.</description>
      <type>Double</type>
      <units>ft</units>
      <required>true</required>
      <model_dependent>false</model_dependent>
      <default_value>0</default_value>
    </argument>
    <argument>
      <name>geometry_inset_depth</name>
      <display_name>Geometry: Inset Depth</display_name>
      <description>The depth of the inset.</description>
      <type>Double</type>
      <units>ft</units>
      <required>true</required>
      <model_dependent>false</model_dependent>
      <default_value>0</default_value>
    </argument>
    <argument>
      <name>geometry_inset_position</name>
      <display_name>Geometry: Inset Position</display_name>
      <description>The position of the inset.</description>
      <type>Choice</type>
      <required>true</required>
      <model_dependent>false</model_dependent>
      <default_value>Right</default_value>
      <choices>
        <choice>
          <value>Right</value>
          <display_name>Right</display_name>
        </choice>
        <choice>
          <value>Left</value>
          <display_name>Left</display_name>
        </choice>
      </choices>
    </argument>
    <argument>
      <name>geometry_balcony_depth</name>
      <display_name>Geometry: Balcony Depth</display_name>
      <description>The depth of the balcony.</description>
      <type>Double</type>
      <units>ft</units>
      <required>true</required>
      <model_dependent>false</model_dependent>
      <default_value>0</default_value>
    </argument>
    <argument>
      <name>geometry_garage_width</name>
      <display_name>Geometry: Garage Width</display_name>
      <description>The width of the garage. Enter zero for no garage.</description>
      <type>Double</type>
      <units>ft</units>
      <required>true</required>
      <model_dependent>false</model_dependent>
      <default_value>0</default_value>
    </argument>
    <argument>
      <name>geometry_garage_depth</name>
      <display_name>Geometry: Garage Depth</display_name>
      <description>The depth of the garage.</description>
      <type>Double</type>
      <units>ft</units>
      <required>true</required>
      <model_dependent>false</model_dependent>
      <default_value>20</default_value>
    </argument>
    <argument>
      <name>geometry_garage_protrusion</name>
      <display_name>Geometry: Garage Protrusion</display_name>
      <description>The fraction of the garage that is protruding from the living space.</description>
      <type>Double</type>
      <units>frac</units>
      <required>true</required>
      <model_dependent>false</model_dependent>
      <default_value>0</default_value>
    </argument>
    <argument>
      <name>geometry_garage_position</name>
      <display_name>Geometry: Garage Position</display_name>
      <description>The position of the garage.</description>
      <type>Choice</type>
      <required>true</required>
      <model_dependent>false</model_dependent>
      <default_value>Right</default_value>
      <choices>
        <choice>
          <value>Right</value>
          <display_name>Right</display_name>
        </choice>
        <choice>
          <value>Left</value>
          <display_name>Left</display_name>
        </choice>
      </choices>
    </argument>
    <argument>
      <name>geometry_foundation_type</name>
      <display_name>Geometry: Foundation Type</display_name>
      <description>The foundation type of the building.</description>
      <type>Choice</type>
      <required>true</required>
      <model_dependent>false</model_dependent>
      <default_value>SlabOnGrade</default_value>
      <choices>
        <choice>
          <value>SlabOnGrade</value>
          <display_name>SlabOnGrade</display_name>
        </choice>
        <choice>
          <value>VentedCrawlspace</value>
          <display_name>VentedCrawlspace</display_name>
        </choice>
        <choice>
          <value>UnventedCrawlspace</value>
          <display_name>UnventedCrawlspace</display_name>
        </choice>
        <choice>
          <value>UnconditionedBasement</value>
          <display_name>UnconditionedBasement</display_name>
        </choice>
        <choice>
          <value>ConditionedBasement</value>
          <display_name>ConditionedBasement</display_name>
        </choice>
        <choice>
          <value>Ambient</value>
          <display_name>Ambient</display_name>
        </choice>
      </choices>
    </argument>
    <argument>
      <name>geometry_foundation_height</name>
      <display_name>Geometry: Foundation Height</display_name>
      <description>The height of the foundation (e.g., 3ft for crawlspace, 8ft for basement). Only applies to basements/crawlspaces.</description>
      <type>Double</type>
      <units>ft</units>
      <required>true</required>
      <model_dependent>false</model_dependent>
      <default_value>0</default_value>
    </argument>
    <argument>
      <name>geometry_foundation_height_above_grade</name>
      <display_name>Geometry: Foundation Height Above Grade</display_name>
      <description>The depth above grade of the foundation wall. Only applies to basements/crawlspaces.</description>
      <type>Double</type>
      <units>ft</units>
      <required>true</required>
      <model_dependent>false</model_dependent>
      <default_value>0</default_value>
    </argument>
    <argument>
      <name>geometry_roof_type</name>
      <display_name>Geometry: Roof Type</display_name>
      <description>The roof type of the building.</description>
      <type>Choice</type>
      <required>true</required>
      <model_dependent>false</model_dependent>
      <default_value>gable</default_value>
      <choices>
        <choice>
          <value>gable</value>
          <display_name>gable</display_name>
        </choice>
        <choice>
          <value>hip</value>
          <display_name>hip</display_name>
        </choice>
        <choice>
          <value>flat</value>
          <display_name>flat</display_name>
        </choice>
      </choices>
    </argument>
    <argument>
      <name>geometry_roof_pitch</name>
      <display_name>Geometry: Roof Pitch</display_name>
      <description>The roof pitch of the attic. Ignored if the building has a flat roof.</description>
      <type>Choice</type>
      <required>true</required>
      <model_dependent>false</model_dependent>
      <default_value>6:12</default_value>
      <choices>
        <choice>
          <value>1:12</value>
          <display_name>1:12</display_name>
        </choice>
        <choice>
          <value>2:12</value>
          <display_name>2:12</display_name>
        </choice>
        <choice>
          <value>3:12</value>
          <display_name>3:12</display_name>
        </choice>
        <choice>
          <value>4:12</value>
          <display_name>4:12</display_name>
        </choice>
        <choice>
          <value>5:12</value>
          <display_name>5:12</display_name>
        </choice>
        <choice>
          <value>6:12</value>
          <display_name>6:12</display_name>
        </choice>
        <choice>
          <value>7:12</value>
          <display_name>7:12</display_name>
        </choice>
        <choice>
          <value>8:12</value>
          <display_name>8:12</display_name>
        </choice>
        <choice>
          <value>9:12</value>
          <display_name>9:12</display_name>
        </choice>
        <choice>
          <value>10:12</value>
          <display_name>10:12</display_name>
        </choice>
        <choice>
          <value>11:12</value>
          <display_name>11:12</display_name>
        </choice>
        <choice>
          <value>12:12</value>
          <display_name>12:12</display_name>
        </choice>
      </choices>
    </argument>
    <argument>
      <name>geometry_roof_structure</name>
      <display_name>Geometry: Roof Structure</display_name>
      <description>The roof structure of the building. Ignored if the building has a flat roof.</description>
      <type>Choice</type>
      <required>true</required>
      <model_dependent>false</model_dependent>
      <default_value>truss, cantilever</default_value>
      <choices>
        <choice>
          <value>truss, cantilever</value>
          <display_name>truss, cantilever</display_name>
        </choice>
        <choice>
          <value>rafter</value>
          <display_name>rafter</display_name>
        </choice>
      </choices>
    </argument>
    <argument>
      <name>geometry_attic_type</name>
      <display_name>Geometry: Attic Type</display_name>
      <description>The attic type of the building. Ignored if the building has a flat roof.</description>
      <type>Choice</type>
      <required>true</required>
      <model_dependent>false</model_dependent>
      <default_value>VentedAttic</default_value>
      <choices>
        <choice>
          <value>VentedAttic</value>
          <display_name>VentedAttic</display_name>
        </choice>
        <choice>
          <value>UnventedAttic</value>
          <display_name>UnventedAttic</display_name>
        </choice>
        <choice>
          <value>ConditionedAttic</value>
          <display_name>ConditionedAttic</display_name>
        </choice>
      </choices>
    </argument>
    <argument>
      <name>geometry_eaves_depth</name>
      <display_name>Geometry: Eaves Depth</display_name>
      <description>The eaves depth of the roof.</description>
      <type>Double</type>
      <units>ft</units>
      <required>true</required>
      <model_dependent>false</model_dependent>
      <default_value>2</default_value>
    </argument>
    <argument>
      <name>geometry_num_bedrooms</name>
      <display_name>Geometry: Number of Bedrooms</display_name>
      <description>Specify the number of bedrooms. Used to determine the energy usage of appliances and plug loads, hot water usage, etc.</description>
      <type>Integer</type>
      <units>#</units>
      <required>true</required>
      <model_dependent>false</model_dependent>
      <default_value>3</default_value>
    </argument>
    <argument>
      <name>geometry_num_bathrooms</name>
      <display_name>Geometry: Number of Bathrooms</display_name>
      <description>Specify the number of bathrooms.</description>
      <type>String</type>
      <units>#</units>
      <required>true</required>
      <model_dependent>false</model_dependent>
      <default_value>auto</default_value>
    </argument>
    <argument>
      <name>geometry_num_occupants</name>
      <display_name>Geometry: Number of Occupants</display_name>
      <description>Specify the number of occupants. A value of 'auto' will calculate the average number of occupants from the number of bedrooms. Used to specify the internal gains from people only.</description>
      <type>String</type>
      <units>#</units>
      <required>true</required>
      <model_dependent>false</model_dependent>
      <default_value>auto</default_value>
    </argument>
    <argument>
      <name>geometry_level</name>
      <display_name>Geometry: Level</display_name>
      <description>The level of the apartment unit unit.</description>
      <type>Choice</type>
      <required>false</required>
      <model_dependent>false</model_dependent>
      <choices>
        <choice>
          <value>Bottom</value>
          <display_name>Bottom</display_name>
        </choice>
        <choice>
          <value>Middle</value>
          <display_name>Middle</display_name>
        </choice>
        <choice>
          <value>Top</value>
          <display_name>Top</display_name>
        </choice>
      </choices>
    </argument>
    <argument>
      <name>geometry_horizontal_location</name>
      <display_name>Geometry: Horizontal Location</display_name>
      <description>The horizontal location of the single-family attached or apartment unit unit when viewing the front of the building.</description>
      <type>Choice</type>
      <required>false</required>
      <model_dependent>false</model_dependent>
      <choices>
        <choice>
          <value>Left</value>
          <display_name>Left</display_name>
        </choice>
        <choice>
          <value>Middle</value>
          <display_name>Middle</display_name>
        </choice>
        <choice>
          <value>Right</value>
          <display_name>Right</display_name>
        </choice>
      </choices>
    </argument>
    <argument>
      <name>geometry_building_num_units</name>
      <display_name>Geometry: Building Number of Units</display_name>
      <description>The number of units in the building. This is required for single-family attached and apartment unit buildings.</description>
      <type>Integer</type>
      <units>#</units>
      <required>false</required>
      <model_dependent>false</model_dependent>
    </argument>
    <argument>
      <name>geometry_building_num_bedrooms</name>
      <display_name>Geometry: Building Number of Bedrooms</display_name>
      <description>The number of bedrooms in the building. This is required for single-family attached and apartment unit buildings with shared PV systems.</description>
      <type>Integer</type>
      <units>#</units>
      <required>false</required>
      <model_dependent>false</model_dependent>
    </argument>
    <argument>
      <name>floor_assembly_r</name>
      <display_name>Floor: Assembly R-value</display_name>
      <description>Assembly R-value for the floor (foundation ceiling). Ignored if a slab foundation.</description>
      <type>Double</type>
      <units>h-ft^2-R/Btu</units>
      <required>true</required>
      <model_dependent>false</model_dependent>
      <default_value>30</default_value>
    </argument>
    <argument>
      <name>foundation_wall_insulation_r</name>
      <display_name>Foundation: Wall Insulation Nominal R-value</display_name>
      <description>Nominal R-value for the foundation wall insulation. Only applies to basements/crawlspaces.</description>
      <type>Double</type>
      <units>h-ft^2-R/Btu</units>
      <required>true</required>
      <model_dependent>false</model_dependent>
      <default_value>0</default_value>
    </argument>
    <argument>
      <name>foundation_wall_insulation_distance_to_top</name>
      <display_name>Foundation: Wall Insulation Distance To Top</display_name>
      <description>The distance from the top of the foundation wall to the top of the foundation wall insulation. Only applies to basements/crawlspaces.</description>
      <type>Double</type>
      <units>ft</units>
      <required>true</required>
      <model_dependent>false</model_dependent>
      <default_value>0</default_value>
    </argument>
    <argument>
      <name>foundation_wall_insulation_distance_to_bottom</name>
      <display_name>Foundation: Wall Insulation Distance To Bottom</display_name>
      <description>The distance from the top of the foundation wall to the bottom of the foundation wall insulation. Only applies to basements/crawlspaces.</description>
      <type>Double</type>
      <units>ft</units>
      <required>true</required>
      <model_dependent>false</model_dependent>
      <default_value>0</default_value>
    </argument>
    <argument>
      <name>foundation_wall_assembly_r</name>
      <display_name>Foundation: Wall Assembly R-value</display_name>
      <description>Assembly R-value for the foundation walls. Only applies to basements/crawlspaces. If provided, overrides the previous foundation wall insulation inputs.</description>
      <type>Double</type>
      <units>h-ft^2-R/Btu</units>
      <required>false</required>
      <model_dependent>false</model_dependent>
    </argument>
    <argument>
      <name>slab_perimeter_insulation_r</name>
      <display_name>Slab: Perimeter Insulation Nominal R-value</display_name>
      <description>Nominal R-value of the vertical slab perimeter insulation. Applies to slab-on-grade foundations and basement/crawlspace floors.</description>
      <type>Double</type>
      <units>h-ft^2-R/Btu</units>
      <required>true</required>
      <model_dependent>false</model_dependent>
      <default_value>0</default_value>
    </argument>
    <argument>
      <name>slab_perimeter_depth</name>
      <display_name>Slab: Perimeter Insulation Depth</display_name>
      <description>Depth from grade to bottom of vertical slab perimeter insulation. Applies to slab-on-grade foundations and basement/crawlspace floors.</description>
      <type>Double</type>
      <units>ft</units>
      <required>true</required>
      <model_dependent>false</model_dependent>
      <default_value>0</default_value>
    </argument>
    <argument>
      <name>slab_under_insulation_r</name>
      <display_name>Slab: Under Slab Insulation Nominal R-value</display_name>
      <description>Nominal R-value of the horizontal under slab insulation. Applies to slab-on-grade foundations and basement/crawlspace floors.</description>
      <type>Double</type>
      <units>h-ft^2-R/Btu</units>
      <required>true</required>
      <model_dependent>false</model_dependent>
      <default_value>0</default_value>
    </argument>
    <argument>
      <name>slab_under_width</name>
      <display_name>Slab: Under Slab Insulation Width</display_name>
      <description>Width from slab edge inward of horizontal under-slab insulation. Enter 999 to specify that the under slab insulation spans the entire slab. Applies to slab-on-grade foundations and basement/crawlspace floors.</description>
      <type>Double</type>
      <units>ft</units>
      <required>true</required>
      <model_dependent>false</model_dependent>
      <default_value>0</default_value>
    </argument>
    <argument>
      <name>slab_carpet_fraction</name>
      <display_name>Slab: Carpet Fraction</display_name>
      <description>Fraction of the slab floor area that is carpeted.</description>
      <type>Double</type>
      <units>Frac</units>
      <required>true</required>
      <model_dependent>false</model_dependent>
      <default_value>0</default_value>
    </argument>
    <argument>
      <name>slab_carpet_r</name>
      <display_name>Slab: Carpet R-value</display_name>
      <description>R-value of the slab carpet.</description>
      <type>Double</type>
      <units>h-ft^2-R/Btu</units>
      <required>true</required>
      <model_dependent>false</model_dependent>
      <default_value>0</default_value>
    </argument>
    <argument>
      <name>ceiling_assembly_r</name>
      <display_name>Ceiling: Assembly R-value</display_name>
      <description>Assembly R-value for the ceiling (attic floor).</description>
      <type>Double</type>
      <units>h-ft^2-R/Btu</units>
      <required>true</required>
      <model_dependent>false</model_dependent>
      <default_value>30</default_value>
    </argument>
    <argument>
      <name>roof_material_type</name>
      <display_name>Roof: Material Type</display_name>
      <description>The material type of the roof.</description>
      <type>Choice</type>
      <required>false</required>
      <model_dependent>false</model_dependent>
      <choices>
        <choice>
          <value>asphalt or fiberglass shingles</value>
          <display_name>asphalt or fiberglass shingles</display_name>
        </choice>
        <choice>
          <value>concrete</value>
          <display_name>concrete</display_name>
        </choice>
        <choice>
          <value>slate or tile shingles</value>
          <display_name>slate or tile shingles</display_name>
        </choice>
        <choice>
          <value>metal surfacing</value>
          <display_name>metal surfacing</display_name>
        </choice>
        <choice>
          <value>plastic/rubber/synthetic sheeting</value>
          <display_name>plastic/rubber/synthetic sheeting</display_name>
        </choice>
        <choice>
          <value>wood shingles or shakes</value>
          <display_name>wood shingles or shakes</display_name>
        </choice>
      </choices>
    </argument>
    <argument>
      <name>roof_color</name>
      <display_name>Roof: Color</display_name>
      <description>The color of the roof.</description>
      <type>Choice</type>
      <required>true</required>
      <model_dependent>false</model_dependent>
      <default_value>auto</default_value>
      <choices>
        <choice>
          <value>auto</value>
          <display_name>auto</display_name>
        </choice>
        <choice>
          <value>dark</value>
          <display_name>dark</display_name>
        </choice>
        <choice>
          <value>light</value>
          <display_name>light</display_name>
        </choice>
        <choice>
          <value>medium</value>
          <display_name>medium</display_name>
        </choice>
        <choice>
          <value>medium dark</value>
          <display_name>medium dark</display_name>
        </choice>
        <choice>
          <value>reflective</value>
          <display_name>reflective</display_name>
        </choice>
      </choices>
    </argument>
    <argument>
      <name>roof_assembly_r</name>
      <display_name>Roof: Assembly R-value</display_name>
      <description>Assembly R-value of the roof.</description>
      <type>Double</type>
      <units>h-ft^2-R/Btu</units>
      <required>true</required>
      <model_dependent>false</model_dependent>
      <default_value>2.3</default_value>
    </argument>
    <argument>
      <name>roof_solar_absorptance</name>
      <display_name>Roof: Solar Absorptance</display_name>
      <description>The solar absorptance of the roof.</description>
      <type>String</type>
      <required>true</required>
      <model_dependent>false</model_dependent>
      <default_value>auto</default_value>
    </argument>
    <argument>
      <name>roof_emittance</name>
      <display_name>Roof: Emittance</display_name>
      <description>The emittance of the roof.</description>
      <type>Double</type>
      <required>true</required>
      <model_dependent>false</model_dependent>
      <default_value>0.92</default_value>
    </argument>
    <argument>
      <name>roof_radiant_barrier</name>
      <display_name>Roof: Has Radiant Barrier</display_name>
      <description>Specifies whether the attic has a radiant barrier.</description>
      <type>Boolean</type>
      <required>true</required>
      <model_dependent>false</model_dependent>
      <default_value>false</default_value>
      <choices>
        <choice>
          <value>true</value>
          <display_name>true</display_name>
        </choice>
        <choice>
          <value>false</value>
          <display_name>false</display_name>
        </choice>
      </choices>
    </argument>
    <argument>
      <name>roof_radiant_barrier_grade</name>
      <display_name>Roof: Radiant Barrier Grade</display_name>
      <description>The grade of the radiant barrier, if it exists.</description>
      <type>Choice</type>
      <required>true</required>
      <model_dependent>false</model_dependent>
      <default_value>1</default_value>
      <choices>
        <choice>
          <value>1</value>
          <display_name>1</display_name>
        </choice>
        <choice>
          <value>2</value>
          <display_name>2</display_name>
        </choice>
        <choice>
          <value>3</value>
          <display_name>3</display_name>
        </choice>
      </choices>
    </argument>
    <argument>
      <name>neighbor_front_distance</name>
      <display_name>Neighbor: Front Distance</display_name>
      <description>The minimum distance between the simulated house and the neighboring house to the front (not including eaves). A value of zero indicates no neighbors.</description>
      <type>Double</type>
      <units>ft</units>
      <required>true</required>
      <model_dependent>false</model_dependent>
      <default_value>0</default_value>
    </argument>
    <argument>
      <name>neighbor_back_distance</name>
      <display_name>Neighbor: Back Distance</display_name>
      <description>The minimum distance between the simulated house and the neighboring house to the back (not including eaves). A value of zero indicates no neighbors.</description>
      <type>Double</type>
      <units>ft</units>
      <required>true</required>
      <model_dependent>false</model_dependent>
      <default_value>0</default_value>
    </argument>
    <argument>
      <name>neighbor_left_distance</name>
      <display_name>Neighbor: Left Distance</display_name>
      <description>The minimum distance between the simulated house and the neighboring house to the left (not including eaves). A value of zero indicates no neighbors.</description>
      <type>Double</type>
      <units>ft</units>
      <required>true</required>
      <model_dependent>false</model_dependent>
      <default_value>10</default_value>
    </argument>
    <argument>
      <name>neighbor_right_distance</name>
      <display_name>Neighbor: Right Distance</display_name>
      <description>The minimum distance between the simulated house and the neighboring house to the right (not including eaves). A value of zero indicates no neighbors.</description>
      <type>Double</type>
      <units>ft</units>
      <required>true</required>
      <model_dependent>false</model_dependent>
      <default_value>10</default_value>
    </argument>
    <argument>
      <name>neighbor_front_height</name>
      <display_name>Neighbor: Front Height</display_name>
      <description>The height of the neighboring building to the front. A value of 'auto' will use the same height as this building.</description>
      <type>String</type>
      <units>ft</units>
      <required>true</required>
      <model_dependent>false</model_dependent>
      <default_value>auto</default_value>
    </argument>
    <argument>
      <name>neighbor_back_height</name>
      <display_name>Neighbor: Back Height</display_name>
      <description>The height of the neighboring building to the back. A value of 'auto' will use the same height as this building.</description>
      <type>String</type>
      <units>ft</units>
      <required>true</required>
      <model_dependent>false</model_dependent>
      <default_value>auto</default_value>
    </argument>
    <argument>
      <name>neighbor_left_height</name>
      <display_name>Neighbor: Left Height</display_name>
      <description>The height of the neighboring building to the left. A value of 'auto' will use the same height as this building.</description>
      <type>String</type>
      <units>ft</units>
      <required>true</required>
      <model_dependent>false</model_dependent>
      <default_value>auto</default_value>
    </argument>
    <argument>
      <name>neighbor_right_height</name>
      <display_name>Neighbor: Right Height</display_name>
      <description>The height of the neighboring building to the right. A value of 'auto' will use the same height as this building.</description>
      <type>String</type>
      <units>ft</units>
      <required>true</required>
      <model_dependent>false</model_dependent>
      <default_value>auto</default_value>
    </argument>
    <argument>
      <name>wall_type</name>
      <display_name>Walls: Type</display_name>
      <description>The type of exterior walls.</description>
      <type>Choice</type>
      <required>true</required>
      <model_dependent>false</model_dependent>
      <default_value>WoodStud</default_value>
      <choices>
        <choice>
          <value>WoodStud</value>
          <display_name>WoodStud</display_name>
        </choice>
        <choice>
          <value>ConcreteMasonryUnit</value>
          <display_name>ConcreteMasonryUnit</display_name>
        </choice>
        <choice>
          <value>DoubleWoodStud</value>
          <display_name>DoubleWoodStud</display_name>
        </choice>
        <choice>
          <value>InsulatedConcreteForms</value>
          <display_name>InsulatedConcreteForms</display_name>
        </choice>
        <choice>
          <value>LogWall</value>
          <display_name>LogWall</display_name>
        </choice>
        <choice>
          <value>StructurallyInsulatedPanel</value>
          <display_name>StructurallyInsulatedPanel</display_name>
        </choice>
        <choice>
          <value>SolidConcrete</value>
          <display_name>SolidConcrete</display_name>
        </choice>
        <choice>
          <value>SteelFrame</value>
          <display_name>SteelFrame</display_name>
        </choice>
        <choice>
          <value>Stone</value>
          <display_name>Stone</display_name>
        </choice>
        <choice>
          <value>StrawBale</value>
          <display_name>StrawBale</display_name>
        </choice>
        <choice>
          <value>StructuralBrick</value>
          <display_name>StructuralBrick</display_name>
        </choice>
      </choices>
    </argument>
    <argument>
      <name>wall_siding_type</name>
      <display_name>Wall: Siding Type</display_name>
      <description>The siding type of the exterior walls.</description>
      <type>Choice</type>
      <required>false</required>
      <model_dependent>false</model_dependent>
      <choices>
        <choice>
          <value>aluminum siding</value>
          <display_name>aluminum siding</display_name>
        </choice>
        <choice>
          <value>brick veneer</value>
          <display_name>brick veneer</display_name>
        </choice>
        <choice>
          <value>fiber cement siding</value>
          <display_name>fiber cement siding</display_name>
        </choice>
        <choice>
          <value>stucco</value>
          <display_name>stucco</display_name>
        </choice>
        <choice>
          <value>vinyl siding</value>
          <display_name>vinyl siding</display_name>
        </choice>
        <choice>
          <value>wood siding</value>
          <display_name>wood siding</display_name>
        </choice>
      </choices>
    </argument>
    <argument>
      <name>wall_color</name>
      <display_name>Wall: Color</display_name>
      <description>The color of the exterior walls.</description>
      <type>Choice</type>
      <required>true</required>
      <model_dependent>false</model_dependent>
      <default_value>auto</default_value>
      <choices>
        <choice>
          <value>auto</value>
          <display_name>auto</display_name>
        </choice>
        <choice>
          <value>dark</value>
          <display_name>dark</display_name>
        </choice>
        <choice>
          <value>light</value>
          <display_name>light</display_name>
        </choice>
        <choice>
          <value>medium</value>
          <display_name>medium</display_name>
        </choice>
        <choice>
          <value>medium dark</value>
          <display_name>medium dark</display_name>
        </choice>
        <choice>
          <value>reflective</value>
          <display_name>reflective</display_name>
        </choice>
      </choices>
    </argument>
    <argument>
      <name>wall_assembly_r</name>
      <display_name>Walls: Assembly R-value</display_name>
      <description>Assembly R-value of the exterior walls.</description>
      <type>Double</type>
      <units>h-ft^2-R/Btu</units>
      <required>true</required>
      <model_dependent>false</model_dependent>
      <default_value>13</default_value>
    </argument>
    <argument>
      <name>wall_solar_absorptance</name>
      <display_name>Wall: Solar Absorptance</display_name>
      <description>The solar absorptance of the exterior walls.</description>
      <type>String</type>
      <required>true</required>
      <model_dependent>false</model_dependent>
      <default_value>auto</default_value>
    </argument>
    <argument>
      <name>wall_emittance</name>
      <display_name>Wall: Emittance</display_name>
      <description>The emittance of the exterior walls.</description>
      <type>Double</type>
      <required>true</required>
      <model_dependent>false</model_dependent>
      <default_value>0.92</default_value>
    </argument>
    <argument>
      <name>window_front_wwr</name>
      <display_name>Windows: Front Window-to-Wall Ratio</display_name>
      <description>The ratio of window area to wall area for the building's front facade. Enter 0 if specifying Front Window Area instead.</description>
      <type>Double</type>
      <required>true</required>
      <model_dependent>false</model_dependent>
      <default_value>0.18</default_value>
    </argument>
    <argument>
      <name>window_back_wwr</name>
      <display_name>Windows: Back Window-to-Wall Ratio</display_name>
      <description>The ratio of window area to wall area for the building's back facade. Enter 0 if specifying Back Window Area instead.</description>
      <type>Double</type>
      <required>true</required>
      <model_dependent>false</model_dependent>
      <default_value>0.18</default_value>
    </argument>
    <argument>
      <name>window_left_wwr</name>
      <display_name>Windows: Left Window-to-Wall Ratio</display_name>
      <description>The ratio of window area to wall area for the building's left facade. Enter 0 if specifying Left Window Area instead.</description>
      <type>Double</type>
      <required>true</required>
      <model_dependent>false</model_dependent>
      <default_value>0.18</default_value>
    </argument>
    <argument>
      <name>window_right_wwr</name>
      <display_name>Windows: Right Window-to-Wall Ratio</display_name>
      <description>The ratio of window area to wall area for the building's right facade. Enter 0 if specifying Right Window Area instead.</description>
      <type>Double</type>
      <required>true</required>
      <model_dependent>false</model_dependent>
      <default_value>0.18</default_value>
    </argument>
    <argument>
      <name>window_area_front</name>
      <display_name>Windows: Front Window Area</display_name>
      <description>The amount of window area on the building's front facade. Enter 0 if specifying Front Window-to-Wall Ratio instead.</description>
      <type>Double</type>
      <required>true</required>
      <model_dependent>false</model_dependent>
      <default_value>0</default_value>
    </argument>
    <argument>
      <name>window_area_back</name>
      <display_name>Windows: Back Window Area</display_name>
      <description>The amount of window area on the building's back facade. Enter 0 if specifying Back Window-to-Wall Ratio instead.</description>
      <type>Double</type>
      <required>true</required>
      <model_dependent>false</model_dependent>
      <default_value>0</default_value>
    </argument>
    <argument>
      <name>window_area_left</name>
      <display_name>Windows: Left Window Area</display_name>
      <description>The amount of window area on the building's left facade. Enter 0 if specifying Left Window-to-Wall Ratio instead.</description>
      <type>Double</type>
      <required>true</required>
      <model_dependent>false</model_dependent>
      <default_value>0</default_value>
    </argument>
    <argument>
      <name>window_area_right</name>
      <display_name>Windows: Right Window Area</display_name>
      <description>The amount of window area on the building's right facade. Enter 0 if specifying Right Window-to-Wall Ratio instead.</description>
      <type>Double</type>
      <required>true</required>
      <model_dependent>false</model_dependent>
      <default_value>0</default_value>
    </argument>
    <argument>
      <name>window_aspect_ratio</name>
      <display_name>Windows: Aspect Ratio</display_name>
      <description>Ratio of window height to width.</description>
      <type>Double</type>
      <required>true</required>
      <model_dependent>false</model_dependent>
      <default_value>1.333</default_value>
    </argument>
    <argument>
      <name>window_fraction_operable</name>
      <display_name>Windows: Fraction Operable</display_name>
      <description>Fraction of windows that are operable.</description>
      <type>Double</type>
      <required>false</required>
      <model_dependent>false</model_dependent>
    </argument>
    <argument>
      <name>window_ufactor</name>
      <display_name>Windows: U-Factor</display_name>
      <description>The heat transfer coefficient of the windows.</description>
      <type>Double</type>
      <units>Btu/hr-ft^2-R</units>
      <required>true</required>
      <model_dependent>false</model_dependent>
      <default_value>0.37</default_value>
    </argument>
    <argument>
      <name>window_shgc</name>
      <display_name>Windows: SHGC</display_name>
      <description>The ratio of solar heat gain through a glazing system compared to that of an unobstructed opening, for windows.</description>
      <type>Double</type>
      <required>true</required>
      <model_dependent>false</model_dependent>
      <default_value>0.3</default_value>
    </argument>
    <argument>
      <name>window_interior_shading_winter</name>
      <display_name>Windows: Winter Interior Shading</display_name>
      <description>Interior shading multiplier for the heating season. 1.0 indicates no reduction in solar gain, 0.85 indicates 15% reduction, etc.</description>
      <type>Double</type>
      <required>false</required>
      <model_dependent>false</model_dependent>
    </argument>
    <argument>
      <name>window_interior_shading_summer</name>
      <display_name>Windows: Summer Interior Shading</display_name>
      <description>Interior shading multiplier for the cooling season. 1.0 indicates no reduction in solar gain, 0.85 indicates 15% reduction, etc.</description>
      <type>Double</type>
      <required>false</required>
      <model_dependent>false</model_dependent>
    </argument>
    <argument>
      <name>overhangs_front_depth</name>
      <display_name>Overhangs: Front Facade Depth</display_name>
      <description>Specifies the depth of overhangs for windows on the front facade.</description>
      <type>Double</type>
      <required>true</required>
      <model_dependent>false</model_dependent>
      <default_value>0</default_value>
    </argument>
    <argument>
      <name>overhangs_front_distance_to_top_of_window</name>
      <display_name>Overhangs: Front Facade Distance to Top of Window</display_name>
      <description>Specifies the distance to the top of window of overhangs for windows on the front facade.</description>
      <type>Double</type>
      <required>true</required>
      <model_dependent>false</model_dependent>
      <default_value>0</default_value>
    </argument>
    <argument>
      <name>overhangs_back_depth</name>
      <display_name>Overhangs: Back Facade Depth</display_name>
      <description>Specifies the depth of overhangs for windows on the back facade.</description>
      <type>Double</type>
      <required>true</required>
      <model_dependent>false</model_dependent>
      <default_value>0</default_value>
    </argument>
    <argument>
      <name>overhangs_back_distance_to_top_of_window</name>
      <display_name>Overhangs: Back Facade Distance to Top of Window</display_name>
      <description>Specifies the distance to the top of window of overhangs for windows on the back facade.</description>
      <type>Double</type>
      <required>true</required>
      <model_dependent>false</model_dependent>
      <default_value>0</default_value>
    </argument>
    <argument>
      <name>overhangs_left_depth</name>
      <display_name>Overhangs: Left Facade Depth</display_name>
      <description>Specifies the depth of overhangs for windows on the left facade.</description>
      <type>Double</type>
      <required>true</required>
      <model_dependent>false</model_dependent>
      <default_value>0</default_value>
    </argument>
    <argument>
      <name>overhangs_left_distance_to_top_of_window</name>
      <display_name>Overhangs: Left Facade Distance to Top of Window</display_name>
      <description>Specifies the distance to the top of window of overhangs for windows on the left facade.</description>
      <type>Double</type>
      <required>true</required>
      <model_dependent>false</model_dependent>
      <default_value>0</default_value>
    </argument>
    <argument>
      <name>overhangs_right_depth</name>
      <display_name>Overhangs: Right Facade Depth</display_name>
      <description>Specifies the depth of overhangs for windows on the right facade.</description>
      <type>Double</type>
      <required>true</required>
      <model_dependent>false</model_dependent>
      <default_value>0</default_value>
    </argument>
    <argument>
      <name>overhangs_right_distance_to_top_of_window</name>
      <display_name>Overhangs: Right Facade Distance to Top of Window</display_name>
      <description>Specifies the distance to the top of window of overhangs for windows on the right facade.</description>
      <type>Double</type>
      <required>true</required>
      <model_dependent>false</model_dependent>
      <default_value>0</default_value>
    </argument>
    <argument>
      <name>skylight_area_front</name>
      <display_name>Skylights: Front Roof Area</display_name>
      <description>The amount of skylight area on the building's front conditioned roof facade.</description>
      <type>Double</type>
      <required>true</required>
      <model_dependent>false</model_dependent>
      <default_value>0</default_value>
    </argument>
    <argument>
      <name>skylight_area_back</name>
      <display_name>Skylights: Back Roof Area</display_name>
      <description>The amount of skylight area on the building's back conditioned roof facade.</description>
      <type>Double</type>
      <required>true</required>
      <model_dependent>false</model_dependent>
      <default_value>0</default_value>
    </argument>
    <argument>
      <name>skylight_area_left</name>
      <display_name>Skylights: Left Roof Area</display_name>
      <description>The amount of skylight area on the building's left conditioned roof facade.</description>
      <type>Double</type>
      <required>true</required>
      <model_dependent>false</model_dependent>
      <default_value>0</default_value>
    </argument>
    <argument>
      <name>skylight_area_right</name>
      <display_name>Skylights: Right Roof Area</display_name>
      <description>The amount of skylight area on the building's right conditioned roof facade.</description>
      <type>Double</type>
      <required>true</required>
      <model_dependent>false</model_dependent>
      <default_value>0</default_value>
    </argument>
    <argument>
      <name>skylight_ufactor</name>
      <display_name>Skylights: U-Factor</display_name>
      <description>The heat transfer coefficient of the skylights.</description>
      <type>Double</type>
      <units>Btu/hr-ft^2-R</units>
      <required>true</required>
      <model_dependent>false</model_dependent>
      <default_value>0.33</default_value>
    </argument>
    <argument>
      <name>skylight_shgc</name>
      <display_name>Skylights: SHGC</display_name>
      <description>The ratio of solar heat gain through a glazing system compared to that of an unobstructed opening, for skylights.</description>
      <type>Double</type>
      <required>true</required>
      <model_dependent>false</model_dependent>
      <default_value>0.45</default_value>
    </argument>
    <argument>
      <name>door_area</name>
      <display_name>Doors: Area</display_name>
      <description>The area of the opaque door(s).</description>
      <type>Double</type>
      <units>ft^2</units>
      <required>true</required>
      <model_dependent>false</model_dependent>
      <default_value>20</default_value>
    </argument>
    <argument>
      <name>door_rvalue</name>
      <display_name>Doors: R-value</display_name>
      <description>R-value of the doors.</description>
      <type>Double</type>
      <units>h-ft^2-R/Btu</units>
      <required>true</required>
      <model_dependent>false</model_dependent>
      <default_value>5</default_value>
    </argument>
    <argument>
      <name>air_leakage_units</name>
      <display_name>Air Leakage: Units</display_name>
      <description>The unit of measure for the above-grade living air leakage.</description>
      <type>Choice</type>
      <required>true</required>
      <model_dependent>false</model_dependent>
      <default_value>ACH</default_value>
      <choices>
        <choice>
          <value>ACH</value>
          <display_name>ACH</display_name>
        </choice>
        <choice>
          <value>CFM</value>
          <display_name>CFM</display_name>
        </choice>
        <choice>
          <value>ACHnatural</value>
          <display_name>ACHnatural</display_name>
        </choice>
      </choices>
    </argument>
    <argument>
      <name>air_leakage_house_pressure</name>
      <display_name>Air Leakage: House Pressure</display_name>
      <description>The pressure of the house for the above-grade living air leakage when the air leakage units are ACH or CFM.</description>
      <type>Double</type>
      <units>Pa</units>
      <required>true</required>
      <model_dependent>false</model_dependent>
      <default_value>50</default_value>
    </argument>
    <argument>
      <name>air_leakage_value</name>
      <display_name>Air Leakage: Value</display_name>
      <description>Air exchange rate, in ACH or CFM at the specified house pressure.</description>
      <type>Double</type>
      <required>true</required>
      <model_dependent>false</model_dependent>
      <default_value>3</default_value>
    </argument>
    <argument>
      <name>air_leakage_shelter_coefficient</name>
      <display_name>Air Leakage: Shelter Coefficient</display_name>
      <description>The local shelter coefficient (AIM-2 infiltration model) accounts for nearby buildings, trees, and obstructions.</description>
      <type>String</type>
      <units>Frac</units>
      <required>true</required>
      <model_dependent>false</model_dependent>
      <default_value>auto</default_value>
    </argument>
    <argument>
      <name>heating_system_type</name>
      <display_name>Heating System: Type</display_name>
      <description>The type of heating system. Use 'none' if there is no heating system.</description>
      <type>Choice</type>
      <required>true</required>
      <model_dependent>false</model_dependent>
      <default_value>Furnace</default_value>
      <choices>
        <choice>
          <value>none</value>
          <display_name>none</display_name>
        </choice>
        <choice>
          <value>Furnace</value>
          <display_name>Furnace</display_name>
        </choice>
        <choice>
          <value>WallFurnace</value>
          <display_name>WallFurnace</display_name>
        </choice>
        <choice>
          <value>FloorFurnace</value>
          <display_name>FloorFurnace</display_name>
        </choice>
        <choice>
          <value>Boiler</value>
          <display_name>Boiler</display_name>
        </choice>
        <choice>
          <value>ElectricResistance</value>
          <display_name>ElectricResistance</display_name>
        </choice>
        <choice>
          <value>Stove</value>
          <display_name>Stove</display_name>
        </choice>
        <choice>
          <value>PortableHeater</value>
          <display_name>PortableHeater</display_name>
        </choice>
        <choice>
          <value>Fireplace</value>
          <display_name>Fireplace</display_name>
        </choice>
        <choice>
          <value>FixedHeater</value>
          <display_name>FixedHeater</display_name>
        </choice>
      </choices>
    </argument>
    <argument>
      <name>heating_system_fuel</name>
      <display_name>Heating System: Fuel Type</display_name>
      <description>The fuel type of the heating system. Ignored for ElectricResistance.</description>
      <type>Choice</type>
      <required>true</required>
      <model_dependent>false</model_dependent>
      <default_value>natural gas</default_value>
      <choices>
        <choice>
          <value>electricity</value>
          <display_name>electricity</display_name>
        </choice>
        <choice>
          <value>natural gas</value>
          <display_name>natural gas</display_name>
        </choice>
        <choice>
          <value>fuel oil</value>
          <display_name>fuel oil</display_name>
        </choice>
        <choice>
          <value>propane</value>
          <display_name>propane</display_name>
        </choice>
        <choice>
          <value>wood</value>
          <display_name>wood</display_name>
        </choice>
        <choice>
          <value>wood pellets</value>
          <display_name>wood pellets</display_name>
        </choice>
        <choice>
          <value>coal</value>
          <display_name>coal</display_name>
        </choice>
      </choices>
    </argument>
    <argument>
      <name>heating_system_heating_efficiency</name>
      <display_name>Heating System: Rated AFUE or Percent</display_name>
      <description>The rated heating efficiency value of the heating system.</description>
      <type>Double</type>
      <units>Frac</units>
      <required>true</required>
      <model_dependent>false</model_dependent>
      <default_value>0.78</default_value>
    </argument>
    <argument>
      <name>heating_system_heating_capacity</name>
      <display_name>Heating System: Heating Capacity</display_name>
      <description>The output heating capacity of the heating system. If using 'auto', the autosizing algorithm will use ACCA Manual J/S to set the capacity to meet its load served.</description>
      <type>String</type>
      <units>Btu/hr</units>
      <required>true</required>
      <model_dependent>false</model_dependent>
      <default_value>auto</default_value>
    </argument>
    <argument>
      <name>heating_system_fraction_heat_load_served</name>
      <display_name>Heating System: Fraction Heat Load Served</display_name>
      <description>The heating load served by the heating system.</description>
      <type>Double</type>
      <units>Frac</units>
      <required>true</required>
      <model_dependent>false</model_dependent>
      <default_value>1</default_value>
    </argument>
    <argument>
      <name>heating_system_electric_auxiliary_energy</name>
      <display_name>Heating System: Electric Auxiliary Energy</display_name>
      <description>The electric auxiliary energy of the heating system.</description>
      <type>Double</type>
      <units>kWh/yr</units>
      <required>false</required>
      <model_dependent>false</model_dependent>
    </argument>
    <argument>
      <name>heating_system_has_flue_or_chimney</name>
      <display_name>Heating System: Has Flue or Chimney</display_name>
      <description>Whether the heating system has a flue or chimney.</description>
      <type>Boolean</type>
      <required>true</required>
      <model_dependent>false</model_dependent>
      <default_value>false</default_value>
      <choices>
        <choice>
          <value>true</value>
          <display_name>true</display_name>
        </choice>
        <choice>
          <value>false</value>
          <display_name>false</display_name>
        </choice>
      </choices>
    </argument>
    <argument>
      <name>cooling_system_type</name>
      <display_name>Cooling System: Type</display_name>
      <description>The type of cooling system. Use 'none' if there is no cooling system.</description>
      <type>Choice</type>
      <required>true</required>
      <model_dependent>false</model_dependent>
      <default_value>central air conditioner</default_value>
      <choices>
        <choice>
          <value>none</value>
          <display_name>none</display_name>
        </choice>
        <choice>
          <value>central air conditioner</value>
          <display_name>central air conditioner</display_name>
        </choice>
        <choice>
          <value>room air conditioner</value>
          <display_name>room air conditioner</display_name>
        </choice>
        <choice>
          <value>evaporative cooler</value>
          <display_name>evaporative cooler</display_name>
        </choice>
        <choice>
          <value>mini-split</value>
          <display_name>mini-split</display_name>
        </choice>
      </choices>
    </argument>
    <argument>
      <name>cooling_system_cooling_efficiency_seer</name>
      <display_name>Cooling System: Rated SEER</display_name>
      <description>The rated efficiency value of the central air conditioner cooling system.</description>
      <type>Double</type>
      <units>SEER</units>
      <required>true</required>
      <model_dependent>false</model_dependent>
      <default_value>13</default_value>
    </argument>
    <argument>
      <name>cooling_system_cooling_efficiency_eer</name>
      <display_name>Cooling System: Rated EER</display_name>
      <description>The rated efficiency value of the room air conditioner cooling system.</description>
      <type>Double</type>
      <units>EER</units>
      <required>true</required>
      <model_dependent>false</model_dependent>
      <default_value>8.5</default_value>
    </argument>
    <argument>
      <name>cooling_system_cooling_compressor_type</name>
      <display_name>Cooling System: Cooling Compressor Type</display_name>
      <description>The compressor type of the cooling system. Only applies to central air conditioner.</description>
      <type>Choice</type>
      <required>false</required>
      <model_dependent>false</model_dependent>
      <choices>
        <choice>
          <value>single stage</value>
          <display_name>single stage</display_name>
        </choice>
        <choice>
          <value>two stage</value>
          <display_name>two stage</display_name>
        </choice>
        <choice>
          <value>variable speed</value>
          <display_name>variable speed</display_name>
        </choice>
      </choices>
    </argument>
    <argument>
      <name>cooling_system_cooling_sensible_heat_fraction</name>
      <display_name>Cooling System: Cooling Sensible Heat Fraction</display_name>
      <description>The sensible heat fraction of the cooling system. Ignored for evaporative cooler.</description>
      <type>Double</type>
      <units>Frac</units>
      <required>false</required>
      <model_dependent>false</model_dependent>
    </argument>
    <argument>
      <name>cooling_system_cooling_capacity</name>
      <display_name>Cooling System: Cooling Capacity</display_name>
      <description>The output cooling capacity of the cooling system. If using 'auto', the autosizing algorithm will use ACCA Manual J/S to set the capacity to meet its load served. Ignored for evaporative cooler.</description>
      <type>String</type>
      <units>tons</units>
      <required>true</required>
      <model_dependent>false</model_dependent>
      <default_value>auto</default_value>
    </argument>
    <argument>
      <name>cooling_system_fraction_cool_load_served</name>
      <display_name>Cooling System: Fraction Cool Load Served</display_name>
      <description>The cooling load served by the cooling system.</description>
      <type>Double</type>
      <units>Frac</units>
      <required>true</required>
      <model_dependent>false</model_dependent>
      <default_value>1</default_value>
    </argument>
    <argument>
      <name>cooling_system_is_ducted</name>
      <display_name>Cooling System: Is Ducted</display_name>
      <description>Whether the cooling system is ducted or not. Only used for evaporative cooler and mini-split.</description>
      <type>Boolean</type>
      <required>true</required>
      <model_dependent>false</model_dependent>
      <default_value>false</default_value>
      <choices>
        <choice>
          <value>true</value>
          <display_name>true</display_name>
        </choice>
        <choice>
          <value>false</value>
          <display_name>false</display_name>
        </choice>
      </choices>
    </argument>
    <argument>
      <name>heat_pump_type</name>
      <display_name>Heat Pump: Type</display_name>
      <description>The type of heat pump. Use 'none' if there is no heat pump.</description>
      <type>Choice</type>
      <required>true</required>
      <model_dependent>false</model_dependent>
      <default_value>none</default_value>
      <choices>
        <choice>
          <value>none</value>
          <display_name>none</display_name>
        </choice>
        <choice>
          <value>air-to-air</value>
          <display_name>air-to-air</display_name>
        </choice>
        <choice>
          <value>mini-split</value>
          <display_name>mini-split</display_name>
        </choice>
        <choice>
          <value>ground-to-air</value>
          <display_name>ground-to-air</display_name>
        </choice>
      </choices>
    </argument>
    <argument>
      <name>heat_pump_heating_efficiency_hspf</name>
      <display_name>Heat Pump: Rated Heating HSPF</display_name>
      <description>The rated heating efficiency value of the air-to-air/mini-split heat pump.</description>
      <type>Double</type>
      <units>HSPF</units>
      <required>true</required>
      <model_dependent>false</model_dependent>
      <default_value>7.7</default_value>
    </argument>
    <argument>
      <name>heat_pump_heating_efficiency_cop</name>
      <display_name>Heat Pump: Rated Heating COP</display_name>
      <description>The rated heating efficiency value of the ground-to-air heat pump.</description>
      <type>Double</type>
      <units>COP</units>
      <required>true</required>
      <model_dependent>false</model_dependent>
      <default_value>3.6</default_value>
    </argument>
    <argument>
      <name>heat_pump_cooling_efficiency_seer</name>
      <display_name>Heat Pump: Rated Cooling SEER</display_name>
      <description>The rated cooling efficiency value of the air-to-air/mini-split heat pump.</description>
      <type>Double</type>
      <units>SEER</units>
      <required>true</required>
      <model_dependent>false</model_dependent>
      <default_value>13</default_value>
    </argument>
    <argument>
      <name>heat_pump_cooling_efficiency_eer</name>
      <display_name>Heat Pump: Rated Cooling EER</display_name>
      <description>The rated cooling efficiency value of the ground-to-air heat pump.</description>
      <type>Double</type>
      <units>EER</units>
      <required>true</required>
      <model_dependent>false</model_dependent>
      <default_value>16.6</default_value>
    </argument>
    <argument>
      <name>heat_pump_cooling_compressor_type</name>
      <display_name>Heat Pump: Cooling Compressor Type</display_name>
      <description>The compressor type of the heat pump. Only applies to air-to-air and mini-split.</description>
      <type>Choice</type>
      <required>false</required>
      <model_dependent>false</model_dependent>
      <choices>
        <choice>
          <value>single stage</value>
          <display_name>single stage</display_name>
        </choice>
        <choice>
          <value>two stage</value>
          <display_name>two stage</display_name>
        </choice>
        <choice>
          <value>variable speed</value>
          <display_name>variable speed</display_name>
        </choice>
      </choices>
    </argument>
    <argument>
      <name>heat_pump_cooling_sensible_heat_fraction</name>
      <display_name>Heat Pump: Cooling Sensible Heat Fraction</display_name>
      <description>The sensible heat fraction of the heat pump.</description>
      <type>Double</type>
      <units>Frac</units>
      <required>false</required>
      <model_dependent>false</model_dependent>
    </argument>
    <argument>
      <name>heat_pump_heating_capacity</name>
      <display_name>Heat Pump: Heating Capacity</display_name>
      <description>The output heating capacity of the heat pump. If using 'auto', the autosizing algorithm will use ACCA Manual J/S to set the capacity to meet its load served.</description>
      <type>String</type>
      <units>Btu/hr</units>
      <required>true</required>
      <model_dependent>false</model_dependent>
      <default_value>auto</default_value>
    </argument>
    <argument>
      <name>heat_pump_heating_capacity_17F</name>
      <display_name>Heat Pump: Heating Capacity 17F</display_name>
      <description>The output heating capacity of the heat pump at 17F. Only applies to air-to-air and mini-split.</description>
      <type>String</type>
      <units>Btu/hr</units>
      <required>true</required>
      <model_dependent>false</model_dependent>
      <default_value>auto</default_value>
    </argument>
    <argument>
      <name>heat_pump_cooling_capacity</name>
      <display_name>Heat Pump: Cooling Capacity</display_name>
      <description>The output cooling capacity of the heat pump. If using 'auto', the autosizing algorithm will use ACCA Manual J/S to set the capacity to meet its load served.</description>
      <type>String</type>
      <units>Btu/hr</units>
      <required>true</required>
      <model_dependent>false</model_dependent>
      <default_value>auto</default_value>
    </argument>
    <argument>
      <name>heat_pump_fraction_heat_load_served</name>
      <display_name>Heat Pump: Fraction Heat Load Served</display_name>
      <description>The heating load served by the heat pump.</description>
      <type>Double</type>
      <units>Frac</units>
      <required>true</required>
      <model_dependent>false</model_dependent>
      <default_value>1</default_value>
    </argument>
    <argument>
      <name>heat_pump_fraction_cool_load_served</name>
      <display_name>Heat Pump: Fraction Cool Load Served</display_name>
      <description>The cooling load served by the heat pump.</description>
      <type>Double</type>
      <units>Frac</units>
      <required>true</required>
      <model_dependent>false</model_dependent>
      <default_value>1</default_value>
    </argument>
    <argument>
      <name>heat_pump_backup_fuel</name>
      <display_name>Heat Pump: Backup Fuel Type</display_name>
      <description>The backup fuel type of the heat pump. Use 'none' if there is no backup heating.</description>
      <type>Choice</type>
      <required>true</required>
      <model_dependent>false</model_dependent>
      <default_value>none</default_value>
      <choices>
        <choice>
          <value>none</value>
          <display_name>none</display_name>
        </choice>
        <choice>
          <value>electricity</value>
          <display_name>electricity</display_name>
        </choice>
        <choice>
          <value>natural gas</value>
          <display_name>natural gas</display_name>
        </choice>
        <choice>
          <value>fuel oil</value>
          <display_name>fuel oil</display_name>
        </choice>
        <choice>
          <value>propane</value>
          <display_name>propane</display_name>
        </choice>
      </choices>
    </argument>
    <argument>
      <name>heat_pump_backup_heating_efficiency</name>
      <display_name>Heat Pump: Backup Rated Efficiency</display_name>
      <description>The backup rated efficiency value of the heat pump. Percent for electricity fuel type. AFUE otherwise.</description>
      <type>Double</type>
      <required>true</required>
      <model_dependent>false</model_dependent>
      <default_value>1</default_value>
    </argument>
    <argument>
      <name>heat_pump_backup_heating_capacity</name>
      <display_name>Heat Pump: Backup Heating Capacity</display_name>
      <description>The backup output heating capacity of the heat pump. If using 'auto', the autosizing algorithm will use ACCA Manual J/S to set the capacity to meet its load served.</description>
      <type>String</type>
      <units>Btu/hr</units>
      <required>true</required>
      <model_dependent>false</model_dependent>
      <default_value>auto</default_value>
    </argument>
    <argument>
      <name>heat_pump_backup_heating_switchover_temp</name>
      <display_name>Heat Pump: Backup Heating Switchover Temperature</display_name>
      <description>The temperature at which the heat pump stops operating and the backup heating system starts running. Only applies to air-to-air and mini-split.</description>
      <type>Double</type>
      <units>deg-F</units>
      <required>false</required>
      <model_dependent>false</model_dependent>
    </argument>
    <argument>
      <name>heat_pump_mini_split_is_ducted</name>
      <display_name>Heat Pump: Mini-Split Is Ducted</display_name>
      <description>Whether the mini-split heat pump is ducted or not.</description>
      <type>Boolean</type>
      <required>false</required>
      <model_dependent>false</model_dependent>
      <choices>
        <choice>
          <value>true</value>
          <display_name>true</display_name>
        </choice>
        <choice>
          <value>false</value>
          <display_name>false</display_name>
        </choice>
      </choices>
    </argument>
    <argument>
      <name>heat_pump_ground_to_air_pump_power</name>
      <display_name>Heat Pump: Ground-to-Air Pump Power</display_name>
      <description>Ground loop circulator pump power during operation of the heat pump.</description>
      <type>Double</type>
      <units>watt/ton</units>
      <required>false</required>
      <model_dependent>false</model_dependent>
    </argument>
    <argument>
      <name>heat_pump_ground_to_air_fan_power</name>
      <display_name>Heat Pump: Ground-to-Air Fan Power</display_name>
      <description>Blower fan power.</description>
      <type>Double</type>
      <units>watt/CFM</units>
      <required>false</required>
      <model_dependent>false</model_dependent>
    </argument>
    <argument>
      <name>setpoint_heating_temp</name>
      <display_name>Setpoint: Heating Temperature</display_name>
      <description>Specify the heating setpoint temperature.</description>
      <type>Double</type>
      <units>deg-F</units>
      <required>true</required>
      <model_dependent>false</model_dependent>
      <default_value>71</default_value>
    </argument>
    <argument>
      <name>setpoint_heating_setback_temp</name>
      <display_name>Setpoint: Heating Setback Temperature</display_name>
      <description>Specify the heating setback temperature.</description>
      <type>Double</type>
      <units>deg-F</units>
      <required>true</required>
      <model_dependent>false</model_dependent>
      <default_value>71</default_value>
    </argument>
    <argument>
      <name>setpoint_heating_setback_hours_per_week</name>
      <display_name>Setpoint: Heating Setback Hours per Week</display_name>
      <description>Specify the heating setback number of hours per week value.</description>
      <type>Double</type>
      <required>true</required>
      <model_dependent>false</model_dependent>
      <default_value>0</default_value>
    </argument>
    <argument>
      <name>setpoint_heating_setback_start_hour</name>
      <display_name>Setpoint: Heating Setback Start Hour</display_name>
      <description>Specify the heating setback start hour value. 0 = midnight, 12 = noon</description>
      <type>Double</type>
      <required>true</required>
      <model_dependent>false</model_dependent>
      <default_value>23</default_value>
    </argument>
    <argument>
      <name>setpoint_cooling_temp</name>
      <display_name>Setpoint: Cooling Temperature</display_name>
      <description>Specify the cooling setpoint temperature.</description>
      <type>Double</type>
      <units>deg-F</units>
      <required>true</required>
      <model_dependent>false</model_dependent>
      <default_value>76</default_value>
    </argument>
    <argument>
      <name>setpoint_cooling_setup_temp</name>
      <display_name>Setpoint: Cooling Setup Temperature</display_name>
      <description>Specify the cooling setup temperature.</description>
      <type>Double</type>
      <units>deg-F</units>
      <required>true</required>
      <model_dependent>false</model_dependent>
      <default_value>76</default_value>
    </argument>
    <argument>
      <name>setpoint_cooling_setup_hours_per_week</name>
      <display_name>Setpoint: Cooling Setup Hours per Week</display_name>
      <description>Specify the cooling setup number of hours per week value.</description>
      <type>Double</type>
      <required>true</required>
      <model_dependent>false</model_dependent>
      <default_value>0</default_value>
    </argument>
    <argument>
      <name>setpoint_cooling_setup_start_hour</name>
      <display_name>Setpoint: Cooling Setup Start Hour</display_name>
      <description>Specify the cooling setup start hour value. 0 = midnight, 12 = noon</description>
      <type>Double</type>
      <required>true</required>
      <model_dependent>false</model_dependent>
      <default_value>9</default_value>
    </argument>
    <argument>
      <name>ducts_supply_leakage_units</name>
      <display_name>Ducts: Supply Leakage Units</display_name>
      <description>The leakage units of the supply ducts.</description>
      <type>Choice</type>
      <required>true</required>
      <model_dependent>false</model_dependent>
      <default_value>CFM25</default_value>
      <choices>
        <choice>
          <value>CFM25</value>
          <display_name>CFM25</display_name>
        </choice>
        <choice>
          <value>Percent</value>
          <display_name>Percent</display_name>
        </choice>
      </choices>
    </argument>
    <argument>
      <name>ducts_return_leakage_units</name>
      <display_name>Ducts: Return Leakage Units</display_name>
      <description>The leakage units of the return ducts.</description>
      <type>Choice</type>
      <required>true</required>
      <model_dependent>false</model_dependent>
      <default_value>CFM25</default_value>
      <choices>
        <choice>
          <value>CFM25</value>
          <display_name>CFM25</display_name>
        </choice>
        <choice>
          <value>Percent</value>
          <display_name>Percent</display_name>
        </choice>
      </choices>
    </argument>
    <argument>
      <name>ducts_supply_leakage_value</name>
      <display_name>Ducts: Supply Leakage Value</display_name>
      <description>The leakage value to outside of the supply ducts.</description>
      <type>Double</type>
      <required>true</required>
      <model_dependent>false</model_dependent>
      <default_value>75</default_value>
    </argument>
    <argument>
      <name>ducts_return_leakage_value</name>
      <display_name>Ducts: Return Leakage Value</display_name>
      <description>The leakage value to outside of the return ducts.</description>
      <type>Double</type>
      <required>true</required>
      <model_dependent>false</model_dependent>
      <default_value>25</default_value>
    </argument>
    <argument>
      <name>ducts_supply_insulation_r</name>
      <display_name>Ducts: Supply Insulation R-Value</display_name>
      <description>The insulation r-value of the supply ducts.</description>
      <type>Double</type>
      <units>h-ft^2-R/Btu</units>
      <required>true</required>
      <model_dependent>false</model_dependent>
      <default_value>0</default_value>
    </argument>
    <argument>
      <name>ducts_return_insulation_r</name>
      <display_name>Ducts: Return Insulation R-Value</display_name>
      <description>The insulation r-value of the return ducts.</description>
      <type>Double</type>
      <units>h-ft^2-R/Btu</units>
      <required>true</required>
      <model_dependent>false</model_dependent>
      <default_value>0</default_value>
    </argument>
    <argument>
      <name>ducts_supply_location</name>
      <display_name>Ducts: Supply Location</display_name>
      <description>The location of the supply ducts.</description>
      <type>Choice</type>
      <required>true</required>
      <model_dependent>false</model_dependent>
      <default_value>auto</default_value>
      <choices>
        <choice>
          <value>auto</value>
          <display_name>auto</display_name>
        </choice>
        <choice>
          <value>living space</value>
          <display_name>living space</display_name>
        </choice>
        <choice>
          <value>basement - conditioned</value>
          <display_name>basement - conditioned</display_name>
        </choice>
        <choice>
          <value>basement - unconditioned</value>
          <display_name>basement - unconditioned</display_name>
        </choice>
        <choice>
          <value>crawlspace - vented</value>
          <display_name>crawlspace - vented</display_name>
        </choice>
        <choice>
          <value>crawlspace - unvented</value>
          <display_name>crawlspace - unvented</display_name>
        </choice>
        <choice>
          <value>attic - vented</value>
          <display_name>attic - vented</display_name>
        </choice>
        <choice>
          <value>attic - unvented</value>
          <display_name>attic - unvented</display_name>
        </choice>
        <choice>
          <value>garage</value>
          <display_name>garage</display_name>
        </choice>
        <choice>
          <value>exterior wall</value>
          <display_name>exterior wall</display_name>
        </choice>
        <choice>
          <value>under slab</value>
          <display_name>under slab</display_name>
        </choice>
        <choice>
          <value>roof deck</value>
          <display_name>roof deck</display_name>
        </choice>
        <choice>
          <value>outside</value>
          <display_name>outside</display_name>
        </choice>
        <choice>
          <value>other housing unit</value>
          <display_name>other housing unit</display_name>
        </choice>
        <choice>
          <value>other heated space</value>
          <display_name>other heated space</display_name>
        </choice>
        <choice>
          <value>other multifamily buffer space</value>
          <display_name>other multifamily buffer space</display_name>
        </choice>
        <choice>
          <value>other non-freezing space</value>
          <display_name>other non-freezing space</display_name>
        </choice>
      </choices>
    </argument>
    <argument>
      <name>ducts_return_location</name>
      <display_name>Ducts: Return Location</display_name>
      <description>The location of the return ducts.</description>
      <type>Choice</type>
      <required>true</required>
      <model_dependent>false</model_dependent>
      <default_value>auto</default_value>
      <choices>
        <choice>
          <value>auto</value>
          <display_name>auto</display_name>
        </choice>
        <choice>
          <value>living space</value>
          <display_name>living space</display_name>
        </choice>
        <choice>
          <value>basement - conditioned</value>
          <display_name>basement - conditioned</display_name>
        </choice>
        <choice>
          <value>basement - unconditioned</value>
          <display_name>basement - unconditioned</display_name>
        </choice>
        <choice>
          <value>crawlspace - vented</value>
          <display_name>crawlspace - vented</display_name>
        </choice>
        <choice>
          <value>crawlspace - unvented</value>
          <display_name>crawlspace - unvented</display_name>
        </choice>
        <choice>
          <value>attic - vented</value>
          <display_name>attic - vented</display_name>
        </choice>
        <choice>
          <value>attic - unvented</value>
          <display_name>attic - unvented</display_name>
        </choice>
        <choice>
          <value>garage</value>
          <display_name>garage</display_name>
        </choice>
        <choice>
          <value>exterior wall</value>
          <display_name>exterior wall</display_name>
        </choice>
        <choice>
          <value>under slab</value>
          <display_name>under slab</display_name>
        </choice>
        <choice>
          <value>roof deck</value>
          <display_name>roof deck</display_name>
        </choice>
        <choice>
          <value>outside</value>
          <display_name>outside</display_name>
        </choice>
        <choice>
          <value>other housing unit</value>
          <display_name>other housing unit</display_name>
        </choice>
        <choice>
          <value>other heated space</value>
          <display_name>other heated space</display_name>
        </choice>
        <choice>
          <value>other multifamily buffer space</value>
          <display_name>other multifamily buffer space</display_name>
        </choice>
        <choice>
          <value>other non-freezing space</value>
          <display_name>other non-freezing space</display_name>
        </choice>
      </choices>
    </argument>
    <argument>
      <name>ducts_supply_surface_area</name>
      <display_name>Ducts: Supply Surface Area</display_name>
      <description>The surface area of the supply ducts.</description>
      <type>String</type>
      <units>ft^2</units>
      <required>true</required>
      <model_dependent>false</model_dependent>
      <default_value>auto</default_value>
    </argument>
    <argument>
      <name>ducts_return_surface_area</name>
      <display_name>Ducts: Return Surface Area</display_name>
      <description>The surface area of the return ducts.</description>
      <type>String</type>
      <units>ft^2</units>
      <required>true</required>
      <model_dependent>false</model_dependent>
      <default_value>auto</default_value>
    </argument>
    <argument>
      <name>ducts_number_of_return_registers</name>
      <display_name>Ducts: Number of Return Registers</display_name>
      <description>The number of return registers of the ducts.</description>
      <type>String</type>
      <units>#</units>
      <required>true</required>
      <model_dependent>false</model_dependent>
      <default_value>auto</default_value>
    </argument>
    <argument>
      <name>heating_system_type_2</name>
      <display_name>Heating System 2: Type</display_name>
      <description>The type of the second heating system.</description>
      <type>Choice</type>
      <required>true</required>
      <model_dependent>false</model_dependent>
      <default_value>none</default_value>
      <choices>
        <choice>
          <value>none</value>
          <display_name>none</display_name>
        </choice>
        <choice>
          <value>WallFurnace</value>
          <display_name>WallFurnace</display_name>
        </choice>
        <choice>
          <value>FloorFurnace</value>
          <display_name>FloorFurnace</display_name>
        </choice>
        <choice>
          <value>ElectricResistance</value>
          <display_name>ElectricResistance</display_name>
        </choice>
        <choice>
          <value>Stove</value>
          <display_name>Stove</display_name>
        </choice>
        <choice>
          <value>PortableHeater</value>
          <display_name>PortableHeater</display_name>
        </choice>
        <choice>
          <value>Fireplace</value>
          <display_name>Fireplace</display_name>
        </choice>
      </choices>
    </argument>
    <argument>
      <name>heating_system_fuel_2</name>
      <display_name>Heating System 2: Fuel Type</display_name>
      <description>The fuel type of the second heating system. Ignored for ElectricResistance.</description>
      <type>Choice</type>
      <required>true</required>
      <model_dependent>false</model_dependent>
      <default_value>electricity</default_value>
      <choices>
        <choice>
          <value>electricity</value>
          <display_name>electricity</display_name>
        </choice>
        <choice>
          <value>natural gas</value>
          <display_name>natural gas</display_name>
        </choice>
        <choice>
          <value>fuel oil</value>
          <display_name>fuel oil</display_name>
        </choice>
        <choice>
          <value>propane</value>
          <display_name>propane</display_name>
        </choice>
        <choice>
          <value>wood</value>
          <display_name>wood</display_name>
        </choice>
        <choice>
          <value>wood pellets</value>
          <display_name>wood pellets</display_name>
        </choice>
        <choice>
          <value>coal</value>
          <display_name>coal</display_name>
        </choice>
      </choices>
    </argument>
    <argument>
      <name>heating_system_heating_efficiency_2</name>
      <display_name>Heating System 2: Rated AFUE or Percent</display_name>
      <description>For Furnace/WallFurnace/FloorFurnace/Boiler second heating system, the rated AFUE value. For ElectricResistance/Stove/PortableHeater/Fireplace, the rated Percent value.</description>
      <type>Double</type>
      <units>Frac</units>
      <required>true</required>
      <model_dependent>false</model_dependent>
      <default_value>1</default_value>
    </argument>
    <argument>
      <name>heating_system_heating_capacity_2</name>
      <display_name>Heating System 2: Heating Capacity</display_name>
      <description>The output heating capacity of the second heating system. If using 'auto', the autosizing algorithm will use ACCA Manual J/S to set the capacity to meet its load served.</description>
      <type>String</type>
      <units>Btu/hr</units>
      <required>true</required>
      <model_dependent>false</model_dependent>
      <default_value>auto</default_value>
    </argument>
    <argument>
      <name>heating_system_fraction_heat_load_served_2</name>
      <display_name>Heating System 2: Fraction Heat Load Served</display_name>
      <description>The heat load served fraction of the second heating system.</description>
      <type>Double</type>
      <units>Frac</units>
      <required>true</required>
      <model_dependent>false</model_dependent>
      <default_value>0.25</default_value>
    </argument>
    <argument>
      <name>heating_system_electric_auxiliary_energy_2</name>
      <display_name>Heating System 2: Electric Auxiliary Energy</display_name>
      <description>The electric auxiliary energy of the second heating system.</description>
      <type>Double</type>
      <units>kWh/yr</units>
      <required>false</required>
      <model_dependent>false</model_dependent>
    </argument>
    <argument>
      <name>heating_system_has_flue_or_chimney_2</name>
      <display_name>Heating System 2: Has Flue or Chimney</display_name>
      <description>Whether the second heating system has a flue or chimney.</description>
      <type>Boolean</type>
      <required>true</required>
      <model_dependent>false</model_dependent>
      <default_value>false</default_value>
      <choices>
        <choice>
          <value>true</value>
          <display_name>true</display_name>
        </choice>
        <choice>
          <value>false</value>
          <display_name>false</display_name>
        </choice>
      </choices>
    </argument>
    <argument>
      <name>mech_vent_fan_type</name>
      <display_name>Mechanical Ventilation: Fan Type</display_name>
      <description>The type of the mechanical ventilation. Use 'none' if there is no mechanical ventilation system.</description>
      <type>Choice</type>
      <required>true</required>
      <model_dependent>false</model_dependent>
      <default_value>none</default_value>
      <choices>
        <choice>
          <value>none</value>
          <display_name>none</display_name>
        </choice>
        <choice>
          <value>exhaust only</value>
          <display_name>exhaust only</display_name>
        </choice>
        <choice>
          <value>supply only</value>
          <display_name>supply only</display_name>
        </choice>
        <choice>
          <value>energy recovery ventilator</value>
          <display_name>energy recovery ventilator</display_name>
        </choice>
        <choice>
          <value>heat recovery ventilator</value>
          <display_name>heat recovery ventilator</display_name>
        </choice>
        <choice>
          <value>balanced</value>
          <display_name>balanced</display_name>
        </choice>
        <choice>
          <value>central fan integrated supply</value>
          <display_name>central fan integrated supply</display_name>
        </choice>
      </choices>
    </argument>
    <argument>
      <name>mech_vent_flow_rate</name>
      <display_name>Mechanical Ventilation: Flow Rate</display_name>
      <description>The flow rate of the mechanical ventilation.</description>
      <type>Double</type>
      <units>CFM</units>
      <required>true</required>
      <model_dependent>false</model_dependent>
      <default_value>110</default_value>
    </argument>
    <argument>
      <name>mech_vent_hours_in_operation</name>
      <display_name>Mechanical Ventilation: Hours In Operation</display_name>
      <description>The hours in operation of the mechanical ventilation.</description>
      <type>Double</type>
      <units>hrs</units>
      <required>true</required>
      <model_dependent>false</model_dependent>
      <default_value>24</default_value>
    </argument>
    <argument>
      <name>mech_vent_total_recovery_efficiency_type</name>
      <display_name>Mechanical Ventilation: Total Recovery Efficiency Type</display_name>
      <description>The total recovery efficiency type of the mechanical ventilation.</description>
      <type>Choice</type>
      <required>true</required>
      <model_dependent>false</model_dependent>
      <default_value>Unadjusted</default_value>
      <choices>
        <choice>
          <value>Unadjusted</value>
          <display_name>Unadjusted</display_name>
        </choice>
        <choice>
          <value>Adjusted</value>
          <display_name>Adjusted</display_name>
        </choice>
      </choices>
    </argument>
    <argument>
      <name>mech_vent_total_recovery_efficiency</name>
      <display_name>Mechanical Ventilation: Total Recovery Efficiency</display_name>
      <description>The Unadjusted or Adjusted total recovery efficiency of the mechanical ventilation.</description>
      <type>Double</type>
      <units>Frac</units>
      <required>true</required>
      <model_dependent>false</model_dependent>
      <default_value>0.48</default_value>
    </argument>
    <argument>
      <name>mech_vent_sensible_recovery_efficiency_type</name>
      <display_name>Mechanical Ventilation: Sensible Recovery Efficiency Type</display_name>
      <description>The sensible recovery efficiency type of the mechanical ventilation.</description>
      <type>Choice</type>
      <required>true</required>
      <model_dependent>false</model_dependent>
      <default_value>Unadjusted</default_value>
      <choices>
        <choice>
          <value>Unadjusted</value>
          <display_name>Unadjusted</display_name>
        </choice>
        <choice>
          <value>Adjusted</value>
          <display_name>Adjusted</display_name>
        </choice>
      </choices>
    </argument>
    <argument>
      <name>mech_vent_sensible_recovery_efficiency</name>
      <display_name>Mechanical Ventilation: Sensible Recovery Efficiency</display_name>
      <description>The Unadjusted or Adjusted sensible recovery efficiency of the mechanical ventilation.</description>
      <type>Double</type>
      <units>Frac</units>
      <required>true</required>
      <model_dependent>false</model_dependent>
      <default_value>0.72</default_value>
    </argument>
    <argument>
      <name>mech_vent_fan_power</name>
      <display_name>Mechanical Ventilation: Fan Power</display_name>
      <description>The fan power of the mechanical ventilation.</description>
      <type>Double</type>
      <units>W</units>
      <required>true</required>
      <model_dependent>false</model_dependent>
      <default_value>30</default_value>
    </argument>
    <argument>
      <name>kitchen_fan_present</name>
      <display_name>Whole House Fan: Present</display_name>
      <description>Whether there is a kitchen fan.</description>
      <type>Boolean</type>
      <required>true</required>
      <model_dependent>false</model_dependent>
      <default_value>false</default_value>
      <choices>
        <choice>
          <value>true</value>
          <display_name>true</display_name>
        </choice>
        <choice>
          <value>false</value>
          <display_name>false</display_name>
        </choice>
      </choices>
    </argument>
    <argument>
      <name>kitchen_fan_flow_rate</name>
      <display_name>Kitchen Fan: Flow Rate</display_name>
      <description>The flow rate of the kitchen fan.</description>
      <type>Double</type>
      <units>CFM</units>
      <required>false</required>
      <model_dependent>false</model_dependent>
    </argument>
    <argument>
      <name>kitchen_fan_hours_in_operation</name>
      <display_name>Kitchen Fan: Hours In Operation</display_name>
      <description>The hours in operation of the kitchen fan.</description>
      <type>Double</type>
      <units>hrs</units>
      <required>false</required>
      <model_dependent>false</model_dependent>
    </argument>
    <argument>
      <name>kitchen_fan_power</name>
      <display_name>Kitchen Fan: Fan Power</display_name>
      <description>The fan power of the kitchen fan.</description>
      <type>Double</type>
      <units>W</units>
      <required>false</required>
      <model_dependent>false</model_dependent>
    </argument>
    <argument>
      <name>kitchen_fan_start_hour</name>
      <display_name>Kitchen Fan: Start Hour</display_name>
      <description>The start hour of the kitchen fan.</description>
      <type>Integer</type>
      <units>hr</units>
      <required>false</required>
      <model_dependent>false</model_dependent>
    </argument>
    <argument>
      <name>bathroom_fans_present</name>
      <display_name>Bathroom Fans: Present</display_name>
      <description>Whether there are bathroom fans.</description>
      <type>Boolean</type>
      <required>true</required>
      <model_dependent>false</model_dependent>
      <default_value>false</default_value>
      <choices>
        <choice>
          <value>true</value>
          <display_name>true</display_name>
        </choice>
        <choice>
          <value>false</value>
          <display_name>false</display_name>
        </choice>
      </choices>
    </argument>
    <argument>
      <name>bathroom_fans_flow_rate</name>
      <display_name>Bathroom Fans: Flow Rate</display_name>
      <description>The flow rate of the bathroom fans.</description>
      <type>Double</type>
      <units>CFM</units>
      <required>false</required>
      <model_dependent>false</model_dependent>
    </argument>
    <argument>
      <name>bathroom_fans_hours_in_operation</name>
      <display_name>Bathroom Fans: Hours In Operation</display_name>
      <description>The hours in operation of the bathroom fans.</description>
      <type>Double</type>
      <units>hrs</units>
      <required>false</required>
      <model_dependent>false</model_dependent>
    </argument>
    <argument>
      <name>bathroom_fans_power</name>
      <display_name>Bathroom Fans: Fan Power</display_name>
      <description>The fan power of the bathroom fans.</description>
      <type>Double</type>
      <units>W</units>
      <required>false</required>
      <model_dependent>false</model_dependent>
    </argument>
    <argument>
      <name>bathroom_fans_start_hour</name>
      <display_name>Bathroom Fans: Start Hour</display_name>
      <description>The start hour of the bathroom fans.</description>
      <type>Integer</type>
      <units>hr</units>
      <required>false</required>
      <model_dependent>false</model_dependent>
    </argument>
    <argument>
      <name>bathroom_fans_quantity</name>
      <display_name>Bathroom Fans: Quantity</display_name>
      <description>The quantity of the bathroom fans.</description>
      <type>Integer</type>
      <units>#</units>
      <required>false</required>
      <model_dependent>false</model_dependent>
    </argument>
    <argument>
      <name>whole_house_fan_present</name>
      <display_name>Whole House Fan: Present</display_name>
      <description>Whether there is a whole house fan.</description>
      <type>Boolean</type>
      <required>true</required>
      <model_dependent>false</model_dependent>
      <default_value>false</default_value>
      <choices>
        <choice>
          <value>true</value>
          <display_name>true</display_name>
        </choice>
        <choice>
          <value>false</value>
          <display_name>false</display_name>
        </choice>
      </choices>
    </argument>
    <argument>
      <name>whole_house_fan_flow_rate</name>
      <display_name>Whole House Fan: Flow Rate</display_name>
      <description>The flow rate of the whole house fan.</description>
      <type>Double</type>
      <units>CFM</units>
      <required>true</required>
      <model_dependent>false</model_dependent>
      <default_value>4500</default_value>
    </argument>
    <argument>
      <name>whole_house_fan_power</name>
      <display_name>Whole House Fan: Fan Power</display_name>
      <description>The fan power of the whole house fan.</description>
      <type>Double</type>
      <units>W</units>
      <required>true</required>
      <model_dependent>false</model_dependent>
      <default_value>300</default_value>
    </argument>
    <argument>
      <name>water_heater_type</name>
      <display_name>Water Heater: Type</display_name>
      <description>The type of water heater. Use 'none' if there is no water heater.</description>
      <type>Choice</type>
      <required>true</required>
      <model_dependent>false</model_dependent>
      <default_value>storage water heater</default_value>
      <choices>
        <choice>
          <value>none</value>
          <display_name>none</display_name>
        </choice>
        <choice>
          <value>storage water heater</value>
          <display_name>storage water heater</display_name>
        </choice>
        <choice>
          <value>instantaneous water heater</value>
          <display_name>instantaneous water heater</display_name>
        </choice>
        <choice>
          <value>heat pump water heater</value>
          <display_name>heat pump water heater</display_name>
        </choice>
        <choice>
          <value>space-heating boiler with storage tank</value>
          <display_name>space-heating boiler with storage tank</display_name>
        </choice>
        <choice>
          <value>space-heating boiler with tankless coil</value>
          <display_name>space-heating boiler with tankless coil</display_name>
        </choice>
      </choices>
    </argument>
    <argument>
      <name>water_heater_fuel_type</name>
      <display_name>Water Heater: Fuel Type</display_name>
      <description>The fuel type of water heater. Ignored for heat pump water heater.</description>
      <type>Choice</type>
      <required>true</required>
      <model_dependent>false</model_dependent>
      <default_value>natural gas</default_value>
      <choices>
        <choice>
          <value>electricity</value>
          <display_name>electricity</display_name>
        </choice>
        <choice>
          <value>natural gas</value>
          <display_name>natural gas</display_name>
        </choice>
        <choice>
          <value>fuel oil</value>
          <display_name>fuel oil</display_name>
        </choice>
        <choice>
          <value>propane</value>
          <display_name>propane</display_name>
        </choice>
        <choice>
          <value>wood</value>
          <display_name>wood</display_name>
        </choice>
        <choice>
          <value>coal</value>
          <display_name>coal</display_name>
        </choice>
      </choices>
    </argument>
    <argument>
      <name>water_heater_location</name>
      <display_name>Water Heater: Location</display_name>
      <description>The location of water heater.</description>
      <type>Choice</type>
      <required>true</required>
      <model_dependent>false</model_dependent>
      <default_value>auto</default_value>
      <choices>
        <choice>
          <value>auto</value>
          <display_name>auto</display_name>
        </choice>
        <choice>
          <value>living space</value>
          <display_name>living space</display_name>
        </choice>
        <choice>
          <value>basement - conditioned</value>
          <display_name>basement - conditioned</display_name>
        </choice>
        <choice>
          <value>basement - unconditioned</value>
          <display_name>basement - unconditioned</display_name>
        </choice>
        <choice>
          <value>garage</value>
          <display_name>garage</display_name>
        </choice>
        <choice>
          <value>attic - vented</value>
          <display_name>attic - vented</display_name>
        </choice>
        <choice>
          <value>attic - unvented</value>
          <display_name>attic - unvented</display_name>
        </choice>
        <choice>
          <value>crawlspace - vented</value>
          <display_name>crawlspace - vented</display_name>
        </choice>
        <choice>
          <value>crawlspace - unvented</value>
          <display_name>crawlspace - unvented</display_name>
        </choice>
        <choice>
          <value>other exterior</value>
          <display_name>other exterior</display_name>
        </choice>
        <choice>
          <value>other housing unit</value>
          <display_name>other housing unit</display_name>
        </choice>
        <choice>
          <value>other heated space</value>
          <display_name>other heated space</display_name>
        </choice>
        <choice>
          <value>other multifamily buffer space</value>
          <display_name>other multifamily buffer space</display_name>
        </choice>
        <choice>
          <value>other non-freezing space</value>
          <display_name>other non-freezing space</display_name>
        </choice>
      </choices>
    </argument>
    <argument>
      <name>water_heater_tank_volume</name>
      <display_name>Water Heater: Tank Volume</display_name>
      <description>Nominal volume of water heater tank. Set to auto to have volume autosized. Only applies to storage water heater, heat pump water heater, and space-heating boiler with storage tank.</description>
      <type>String</type>
      <units>gal</units>
      <required>true</required>
      <model_dependent>false</model_dependent>
      <default_value>auto</default_value>
    </argument>
    <argument>
      <name>water_heater_heating_capacity</name>
      <display_name>Water Heater: Input Capacity</display_name>
      <description>The maximum energy input rating of water heater. Set to auto to have this field autosized. Only applies to storage water heater.</description>
      <type>String</type>
      <units>Btu/hr</units>
      <required>true</required>
      <model_dependent>false</model_dependent>
      <default_value>auto</default_value>
    </argument>
    <argument>
      <name>water_heater_efficiency_type</name>
      <display_name>Water Heater: Efficiency Type</display_name>
      <description>The efficiency type of water heater. Does not apply to space-heating boilers.</description>
      <type>Choice</type>
      <required>true</required>
      <model_dependent>false</model_dependent>
      <default_value>EnergyFactor</default_value>
      <choices>
        <choice>
          <value>EnergyFactor</value>
          <display_name>EnergyFactor</display_name>
        </choice>
        <choice>
          <value>UniformEnergyFactor</value>
          <display_name>UniformEnergyFactor</display_name>
        </choice>
      </choices>
    </argument>
    <argument>
      <name>water_heater_efficiency_ef</name>
      <display_name>Water Heater: Energy Factor</display_name>
      <description>Ratio of useful energy output from water heater to the total amount of energy delivered from the water heater.</description>
      <type>Double</type>
      <required>true</required>
      <model_dependent>false</model_dependent>
      <default_value>0.67</default_value>
    </argument>
    <argument>
      <name>water_heater_efficiency_uef</name>
      <display_name>Water Heater: Uniform Energy Factor</display_name>
      <description>The uniform energy factor of water heater. Does not apply to space-heating boilers.</description>
      <type>Double</type>
      <required>true</required>
      <model_dependent>false</model_dependent>
      <default_value>0.67</default_value>
    </argument>
    <argument>
      <name>water_heater_recovery_efficiency</name>
      <display_name>Water Heater: Recovery Efficiency</display_name>
      <description>Ratio of energy delivered to water heater to the energy content of the fuel consumed by the water heater. Only used for non-electric storage water heaters.</description>
      <type>String</type>
      <units>Frac</units>
      <required>true</required>
      <model_dependent>false</model_dependent>
      <default_value>auto</default_value>
    </argument>
    <argument>
      <name>water_heater_standby_loss</name>
      <display_name>Water Heater: Standby Loss</display_name>
      <description>The standby loss of water heater. Only applies to space-heating boilers.</description>
      <type>Double</type>
      <units>deg-F/hr</units>
      <required>false</required>
      <model_dependent>false</model_dependent>
    </argument>
    <argument>
      <name>water_heater_jacket_rvalue</name>
      <display_name>Water Heater: Jacket R-value</display_name>
      <description>The jacket R-value of water heater. Doesn't apply to instantaneous water heater or space-heating boiler with tankless coil.</description>
      <type>Double</type>
      <units>h-ft^2-R/Btu</units>
      <required>false</required>
      <model_dependent>false</model_dependent>
    </argument>
    <argument>
      <name>water_heater_setpoint_temperature</name>
      <display_name>Water Heater: Setpoint Temperature</display_name>
      <description>The setpoint temperature of water heater.</description>
      <type>String</type>
      <units>deg-F</units>
      <required>true</required>
      <model_dependent>false</model_dependent>
      <default_value>auto</default_value>
    </argument>
    <argument>
      <name>water_heater_has_flue_or_chimney</name>
      <display_name>Water Heater: Has Flue or Chimney</display_name>
      <description>Whether the water heater has a flue or chimney.</description>
      <type>Boolean</type>
      <required>true</required>
      <model_dependent>false</model_dependent>
      <default_value>false</default_value>
      <choices>
        <choice>
          <value>true</value>
          <display_name>true</display_name>
        </choice>
        <choice>
          <value>false</value>
          <display_name>false</display_name>
        </choice>
      </choices>
    </argument>
    <argument>
      <name>water_heater_is_shared_system</name>
      <display_name>Water Heater: Is Shared System</display_name>
      <description>Whether the water heater is a shared system. If true, assumed to serve all the units in the building.</description>
      <type>Boolean</type>
      <required>true</required>
      <model_dependent>false</model_dependent>
      <default_value>false</default_value>
      <choices>
        <choice>
          <value>true</value>
          <display_name>true</display_name>
        </choice>
        <choice>
          <value>false</value>
          <display_name>false</display_name>
        </choice>
      </choices>
    </argument>
    <argument>
      <name>dhw_distribution_system_type</name>
      <display_name>Hot Water Distribution: System Type</display_name>
      <description>The type of the hot water distribution system.</description>
      <type>Choice</type>
      <required>true</required>
      <model_dependent>false</model_dependent>
      <default_value>Standard</default_value>
      <choices>
        <choice>
          <value>Standard</value>
          <display_name>Standard</display_name>
        </choice>
        <choice>
          <value>Recirculation</value>
          <display_name>Recirculation</display_name>
        </choice>
      </choices>
    </argument>
    <argument>
      <name>dhw_distribution_standard_piping_length</name>
      <display_name>Hot Water Distribution: Standard Piping Length</display_name>
      <description>If the distribution system is Standard, the length of the piping. A value of 'auto' will use a default.</description>
      <type>String</type>
      <units>ft</units>
      <required>true</required>
      <model_dependent>false</model_dependent>
      <default_value>auto</default_value>
    </argument>
    <argument>
      <name>dhw_distribution_recirc_control_type</name>
      <display_name>Hot Water Distribution: Recirculation Control Type</display_name>
      <description>If the distribution system is Recirculation, the type of hot water recirculation control, if any.</description>
      <type>Choice</type>
      <required>true</required>
      <model_dependent>false</model_dependent>
      <default_value>no control</default_value>
      <choices>
        <choice>
          <value>no control</value>
          <display_name>no control</display_name>
        </choice>
        <choice>
          <value>timer</value>
          <display_name>timer</display_name>
        </choice>
        <choice>
          <value>temperature</value>
          <display_name>temperature</display_name>
        </choice>
        <choice>
          <value>presence sensor demand control</value>
          <display_name>presence sensor demand control</display_name>
        </choice>
        <choice>
          <value>manual demand control</value>
          <display_name>manual demand control</display_name>
        </choice>
      </choices>
    </argument>
    <argument>
      <name>dhw_distribution_recirc_piping_length</name>
      <display_name>Hot Water Distribution: Recirculation Piping Length</display_name>
      <description>If the distribution system is Recirculation, the length of the recirculation piping.</description>
      <type>String</type>
      <units>ft</units>
      <required>true</required>
      <model_dependent>false</model_dependent>
      <default_value>auto</default_value>
    </argument>
    <argument>
      <name>dhw_distribution_recirc_branch_piping_length</name>
      <display_name>Hot Water Distribution: Recirculation Branch Piping Length</display_name>
      <description>If the distribution system is Recirculation, the length of the recirculation branch piping.</description>
      <type>String</type>
      <units>ft</units>
      <required>true</required>
      <model_dependent>false</model_dependent>
      <default_value>auto</default_value>
    </argument>
    <argument>
      <name>dhw_distribution_recirc_pump_power</name>
      <display_name>Hot Water Distribution: Recirculation Pump Power</display_name>
      <description>If the distribution system is Recirculation, the recirculation pump power.</description>
      <type>String</type>
      <units>W</units>
      <required>true</required>
      <model_dependent>false</model_dependent>
      <default_value>auto</default_value>
    </argument>
    <argument>
      <name>dhw_distribution_pipe_r</name>
      <display_name>Hot Water Distribution: Pipe Insulation Nominal R-Value</display_name>
      <description>Nominal R-value of the pipe insulation.</description>
      <type>Double</type>
      <units>h-ft^2-R/Btu</units>
      <required>true</required>
      <model_dependent>false</model_dependent>
      <default_value>0</default_value>
    </argument>
    <argument>
      <name>dwhr_facilities_connected</name>
      <display_name>Drain Water Heat Recovery: Facilities Connected</display_name>
      <description>Which facilities are connected for the drain water heat recovery. Use 'none' if there is no drawin water heat recovery system.</description>
      <type>Choice</type>
      <required>true</required>
      <model_dependent>false</model_dependent>
      <default_value>none</default_value>
      <choices>
        <choice>
          <value>none</value>
          <display_name>none</display_name>
        </choice>
        <choice>
          <value>one</value>
          <display_name>one</display_name>
        </choice>
        <choice>
          <value>all</value>
          <display_name>all</display_name>
        </choice>
      </choices>
    </argument>
    <argument>
      <name>dwhr_equal_flow</name>
      <display_name>Drain Water Heat Recovery: Equal Flow</display_name>
      <description>Whether the drain water heat recovery has equal flow.</description>
      <type>Boolean</type>
      <required>true</required>
      <model_dependent>false</model_dependent>
      <default_value>true</default_value>
      <choices>
        <choice>
          <value>true</value>
          <display_name>true</display_name>
        </choice>
        <choice>
          <value>false</value>
          <display_name>false</display_name>
        </choice>
      </choices>
    </argument>
    <argument>
      <name>dwhr_efficiency</name>
      <display_name>Drain Water Heat Recovery: Efficiency</display_name>
      <description>The efficiency of the drain water heat recovery.</description>
      <type>Double</type>
      <units>Frac</units>
      <required>true</required>
      <model_dependent>false</model_dependent>
      <default_value>0.55</default_value>
    </argument>
    <argument>
      <name>water_fixtures_shower_low_flow</name>
      <display_name>Hot Water Fixtures: Is Shower Low Flow</display_name>
      <description>Whether the shower fixture is low flow.</description>
      <type>Boolean</type>
      <required>true</required>
      <model_dependent>false</model_dependent>
      <default_value>false</default_value>
      <choices>
        <choice>
          <value>true</value>
          <display_name>true</display_name>
        </choice>
        <choice>
          <value>false</value>
          <display_name>false</display_name>
        </choice>
      </choices>
    </argument>
    <argument>
      <name>water_fixtures_sink_low_flow</name>
      <display_name>Hot Water Fixtures: Is Sink Low Flow</display_name>
      <description>Whether the sink fixture is low flow.</description>
      <type>Boolean</type>
      <required>true</required>
      <model_dependent>false</model_dependent>
      <default_value>false</default_value>
      <choices>
        <choice>
          <value>true</value>
          <display_name>true</display_name>
        </choice>
        <choice>
          <value>false</value>
          <display_name>false</display_name>
        </choice>
      </choices>
    </argument>
    <argument>
      <name>water_fixtures_usage_multiplier</name>
      <display_name>Hot Water Fixtures: Usage Multiplier</display_name>
      <description>Multiplier on the hot water usage that can reflect, e.g., high/low usage occupants.</description>
      <type>Double</type>
      <required>true</required>
      <model_dependent>false</model_dependent>
      <default_value>1</default_value>
    </argument>
    <argument>
      <name>solar_thermal_system_type</name>
      <display_name>Solar Thermal: System Type</display_name>
      <description>The type of solar thermal system. Use 'none' if there is no solar thermal system.</description>
      <type>Choice</type>
      <required>true</required>
      <model_dependent>false</model_dependent>
      <default_value>none</default_value>
      <choices>
        <choice>
          <value>none</value>
          <display_name>none</display_name>
        </choice>
        <choice>
          <value>hot water</value>
          <display_name>hot water</display_name>
        </choice>
      </choices>
    </argument>
    <argument>
      <name>solar_thermal_collector_area</name>
      <display_name>Solar Thermal: Collector Area</display_name>
      <description>The collector area of the solar thermal system.</description>
      <type>Double</type>
      <units>ft^2</units>
      <required>true</required>
      <model_dependent>false</model_dependent>
      <default_value>40</default_value>
    </argument>
    <argument>
      <name>solar_thermal_collector_loop_type</name>
      <display_name>Solar Thermal: Collector Loop Type</display_name>
      <description>The collector loop type of the solar thermal system.</description>
      <type>Choice</type>
      <required>true</required>
      <model_dependent>false</model_dependent>
      <default_value>liquid direct</default_value>
      <choices>
        <choice>
          <value>liquid direct</value>
          <display_name>liquid direct</display_name>
        </choice>
        <choice>
          <value>liquid indirect</value>
          <display_name>liquid indirect</display_name>
        </choice>
        <choice>
          <value>passive thermosyphon</value>
          <display_name>passive thermosyphon</display_name>
        </choice>
      </choices>
    </argument>
    <argument>
      <name>solar_thermal_collector_type</name>
      <display_name>Solar Thermal: Collector Type</display_name>
      <description>The collector type of the solar thermal system.</description>
      <type>Choice</type>
      <required>true</required>
      <model_dependent>false</model_dependent>
      <default_value>evacuated tube</default_value>
      <choices>
        <choice>
          <value>evacuated tube</value>
          <display_name>evacuated tube</display_name>
        </choice>
        <choice>
          <value>single glazing black</value>
          <display_name>single glazing black</display_name>
        </choice>
        <choice>
          <value>double glazing black</value>
          <display_name>double glazing black</display_name>
        </choice>
        <choice>
          <value>integrated collector storage</value>
          <display_name>integrated collector storage</display_name>
        </choice>
      </choices>
    </argument>
    <argument>
      <name>solar_thermal_collector_azimuth</name>
      <display_name>Solar Thermal: Collector Azimuth</display_name>
      <description>The collector azimuth of the solar thermal system.</description>
      <type>Double</type>
      <units>degrees</units>
      <required>true</required>
      <model_dependent>false</model_dependent>
      <default_value>180</default_value>
    </argument>
    <argument>
      <name>solar_thermal_collector_tilt</name>
      <display_name>Solar Thermal: Collector Tilt</display_name>
      <description>The collector tilt of the solar thermal system. Can also enter, e.g., RoofPitch, RoofPitch+20, Latitude, Latitude-15, etc.</description>
      <type>String</type>
      <units>degrees</units>
      <required>true</required>
      <model_dependent>false</model_dependent>
      <default_value>RoofPitch</default_value>
    </argument>
    <argument>
      <name>solar_thermal_collector_rated_optical_efficiency</name>
      <display_name>Solar Thermal: Collector Rated Optical Efficiency</display_name>
      <description>The collector rated optical efficiency of the solar thermal system.</description>
      <type>Double</type>
      <units>Frac</units>
      <required>true</required>
      <model_dependent>false</model_dependent>
      <default_value>0.5</default_value>
    </argument>
    <argument>
      <name>solar_thermal_collector_rated_thermal_losses</name>
      <display_name>Solar Thermal: Collector Rated Thermal Losses</display_name>
      <description>The collector rated thermal losses of the solar thermal system.</description>
      <type>Double</type>
      <units>Frac</units>
      <required>true</required>
      <model_dependent>false</model_dependent>
      <default_value>0.2799</default_value>
    </argument>
    <argument>
      <name>solar_thermal_storage_volume</name>
      <display_name>Solar Thermal: Storage Volume</display_name>
      <description>The storage volume of the solar thermal system.</description>
      <type>String</type>
      <units>Frac</units>
      <required>true</required>
      <model_dependent>false</model_dependent>
      <default_value>auto</default_value>
    </argument>
    <argument>
      <name>solar_thermal_solar_fraction</name>
      <display_name>Solar Thermal: Solar Fraction</display_name>
      <description>The solar fraction of the solar thermal system. If provided, overrides all other solar thermal inputs.</description>
      <type>Double</type>
      <units>Frac</units>
      <required>true</required>
      <model_dependent>false</model_dependent>
      <default_value>0</default_value>
    </argument>
    <argument>
      <name>pv_system_module_type_1</name>
      <display_name>Photovoltaics 1: Module Type</display_name>
      <description>Module type of the PV system 1. Use 'none' if there is no PV system 1.</description>
      <type>Choice</type>
      <required>true</required>
      <model_dependent>false</model_dependent>
      <default_value>none</default_value>
      <choices>
        <choice>
          <value>none</value>
          <display_name>none</display_name>
        </choice>
        <choice>
          <value>standard</value>
          <display_name>standard</display_name>
        </choice>
        <choice>
          <value>premium</value>
          <display_name>premium</display_name>
        </choice>
        <choice>
          <value>thin film</value>
          <display_name>thin film</display_name>
        </choice>
      </choices>
    </argument>
    <argument>
      <name>pv_system_location_1</name>
      <display_name>Photovoltaics 1: Location</display_name>
      <description>Location of the PV system 1.</description>
      <type>Choice</type>
      <required>true</required>
      <model_dependent>false</model_dependent>
      <default_value>roof</default_value>
      <choices>
        <choice>
          <value>roof</value>
          <display_name>roof</display_name>
        </choice>
        <choice>
          <value>ground</value>
          <display_name>ground</display_name>
        </choice>
      </choices>
    </argument>
    <argument>
      <name>pv_system_tracking_1</name>
      <display_name>Photovoltaics 1: Tracking</display_name>
      <description>Tracking of the PV system 1.</description>
      <type>Choice</type>
      <required>true</required>
      <model_dependent>false</model_dependent>
      <default_value>fixed</default_value>
      <choices>
        <choice>
          <value>fixed</value>
          <display_name>fixed</display_name>
        </choice>
        <choice>
          <value>1-axis</value>
          <display_name>1-axis</display_name>
        </choice>
        <choice>
          <value>1-axis backtracked</value>
          <display_name>1-axis backtracked</display_name>
        </choice>
        <choice>
          <value>2-axis</value>
          <display_name>2-axis</display_name>
        </choice>
      </choices>
    </argument>
    <argument>
      <name>pv_system_array_azimuth_1</name>
      <display_name>Photovoltaics 1: Array Azimuth</display_name>
      <description>Array azimuth of the PV system 1.</description>
      <type>Double</type>
      <units>degrees</units>
      <required>true</required>
      <model_dependent>false</model_dependent>
      <default_value>180</default_value>
    </argument>
    <argument>
      <name>pv_system_array_tilt_1</name>
      <display_name>Photovoltaics 1: Array Tilt</display_name>
      <description>Array tilt of the PV system 1. Can also enter, e.g., RoofPitch, RoofPitch+20, Latitude, Latitude-15, etc.</description>
      <type>String</type>
      <units>degrees</units>
      <required>true</required>
      <model_dependent>false</model_dependent>
      <default_value>RoofPitch</default_value>
    </argument>
    <argument>
      <name>pv_system_max_power_output_1</name>
      <display_name>Photovoltaics 1: Maximum Power Output</display_name>
      <description>Maximum power output of the PV system 1. For a shared system, this is the total building maximum power output.</description>
      <type>Double</type>
      <units>W</units>
      <required>true</required>
      <model_dependent>false</model_dependent>
      <default_value>4000</default_value>
    </argument>
    <argument>
      <name>pv_system_inverter_efficiency_1</name>
      <display_name>Photovoltaics 1: Inverter Efficiency</display_name>
      <description>Inverter efficiency of the PV system 1.</description>
      <type>Double</type>
      <units>Frac</units>
      <required>false</required>
      <model_dependent>false</model_dependent>
    </argument>
    <argument>
      <name>pv_system_system_losses_fraction_1</name>
      <display_name>Photovoltaics 1: System Losses Fraction</display_name>
      <description>System losses fraction of the PV system 1.</description>
      <type>Double</type>
      <units>Frac</units>
      <required>false</required>
      <model_dependent>false</model_dependent>
    </argument>
    <argument>
      <name>pv_system_is_shared_1</name>
      <display_name>Photovoltaics 1: Is Shared System</display_name>
      <description>Whether PV system 1 is shared. If true, assumed to serve all the units in the building.</description>
      <type>Boolean</type>
      <required>true</required>
      <model_dependent>false</model_dependent>
      <default_value>false</default_value>
      <choices>
        <choice>
          <value>true</value>
          <display_name>true</display_name>
        </choice>
        <choice>
          <value>false</value>
          <display_name>false</display_name>
        </choice>
      </choices>
    </argument>
    <argument>
      <name>pv_system_module_type_2</name>
      <display_name>Photovoltaics 2: Module Type</display_name>
      <description>Module type of the PV system 2. Use 'none' if there is no PV system 2.</description>
      <type>Choice</type>
      <required>true</required>
      <model_dependent>false</model_dependent>
      <default_value>none</default_value>
      <choices>
        <choice>
          <value>none</value>
          <display_name>none</display_name>
        </choice>
        <choice>
          <value>standard</value>
          <display_name>standard</display_name>
        </choice>
        <choice>
          <value>premium</value>
          <display_name>premium</display_name>
        </choice>
        <choice>
          <value>thin film</value>
          <display_name>thin film</display_name>
        </choice>
      </choices>
    </argument>
    <argument>
      <name>pv_system_location_2</name>
      <display_name>Photovoltaics 2: Location</display_name>
      <description>Location of the PV system 2.</description>
      <type>Choice</type>
      <required>true</required>
      <model_dependent>false</model_dependent>
      <default_value>roof</default_value>
      <choices>
        <choice>
          <value>roof</value>
          <display_name>roof</display_name>
        </choice>
        <choice>
          <value>ground</value>
          <display_name>ground</display_name>
        </choice>
      </choices>
    </argument>
    <argument>
      <name>pv_system_tracking_2</name>
      <display_name>Photovoltaics 2: Tracking</display_name>
      <description>Tracking of the PV system 2.</description>
      <type>Choice</type>
      <required>true</required>
      <model_dependent>false</model_dependent>
      <default_value>fixed</default_value>
      <choices>
        <choice>
          <value>fixed</value>
          <display_name>fixed</display_name>
        </choice>
        <choice>
          <value>1-axis</value>
          <display_name>1-axis</display_name>
        </choice>
        <choice>
          <value>1-axis backtracked</value>
          <display_name>1-axis backtracked</display_name>
        </choice>
        <choice>
          <value>2-axis</value>
          <display_name>2-axis</display_name>
        </choice>
      </choices>
    </argument>
    <argument>
      <name>pv_system_array_azimuth_2</name>
      <display_name>Photovoltaics 2: Array Azimuth</display_name>
      <description>Array azimuth of the PV system 2.</description>
      <type>Double</type>
      <units>degrees</units>
      <required>true</required>
      <model_dependent>false</model_dependent>
      <default_value>180</default_value>
    </argument>
    <argument>
      <name>pv_system_array_tilt_2</name>
      <display_name>Photovoltaics 2: Array Tilt</display_name>
      <description>Array tilt of the PV system 2. Can also enter, e.g., RoofPitch, RoofPitch+20, Latitude, Latitude-15, etc.</description>
      <type>String</type>
      <units>degrees</units>
      <required>true</required>
      <model_dependent>false</model_dependent>
      <default_value>RoofPitch</default_value>
    </argument>
    <argument>
      <name>pv_system_max_power_output_2</name>
      <display_name>Photovoltaics 2: Maximum Power Output</display_name>
      <description>Maximum power output of the PV system 2. For a shared system, this is the total building maximum power output.</description>
      <type>Double</type>
      <units>W</units>
      <required>true</required>
      <model_dependent>false</model_dependent>
      <default_value>4000</default_value>
    </argument>
    <argument>
      <name>pv_system_inverter_efficiency_2</name>
      <display_name>Photovoltaics 2: Inverter Efficiency</display_name>
      <description>Inverter efficiency of the PV system 2.</description>
      <type>Double</type>
      <units>Frac</units>
      <required>false</required>
      <model_dependent>false</model_dependent>
    </argument>
    <argument>
      <name>pv_system_system_losses_fraction_2</name>
      <display_name>Photovoltaics 2: System Losses Fraction</display_name>
      <description>System losses fraction of the PV system 2.</description>
      <type>Double</type>
      <units>Frac</units>
      <required>false</required>
      <model_dependent>false</model_dependent>
    </argument>
    <argument>
      <name>pv_system_is_shared_2</name>
      <display_name>Photovoltaics 2: Is Shared System</display_name>
      <description>Whether PV system 2 is shared. If true, assumed to serve all the units in the building.</description>
      <type>Boolean</type>
      <required>true</required>
      <model_dependent>false</model_dependent>
      <default_value>false</default_value>
      <choices>
        <choice>
          <value>true</value>
          <display_name>true</display_name>
        </choice>
        <choice>
          <value>false</value>
          <display_name>false</display_name>
        </choice>
      </choices>
    </argument>
    <argument>
      <name>lighting_fraction_cfl_interior</name>
      <display_name>Lighting: Fraction CFL Interior</display_name>
      <description>Fraction of all lamps (interior) that are compact fluorescent. Lighting not specified as CFL, LFL, or LED is assumed to be incandescent.</description>
      <type>Double</type>
      <required>true</required>
      <model_dependent>false</model_dependent>
      <default_value>0.4</default_value>
    </argument>
    <argument>
      <name>lighting_fraction_lfl_interior</name>
      <display_name>Lighting: Fraction LFL Interior</display_name>
      <description>Fraction of all lamps (interior) that are linear fluorescent. Lighting not specified as CFL, LFL, or LED is assumed to be incandescent.</description>
      <type>Double</type>
      <required>true</required>
      <model_dependent>false</model_dependent>
      <default_value>0.1</default_value>
    </argument>
    <argument>
      <name>lighting_fraction_led_interior</name>
      <display_name>Lighting: Fraction LED Interior</display_name>
      <description>Fraction of all lamps (interior) that are light emitting diodes. Lighting not specified as CFL, LFL, or LED is assumed to be incandescent.</description>
      <type>Double</type>
      <required>true</required>
      <model_dependent>false</model_dependent>
      <default_value>0.25</default_value>
    </argument>
    <argument>
      <name>lighting_usage_multiplier_interior</name>
      <display_name>Lighting: Usage Multiplier Interior</display_name>
      <description>Multiplier on the lighting energy usage (interior) that can reflect, e.g., high/low usage occupants.</description>
      <type>Double</type>
      <required>true</required>
      <model_dependent>false</model_dependent>
      <default_value>1</default_value>
    </argument>
    <argument>
      <name>lighting_fraction_cfl_exterior</name>
      <display_name>Lighting: Fraction CFL Exterior</display_name>
      <description>Fraction of all lamps (exterior) that are compact fluorescent. Lighting not specified as CFL, LFL, or LED is assumed to be incandescent.</description>
      <type>Double</type>
      <required>true</required>
      <model_dependent>false</model_dependent>
      <default_value>0.4</default_value>
    </argument>
    <argument>
      <name>lighting_fraction_lfl_exterior</name>
      <display_name>Lighting: Fraction LFL Exterior</display_name>
      <description>Fraction of all lamps (exterior) that are linear fluorescent. Lighting not specified as CFL, LFL, or LED is assumed to be incandescent.</description>
      <type>Double</type>
      <required>true</required>
      <model_dependent>false</model_dependent>
      <default_value>0.1</default_value>
    </argument>
    <argument>
      <name>lighting_fraction_led_exterior</name>
      <display_name>Lighting: Fraction LED Exterior</display_name>
      <description>Fraction of all lamps (exterior) that are light emitting diodes. Lighting not specified as CFL, LFL, or LED is assumed to be incandescent.</description>
      <type>Double</type>
      <required>true</required>
      <model_dependent>false</model_dependent>
      <default_value>0.25</default_value>
    </argument>
    <argument>
      <name>lighting_usage_multiplier_exterior</name>
      <display_name>Lighting: Usage Multiplier Exterior</display_name>
      <description>Multiplier on the lighting energy usage (exterior) that can reflect, e.g., high/low usage occupants.</description>
      <type>Double</type>
      <required>true</required>
      <model_dependent>false</model_dependent>
      <default_value>1</default_value>
    </argument>
    <argument>
      <name>lighting_fraction_cfl_garage</name>
      <display_name>Lighting: Fraction CFL Garage</display_name>
      <description>Fraction of all lamps (garage) that are compact fluorescent. Lighting not specified as CFL, LFL, or LED is assumed to be incandescent.</description>
      <type>Double</type>
      <required>true</required>
      <model_dependent>false</model_dependent>
      <default_value>0.4</default_value>
    </argument>
    <argument>
      <name>lighting_fraction_lfl_garage</name>
      <display_name>Lighting: Fraction LFL Garage</display_name>
      <description>Fraction of all lamps (garage) that are linear fluorescent. Lighting not specified as CFL, LFL, or LED is assumed to be incandescent.</description>
      <type>Double</type>
      <required>true</required>
      <model_dependent>false</model_dependent>
      <default_value>0.1</default_value>
    </argument>
    <argument>
      <name>lighting_fraction_led_garage</name>
      <display_name>Lighting: Fraction LED Garage</display_name>
      <description>Fraction of all lamps (garage) that are light emitting diodes. Lighting not specified as CFL, LFL, or LED is assumed to be incandescent.</description>
      <type>Double</type>
      <required>true</required>
      <model_dependent>false</model_dependent>
      <default_value>0.25</default_value>
    </argument>
    <argument>
      <name>lighting_usage_multiplier_garage</name>
      <display_name>Lighting: Usage Multiplier Garage</display_name>
      <description>Multiplier on the lighting energy usage (garage) that can reflect, e.g., high/low usage occupants.</description>
      <type>Double</type>
      <required>true</required>
      <model_dependent>false</model_dependent>
      <default_value>1</default_value>
    </argument>
    <argument>
      <name>holiday_lighting_present</name>
      <display_name>Holiday Lighting: Present</display_name>
      <description>Whether there is holiday lighting.</description>
      <type>Boolean</type>
      <required>true</required>
      <model_dependent>false</model_dependent>
      <default_value>false</default_value>
      <choices>
        <choice>
          <value>true</value>
          <display_name>true</display_name>
        </choice>
        <choice>
          <value>false</value>
          <display_name>false</display_name>
        </choice>
      </choices>
    </argument>
    <argument>
      <name>holiday_lighting_daily_kwh</name>
      <display_name>Holiday Lighting: Daily Consumption</display_name>
      <description>The daily energy consumption for holiday lighting (exterior).</description>
      <type>String</type>
      <units>kWh/day</units>
      <required>true</required>
      <model_dependent>false</model_dependent>
      <default_value>auto</default_value>
    </argument>
    <argument>
      <name>dehumidifier_present</name>
      <display_name>Dehumidifier: Present</display_name>
      <description>Whether there is a dehumidifier.</description>
      <type>Boolean</type>
      <required>true</required>
      <model_dependent>false</model_dependent>
      <default_value>false</default_value>
      <choices>
        <choice>
          <value>true</value>
          <display_name>true</display_name>
        </choice>
        <choice>
          <value>false</value>
          <display_name>false</display_name>
        </choice>
      </choices>
    </argument>
    <argument>
      <name>dehumidifier_efficiency_type</name>
      <display_name>Dehumidifier: Efficiency Type</display_name>
      <description>The efficiency type of dehumidifier.</description>
      <type>Choice</type>
      <required>true</required>
      <model_dependent>false</model_dependent>
      <default_value>EnergyFactor</default_value>
      <choices>
        <choice>
          <value>EnergyFactor</value>
          <display_name>EnergyFactor</display_name>
        </choice>
        <choice>
          <value>IntegratedEnergyFactor</value>
          <display_name>IntegratedEnergyFactor</display_name>
        </choice>
      </choices>
    </argument>
    <argument>
      <name>dehumidifier_efficiency_ef</name>
      <display_name>Dehumidifier: Energy Factor</display_name>
      <description>The Energy Factor (EF) of the dehumidifier.</description>
      <type>Double</type>
      <units>liters/kWh</units>
      <required>true</required>
      <model_dependent>false</model_dependent>
      <default_value>1.8</default_value>
    </argument>
    <argument>
      <name>dehumidifier_efficiency_ief</name>
      <display_name>Dehumidifier: Integrated Energy Factor</display_name>
      <description>The Integrated Energy Factor (IEF) of the dehumidifier.</description>
      <type>Double</type>
      <units>liters/kWh</units>
      <required>true</required>
      <model_dependent>false</model_dependent>
      <default_value>1.5</default_value>
    </argument>
    <argument>
      <name>dehumidifier_capacity</name>
      <display_name>Dehumidifier: Capacity</display_name>
      <description>The capacity (water removal rate) of the dehumidifier.</description>
      <type>Double</type>
      <units>pint/day</units>
      <required>true</required>
      <model_dependent>false</model_dependent>
      <default_value>40</default_value>
    </argument>
    <argument>
      <name>dehumidifier_rh_setpoint</name>
      <display_name>Dehumidifier: Relative Humidity Setpoint</display_name>
      <description>The relative humidity setpoint of the dehumidifier.</description>
      <type>Double</type>
      <units>Frac</units>
      <required>true</required>
      <model_dependent>false</model_dependent>
      <default_value>0.5</default_value>
    </argument>
    <argument>
      <name>dehumidifier_fraction_dehumidification_load_served</name>
      <display_name>Dehumidifier: Fraction Dehumidification Load Served</display_name>
      <description>The dehumidification load served fraction of the dehumidifier.</description>
      <type>Double</type>
      <units>Frac</units>
      <required>true</required>
      <model_dependent>false</model_dependent>
      <default_value>1</default_value>
    </argument>
    <argument>
      <name>clothes_washer_present</name>
      <display_name>Clothes Washer: Present</display_name>
      <description>Whether there is a clothes washer.</description>
      <type>Boolean</type>
      <required>true</required>
      <model_dependent>false</model_dependent>
      <default_value>true</default_value>
      <choices>
        <choice>
          <value>true</value>
          <display_name>true</display_name>
        </choice>
        <choice>
          <value>false</value>
          <display_name>false</display_name>
        </choice>
      </choices>
    </argument>
    <argument>
      <name>clothes_washer_location</name>
      <display_name>Clothes Washer: Location</display_name>
      <description>The space type for the clothes washer location.</description>
      <type>Choice</type>
      <required>true</required>
      <model_dependent>false</model_dependent>
      <default_value>auto</default_value>
      <choices>
        <choice>
          <value>auto</value>
          <display_name>auto</display_name>
        </choice>
        <choice>
          <value>living space</value>
          <display_name>living space</display_name>
        </choice>
        <choice>
          <value>basement - conditioned</value>
          <display_name>basement - conditioned</display_name>
        </choice>
        <choice>
          <value>basement - unconditioned</value>
          <display_name>basement - unconditioned</display_name>
        </choice>
        <choice>
          <value>garage</value>
          <display_name>garage</display_name>
        </choice>
        <choice>
          <value>other housing unit</value>
          <display_name>other housing unit</display_name>
        </choice>
        <choice>
          <value>other heated space</value>
          <display_name>other heated space</display_name>
        </choice>
        <choice>
          <value>other multifamily buffer space</value>
          <display_name>other multifamily buffer space</display_name>
        </choice>
        <choice>
          <value>other non-freezing space</value>
          <display_name>other non-freezing space</display_name>
        </choice>
      </choices>
    </argument>
    <argument>
      <name>clothes_washer_efficiency_type</name>
      <display_name>Clothes Washer: Efficiency Type</display_name>
      <description>The efficiency type of clothes washer.</description>
      <type>Choice</type>
      <required>true</required>
      <model_dependent>false</model_dependent>
      <default_value>IntegratedModifiedEnergyFactor</default_value>
      <choices>
        <choice>
          <value>ModifiedEnergyFactor</value>
          <display_name>ModifiedEnergyFactor</display_name>
        </choice>
        <choice>
          <value>IntegratedModifiedEnergyFactor</value>
          <display_name>IntegratedModifiedEnergyFactor</display_name>
        </choice>
      </choices>
    </argument>
    <argument>
      <name>clothes_washer_efficiency_mef</name>
      <display_name>Clothes Washer: Modified Energy Factor</display_name>
      <description>The Modified Energy Factor (MEF) is the capacity of the clothes container divided by the total clothes washer energy consumption per cycle, where the energy consumption is the sum of the machine electrical energy consumption, the hot water energy consumption, the energy required for removal of the remaining moisture in the wash load, standby energy, and off-mode energy consumption.</description>
      <type>String</type>
      <units>ft^3/kWh-cycle</units>
      <required>true</required>
      <model_dependent>false</model_dependent>
      <default_value>auto</default_value>
    </argument>
    <argument>
      <name>clothes_washer_efficiency_imef</name>
      <display_name>Clothes Washer: Integrated Modified Energy Factor</display_name>
      <description>The energy performance metric for ENERGY STAR certified residential clothes washers as of March 7, 2015.</description>
      <type>String</type>
      <required>true</required>
      <model_dependent>false</model_dependent>
      <default_value>auto</default_value>
    </argument>
    <argument>
      <name>clothes_washer_rated_annual_kwh</name>
      <display_name>Clothes Washer: Rated Annual Consumption</display_name>
      <description>The annual energy consumed by the clothes washer, as rated, obtained from the EnergyGuide label. This includes both the appliance electricity consumption and the energy required for water heating.</description>
      <type>String</type>
      <units>kWh</units>
      <required>true</required>
      <model_dependent>false</model_dependent>
      <default_value>auto</default_value>
    </argument>
    <argument>
      <name>clothes_washer_label_electric_rate</name>
      <display_name>Clothes Washer: Label Electric Rate</display_name>
      <description>The annual energy consumed by the clothes washer, as rated, obtained from the EnergyGuide label. This includes both the appliance electricity consumption and the energy required for water heating.</description>
      <type>String</type>
      <units>$/kWh</units>
      <required>true</required>
      <model_dependent>false</model_dependent>
      <default_value>auto</default_value>
    </argument>
    <argument>
      <name>clothes_washer_label_gas_rate</name>
      <display_name>Clothes Washer: Label Gas Rate</display_name>
      <description>The annual energy consumed by the clothes washer, as rated, obtained from the EnergyGuide label. This includes both the appliance electricity consumption and the energy required for water heating.</description>
      <type>String</type>
      <units>$/therm</units>
      <required>true</required>
      <model_dependent>false</model_dependent>
      <default_value>auto</default_value>
    </argument>
    <argument>
      <name>clothes_washer_label_annual_gas_cost</name>
      <display_name>Clothes Washer: Label Annual Cost with Gas DHW</display_name>
      <description>The annual cost of using the system under test conditions. Input is obtained from the EnergyGuide label.</description>
      <type>String</type>
      <units>$</units>
      <required>true</required>
      <model_dependent>false</model_dependent>
      <default_value>auto</default_value>
    </argument>
    <argument>
      <name>clothes_washer_label_usage</name>
      <display_name>Clothes Washer: Label Usage</display_name>
      <description>The clothes washer loads per week.</description>
      <type>String</type>
      <units>cyc/wk</units>
      <required>true</required>
      <model_dependent>false</model_dependent>
      <default_value>auto</default_value>
    </argument>
    <argument>
      <name>clothes_washer_capacity</name>
      <display_name>Clothes Washer: Drum Volume</display_name>
      <description>Volume of the washer drum. Obtained from the EnergyStar website or the manufacturer's literature.</description>
      <type>String</type>
      <units>ft^3</units>
      <required>true</required>
      <model_dependent>false</model_dependent>
      <default_value>auto</default_value>
    </argument>
    <argument>
      <name>clothes_washer_usage_multiplier</name>
      <display_name>Clothes Washer: Usage Multiplier</display_name>
      <description>Multiplier on the clothes washer energy and hot water usage that can reflect, e.g., high/low usage occupants.</description>
      <type>Double</type>
      <required>true</required>
      <model_dependent>false</model_dependent>
      <default_value>1</default_value>
    </argument>
    <argument>
      <name>clothes_dryer_present</name>
      <display_name>Clothes Dryer: Present</display_name>
      <description>Whether there is a clothes dryer.</description>
      <type>Boolean</type>
      <required>true</required>
      <model_dependent>false</model_dependent>
      <default_value>true</default_value>
      <choices>
        <choice>
          <value>true</value>
          <display_name>true</display_name>
        </choice>
        <choice>
          <value>false</value>
          <display_name>false</display_name>
        </choice>
      </choices>
    </argument>
    <argument>
      <name>clothes_dryer_location</name>
      <display_name>Clothes Dryer: Location</display_name>
      <description>The space type for the clothes dryer location.</description>
      <type>Choice</type>
      <required>true</required>
      <model_dependent>false</model_dependent>
      <default_value>auto</default_value>
      <choices>
        <choice>
          <value>auto</value>
          <display_name>auto</display_name>
        </choice>
        <choice>
          <value>living space</value>
          <display_name>living space</display_name>
        </choice>
        <choice>
          <value>basement - conditioned</value>
          <display_name>basement - conditioned</display_name>
        </choice>
        <choice>
          <value>basement - unconditioned</value>
          <display_name>basement - unconditioned</display_name>
        </choice>
        <choice>
          <value>garage</value>
          <display_name>garage</display_name>
        </choice>
        <choice>
          <value>other housing unit</value>
          <display_name>other housing unit</display_name>
        </choice>
        <choice>
          <value>other heated space</value>
          <display_name>other heated space</display_name>
        </choice>
        <choice>
          <value>other multifamily buffer space</value>
          <display_name>other multifamily buffer space</display_name>
        </choice>
        <choice>
          <value>other non-freezing space</value>
          <display_name>other non-freezing space</display_name>
        </choice>
      </choices>
    </argument>
    <argument>
      <name>clothes_dryer_fuel_type</name>
      <display_name>Clothes Dryer: Fuel Type</display_name>
      <description>Type of fuel used by the clothes dryer.</description>
      <type>Choice</type>
      <required>true</required>
      <model_dependent>false</model_dependent>
      <default_value>natural gas</default_value>
      <choices>
        <choice>
          <value>electricity</value>
          <display_name>electricity</display_name>
        </choice>
        <choice>
          <value>natural gas</value>
          <display_name>natural gas</display_name>
        </choice>
        <choice>
          <value>fuel oil</value>
          <display_name>fuel oil</display_name>
        </choice>
        <choice>
          <value>propane</value>
          <display_name>propane</display_name>
        </choice>
        <choice>
          <value>wood</value>
          <display_name>wood</display_name>
        </choice>
        <choice>
          <value>coal</value>
          <display_name>coal</display_name>
        </choice>
      </choices>
    </argument>
    <argument>
      <name>clothes_dryer_efficiency_type</name>
      <display_name>Clothes Dryer: Efficiency Type</display_name>
      <description>The efficiency type of clothes dryer.</description>
      <type>Choice</type>
      <required>true</required>
      <model_dependent>false</model_dependent>
      <default_value>CombinedEnergyFactor</default_value>
      <choices>
        <choice>
          <value>EnergyFactor</value>
          <display_name>EnergyFactor</display_name>
        </choice>
        <choice>
          <value>CombinedEnergyFactor</value>
          <display_name>CombinedEnergyFactor</display_name>
        </choice>
      </choices>
    </argument>
    <argument>
      <name>clothes_dryer_efficiency_ef</name>
      <display_name>Clothes Dryer: Energy Factor</display_name>
      <description>The energy performance metric for ENERGY STAR certified residential clothes dryers prior to September 13, 2013. The new metric is Combined Energy Factor.</description>
      <type>Double</type>
      <units>lb/kWh</units>
      <required>true</required>
      <model_dependent>false</model_dependent>
      <default_value>3.4615</default_value>
    </argument>
    <argument>
      <name>clothes_dryer_efficiency_cef</name>
      <display_name>Clothes Dryer: Combined Energy Factor</display_name>
      <description>The Combined Energy Factor (CEF) measures the pounds of clothing that can be dried per kWh (Fuel equivalent) of electricity, including energy consumed during Stand-by and Off modes.</description>
      <type>String</type>
      <units>lb/kWh</units>
      <required>true</required>
      <model_dependent>false</model_dependent>
      <default_value>auto</default_value>
    </argument>
    <argument>
      <name>clothes_dryer_control_type</name>
      <display_name>Clothes Dryer: Control Type</display_name>
      <description>Type of control used by the clothes dryer.</description>
      <type>Choice</type>
      <required>true</required>
      <model_dependent>false</model_dependent>
      <default_value>auto</default_value>
      <choices>
        <choice>
          <value>auto</value>
          <display_name>auto</display_name>
        </choice>
        <choice>
          <value>timer</value>
          <display_name>timer</display_name>
        </choice>
        <choice>
          <value>moisture</value>
          <display_name>moisture</display_name>
        </choice>
      </choices>
    </argument>
    <argument>
      <name>clothes_dryer_usage_multiplier</name>
      <display_name>Clothes Dryer: Usage Multiplier</display_name>
      <description>Multiplier on the clothes dryer energy usage that can reflect, e.g., high/low usage occupants.</description>
      <type>Double</type>
      <required>true</required>
      <model_dependent>false</model_dependent>
      <default_value>1</default_value>
    </argument>
    <argument>
      <name>dishwasher_present</name>
      <display_name>Dishwasher: Present</display_name>
      <description>Whether there is a dishwasher.</description>
      <type>Boolean</type>
      <required>true</required>
      <model_dependent>false</model_dependent>
      <default_value>true</default_value>
      <choices>
        <choice>
          <value>true</value>
          <display_name>true</display_name>
        </choice>
        <choice>
          <value>false</value>
          <display_name>false</display_name>
        </choice>
      </choices>
    </argument>
    <argument>
      <name>dishwasher_location</name>
      <display_name>Dishwasher: Location</display_name>
      <description>The space type for the dishwasher location.</description>
      <type>Choice</type>
      <required>true</required>
      <model_dependent>false</model_dependent>
      <default_value>auto</default_value>
      <choices>
        <choice>
          <value>auto</value>
          <display_name>auto</display_name>
        </choice>
        <choice>
          <value>living space</value>
          <display_name>living space</display_name>
        </choice>
        <choice>
          <value>basement - conditioned</value>
          <display_name>basement - conditioned</display_name>
        </choice>
        <choice>
          <value>basement - unconditioned</value>
          <display_name>basement - unconditioned</display_name>
        </choice>
        <choice>
          <value>garage</value>
          <display_name>garage</display_name>
        </choice>
        <choice>
          <value>other housing unit</value>
          <display_name>other housing unit</display_name>
        </choice>
        <choice>
          <value>other heated space</value>
          <display_name>other heated space</display_name>
        </choice>
        <choice>
          <value>other multifamily buffer space</value>
          <display_name>other multifamily buffer space</display_name>
        </choice>
        <choice>
          <value>other non-freezing space</value>
          <display_name>other non-freezing space</display_name>
        </choice>
      </choices>
    </argument>
    <argument>
      <name>dishwasher_efficiency_type</name>
      <display_name>Dishwasher: Efficiency Type</display_name>
      <description>The efficiency type of dishwasher.</description>
      <type>Choice</type>
      <required>true</required>
      <model_dependent>false</model_dependent>
      <default_value>RatedAnnualkWh</default_value>
      <choices>
        <choice>
          <value>RatedAnnualkWh</value>
          <display_name>RatedAnnualkWh</display_name>
        </choice>
        <choice>
          <value>EnergyFactor</value>
          <display_name>EnergyFactor</display_name>
        </choice>
      </choices>
    </argument>
    <argument>
      <name>dishwasher_efficiency_kwh</name>
      <display_name>Dishwasher: Rated Annual kWh</display_name>
      <description>The rated annual kWh of the dishwasher.</description>
      <type>String</type>
      <required>true</required>
      <model_dependent>false</model_dependent>
      <default_value>auto</default_value>
    </argument>
    <argument>
      <name>dishwasher_efficiency_ef</name>
      <display_name>Dishwasher: Energy Factor</display_name>
      <description>The energy factor of the dishwasher.</description>
      <type>Double</type>
      <required>true</required>
      <model_dependent>false</model_dependent>
      <default_value>0.46</default_value>
    </argument>
    <argument>
      <name>dishwasher_label_electric_rate</name>
      <display_name>Dishwasher: Label Electric Rate</display_name>
      <description>The label electric rate of the dishwasher.</description>
      <type>String</type>
      <units>$/kWh</units>
      <required>true</required>
      <model_dependent>false</model_dependent>
      <default_value>auto</default_value>
    </argument>
    <argument>
      <name>dishwasher_label_gas_rate</name>
      <display_name>Dishwasher: Label Gas Rate</display_name>
      <description>The label gas rate of the dishwasher.</description>
      <type>String</type>
      <units>$/therm</units>
      <required>true</required>
      <model_dependent>false</model_dependent>
      <default_value>auto</default_value>
    </argument>
    <argument>
      <name>dishwasher_label_annual_gas_cost</name>
      <display_name>Dishwasher: Label Annual Gas Cost</display_name>
      <description>The label annual gas cost of the dishwasher.</description>
      <type>String</type>
      <units>$</units>
      <required>true</required>
      <model_dependent>false</model_dependent>
      <default_value>auto</default_value>
    </argument>
    <argument>
      <name>dishwasher_label_usage</name>
      <display_name>Dishwasher: Label Usage</display_name>
      <description>The dishwasher loads per week.</description>
      <type>String</type>
      <units>cyc/wk</units>
      <required>true</required>
      <model_dependent>false</model_dependent>
      <default_value>auto</default_value>
    </argument>
    <argument>
      <name>dishwasher_place_setting_capacity</name>
      <display_name>Dishwasher: Number of Place Settings</display_name>
      <description>The number of place settings for the unit. Data obtained from manufacturer's literature.</description>
      <type>String</type>
      <units>#</units>
      <required>true</required>
      <model_dependent>false</model_dependent>
      <default_value>auto</default_value>
    </argument>
    <argument>
      <name>dishwasher_usage_multiplier</name>
      <display_name>Dishwasher: Usage Multiplier</display_name>
      <description>Multiplier on the dishwasher energy usage that can reflect, e.g., high/low usage occupants.</description>
      <type>Double</type>
      <required>true</required>
      <model_dependent>false</model_dependent>
      <default_value>1</default_value>
    </argument>
    <argument>
      <name>refrigerator_present</name>
      <display_name>Refrigerator: Present</display_name>
      <description>Whether there is a refrigerator.</description>
      <type>Boolean</type>
      <required>true</required>
      <model_dependent>false</model_dependent>
      <default_value>true</default_value>
      <choices>
        <choice>
          <value>true</value>
          <display_name>true</display_name>
        </choice>
        <choice>
          <value>false</value>
          <display_name>false</display_name>
        </choice>
      </choices>
    </argument>
    <argument>
      <name>refrigerator_location</name>
      <display_name>Refrigerator: Location</display_name>
      <description>The space type for the refrigerator location.</description>
      <type>Choice</type>
      <required>true</required>
      <model_dependent>false</model_dependent>
      <default_value>auto</default_value>
      <choices>
        <choice>
          <value>auto</value>
          <display_name>auto</display_name>
        </choice>
        <choice>
          <value>living space</value>
          <display_name>living space</display_name>
        </choice>
        <choice>
          <value>basement - conditioned</value>
          <display_name>basement - conditioned</display_name>
        </choice>
        <choice>
          <value>basement - unconditioned</value>
          <display_name>basement - unconditioned</display_name>
        </choice>
        <choice>
          <value>garage</value>
          <display_name>garage</display_name>
        </choice>
        <choice>
          <value>other housing unit</value>
          <display_name>other housing unit</display_name>
        </choice>
        <choice>
          <value>other heated space</value>
          <display_name>other heated space</display_name>
        </choice>
        <choice>
          <value>other multifamily buffer space</value>
          <display_name>other multifamily buffer space</display_name>
        </choice>
        <choice>
          <value>other non-freezing space</value>
          <display_name>other non-freezing space</display_name>
        </choice>
      </choices>
    </argument>
    <argument>
      <name>refrigerator_rated_annual_kwh</name>
      <display_name>Refrigerator: Rated Annual Consumption</display_name>
      <description>The EnergyGuide rated annual energy consumption for a refrigerator.</description>
      <type>String</type>
      <units>kWh/yr</units>
      <required>true</required>
      <model_dependent>false</model_dependent>
      <default_value>auto</default_value>
    </argument>
    <argument>
      <name>refrigerator_usage_multiplier</name>
      <display_name>Refrigerator: Usage Multiplier</display_name>
      <description>Multiplier on the refrigerator energy usage that can reflect, e.g., high/low usage occupants.</description>
      <type>Double</type>
      <required>true</required>
      <model_dependent>false</model_dependent>
      <default_value>1</default_value>
    </argument>
    <argument>
      <name>extra_refrigerator_present</name>
      <display_name>Extra Refrigerator: Present</display_name>
      <description>Whether there is an extra refrigerator.</description>
      <type>Boolean</type>
      <required>true</required>
      <model_dependent>false</model_dependent>
      <default_value>false</default_value>
      <choices>
        <choice>
          <value>true</value>
          <display_name>true</display_name>
        </choice>
        <choice>
          <value>false</value>
          <display_name>false</display_name>
        </choice>
      </choices>
    </argument>
    <argument>
      <name>extra_refrigerator_location</name>
      <display_name>Extra Refrigerator: Location</display_name>
      <description>The space type for the extra refrigerator location.</description>
      <type>Choice</type>
      <required>true</required>
      <model_dependent>false</model_dependent>
      <default_value>auto</default_value>
      <choices>
        <choice>
          <value>auto</value>
          <display_name>auto</display_name>
        </choice>
        <choice>
          <value>living space</value>
          <display_name>living space</display_name>
        </choice>
        <choice>
          <value>basement - conditioned</value>
          <display_name>basement - conditioned</display_name>
        </choice>
        <choice>
          <value>basement - unconditioned</value>
          <display_name>basement - unconditioned</display_name>
        </choice>
        <choice>
          <value>garage</value>
          <display_name>garage</display_name>
        </choice>
        <choice>
          <value>other housing unit</value>
          <display_name>other housing unit</display_name>
        </choice>
        <choice>
          <value>other heated space</value>
          <display_name>other heated space</display_name>
        </choice>
        <choice>
          <value>other multifamily buffer space</value>
          <display_name>other multifamily buffer space</display_name>
        </choice>
        <choice>
          <value>other non-freezing space</value>
          <display_name>other non-freezing space</display_name>
        </choice>
      </choices>
    </argument>
    <argument>
      <name>extra_refrigerator_rated_annual_kwh</name>
      <display_name>Extra Refrigerator: Rated Annual Consumption</display_name>
      <description>The EnergyGuide rated annual energy consumption for an extra rrefrigerator.</description>
      <type>String</type>
      <units>kWh/yr</units>
      <required>true</required>
      <model_dependent>false</model_dependent>
      <default_value>auto</default_value>
    </argument>
    <argument>
      <name>extra_refrigerator_usage_multiplier</name>
      <display_name>Extra Refrigerator: Usage Multiplier</display_name>
      <description>Multiplier on the extra refrigerator energy usage that can reflect, e.g., high/low usage occupants.</description>
      <type>Double</type>
      <required>true</required>
      <model_dependent>false</model_dependent>
      <default_value>1</default_value>
    </argument>
    <argument>
      <name>freezer_present</name>
      <display_name>Freezer: Present</display_name>
      <description>Whether there is a freezer.</description>
      <type>Boolean</type>
      <required>true</required>
      <model_dependent>false</model_dependent>
      <default_value>false</default_value>
      <choices>
        <choice>
          <value>true</value>
          <display_name>true</display_name>
        </choice>
        <choice>
          <value>false</value>
          <display_name>false</display_name>
        </choice>
      </choices>
    </argument>
    <argument>
      <name>freezer_location</name>
      <display_name>Freezer: Location</display_name>
      <description>The space type for the freezer location.</description>
      <type>Choice</type>
      <required>true</required>
      <model_dependent>false</model_dependent>
      <default_value>auto</default_value>
      <choices>
        <choice>
          <value>auto</value>
          <display_name>auto</display_name>
        </choice>
        <choice>
          <value>living space</value>
          <display_name>living space</display_name>
        </choice>
        <choice>
          <value>basement - conditioned</value>
          <display_name>basement - conditioned</display_name>
        </choice>
        <choice>
          <value>basement - unconditioned</value>
          <display_name>basement - unconditioned</display_name>
        </choice>
        <choice>
          <value>garage</value>
          <display_name>garage</display_name>
        </choice>
        <choice>
          <value>other housing unit</value>
          <display_name>other housing unit</display_name>
        </choice>
        <choice>
          <value>other heated space</value>
          <display_name>other heated space</display_name>
        </choice>
        <choice>
          <value>other multifamily buffer space</value>
          <display_name>other multifamily buffer space</display_name>
        </choice>
        <choice>
          <value>other non-freezing space</value>
          <display_name>other non-freezing space</display_name>
        </choice>
      </choices>
    </argument>
    <argument>
      <name>freezer_rated_annual_kwh</name>
      <display_name>Freezer: Rated Annual Consumption</display_name>
      <description>The EnergyGuide rated annual energy consumption for a freezer.</description>
      <type>String</type>
      <units>kWh/yr</units>
      <required>true</required>
      <model_dependent>false</model_dependent>
      <default_value>auto</default_value>
    </argument>
    <argument>
      <name>freezer_usage_multiplier</name>
      <display_name>Freezer: Usage Multiplier</display_name>
      <description>Multiplier on the freezer energy usage that can reflect, e.g., high/low usage occupants.</description>
      <type>Double</type>
      <required>true</required>
      <model_dependent>false</model_dependent>
      <default_value>1</default_value>
    </argument>
    <argument>
      <name>cooking_range_oven_present</name>
      <display_name>Cooking Range/Oven: Present</display_name>
      <description>Whether there is a cooking range/oven.</description>
      <type>Boolean</type>
      <required>true</required>
      <model_dependent>false</model_dependent>
      <default_value>true</default_value>
      <choices>
        <choice>
          <value>true</value>
          <display_name>true</display_name>
        </choice>
        <choice>
          <value>false</value>
          <display_name>false</display_name>
        </choice>
      </choices>
    </argument>
    <argument>
      <name>cooking_range_oven_location</name>
      <display_name>Cooking Range/Oven: Location</display_name>
      <description>The space type for the cooking range/oven location.</description>
      <type>Choice</type>
      <required>true</required>
      <model_dependent>false</model_dependent>
      <default_value>auto</default_value>
      <choices>
        <choice>
          <value>auto</value>
          <display_name>auto</display_name>
        </choice>
        <choice>
          <value>living space</value>
          <display_name>living space</display_name>
        </choice>
        <choice>
          <value>basement - conditioned</value>
          <display_name>basement - conditioned</display_name>
        </choice>
        <choice>
          <value>basement - unconditioned</value>
          <display_name>basement - unconditioned</display_name>
        </choice>
        <choice>
          <value>garage</value>
          <display_name>garage</display_name>
        </choice>
        <choice>
          <value>other housing unit</value>
          <display_name>other housing unit</display_name>
        </choice>
        <choice>
          <value>other heated space</value>
          <display_name>other heated space</display_name>
        </choice>
        <choice>
          <value>other multifamily buffer space</value>
          <display_name>other multifamily buffer space</display_name>
        </choice>
        <choice>
          <value>other non-freezing space</value>
          <display_name>other non-freezing space</display_name>
        </choice>
      </choices>
    </argument>
    <argument>
      <name>cooking_range_oven_fuel_type</name>
      <display_name>Cooking Range/Oven: Fuel Type</display_name>
      <description>Type of fuel used by the cooking range/oven.</description>
      <type>Choice</type>
      <required>true</required>
      <model_dependent>false</model_dependent>
      <default_value>natural gas</default_value>
      <choices>
        <choice>
          <value>electricity</value>
          <display_name>electricity</display_name>
        </choice>
        <choice>
          <value>natural gas</value>
          <display_name>natural gas</display_name>
        </choice>
        <choice>
          <value>fuel oil</value>
          <display_name>fuel oil</display_name>
        </choice>
        <choice>
          <value>propane</value>
          <display_name>propane</display_name>
        </choice>
        <choice>
          <value>wood</value>
          <display_name>wood</display_name>
        </choice>
        <choice>
          <value>coal</value>
          <display_name>coal</display_name>
        </choice>
      </choices>
    </argument>
    <argument>
      <name>cooking_range_oven_is_induction</name>
      <display_name>Cooking Range/Oven: Is Induction</display_name>
      <description>Whether the cooking range is induction.</description>
      <type>Boolean</type>
      <required>false</required>
      <model_dependent>false</model_dependent>
      <choices>
        <choice>
          <value>true</value>
          <display_name>true</display_name>
        </choice>
        <choice>
          <value>false</value>
          <display_name>false</display_name>
        </choice>
      </choices>
    </argument>
    <argument>
      <name>cooking_range_oven_is_convection</name>
      <display_name>Cooking Range/Oven: Is Convection</display_name>
      <description>Whether the oven is convection.</description>
      <type>Boolean</type>
      <required>false</required>
      <model_dependent>false</model_dependent>
      <choices>
        <choice>
          <value>true</value>
          <display_name>true</display_name>
        </choice>
        <choice>
          <value>false</value>
          <display_name>false</display_name>
        </choice>
      </choices>
    </argument>
    <argument>
      <name>cooking_range_oven_usage_multiplier</name>
      <display_name>Cooking Range/Oven: Usage Multiplier</display_name>
      <description>Multiplier on the cooking range/oven energy usage that can reflect, e.g., high/low usage occupants.</description>
      <type>Double</type>
      <required>true</required>
      <model_dependent>false</model_dependent>
      <default_value>1</default_value>
    </argument>
    <argument>
      <name>ceiling_fan_present</name>
      <display_name>Ceiling Fan: Present</display_name>
      <description>Whether there is are any ceiling fans.</description>
      <type>Boolean</type>
      <required>true</required>
      <model_dependent>false</model_dependent>
      <default_value>true</default_value>
      <choices>
        <choice>
          <value>true</value>
          <display_name>true</display_name>
        </choice>
        <choice>
          <value>false</value>
          <display_name>false</display_name>
        </choice>
      </choices>
    </argument>
    <argument>
      <name>ceiling_fan_efficiency</name>
      <display_name>Ceiling Fan: Efficiency</display_name>
      <description>The efficiency rating of the ceiling fan(s) at medium speed.</description>
      <type>String</type>
      <units>CFM/watt</units>
      <required>true</required>
      <model_dependent>false</model_dependent>
      <default_value>auto</default_value>
    </argument>
    <argument>
      <name>ceiling_fan_quantity</name>
      <display_name>Ceiling Fan: Quantity</display_name>
      <description>Total number of ceiling fans.</description>
      <type>String</type>
      <units>#</units>
      <required>true</required>
      <model_dependent>false</model_dependent>
      <default_value>auto</default_value>
    </argument>
    <argument>
      <name>ceiling_fan_cooling_setpoint_temp_offset</name>
      <display_name>Ceiling Fan: Cooling Setpoint Temperature Offset</display_name>
      <description>The setpoint temperature offset during cooling season for the ceiling fan(s). Only applies if ceiling fan quantity is greater than zero.</description>
      <type>Double</type>
      <units>deg-F</units>
      <required>true</required>
      <model_dependent>false</model_dependent>
      <default_value>0.5</default_value>
    </argument>
    <argument>
      <name>plug_loads_television_annual_kwh</name>
      <display_name>Plug Loads: Television Annual kWh</display_name>
      <description>The annual energy consumption of the television plug loads.</description>
      <type>String</type>
      <units>kWh/yr</units>
      <required>true</required>
      <model_dependent>false</model_dependent>
      <default_value>auto</default_value>
    </argument>
    <argument>
      <name>plug_loads_television_usage_multiplier</name>
      <display_name>Plug Loads: Television Usage Multiplier</display_name>
      <description>Multiplier on the television energy usage that can reflect, e.g., high/low usage occupants.</description>
      <type>Double</type>
      <required>true</required>
      <model_dependent>false</model_dependent>
      <default_value>1</default_value>
    </argument>
    <argument>
      <name>plug_loads_other_annual_kwh</name>
      <display_name>Plug Loads: Other Annual kWh</display_name>
      <description>The annual energy consumption of the other residual plug loads.</description>
      <type>String</type>
      <units>kWh/yr</units>
      <required>true</required>
      <model_dependent>false</model_dependent>
      <default_value>auto</default_value>
    </argument>
    <argument>
      <name>plug_loads_other_frac_sensible</name>
      <display_name>Plug Loads: Other Sensible Fraction</display_name>
      <description>Fraction of other residual plug loads' internal gains that are sensible.</description>
      <type>String</type>
      <units>Frac</units>
      <required>true</required>
      <model_dependent>false</model_dependent>
      <default_value>auto</default_value>
    </argument>
    <argument>
      <name>plug_loads_other_frac_latent</name>
      <display_name>Plug Loads: Other Latent Fraction</display_name>
      <description>Fraction of other residual plug loads' internal gains that are latent.</description>
      <type>String</type>
      <units>Frac</units>
      <required>true</required>
      <model_dependent>false</model_dependent>
      <default_value>auto</default_value>
    </argument>
    <argument>
      <name>plug_loads_other_usage_multiplier</name>
      <display_name>Plug Loads: Other Usage Multiplier</display_name>
      <description>Multiplier on the other energy usage that can reflect, e.g., high/low usage occupants.</description>
      <type>Double</type>
      <required>true</required>
      <model_dependent>false</model_dependent>
      <default_value>1</default_value>
    </argument>
    <argument>
      <name>plug_loads_well_pump_present</name>
      <display_name>Plug Loads: Well Pump Present</display_name>
      <description>Whether there is a well pump.</description>
      <type>Boolean</type>
      <required>true</required>
      <model_dependent>false</model_dependent>
      <default_value>false</default_value>
      <choices>
        <choice>
          <value>true</value>
          <display_name>true</display_name>
        </choice>
        <choice>
          <value>false</value>
          <display_name>false</display_name>
        </choice>
      </choices>
    </argument>
    <argument>
      <name>plug_loads_well_pump_annual_kwh</name>
      <display_name>Plug Loads: Well Pump Annual kWh</display_name>
      <description>The annual energy consumption of the well pump plug loads.</description>
      <type>String</type>
      <units>kWh/yr</units>
      <required>true</required>
      <model_dependent>false</model_dependent>
      <default_value>auto</default_value>
    </argument>
    <argument>
      <name>plug_loads_well_pump_usage_multiplier</name>
      <display_name>Plug Loads: Well Pump Usage Multiplier</display_name>
      <description>Multiplier on the well_pump energy usage that can reflect, e.g., high/low usage occupants.</description>
      <type>Double</type>
      <required>true</required>
      <model_dependent>false</model_dependent>
      <default_value>1</default_value>
    </argument>
    <argument>
      <name>plug_loads_vehicle_present</name>
      <display_name>Plug Loads: Vehicle Present</display_name>
      <description>Whether there is a vehicle.</description>
      <type>Boolean</type>
      <required>true</required>
      <model_dependent>false</model_dependent>
      <default_value>false</default_value>
      <choices>
        <choice>
          <value>true</value>
          <display_name>true</display_name>
        </choice>
        <choice>
          <value>false</value>
          <display_name>false</display_name>
        </choice>
      </choices>
    </argument>
    <argument>
      <name>plug_loads_vehicle_annual_kwh</name>
      <display_name>Plug Loads: Vehicle Annual kWh</display_name>
      <description>The annual energy consumption of the well pump plug loads.</description>
      <type>String</type>
      <units>kWh/yr</units>
      <required>true</required>
      <model_dependent>false</model_dependent>
      <default_value>auto</default_value>
    </argument>
    <argument>
      <name>plug_loads_vehicle_usage_multiplier</name>
      <display_name>Plug Loads: Vehicle Usage Multiplier</display_name>
      <description>Multiplier on the well_pump energy usage that can reflect, e.g., high/low usage occupants.</description>
      <type>Double</type>
      <required>true</required>
      <model_dependent>false</model_dependent>
      <default_value>1</default_value>
    </argument>
    <argument>
      <name>fuel_loads_grill_present</name>
      <display_name>Fuel Loads: Grill Present</display_name>
      <description>Whether there is a fuel loads grill.</description>
      <type>Boolean</type>
      <required>true</required>
      <model_dependent>false</model_dependent>
      <default_value>false</default_value>
      <choices>
        <choice>
          <value>true</value>
          <display_name>true</display_name>
        </choice>
        <choice>
          <value>false</value>
          <display_name>false</display_name>
        </choice>
      </choices>
    </argument>
    <argument>
      <name>fuel_loads_grill_fuel_type</name>
      <display_name>Fuel Loads: Grill Fuel Type</display_name>
      <description>The fuel type of the fuel loads grill.</description>
      <type>Choice</type>
      <required>true</required>
      <model_dependent>false</model_dependent>
      <default_value>natural gas</default_value>
      <choices>
        <choice>
          <value>natural gas</value>
          <display_name>natural gas</display_name>
        </choice>
        <choice>
          <value>fuel oil</value>
          <display_name>fuel oil</display_name>
        </choice>
        <choice>
          <value>propane</value>
          <display_name>propane</display_name>
        </choice>
        <choice>
          <value>wood</value>
          <display_name>wood</display_name>
        </choice>
        <choice>
          <value>wood pellets</value>
          <display_name>wood pellets</display_name>
        </choice>
      </choices>
    </argument>
    <argument>
      <name>fuel_loads_grill_annual_therm</name>
      <display_name>Fuel Loads: Grill Annual therm</display_name>
      <description>The annual energy consumption of the fuel loads grill.</description>
      <type>String</type>
      <units>therm/yr</units>
      <required>true</required>
      <model_dependent>false</model_dependent>
      <default_value>auto</default_value>
    </argument>
    <argument>
      <name>fuel_loads_grill_usage_multiplier</name>
      <display_name>Fuel Loads: Grill Usage Multiplier</display_name>
      <description>Multiplier on the fuel loads grill energy usage that can reflect, e.g., high/low usage occupants.</description>
      <type>Double</type>
      <required>true</required>
      <model_dependent>false</model_dependent>
      <default_value>1</default_value>
    </argument>
    <argument>
      <name>fuel_loads_lighting_present</name>
      <display_name>Fuel Loads: Lighting Present</display_name>
      <description>Whether there is fuel loads lighting.</description>
      <type>Boolean</type>
      <required>true</required>
      <model_dependent>false</model_dependent>
      <default_value>false</default_value>
      <choices>
        <choice>
          <value>true</value>
          <display_name>true</display_name>
        </choice>
        <choice>
          <value>false</value>
          <display_name>false</display_name>
        </choice>
      </choices>
    </argument>
    <argument>
      <name>fuel_loads_lighting_fuel_type</name>
      <display_name>Fuel Loads: Lighting Fuel Type</display_name>
      <description>The fuel type of the fuel loads lighting.</description>
      <type>Choice</type>
      <required>true</required>
      <model_dependent>false</model_dependent>
      <default_value>natural gas</default_value>
      <choices>
        <choice>
          <value>natural gas</value>
          <display_name>natural gas</display_name>
        </choice>
        <choice>
          <value>fuel oil</value>
          <display_name>fuel oil</display_name>
        </choice>
        <choice>
          <value>propane</value>
          <display_name>propane</display_name>
        </choice>
        <choice>
          <value>wood</value>
          <display_name>wood</display_name>
        </choice>
        <choice>
          <value>wood pellets</value>
          <display_name>wood pellets</display_name>
        </choice>
      </choices>
    </argument>
    <argument>
      <name>fuel_loads_lighting_annual_therm</name>
      <display_name>Fuel Loads: Lighting Annual therm</display_name>
      <description>The annual energy consumption of the fuel loads lighting.</description>
      <type>String</type>
      <units>therm/yr</units>
      <required>true</required>
      <model_dependent>false</model_dependent>
      <default_value>auto</default_value>
    </argument>
    <argument>
      <name>fuel_loads_lighting_usage_multiplier</name>
      <display_name>Fuel Loads: Lighting Usage Multiplier</display_name>
      <description>Multiplier on the fuel loads lighting energy usage that can reflect, e.g., high/low usage occupants.</description>
      <type>Double</type>
      <required>true</required>
      <model_dependent>false</model_dependent>
      <default_value>1</default_value>
    </argument>
    <argument>
      <name>fuel_loads_fireplace_present</name>
      <display_name>Fuel Loads: Fireplace Present</display_name>
      <description>Whether there is fuel loads fireplace.</description>
      <type>Boolean</type>
      <required>true</required>
      <model_dependent>false</model_dependent>
      <default_value>false</default_value>
      <choices>
        <choice>
          <value>true</value>
          <display_name>true</display_name>
        </choice>
        <choice>
          <value>false</value>
          <display_name>false</display_name>
        </choice>
      </choices>
    </argument>
    <argument>
      <name>fuel_loads_fireplace_fuel_type</name>
      <display_name>Fuel Loads: Fireplace Fuel Type</display_name>
      <description>The fuel type of the fuel loads fireplace.</description>
      <type>Choice</type>
      <required>true</required>
      <model_dependent>false</model_dependent>
      <default_value>natural gas</default_value>
      <choices>
        <choice>
          <value>natural gas</value>
          <display_name>natural gas</display_name>
        </choice>
        <choice>
          <value>fuel oil</value>
          <display_name>fuel oil</display_name>
        </choice>
        <choice>
          <value>propane</value>
          <display_name>propane</display_name>
        </choice>
        <choice>
          <value>wood</value>
          <display_name>wood</display_name>
        </choice>
        <choice>
          <value>wood pellets</value>
          <display_name>wood pellets</display_name>
        </choice>
      </choices>
    </argument>
    <argument>
      <name>fuel_loads_fireplace_annual_therm</name>
      <display_name>Fuel Loads: Fireplace Annual therm</display_name>
      <description>The annual energy consumption of the fuel loads fireplace.</description>
      <type>String</type>
      <units>therm/yr</units>
      <required>true</required>
      <model_dependent>false</model_dependent>
      <default_value>auto</default_value>
    </argument>
    <argument>
      <name>fuel_loads_fireplace_usage_multiplier</name>
      <display_name>Fuel Loads: Fireplace Usage Multiplier</display_name>
      <description>Multiplier on the fuel loads fireplace energy usage that can reflect, e.g., high/low usage occupants.</description>
      <type>Double</type>
      <required>true</required>
      <model_dependent>false</model_dependent>
      <default_value>1</default_value>
    </argument>
    <argument>
      <name>pool_present</name>
      <display_name>Pool: Present</display_name>
      <description>Whether there is a pool.</description>
      <type>Boolean</type>
      <required>true</required>
      <model_dependent>false</model_dependent>
      <default_value>false</default_value>
      <choices>
        <choice>
          <value>true</value>
          <display_name>true</display_name>
        </choice>
        <choice>
          <value>false</value>
          <display_name>false</display_name>
        </choice>
      </choices>
    </argument>
    <argument>
      <name>pool_pump_annual_kwh</name>
      <display_name>Pool: Pump Annual kWh</display_name>
      <description>The annual energy consumption of the pool pump.</description>
      <type>String</type>
      <units>kWh/yr</units>
      <required>true</required>
      <model_dependent>false</model_dependent>
      <default_value>auto</default_value>
    </argument>
    <argument>
      <name>pool_pump_usage_multiplier</name>
      <display_name>Pool: Pump Usage Multiplier</display_name>
      <description>Multiplier on the pool pump energy usage that can reflect, e.g., high/low usage occupants.</description>
      <type>Double</type>
      <required>true</required>
      <model_dependent>false</model_dependent>
      <default_value>1</default_value>
    </argument>
    <argument>
      <name>pool_heater_type</name>
      <display_name>Pool: Heater Type</display_name>
      <description>The type of pool heater. Use 'none' if there is no pool heater.</description>
      <type>Choice</type>
      <required>true</required>
      <model_dependent>false</model_dependent>
      <default_value>none</default_value>
      <choices>
        <choice>
          <value>none</value>
          <display_name>none</display_name>
        </choice>
        <choice>
          <value>electric resistance</value>
          <display_name>electric resistance</display_name>
        </choice>
        <choice>
          <value>gas fired</value>
          <display_name>gas fired</display_name>
        </choice>
        <choice>
          <value>heat pump</value>
          <display_name>heat pump</display_name>
        </choice>
      </choices>
    </argument>
    <argument>
      <name>pool_heater_annual_kwh</name>
      <display_name>Pool: Heater Annual kWh</display_name>
      <description>The annual energy consumption of the electric resistance pool heater.</description>
      <type>String</type>
      <units>kWh/yr</units>
      <required>true</required>
      <model_dependent>false</model_dependent>
      <default_value>auto</default_value>
    </argument>
    <argument>
      <name>pool_heater_annual_therm</name>
      <display_name>Pool: Heater Annual therm</display_name>
      <description>The annual energy consumption of the gas fired pool heater.</description>
      <type>String</type>
      <units>therm/yr</units>
      <required>true</required>
      <model_dependent>false</model_dependent>
      <default_value>auto</default_value>
    </argument>
    <argument>
      <name>pool_heater_usage_multiplier</name>
      <display_name>Pool: Heater Usage Multiplier</display_name>
      <description>Multiplier on the pool heater energy usage that can reflect, e.g., high/low usage occupants.</description>
      <type>Double</type>
      <required>true</required>
      <model_dependent>false</model_dependent>
      <default_value>1</default_value>
    </argument>
    <argument>
      <name>hot_tub_present</name>
      <display_name>Hot Tub: Present</display_name>
      <description>Whether there is a hot tub.</description>
      <type>Boolean</type>
      <required>true</required>
      <model_dependent>false</model_dependent>
      <default_value>false</default_value>
      <choices>
        <choice>
          <value>true</value>
          <display_name>true</display_name>
        </choice>
        <choice>
          <value>false</value>
          <display_name>false</display_name>
        </choice>
      </choices>
    </argument>
    <argument>
      <name>hot_tub_pump_annual_kwh</name>
      <display_name>Hot Tub: Pump Annual kWh</display_name>
      <description>The annual energy consumption of the hot tub pump.</description>
      <type>String</type>
      <units>kWh/yr</units>
      <required>true</required>
      <model_dependent>false</model_dependent>
      <default_value>auto</default_value>
    </argument>
    <argument>
      <name>hot_tub_pump_usage_multiplier</name>
      <display_name>Hot Tub: Pump Usage Multiplier</display_name>
      <description>Multiplier on the hot tub pump energy usage that can reflect, e.g., high/low usage occupants.</description>
      <type>Double</type>
      <required>true</required>
      <model_dependent>false</model_dependent>
      <default_value>1</default_value>
    </argument>
    <argument>
      <name>hot_tub_heater_type</name>
      <display_name>Hot Tub: Heater Type</display_name>
      <description>The type of hot tub heater. Use 'none' if there is no hot tub heater.</description>
      <type>Choice</type>
      <required>true</required>
      <model_dependent>false</model_dependent>
      <default_value>none</default_value>
      <choices>
        <choice>
          <value>none</value>
          <display_name>none</display_name>
        </choice>
        <choice>
          <value>electric resistance</value>
          <display_name>electric resistance</display_name>
        </choice>
        <choice>
          <value>gas fired</value>
          <display_name>gas fired</display_name>
        </choice>
        <choice>
          <value>heat pump</value>
          <display_name>heat pump</display_name>
        </choice>
      </choices>
    </argument>
    <argument>
      <name>hot_tub_heater_annual_kwh</name>
      <display_name>Hot Tub: Heater Annual kWh</display_name>
      <description>The annual energy consumption of the electric resistance hot tub heater.</description>
      <type>String</type>
      <units>kWh/yr</units>
      <required>true</required>
      <model_dependent>false</model_dependent>
      <default_value>auto</default_value>
    </argument>
    <argument>
      <name>hot_tub_heater_annual_therm</name>
      <display_name>Hot Tub: Heater Annual therm</display_name>
      <description>The annual energy consumption of the gas fired hot tub heater.</description>
      <type>String</type>
      <units>therm/yr</units>
      <required>true</required>
      <model_dependent>false</model_dependent>
      <default_value>auto</default_value>
    </argument>
    <argument>
      <name>hot_tub_heater_usage_multiplier</name>
      <display_name>Hot Tub: Heater Usage Multiplier</display_name>
      <description>Multiplier on the hot tub heater energy usage that can reflect, e.g., high/low usage occupants.</description>
      <type>Double</type>
      <required>true</required>
      <model_dependent>false</model_dependent>
      <default_value>1</default_value>
    </argument>
  </arguments>
  <outputs />
  <provenances />
  <tags>
    <tag>Whole Building.Space Types</tag>
  </tags>
  <attributes>
    <attribute>
      <name>Measure Type</name>
      <value>ModelMeasure</value>
      <datatype>string</datatype>
    </attribute>
  </attributes>
  <files>
    <file>
<<<<<<< HEAD
=======
      <filename>base-hvac-dual-fuel-mini-split-heat-pump-ducted.osw</filename>
      <filetype>osw</filetype>
      <usage_type>test</usage_type>
      <checksum>EA4F3766</checksum>
    </file>
    <file>
      <filename>base-hvac-mini-split-heat-pump-ducted.osw</filename>
      <filetype>osw</filetype>
      <usage_type>test</usage_type>
      <checksum>A2D301AD</checksum>
    </file>
    <file>
      <filename>base-hvac-mini-split-heat-pump-ducted-cooling-only.osw</filename>
      <filetype>osw</filetype>
      <usage_type>test</usage_type>
      <checksum>1AC29504</checksum>
    </file>
    <file>
      <filename>base-hvac-mini-split-heat-pump-ducted-heating-only.osw</filename>
      <filetype>osw</filetype>
      <usage_type>test</usage_type>
      <checksum>C8431EF6</checksum>
    </file>
    <file>
      <filename>build_residential_hpxml_test.rb</filename>
      <filetype>rb</filetype>
      <usage_type>test</usage_type>
      <checksum>5419F668</checksum>
    </file>
    <file>
>>>>>>> 4304c66a
      <filename>location.rb</filename>
      <filetype>rb</filetype>
      <usage_type>resource</usage_type>
      <checksum>E138E095</checksum>
    </file>
    <file>
<<<<<<< HEAD
=======
      <filename>constants.rb</filename>
      <filetype>rb</filetype>
      <usage_type>resource</usage_type>
      <checksum>6862D975</checksum>
    </file>
    <file>
>>>>>>> 4304c66a
      <filename>geometry.rb</filename>
      <filetype>rb</filetype>
      <usage_type>resource</usage_type>
      <checksum>0DA7A913</checksum>
    </file>
    <file>
<<<<<<< HEAD
      <filename>base-multifamily.osw</filename>
      <filetype>osw</filetype>
      <usage_type>test</usage_type>
      <checksum>62C7D96E</checksum>
=======
      <filename>test_measure.xml</filename>
      <filetype>xml</filetype>
      <usage_type>test</usage_type>
      <checksum>DFDF9B60</checksum>
    </file>
    <file>
      <filename>test_rakefile.xml</filename>
      <filetype>xml</filetype>
      <usage_type>test</usage_type>
      <checksum>D85A6347</checksum>
    </file>
    <file>
      <filename>base-multifamily.osw</filename>
      <filetype>osw</filetype>
      <usage_type>test</usage_type>
      <checksum>E4EAEFE9</checksum>
>>>>>>> 4304c66a
    </file>
    <file>
      <filename>base-atticroof-radiant-barrier.osw</filename>
      <filetype>osw</filetype>
      <usage_type>test</usage_type>
<<<<<<< HEAD
      <checksum>1362D4ED</checksum>
=======
      <checksum>F3AA3F5E</checksum>
>>>>>>> 4304c66a
    </file>
    <file>
      <filename>base-misc-defaults.osw</filename>
      <filetype>osw</filetype>
      <usage_type>test</usage_type>
<<<<<<< HEAD
      <checksum>EFD42ACA</checksum>
=======
      <checksum>F1388924</checksum>
>>>>>>> 4304c66a
    </file>
    <file>
      <filename>base.osw</filename>
      <filetype>osw</filetype>
      <usage_type>test</usage_type>
<<<<<<< HEAD
      <checksum>CB54AF1D</checksum>
=======
      <checksum>37860254</checksum>
>>>>>>> 4304c66a
    </file>
    <file>
      <filename>base-appliances-none.osw</filename>
      <filetype>osw</filetype>
      <usage_type>test</usage_type>
<<<<<<< HEAD
      <checksum>467B40E4</checksum>
=======
      <checksum>6BF62C36</checksum>
>>>>>>> 4304c66a
    </file>
    <file>
      <filename>base-appliances-dehumidifier-50percent.osw</filename>
      <filetype>osw</filetype>
      <usage_type>test</usage_type>
<<<<<<< HEAD
      <checksum>8702E1D2</checksum>
=======
      <checksum>D0296219</checksum>
>>>>>>> 4304c66a
    </file>
    <file>
      <filename>base-appliances-dehumidifier-ief.osw</filename>
      <filetype>osw</filetype>
      <usage_type>test</usage_type>
<<<<<<< HEAD
      <checksum>FAA38CAB</checksum>
=======
      <checksum>2216EC4C</checksum>
>>>>>>> 4304c66a
    </file>
    <file>
      <filename>base-appliances-dehumidifier.osw</filename>
      <filetype>osw</filetype>
      <usage_type>test</usage_type>
<<<<<<< HEAD
      <checksum>9E3F1028</checksum>
=======
      <checksum>55DE2F7F</checksum>
>>>>>>> 4304c66a
    </file>
    <file>
      <filename>base-single-family-attached.osw</filename>
      <filetype>osw</filetype>
      <usage_type>test</usage_type>
<<<<<<< HEAD
      <checksum>885D52EC</checksum>
=======
      <checksum>E9D4CCB7</checksum>
>>>>>>> 4304c66a
    </file>
    <file>
      <filename>base-appliances-gas.osw</filename>
      <filetype>osw</filetype>
      <usage_type>test</usage_type>
<<<<<<< HEAD
      <checksum>B2576184</checksum>
=======
      <checksum>0AC8A3AD</checksum>
>>>>>>> 4304c66a
    </file>
    <file>
      <filename>base-appliances-oil.osw</filename>
      <filetype>osw</filetype>
      <usage_type>test</usage_type>
<<<<<<< HEAD
      <checksum>AE8D9247</checksum>
=======
      <checksum>5543425A</checksum>
>>>>>>> 4304c66a
    </file>
    <file>
      <filename>base-appliances-propane.osw</filename>
      <filetype>osw</filetype>
      <usage_type>test</usage_type>
<<<<<<< HEAD
      <checksum>D3E179D0</checksum>
=======
      <checksum>301713C3</checksum>
>>>>>>> 4304c66a
    </file>
    <file>
      <filename>base-appliances-modified.osw</filename>
      <filetype>osw</filetype>
      <usage_type>test</usage_type>
<<<<<<< HEAD
      <checksum>F91C79F5</checksum>
=======
      <checksum>A31C18C2</checksum>
>>>>>>> 4304c66a
    </file>
    <file>
      <filename>base-appliances-wood.osw</filename>
      <filetype>osw</filetype>
      <usage_type>test</usage_type>
<<<<<<< HEAD
      <checksum>F883BB87</checksum>
=======
      <checksum>EF9A5B4A</checksum>
>>>>>>> 4304c66a
    </file>
    <file>
      <filename>base-hvac-dual-fuel-air-to-air-heat-pump-1-speed.osw</filename>
      <filetype>osw</filetype>
      <usage_type>test</usage_type>
<<<<<<< HEAD
      <checksum>B423E303</checksum>
=======
      <checksum>CD133E4C</checksum>
>>>>>>> 4304c66a
    </file>
    <file>
      <filename>base-hvac-dual-fuel-air-to-air-heat-pump-2-speed.osw</filename>
      <filetype>osw</filetype>
      <usage_type>test</usage_type>
<<<<<<< HEAD
      <checksum>49A6637F</checksum>
    </file>
    <file>
      <filename>base-hvac-dual-fuel-mini-split-heat-pump-ducted.osw</filename>
      <filetype>osw</filetype>
      <usage_type>test</usage_type>
      <checksum>FA569C2A</checksum>
=======
      <checksum>D15DFDDF</checksum>
>>>>>>> 4304c66a
    </file>
    <file>
      <filename>base-hvac-dual-fuel-air-to-air-heat-pump-var-speed.osw</filename>
      <filetype>osw</filetype>
      <usage_type>test</usage_type>
<<<<<<< HEAD
      <checksum>B6A45E2F</checksum>
=======
      <checksum>558B2DB6</checksum>
>>>>>>> 4304c66a
    </file>
    <file>
      <filename>base-hvac-dual-fuel-air-to-air-heat-pump-1-speed-electric.osw</filename>
      <filetype>osw</filetype>
      <usage_type>test</usage_type>
<<<<<<< HEAD
      <checksum>0F122F59</checksum>
=======
      <checksum>902709FD</checksum>
>>>>>>> 4304c66a
    </file>
    <file>
      <filename>base-mechvent-cfis.osw</filename>
      <filetype>osw</filetype>
      <usage_type>test</usage_type>
<<<<<<< HEAD
      <checksum>1872B442</checksum>
=======
      <checksum>CFEFA5DF</checksum>
>>>>>>> 4304c66a
    </file>
    <file>
      <filename>base-dhw-indirect-outside.osw</filename>
      <filetype>osw</filetype>
      <usage_type>test</usage_type>
<<<<<<< HEAD
      <checksum>ED6DE0DE</checksum>
=======
      <checksum>3B12675E</checksum>
>>>>>>> 4304c66a
    </file>
    <file>
      <filename>base-dhw-jacket-electric.osw</filename>
      <filetype>osw</filetype>
      <usage_type>test</usage_type>
<<<<<<< HEAD
      <checksum>F49D6286</checksum>
=======
      <checksum>91D21009</checksum>
>>>>>>> 4304c66a
    </file>
    <file>
      <filename>base-dhw-low-flow-fixtures.osw</filename>
      <filetype>osw</filetype>
      <usage_type>test</usage_type>
<<<<<<< HEAD
      <checksum>0B5B5839</checksum>
=======
      <checksum>7EFBE5AC</checksum>
>>>>>>> 4304c66a
    </file>
    <file>
      <filename>base-dhw-recirc-demand.osw</filename>
      <filetype>osw</filetype>
      <usage_type>test</usage_type>
<<<<<<< HEAD
      <checksum>3189EB72</checksum>
=======
      <checksum>5C7BF7D4</checksum>
>>>>>>> 4304c66a
    </file>
    <file>
      <filename>base-dhw-recirc-manual.osw</filename>
      <filetype>osw</filetype>
      <usage_type>test</usage_type>
<<<<<<< HEAD
      <checksum>FCAA03F9</checksum>
=======
      <checksum>FCDB0FA9</checksum>
>>>>>>> 4304c66a
    </file>
    <file>
      <filename>base-dhw-recirc-nocontrol.osw</filename>
      <filetype>osw</filetype>
      <usage_type>test</usage_type>
<<<<<<< HEAD
      <checksum>0EE4E580</checksum>
=======
      <checksum>6ACD5ADA</checksum>
>>>>>>> 4304c66a
    </file>
    <file>
      <filename>base-dhw-recirc-temperature.osw</filename>
      <filetype>osw</filetype>
      <usage_type>test</usage_type>
<<<<<<< HEAD
      <checksum>34319F4C</checksum>
=======
      <checksum>7CF87D68</checksum>
>>>>>>> 4304c66a
    </file>
    <file>
      <filename>base-dhw-recirc-timer.osw</filename>
      <filetype>osw</filetype>
      <usage_type>test</usage_type>
<<<<<<< HEAD
      <checksum>4C0F1854</checksum>
=======
      <checksum>E332422E</checksum>
>>>>>>> 4304c66a
    </file>
    <file>
      <filename>base-dhw-solar-fraction.osw</filename>
      <filetype>osw</filetype>
      <usage_type>test</usage_type>
<<<<<<< HEAD
      <checksum>811BAE60</checksum>
=======
      <checksum>CC7B48F4</checksum>
>>>>>>> 4304c66a
    </file>
    <file>
      <filename>base-dhw-uef.osw</filename>
      <filetype>osw</filetype>
      <usage_type>test</usage_type>
<<<<<<< HEAD
      <checksum>5B70C5AB</checksum>
=======
      <checksum>1B0A7E3E</checksum>
>>>>>>> 4304c66a
    </file>
    <file>
      <filename>base-enclosure-infil-cfm50.osw</filename>
      <filetype>osw</filetype>
      <usage_type>test</usage_type>
<<<<<<< HEAD
      <checksum>4044F9D7</checksum>
=======
      <checksum>05214913</checksum>
>>>>>>> 4304c66a
    </file>
    <file>
      <filename>base-foundation-conditioned-basement-slab-insulation.osw</filename>
      <filetype>osw</filetype>
      <usage_type>test</usage_type>
<<<<<<< HEAD
      <checksum>695543A6</checksum>
=======
      <checksum>F82C876F</checksum>
>>>>>>> 4304c66a
    </file>
    <file>
      <filename>base-hvac-boiler-gas-only.osw</filename>
      <filetype>osw</filetype>
      <usage_type>test</usage_type>
<<<<<<< HEAD
      <checksum>098FB593</checksum>
=======
      <checksum>22CC0812</checksum>
>>>>>>> 4304c66a
    </file>
    <file>
      <filename>base-hvac-boiler-oil-only.osw</filename>
      <filetype>osw</filetype>
      <usage_type>test</usage_type>
<<<<<<< HEAD
      <checksum>FECC4EBF</checksum>
=======
      <checksum>3A6414BD</checksum>
>>>>>>> 4304c66a
    </file>
    <file>
      <filename>base-hvac-boiler-propane-only.osw</filename>
      <filetype>osw</filetype>
      <usage_type>test</usage_type>
<<<<<<< HEAD
      <checksum>109E1947</checksum>
=======
      <checksum>CA6A46D8</checksum>
>>>>>>> 4304c66a
    </file>
    <file>
      <filename>base-hvac-boiler-wood-only.osw</filename>
      <filetype>osw</filetype>
      <usage_type>test</usage_type>
<<<<<<< HEAD
      <checksum>1601CDC8</checksum>
=======
      <checksum>7D17E934</checksum>
>>>>>>> 4304c66a
    </file>
    <file>
      <filename>base-hvac-central-ac-only-1-speed.osw</filename>
      <filetype>osw</filetype>
      <usage_type>test</usage_type>
<<<<<<< HEAD
      <checksum>82BCF15E</checksum>
=======
      <checksum>53A383BD</checksum>
>>>>>>> 4304c66a
    </file>
    <file>
      <filename>base-hvac-ducts-leakage-percent.osw</filename>
      <filetype>osw</filetype>
      <usage_type>test</usage_type>
<<<<<<< HEAD
      <checksum>5BD9C77B</checksum>
=======
      <checksum>D22E23A2</checksum>
>>>>>>> 4304c66a
    </file>
    <file>
      <filename>base-hvac-furnace-elec-only.osw</filename>
      <filetype>osw</filetype>
      <usage_type>test</usage_type>
<<<<<<< HEAD
      <checksum>5854AB96</checksum>
=======
      <checksum>0C73166B</checksum>
>>>>>>> 4304c66a
    </file>
    <file>
      <filename>base-hvac-furnace-gas-only.osw</filename>
      <filetype>osw</filetype>
      <usage_type>test</usage_type>
<<<<<<< HEAD
      <checksum>FF7F1598</checksum>
=======
      <checksum>FAC072AD</checksum>
>>>>>>> 4304c66a
    </file>
    <file>
      <filename>base-hvac-furnace-oil-only.osw</filename>
      <filetype>osw</filetype>
      <usage_type>test</usage_type>
<<<<<<< HEAD
      <checksum>7C58F170</checksum>
=======
      <checksum>EB14AE1E</checksum>
>>>>>>> 4304c66a
    </file>
    <file>
      <filename>base-hvac-furnace-propane-only.osw</filename>
      <filetype>osw</filetype>
      <usage_type>test</usage_type>
<<<<<<< HEAD
      <checksum>63B9184E</checksum>
=======
      <checksum>663B7DBF</checksum>
>>>>>>> 4304c66a
    </file>
    <file>
      <filename>base-hvac-furnace-wood-only.osw</filename>
      <filetype>osw</filetype>
      <usage_type>test</usage_type>
<<<<<<< HEAD
      <checksum>AEF69F51</checksum>
=======
      <checksum>98DD55FC</checksum>
>>>>>>> 4304c66a
    </file>
    <file>
      <filename>base-hvac-none.osw</filename>
      <filetype>osw</filetype>
      <usage_type>test</usage_type>
<<<<<<< HEAD
      <checksum>CF077B4F</checksum>
=======
      <checksum>B4972976</checksum>
>>>>>>> 4304c66a
    </file>
    <file>
      <filename>base-hvac-programmable-thermostat.osw</filename>
      <filetype>osw</filetype>
      <usage_type>test</usage_type>
<<<<<<< HEAD
      <checksum>0F1BD992</checksum>
=======
      <checksum>11BFA66C</checksum>
>>>>>>> 4304c66a
    </file>
    <file>
      <filename>base-hvac-setpoints.osw</filename>
      <filetype>osw</filetype>
      <usage_type>test</usage_type>
<<<<<<< HEAD
      <checksum>CD9291F9</checksum>
=======
      <checksum>7D234061</checksum>
>>>>>>> 4304c66a
    </file>
    <file>
      <filename>base-location-baltimore-md.osw</filename>
      <filetype>osw</filetype>
      <usage_type>test</usage_type>
<<<<<<< HEAD
      <checksum>8A5A3A22</checksum>
=======
      <checksum>DBE06B90</checksum>
>>>>>>> 4304c66a
    </file>
    <file>
      <filename>base-location-dallas-tx.osw</filename>
      <filetype>osw</filetype>
      <usage_type>test</usage_type>
<<<<<<< HEAD
      <checksum>C2C915C4</checksum>
=======
      <checksum>633ECDC8</checksum>
>>>>>>> 4304c66a
    </file>
    <file>
      <filename>base-location-duluth-mn.osw</filename>
      <filetype>osw</filetype>
      <usage_type>test</usage_type>
<<<<<<< HEAD
      <checksum>31D35EBB</checksum>
=======
      <checksum>B5BF2D5A</checksum>
>>>>>>> 4304c66a
    </file>
    <file>
      <filename>base-location-miami-fl.osw</filename>
      <filetype>osw</filetype>
      <usage_type>test</usage_type>
<<<<<<< HEAD
      <checksum>6B4CFFA2</checksum>
=======
      <checksum>8D68EF86</checksum>
>>>>>>> 4304c66a
    </file>
    <file>
      <filename>base-mechvent-balanced.osw</filename>
      <filetype>osw</filetype>
      <usage_type>test</usage_type>
<<<<<<< HEAD
      <checksum>DFBA76F5</checksum>
=======
      <checksum>77C4E6A1</checksum>
>>>>>>> 4304c66a
    </file>
    <file>
      <filename>base-mechvent-erv.osw</filename>
      <filetype>osw</filetype>
      <usage_type>test</usage_type>
<<<<<<< HEAD
      <checksum>14ED9D3A</checksum>
=======
      <checksum>E8200D19</checksum>
>>>>>>> 4304c66a
    </file>
    <file>
      <filename>base-mechvent-exhaust.osw</filename>
      <filetype>osw</filetype>
      <usage_type>test</usage_type>
<<<<<<< HEAD
      <checksum>EFAC757F</checksum>
=======
      <checksum>8D46A870</checksum>
>>>>>>> 4304c66a
    </file>
    <file>
      <filename>base-mechvent-hrv.osw</filename>
      <filetype>osw</filetype>
      <usage_type>test</usage_type>
<<<<<<< HEAD
      <checksum>18F89869</checksum>
=======
      <checksum>1B983783</checksum>
>>>>>>> 4304c66a
    </file>
    <file>
      <filename>base-mechvent-supply.osw</filename>
      <filetype>osw</filetype>
      <usage_type>test</usage_type>
<<<<<<< HEAD
      <checksum>78AFA3D3</checksum>
=======
      <checksum>B393C63C</checksum>
>>>>>>> 4304c66a
    </file>
    <file>
      <filename>base-hvac-air-to-air-heat-pump-1-speed.osw</filename>
      <filetype>osw</filetype>
      <usage_type>test</usage_type>
<<<<<<< HEAD
      <checksum>6FD429D7</checksum>
=======
      <checksum>E37CDD39</checksum>
>>>>>>> 4304c66a
    </file>
    <file>
      <filename>base-mechvent-erv-atre-asre.osw</filename>
      <filetype>osw</filetype>
      <usage_type>test</usage_type>
<<<<<<< HEAD
      <checksum>DF5B2E63</checksum>
=======
      <checksum>CB3224E7</checksum>
>>>>>>> 4304c66a
    </file>
    <file>
      <filename>base-enclosure-windows-none.osw</filename>
      <filetype>osw</filetype>
      <usage_type>test</usage_type>
<<<<<<< HEAD
      <checksum>CDF53D20</checksum>
=======
      <checksum>BEB2AC9A</checksum>
>>>>>>> 4304c66a
    </file>
    <file>
      <filename>base-dhw-indirect-standbyloss.osw</filename>
      <filetype>osw</filetype>
      <usage_type>test</usage_type>
<<<<<<< HEAD
      <checksum>005E869B</checksum>
=======
      <checksum>6C1A4406</checksum>
>>>>>>> 4304c66a
    </file>
    <file>
      <filename>base-dhw-indirect.osw</filename>
      <filetype>osw</filetype>
      <usage_type>test</usage_type>
<<<<<<< HEAD
      <checksum>B5A9D643</checksum>
=======
      <checksum>CA016376</checksum>
>>>>>>> 4304c66a
    </file>
    <file>
      <filename>base-dhw-jacket-indirect.osw</filename>
      <filetype>osw</filetype>
      <usage_type>test</usage_type>
<<<<<<< HEAD
      <checksum>0FCB080B</checksum>
=======
      <checksum>539B273F</checksum>
>>>>>>> 4304c66a
    </file>
    <file>
      <filename>base-hvac-undersized.osw</filename>
      <filetype>osw</filetype>
      <usage_type>test</usage_type>
<<<<<<< HEAD
      <checksum>5F8B67DB</checksum>
=======
      <checksum>C70D065C</checksum>
>>>>>>> 4304c66a
    </file>
    <file>
      <filename>base-atticroof-unvented-insulated-roof.osw</filename>
      <filetype>osw</filetype>
      <usage_type>test</usage_type>
<<<<<<< HEAD
      <checksum>6FA5A0EB</checksum>
=======
      <checksum>DC27108D</checksum>
>>>>>>> 4304c66a
    </file>
    <file>
      <filename>base-pv.osw</filename>
      <filetype>osw</filetype>
      <usage_type>test</usage_type>
<<<<<<< HEAD
      <checksum>ABB34266</checksum>
=======
      <checksum>F2AA6A0C</checksum>
>>>>>>> 4304c66a
    </file>
    <file>
      <filename>base-mechvent-hrv-asre.osw</filename>
      <filetype>osw</filetype>
      <usage_type>test</usage_type>
<<<<<<< HEAD
      <checksum>160B436E</checksum>
=======
      <checksum>B4CBF1D0</checksum>
>>>>>>> 4304c66a
    </file>
    <file>
      <filename>base-enclosure-overhangs.osw</filename>
      <filetype>osw</filetype>
      <usage_type>test</usage_type>
<<<<<<< HEAD
      <checksum>50F78871</checksum>
=======
      <checksum>BF524128</checksum>
>>>>>>> 4304c66a
    </file>
    <file>
      <filename>base-atticroof-vented.osw</filename>
      <filetype>osw</filetype>
      <usage_type>test</usage_type>
<<<<<<< HEAD
      <checksum>49922CEC</checksum>
=======
      <checksum>C3604BD2</checksum>
>>>>>>> 4304c66a
    </file>
    <file>
      <filename>base-dhw-dwhr.osw</filename>
      <filetype>osw</filetype>
      <usage_type>test</usage_type>
<<<<<<< HEAD
      <checksum>8904308C</checksum>
=======
      <checksum>40591739</checksum>
>>>>>>> 4304c66a
    </file>
    <file>
      <filename>base-enclosure-beds-4.osw</filename>
      <filetype>osw</filetype>
      <usage_type>test</usage_type>
<<<<<<< HEAD
      <checksum>626A9FD6</checksum>
=======
      <checksum>D041699D</checksum>
>>>>>>> 4304c66a
    </file>
    <file>
      <filename>base-enclosure-beds-5.osw</filename>
      <filetype>osw</filetype>
      <usage_type>test</usage_type>
<<<<<<< HEAD
      <checksum>D09DE683</checksum>
=======
      <checksum>C9F0CEFB</checksum>
>>>>>>> 4304c66a
    </file>
    <file>
      <filename>base-foundation-ambient.osw</filename>
      <filetype>osw</filetype>
      <usage_type>test</usage_type>
<<<<<<< HEAD
      <checksum>F0FB2966</checksum>
=======
      <checksum>3EE18336</checksum>
>>>>>>> 4304c66a
    </file>
    <file>
      <filename>base-foundation-vented-crawlspace.osw</filename>
      <filetype>osw</filetype>
      <usage_type>test</usage_type>
<<<<<<< HEAD
      <checksum>C19A4F92</checksum>
=======
      <checksum>CD9BAF2E</checksum>
>>>>>>> 4304c66a
    </file>
    <file>
      <filename>base-foundation-unvented-crawlspace.osw</filename>
      <filetype>osw</filetype>
      <usage_type>test</usage_type>
<<<<<<< HEAD
      <checksum>4DD1B81C</checksum>
=======
      <checksum>28DDD2DF</checksum>
>>>>>>> 4304c66a
    </file>
    <file>
      <filename>base-hvac-central-ac-plus-air-to-air-heat-pump-heating.osw</filename>
      <filetype>osw</filetype>
      <usage_type>test</usage_type>
<<<<<<< HEAD
      <checksum>428C97E6</checksum>
=======
      <checksum>D8D603E1</checksum>
>>>>>>> 4304c66a
    </file>
    <file>
      <filename>base-hvac-air-to-air-heat-pump-2-speed.osw</filename>
      <filetype>osw</filetype>
      <usage_type>test</usage_type>
<<<<<<< HEAD
      <checksum>D46004AD</checksum>
=======
      <checksum>D4A40CA1</checksum>
>>>>>>> 4304c66a
    </file>
    <file>
      <filename>base-hvac-central-ac-only-2-speed.osw</filename>
      <filetype>osw</filetype>
      <usage_type>test</usage_type>
<<<<<<< HEAD
      <checksum>2972292B</checksum>
=======
      <checksum>E641C4DB</checksum>
>>>>>>> 4304c66a
    </file>
    <file>
      <filename>base-hvac-air-to-air-heat-pump-var-speed.osw</filename>
      <filetype>osw</filetype>
      <usage_type>test</usage_type>
<<<<<<< HEAD
      <checksum>D20CF079</checksum>
=======
      <checksum>9E2E5D27</checksum>
>>>>>>> 4304c66a
    </file>
    <file>
      <filename>base-hvac-furnace-gas-central-ac-2-speed.osw</filename>
      <filetype>osw</filetype>
      <usage_type>test</usage_type>
<<<<<<< HEAD
      <checksum>B856F965</checksum>
    </file>
    <file>
      <filename>base-hvac-ground-to-air-heat-pump.osw</filename>
      <filetype>osw</filetype>
      <usage_type>test</usage_type>
      <checksum>442A758B</checksum>
    </file>
    <file>
      <filename>base-hvac-mini-split-heat-pump-ducted.osw</filename>
      <filetype>osw</filetype>
      <usage_type>test</usage_type>
      <checksum>43E6E246</checksum>
=======
      <checksum>91FFCB41</checksum>
>>>>>>> 4304c66a
    </file>
    <file>
      <filename>base-hvac-central-ac-only-var-speed.osw</filename>
      <filetype>osw</filetype>
      <usage_type>test</usage_type>
<<<<<<< HEAD
      <checksum>7D94451E</checksum>
=======
      <checksum>9A36FF7B</checksum>
>>>>>>> 4304c66a
    </file>
    <file>
      <filename>base-hvac-evap-cooler-furnace-gas.osw</filename>
      <filetype>osw</filetype>
      <usage_type>test</usage_type>
<<<<<<< HEAD
      <checksum>FA88F3A5</checksum>
=======
      <checksum>27C21FE5</checksum>
>>>>>>> 4304c66a
    </file>
    <file>
      <filename>base-hvac-evap-cooler-only.osw</filename>
      <filetype>osw</filetype>
      <usage_type>test</usage_type>
<<<<<<< HEAD
      <checksum>92787736</checksum>
=======
      <checksum>33337F55</checksum>
>>>>>>> 4304c66a
    </file>
    <file>
      <filename>base-hvac-evap-cooler-only-ducted.osw</filename>
      <filetype>osw</filetype>
      <usage_type>test</usage_type>
<<<<<<< HEAD
      <checksum>6BD564EA</checksum>
=======
      <checksum>C61976FC</checksum>
>>>>>>> 4304c66a
    </file>
    <file>
      <filename>base-hvac-furnace-gas-central-ac-var-speed.osw</filename>
      <filetype>osw</filetype>
      <usage_type>test</usage_type>
<<<<<<< HEAD
      <checksum>52D38352</checksum>
=======
      <checksum>85BEB6A4</checksum>
>>>>>>> 4304c66a
    </file>
    <file>
      <filename>base-hvac-furnace-gas-room-ac.osw</filename>
      <filetype>osw</filetype>
      <usage_type>test</usage_type>
<<<<<<< HEAD
      <checksum>A98EF390</checksum>
=======
      <checksum>DF235C28</checksum>
>>>>>>> 4304c66a
    </file>
    <file>
      <filename>base-hvac-room-ac-only.osw</filename>
      <filetype>osw</filetype>
      <usage_type>test</usage_type>
<<<<<<< HEAD
      <checksum>1CE01EBA</checksum>
=======
      <checksum>5C05AD3E</checksum>
>>>>>>> 4304c66a
    </file>
    <file>
      <filename>base-mechvent-cfis-evap-cooler-only-ducted.osw</filename>
      <filetype>osw</filetype>
      <usage_type>test</usage_type>
<<<<<<< HEAD
      <checksum>4590B27E</checksum>
=======
      <checksum>C8AAA157</checksum>
>>>>>>> 4304c66a
    </file>
    <file>
      <filename>base-atticroof-flat.osw</filename>
      <filetype>osw</filetype>
      <usage_type>test</usage_type>
<<<<<<< HEAD
      <checksum>4D74A7AC</checksum>
=======
      <checksum>8796992A</checksum>
>>>>>>> 4304c66a
    </file>
    <file>
      <filename>extra-dhw-solar-latitude.osw</filename>
      <filetype>osw</filetype>
      <usage_type>test</usage_type>
<<<<<<< HEAD
      <checksum>AD3514BC</checksum>
=======
      <checksum>C417DFB1</checksum>
>>>>>>> 4304c66a
    </file>
    <file>
      <filename>extra-pv-roofpitch.osw</filename>
      <filetype>osw</filetype>
      <usage_type>test</usage_type>
<<<<<<< HEAD
      <checksum>1009AB0D</checksum>
=======
      <checksum>D3768B04</checksum>
>>>>>>> 4304c66a
    </file>
    <file>
      <filename>extra-auto.osw</filename>
      <filetype>osw</filetype>
      <usage_type>test</usage_type>
<<<<<<< HEAD
      <checksum>87BC1EF4</checksum>
=======
      <checksum>74371492</checksum>
>>>>>>> 4304c66a
    </file>
    <file>
      <filename>base-hvac-boiler-elec-only.osw</filename>
      <filetype>osw</filetype>
      <usage_type>test</usage_type>
<<<<<<< HEAD
      <checksum>9CF13FB3</checksum>
=======
      <checksum>7EC85310</checksum>
>>>>>>> 4304c66a
    </file>
    <file>
      <filename>base-hvac-portable-heater-electric-only.osw</filename>
      <filetype>osw</filetype>
      <usage_type>test</usage_type>
<<<<<<< HEAD
      <checksum>3F80E0E5</checksum>
=======
      <checksum>118B7B7E</checksum>
>>>>>>> 4304c66a
    </file>
    <file>
      <filename>base-hvac-stove-oil-only.osw</filename>
      <filetype>osw</filetype>
      <usage_type>test</usage_type>
<<<<<<< HEAD
      <checksum>8B447BAB</checksum>
=======
      <checksum>653E8160</checksum>
>>>>>>> 4304c66a
    </file>
    <file>
      <filename>base-hvac-wall-furnace-elec-only.osw</filename>
      <filetype>osw</filetype>
      <usage_type>test</usage_type>
<<<<<<< HEAD
      <checksum>0D15520A</checksum>
=======
      <checksum>75E14F56</checksum>
>>>>>>> 4304c66a
    </file>
    <file>
      <filename>base-hvac-stove-wood-pellets-only.osw</filename>
      <filetype>osw</filetype>
      <usage_type>test</usage_type>
<<<<<<< HEAD
      <checksum>678D5B9A</checksum>
=======
      <checksum>6EF195FF</checksum>
>>>>>>> 4304c66a
    </file>
    <file>
      <filename>base-mechvent-bath-kitchen-fans.osw</filename>
      <filetype>osw</filetype>
      <usage_type>test</usage_type>
<<<<<<< HEAD
      <checksum>7B6E0465</checksum>
=======
      <checksum>B7CF2AB9</checksum>
>>>>>>> 4304c66a
    </file>
    <file>
      <filename>base-misc-neighbor-shading.osw</filename>
      <filetype>osw</filetype>
      <usage_type>test</usage_type>
<<<<<<< HEAD
      <checksum>26D8B4AA</checksum>
=======
      <checksum>A8CF5293</checksum>
>>>>>>> 4304c66a
    </file>
    <file>
      <filename>base-dhw-indirect-with-solar-fraction.osw</filename>
      <filetype>osw</filetype>
      <usage_type>test</usage_type>
<<<<<<< HEAD
      <checksum>B43D3A82</checksum>
=======
      <checksum>66D776FB</checksum>
>>>>>>> 4304c66a
    </file>
    <file>
      <filename>base-location-epw-filepath-AMY-2012.osw</filename>
      <filetype>osw</filetype>
      <usage_type>test</usage_type>
<<<<<<< HEAD
      <checksum>F7674039</checksum>
=======
      <checksum>13789769</checksum>
>>>>>>> 4304c66a
    </file>
    <file>
      <filename>base-location-epw-filepath.osw</filename>
      <filetype>osw</filetype>
      <usage_type>test</usage_type>
<<<<<<< HEAD
      <checksum>1F172650</checksum>
=======
      <checksum>E36C924F</checksum>
>>>>>>> 4304c66a
    </file>
    <file>
      <filename>base-enclosure-beds-1.osw</filename>
      <filetype>osw</filetype>
      <usage_type>test</usage_type>
<<<<<<< HEAD
      <checksum>604D668F</checksum>
=======
      <checksum>57A843D6</checksum>
>>>>>>> 4304c66a
    </file>
    <file>
      <filename>base-enclosure-beds-2.osw</filename>
      <filetype>osw</filetype>
      <usage_type>test</usage_type>
<<<<<<< HEAD
      <checksum>11A46A6E</checksum>
=======
      <checksum>2E68F503</checksum>
>>>>>>> 4304c66a
    </file>
    <file>
      <filename>base-dhw-combi-tankless-outside.osw</filename>
      <filetype>osw</filetype>
      <usage_type>test</usage_type>
<<<<<<< HEAD
      <checksum>FF6336A9</checksum>
=======
      <checksum>D2B43935</checksum>
>>>>>>> 4304c66a
    </file>
    <file>
      <filename>base-dhw-combi-tankless.osw</filename>
      <filetype>osw</filetype>
      <usage_type>test</usage_type>
<<<<<<< HEAD
      <checksum>5CF836F7</checksum>
=======
      <checksum>3D97C00F</checksum>
>>>>>>> 4304c66a
    </file>
    <file>
      <filename>base-misc-defaults2.osw</filename>
      <filetype>osw</filetype>
      <usage_type>test</usage_type>
<<<<<<< HEAD
      <checksum>4BCE8A2A</checksum>
=======
      <checksum>9EC4AB13</checksum>
>>>>>>> 4304c66a
    </file>
    <file>
      <filename>base-dhw-tank-heat-pump-outside.osw</filename>
      <filetype>osw</filetype>
      <usage_type>test</usage_type>
<<<<<<< HEAD
      <checksum>840BC3DD</checksum>
=======
      <checksum>37009919</checksum>
>>>>>>> 4304c66a
    </file>
    <file>
      <filename>base-dhw-tank-heat-pump-with-solar-fraction.osw</filename>
      <filetype>osw</filetype>
      <usage_type>test</usage_type>
<<<<<<< HEAD
      <checksum>3491B476</checksum>
=======
      <checksum>8E0BFDE2</checksum>
>>>>>>> 4304c66a
    </file>
    <file>
      <filename>base-dhw-tank-heat-pump.osw</filename>
      <filetype>osw</filetype>
      <usage_type>test</usage_type>
<<<<<<< HEAD
      <checksum>88CBD49D</checksum>
=======
      <checksum>CD558183</checksum>
>>>>>>> 4304c66a
    </file>
    <file>
      <filename>base-dhw-jacket-hpwh.osw</filename>
      <filetype>osw</filetype>
      <usage_type>test</usage_type>
<<<<<<< HEAD
      <checksum>9C46EE50</checksum>
=======
      <checksum>3BBF628C</checksum>
>>>>>>> 4304c66a
    </file>
    <file>
      <filename>base-dhw-jacket-gas.osw</filename>
      <filetype>osw</filetype>
      <usage_type>test</usage_type>
<<<<<<< HEAD
      <checksum>328C7728</checksum>
=======
      <checksum>7126BDFA</checksum>
>>>>>>> 4304c66a
    </file>
    <file>
      <filename>base-dhw-solar-direct-evacuated-tube.osw</filename>
      <filetype>osw</filetype>
      <usage_type>test</usage_type>
<<<<<<< HEAD
      <checksum>361657FC</checksum>
=======
      <checksum>4737195B</checksum>
>>>>>>> 4304c66a
    </file>
    <file>
      <filename>base-dhw-solar-direct-flat-plate.osw</filename>
      <filetype>osw</filetype>
      <usage_type>test</usage_type>
<<<<<<< HEAD
      <checksum>A74AFBC5</checksum>
=======
      <checksum>839F641D</checksum>
>>>>>>> 4304c66a
    </file>
    <file>
      <filename>base-dhw-solar-direct-ics.osw</filename>
      <filetype>osw</filetype>
      <usage_type>test</usage_type>
<<<<<<< HEAD
      <checksum>6F6B70B3</checksum>
=======
      <checksum>8CD10D3E</checksum>
>>>>>>> 4304c66a
    </file>
    <file>
      <filename>base-dhw-solar-indirect-flat-plate.osw</filename>
      <filetype>osw</filetype>
      <usage_type>test</usage_type>
<<<<<<< HEAD
      <checksum>057A5CD4</checksum>
=======
      <checksum>986F78CB</checksum>
>>>>>>> 4304c66a
    </file>
    <file>
      <filename>base-dhw-solar-thermosyphon-flat-plate.osw</filename>
      <filetype>osw</filetype>
      <usage_type>test</usage_type>
<<<<<<< HEAD
      <checksum>B3A9BFF4</checksum>
=======
      <checksum>E2A94222</checksum>
>>>>>>> 4304c66a
    </file>
    <file>
      <filename>base-dhw-tank-heat-pump-with-solar.osw</filename>
      <filetype>osw</filetype>
      <usage_type>test</usage_type>
<<<<<<< HEAD
      <checksum>D710F0D2</checksum>
=======
      <checksum>68F0C2FE</checksum>
>>>>>>> 4304c66a
    </file>
    <file>
      <filename>base-dhw-tank-gas-outside.osw</filename>
      <filetype>osw</filetype>
      <usage_type>test</usage_type>
<<<<<<< HEAD
      <checksum>A3A51552</checksum>
=======
      <checksum>375EC167</checksum>
>>>>>>> 4304c66a
    </file>
    <file>
      <filename>base-dhw-tank-gas.osw</filename>
      <filetype>osw</filetype>
      <usage_type>test</usage_type>
<<<<<<< HEAD
      <checksum>2B5624AB</checksum>
=======
      <checksum>8F6D1984</checksum>
>>>>>>> 4304c66a
    </file>
    <file>
      <filename>base-dhw-tank-oil.osw</filename>
      <filetype>osw</filetype>
      <usage_type>test</usage_type>
<<<<<<< HEAD
      <checksum>C6BB0C99</checksum>
=======
      <checksum>75484235</checksum>
>>>>>>> 4304c66a
    </file>
    <file>
      <filename>base-dhw-tank-wood.osw</filename>
      <filetype>osw</filetype>
      <usage_type>test</usage_type>
<<<<<<< HEAD
      <checksum>2BA9D0D0</checksum>
=======
      <checksum>69E35C80</checksum>
>>>>>>> 4304c66a
    </file>
    <file>
      <filename>base-dhw-tankless-gas-with-solar.osw</filename>
      <filetype>osw</filetype>
      <usage_type>test</usage_type>
<<<<<<< HEAD
      <checksum>1C0A0E0B</checksum>
=======
      <checksum>46FD8EBF</checksum>
>>>>>>> 4304c66a
    </file>
    <file>
      <filename>base-dhw-tankless-electric-outside.osw</filename>
      <filetype>osw</filetype>
      <usage_type>test</usage_type>
<<<<<<< HEAD
      <checksum>9D6D4F6D</checksum>
=======
      <checksum>3D5E8E02</checksum>
>>>>>>> 4304c66a
    </file>
    <file>
      <filename>base-dhw-tankless-electric.osw</filename>
      <filetype>osw</filetype>
      <usage_type>test</usage_type>
<<<<<<< HEAD
      <checksum>11D0254D</checksum>
=======
      <checksum>71276498</checksum>
>>>>>>> 4304c66a
    </file>
    <file>
      <filename>base-dhw-tankless-gas-with-solar-fraction.osw</filename>
      <filetype>osw</filetype>
      <usage_type>test</usage_type>
<<<<<<< HEAD
      <checksum>832F5E8F</checksum>
=======
      <checksum>5189AD0B</checksum>
>>>>>>> 4304c66a
    </file>
    <file>
      <filename>base-dhw-tankless-propane.osw</filename>
      <filetype>osw</filetype>
      <usage_type>test</usage_type>
<<<<<<< HEAD
      <checksum>F88E77EE</checksum>
=======
      <checksum>F6F0F89B</checksum>
>>>>>>> 4304c66a
    </file>
    <file>
      <filename>base-dhw-tankless-gas.osw</filename>
      <filetype>osw</filetype>
      <usage_type>test</usage_type>
<<<<<<< HEAD
      <checksum>0B942E61</checksum>
=======
      <checksum>3904DB29</checksum>
>>>>>>> 4304c66a
    </file>
    <file>
      <filename>base-hvac-room-ac-only-33percent.osw</filename>
      <filetype>osw</filetype>
      <usage_type>test</usage_type>
<<<<<<< HEAD
      <checksum>6CF721EE</checksum>
    </file>
    <file>
      <filename>base-hvac-mini-split-heat-pump-ducted-cooling-only.osw</filename>
      <filetype>osw</filetype>
      <usage_type>test</usage_type>
      <checksum>502D1E5F</checksum>
    </file>
    <file>
      <filename>base-hvac-mini-split-heat-pump-ducted-heating-only.osw</filename>
      <filetype>osw</filetype>
      <usage_type>test</usage_type>
      <checksum>E076C126</checksum>
=======
      <checksum>8757C911</checksum>
>>>>>>> 4304c66a
    </file>
    <file>
      <filename>base-hvac-furnace-elec-central-ac-1-speed.osw</filename>
      <filetype>osw</filetype>
      <usage_type>test</usage_type>
<<<<<<< HEAD
      <checksum>673A55CD</checksum>
=======
      <checksum>07BDF0CF</checksum>
>>>>>>> 4304c66a
    </file>
    <file>
      <filename>base-enclosure-infil-natural-ach.osw</filename>
      <filetype>osw</filetype>
      <usage_type>test</usage_type>
<<<<<<< HEAD
      <checksum>57A3F6DB</checksum>
=======
      <checksum>586388E9</checksum>
>>>>>>> 4304c66a
    </file>
    <file>
      <filename>base-foundation-unconditioned-basement-assembly-r.osw</filename>
      <filetype>osw</filetype>
      <usage_type>test</usage_type>
<<<<<<< HEAD
      <checksum>409B9141</checksum>
=======
      <checksum>D3160908</checksum>
>>>>>>> 4304c66a
    </file>
    <file>
      <filename>base-foundation-unconditioned-basement-wall-insulation.osw</filename>
      <filetype>osw</filetype>
      <usage_type>test</usage_type>
<<<<<<< HEAD
      <checksum>FF1074A8</checksum>
=======
      <checksum>A7969086</checksum>
>>>>>>> 4304c66a
    </file>
    <file>
      <filename>base-foundation-unconditioned-basement.osw</filename>
      <filetype>osw</filetype>
      <usage_type>test</usage_type>
<<<<<<< HEAD
      <checksum>96AA0E3B</checksum>
=======
      <checksum>A6936FDD</checksum>
>>>>>>> 4304c66a
    </file>
    <file>
      <filename>base-hvac-fireplace-wood-only.osw</filename>
      <filetype>osw</filetype>
      <usage_type>test</usage_type>
<<<<<<< HEAD
      <checksum>CF0780AA</checksum>
=======
      <checksum>FBE0AC62</checksum>
>>>>>>> 4304c66a
    </file>
    <file>
      <filename>base-hvac-floor-furnace-propane-only.osw</filename>
      <filetype>osw</filetype>
      <usage_type>test</usage_type>
<<<<<<< HEAD
      <checksum>BF4911EA</checksum>
=======
      <checksum>E327885B</checksum>
>>>>>>> 4304c66a
    </file>
    <file>
      <filename>base-enclosure-2stories-garage.osw</filename>
      <filetype>osw</filetype>
      <usage_type>test</usage_type>
<<<<<<< HEAD
      <checksum>A0AFC8C3</checksum>
=======
      <checksum>45832841</checksum>
>>>>>>> 4304c66a
    </file>
    <file>
      <filename>base-enclosure-2stories.osw</filename>
      <filetype>osw</filetype>
      <usage_type>test</usage_type>
<<<<<<< HEAD
      <checksum>51AD4F5A</checksum>
=======
      <checksum>93E113CE</checksum>
>>>>>>> 4304c66a
    </file>
    <file>
      <filename>base-foundation-slab.osw</filename>
      <filetype>osw</filetype>
      <usage_type>test</usage_type>
<<<<<<< HEAD
      <checksum>02C3CFED</checksum>
=======
      <checksum>4ABFD05E</checksum>
>>>>>>> 4304c66a
    </file>
    <file>
      <filename>extra-second-refrigerator.osw</filename>
      <filetype>osw</filetype>
      <usage_type>test</usage_type>
<<<<<<< HEAD
      <checksum>0E6BDC08</checksum>
=======
      <checksum>FBA9BB83</checksum>
>>>>>>> 4304c66a
    </file>
    <file>
      <filename>base-hvac-mini-split-heat-pump-ductless.osw</filename>
      <filetype>osw</filetype>
      <usage_type>test</usage_type>
<<<<<<< HEAD
      <checksum>3DD4579A</checksum>
=======
      <checksum>F4A1801C</checksum>
>>>>>>> 4304c66a
    </file>
    <file>
      <filename>base-enclosure-garage.osw</filename>
      <filetype>osw</filetype>
      <usage_type>test</usage_type>
<<<<<<< HEAD
      <checksum>C17B8397</checksum>
=======
      <checksum>308E0DB4</checksum>
>>>>>>> 4304c66a
    </file>
    <file>
      <filename>base-appliances-coal.osw</filename>
      <filetype>osw</filetype>
      <usage_type>test</usage_type>
<<<<<<< HEAD
      <checksum>2E082D3C</checksum>
=======
      <checksum>B1B0BA0B</checksum>
>>>>>>> 4304c66a
    </file>
    <file>
      <filename>base-dhw-tank-coal.osw</filename>
      <filetype>osw</filetype>
      <usage_type>test</usage_type>
<<<<<<< HEAD
      <checksum>299EEBF7</checksum>
=======
      <checksum>67242046</checksum>
>>>>>>> 4304c66a
    </file>
    <file>
      <filename>base-hvac-boiler-coal-only.osw</filename>
      <filetype>osw</filetype>
      <usage_type>test</usage_type>
<<<<<<< HEAD
      <checksum>62B32621</checksum>
=======
      <checksum>F18F6BC4</checksum>
>>>>>>> 4304c66a
    </file>
    <file>
      <filename>base-hvac-elec-resistance-only.osw</filename>
      <filetype>osw</filetype>
      <usage_type>test</usage_type>
<<<<<<< HEAD
      <checksum>7F1364D7</checksum>
=======
      <checksum>1DF954B7</checksum>
>>>>>>> 4304c66a
    </file>
    <file>
      <filename>base-simcontrol-timestep-10-mins.osw</filename>
      <filetype>osw</filetype>
      <usage_type>test</usage_type>
<<<<<<< HEAD
      <checksum>BAD2989F</checksum>
=======
      <checksum>943F6B99</checksum>
>>>>>>> 4304c66a
    </file>
    <file>
      <filename>base-simcontrol-daylight-saving-custom.osw</filename>
      <filetype>osw</filetype>
      <usage_type>test</usage_type>
<<<<<<< HEAD
      <checksum>5E17F107</checksum>
=======
      <checksum>B8FDFB11</checksum>
>>>>>>> 4304c66a
    </file>
    <file>
      <filename>base-simcontrol-daylight-saving-disabled.osw</filename>
      <filetype>osw</filetype>
      <usage_type>test</usage_type>
<<<<<<< HEAD
      <checksum>DFF24238</checksum>
=======
      <checksum>376EA0C0</checksum>
>>>>>>> 4304c66a
    </file>
    <file>
      <filename>base-simcontrol-runperiod-1-month.osw</filename>
      <filetype>osw</filetype>
      <usage_type>test</usage_type>
<<<<<<< HEAD
      <checksum>8CC195FF</checksum>
=======
      <checksum>E340F075</checksum>
>>>>>>> 4304c66a
    </file>
    <file>
      <filename>base-hvac-fixed-heater-electric-only.osw</filename>
      <filetype>osw</filetype>
      <usage_type>test</usage_type>
<<<<<<< HEAD
      <checksum>93C8CC99</checksum>
=======
      <checksum>B22DCFAD</checksum>
>>>>>>> 4304c66a
    </file>
    <file>
      <filename>extra-second-heating-system-fireplace.osw</filename>
      <filetype>osw</filetype>
      <usage_type>test</usage_type>
<<<<<<< HEAD
      <checksum>5822152F</checksum>
=======
      <checksum>7B85292E</checksum>
>>>>>>> 4304c66a
    </file>
    <file>
      <filename>extra-second-heating-system-portable-heater.osw</filename>
      <filetype>osw</filetype>
      <usage_type>test</usage_type>
<<<<<<< HEAD
      <checksum>D108C158</checksum>
=======
      <checksum>D9E44ABD</checksum>
>>>>>>> 4304c66a
    </file>
    <file>
      <filename>base-hvac-mini-split-air-conditioner-only-ducted.osw</filename>
      <filetype>osw</filetype>
      <usage_type>test</usage_type>
<<<<<<< HEAD
      <checksum>CD1E6AB5</checksum>
=======
      <checksum>8D780095</checksum>
>>>>>>> 4304c66a
    </file>
    <file>
      <filename>base-hvac-mini-split-air-conditioner-only-ductless.osw</filename>
      <filetype>osw</filetype>
      <usage_type>test</usage_type>
<<<<<<< HEAD
      <checksum>D444BD03</checksum>
=======
      <checksum>C6061733</checksum>
>>>>>>> 4304c66a
    </file>
    <file>
      <filename>base-lighting-ceiling-fans.osw</filename>
      <filetype>osw</filetype>
      <usage_type>test</usage_type>
<<<<<<< HEAD
      <checksum>BBCB08DF</checksum>
=======
      <checksum>7FE73404</checksum>
>>>>>>> 4304c66a
    </file>
    <file>
      <filename>base-lighting-detailed.osw</filename>
      <filetype>osw</filetype>
      <usage_type>test</usage_type>
<<<<<<< HEAD
      <checksum>5070B38D</checksum>
=======
      <checksum>BE9BE093</checksum>
>>>>>>> 4304c66a
    </file>
    <file>
      <filename>base-mechvent-whole-house-fan.osw</filename>
      <filetype>osw</filetype>
      <usage_type>test</usage_type>
<<<<<<< HEAD
      <checksum>0D97DCF3</checksum>
=======
      <checksum>434ADA2A</checksum>
>>>>>>> 4304c66a
    </file>
    <file>
      <filename>base-misc-loads-large-uncommon.osw</filename>
      <filetype>osw</filetype>
      <usage_type>test</usage_type>
<<<<<<< HEAD
      <checksum>3DE07AA2</checksum>
=======
      <checksum>2CE78A18</checksum>
>>>>>>> 4304c66a
    </file>
    <file>
      <filename>base-misc-loads-large-uncommon2.osw</filename>
      <filetype>osw</filetype>
      <usage_type>test</usage_type>
<<<<<<< HEAD
      <checksum>31BC3332</checksum>
=======
      <checksum>FD507290</checksum>
>>>>>>> 4304c66a
    </file>
    <file>
      <filename>base-dhw-none.osw</filename>
      <filetype>osw</filetype>
      <usage_type>test</usage_type>
<<<<<<< HEAD
      <checksum>B5B91E38</checksum>
=======
      <checksum>F41A60F4</checksum>
>>>>>>> 4304c66a
    </file>
    <file>
      <filename>base-misc-usage-multiplier.osw</filename>
      <filetype>osw</filetype>
      <usage_type>test</usage_type>
<<<<<<< HEAD
      <checksum>277CE5A8</checksum>
=======
      <checksum>2DDBEE29</checksum>
>>>>>>> 4304c66a
    </file>
    <file>
      <filename>base-enclosure-infil-flue.osw</filename>
      <filetype>osw</filetype>
      <usage_type>test</usage_type>
<<<<<<< HEAD
      <checksum>F4895AEE</checksum>
=======
      <checksum>3A328955</checksum>
>>>>>>> 4304c66a
    </file>
    <file>
      <filename>extra-dhw-shared-water-heater.osw</filename>
      <filetype>osw</filetype>
      <usage_type>test</usage_type>
<<<<<<< HEAD
      <checksum>DD8378DE</checksum>
=======
      <checksum>3FE9B1A8</checksum>
>>>>>>> 4304c66a
    </file>
    <file>
      <filename>base-enclosure-infil-ach-house-pressure.osw</filename>
      <filetype>osw</filetype>
      <usage_type>test</usage_type>
<<<<<<< HEAD
      <checksum>403D9AED</checksum>
=======
      <checksum>2A5A84C6</checksum>
>>>>>>> 4304c66a
    </file>
    <file>
      <filename>base-enclosure-infil-cfm-house-pressure.osw</filename>
      <filetype>osw</filetype>
      <usage_type>test</usage_type>
<<<<<<< HEAD
      <checksum>C72FE462</checksum>
=======
      <checksum>E3FC04E1</checksum>
>>>>>>> 4304c66a
    </file>
    <file>
      <filename>extra-pv-shared.osw</filename>
      <filetype>osw</filetype>
      <usage_type>test</usage_type>
<<<<<<< HEAD
      <checksum>F07CFC62</checksum>
=======
      <checksum>A1950021</checksum>
>>>>>>> 4304c66a
    </file>
    <file>
      <filename>base-hvac-boiler-gas-central-ac-1-speed.osw</filename>
      <filetype>osw</filetype>
      <usage_type>test</usage_type>
<<<<<<< HEAD
      <checksum>E436386D</checksum>
    </file>
    <file>
      <filename>constants.rb</filename>
      <filetype>rb</filetype>
      <usage_type>resource</usage_type>
      <checksum>EB32709E</checksum>
    </file>
    <file>
      <filename>base-hvac-boiler-gas-central-ac-1-speed.osw</filename>
      <filetype>osw</filetype>
      <usage_type>test</usage_type>
      <checksum>26333FD0</checksum>
=======
      <checksum>6B66F9AD</checksum>
    </file>
    <file>
      <filename>base-hvac-ground-to-air-heat-pump.osw</filename>
      <filetype>osw</filetype>
      <usage_type>test</usage_type>
      <checksum>CF723A26</checksum>
>>>>>>> 4304c66a
    </file>
    <file>
      <version>
        <software_program>OpenStudio</software_program>
        <identifier>2.9.0</identifier>
        <min_compatible>2.9.0</min_compatible>
      </version>
      <filename>measure.rb</filename>
      <filetype>rb</filetype>
      <usage_type>script</usage_type>
<<<<<<< HEAD
      <checksum>07109301</checksum>
    </file>
    <file>
      <filename>base-schedules-stochastic.osw</filename>
      <filetype>osw</filetype>
      <usage_type>test</usage_type>
      <checksum>8AC16385</checksum>
    </file>
    <file>
      <filename>base-schedules-user-specified.osw</filename>
      <filetype>osw</filetype>
      <usage_type>test</usage_type>
      <checksum>45AA0522</checksum>
    </file>
    <file>
      <filename>extra-vacancy-6-months.osw</filename>
      <filetype>osw</filetype>
      <usage_type>test</usage_type>
      <checksum>93E73AF5</checksum>
    </file>
    <file>
      <filename>schedules.rb</filename>
      <filetype>rb</filetype>
      <usage_type>resource</usage_type>
      <checksum>08D0C4BA</checksum>
=======
      <checksum>6AFBF573</checksum>
>>>>>>> 4304c66a
    </file>
  </files>
</measure><|MERGE_RESOLUTION|>--- conflicted
+++ resolved
@@ -3,13 +3,8 @@
   <schema_version>3.0</schema_version>
   <name>build_residential_hpxml</name>
   <uid>a13a8983-2b01-4930-8af2-42030b6e4233</uid>
-<<<<<<< HEAD
-  <version_id>fbb164aa-f88f-4bf5-8a77-a4fdc3427820</version_id>
-  <version_modified>20200828T224235Z</version_modified>
-=======
-  <version_id>cf955bac-2f22-444c-ba40-3235d69d8e46</version_id>
-  <version_modified>20200902T150650Z</version_modified>
->>>>>>> 4304c66a
+  <version_id>64d77436-10f9-4d99-95b9-7e73a672c42f</version_id>
+  <version_modified>20200902T151200Z</version_modified>
   <xml_checksum>2C38F48B</xml_checksum>
   <class_name>BuildResidentialHPXML</class_name>
   <display_name>HPXML Builder</display_name>
@@ -5439,66 +5434,18 @@
   </attributes>
   <files>
     <file>
-<<<<<<< HEAD
-=======
-      <filename>base-hvac-dual-fuel-mini-split-heat-pump-ducted.osw</filename>
-      <filetype>osw</filetype>
-      <usage_type>test</usage_type>
-      <checksum>EA4F3766</checksum>
-    </file>
-    <file>
-      <filename>base-hvac-mini-split-heat-pump-ducted.osw</filename>
-      <filetype>osw</filetype>
-      <usage_type>test</usage_type>
-      <checksum>A2D301AD</checksum>
-    </file>
-    <file>
-      <filename>base-hvac-mini-split-heat-pump-ducted-cooling-only.osw</filename>
-      <filetype>osw</filetype>
-      <usage_type>test</usage_type>
-      <checksum>1AC29504</checksum>
-    </file>
-    <file>
-      <filename>base-hvac-mini-split-heat-pump-ducted-heating-only.osw</filename>
-      <filetype>osw</filetype>
-      <usage_type>test</usage_type>
-      <checksum>C8431EF6</checksum>
-    </file>
-    <file>
-      <filename>build_residential_hpxml_test.rb</filename>
-      <filetype>rb</filetype>
-      <usage_type>test</usage_type>
-      <checksum>5419F668</checksum>
-    </file>
-    <file>
->>>>>>> 4304c66a
       <filename>location.rb</filename>
       <filetype>rb</filetype>
       <usage_type>resource</usage_type>
       <checksum>E138E095</checksum>
     </file>
     <file>
-<<<<<<< HEAD
-=======
-      <filename>constants.rb</filename>
-      <filetype>rb</filetype>
-      <usage_type>resource</usage_type>
-      <checksum>6862D975</checksum>
-    </file>
-    <file>
->>>>>>> 4304c66a
       <filename>geometry.rb</filename>
       <filetype>rb</filetype>
       <usage_type>resource</usage_type>
       <checksum>0DA7A913</checksum>
     </file>
     <file>
-<<<<<<< HEAD
-      <filename>base-multifamily.osw</filename>
-      <filetype>osw</filetype>
-      <usage_type>test</usage_type>
-      <checksum>62C7D96E</checksum>
-=======
       <filename>test_measure.xml</filename>
       <filetype>xml</filetype>
       <usage_type>test</usage_type>
@@ -5511,1276 +5458,16 @@
       <checksum>D85A6347</checksum>
     </file>
     <file>
-      <filename>base-multifamily.osw</filename>
-      <filetype>osw</filetype>
-      <usage_type>test</usage_type>
-      <checksum>E4EAEFE9</checksum>
->>>>>>> 4304c66a
-    </file>
-    <file>
-      <filename>base-atticroof-radiant-barrier.osw</filename>
-      <filetype>osw</filetype>
-      <usage_type>test</usage_type>
-<<<<<<< HEAD
-      <checksum>1362D4ED</checksum>
-=======
-      <checksum>F3AA3F5E</checksum>
->>>>>>> 4304c66a
-    </file>
-    <file>
-      <filename>base-misc-defaults.osw</filename>
-      <filetype>osw</filetype>
-      <usage_type>test</usage_type>
-<<<<<<< HEAD
-      <checksum>EFD42ACA</checksum>
-=======
-      <checksum>F1388924</checksum>
->>>>>>> 4304c66a
-    </file>
-    <file>
-      <filename>base.osw</filename>
-      <filetype>osw</filetype>
-      <usage_type>test</usage_type>
-<<<<<<< HEAD
-      <checksum>CB54AF1D</checksum>
-=======
-      <checksum>37860254</checksum>
->>>>>>> 4304c66a
-    </file>
-    <file>
-      <filename>base-appliances-none.osw</filename>
-      <filetype>osw</filetype>
-      <usage_type>test</usage_type>
-<<<<<<< HEAD
-      <checksum>467B40E4</checksum>
-=======
-      <checksum>6BF62C36</checksum>
->>>>>>> 4304c66a
-    </file>
-    <file>
-      <filename>base-appliances-dehumidifier-50percent.osw</filename>
-      <filetype>osw</filetype>
-      <usage_type>test</usage_type>
-<<<<<<< HEAD
-      <checksum>8702E1D2</checksum>
-=======
-      <checksum>D0296219</checksum>
->>>>>>> 4304c66a
-    </file>
-    <file>
-      <filename>base-appliances-dehumidifier-ief.osw</filename>
-      <filetype>osw</filetype>
-      <usage_type>test</usage_type>
-<<<<<<< HEAD
-      <checksum>FAA38CAB</checksum>
-=======
-      <checksum>2216EC4C</checksum>
->>>>>>> 4304c66a
-    </file>
-    <file>
-      <filename>base-appliances-dehumidifier.osw</filename>
-      <filetype>osw</filetype>
-      <usage_type>test</usage_type>
-<<<<<<< HEAD
-      <checksum>9E3F1028</checksum>
-=======
-      <checksum>55DE2F7F</checksum>
->>>>>>> 4304c66a
-    </file>
-    <file>
-      <filename>base-single-family-attached.osw</filename>
-      <filetype>osw</filetype>
-      <usage_type>test</usage_type>
-<<<<<<< HEAD
-      <checksum>885D52EC</checksum>
-=======
-      <checksum>E9D4CCB7</checksum>
->>>>>>> 4304c66a
-    </file>
-    <file>
-      <filename>base-appliances-gas.osw</filename>
-      <filetype>osw</filetype>
-      <usage_type>test</usage_type>
-<<<<<<< HEAD
-      <checksum>B2576184</checksum>
-=======
-      <checksum>0AC8A3AD</checksum>
->>>>>>> 4304c66a
-    </file>
-    <file>
-      <filename>base-appliances-oil.osw</filename>
-      <filetype>osw</filetype>
-      <usage_type>test</usage_type>
-<<<<<<< HEAD
-      <checksum>AE8D9247</checksum>
-=======
-      <checksum>5543425A</checksum>
->>>>>>> 4304c66a
-    </file>
-    <file>
-      <filename>base-appliances-propane.osw</filename>
-      <filetype>osw</filetype>
-      <usage_type>test</usage_type>
-<<<<<<< HEAD
-      <checksum>D3E179D0</checksum>
-=======
-      <checksum>301713C3</checksum>
->>>>>>> 4304c66a
-    </file>
-    <file>
-      <filename>base-appliances-modified.osw</filename>
-      <filetype>osw</filetype>
-      <usage_type>test</usage_type>
-<<<<<<< HEAD
-      <checksum>F91C79F5</checksum>
-=======
-      <checksum>A31C18C2</checksum>
->>>>>>> 4304c66a
-    </file>
-    <file>
-      <filename>base-appliances-wood.osw</filename>
-      <filetype>osw</filetype>
-      <usage_type>test</usage_type>
-<<<<<<< HEAD
-      <checksum>F883BB87</checksum>
-=======
-      <checksum>EF9A5B4A</checksum>
->>>>>>> 4304c66a
-    </file>
-    <file>
-      <filename>base-hvac-dual-fuel-air-to-air-heat-pump-1-speed.osw</filename>
-      <filetype>osw</filetype>
-      <usage_type>test</usage_type>
-<<<<<<< HEAD
-      <checksum>B423E303</checksum>
-=======
-      <checksum>CD133E4C</checksum>
->>>>>>> 4304c66a
-    </file>
-    <file>
-      <filename>base-hvac-dual-fuel-air-to-air-heat-pump-2-speed.osw</filename>
-      <filetype>osw</filetype>
-      <usage_type>test</usage_type>
-<<<<<<< HEAD
-      <checksum>49A6637F</checksum>
-    </file>
-    <file>
       <filename>base-hvac-dual-fuel-mini-split-heat-pump-ducted.osw</filename>
       <filetype>osw</filetype>
       <usage_type>test</usage_type>
       <checksum>FA569C2A</checksum>
-=======
-      <checksum>D15DFDDF</checksum>
->>>>>>> 4304c66a
-    </file>
-    <file>
-      <filename>base-hvac-dual-fuel-air-to-air-heat-pump-var-speed.osw</filename>
-      <filetype>osw</filetype>
-      <usage_type>test</usage_type>
-<<<<<<< HEAD
-      <checksum>B6A45E2F</checksum>
-=======
-      <checksum>558B2DB6</checksum>
->>>>>>> 4304c66a
-    </file>
-    <file>
-      <filename>base-hvac-dual-fuel-air-to-air-heat-pump-1-speed-electric.osw</filename>
-      <filetype>osw</filetype>
-      <usage_type>test</usage_type>
-<<<<<<< HEAD
-      <checksum>0F122F59</checksum>
-=======
-      <checksum>902709FD</checksum>
->>>>>>> 4304c66a
-    </file>
-    <file>
-      <filename>base-mechvent-cfis.osw</filename>
-      <filetype>osw</filetype>
-      <usage_type>test</usage_type>
-<<<<<<< HEAD
-      <checksum>1872B442</checksum>
-=======
-      <checksum>CFEFA5DF</checksum>
->>>>>>> 4304c66a
-    </file>
-    <file>
-      <filename>base-dhw-indirect-outside.osw</filename>
-      <filetype>osw</filetype>
-      <usage_type>test</usage_type>
-<<<<<<< HEAD
-      <checksum>ED6DE0DE</checksum>
-=======
-      <checksum>3B12675E</checksum>
->>>>>>> 4304c66a
-    </file>
-    <file>
-      <filename>base-dhw-jacket-electric.osw</filename>
-      <filetype>osw</filetype>
-      <usage_type>test</usage_type>
-<<<<<<< HEAD
-      <checksum>F49D6286</checksum>
-=======
-      <checksum>91D21009</checksum>
->>>>>>> 4304c66a
-    </file>
-    <file>
-      <filename>base-dhw-low-flow-fixtures.osw</filename>
-      <filetype>osw</filetype>
-      <usage_type>test</usage_type>
-<<<<<<< HEAD
-      <checksum>0B5B5839</checksum>
-=======
-      <checksum>7EFBE5AC</checksum>
->>>>>>> 4304c66a
-    </file>
-    <file>
-      <filename>base-dhw-recirc-demand.osw</filename>
-      <filetype>osw</filetype>
-      <usage_type>test</usage_type>
-<<<<<<< HEAD
-      <checksum>3189EB72</checksum>
-=======
-      <checksum>5C7BF7D4</checksum>
->>>>>>> 4304c66a
-    </file>
-    <file>
-      <filename>base-dhw-recirc-manual.osw</filename>
-      <filetype>osw</filetype>
-      <usage_type>test</usage_type>
-<<<<<<< HEAD
-      <checksum>FCAA03F9</checksum>
-=======
-      <checksum>FCDB0FA9</checksum>
->>>>>>> 4304c66a
-    </file>
-    <file>
-      <filename>base-dhw-recirc-nocontrol.osw</filename>
-      <filetype>osw</filetype>
-      <usage_type>test</usage_type>
-<<<<<<< HEAD
-      <checksum>0EE4E580</checksum>
-=======
-      <checksum>6ACD5ADA</checksum>
->>>>>>> 4304c66a
-    </file>
-    <file>
-      <filename>base-dhw-recirc-temperature.osw</filename>
-      <filetype>osw</filetype>
-      <usage_type>test</usage_type>
-<<<<<<< HEAD
-      <checksum>34319F4C</checksum>
-=======
-      <checksum>7CF87D68</checksum>
->>>>>>> 4304c66a
-    </file>
-    <file>
-      <filename>base-dhw-recirc-timer.osw</filename>
-      <filetype>osw</filetype>
-      <usage_type>test</usage_type>
-<<<<<<< HEAD
-      <checksum>4C0F1854</checksum>
-=======
-      <checksum>E332422E</checksum>
->>>>>>> 4304c66a
-    </file>
-    <file>
-      <filename>base-dhw-solar-fraction.osw</filename>
-      <filetype>osw</filetype>
-      <usage_type>test</usage_type>
-<<<<<<< HEAD
-      <checksum>811BAE60</checksum>
-=======
-      <checksum>CC7B48F4</checksum>
->>>>>>> 4304c66a
-    </file>
-    <file>
-      <filename>base-dhw-uef.osw</filename>
-      <filetype>osw</filetype>
-      <usage_type>test</usage_type>
-<<<<<<< HEAD
-      <checksum>5B70C5AB</checksum>
-=======
-      <checksum>1B0A7E3E</checksum>
->>>>>>> 4304c66a
-    </file>
-    <file>
-      <filename>base-enclosure-infil-cfm50.osw</filename>
-      <filetype>osw</filetype>
-      <usage_type>test</usage_type>
-<<<<<<< HEAD
-      <checksum>4044F9D7</checksum>
-=======
-      <checksum>05214913</checksum>
->>>>>>> 4304c66a
-    </file>
-    <file>
-      <filename>base-foundation-conditioned-basement-slab-insulation.osw</filename>
-      <filetype>osw</filetype>
-      <usage_type>test</usage_type>
-<<<<<<< HEAD
-      <checksum>695543A6</checksum>
-=======
-      <checksum>F82C876F</checksum>
->>>>>>> 4304c66a
-    </file>
-    <file>
-      <filename>base-hvac-boiler-gas-only.osw</filename>
-      <filetype>osw</filetype>
-      <usage_type>test</usage_type>
-<<<<<<< HEAD
-      <checksum>098FB593</checksum>
-=======
-      <checksum>22CC0812</checksum>
->>>>>>> 4304c66a
-    </file>
-    <file>
-      <filename>base-hvac-boiler-oil-only.osw</filename>
-      <filetype>osw</filetype>
-      <usage_type>test</usage_type>
-<<<<<<< HEAD
-      <checksum>FECC4EBF</checksum>
-=======
-      <checksum>3A6414BD</checksum>
->>>>>>> 4304c66a
-    </file>
-    <file>
-      <filename>base-hvac-boiler-propane-only.osw</filename>
-      <filetype>osw</filetype>
-      <usage_type>test</usage_type>
-<<<<<<< HEAD
-      <checksum>109E1947</checksum>
-=======
-      <checksum>CA6A46D8</checksum>
->>>>>>> 4304c66a
-    </file>
-    <file>
-      <filename>base-hvac-boiler-wood-only.osw</filename>
-      <filetype>osw</filetype>
-      <usage_type>test</usage_type>
-<<<<<<< HEAD
-      <checksum>1601CDC8</checksum>
-=======
-      <checksum>7D17E934</checksum>
->>>>>>> 4304c66a
-    </file>
-    <file>
-      <filename>base-hvac-central-ac-only-1-speed.osw</filename>
-      <filetype>osw</filetype>
-      <usage_type>test</usage_type>
-<<<<<<< HEAD
-      <checksum>82BCF15E</checksum>
-=======
-      <checksum>53A383BD</checksum>
->>>>>>> 4304c66a
-    </file>
-    <file>
-      <filename>base-hvac-ducts-leakage-percent.osw</filename>
-      <filetype>osw</filetype>
-      <usage_type>test</usage_type>
-<<<<<<< HEAD
-      <checksum>5BD9C77B</checksum>
-=======
-      <checksum>D22E23A2</checksum>
->>>>>>> 4304c66a
-    </file>
-    <file>
-      <filename>base-hvac-furnace-elec-only.osw</filename>
-      <filetype>osw</filetype>
-      <usage_type>test</usage_type>
-<<<<<<< HEAD
-      <checksum>5854AB96</checksum>
-=======
-      <checksum>0C73166B</checksum>
->>>>>>> 4304c66a
-    </file>
-    <file>
-      <filename>base-hvac-furnace-gas-only.osw</filename>
-      <filetype>osw</filetype>
-      <usage_type>test</usage_type>
-<<<<<<< HEAD
-      <checksum>FF7F1598</checksum>
-=======
-      <checksum>FAC072AD</checksum>
->>>>>>> 4304c66a
-    </file>
-    <file>
-      <filename>base-hvac-furnace-oil-only.osw</filename>
-      <filetype>osw</filetype>
-      <usage_type>test</usage_type>
-<<<<<<< HEAD
-      <checksum>7C58F170</checksum>
-=======
-      <checksum>EB14AE1E</checksum>
->>>>>>> 4304c66a
-    </file>
-    <file>
-      <filename>base-hvac-furnace-propane-only.osw</filename>
-      <filetype>osw</filetype>
-      <usage_type>test</usage_type>
-<<<<<<< HEAD
-      <checksum>63B9184E</checksum>
-=======
-      <checksum>663B7DBF</checksum>
->>>>>>> 4304c66a
-    </file>
-    <file>
-      <filename>base-hvac-furnace-wood-only.osw</filename>
-      <filetype>osw</filetype>
-      <usage_type>test</usage_type>
-<<<<<<< HEAD
-      <checksum>AEF69F51</checksum>
-=======
-      <checksum>98DD55FC</checksum>
->>>>>>> 4304c66a
-    </file>
-    <file>
-      <filename>base-hvac-none.osw</filename>
-      <filetype>osw</filetype>
-      <usage_type>test</usage_type>
-<<<<<<< HEAD
-      <checksum>CF077B4F</checksum>
-=======
-      <checksum>B4972976</checksum>
->>>>>>> 4304c66a
-    </file>
-    <file>
-      <filename>base-hvac-programmable-thermostat.osw</filename>
-      <filetype>osw</filetype>
-      <usage_type>test</usage_type>
-<<<<<<< HEAD
-      <checksum>0F1BD992</checksum>
-=======
-      <checksum>11BFA66C</checksum>
->>>>>>> 4304c66a
-    </file>
-    <file>
-      <filename>base-hvac-setpoints.osw</filename>
-      <filetype>osw</filetype>
-      <usage_type>test</usage_type>
-<<<<<<< HEAD
-      <checksum>CD9291F9</checksum>
-=======
-      <checksum>7D234061</checksum>
->>>>>>> 4304c66a
-    </file>
-    <file>
-      <filename>base-location-baltimore-md.osw</filename>
-      <filetype>osw</filetype>
-      <usage_type>test</usage_type>
-<<<<<<< HEAD
-      <checksum>8A5A3A22</checksum>
-=======
-      <checksum>DBE06B90</checksum>
->>>>>>> 4304c66a
-    </file>
-    <file>
-      <filename>base-location-dallas-tx.osw</filename>
-      <filetype>osw</filetype>
-      <usage_type>test</usage_type>
-<<<<<<< HEAD
-      <checksum>C2C915C4</checksum>
-=======
-      <checksum>633ECDC8</checksum>
->>>>>>> 4304c66a
-    </file>
-    <file>
-      <filename>base-location-duluth-mn.osw</filename>
-      <filetype>osw</filetype>
-      <usage_type>test</usage_type>
-<<<<<<< HEAD
-      <checksum>31D35EBB</checksum>
-=======
-      <checksum>B5BF2D5A</checksum>
->>>>>>> 4304c66a
-    </file>
-    <file>
-      <filename>base-location-miami-fl.osw</filename>
-      <filetype>osw</filetype>
-      <usage_type>test</usage_type>
-<<<<<<< HEAD
-      <checksum>6B4CFFA2</checksum>
-=======
-      <checksum>8D68EF86</checksum>
->>>>>>> 4304c66a
-    </file>
-    <file>
-      <filename>base-mechvent-balanced.osw</filename>
-      <filetype>osw</filetype>
-      <usage_type>test</usage_type>
-<<<<<<< HEAD
-      <checksum>DFBA76F5</checksum>
-=======
-      <checksum>77C4E6A1</checksum>
->>>>>>> 4304c66a
-    </file>
-    <file>
-      <filename>base-mechvent-erv.osw</filename>
-      <filetype>osw</filetype>
-      <usage_type>test</usage_type>
-<<<<<<< HEAD
-      <checksum>14ED9D3A</checksum>
-=======
-      <checksum>E8200D19</checksum>
->>>>>>> 4304c66a
-    </file>
-    <file>
-      <filename>base-mechvent-exhaust.osw</filename>
-      <filetype>osw</filetype>
-      <usage_type>test</usage_type>
-<<<<<<< HEAD
-      <checksum>EFAC757F</checksum>
-=======
-      <checksum>8D46A870</checksum>
->>>>>>> 4304c66a
-    </file>
-    <file>
-      <filename>base-mechvent-hrv.osw</filename>
-      <filetype>osw</filetype>
-      <usage_type>test</usage_type>
-<<<<<<< HEAD
-      <checksum>18F89869</checksum>
-=======
-      <checksum>1B983783</checksum>
->>>>>>> 4304c66a
-    </file>
-    <file>
-      <filename>base-mechvent-supply.osw</filename>
-      <filetype>osw</filetype>
-      <usage_type>test</usage_type>
-<<<<<<< HEAD
-      <checksum>78AFA3D3</checksum>
-=======
-      <checksum>B393C63C</checksum>
->>>>>>> 4304c66a
-    </file>
-    <file>
-      <filename>base-hvac-air-to-air-heat-pump-1-speed.osw</filename>
-      <filetype>osw</filetype>
-      <usage_type>test</usage_type>
-<<<<<<< HEAD
-      <checksum>6FD429D7</checksum>
-=======
-      <checksum>E37CDD39</checksum>
->>>>>>> 4304c66a
-    </file>
-    <file>
-      <filename>base-mechvent-erv-atre-asre.osw</filename>
-      <filetype>osw</filetype>
-      <usage_type>test</usage_type>
-<<<<<<< HEAD
-      <checksum>DF5B2E63</checksum>
-=======
-      <checksum>CB3224E7</checksum>
->>>>>>> 4304c66a
-    </file>
-    <file>
-      <filename>base-enclosure-windows-none.osw</filename>
-      <filetype>osw</filetype>
-      <usage_type>test</usage_type>
-<<<<<<< HEAD
-      <checksum>CDF53D20</checksum>
-=======
-      <checksum>BEB2AC9A</checksum>
->>>>>>> 4304c66a
-    </file>
-    <file>
-      <filename>base-dhw-indirect-standbyloss.osw</filename>
-      <filetype>osw</filetype>
-      <usage_type>test</usage_type>
-<<<<<<< HEAD
-      <checksum>005E869B</checksum>
-=======
-      <checksum>6C1A4406</checksum>
->>>>>>> 4304c66a
-    </file>
-    <file>
-      <filename>base-dhw-indirect.osw</filename>
-      <filetype>osw</filetype>
-      <usage_type>test</usage_type>
-<<<<<<< HEAD
-      <checksum>B5A9D643</checksum>
-=======
-      <checksum>CA016376</checksum>
->>>>>>> 4304c66a
-    </file>
-    <file>
-      <filename>base-dhw-jacket-indirect.osw</filename>
-      <filetype>osw</filetype>
-      <usage_type>test</usage_type>
-<<<<<<< HEAD
-      <checksum>0FCB080B</checksum>
-=======
-      <checksum>539B273F</checksum>
->>>>>>> 4304c66a
-    </file>
-    <file>
-      <filename>base-hvac-undersized.osw</filename>
-      <filetype>osw</filetype>
-      <usage_type>test</usage_type>
-<<<<<<< HEAD
-      <checksum>5F8B67DB</checksum>
-=======
-      <checksum>C70D065C</checksum>
->>>>>>> 4304c66a
-    </file>
-    <file>
-      <filename>base-atticroof-unvented-insulated-roof.osw</filename>
-      <filetype>osw</filetype>
-      <usage_type>test</usage_type>
-<<<<<<< HEAD
-      <checksum>6FA5A0EB</checksum>
-=======
-      <checksum>DC27108D</checksum>
->>>>>>> 4304c66a
-    </file>
-    <file>
-      <filename>base-pv.osw</filename>
-      <filetype>osw</filetype>
-      <usage_type>test</usage_type>
-<<<<<<< HEAD
-      <checksum>ABB34266</checksum>
-=======
-      <checksum>F2AA6A0C</checksum>
->>>>>>> 4304c66a
-    </file>
-    <file>
-      <filename>base-mechvent-hrv-asre.osw</filename>
-      <filetype>osw</filetype>
-      <usage_type>test</usage_type>
-<<<<<<< HEAD
-      <checksum>160B436E</checksum>
-=======
-      <checksum>B4CBF1D0</checksum>
->>>>>>> 4304c66a
-    </file>
-    <file>
-      <filename>base-enclosure-overhangs.osw</filename>
-      <filetype>osw</filetype>
-      <usage_type>test</usage_type>
-<<<<<<< HEAD
-      <checksum>50F78871</checksum>
-=======
-      <checksum>BF524128</checksum>
->>>>>>> 4304c66a
-    </file>
-    <file>
-      <filename>base-atticroof-vented.osw</filename>
-      <filetype>osw</filetype>
-      <usage_type>test</usage_type>
-<<<<<<< HEAD
-      <checksum>49922CEC</checksum>
-=======
-      <checksum>C3604BD2</checksum>
->>>>>>> 4304c66a
-    </file>
-    <file>
-      <filename>base-dhw-dwhr.osw</filename>
-      <filetype>osw</filetype>
-      <usage_type>test</usage_type>
-<<<<<<< HEAD
-      <checksum>8904308C</checksum>
-=======
-      <checksum>40591739</checksum>
->>>>>>> 4304c66a
-    </file>
-    <file>
-      <filename>base-enclosure-beds-4.osw</filename>
-      <filetype>osw</filetype>
-      <usage_type>test</usage_type>
-<<<<<<< HEAD
-      <checksum>626A9FD6</checksum>
-=======
-      <checksum>D041699D</checksum>
->>>>>>> 4304c66a
-    </file>
-    <file>
-      <filename>base-enclosure-beds-5.osw</filename>
-      <filetype>osw</filetype>
-      <usage_type>test</usage_type>
-<<<<<<< HEAD
-      <checksum>D09DE683</checksum>
-=======
-      <checksum>C9F0CEFB</checksum>
->>>>>>> 4304c66a
-    </file>
-    <file>
-      <filename>base-foundation-ambient.osw</filename>
-      <filetype>osw</filetype>
-      <usage_type>test</usage_type>
-<<<<<<< HEAD
-      <checksum>F0FB2966</checksum>
-=======
-      <checksum>3EE18336</checksum>
->>>>>>> 4304c66a
-    </file>
-    <file>
-      <filename>base-foundation-vented-crawlspace.osw</filename>
-      <filetype>osw</filetype>
-      <usage_type>test</usage_type>
-<<<<<<< HEAD
-      <checksum>C19A4F92</checksum>
-=======
-      <checksum>CD9BAF2E</checksum>
->>>>>>> 4304c66a
-    </file>
-    <file>
-      <filename>base-foundation-unvented-crawlspace.osw</filename>
-      <filetype>osw</filetype>
-      <usage_type>test</usage_type>
-<<<<<<< HEAD
-      <checksum>4DD1B81C</checksum>
-=======
-      <checksum>28DDD2DF</checksum>
->>>>>>> 4304c66a
-    </file>
-    <file>
-      <filename>base-hvac-central-ac-plus-air-to-air-heat-pump-heating.osw</filename>
-      <filetype>osw</filetype>
-      <usage_type>test</usage_type>
-<<<<<<< HEAD
-      <checksum>428C97E6</checksum>
-=======
-      <checksum>D8D603E1</checksum>
->>>>>>> 4304c66a
-    </file>
-    <file>
-      <filename>base-hvac-air-to-air-heat-pump-2-speed.osw</filename>
-      <filetype>osw</filetype>
-      <usage_type>test</usage_type>
-<<<<<<< HEAD
-      <checksum>D46004AD</checksum>
-=======
-      <checksum>D4A40CA1</checksum>
->>>>>>> 4304c66a
-    </file>
-    <file>
-      <filename>base-hvac-central-ac-only-2-speed.osw</filename>
-      <filetype>osw</filetype>
-      <usage_type>test</usage_type>
-<<<<<<< HEAD
-      <checksum>2972292B</checksum>
-=======
-      <checksum>E641C4DB</checksum>
->>>>>>> 4304c66a
-    </file>
-    <file>
-      <filename>base-hvac-air-to-air-heat-pump-var-speed.osw</filename>
-      <filetype>osw</filetype>
-      <usage_type>test</usage_type>
-<<<<<<< HEAD
-      <checksum>D20CF079</checksum>
-=======
-      <checksum>9E2E5D27</checksum>
->>>>>>> 4304c66a
-    </file>
-    <file>
-      <filename>base-hvac-furnace-gas-central-ac-2-speed.osw</filename>
-      <filetype>osw</filetype>
-      <usage_type>test</usage_type>
-<<<<<<< HEAD
-      <checksum>B856F965</checksum>
-    </file>
-    <file>
-      <filename>base-hvac-ground-to-air-heat-pump.osw</filename>
-      <filetype>osw</filetype>
-      <usage_type>test</usage_type>
-      <checksum>442A758B</checksum>
     </file>
     <file>
       <filename>base-hvac-mini-split-heat-pump-ducted.osw</filename>
       <filetype>osw</filetype>
       <usage_type>test</usage_type>
       <checksum>43E6E246</checksum>
-=======
-      <checksum>91FFCB41</checksum>
->>>>>>> 4304c66a
-    </file>
-    <file>
-      <filename>base-hvac-central-ac-only-var-speed.osw</filename>
-      <filetype>osw</filetype>
-      <usage_type>test</usage_type>
-<<<<<<< HEAD
-      <checksum>7D94451E</checksum>
-=======
-      <checksum>9A36FF7B</checksum>
->>>>>>> 4304c66a
-    </file>
-    <file>
-      <filename>base-hvac-evap-cooler-furnace-gas.osw</filename>
-      <filetype>osw</filetype>
-      <usage_type>test</usage_type>
-<<<<<<< HEAD
-      <checksum>FA88F3A5</checksum>
-=======
-      <checksum>27C21FE5</checksum>
->>>>>>> 4304c66a
-    </file>
-    <file>
-      <filename>base-hvac-evap-cooler-only.osw</filename>
-      <filetype>osw</filetype>
-      <usage_type>test</usage_type>
-<<<<<<< HEAD
-      <checksum>92787736</checksum>
-=======
-      <checksum>33337F55</checksum>
->>>>>>> 4304c66a
-    </file>
-    <file>
-      <filename>base-hvac-evap-cooler-only-ducted.osw</filename>
-      <filetype>osw</filetype>
-      <usage_type>test</usage_type>
-<<<<<<< HEAD
-      <checksum>6BD564EA</checksum>
-=======
-      <checksum>C61976FC</checksum>
->>>>>>> 4304c66a
-    </file>
-    <file>
-      <filename>base-hvac-furnace-gas-central-ac-var-speed.osw</filename>
-      <filetype>osw</filetype>
-      <usage_type>test</usage_type>
-<<<<<<< HEAD
-      <checksum>52D38352</checksum>
-=======
-      <checksum>85BEB6A4</checksum>
->>>>>>> 4304c66a
-    </file>
-    <file>
-      <filename>base-hvac-furnace-gas-room-ac.osw</filename>
-      <filetype>osw</filetype>
-      <usage_type>test</usage_type>
-<<<<<<< HEAD
-      <checksum>A98EF390</checksum>
-=======
-      <checksum>DF235C28</checksum>
->>>>>>> 4304c66a
-    </file>
-    <file>
-      <filename>base-hvac-room-ac-only.osw</filename>
-      <filetype>osw</filetype>
-      <usage_type>test</usage_type>
-<<<<<<< HEAD
-      <checksum>1CE01EBA</checksum>
-=======
-      <checksum>5C05AD3E</checksum>
->>>>>>> 4304c66a
-    </file>
-    <file>
-      <filename>base-mechvent-cfis-evap-cooler-only-ducted.osw</filename>
-      <filetype>osw</filetype>
-      <usage_type>test</usage_type>
-<<<<<<< HEAD
-      <checksum>4590B27E</checksum>
-=======
-      <checksum>C8AAA157</checksum>
->>>>>>> 4304c66a
-    </file>
-    <file>
-      <filename>base-atticroof-flat.osw</filename>
-      <filetype>osw</filetype>
-      <usage_type>test</usage_type>
-<<<<<<< HEAD
-      <checksum>4D74A7AC</checksum>
-=======
-      <checksum>8796992A</checksum>
->>>>>>> 4304c66a
-    </file>
-    <file>
-      <filename>extra-dhw-solar-latitude.osw</filename>
-      <filetype>osw</filetype>
-      <usage_type>test</usage_type>
-<<<<<<< HEAD
-      <checksum>AD3514BC</checksum>
-=======
-      <checksum>C417DFB1</checksum>
->>>>>>> 4304c66a
-    </file>
-    <file>
-      <filename>extra-pv-roofpitch.osw</filename>
-      <filetype>osw</filetype>
-      <usage_type>test</usage_type>
-<<<<<<< HEAD
-      <checksum>1009AB0D</checksum>
-=======
-      <checksum>D3768B04</checksum>
->>>>>>> 4304c66a
-    </file>
-    <file>
-      <filename>extra-auto.osw</filename>
-      <filetype>osw</filetype>
-      <usage_type>test</usage_type>
-<<<<<<< HEAD
-      <checksum>87BC1EF4</checksum>
-=======
-      <checksum>74371492</checksum>
->>>>>>> 4304c66a
-    </file>
-    <file>
-      <filename>base-hvac-boiler-elec-only.osw</filename>
-      <filetype>osw</filetype>
-      <usage_type>test</usage_type>
-<<<<<<< HEAD
-      <checksum>9CF13FB3</checksum>
-=======
-      <checksum>7EC85310</checksum>
->>>>>>> 4304c66a
-    </file>
-    <file>
-      <filename>base-hvac-portable-heater-electric-only.osw</filename>
-      <filetype>osw</filetype>
-      <usage_type>test</usage_type>
-<<<<<<< HEAD
-      <checksum>3F80E0E5</checksum>
-=======
-      <checksum>118B7B7E</checksum>
->>>>>>> 4304c66a
-    </file>
-    <file>
-      <filename>base-hvac-stove-oil-only.osw</filename>
-      <filetype>osw</filetype>
-      <usage_type>test</usage_type>
-<<<<<<< HEAD
-      <checksum>8B447BAB</checksum>
-=======
-      <checksum>653E8160</checksum>
->>>>>>> 4304c66a
-    </file>
-    <file>
-      <filename>base-hvac-wall-furnace-elec-only.osw</filename>
-      <filetype>osw</filetype>
-      <usage_type>test</usage_type>
-<<<<<<< HEAD
-      <checksum>0D15520A</checksum>
-=======
-      <checksum>75E14F56</checksum>
->>>>>>> 4304c66a
-    </file>
-    <file>
-      <filename>base-hvac-stove-wood-pellets-only.osw</filename>
-      <filetype>osw</filetype>
-      <usage_type>test</usage_type>
-<<<<<<< HEAD
-      <checksum>678D5B9A</checksum>
-=======
-      <checksum>6EF195FF</checksum>
->>>>>>> 4304c66a
-    </file>
-    <file>
-      <filename>base-mechvent-bath-kitchen-fans.osw</filename>
-      <filetype>osw</filetype>
-      <usage_type>test</usage_type>
-<<<<<<< HEAD
-      <checksum>7B6E0465</checksum>
-=======
-      <checksum>B7CF2AB9</checksum>
->>>>>>> 4304c66a
-    </file>
-    <file>
-      <filename>base-misc-neighbor-shading.osw</filename>
-      <filetype>osw</filetype>
-      <usage_type>test</usage_type>
-<<<<<<< HEAD
-      <checksum>26D8B4AA</checksum>
-=======
-      <checksum>A8CF5293</checksum>
->>>>>>> 4304c66a
-    </file>
-    <file>
-      <filename>base-dhw-indirect-with-solar-fraction.osw</filename>
-      <filetype>osw</filetype>
-      <usage_type>test</usage_type>
-<<<<<<< HEAD
-      <checksum>B43D3A82</checksum>
-=======
-      <checksum>66D776FB</checksum>
->>>>>>> 4304c66a
-    </file>
-    <file>
-      <filename>base-location-epw-filepath-AMY-2012.osw</filename>
-      <filetype>osw</filetype>
-      <usage_type>test</usage_type>
-<<<<<<< HEAD
-      <checksum>F7674039</checksum>
-=======
-      <checksum>13789769</checksum>
->>>>>>> 4304c66a
-    </file>
-    <file>
-      <filename>base-location-epw-filepath.osw</filename>
-      <filetype>osw</filetype>
-      <usage_type>test</usage_type>
-<<<<<<< HEAD
-      <checksum>1F172650</checksum>
-=======
-      <checksum>E36C924F</checksum>
->>>>>>> 4304c66a
-    </file>
-    <file>
-      <filename>base-enclosure-beds-1.osw</filename>
-      <filetype>osw</filetype>
-      <usage_type>test</usage_type>
-<<<<<<< HEAD
-      <checksum>604D668F</checksum>
-=======
-      <checksum>57A843D6</checksum>
->>>>>>> 4304c66a
-    </file>
-    <file>
-      <filename>base-enclosure-beds-2.osw</filename>
-      <filetype>osw</filetype>
-      <usage_type>test</usage_type>
-<<<<<<< HEAD
-      <checksum>11A46A6E</checksum>
-=======
-      <checksum>2E68F503</checksum>
->>>>>>> 4304c66a
-    </file>
-    <file>
-      <filename>base-dhw-combi-tankless-outside.osw</filename>
-      <filetype>osw</filetype>
-      <usage_type>test</usage_type>
-<<<<<<< HEAD
-      <checksum>FF6336A9</checksum>
-=======
-      <checksum>D2B43935</checksum>
->>>>>>> 4304c66a
-    </file>
-    <file>
-      <filename>base-dhw-combi-tankless.osw</filename>
-      <filetype>osw</filetype>
-      <usage_type>test</usage_type>
-<<<<<<< HEAD
-      <checksum>5CF836F7</checksum>
-=======
-      <checksum>3D97C00F</checksum>
->>>>>>> 4304c66a
-    </file>
-    <file>
-      <filename>base-misc-defaults2.osw</filename>
-      <filetype>osw</filetype>
-      <usage_type>test</usage_type>
-<<<<<<< HEAD
-      <checksum>4BCE8A2A</checksum>
-=======
-      <checksum>9EC4AB13</checksum>
->>>>>>> 4304c66a
-    </file>
-    <file>
-      <filename>base-dhw-tank-heat-pump-outside.osw</filename>
-      <filetype>osw</filetype>
-      <usage_type>test</usage_type>
-<<<<<<< HEAD
-      <checksum>840BC3DD</checksum>
-=======
-      <checksum>37009919</checksum>
->>>>>>> 4304c66a
-    </file>
-    <file>
-      <filename>base-dhw-tank-heat-pump-with-solar-fraction.osw</filename>
-      <filetype>osw</filetype>
-      <usage_type>test</usage_type>
-<<<<<<< HEAD
-      <checksum>3491B476</checksum>
-=======
-      <checksum>8E0BFDE2</checksum>
->>>>>>> 4304c66a
-    </file>
-    <file>
-      <filename>base-dhw-tank-heat-pump.osw</filename>
-      <filetype>osw</filetype>
-      <usage_type>test</usage_type>
-<<<<<<< HEAD
-      <checksum>88CBD49D</checksum>
-=======
-      <checksum>CD558183</checksum>
->>>>>>> 4304c66a
-    </file>
-    <file>
-      <filename>base-dhw-jacket-hpwh.osw</filename>
-      <filetype>osw</filetype>
-      <usage_type>test</usage_type>
-<<<<<<< HEAD
-      <checksum>9C46EE50</checksum>
-=======
-      <checksum>3BBF628C</checksum>
->>>>>>> 4304c66a
-    </file>
-    <file>
-      <filename>base-dhw-jacket-gas.osw</filename>
-      <filetype>osw</filetype>
-      <usage_type>test</usage_type>
-<<<<<<< HEAD
-      <checksum>328C7728</checksum>
-=======
-      <checksum>7126BDFA</checksum>
->>>>>>> 4304c66a
-    </file>
-    <file>
-      <filename>base-dhw-solar-direct-evacuated-tube.osw</filename>
-      <filetype>osw</filetype>
-      <usage_type>test</usage_type>
-<<<<<<< HEAD
-      <checksum>361657FC</checksum>
-=======
-      <checksum>4737195B</checksum>
->>>>>>> 4304c66a
-    </file>
-    <file>
-      <filename>base-dhw-solar-direct-flat-plate.osw</filename>
-      <filetype>osw</filetype>
-      <usage_type>test</usage_type>
-<<<<<<< HEAD
-      <checksum>A74AFBC5</checksum>
-=======
-      <checksum>839F641D</checksum>
->>>>>>> 4304c66a
-    </file>
-    <file>
-      <filename>base-dhw-solar-direct-ics.osw</filename>
-      <filetype>osw</filetype>
-      <usage_type>test</usage_type>
-<<<<<<< HEAD
-      <checksum>6F6B70B3</checksum>
-=======
-      <checksum>8CD10D3E</checksum>
->>>>>>> 4304c66a
-    </file>
-    <file>
-      <filename>base-dhw-solar-indirect-flat-plate.osw</filename>
-      <filetype>osw</filetype>
-      <usage_type>test</usage_type>
-<<<<<<< HEAD
-      <checksum>057A5CD4</checksum>
-=======
-      <checksum>986F78CB</checksum>
->>>>>>> 4304c66a
-    </file>
-    <file>
-      <filename>base-dhw-solar-thermosyphon-flat-plate.osw</filename>
-      <filetype>osw</filetype>
-      <usage_type>test</usage_type>
-<<<<<<< HEAD
-      <checksum>B3A9BFF4</checksum>
-=======
-      <checksum>E2A94222</checksum>
->>>>>>> 4304c66a
-    </file>
-    <file>
-      <filename>base-dhw-tank-heat-pump-with-solar.osw</filename>
-      <filetype>osw</filetype>
-      <usage_type>test</usage_type>
-<<<<<<< HEAD
-      <checksum>D710F0D2</checksum>
-=======
-      <checksum>68F0C2FE</checksum>
->>>>>>> 4304c66a
-    </file>
-    <file>
-      <filename>base-dhw-tank-gas-outside.osw</filename>
-      <filetype>osw</filetype>
-      <usage_type>test</usage_type>
-<<<<<<< HEAD
-      <checksum>A3A51552</checksum>
-=======
-      <checksum>375EC167</checksum>
->>>>>>> 4304c66a
-    </file>
-    <file>
-      <filename>base-dhw-tank-gas.osw</filename>
-      <filetype>osw</filetype>
-      <usage_type>test</usage_type>
-<<<<<<< HEAD
-      <checksum>2B5624AB</checksum>
-=======
-      <checksum>8F6D1984</checksum>
->>>>>>> 4304c66a
-    </file>
-    <file>
-      <filename>base-dhw-tank-oil.osw</filename>
-      <filetype>osw</filetype>
-      <usage_type>test</usage_type>
-<<<<<<< HEAD
-      <checksum>C6BB0C99</checksum>
-=======
-      <checksum>75484235</checksum>
->>>>>>> 4304c66a
-    </file>
-    <file>
-      <filename>base-dhw-tank-wood.osw</filename>
-      <filetype>osw</filetype>
-      <usage_type>test</usage_type>
-<<<<<<< HEAD
-      <checksum>2BA9D0D0</checksum>
-=======
-      <checksum>69E35C80</checksum>
->>>>>>> 4304c66a
-    </file>
-    <file>
-      <filename>base-dhw-tankless-gas-with-solar.osw</filename>
-      <filetype>osw</filetype>
-      <usage_type>test</usage_type>
-<<<<<<< HEAD
-      <checksum>1C0A0E0B</checksum>
-=======
-      <checksum>46FD8EBF</checksum>
->>>>>>> 4304c66a
-    </file>
-    <file>
-      <filename>base-dhw-tankless-electric-outside.osw</filename>
-      <filetype>osw</filetype>
-      <usage_type>test</usage_type>
-<<<<<<< HEAD
-      <checksum>9D6D4F6D</checksum>
-=======
-      <checksum>3D5E8E02</checksum>
->>>>>>> 4304c66a
-    </file>
-    <file>
-      <filename>base-dhw-tankless-electric.osw</filename>
-      <filetype>osw</filetype>
-      <usage_type>test</usage_type>
-<<<<<<< HEAD
-      <checksum>11D0254D</checksum>
-=======
-      <checksum>71276498</checksum>
->>>>>>> 4304c66a
-    </file>
-    <file>
-      <filename>base-dhw-tankless-gas-with-solar-fraction.osw</filename>
-      <filetype>osw</filetype>
-      <usage_type>test</usage_type>
-<<<<<<< HEAD
-      <checksum>832F5E8F</checksum>
-=======
-      <checksum>5189AD0B</checksum>
->>>>>>> 4304c66a
-    </file>
-    <file>
-      <filename>base-dhw-tankless-propane.osw</filename>
-      <filetype>osw</filetype>
-      <usage_type>test</usage_type>
-<<<<<<< HEAD
-      <checksum>F88E77EE</checksum>
-=======
-      <checksum>F6F0F89B</checksum>
->>>>>>> 4304c66a
-    </file>
-    <file>
-      <filename>base-dhw-tankless-gas.osw</filename>
-      <filetype>osw</filetype>
-      <usage_type>test</usage_type>
-<<<<<<< HEAD
-      <checksum>0B942E61</checksum>
-=======
-      <checksum>3904DB29</checksum>
->>>>>>> 4304c66a
-    </file>
-    <file>
-      <filename>base-hvac-room-ac-only-33percent.osw</filename>
-      <filetype>osw</filetype>
-      <usage_type>test</usage_type>
-<<<<<<< HEAD
-      <checksum>6CF721EE</checksum>
     </file>
     <file>
       <filename>base-hvac-mini-split-heat-pump-ducted-cooling-only.osw</filename>
@@ -6793,395 +5480,11 @@
       <filetype>osw</filetype>
       <usage_type>test</usage_type>
       <checksum>E076C126</checksum>
-=======
-      <checksum>8757C911</checksum>
->>>>>>> 4304c66a
-    </file>
-    <file>
-      <filename>base-hvac-furnace-elec-central-ac-1-speed.osw</filename>
-      <filetype>osw</filetype>
-      <usage_type>test</usage_type>
-<<<<<<< HEAD
-      <checksum>673A55CD</checksum>
-=======
-      <checksum>07BDF0CF</checksum>
->>>>>>> 4304c66a
-    </file>
-    <file>
-      <filename>base-enclosure-infil-natural-ach.osw</filename>
-      <filetype>osw</filetype>
-      <usage_type>test</usage_type>
-<<<<<<< HEAD
-      <checksum>57A3F6DB</checksum>
-=======
-      <checksum>586388E9</checksum>
->>>>>>> 4304c66a
-    </file>
-    <file>
-      <filename>base-foundation-unconditioned-basement-assembly-r.osw</filename>
-      <filetype>osw</filetype>
-      <usage_type>test</usage_type>
-<<<<<<< HEAD
-      <checksum>409B9141</checksum>
-=======
-      <checksum>D3160908</checksum>
->>>>>>> 4304c66a
-    </file>
-    <file>
-      <filename>base-foundation-unconditioned-basement-wall-insulation.osw</filename>
-      <filetype>osw</filetype>
-      <usage_type>test</usage_type>
-<<<<<<< HEAD
-      <checksum>FF1074A8</checksum>
-=======
-      <checksum>A7969086</checksum>
->>>>>>> 4304c66a
-    </file>
-    <file>
-      <filename>base-foundation-unconditioned-basement.osw</filename>
-      <filetype>osw</filetype>
-      <usage_type>test</usage_type>
-<<<<<<< HEAD
-      <checksum>96AA0E3B</checksum>
-=======
-      <checksum>A6936FDD</checksum>
->>>>>>> 4304c66a
-    </file>
-    <file>
-      <filename>base-hvac-fireplace-wood-only.osw</filename>
-      <filetype>osw</filetype>
-      <usage_type>test</usage_type>
-<<<<<<< HEAD
-      <checksum>CF0780AA</checksum>
-=======
-      <checksum>FBE0AC62</checksum>
->>>>>>> 4304c66a
-    </file>
-    <file>
-      <filename>base-hvac-floor-furnace-propane-only.osw</filename>
-      <filetype>osw</filetype>
-      <usage_type>test</usage_type>
-<<<<<<< HEAD
-      <checksum>BF4911EA</checksum>
-=======
-      <checksum>E327885B</checksum>
->>>>>>> 4304c66a
-    </file>
-    <file>
-      <filename>base-enclosure-2stories-garage.osw</filename>
-      <filetype>osw</filetype>
-      <usage_type>test</usage_type>
-<<<<<<< HEAD
-      <checksum>A0AFC8C3</checksum>
-=======
-      <checksum>45832841</checksum>
->>>>>>> 4304c66a
-    </file>
-    <file>
-      <filename>base-enclosure-2stories.osw</filename>
-      <filetype>osw</filetype>
-      <usage_type>test</usage_type>
-<<<<<<< HEAD
-      <checksum>51AD4F5A</checksum>
-=======
-      <checksum>93E113CE</checksum>
->>>>>>> 4304c66a
-    </file>
-    <file>
-      <filename>base-foundation-slab.osw</filename>
-      <filetype>osw</filetype>
-      <usage_type>test</usage_type>
-<<<<<<< HEAD
-      <checksum>02C3CFED</checksum>
-=======
-      <checksum>4ABFD05E</checksum>
->>>>>>> 4304c66a
-    </file>
-    <file>
-      <filename>extra-second-refrigerator.osw</filename>
-      <filetype>osw</filetype>
-      <usage_type>test</usage_type>
-<<<<<<< HEAD
-      <checksum>0E6BDC08</checksum>
-=======
-      <checksum>FBA9BB83</checksum>
->>>>>>> 4304c66a
-    </file>
-    <file>
-      <filename>base-hvac-mini-split-heat-pump-ductless.osw</filename>
-      <filetype>osw</filetype>
-      <usage_type>test</usage_type>
-<<<<<<< HEAD
-      <checksum>3DD4579A</checksum>
-=======
-      <checksum>F4A1801C</checksum>
->>>>>>> 4304c66a
-    </file>
-    <file>
-      <filename>base-enclosure-garage.osw</filename>
-      <filetype>osw</filetype>
-      <usage_type>test</usage_type>
-<<<<<<< HEAD
-      <checksum>C17B8397</checksum>
-=======
-      <checksum>308E0DB4</checksum>
->>>>>>> 4304c66a
-    </file>
-    <file>
-      <filename>base-appliances-coal.osw</filename>
-      <filetype>osw</filetype>
-      <usage_type>test</usage_type>
-<<<<<<< HEAD
-      <checksum>2E082D3C</checksum>
-=======
-      <checksum>B1B0BA0B</checksum>
->>>>>>> 4304c66a
-    </file>
-    <file>
-      <filename>base-dhw-tank-coal.osw</filename>
-      <filetype>osw</filetype>
-      <usage_type>test</usage_type>
-<<<<<<< HEAD
-      <checksum>299EEBF7</checksum>
-=======
-      <checksum>67242046</checksum>
->>>>>>> 4304c66a
-    </file>
-    <file>
-      <filename>base-hvac-boiler-coal-only.osw</filename>
-      <filetype>osw</filetype>
-      <usage_type>test</usage_type>
-<<<<<<< HEAD
-      <checksum>62B32621</checksum>
-=======
-      <checksum>F18F6BC4</checksum>
->>>>>>> 4304c66a
-    </file>
-    <file>
-      <filename>base-hvac-elec-resistance-only.osw</filename>
-      <filetype>osw</filetype>
-      <usage_type>test</usage_type>
-<<<<<<< HEAD
-      <checksum>7F1364D7</checksum>
-=======
-      <checksum>1DF954B7</checksum>
->>>>>>> 4304c66a
-    </file>
-    <file>
-      <filename>base-simcontrol-timestep-10-mins.osw</filename>
-      <filetype>osw</filetype>
-      <usage_type>test</usage_type>
-<<<<<<< HEAD
-      <checksum>BAD2989F</checksum>
-=======
-      <checksum>943F6B99</checksum>
->>>>>>> 4304c66a
-    </file>
-    <file>
-      <filename>base-simcontrol-daylight-saving-custom.osw</filename>
-      <filetype>osw</filetype>
-      <usage_type>test</usage_type>
-<<<<<<< HEAD
-      <checksum>5E17F107</checksum>
-=======
-      <checksum>B8FDFB11</checksum>
->>>>>>> 4304c66a
-    </file>
-    <file>
-      <filename>base-simcontrol-daylight-saving-disabled.osw</filename>
-      <filetype>osw</filetype>
-      <usage_type>test</usage_type>
-<<<<<<< HEAD
-      <checksum>DFF24238</checksum>
-=======
-      <checksum>376EA0C0</checksum>
->>>>>>> 4304c66a
-    </file>
-    <file>
-      <filename>base-simcontrol-runperiod-1-month.osw</filename>
-      <filetype>osw</filetype>
-      <usage_type>test</usage_type>
-<<<<<<< HEAD
-      <checksum>8CC195FF</checksum>
-=======
-      <checksum>E340F075</checksum>
->>>>>>> 4304c66a
-    </file>
-    <file>
-      <filename>base-hvac-fixed-heater-electric-only.osw</filename>
-      <filetype>osw</filetype>
-      <usage_type>test</usage_type>
-<<<<<<< HEAD
-      <checksum>93C8CC99</checksum>
-=======
-      <checksum>B22DCFAD</checksum>
->>>>>>> 4304c66a
-    </file>
-    <file>
-      <filename>extra-second-heating-system-fireplace.osw</filename>
-      <filetype>osw</filetype>
-      <usage_type>test</usage_type>
-<<<<<<< HEAD
-      <checksum>5822152F</checksum>
-=======
-      <checksum>7B85292E</checksum>
->>>>>>> 4304c66a
-    </file>
-    <file>
-      <filename>extra-second-heating-system-portable-heater.osw</filename>
-      <filetype>osw</filetype>
-      <usage_type>test</usage_type>
-<<<<<<< HEAD
-      <checksum>D108C158</checksum>
-=======
-      <checksum>D9E44ABD</checksum>
->>>>>>> 4304c66a
-    </file>
-    <file>
-      <filename>base-hvac-mini-split-air-conditioner-only-ducted.osw</filename>
-      <filetype>osw</filetype>
-      <usage_type>test</usage_type>
-<<<<<<< HEAD
-      <checksum>CD1E6AB5</checksum>
-=======
-      <checksum>8D780095</checksum>
->>>>>>> 4304c66a
-    </file>
-    <file>
-      <filename>base-hvac-mini-split-air-conditioner-only-ductless.osw</filename>
-      <filetype>osw</filetype>
-      <usage_type>test</usage_type>
-<<<<<<< HEAD
-      <checksum>D444BD03</checksum>
-=======
-      <checksum>C6061733</checksum>
->>>>>>> 4304c66a
-    </file>
-    <file>
-      <filename>base-lighting-ceiling-fans.osw</filename>
-      <filetype>osw</filetype>
-      <usage_type>test</usage_type>
-<<<<<<< HEAD
-      <checksum>BBCB08DF</checksum>
-=======
-      <checksum>7FE73404</checksum>
->>>>>>> 4304c66a
-    </file>
-    <file>
-      <filename>base-lighting-detailed.osw</filename>
-      <filetype>osw</filetype>
-      <usage_type>test</usage_type>
-<<<<<<< HEAD
-      <checksum>5070B38D</checksum>
-=======
-      <checksum>BE9BE093</checksum>
->>>>>>> 4304c66a
-    </file>
-    <file>
-      <filename>base-mechvent-whole-house-fan.osw</filename>
-      <filetype>osw</filetype>
-      <usage_type>test</usage_type>
-<<<<<<< HEAD
-      <checksum>0D97DCF3</checksum>
-=======
-      <checksum>434ADA2A</checksum>
->>>>>>> 4304c66a
-    </file>
-    <file>
-      <filename>base-misc-loads-large-uncommon.osw</filename>
-      <filetype>osw</filetype>
-      <usage_type>test</usage_type>
-<<<<<<< HEAD
-      <checksum>3DE07AA2</checksum>
-=======
-      <checksum>2CE78A18</checksum>
->>>>>>> 4304c66a
-    </file>
-    <file>
-      <filename>base-misc-loads-large-uncommon2.osw</filename>
-      <filetype>osw</filetype>
-      <usage_type>test</usage_type>
-<<<<<<< HEAD
-      <checksum>31BC3332</checksum>
-=======
-      <checksum>FD507290</checksum>
->>>>>>> 4304c66a
-    </file>
-    <file>
-      <filename>base-dhw-none.osw</filename>
-      <filetype>osw</filetype>
-      <usage_type>test</usage_type>
-<<<<<<< HEAD
-      <checksum>B5B91E38</checksum>
-=======
-      <checksum>F41A60F4</checksum>
->>>>>>> 4304c66a
-    </file>
-    <file>
-      <filename>base-misc-usage-multiplier.osw</filename>
-      <filetype>osw</filetype>
-      <usage_type>test</usage_type>
-<<<<<<< HEAD
-      <checksum>277CE5A8</checksum>
-=======
-      <checksum>2DDBEE29</checksum>
->>>>>>> 4304c66a
-    </file>
-    <file>
-      <filename>base-enclosure-infil-flue.osw</filename>
-      <filetype>osw</filetype>
-      <usage_type>test</usage_type>
-<<<<<<< HEAD
-      <checksum>F4895AEE</checksum>
-=======
-      <checksum>3A328955</checksum>
->>>>>>> 4304c66a
-    </file>
-    <file>
-      <filename>extra-dhw-shared-water-heater.osw</filename>
-      <filetype>osw</filetype>
-      <usage_type>test</usage_type>
-<<<<<<< HEAD
-      <checksum>DD8378DE</checksum>
-=======
-      <checksum>3FE9B1A8</checksum>
->>>>>>> 4304c66a
-    </file>
-    <file>
-      <filename>base-enclosure-infil-ach-house-pressure.osw</filename>
-      <filetype>osw</filetype>
-      <usage_type>test</usage_type>
-<<<<<<< HEAD
-      <checksum>403D9AED</checksum>
-=======
-      <checksum>2A5A84C6</checksum>
->>>>>>> 4304c66a
-    </file>
-    <file>
-      <filename>base-enclosure-infil-cfm-house-pressure.osw</filename>
-      <filetype>osw</filetype>
-      <usage_type>test</usage_type>
-<<<<<<< HEAD
-      <checksum>C72FE462</checksum>
-=======
-      <checksum>E3FC04E1</checksum>
->>>>>>> 4304c66a
-    </file>
-    <file>
-      <filename>extra-pv-shared.osw</filename>
-      <filetype>osw</filetype>
-      <usage_type>test</usage_type>
-<<<<<<< HEAD
-      <checksum>F07CFC62</checksum>
-=======
-      <checksum>A1950021</checksum>
->>>>>>> 4304c66a
-    </file>
-    <file>
-      <filename>base-hvac-boiler-gas-central-ac-1-speed.osw</filename>
-      <filetype>osw</filetype>
-      <usage_type>test</usage_type>
-<<<<<<< HEAD
+    </file>
+    <file>
+      <filename>build_residential_hpxml_test.rb</filename>
+      <filetype>rb</filetype>
+      <usage_type>test</usage_type>
       <checksum>E436386D</checksum>
     </file>
     <file>
@@ -7191,19 +5494,1000 @@
       <checksum>EB32709E</checksum>
     </file>
     <file>
+      <filename>base-multifamily.osw</filename>
+      <filetype>osw</filetype>
+      <usage_type>test</usage_type>
+      <checksum>6EB46432</checksum>
+    </file>
+    <file>
+      <filename>base-atticroof-radiant-barrier.osw</filename>
+      <filetype>osw</filetype>
+      <usage_type>test</usage_type>
+      <checksum>C22E2914</checksum>
+    </file>
+    <file>
+      <filename>base-misc-defaults.osw</filename>
+      <filetype>osw</filetype>
+      <usage_type>test</usage_type>
+      <checksum>E378BFA9</checksum>
+    </file>
+    <file>
+      <filename>base.osw</filename>
+      <filetype>osw</filetype>
+      <usage_type>test</usage_type>
+      <checksum>2AA40D0D</checksum>
+    </file>
+    <file>
+      <filename>base-appliances-none.osw</filename>
+      <filetype>osw</filetype>
+      <usage_type>test</usage_type>
+      <checksum>2F312A37</checksum>
+    </file>
+    <file>
+      <filename>base-appliances-dehumidifier-50percent.osw</filename>
+      <filetype>osw</filetype>
+      <usage_type>test</usage_type>
+      <checksum>A96F74DC</checksum>
+    </file>
+    <file>
+      <filename>base-appliances-dehumidifier-ief.osw</filename>
+      <filetype>osw</filetype>
+      <usage_type>test</usage_type>
+      <checksum>EF82B303</checksum>
+    </file>
+    <file>
+      <filename>base-appliances-dehumidifier.osw</filename>
+      <filetype>osw</filetype>
+      <usage_type>test</usage_type>
+      <checksum>D264F8B5</checksum>
+    </file>
+    <file>
+      <filename>base-single-family-attached.osw</filename>
+      <filetype>osw</filetype>
+      <usage_type>test</usage_type>
+      <checksum>0D553A9E</checksum>
+    </file>
+    <file>
+      <filename>base-appliances-gas.osw</filename>
+      <filetype>osw</filetype>
+      <usage_type>test</usage_type>
+      <checksum>11D25F94</checksum>
+    </file>
+    <file>
+      <filename>base-appliances-oil.osw</filename>
+      <filetype>osw</filetype>
+      <usage_type>test</usage_type>
+      <checksum>F0AE6301</checksum>
+    </file>
+    <file>
+      <filename>base-appliances-propane.osw</filename>
+      <filetype>osw</filetype>
+      <usage_type>test</usage_type>
+      <checksum>FB0D0C34</checksum>
+    </file>
+    <file>
+      <filename>base-appliances-modified.osw</filename>
+      <filetype>osw</filetype>
+      <usage_type>test</usage_type>
+      <checksum>9998BDE4</checksum>
+    </file>
+    <file>
+      <filename>base-appliances-wood.osw</filename>
+      <filetype>osw</filetype>
+      <usage_type>test</usage_type>
+      <checksum>344270E6</checksum>
+    </file>
+    <file>
+      <filename>base-hvac-dual-fuel-air-to-air-heat-pump-1-speed.osw</filename>
+      <filetype>osw</filetype>
+      <usage_type>test</usage_type>
+      <checksum>0483A2D8</checksum>
+    </file>
+    <file>
+      <filename>base-hvac-dual-fuel-air-to-air-heat-pump-2-speed.osw</filename>
+      <filetype>osw</filetype>
+      <usage_type>test</usage_type>
+      <checksum>2A307003</checksum>
+    </file>
+    <file>
+      <filename>base-hvac-dual-fuel-air-to-air-heat-pump-var-speed.osw</filename>
+      <filetype>osw</filetype>
+      <usage_type>test</usage_type>
+      <checksum>7C0A0193</checksum>
+    </file>
+    <file>
+      <filename>base-hvac-dual-fuel-air-to-air-heat-pump-1-speed-electric.osw</filename>
+      <filetype>osw</filetype>
+      <usage_type>test</usage_type>
+      <checksum>522B935A</checksum>
+    </file>
+    <file>
+      <filename>base-mechvent-cfis.osw</filename>
+      <filetype>osw</filetype>
+      <usage_type>test</usage_type>
+      <checksum>7C1F6E87</checksum>
+    </file>
+    <file>
+      <filename>base-dhw-indirect-outside.osw</filename>
+      <filetype>osw</filetype>
+      <usage_type>test</usage_type>
+      <checksum>9E2BB3D9</checksum>
+    </file>
+    <file>
+      <filename>base-dhw-jacket-electric.osw</filename>
+      <filetype>osw</filetype>
+      <usage_type>test</usage_type>
+      <checksum>27219257</checksum>
+    </file>
+    <file>
+      <filename>base-dhw-low-flow-fixtures.osw</filename>
+      <filetype>osw</filetype>
+      <usage_type>test</usage_type>
+      <checksum>BF51CD28</checksum>
+    </file>
+    <file>
+      <filename>base-dhw-recirc-demand.osw</filename>
+      <filetype>osw</filetype>
+      <usage_type>test</usage_type>
+      <checksum>5A3EE1E9</checksum>
+    </file>
+    <file>
+      <filename>base-dhw-recirc-manual.osw</filename>
+      <filetype>osw</filetype>
+      <usage_type>test</usage_type>
+      <checksum>13306E3D</checksum>
+    </file>
+    <file>
+      <filename>base-dhw-recirc-nocontrol.osw</filename>
+      <filetype>osw</filetype>
+      <usage_type>test</usage_type>
+      <checksum>821EBF18</checksum>
+    </file>
+    <file>
+      <filename>base-dhw-recirc-temperature.osw</filename>
+      <filetype>osw</filetype>
+      <usage_type>test</usage_type>
+      <checksum>2E11C59A</checksum>
+    </file>
+    <file>
+      <filename>base-dhw-recirc-timer.osw</filename>
+      <filetype>osw</filetype>
+      <usage_type>test</usage_type>
+      <checksum>CBAAA3DC</checksum>
+    </file>
+    <file>
+      <filename>base-dhw-solar-fraction.osw</filename>
+      <filetype>osw</filetype>
+      <usage_type>test</usage_type>
+      <checksum>FD9D6196</checksum>
+    </file>
+    <file>
+      <filename>base-dhw-uef.osw</filename>
+      <filetype>osw</filetype>
+      <usage_type>test</usage_type>
+      <checksum>79C51F67</checksum>
+    </file>
+    <file>
+      <filename>base-enclosure-infil-cfm50.osw</filename>
+      <filetype>osw</filetype>
+      <usage_type>test</usage_type>
+      <checksum>9A5381F9</checksum>
+    </file>
+    <file>
+      <filename>base-foundation-conditioned-basement-slab-insulation.osw</filename>
+      <filetype>osw</filetype>
+      <usage_type>test</usage_type>
+      <checksum>42FD9078</checksum>
+    </file>
+    <file>
+      <filename>base-hvac-boiler-gas-only.osw</filename>
+      <filetype>osw</filetype>
+      <usage_type>test</usage_type>
+      <checksum>1A088C1A</checksum>
+    </file>
+    <file>
+      <filename>base-hvac-boiler-oil-only.osw</filename>
+      <filetype>osw</filetype>
+      <usage_type>test</usage_type>
+      <checksum>B307179F</checksum>
+    </file>
+    <file>
+      <filename>base-hvac-boiler-propane-only.osw</filename>
+      <filetype>osw</filetype>
+      <usage_type>test</usage_type>
+      <checksum>4F1CA2CF</checksum>
+    </file>
+    <file>
+      <filename>base-hvac-boiler-wood-only.osw</filename>
+      <filetype>osw</filetype>
+      <usage_type>test</usage_type>
+      <checksum>D80ACF44</checksum>
+    </file>
+    <file>
+      <filename>base-hvac-central-ac-only-1-speed.osw</filename>
+      <filetype>osw</filetype>
+      <usage_type>test</usage_type>
+      <checksum>D89CB090</checksum>
+    </file>
+    <file>
+      <filename>base-hvac-ducts-leakage-percent.osw</filename>
+      <filetype>osw</filetype>
+      <usage_type>test</usage_type>
+      <checksum>0F285C8A</checksum>
+    </file>
+    <file>
+      <filename>base-hvac-furnace-elec-only.osw</filename>
+      <filetype>osw</filetype>
+      <usage_type>test</usage_type>
+      <checksum>F7BD8C53</checksum>
+    </file>
+    <file>
+      <filename>base-hvac-furnace-gas-only.osw</filename>
+      <filetype>osw</filetype>
+      <usage_type>test</usage_type>
+      <checksum>4A3BAD15</checksum>
+    </file>
+    <file>
+      <filename>base-hvac-furnace-oil-only.osw</filename>
+      <filetype>osw</filetype>
+      <usage_type>test</usage_type>
+      <checksum>FB6B7149</checksum>
+    </file>
+    <file>
+      <filename>base-hvac-furnace-propane-only.osw</filename>
+      <filetype>osw</filetype>
+      <usage_type>test</usage_type>
+      <checksum>CC503F8B</checksum>
+    </file>
+    <file>
+      <filename>base-hvac-furnace-wood-only.osw</filename>
+      <filetype>osw</filetype>
+      <usage_type>test</usage_type>
+      <checksum>D7CEE731</checksum>
+    </file>
+    <file>
+      <filename>base-hvac-none.osw</filename>
+      <filetype>osw</filetype>
+      <usage_type>test</usage_type>
+      <checksum>D77F00BD</checksum>
+    </file>
+    <file>
+      <filename>base-hvac-programmable-thermostat.osw</filename>
+      <filetype>osw</filetype>
+      <usage_type>test</usage_type>
+      <checksum>8073D3F7</checksum>
+    </file>
+    <file>
+      <filename>base-hvac-setpoints.osw</filename>
+      <filetype>osw</filetype>
+      <usage_type>test</usage_type>
+      <checksum>3DC56BB8</checksum>
+    </file>
+    <file>
+      <filename>base-location-baltimore-md.osw</filename>
+      <filetype>osw</filetype>
+      <usage_type>test</usage_type>
+      <checksum>5B16C7DB</checksum>
+    </file>
+    <file>
+      <filename>base-location-dallas-tx.osw</filename>
+      <filetype>osw</filetype>
+      <usage_type>test</usage_type>
+      <checksum>3B39F74E</checksum>
+    </file>
+    <file>
+      <filename>base-location-duluth-mn.osw</filename>
+      <filetype>osw</filetype>
+      <usage_type>test</usage_type>
+      <checksum>C184A4FA</checksum>
+    </file>
+    <file>
+      <filename>base-location-miami-fl.osw</filename>
+      <filetype>osw</filetype>
+      <usage_type>test</usage_type>
+      <checksum>6A057E9F</checksum>
+    </file>
+    <file>
+      <filename>base-mechvent-balanced.osw</filename>
+      <filetype>osw</filetype>
+      <usage_type>test</usage_type>
+      <checksum>B5BE5C92</checksum>
+    </file>
+    <file>
+      <filename>base-mechvent-erv.osw</filename>
+      <filetype>osw</filetype>
+      <usage_type>test</usage_type>
+      <checksum>E377959E</checksum>
+    </file>
+    <file>
+      <filename>base-mechvent-exhaust.osw</filename>
+      <filetype>osw</filetype>
+      <usage_type>test</usage_type>
+      <checksum>CA32A081</checksum>
+    </file>
+    <file>
+      <filename>base-mechvent-hrv.osw</filename>
+      <filetype>osw</filetype>
+      <usage_type>test</usage_type>
+      <checksum>25AF65B4</checksum>
+    </file>
+    <file>
+      <filename>base-mechvent-supply.osw</filename>
+      <filetype>osw</filetype>
+      <usage_type>test</usage_type>
+      <checksum>AB135302</checksum>
+    </file>
+    <file>
+      <filename>base-hvac-air-to-air-heat-pump-1-speed.osw</filename>
+      <filetype>osw</filetype>
+      <usage_type>test</usage_type>
+      <checksum>399CCA3A</checksum>
+    </file>
+    <file>
+      <filename>base-mechvent-erv-atre-asre.osw</filename>
+      <filetype>osw</filetype>
+      <usage_type>test</usage_type>
+      <checksum>00EB4ADC</checksum>
+    </file>
+    <file>
+      <filename>base-enclosure-windows-none.osw</filename>
+      <filetype>osw</filetype>
+      <usage_type>test</usage_type>
+      <checksum>303B6D5E</checksum>
+    </file>
+    <file>
+      <filename>base-dhw-indirect-standbyloss.osw</filename>
+      <filetype>osw</filetype>
+      <usage_type>test</usage_type>
+      <checksum>9C5CE6CE</checksum>
+    </file>
+    <file>
+      <filename>base-dhw-indirect.osw</filename>
+      <filetype>osw</filetype>
+      <usage_type>test</usage_type>
+      <checksum>22E38891</checksum>
+    </file>
+    <file>
+      <filename>base-dhw-jacket-indirect.osw</filename>
+      <filetype>osw</filetype>
+      <usage_type>test</usage_type>
+      <checksum>7C8D5B0C</checksum>
+    </file>
+    <file>
+      <filename>base-hvac-undersized.osw</filename>
+      <filetype>osw</filetype>
+      <usage_type>test</usage_type>
+      <checksum>813DB20A</checksum>
+    </file>
+    <file>
+      <filename>base-atticroof-unvented-insulated-roof.osw</filename>
+      <filetype>osw</filetype>
+      <usage_type>test</usage_type>
+      <checksum>0DFB97BC</checksum>
+    </file>
+    <file>
+      <filename>base-pv.osw</filename>
+      <filetype>osw</filetype>
+      <usage_type>test</usage_type>
+      <checksum>567D1218</checksum>
+    </file>
+    <file>
+      <filename>base-mechvent-hrv-asre.osw</filename>
+      <filetype>osw</filetype>
+      <usage_type>test</usage_type>
+      <checksum>C747BE97</checksum>
+    </file>
+    <file>
+      <filename>base-enclosure-overhangs.osw</filename>
+      <filetype>osw</filetype>
+      <usage_type>test</usage_type>
+      <checksum>A9076AFB</checksum>
+    </file>
+    <file>
+      <filename>base-atticroof-vented.osw</filename>
+      <filetype>osw</filetype>
+      <usage_type>test</usage_type>
+      <checksum>D5A39C26</checksum>
+    </file>
+    <file>
+      <filename>base-dhw-dwhr.osw</filename>
+      <filetype>osw</filetype>
+      <usage_type>test</usage_type>
+      <checksum>B574BC5B</checksum>
+    </file>
+    <file>
+      <filename>base-enclosure-beds-4.osw</filename>
+      <filetype>osw</filetype>
+      <usage_type>test</usage_type>
+      <checksum>A9BFFE0A</checksum>
+    </file>
+    <file>
+      <filename>base-enclosure-beds-5.osw</filename>
+      <filetype>osw</filetype>
+      <usage_type>test</usage_type>
+      <checksum>BF5AA592</checksum>
+    </file>
+    <file>
+      <filename>base-foundation-ambient.osw</filename>
+      <filetype>osw</filetype>
+      <usage_type>test</usage_type>
+      <checksum>E632F489</checksum>
+    </file>
+    <file>
+      <filename>base-foundation-vented-crawlspace.osw</filename>
+      <filetype>osw</filetype>
+      <usage_type>test</usage_type>
+      <checksum>61BE6004</checksum>
+    </file>
+    <file>
+      <filename>base-foundation-unvented-crawlspace.osw</filename>
+      <filetype>osw</filetype>
+      <usage_type>test</usage_type>
+      <checksum>8A7A4C24</checksum>
+    </file>
+    <file>
+      <filename>base-hvac-central-ac-plus-air-to-air-heat-pump-heating.osw</filename>
+      <filetype>osw</filetype>
+      <usage_type>test</usage_type>
+      <checksum>D64FB7FE</checksum>
+    </file>
+    <file>
+      <filename>base-hvac-air-to-air-heat-pump-2-speed.osw</filename>
+      <filetype>osw</filetype>
+      <usage_type>test</usage_type>
+      <checksum>51167C9C</checksum>
+    </file>
+    <file>
+      <filename>base-hvac-central-ac-only-2-speed.osw</filename>
+      <filetype>osw</filetype>
+      <usage_type>test</usage_type>
+      <checksum>61C561E4</checksum>
+    </file>
+    <file>
+      <filename>base-hvac-air-to-air-heat-pump-var-speed.osw</filename>
+      <filetype>osw</filetype>
+      <usage_type>test</usage_type>
+      <checksum>D4F16B64</checksum>
+    </file>
+    <file>
+      <filename>base-hvac-furnace-gas-central-ac-2-speed.osw</filename>
+      <filetype>osw</filetype>
+      <usage_type>test</usage_type>
+      <checksum>FF7FE9F6</checksum>
+    </file>
+    <file>
+      <filename>base-hvac-central-ac-only-var-speed.osw</filename>
+      <filetype>osw</filetype>
+      <usage_type>test</usage_type>
+      <checksum>360C1451</checksum>
+    </file>
+    <file>
+      <filename>base-hvac-evap-cooler-furnace-gas.osw</filename>
+      <filetype>osw</filetype>
+      <usage_type>test</usage_type>
+      <checksum>51D50A8C</checksum>
+    </file>
+    <file>
+      <filename>base-hvac-evap-cooler-only.osw</filename>
+      <filetype>osw</filetype>
+      <usage_type>test</usage_type>
+      <checksum>8082BB7B</checksum>
+    </file>
+    <file>
+      <filename>base-hvac-evap-cooler-only-ducted.osw</filename>
+      <filetype>osw</filetype>
+      <usage_type>test</usage_type>
+      <checksum>025C1F23</checksum>
+    </file>
+    <file>
+      <filename>base-hvac-furnace-gas-central-ac-var-speed.osw</filename>
+      <filetype>osw</filetype>
+      <usage_type>test</usage_type>
+      <checksum>E222048D</checksum>
+    </file>
+    <file>
+      <filename>base-hvac-furnace-gas-room-ac.osw</filename>
+      <filetype>osw</filetype>
+      <usage_type>test</usage_type>
+      <checksum>2D9D1581</checksum>
+    </file>
+    <file>
+      <filename>base-hvac-room-ac-only.osw</filename>
+      <filetype>osw</filetype>
+      <usage_type>test</usage_type>
+      <checksum>EA6F5596</checksum>
+    </file>
+    <file>
+      <filename>base-mechvent-cfis-evap-cooler-only-ducted.osw</filename>
+      <filetype>osw</filetype>
+      <usage_type>test</usage_type>
+      <checksum>20313D31</checksum>
+    </file>
+    <file>
+      <filename>base-atticroof-flat.osw</filename>
+      <filetype>osw</filetype>
+      <usage_type>test</usage_type>
+      <checksum>5DE335C8</checksum>
+    </file>
+    <file>
+      <filename>extra-dhw-solar-latitude.osw</filename>
+      <filetype>osw</filetype>
+      <usage_type>test</usage_type>
+      <checksum>556AED28</checksum>
+    </file>
+    <file>
+      <filename>extra-pv-roofpitch.osw</filename>
+      <filetype>osw</filetype>
+      <usage_type>test</usage_type>
+      <checksum>746471C8</checksum>
+    </file>
+    <file>
+      <filename>extra-auto.osw</filename>
+      <filetype>osw</filetype>
+      <usage_type>test</usage_type>
+      <checksum>DA5138F7</checksum>
+    </file>
+    <file>
+      <filename>base-hvac-boiler-elec-only.osw</filename>
+      <filetype>osw</filetype>
+      <usage_type>test</usage_type>
+      <checksum>C373843B</checksum>
+    </file>
+    <file>
+      <filename>base-hvac-portable-heater-electric-only.osw</filename>
+      <filetype>osw</filetype>
+      <usage_type>test</usage_type>
+      <checksum>EF0B9C49</checksum>
+    </file>
+    <file>
+      <filename>base-hvac-stove-oil-only.osw</filename>
+      <filetype>osw</filetype>
+      <usage_type>test</usage_type>
+      <checksum>B067903A</checksum>
+    </file>
+    <file>
+      <filename>base-hvac-wall-furnace-elec-only.osw</filename>
+      <filetype>osw</filetype>
+      <usage_type>test</usage_type>
+      <checksum>655FABAC</checksum>
+    </file>
+    <file>
+      <filename>base-hvac-stove-wood-pellets-only.osw</filename>
+      <filetype>osw</filetype>
+      <usage_type>test</usage_type>
+      <checksum>181C362D</checksum>
+    </file>
+    <file>
+      <filename>base-mechvent-bath-kitchen-fans.osw</filename>
+      <filetype>osw</filetype>
+      <usage_type>test</usage_type>
+      <checksum>2E587205</checksum>
+    </file>
+    <file>
+      <filename>base-misc-neighbor-shading.osw</filename>
+      <filetype>osw</filetype>
+      <usage_type>test</usage_type>
+      <checksum>4CDC9ECD</checksum>
+    </file>
+    <file>
+      <filename>base-dhw-indirect-with-solar-fraction.osw</filename>
+      <filetype>osw</filetype>
+      <usage_type>test</usage_type>
+      <checksum>2650B820</checksum>
+    </file>
+    <file>
+      <filename>base-location-epw-filepath-AMY-2012.osw</filename>
+      <filetype>osw</filetype>
+      <usage_type>test</usage_type>
+      <checksum>F64C66C5</checksum>
+    </file>
+    <file>
+      <filename>base-location-epw-filepath.osw</filename>
+      <filetype>osw</filetype>
+      <usage_type>test</usage_type>
+      <checksum>75130C37</checksum>
+    </file>
+    <file>
+      <filename>base-enclosure-beds-1.osw</filename>
+      <filetype>osw</filetype>
+      <usage_type>test</usage_type>
+      <checksum>F251A469</checksum>
+    </file>
+    <file>
+      <filename>base-enclosure-beds-2.osw</filename>
+      <filetype>osw</filetype>
+      <usage_type>test</usage_type>
+      <checksum>B4FFC99E</checksum>
+    </file>
+    <file>
+      <filename>base-dhw-combi-tankless-outside.osw</filename>
+      <filetype>osw</filetype>
+      <usage_type>test</usage_type>
+      <checksum>EAC69069</checksum>
+    </file>
+    <file>
+      <filename>base-dhw-combi-tankless.osw</filename>
+      <filetype>osw</filetype>
+      <usage_type>test</usage_type>
+      <checksum>C6BDB270</checksum>
+    </file>
+    <file>
+      <filename>base-misc-defaults2.osw</filename>
+      <filetype>osw</filetype>
+      <usage_type>test</usage_type>
+      <checksum>8C4ADE05</checksum>
+    </file>
+    <file>
+      <filename>base-dhw-tank-heat-pump-outside.osw</filename>
+      <filetype>osw</filetype>
+      <usage_type>test</usage_type>
+      <checksum>CD362641</checksum>
+    </file>
+    <file>
+      <filename>base-dhw-tank-heat-pump-with-solar-fraction.osw</filename>
+      <filetype>osw</filetype>
+      <usage_type>test</usage_type>
+      <checksum>D1BC6C27</checksum>
+    </file>
+    <file>
+      <filename>base-dhw-tank-heat-pump.osw</filename>
+      <filetype>osw</filetype>
+      <usage_type>test</usage_type>
+      <checksum>789C2EDC</checksum>
+    </file>
+    <file>
+      <filename>base-dhw-jacket-hpwh.osw</filename>
+      <filetype>osw</filetype>
+      <usage_type>test</usage_type>
+      <checksum>6C111411</checksum>
+    </file>
+    <file>
+      <filename>base-dhw-jacket-gas.osw</filename>
+      <filetype>osw</filetype>
+      <usage_type>test</usage_type>
+      <checksum>6AE572B8</checksum>
+    </file>
+    <file>
+      <filename>base-dhw-solar-direct-evacuated-tube.osw</filename>
+      <filetype>osw</filetype>
+      <usage_type>test</usage_type>
+      <checksum>C18C5F58</checksum>
+    </file>
+    <file>
+      <filename>base-dhw-solar-direct-flat-plate.osw</filename>
+      <filetype>osw</filetype>
+      <usage_type>test</usage_type>
+      <checksum>63FAFD80</checksum>
+    </file>
+    <file>
+      <filename>base-dhw-solar-direct-ics.osw</filename>
+      <filetype>osw</filetype>
+      <usage_type>test</usage_type>
+      <checksum>691975AA</checksum>
+    </file>
+    <file>
+      <filename>base-dhw-solar-indirect-flat-plate.osw</filename>
+      <filetype>osw</filetype>
+      <usage_type>test</usage_type>
+      <checksum>D5F12078</checksum>
+    </file>
+    <file>
+      <filename>base-dhw-solar-thermosyphon-flat-plate.osw</filename>
+      <filetype>osw</filetype>
+      <usage_type>test</usage_type>
+      <checksum>D2E9E8F4</checksum>
+    </file>
+    <file>
+      <filename>base-dhw-tank-heat-pump-with-solar.osw</filename>
+      <filetype>osw</filetype>
+      <usage_type>test</usage_type>
+      <checksum>079B8C7E</checksum>
+    </file>
+    <file>
+      <filename>base-dhw-tank-gas-outside.osw</filename>
+      <filetype>osw</filetype>
+      <usage_type>test</usage_type>
+      <checksum>7019E583</checksum>
+    </file>
+    <file>
+      <filename>base-dhw-tank-gas.osw</filename>
+      <filetype>osw</filetype>
+      <usage_type>test</usage_type>
+      <checksum>5A7FA9D5</checksum>
+    </file>
+    <file>
+      <filename>base-dhw-tank-oil.osw</filename>
+      <filetype>osw</filetype>
+      <usage_type>test</usage_type>
+      <checksum>71FB9EF2</checksum>
+    </file>
+    <file>
+      <filename>base-dhw-tank-wood.osw</filename>
+      <filetype>osw</filetype>
+      <usage_type>test</usage_type>
+      <checksum>3E548AFB</checksum>
+    </file>
+    <file>
+      <filename>base-dhw-tankless-gas-with-solar.osw</filename>
+      <filetype>osw</filetype>
+      <usage_type>test</usage_type>
+      <checksum>F927D65A</checksum>
+    </file>
+    <file>
+      <filename>base-dhw-tankless-electric-outside.osw</filename>
+      <filetype>osw</filetype>
+      <usage_type>test</usage_type>
+      <checksum>76071488</checksum>
+    </file>
+    <file>
+      <filename>base-dhw-tankless-electric.osw</filename>
+      <filetype>osw</filetype>
+      <usage_type>test</usage_type>
+      <checksum>E820C7C7</checksum>
+    </file>
+    <file>
+      <filename>base-dhw-tankless-gas-with-solar-fraction.osw</filename>
+      <filetype>osw</filetype>
+      <usage_type>test</usage_type>
+      <checksum>0009D4ED</checksum>
+    </file>
+    <file>
+      <filename>base-dhw-tankless-propane.osw</filename>
+      <filetype>osw</filetype>
+      <usage_type>test</usage_type>
+      <checksum>DD10A210</checksum>
+    </file>
+    <file>
+      <filename>base-dhw-tankless-gas.osw</filename>
+      <filetype>osw</filetype>
+      <usage_type>test</usage_type>
+      <checksum>2E0AFB9F</checksum>
+    </file>
+    <file>
+      <filename>base-hvac-room-ac-only-33percent.osw</filename>
+      <filetype>osw</filetype>
+      <usage_type>test</usage_type>
+      <checksum>9148807E</checksum>
+    </file>
+    <file>
+      <filename>base-hvac-furnace-elec-central-ac-1-speed.osw</filename>
+      <filetype>osw</filetype>
+      <usage_type>test</usage_type>
+      <checksum>B676A834</checksum>
+    </file>
+    <file>
+      <filename>base-enclosure-infil-natural-ach.osw</filename>
+      <filetype>osw</filetype>
+      <usage_type>test</usage_type>
+      <checksum>8A8EA33A</checksum>
+    </file>
+    <file>
+      <filename>base-foundation-unconditioned-basement-assembly-r.osw</filename>
+      <filetype>osw</filetype>
+      <usage_type>test</usage_type>
+      <checksum>4B93E1A1</checksum>
+    </file>
+    <file>
+      <filename>base-foundation-unconditioned-basement-wall-insulation.osw</filename>
+      <filetype>osw</filetype>
+      <usage_type>test</usage_type>
+      <checksum>30CF040D</checksum>
+    </file>
+    <file>
+      <filename>base-foundation-unconditioned-basement.osw</filename>
+      <filetype>osw</filetype>
+      <usage_type>test</usage_type>
+      <checksum>2B3B260E</checksum>
+    </file>
+    <file>
+      <filename>base-hvac-fireplace-wood-only.osw</filename>
+      <filetype>osw</filetype>
+      <usage_type>test</usage_type>
+      <checksum>48340093</checksum>
+    </file>
+    <file>
+      <filename>base-hvac-floor-furnace-propane-only.osw</filename>
+      <filetype>osw</filetype>
+      <usage_type>test</usage_type>
+      <checksum>80945DCE</checksum>
+    </file>
+    <file>
+      <filename>base-enclosure-2stories-garage.osw</filename>
+      <filetype>osw</filetype>
+      <usage_type>test</usage_type>
+      <checksum>B96B3F65</checksum>
+    </file>
+    <file>
+      <filename>base-enclosure-2stories.osw</filename>
+      <filetype>osw</filetype>
+      <usage_type>test</usage_type>
+      <checksum>04F056B0</checksum>
+    </file>
+    <file>
+      <filename>base-foundation-slab.osw</filename>
+      <filetype>osw</filetype>
+      <usage_type>test</usage_type>
+      <checksum>C5A9368A</checksum>
+    </file>
+    <file>
+      <filename>extra-second-refrigerator.osw</filename>
+      <filetype>osw</filetype>
+      <usage_type>test</usage_type>
+      <checksum>18D6F191</checksum>
+    </file>
+    <file>
+      <filename>base-hvac-mini-split-heat-pump-ductless.osw</filename>
+      <filetype>osw</filetype>
+      <usage_type>test</usage_type>
+      <checksum>0B3CA9F2</checksum>
+    </file>
+    <file>
+      <filename>base-enclosure-garage.osw</filename>
+      <filetype>osw</filetype>
+      <usage_type>test</usage_type>
+      <checksum>53E8F970</checksum>
+    </file>
+    <file>
+      <filename>base-appliances-coal.osw</filename>
+      <filetype>osw</filetype>
+      <usage_type>test</usage_type>
+      <checksum>6EDE1EF7</checksum>
+    </file>
+    <file>
+      <filename>base-dhw-tank-coal.osw</filename>
+      <filetype>osw</filetype>
+      <usage_type>test</usage_type>
+      <checksum>3C63B1DC</checksum>
+    </file>
+    <file>
+      <filename>base-hvac-boiler-coal-only.osw</filename>
+      <filetype>osw</filetype>
+      <usage_type>test</usage_type>
+      <checksum>ACB824AD</checksum>
+    </file>
+    <file>
+      <filename>base-hvac-elec-resistance-only.osw</filename>
+      <filetype>osw</filetype>
+      <usage_type>test</usage_type>
+      <checksum>40CE28F3</checksum>
+    </file>
+    <file>
+      <filename>base-simcontrol-timestep-10-mins.osw</filename>
+      <filetype>osw</filetype>
+      <usage_type>test</usage_type>
+      <checksum>EE704979</checksum>
+    </file>
+    <file>
+      <filename>base-simcontrol-daylight-saving-custom.osw</filename>
+      <filetype>osw</filetype>
+      <usage_type>test</usage_type>
+      <checksum>74CEDFD3</checksum>
+    </file>
+    <file>
+      <filename>base-simcontrol-daylight-saving-disabled.osw</filename>
+      <filetype>osw</filetype>
+      <usage_type>test</usage_type>
+      <checksum>C0AD3974</checksum>
+    </file>
+    <file>
+      <filename>base-simcontrol-runperiod-1-month.osw</filename>
+      <filetype>osw</filetype>
+      <usage_type>test</usage_type>
+      <checksum>2D124903</checksum>
+    </file>
+    <file>
+      <filename>base-hvac-fixed-heater-electric-only.osw</filename>
+      <filetype>osw</filetype>
+      <usage_type>test</usage_type>
+      <checksum>6452C43D</checksum>
+    </file>
+    <file>
+      <filename>extra-second-heating-system-fireplace.osw</filename>
+      <filetype>osw</filetype>
+      <usage_type>test</usage_type>
+      <checksum>0284F512</checksum>
+    </file>
+    <file>
+      <filename>extra-second-heating-system-portable-heater.osw</filename>
+      <filetype>osw</filetype>
+      <usage_type>test</usage_type>
+      <checksum>14B01C3C</checksum>
+    </file>
+    <file>
+      <filename>base-hvac-mini-split-air-conditioner-only-ducted.osw</filename>
+      <filetype>osw</filetype>
+      <usage_type>test</usage_type>
+      <checksum>A85F190E</checksum>
+    </file>
+    <file>
+      <filename>base-hvac-mini-split-air-conditioner-only-ductless.osw</filename>
+      <filetype>osw</filetype>
+      <usage_type>test</usage_type>
+      <checksum>4AE4D4CD</checksum>
+    </file>
+    <file>
+      <filename>base-lighting-ceiling-fans.osw</filename>
+      <filetype>osw</filetype>
+      <usage_type>test</usage_type>
+      <checksum>0A8D8137</checksum>
+    </file>
+    <file>
+      <filename>base-lighting-detailed.osw</filename>
+      <filetype>osw</filetype>
+      <usage_type>test</usage_type>
+      <checksum>C28088CC</checksum>
+    </file>
+    <file>
+      <filename>base-mechvent-whole-house-fan.osw</filename>
+      <filetype>osw</filetype>
+      <usage_type>test</usage_type>
+      <checksum>FC908241</checksum>
+    </file>
+    <file>
+      <filename>base-misc-loads-large-uncommon.osw</filename>
+      <filetype>osw</filetype>
+      <usage_type>test</usage_type>
+      <checksum>5D5FB2AF</checksum>
+    </file>
+    <file>
+      <filename>base-misc-loads-large-uncommon2.osw</filename>
+      <filetype>osw</filetype>
+      <usage_type>test</usage_type>
+      <checksum>A51A804D</checksum>
+    </file>
+    <file>
+      <filename>base-dhw-none.osw</filename>
+      <filetype>osw</filetype>
+      <usage_type>test</usage_type>
+      <checksum>F5EA79A2</checksum>
+    </file>
+    <file>
+      <filename>base-misc-usage-multiplier.osw</filename>
+      <filetype>osw</filetype>
+      <usage_type>test</usage_type>
+      <checksum>DFA26E3E</checksum>
+    </file>
+    <file>
+      <filename>base-enclosure-infil-flue.osw</filename>
+      <filetype>osw</filetype>
+      <usage_type>test</usage_type>
+      <checksum>F5A27C12</checksum>
+    </file>
+    <file>
+      <filename>extra-dhw-shared-water-heater.osw</filename>
+      <filetype>osw</filetype>
+      <usage_type>test</usage_type>
+      <checksum>630D60A6</checksum>
+    </file>
+    <file>
+      <filename>base-enclosure-infil-ach-house-pressure.osw</filename>
+      <filetype>osw</filetype>
+      <usage_type>test</usage_type>
+      <checksum>35A96EAC</checksum>
+    </file>
+    <file>
+      <filename>base-enclosure-infil-cfm-house-pressure.osw</filename>
+      <filetype>osw</filetype>
+      <usage_type>test</usage_type>
+      <checksum>57349A22</checksum>
+    </file>
+    <file>
+      <filename>extra-pv-shared.osw</filename>
+      <filetype>osw</filetype>
+      <usage_type>test</usage_type>
+      <checksum>ACFD3651</checksum>
+    </file>
+    <file>
       <filename>base-hvac-boiler-gas-central-ac-1-speed.osw</filename>
       <filetype>osw</filetype>
       <usage_type>test</usage_type>
-      <checksum>26333FD0</checksum>
-=======
-      <checksum>6B66F9AD</checksum>
+      <checksum>20413AC9</checksum>
     </file>
     <file>
       <filename>base-hvac-ground-to-air-heat-pump.osw</filename>
       <filetype>osw</filetype>
       <usage_type>test</usage_type>
-      <checksum>CF723A26</checksum>
->>>>>>> 4304c66a
+      <checksum>B7E42DD8</checksum>
     </file>
     <file>
       <version>
@@ -7214,35 +6498,31 @@
       <filename>measure.rb</filename>
       <filetype>rb</filetype>
       <usage_type>script</usage_type>
-<<<<<<< HEAD
-      <checksum>07109301</checksum>
+      <checksum>BBB041C9</checksum>
     </file>
     <file>
       <filename>base-schedules-stochastic.osw</filename>
       <filetype>osw</filetype>
       <usage_type>test</usage_type>
-      <checksum>8AC16385</checksum>
+      <checksum>7BC63D37</checksum>
     </file>
     <file>
       <filename>base-schedules-user-specified.osw</filename>
       <filetype>osw</filetype>
       <usage_type>test</usage_type>
-      <checksum>45AA0522</checksum>
+      <checksum>BEF93CC2</checksum>
     </file>
     <file>
       <filename>extra-vacancy-6-months.osw</filename>
       <filetype>osw</filetype>
       <usage_type>test</usage_type>
-      <checksum>93E73AF5</checksum>
+      <checksum>52EADFE1</checksum>
     </file>
     <file>
       <filename>schedules.rb</filename>
       <filetype>rb</filetype>
       <usage_type>resource</usage_type>
       <checksum>08D0C4BA</checksum>
-=======
-      <checksum>6AFBF573</checksum>
->>>>>>> 4304c66a
     </file>
   </files>
 </measure>