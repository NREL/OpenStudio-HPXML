--- conflicted
+++ resolved
@@ -3,13 +3,8 @@
   <schema_version>3.1</schema_version>
   <name>build_residential_hpxml</name>
   <uid>a13a8983-2b01-4930-8af2-42030b6e4233</uid>
-<<<<<<< HEAD
-  <version_id>3b7cfde2-55fc-4a85-92af-076f1f63f103</version_id>
-  <version_modified>2025-05-12T17:02:05Z</version_modified>
-=======
   <version_id>ecd74c29-892e-4ec1-a53c-52300b38b578</version_id>
   <version_modified>2025-05-13T03:41:14Z</version_modified>
->>>>>>> 31ee3db0
   <xml_checksum>2C38F48B</xml_checksum>
   <class_name>BuildResidentialHPXML</class_name>
   <display_name>HPXML Builder</display_name>
@@ -2618,28 +2613,6 @@
       </choices>
     </argument>
     <argument>
-      <name>cooling_system_compressor_type</name>
-      <display_name>Cooling System: Cooling Compressor Type</display_name>
-      <description>The compressor type of the cooling system. Required for central air conditioner and mini-split.</description>
-      <type>Choice</type>
-      <required>false</required>
-      <model_dependent>false</model_dependent>
-      <choices>
-        <choice>
-          <value>single stage</value>
-          <display_name>single stage</display_name>
-        </choice>
-        <choice>
-          <value>two stage</value>
-          <display_name>two stage</display_name>
-        </choice>
-        <choice>
-          <value>variable speed</value>
-          <display_name>variable speed</display_name>
-        </choice>
-      </choices>
-    </argument>
-    <argument>
       <name>cooling_system_cooling_efficiency_type</name>
       <display_name>Cooling System: Efficiency Type</display_name>
       <description>The efficiency type of the cooling system. System types central air conditioner and mini-split use SEER or SEER2. System types room air conditioner and packaged terminal air conditioner use EER or CEER. Ignored for system type evaporative cooler.</description>
@@ -2674,6 +2647,37 @@
       <required>true</required>
       <model_dependent>false</model_dependent>
       <default_value>13</default_value>
+    </argument>
+    <argument>
+      <name>cooling_system_cooling_compressor_type</name>
+      <display_name>Cooling System: Cooling Compressor Type</display_name>
+      <description>The compressor type of the cooling system. Only applies to central air conditioner and mini-split.</description>
+      <type>Choice</type>
+      <required>false</required>
+      <model_dependent>false</model_dependent>
+      <choices>
+        <choice>
+          <value>single stage</value>
+          <display_name>single stage</display_name>
+        </choice>
+        <choice>
+          <value>two stage</value>
+          <display_name>two stage</display_name>
+        </choice>
+        <choice>
+          <value>variable speed</value>
+          <display_name>variable speed</display_name>
+        </choice>
+      </choices>
+    </argument>
+    <argument>
+      <name>cooling_system_cooling_sensible_heat_fraction</name>
+      <display_name>Cooling System: Cooling Sensible Heat Fraction</display_name>
+      <description>The sensible heat fraction of the cooling system. Ignored for evaporative cooler. If not provided, the OS-HPXML default (see &lt;a href='https://openstudio-hpxml.readthedocs.io/en/v1.10.0/workflow_inputs.html#central-air-conditioner'&gt;Central Air Conditioner&lt;/a&gt;, &lt;a href='https://openstudio-hpxml.readthedocs.io/en/v1.10.0/workflow_inputs.html#room-air-conditioner'&gt;Room Air Conditioner&lt;/a&gt;, &lt;a href='https://openstudio-hpxml.readthedocs.io/en/v1.10.0/workflow_inputs.html#packaged-terminal-air-conditioner'&gt;Packaged Terminal Air Conditioner&lt;/a&gt;, &lt;a href='https://openstudio-hpxml.readthedocs.io/en/v1.10.0/workflow_inputs.html#mini-split-air-conditioner'&gt;Mini-Split Air Conditioner&lt;/a&gt;) is used.</description>
+      <type>Double</type>
+      <units>Frac</units>
+      <required>false</required>
+      <model_dependent>false</model_dependent>
     </argument>
     <argument>
       <name>cooling_system_cooling_capacity</name>
@@ -2858,28 +2862,6 @@
       </choices>
     </argument>
     <argument>
-      <name>heat_pump_compressor_type</name>
-      <display_name>Heat Pump: Cooling Compressor Type</display_name>
-      <description>The compressor type of the heat pump. Required for air-to-air, mini-split and ground-to-air.</description>
-      <type>Choice</type>
-      <required>false</required>
-      <model_dependent>false</model_dependent>
-      <choices>
-        <choice>
-          <value>single stage</value>
-          <display_name>single stage</display_name>
-        </choice>
-        <choice>
-          <value>two stage</value>
-          <display_name>two stage</display_name>
-        </choice>
-        <choice>
-          <value>variable speed</value>
-          <display_name>variable speed</display_name>
-        </choice>
-      </choices>
-    </argument>
-    <argument>
       <name>heat_pump_heating_efficiency_type</name>
       <display_name>Heat Pump: Heating Efficiency Type</display_name>
       <description>The heating efficiency type of heat pump. System types air-to-air and mini-split use HSPF or HSPF2. System types ground-to-air, packaged terminal heat pump and room air conditioner with reverse cycle use COP.</description>
@@ -2948,6 +2930,37 @@
       <default_value>13</default_value>
     </argument>
     <argument>
+      <name>heat_pump_cooling_compressor_type</name>
+      <display_name>Heat Pump: Cooling Compressor Type</display_name>
+      <description>The compressor type of the heat pump. Only applies to air-to-air, mini-split and ground-to-air.</description>
+      <type>Choice</type>
+      <required>false</required>
+      <model_dependent>false</model_dependent>
+      <choices>
+        <choice>
+          <value>single stage</value>
+          <display_name>single stage</display_name>
+        </choice>
+        <choice>
+          <value>two stage</value>
+          <display_name>two stage</display_name>
+        </choice>
+        <choice>
+          <value>variable speed</value>
+          <display_name>variable speed</display_name>
+        </choice>
+      </choices>
+    </argument>
+    <argument>
+      <name>heat_pump_cooling_sensible_heat_fraction</name>
+      <display_name>Heat Pump: Cooling Sensible Heat Fraction</display_name>
+      <description>The sensible heat fraction of the heat pump. If not provided, the OS-HPXML default (see &lt;a href='https://openstudio-hpxml.readthedocs.io/en/v1.10.0/workflow_inputs.html#air-to-air-heat-pump'&gt;Air-to-Air Heat Pump&lt;/a&gt;, &lt;a href='https://openstudio-hpxml.readthedocs.io/en/v1.10.0/workflow_inputs.html#mini-split-heat-pump'&gt;Mini-Split Heat Pump&lt;/a&gt;, &lt;a href='https://openstudio-hpxml.readthedocs.io/en/v1.10.0/workflow_inputs.html#packaged-terminal-heat-pump'&gt;Packaged Terminal Heat Pump&lt;/a&gt;, &lt;a href='https://openstudio-hpxml.readthedocs.io/en/v1.10.0/workflow_inputs.html#room-air-conditioner-w-reverse-cycle'&gt;Room Air Conditioner w/ Reverse Cycle&lt;/a&gt;, &lt;a href='https://openstudio-hpxml.readthedocs.io/en/v1.10.0/workflow_inputs.html#ground-to-air-heat-pump'&gt;Ground-to-Air Heat Pump&lt;/a&gt;) is used.</description>
+      <type>Double</type>
+      <units>Frac</units>
+      <required>false</required>
+      <model_dependent>false</model_dependent>
+    </argument>
+    <argument>
       <name>heat_pump_heating_capacity</name>
       <display_name>Heat Pump: Heating Capacity</display_name>
       <description>The output heating capacity of the heat pump. If not provided, the OS-HPXML autosized default (see &lt;a href='https://openstudio-hpxml.readthedocs.io/en/v1.10.0/workflow_inputs.html#air-to-air-heat-pump'&gt;Air-to-Air Heat Pump&lt;/a&gt;, &lt;a href='https://openstudio-hpxml.readthedocs.io/en/v1.10.0/workflow_inputs.html#mini-split-heat-pump'&gt;Mini-Split Heat Pump&lt;/a&gt;, &lt;a href='https://openstudio-hpxml.readthedocs.io/en/v1.10.0/workflow_inputs.html#packaged-terminal-heat-pump'&gt;Packaged Terminal Heat Pump&lt;/a&gt;, &lt;a href='https://openstudio-hpxml.readthedocs.io/en/v1.10.0/workflow_inputs.html#room-air-conditioner-w-reverse-cycle'&gt;Room Air Conditioner w/ Reverse Cycle&lt;/a&gt;, &lt;a href='https://openstudio-hpxml.readthedocs.io/en/v1.10.0/workflow_inputs.html#ground-to-air-heat-pump'&gt;Ground-to-Air Heat Pump&lt;/a&gt;) is used.</description>
@@ -2974,11 +2987,20 @@
       <model_dependent>false</model_dependent>
     </argument>
     <argument>
-      <name>heat_pump_heating_capacity_fraction_17F</name>
-      <display_name>Heat Pump: Heating Capacity Fraction at 17F</display_name>
-      <description>The output heating capacity of the heat pump at 17F divided by the above nominal heating capacity at 47F. Applies to all heat pump types except ground-to-air. If not provided, the OS-HPXML default (see &lt;a href='https://openstudio-hpxml.readthedocs.io/en/v1.10.0/workflow_inputs.html#air-to-air-heat-pump'&gt;Air-to-Air Heat Pump&lt;/a&gt;, &lt;a href='https://openstudio-hpxml.readthedocs.io/en/v1.10.0/workflow_inputs.html#mini-split-heat-pump'&gt;Mini-Split Heat Pump&lt;/a&gt;, &lt;a href='https://openstudio-hpxml.readthedocs.io/en/v1.10.0/workflow_inputs.html#packaged-terminal-heat-pump'&gt;Packaged Terminal Heat Pump&lt;/a&gt;, &lt;a href='https://openstudio-hpxml.readthedocs.io/en/v1.10.0/workflow_inputs.html#room-air-conditioner-w-reverse-cycle'&gt;Room Air Conditioner w/ Reverse Cycle&lt;/a&gt;) is used.</description>
+      <name>heat_pump_heating_capacity_retention_fraction</name>
+      <display_name>Heat Pump: Heating Capacity Retention Fraction</display_name>
+      <description>The output heating capacity of the heat pump at a user-specified temperature (e.g., 17F or 5F) divided by the above nominal heating capacity. Applies to all heat pump types except ground-to-air. If not provided, the OS-HPXML default (see &lt;a href='https://openstudio-hpxml.readthedocs.io/en/v1.10.0/workflow_inputs.html#air-to-air-heat-pump'&gt;Air-to-Air Heat Pump&lt;/a&gt;, &lt;a href='https://openstudio-hpxml.readthedocs.io/en/v1.10.0/workflow_inputs.html#mini-split-heat-pump'&gt;Mini-Split Heat Pump&lt;/a&gt;, &lt;a href='https://openstudio-hpxml.readthedocs.io/en/v1.10.0/workflow_inputs.html#packaged-terminal-heat-pump'&gt;Packaged Terminal Heat Pump&lt;/a&gt;, &lt;a href='https://openstudio-hpxml.readthedocs.io/en/v1.10.0/workflow_inputs.html#room-air-conditioner-w-reverse-cycle'&gt;Room Air Conditioner w/ Reverse Cycle&lt;/a&gt;) is used.</description>
       <type>Double</type>
       <units>Frac</units>
+      <required>false</required>
+      <model_dependent>false</model_dependent>
+    </argument>
+    <argument>
+      <name>heat_pump_heating_capacity_retention_temp</name>
+      <display_name>Heat Pump: Heating Capacity Retention Temperature</display_name>
+      <description>The user-specified temperature (e.g., 17F or 5F) for the above heating capacity retention fraction. Applies to all heat pump types except ground-to-air. Required if the Heating Capacity Retention Fraction is provided.</description>
+      <type>Double</type>
+      <units>F</units>
       <required>false</required>
       <model_dependent>false</model_dependent>
     </argument>
@@ -3217,36 +3239,9 @@
       <model_dependent>false</model_dependent>
     </argument>
     <argument>
-      <name>heat_pump_pan_heater_watts</name>
-      <display_name>Heat Pump: Pan Heater Power Watts</display_name>
-      <description>Heat Pump pan heater power consumption in Watts. Applies only to air-to-air and mini-split. If not provided, the OS-HPXML default (see &lt;a href='https://openstudio-hpxml.readthedocs.io/en/v1.10.0/workflow_inputs.html#air-to-air-heat-pump'&gt;Air-to-Air Heat Pump&lt;/a&gt;, &lt;a href='https://openstudio-hpxml.readthedocs.io/en/v1.10.0/workflow_inputs.html#mini-split-heat-pump'&gt;Mini-Split Heat Pump&lt;/a&gt;) is used.</description>
-      <type>Double</type>
-      <units>W</units>
-      <required>false</required>
-      <model_dependent>false</model_dependent>
-    </argument>
-    <argument>
-      <name>heat_pump_pan_heater_control_type</name>
-      <display_name>Heat Pump: Pan Heater Control Type</display_name>
-      <description>Heat pump pan heater control type. If 'continuous', operates continuously when outdoor temperature is below 32F. If 'defrost mode', operates only during defrost mode when outdoor temperature is below 32F. Applies only to air-to-air and mini-split. If not provided, the OS-HPXML default (see &lt;a href='https://openstudio-hpxml.readthedocs.io/en/v1.10.0/workflow_inputs.html#air-to-air-heat-pump'&gt;Air-to-Air Heat Pump&lt;/a&gt;, &lt;a href='https://openstudio-hpxml.readthedocs.io/en/v1.10.0/workflow_inputs.html#mini-split-heat-pump'&gt;Mini-Split Heat Pump&lt;/a&gt;) is used.</description>
-      <type>Choice</type>
-      <required>false</required>
-      <model_dependent>false</model_dependent>
-      <choices>
-        <choice>
-          <value>continuous</value>
-          <display_name>continuous</display_name>
-        </choice>
-        <choice>
-          <value>defrost mode</value>
-          <display_name>defrost mode</display_name>
-        </choice>
-      </choices>
-    </argument>
-    <argument>
       <name>hvac_perf_data_capacity_type</name>
       <display_name>HVAC Detailed Performance Data: Capacity Type</display_name>
-      <description>Type of capacity values for detailed performance data if available. Applies only to air-source HVAC systems (central and mini-split air conditioners, air-to-air and mini-split heat pumps).</description>
+      <description>Type of capacity values for detailed performance data if available. Applies only to variable-speed air-source HVAC systems (central air conditioners, mini-split air conditioners, air-to-air heat pumps, and mini-split heat pumps).</description>
       <type>Choice</type>
       <units>Absolute capacities</units>
       <required>false</required>
@@ -3265,7 +3260,7 @@
     <argument>
       <name>hvac_perf_data_heating_outdoor_temperatures</name>
       <display_name>HVAC Detailed Performance Data: Heating Outdoor Temperatures</display_name>
-      <description>Outdoor temperatures of heating detailed performance data if available. Applies only to air-source HVAC systems (air-to-air and mini-split heat pumps). Only certain outdoor temperatures are allowed, see the OS-HPXML documentation (&lt;a href='https://openstudio-hpxml.readthedocs.io/en/v1.10.0/workflow_inputs.html#detailed-heating-performance-data'&gt;Detailed Heating Performance Data&lt;/a&gt;).</description>
+      <description>Outdoor temperatures of heating detailed performance data if available. Applies only to variable-speed air-source HVAC systems (central air conditioners, mini-split air conditioners, air-to-air heat pumps, and mini-split heat pumps). One of the outdoor temperatures must be 47 F. At least two performance data points are required using a comma-separated list.</description>
       <type>String</type>
       <units>F</units>
       <required>false</required>
@@ -3274,115 +3269,79 @@
     <argument>
       <name>hvac_perf_data_heating_min_speed_capacities</name>
       <display_name>HVAC Detailed Performance Data: Heating Minimum Speed Capacities</display_name>
-      <description>Minimum speed capacities of heating detailed performance data if available, corresponding to the above outdoor temperatures. Applies only to two stage and variable speed air-source HVAC systems (air-to-air and mini-split heat pumps). Not all values are required, see the OS-HPXML documentation (&lt;a href='https://openstudio-hpxml.readthedocs.io/en/v1.10.0/workflow_inputs.html#detailed-heating-performance-data'&gt;Detailed Heating Performance Data&lt;/a&gt;).</description>
+      <description>Minimum speed capacities of heating detailed performance data if available. Applies only to variable-speed air-source HVAC systems (central air conditioners, mini-split air conditioners, air-to-air heat pumps, and mini-split heat pumps). At least two performance data points are required using a comma-separated list.</description>
       <type>String</type>
       <units>Btu/hr or Frac</units>
       <required>false</required>
       <model_dependent>false</model_dependent>
     </argument>
     <argument>
-      <name>hvac_perf_data_heating_nom_speed_capacities</name>
-      <display_name>HVAC Detailed Performance Data: Heating Nominal Speed Capacities</display_name>
-      <description>Nominal speed capacities of heating detailed performance data if available, corresponding to the above outdoor temperatures. Applies only to air-source HVAC systems (air-to-air and mini-split heat pumps). Not all values are required, see the OS-HPXML documentation (&lt;a href='https://openstudio-hpxml.readthedocs.io/en/v1.10.0/workflow_inputs.html#detailed-heating-performance-data'&gt;Detailed Heating Performance Data&lt;/a&gt;).</description>
+      <name>hvac_perf_data_heating_max_speed_capacities</name>
+      <display_name>HVAC Detailed Performance Data: Heating Maximum Speed Capacities</display_name>
+      <description>Maximum speed capacities of heating detailed performance data if available. Applies only to variable-speed air-source HVAC systems (central air conditioners, mini-split air conditioners, air-to-air heat pumps, and mini-split heat pumps). At least two performance data points are required using a comma-separated list.</description>
       <type>String</type>
       <units>Btu/hr or Frac</units>
       <required>false</required>
       <model_dependent>false</model_dependent>
     </argument>
     <argument>
-      <name>hvac_perf_data_heating_max_speed_capacities</name>
-      <display_name>HVAC Detailed Performance Data: Heating Maximum Speed Capacities</display_name>
-      <description>Maximum speed capacities of heating detailed performance data if available, corresponding to the above outdoor temperatures. Applies only to variable speed air-source HVAC systems (air-to-air and mini-split heat pumps). Not all values are required, see the OS-HPXML documentation (&lt;a href='https://openstudio-hpxml.readthedocs.io/en/v1.10.0/workflow_inputs.html#detailed-heating-performance-data'&gt;Detailed Heating Performance Data&lt;/a&gt;).</description>
+      <name>hvac_perf_data_heating_min_speed_cops</name>
+      <display_name>HVAC Detailed Performance Data: Heating Minimum Speed COPs</display_name>
+      <description>Minimum speed efficiency COP values of heating detailed performance data if available. Applies only to variable-speed air-source HVAC systems (central air conditioners, mini-split air conditioners, air-to-air heat pumps, and mini-split heat pumps). At least two performance data points are required using a comma-separated list.</description>
+      <type>String</type>
+      <units>W/W</units>
+      <required>false</required>
+      <model_dependent>false</model_dependent>
+    </argument>
+    <argument>
+      <name>hvac_perf_data_heating_max_speed_cops</name>
+      <display_name>HVAC Detailed Performance Data: Heating Maximum Speed COPs</display_name>
+      <description>Maximum speed efficiency COP values of heating detailed performance data if available. Applies only to variable-speed air-source HVAC systems (central air conditioners, mini-split air conditioners, air-to-air heat pumps, and mini-split heat pumps). At least two performance data points are required using a comma-separated list.</description>
+      <type>String</type>
+      <units>W/W</units>
+      <required>false</required>
+      <model_dependent>false</model_dependent>
+    </argument>
+    <argument>
+      <name>hvac_perf_data_cooling_outdoor_temperatures</name>
+      <display_name>HVAC Detailed Performance Data: Cooling Outdoor Temperatures</display_name>
+      <description>Outdoor temperatures of cooling detailed performance data if available. Applies only to variable-speed air-source HVAC systems (central air conditioners, mini-split air conditioners, air-to-air heat pumps, and mini-split heat pumps). One of the outdoor temperatures must be 95 F. At least two performance data points are required using a comma-separated list.</description>
+      <type>String</type>
+      <units>F</units>
+      <required>false</required>
+      <model_dependent>false</model_dependent>
+    </argument>
+    <argument>
+      <name>hvac_perf_data_cooling_min_speed_capacities</name>
+      <display_name>HVAC Detailed Performance Data: Cooling Minimum Speed Capacities</display_name>
+      <description>Minimum speed capacities of cooling detailed performance data if available. Applies only to variable-speed air-source HVAC systems (central air conditioners, mini-split air conditioners, air-to-air heat pumps, and mini-split heat pumps). At least two performance data points are required using a comma-separated list.</description>
       <type>String</type>
       <units>Btu/hr or Frac</units>
       <required>false</required>
       <model_dependent>false</model_dependent>
     </argument>
     <argument>
-      <name>hvac_perf_data_heating_min_speed_cops</name>
-      <display_name>HVAC Detailed Performance Data: Heating Minimum Speed COPs</display_name>
-      <description>Minimum speed efficiency COP values of heating detailed performance data if available, corresponding to the above outdoor temperatures. Applies only to two stage and variable speed air-source HVAC systems (air-to-air and mini-split heat pumps). Not all values are required, see the OS-HPXML documentation (&lt;a href='https://openstudio-hpxml.readthedocs.io/en/v1.10.0/workflow_inputs.html#detailed-heating-performance-data'&gt;Detailed Heating Performance Data&lt;/a&gt;).</description>
+      <name>hvac_perf_data_cooling_max_speed_capacities</name>
+      <display_name>HVAC Detailed Performance Data: Cooling Maximum Speed Capacities</display_name>
+      <description>Maximum speed capacities of cooling detailed performance data if available. Applies only to variable-speed air-source HVAC systems (central air conditioners, mini-split air conditioners, air-to-air heat pumps, and mini-split heat pumps). At least two performance data points are required using a comma-separated list.</description>
+      <type>String</type>
+      <units>Btu/hr or Frac</units>
+      <required>false</required>
+      <model_dependent>false</model_dependent>
+    </argument>
+    <argument>
+      <name>hvac_perf_data_cooling_min_speed_cops</name>
+      <display_name>HVAC Detailed Performance Data: Cooling Minimum Speed COPs</display_name>
+      <description>Minimum speed efficiency COP values of cooling detailed performance data if available. Applies only to variable-speed air-source HVAC systems (central air conditioners, mini-split air conditioners, air-to-air heat pumps, and mini-split heat pumps). At least two performance data points are required using a comma-separated list.</description>
       <type>String</type>
       <units>W/W</units>
       <required>false</required>
       <model_dependent>false</model_dependent>
     </argument>
     <argument>
-      <name>hvac_perf_data_heating_nom_speed_cops</name>
-      <display_name>HVAC Detailed Performance Data: Heating Nominal Speed COPs</display_name>
-      <description>Nominal speed efficiency COP values of heating detailed performance data if available, corresponding to the above outdoor temperatures. Applies only to air-source HVAC systems (air-to-air and mini-split heat pumps). Not all values are required, see the OS-HPXML documentation (&lt;a href='https://openstudio-hpxml.readthedocs.io/en/v1.10.0/workflow_inputs.html#detailed-heating-performance-data'&gt;Detailed Heating Performance Data&lt;/a&gt;).</description>
-      <type>String</type>
-      <units>W/W</units>
-      <required>false</required>
-      <model_dependent>false</model_dependent>
-    </argument>
-    <argument>
-      <name>hvac_perf_data_heating_max_speed_cops</name>
-      <display_name>HVAC Detailed Performance Data: Heating Maximum Speed COPs</display_name>
-      <description>Maximum speed efficiency COP values of heating detailed performance data if available, corresponding to the above outdoor temperatures. Applies only to variable speed air-source HVAC systems (air-to-air and mini-split heat pumps). Not all values are required, see the OS-HPXML documentation (&lt;a href='https://openstudio-hpxml.readthedocs.io/en/v1.10.0/workflow_inputs.html#detailed-heating-performance-data'&gt;Detailed Heating Performance Data&lt;/a&gt;).</description>
-      <type>String</type>
-      <units>W/W</units>
-      <required>false</required>
-      <model_dependent>false</model_dependent>
-    </argument>
-    <argument>
-      <name>hvac_perf_data_cooling_outdoor_temperatures</name>
-      <display_name>HVAC Detailed Performance Data: Cooling Outdoor Temperatures</display_name>
-      <description>Outdoor temperatures of cooling detailed performance data if available. Applies only to variable-speed air-source HVAC systems (central and mini-split air conditioners, air-to-air and mini-split heat pumps). Only certain outdoor temperatures are allowed, see the OS-HPXML documentation (&lt;a href='https://openstudio-hpxml.readthedocs.io/en/v1.10.0/workflow_inputs.html#detailed-cooling-performance-data'&gt;Detailed Cooling Performance Data&lt;/a&gt;).</description>
-      <type>String</type>
-      <units>F</units>
-      <required>false</required>
-      <model_dependent>false</model_dependent>
-    </argument>
-    <argument>
-      <name>hvac_perf_data_cooling_min_speed_capacities</name>
-      <display_name>HVAC Detailed Performance Data: Cooling Minimum Speed Capacities</display_name>
-      <description>Minimum speed capacities of cooling detailed performance data if available, corresponding to the above outdoor temperatures. Applies only to two stage and variable speed air-source HVAC systems (central and mini-split air conditioners, air-to-air and mini-split heat pumps). Not all values are required, see the OS-HPXML documentation (&lt;a href='https://openstudio-hpxml.readthedocs.io/en/v1.10.0/workflow_inputs.html#detailed-cooling-performance-data'&gt;Detailed Cooling Performance Data&lt;/a&gt;).</description>
-      <type>String</type>
-      <units>Btu/hr or Frac</units>
-      <required>false</required>
-      <model_dependent>false</model_dependent>
-    </argument>
-    <argument>
-      <name>hvac_perf_data_cooling_nom_speed_capacities</name>
-      <display_name>HVAC Detailed Performance Data: Cooling Nominal Speed Capacities</display_name>
-      <description>Nominal speed capacities of cooling detailed performance data if available, corresponding to the above outdoor temperatures. Applies only to air-source HVAC systems (central and mini-split air conditioners, air-to-air and mini-split heat pumps). Not all values are required, see the OS-HPXML documentation (&lt;a href='https://openstudio-hpxml.readthedocs.io/en/v1.10.0/workflow_inputs.html#detailed-cooling-performance-data'&gt;Detailed Cooling Performance Data&lt;/a&gt;).</description>
-      <type>String</type>
-      <units>Btu/hr or Frac</units>
-      <required>false</required>
-      <model_dependent>false</model_dependent>
-    </argument>
-    <argument>
-      <name>hvac_perf_data_cooling_max_speed_capacities</name>
-      <display_name>HVAC Detailed Performance Data: Cooling Maximum Speed Capacities</display_name>
-      <description>Maximum speed capacities of cooling detailed performance data if available, corresponding to the above outdoor temperatures. Applies only to variable speed air-source HVAC systems (central and mini-split air conditioners, air-to-air and mini-split heat pumps). Not all values are required, see the OS-HPXML documentation (&lt;a href='https://openstudio-hpxml.readthedocs.io/en/v1.10.0/workflow_inputs.html#detailed-cooling-performance-data'&gt;Detailed Cooling Performance Data&lt;/a&gt;).</description>
-      <type>String</type>
-      <units>Btu/hr or Frac</units>
-      <required>false</required>
-      <model_dependent>false</model_dependent>
-    </argument>
-    <argument>
-      <name>hvac_perf_data_cooling_min_speed_cops</name>
-      <display_name>HVAC Detailed Performance Data: Cooling Minimum Speed COPs</display_name>
-      <description>Minimum speed efficiency COP values of cooling detailed performance data if available, corresponding to the above outdoor temperatures. Applies only to two stage and variable speed air-source HVAC systems (central and mini-split air conditioners, air-to-air and mini-split heat pumps). Not all values are required, see the OS-HPXML documentation (&lt;a href='https://openstudio-hpxml.readthedocs.io/en/v1.10.0/workflow_inputs.html#detailed-cooling-performance-data'&gt;Detailed Cooling Performance Data&lt;/a&gt;).</description>
-      <type>String</type>
-      <units>W/W</units>
-      <required>false</required>
-      <model_dependent>false</model_dependent>
-    </argument>
-    <argument>
-      <name>hvac_perf_data_cooling_nom_speed_cops</name>
-      <display_name>HVAC Detailed Performance Data: Cooling Nominal Speed COPs</display_name>
-      <description>Nominal speed efficiency COP values of cooling detailed performance data if available, corresponding to the above outdoor temperatures. Applies only to air-source HVAC systems (central and mini-split air conditioners, air-to-air and mini-split heat pumps). Not all values are required, see the OS-HPXML documentation (&lt;a href='https://openstudio-hpxml.readthedocs.io/en/v1.10.0/workflow_inputs.html#detailed-cooling-performance-data'&gt;Detailed Cooling Performance Data&lt;/a&gt;).</description>
-      <type>String</type>
-      <units>W/W</units>
-      <required>false</required>
-      <model_dependent>false</model_dependent>
-    </argument>
-    <argument>
       <name>hvac_perf_data_cooling_max_speed_cops</name>
       <display_name>HVAC Detailed Performance Data: Cooling Maximum Speed COPs</display_name>
-      <description>Maximum speed efficiency COP values of cooling detailed performance data if available, corresponding to the above outdoor temperatures. Applies only to variable speed air-source HVAC systems (central and mini-split air conditioners, air-to-air and mini-split heat pumps). Not all values are required, see the OS-HPXML documentation (&lt;a href='https://openstudio-hpxml.readthedocs.io/en/v1.10.0/workflow_inputs.html#detailed-cooling-performance-data'&gt;Detailed Cooling Performance Data&lt;/a&gt;).</description>
+      <description>Maximum speed efficiency COP values of cooling detailed performance data if available. Applies only to variable-speed air-source HVAC systems (central air conditioners, mini-split air conditioners, air-to-air heat pumps, and mini-split heat pumps). At least two performance data points are required using a comma-separated list.</description>
       <type>String</type>
       <units>W/W</units>
       <required>false</required>
@@ -8439,11 +8398,7 @@
       <filename>README.md</filename>
       <filetype>md</filetype>
       <usage_type>readme</usage_type>
-<<<<<<< HEAD
-      <checksum>428C4C8D</checksum>
-=======
       <checksum>54E117D0</checksum>
->>>>>>> 31ee3db0
     </file>
     <file>
       <filename>README.md.erb</filename>
@@ -8460,11 +8415,7 @@
       <filename>measure.rb</filename>
       <filetype>rb</filetype>
       <usage_type>script</usage_type>
-<<<<<<< HEAD
-      <checksum>B2EFC4A2</checksum>
-=======
       <checksum>F1D4A0B1</checksum>
->>>>>>> 31ee3db0
     </file>
     <file>
       <filename>constants.rb</filename>
@@ -8488,7 +8439,7 @@
       <filename>test_build_residential_hpxml.rb</filename>
       <filetype>rb</filetype>
       <usage_type>test</usage_type>
-      <checksum>C93CBD32</checksum>
+      <checksum>7F31C85A</checksum>
     </file>
   </files>
 </measure>