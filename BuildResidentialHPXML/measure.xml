<?xml version="1.0"?>
<measure>
  <schema_version>3.0</schema_version>
  <name>build_residential_hpxml</name>
  <uid>a13a8983-2b01-4930-8af2-42030b6e4233</uid>
<<<<<<< HEAD
  <version_id>623f2a95-06fc-4b03-a8cd-4da7e66ac2a6</version_id>
  <version_modified>20230220T015736Z</version_modified>
=======
  <version_id>5eacc58f-18e3-409f-a6b3-38a601fb5384</version_id>
  <version_modified>20230301T153143Z</version_modified>
>>>>>>> acba9d0e
  <xml_checksum>2C38F48B</xml_checksum>
  <class_name>BuildResidentialHPXML</class_name>
  <display_name>HPXML Builder</display_name>
  <description>Builds a residential HPXML file.</description>
  <modeler_description>Note: OS-HPXML default values can be found in the OS-HPXML documentation or can be seen by using the 'apply_defaults' argument.</modeler_description>
  <arguments>
    <argument>
      <name>hpxml_path</name>
      <display_name>HPXML File Path</display_name>
      <description>Absolute/relative path of the HPXML file.</description>
      <type>String</type>
      <required>true</required>
      <model_dependent>false</model_dependent>
    </argument>
    <argument>
      <name>software_info_program_used</name>
      <display_name>Software Info: Program Used</display_name>
      <description>The name of the software program used.</description>
      <type>String</type>
      <required>false</required>
      <model_dependent>false</model_dependent>
    </argument>
    <argument>
      <name>software_info_program_version</name>
      <display_name>Software Info: Program Version</display_name>
      <description>The version of the software program used.</description>
      <type>String</type>
      <required>false</required>
      <model_dependent>false</model_dependent>
    </argument>
    <argument>
      <name>occupancy_calculation_type</name>
      <display_name>Occupancy Calculation Type</display_name>
      <description>The type of occupancy calculation type. If 'asset' is chosen, various end uses (e.g., clothes washer) are calculated using number of bedrooms and/or conditioned floor area. If 'operational' is chosen, end uses based on number of bedrooms are adjusted for the number of occupants. If not provided, the OS-HPXML default is used.</description>
      <type>Choice</type>
      <required>false</required>
      <model_dependent>false</model_dependent>
      <choices>
        <choice>
          <value>asset</value>
          <display_name>asset</display_name>
        </choice>
        <choice>
          <value>operational</value>
          <display_name>operational</display_name>
        </choice>
      </choices>
    </argument>
    <argument>
      <name>schedules_filepaths</name>
      <display_name>Schedules: CSV File Paths</display_name>
      <description>Absolute/relative paths of csv files containing user-specified detailed schedules. If multiple files, use a comma-separated list.</description>
      <type>String</type>
      <required>false</required>
      <model_dependent>false</model_dependent>
    </argument>
    <argument>
      <name>schedules_vacancy_period</name>
      <display_name>Schedules: Vacancy Period</display_name>
      <description>Specifies the vacancy period. Enter a date like "Dec 15 - Jan 15". Optionally, can enter hour of the day like "Dec 15 2 - Jan 15 20" (start hour can be 0 through 23 and end hour can be 1 through 24).</description>
      <type>String</type>
      <required>false</required>
      <model_dependent>false</model_dependent>
    </argument>
    <argument>
      <name>schedules_power_outage_period</name>
      <display_name>Schedules: Power Outage Period</display_name>
      <description>Specifies the power outage period. Enter a date like "Dec 15 - Jan 15". Optionally, can enter hour of the day like "Dec 15 2 - Jan 15 20" (start hour can be 0 through 23 and end hour can be 1 through 24).</description>
      <type>String</type>
      <required>false</required>
      <model_dependent>false</model_dependent>
    </argument>
    <argument>
      <name>schedules_power_outage_window_natvent_availability</name>
      <display_name>Schedules: Power Outage Period Window Natural Ventilation Availability</display_name>
      <description>The availability of the natural ventilation schedule during the outage period.</description>
      <type>Choice</type>
      <required>false</required>
      <model_dependent>false</model_dependent>
      <choices>
        <choice>
          <value>regular schedule</value>
          <display_name>regular schedule</display_name>
        </choice>
        <choice>
          <value>always available</value>
          <display_name>always available</display_name>
        </choice>
        <choice>
          <value>always unavailable</value>
          <display_name>always unavailable</display_name>
        </choice>
      </choices>
    </argument>
    <argument>
      <name>simulation_control_timestep</name>
      <display_name>Simulation Control: Timestep</display_name>
      <description>Value must be a divisor of 60. If not provided, the OS-HPXML default is used.</description>
      <type>Integer</type>
      <units>min</units>
      <required>false</required>
      <model_dependent>false</model_dependent>
    </argument>
    <argument>
      <name>simulation_control_run_period</name>
      <display_name>Simulation Control: Run Period</display_name>
      <description>Enter a date like "Jan 1 - Dec 31". If not provided, the OS-HPXML default is used.</description>
      <type>String</type>
      <required>false</required>
      <model_dependent>false</model_dependent>
    </argument>
    <argument>
      <name>simulation_control_run_period_calendar_year</name>
      <display_name>Simulation Control: Run Period Calendar Year</display_name>
      <description>This numeric field should contain the calendar year that determines the start day of week. If you are running simulations using AMY weather files, the value entered for calendar year will not be used; it will be overridden by the actual year found in the AMY weather file. If not provided, the OS-HPXML default is used.</description>
      <type>Integer</type>
      <units>year</units>
      <required>false</required>
      <model_dependent>false</model_dependent>
    </argument>
    <argument>
      <name>simulation_control_daylight_saving_enabled</name>
      <display_name>Simulation Control: Daylight Saving Enabled</display_name>
      <description>Whether to use daylight saving. If not provided, the OS-HPXML default is used.</description>
      <type>Boolean</type>
      <required>false</required>
      <model_dependent>false</model_dependent>
      <choices>
        <choice>
          <value>true</value>
          <display_name>true</display_name>
        </choice>
        <choice>
          <value>false</value>
          <display_name>false</display_name>
        </choice>
      </choices>
    </argument>
    <argument>
      <name>simulation_control_daylight_saving_period</name>
      <display_name>Simulation Control: Daylight Saving Period</display_name>
      <description>Enter a date like "Mar 15 - Dec 15". If not provided, the OS-HPXML default is used.</description>
      <type>String</type>
      <required>false</required>
      <model_dependent>false</model_dependent>
    </argument>
    <argument>
      <name>simulation_control_temperature_capacitance_multiplier</name>
      <display_name>Simulation Control: Temperature Capacitance Multiplier</display_name>
      <description>Affects the transient calculation of indoor air temperatures. If not provided, the OS-HPXML default is used.</description>
      <type>String</type>
      <required>false</required>
      <model_dependent>false</model_dependent>
    </argument>
    <argument>
      <name>site_type</name>
      <display_name>Site: Type</display_name>
      <description>The type of site. If not provided, the OS-HPXML default is used.</description>
      <type>Choice</type>
      <required>false</required>
      <model_dependent>false</model_dependent>
      <choices>
        <choice>
          <value>suburban</value>
          <display_name>suburban</display_name>
        </choice>
        <choice>
          <value>urban</value>
          <display_name>urban</display_name>
        </choice>
        <choice>
          <value>rural</value>
          <display_name>rural</display_name>
        </choice>
      </choices>
    </argument>
    <argument>
      <name>site_shielding_of_home</name>
      <display_name>Site: Shielding of Home</display_name>
      <description>Presence of nearby buildings, trees, obstructions for infiltration model. If not provided, the OS-HPXML default is used.</description>
      <type>Choice</type>
      <required>false</required>
      <model_dependent>false</model_dependent>
      <choices>
        <choice>
          <value>exposed</value>
          <display_name>exposed</display_name>
        </choice>
        <choice>
          <value>normal</value>
          <display_name>normal</display_name>
        </choice>
        <choice>
          <value>well-shielded</value>
          <display_name>well-shielded</display_name>
        </choice>
      </choices>
    </argument>
    <argument>
      <name>site_ground_conductivity</name>
      <display_name>Site: Ground Conductivity</display_name>
      <description>Conductivity of the ground soil. If not provided, the OS-HPXML default is used.</description>
      <type>Double</type>
      <units>Btu/hr-ft-F</units>
      <required>false</required>
      <model_dependent>false</model_dependent>
    </argument>
    <argument>
      <name>site_zip_code</name>
      <display_name>Site: Zip Code</display_name>
      <description>Zip code of the home address.</description>
      <type>String</type>
      <required>false</required>
      <model_dependent>false</model_dependent>
    </argument>
    <argument>
      <name>site_iecc_zone</name>
      <display_name>Site: IECC Zone</display_name>
      <description>IECC zone of the home address.</description>
      <type>Choice</type>
      <required>false</required>
      <model_dependent>false</model_dependent>
      <choices>
        <choice>
          <value>1A</value>
          <display_name>1A</display_name>
        </choice>
        <choice>
          <value>1B</value>
          <display_name>1B</display_name>
        </choice>
        <choice>
          <value>1C</value>
          <display_name>1C</display_name>
        </choice>
        <choice>
          <value>2A</value>
          <display_name>2A</display_name>
        </choice>
        <choice>
          <value>2B</value>
          <display_name>2B</display_name>
        </choice>
        <choice>
          <value>2C</value>
          <display_name>2C</display_name>
        </choice>
        <choice>
          <value>3A</value>
          <display_name>3A</display_name>
        </choice>
        <choice>
          <value>3B</value>
          <display_name>3B</display_name>
        </choice>
        <choice>
          <value>3C</value>
          <display_name>3C</display_name>
        </choice>
        <choice>
          <value>4A</value>
          <display_name>4A</display_name>
        </choice>
        <choice>
          <value>4B</value>
          <display_name>4B</display_name>
        </choice>
        <choice>
          <value>4C</value>
          <display_name>4C</display_name>
        </choice>
        <choice>
          <value>5A</value>
          <display_name>5A</display_name>
        </choice>
        <choice>
          <value>5B</value>
          <display_name>5B</display_name>
        </choice>
        <choice>
          <value>5C</value>
          <display_name>5C</display_name>
        </choice>
        <choice>
          <value>6A</value>
          <display_name>6A</display_name>
        </choice>
        <choice>
          <value>6B</value>
          <display_name>6B</display_name>
        </choice>
        <choice>
          <value>6C</value>
          <display_name>6C</display_name>
        </choice>
        <choice>
          <value>7</value>
          <display_name>7</display_name>
        </choice>
        <choice>
          <value>8</value>
          <display_name>8</display_name>
        </choice>
      </choices>
    </argument>
    <argument>
      <name>site_state_code</name>
      <display_name>Site: State Code</display_name>
      <description>State code of the home address.</description>
      <type>Choice</type>
      <required>false</required>
      <model_dependent>false</model_dependent>
      <choices>
        <choice>
          <value>AK</value>
          <display_name>AK</display_name>
        </choice>
        <choice>
          <value>AL</value>
          <display_name>AL</display_name>
        </choice>
        <choice>
          <value>AR</value>
          <display_name>AR</display_name>
        </choice>
        <choice>
          <value>AZ</value>
          <display_name>AZ</display_name>
        </choice>
        <choice>
          <value>CA</value>
          <display_name>CA</display_name>
        </choice>
        <choice>
          <value>CO</value>
          <display_name>CO</display_name>
        </choice>
        <choice>
          <value>CT</value>
          <display_name>CT</display_name>
        </choice>
        <choice>
          <value>DC</value>
          <display_name>DC</display_name>
        </choice>
        <choice>
          <value>DE</value>
          <display_name>DE</display_name>
        </choice>
        <choice>
          <value>FL</value>
          <display_name>FL</display_name>
        </choice>
        <choice>
          <value>GA</value>
          <display_name>GA</display_name>
        </choice>
        <choice>
          <value>HI</value>
          <display_name>HI</display_name>
        </choice>
        <choice>
          <value>IA</value>
          <display_name>IA</display_name>
        </choice>
        <choice>
          <value>ID</value>
          <display_name>ID</display_name>
        </choice>
        <choice>
          <value>IL</value>
          <display_name>IL</display_name>
        </choice>
        <choice>
          <value>IN</value>
          <display_name>IN</display_name>
        </choice>
        <choice>
          <value>KS</value>
          <display_name>KS</display_name>
        </choice>
        <choice>
          <value>KY</value>
          <display_name>KY</display_name>
        </choice>
        <choice>
          <value>LA</value>
          <display_name>LA</display_name>
        </choice>
        <choice>
          <value>MA</value>
          <display_name>MA</display_name>
        </choice>
        <choice>
          <value>MD</value>
          <display_name>MD</display_name>
        </choice>
        <choice>
          <value>ME</value>
          <display_name>ME</display_name>
        </choice>
        <choice>
          <value>MI</value>
          <display_name>MI</display_name>
        </choice>
        <choice>
          <value>MN</value>
          <display_name>MN</display_name>
        </choice>
        <choice>
          <value>MO</value>
          <display_name>MO</display_name>
        </choice>
        <choice>
          <value>MS</value>
          <display_name>MS</display_name>
        </choice>
        <choice>
          <value>MT</value>
          <display_name>MT</display_name>
        </choice>
        <choice>
          <value>NC</value>
          <display_name>NC</display_name>
        </choice>
        <choice>
          <value>ND</value>
          <display_name>ND</display_name>
        </choice>
        <choice>
          <value>NE</value>
          <display_name>NE</display_name>
        </choice>
        <choice>
          <value>NH</value>
          <display_name>NH</display_name>
        </choice>
        <choice>
          <value>NJ</value>
          <display_name>NJ</display_name>
        </choice>
        <choice>
          <value>NM</value>
          <display_name>NM</display_name>
        </choice>
        <choice>
          <value>NV</value>
          <display_name>NV</display_name>
        </choice>
        <choice>
          <value>NY</value>
          <display_name>NY</display_name>
        </choice>
        <choice>
          <value>OH</value>
          <display_name>OH</display_name>
        </choice>
        <choice>
          <value>OK</value>
          <display_name>OK</display_name>
        </choice>
        <choice>
          <value>OR</value>
          <display_name>OR</display_name>
        </choice>
        <choice>
          <value>PA</value>
          <display_name>PA</display_name>
        </choice>
        <choice>
          <value>RI</value>
          <display_name>RI</display_name>
        </choice>
        <choice>
          <value>SC</value>
          <display_name>SC</display_name>
        </choice>
        <choice>
          <value>SD</value>
          <display_name>SD</display_name>
        </choice>
        <choice>
          <value>TN</value>
          <display_name>TN</display_name>
        </choice>
        <choice>
          <value>TX</value>
          <display_name>TX</display_name>
        </choice>
        <choice>
          <value>UT</value>
          <display_name>UT</display_name>
        </choice>
        <choice>
          <value>VA</value>
          <display_name>VA</display_name>
        </choice>
        <choice>
          <value>VT</value>
          <display_name>VT</display_name>
        </choice>
        <choice>
          <value>WA</value>
          <display_name>WA</display_name>
        </choice>
        <choice>
          <value>WI</value>
          <display_name>WI</display_name>
        </choice>
        <choice>
          <value>WV</value>
          <display_name>WV</display_name>
        </choice>
        <choice>
          <value>WY</value>
          <display_name>WY</display_name>
        </choice>
      </choices>
    </argument>
    <argument>
      <name>site_time_zone_utc_offset</name>
      <display_name>Site: Time Zone UTC Offset</display_name>
      <description>Time zone UTC offset of the home address. Must be between -12 and 14.</description>
      <type>Double</type>
      <units>hr</units>
      <required>false</required>
      <model_dependent>false</model_dependent>
    </argument>
    <argument>
      <name>weather_station_epw_filepath</name>
      <display_name>Weather Station: EnergyPlus Weather (EPW) Filepath</display_name>
      <description>Path of the EPW file.</description>
      <type>String</type>
      <required>true</required>
      <model_dependent>false</model_dependent>
      <default_value>USA_CO_Denver.Intl.AP.725650_TMY3.epw</default_value>
    </argument>
    <argument>
      <name>year_built</name>
      <display_name>Building Construction: Year Built</display_name>
      <description>The year the building was built.</description>
      <type>Integer</type>
      <required>false</required>
      <model_dependent>false</model_dependent>
    </argument>
    <argument>
      <name>geometry_unit_type</name>
      <display_name>Geometry: Unit Type</display_name>
      <description>The type of dwelling unit. Use single-family attached for a dwelling unit with 1 or more stories, attached units to one or both sides, and no units above/below. Use apartment unit for a dwelling unit with 1 story, attached units to one, two, or three sides, and units above and/or below.</description>
      <type>Choice</type>
      <required>true</required>
      <model_dependent>false</model_dependent>
      <default_value>single-family detached</default_value>
      <choices>
        <choice>
          <value>single-family detached</value>
          <display_name>single-family detached</display_name>
        </choice>
        <choice>
          <value>single-family attached</value>
          <display_name>single-family attached</display_name>
        </choice>
        <choice>
          <value>apartment unit</value>
          <display_name>apartment unit</display_name>
        </choice>
      </choices>
    </argument>
    <argument>
      <name>geometry_unit_left_wall_is_adiabatic</name>
      <display_name>Geometry: Unit Left Wall Is Adiabatic</display_name>
      <description>Presence of an adiabatic left wall.</description>
      <type>Boolean</type>
      <required>true</required>
      <model_dependent>false</model_dependent>
      <default_value>false</default_value>
      <choices>
        <choice>
          <value>true</value>
          <display_name>true</display_name>
        </choice>
        <choice>
          <value>false</value>
          <display_name>false</display_name>
        </choice>
      </choices>
    </argument>
    <argument>
      <name>geometry_unit_right_wall_is_adiabatic</name>
      <display_name>Geometry: Unit Right Wall Is Adiabatic</display_name>
      <description>Presence of an adiabatic right wall.</description>
      <type>Boolean</type>
      <required>true</required>
      <model_dependent>false</model_dependent>
      <default_value>false</default_value>
      <choices>
        <choice>
          <value>true</value>
          <display_name>true</display_name>
        </choice>
        <choice>
          <value>false</value>
          <display_name>false</display_name>
        </choice>
      </choices>
    </argument>
    <argument>
      <name>geometry_unit_front_wall_is_adiabatic</name>
      <display_name>Geometry: Unit Front Wall Is Adiabatic</display_name>
      <description>Presence of an adiabatic front wall, for example, the unit is adjacent to a conditioned corridor.</description>
      <type>Boolean</type>
      <required>true</required>
      <model_dependent>false</model_dependent>
      <default_value>false</default_value>
      <choices>
        <choice>
          <value>true</value>
          <display_name>true</display_name>
        </choice>
        <choice>
          <value>false</value>
          <display_name>false</display_name>
        </choice>
      </choices>
    </argument>
    <argument>
      <name>geometry_unit_back_wall_is_adiabatic</name>
      <display_name>Geometry: Unit Back Wall Is Adiabatic</display_name>
      <description>Presence of an adiabatic back wall.</description>
      <type>Boolean</type>
      <required>true</required>
      <model_dependent>false</model_dependent>
      <default_value>false</default_value>
      <choices>
        <choice>
          <value>true</value>
          <display_name>true</display_name>
        </choice>
        <choice>
          <value>false</value>
          <display_name>false</display_name>
        </choice>
      </choices>
    </argument>
    <argument>
      <name>geometry_unit_num_floors_above_grade</name>
      <display_name>Geometry: Unit Number of Floors Above Grade</display_name>
      <description>The number of floors above grade in the unit. Attic type ConditionedAttic is included. Assumed to be 1 for apartment units.</description>
      <type>Integer</type>
      <units>#</units>
      <required>true</required>
      <model_dependent>false</model_dependent>
      <default_value>2</default_value>
    </argument>
    <argument>
      <name>geometry_unit_cfa</name>
      <display_name>Geometry: Unit Conditioned Floor Area</display_name>
      <description>The total floor area of the unit's conditioned space (including any conditioned basement floor area).</description>
      <type>Double</type>
      <units>ft^2</units>
      <required>true</required>
      <model_dependent>false</model_dependent>
      <default_value>2000</default_value>
    </argument>
    <argument>
      <name>geometry_unit_aspect_ratio</name>
      <display_name>Geometry: Unit Aspect Ratio</display_name>
      <description>The ratio of front/back wall length to left/right wall length for the unit, excluding any protruding garage wall area.</description>
      <type>Double</type>
      <units>Frac</units>
      <required>true</required>
      <model_dependent>false</model_dependent>
      <default_value>2</default_value>
    </argument>
    <argument>
      <name>geometry_unit_orientation</name>
      <display_name>Geometry: Unit Orientation</display_name>
      <description>The unit's orientation is measured clockwise from north (e.g., North=0, East=90, South=180, West=270).</description>
      <type>Double</type>
      <units>degrees</units>
      <required>true</required>
      <model_dependent>false</model_dependent>
      <default_value>180</default_value>
    </argument>
    <argument>
      <name>geometry_unit_num_bedrooms</name>
      <display_name>Geometry: Unit Number of Bedrooms</display_name>
      <description>The number of bedrooms in the unit. Used to determine the energy usage of appliances and plug loads, hot water usage, etc.</description>
      <type>Integer</type>
      <units>#</units>
      <required>true</required>
      <model_dependent>false</model_dependent>
      <default_value>3</default_value>
    </argument>
    <argument>
      <name>geometry_unit_num_bathrooms</name>
      <display_name>Geometry: Unit Number of Bathrooms</display_name>
      <description>The number of bathrooms in the unit. If not provided, the OS-HPXML default is used.</description>
      <type>Integer</type>
      <units>#</units>
      <required>false</required>
      <model_dependent>false</model_dependent>
    </argument>
    <argument>
      <name>geometry_unit_num_occupants</name>
      <display_name>Geometry: Unit Number of Occupants</display_name>
      <description>The number of occupants in the unit. If not provided, the OS-HPXML default is used. Required if Occupancy Calculation Type is 'operational'.</description>
      <type>Double</type>
      <units>#</units>
      <required>false</required>
      <model_dependent>false</model_dependent>
    </argument>
    <argument>
      <name>geometry_building_num_units</name>
      <display_name>Geometry: Building Number of Units</display_name>
      <description>The number of units in the building. Required for single-family attached and apartment units.</description>
      <type>Integer</type>
      <units>#</units>
      <required>false</required>
      <model_dependent>false</model_dependent>
    </argument>
    <argument>
      <name>geometry_average_ceiling_height</name>
      <display_name>Geometry: Average Ceiling Height</display_name>
      <description>Average distance from the floor to the ceiling.</description>
      <type>Double</type>
      <units>ft</units>
      <required>true</required>
      <model_dependent>false</model_dependent>
      <default_value>8</default_value>
    </argument>
    <argument>
      <name>geometry_garage_width</name>
      <display_name>Geometry: Garage Width</display_name>
      <description>The width of the garage. Enter zero for no garage. Only applies to single-family detached units.</description>
      <type>Double</type>
      <units>ft</units>
      <required>true</required>
      <model_dependent>false</model_dependent>
      <default_value>0</default_value>
    </argument>
    <argument>
      <name>geometry_garage_depth</name>
      <display_name>Geometry: Garage Depth</display_name>
      <description>The depth of the garage. Only applies to single-family detached units.</description>
      <type>Double</type>
      <units>ft</units>
      <required>true</required>
      <model_dependent>false</model_dependent>
      <default_value>20</default_value>
    </argument>
    <argument>
      <name>geometry_garage_protrusion</name>
      <display_name>Geometry: Garage Protrusion</display_name>
      <description>The fraction of the garage that is protruding from the living space. Only applies to single-family detached units.</description>
      <type>Double</type>
      <units>Frac</units>
      <required>true</required>
      <model_dependent>false</model_dependent>
      <default_value>0</default_value>
    </argument>
    <argument>
      <name>geometry_garage_position</name>
      <display_name>Geometry: Garage Position</display_name>
      <description>The position of the garage. Only applies to single-family detached units.</description>
      <type>Choice</type>
      <required>true</required>
      <model_dependent>false</model_dependent>
      <default_value>Right</default_value>
      <choices>
        <choice>
          <value>Right</value>
          <display_name>Right</display_name>
        </choice>
        <choice>
          <value>Left</value>
          <display_name>Left</display_name>
        </choice>
      </choices>
    </argument>
    <argument>
      <name>geometry_foundation_type</name>
      <display_name>Geometry: Foundation Type</display_name>
      <description>The foundation type of the building. Foundation types ConditionedBasement and ConditionedCrawlspace are not allowed for apartment units.</description>
      <type>Choice</type>
      <required>true</required>
      <model_dependent>false</model_dependent>
      <default_value>SlabOnGrade</default_value>
      <choices>
        <choice>
          <value>SlabOnGrade</value>
          <display_name>SlabOnGrade</display_name>
        </choice>
        <choice>
          <value>VentedCrawlspace</value>
          <display_name>VentedCrawlspace</display_name>
        </choice>
        <choice>
          <value>UnventedCrawlspace</value>
          <display_name>UnventedCrawlspace</display_name>
        </choice>
        <choice>
          <value>ConditionedCrawlspace</value>
          <display_name>ConditionedCrawlspace</display_name>
        </choice>
        <choice>
          <value>UnconditionedBasement</value>
          <display_name>UnconditionedBasement</display_name>
        </choice>
        <choice>
          <value>ConditionedBasement</value>
          <display_name>ConditionedBasement</display_name>
        </choice>
        <choice>
          <value>Ambient</value>
          <display_name>Ambient</display_name>
        </choice>
        <choice>
          <value>AboveApartment</value>
          <display_name>AboveApartment</display_name>
        </choice>
      </choices>
    </argument>
    <argument>
      <name>geometry_foundation_height</name>
      <display_name>Geometry: Foundation Height</display_name>
      <description>The height of the foundation (e.g., 3ft for crawlspace, 8ft for basement). Only applies to basements/crawlspaces.</description>
      <type>Double</type>
      <units>ft</units>
      <required>true</required>
      <model_dependent>false</model_dependent>
      <default_value>0</default_value>
    </argument>
    <argument>
      <name>geometry_foundation_height_above_grade</name>
      <display_name>Geometry: Foundation Height Above Grade</display_name>
      <description>The depth above grade of the foundation wall. Only applies to basements/crawlspaces.</description>
      <type>Double</type>
      <units>ft</units>
      <required>true</required>
      <model_dependent>false</model_dependent>
      <default_value>0</default_value>
    </argument>
    <argument>
      <name>geometry_rim_joist_height</name>
      <display_name>Geometry: Rim Joist Height</display_name>
      <description>The height of the rim joists. Only applies to basements/crawlspaces.</description>
      <type>Double</type>
      <units>in</units>
      <required>false</required>
      <model_dependent>false</model_dependent>
    </argument>
    <argument>
      <name>geometry_attic_type</name>
      <display_name>Geometry: Attic Type</display_name>
      <description>The attic type of the building. Attic type ConditionedAttic is not allowed for apartment units.</description>
      <type>Choice</type>
      <required>true</required>
      <model_dependent>false</model_dependent>
      <default_value>VentedAttic</default_value>
      <choices>
        <choice>
          <value>FlatRoof</value>
          <display_name>FlatRoof</display_name>
        </choice>
        <choice>
          <value>VentedAttic</value>
          <display_name>VentedAttic</display_name>
        </choice>
        <choice>
          <value>UnventedAttic</value>
          <display_name>UnventedAttic</display_name>
        </choice>
        <choice>
          <value>ConditionedAttic</value>
          <display_name>ConditionedAttic</display_name>
        </choice>
        <choice>
          <value>BelowApartment</value>
          <display_name>BelowApartment</display_name>
        </choice>
      </choices>
    </argument>
    <argument>
      <name>geometry_roof_type</name>
      <display_name>Geometry: Roof Type</display_name>
      <description>The roof type of the building. Ignored if the building has a flat roof.</description>
      <type>Choice</type>
      <required>true</required>
      <model_dependent>false</model_dependent>
      <default_value>gable</default_value>
      <choices>
        <choice>
          <value>gable</value>
          <display_name>gable</display_name>
        </choice>
        <choice>
          <value>hip</value>
          <display_name>hip</display_name>
        </choice>
      </choices>
    </argument>
    <argument>
      <name>geometry_roof_pitch</name>
      <display_name>Geometry: Roof Pitch</display_name>
      <description>The roof pitch of the attic. Ignored if the building has a flat roof.</description>
      <type>Choice</type>
      <required>true</required>
      <model_dependent>false</model_dependent>
      <default_value>6:12</default_value>
      <choices>
        <choice>
          <value>1:12</value>
          <display_name>1:12</display_name>
        </choice>
        <choice>
          <value>2:12</value>
          <display_name>2:12</display_name>
        </choice>
        <choice>
          <value>3:12</value>
          <display_name>3:12</display_name>
        </choice>
        <choice>
          <value>4:12</value>
          <display_name>4:12</display_name>
        </choice>
        <choice>
          <value>5:12</value>
          <display_name>5:12</display_name>
        </choice>
        <choice>
          <value>6:12</value>
          <display_name>6:12</display_name>
        </choice>
        <choice>
          <value>7:12</value>
          <display_name>7:12</display_name>
        </choice>
        <choice>
          <value>8:12</value>
          <display_name>8:12</display_name>
        </choice>
        <choice>
          <value>9:12</value>
          <display_name>9:12</display_name>
        </choice>
        <choice>
          <value>10:12</value>
          <display_name>10:12</display_name>
        </choice>
        <choice>
          <value>11:12</value>
          <display_name>11:12</display_name>
        </choice>
        <choice>
          <value>12:12</value>
          <display_name>12:12</display_name>
        </choice>
      </choices>
    </argument>
    <argument>
      <name>geometry_eaves_depth</name>
      <display_name>Geometry: Eaves Depth</display_name>
      <description>The eaves depth of the roof.</description>
      <type>Double</type>
      <units>ft</units>
      <required>true</required>
      <model_dependent>false</model_dependent>
      <default_value>2</default_value>
    </argument>
    <argument>
      <name>geometry_has_flue_or_chimney</name>
      <display_name>Geometry: Has Flue or Chimney</display_name>
      <description>Presence of flue or chimney for infiltration model. If not provided, the OS-HPXML default is used.</description>
      <type>Boolean</type>
      <required>false</required>
      <model_dependent>false</model_dependent>
      <choices>
        <choice>
          <value>true</value>
          <display_name>true</display_name>
        </choice>
        <choice>
          <value>false</value>
          <display_name>false</display_name>
        </choice>
      </choices>
    </argument>
    <argument>
      <name>neighbor_front_distance</name>
      <display_name>Neighbor: Front Distance</display_name>
      <description>The distance between the unit and the neighboring building to the front (not including eaves). A value of zero indicates no neighbors. Used for shading.</description>
      <type>Double</type>
      <units>ft</units>
      <required>true</required>
      <model_dependent>false</model_dependent>
      <default_value>0</default_value>
    </argument>
    <argument>
      <name>neighbor_back_distance</name>
      <display_name>Neighbor: Back Distance</display_name>
      <description>The distance between the unit and the neighboring building to the back (not including eaves). A value of zero indicates no neighbors. Used for shading.</description>
      <type>Double</type>
      <units>ft</units>
      <required>true</required>
      <model_dependent>false</model_dependent>
      <default_value>0</default_value>
    </argument>
    <argument>
      <name>neighbor_left_distance</name>
      <display_name>Neighbor: Left Distance</display_name>
      <description>The distance between the unit and the neighboring building to the left (not including eaves). A value of zero indicates no neighbors. Used for shading.</description>
      <type>Double</type>
      <units>ft</units>
      <required>true</required>
      <model_dependent>false</model_dependent>
      <default_value>10</default_value>
    </argument>
    <argument>
      <name>neighbor_right_distance</name>
      <display_name>Neighbor: Right Distance</display_name>
      <description>The distance between the unit and the neighboring building to the right (not including eaves). A value of zero indicates no neighbors. Used for shading.</description>
      <type>Double</type>
      <units>ft</units>
      <required>true</required>
      <model_dependent>false</model_dependent>
      <default_value>10</default_value>
    </argument>
    <argument>
      <name>neighbor_front_height</name>
      <display_name>Neighbor: Front Height</display_name>
      <description>The height of the neighboring building to the front. If not provided, the OS-HPXML default is used.</description>
      <type>Double</type>
      <units>ft</units>
      <required>false</required>
      <model_dependent>false</model_dependent>
    </argument>
    <argument>
      <name>neighbor_back_height</name>
      <display_name>Neighbor: Back Height</display_name>
      <description>The height of the neighboring building to the back. If not provided, the OS-HPXML default is used.</description>
      <type>Double</type>
      <units>ft</units>
      <required>false</required>
      <model_dependent>false</model_dependent>
    </argument>
    <argument>
      <name>neighbor_left_height</name>
      <display_name>Neighbor: Left Height</display_name>
      <description>The height of the neighboring building to the left. If not provided, the OS-HPXML default is used.</description>
      <type>Double</type>
      <units>ft</units>
      <required>false</required>
      <model_dependent>false</model_dependent>
    </argument>
    <argument>
      <name>neighbor_right_height</name>
      <display_name>Neighbor: Right Height</display_name>
      <description>The height of the neighboring building to the right. If not provided, the OS-HPXML default is used.</description>
      <type>Double</type>
      <units>ft</units>
      <required>false</required>
      <model_dependent>false</model_dependent>
    </argument>
    <argument>
      <name>floor_over_foundation_assembly_r</name>
      <display_name>Floor: Over Foundation Assembly R-value</display_name>
      <description>Assembly R-value for the floor over the foundation. Ignored if the building has a slab-on-grade foundation.</description>
      <type>Double</type>
      <units>h-ft^2-R/Btu</units>
      <required>true</required>
      <model_dependent>false</model_dependent>
      <default_value>28.1</default_value>
    </argument>
    <argument>
      <name>floor_over_garage_assembly_r</name>
      <display_name>Floor: Over Garage Assembly R-value</display_name>
      <description>Assembly R-value for the floor over the garage. Ignored unless the building has a garage under conditioned space.</description>
      <type>Double</type>
      <units>h-ft^2-R/Btu</units>
      <required>true</required>
      <model_dependent>false</model_dependent>
      <default_value>28.1</default_value>
    </argument>
    <argument>
      <name>floor_type</name>
      <display_name>Floor: Type</display_name>
      <description>The type of floors.</description>
      <type>Choice</type>
      <required>true</required>
      <model_dependent>false</model_dependent>
      <default_value>WoodFrame</default_value>
      <choices>
        <choice>
          <value>WoodFrame</value>
          <display_name>WoodFrame</display_name>
        </choice>
        <choice>
          <value>StructuralInsulatedPanel</value>
          <display_name>StructuralInsulatedPanel</display_name>
        </choice>
        <choice>
          <value>SolidConcrete</value>
          <display_name>SolidConcrete</display_name>
        </choice>
        <choice>
          <value>SteelFrame</value>
          <display_name>SteelFrame</display_name>
        </choice>
      </choices>
    </argument>
    <argument>
      <name>foundation_wall_type</name>
      <display_name>Foundation Wall: Type</display_name>
      <description>The material type of the foundation wall. If not provided, the OS-HPXML default is used.</description>
      <type>Choice</type>
      <required>false</required>
      <model_dependent>false</model_dependent>
      <choices>
        <choice>
          <value>solid concrete</value>
          <display_name>solid concrete</display_name>
        </choice>
        <choice>
          <value>concrete block</value>
          <display_name>concrete block</display_name>
        </choice>
        <choice>
          <value>concrete block foam core</value>
          <display_name>concrete block foam core</display_name>
        </choice>
        <choice>
          <value>concrete block perlite core</value>
          <display_name>concrete block perlite core</display_name>
        </choice>
        <choice>
          <value>concrete block vermiculite core</value>
          <display_name>concrete block vermiculite core</display_name>
        </choice>
        <choice>
          <value>concrete block solid core</value>
          <display_name>concrete block solid core</display_name>
        </choice>
        <choice>
          <value>double brick</value>
          <display_name>double brick</display_name>
        </choice>
        <choice>
          <value>wood</value>
          <display_name>wood</display_name>
        </choice>
      </choices>
    </argument>
    <argument>
      <name>foundation_wall_thickness</name>
      <display_name>Foundation Wall: Thickness</display_name>
      <description>The thickness of the foundation wall. If not provided, the OS-HPXML default is used.</description>
      <type>Double</type>
      <units>in</units>
      <required>false</required>
      <model_dependent>false</model_dependent>
    </argument>
    <argument>
      <name>foundation_wall_insulation_r</name>
      <display_name>Foundation Wall: Insulation Nominal R-value</display_name>
      <description>Nominal R-value for the foundation wall insulation. Only applies to basements/crawlspaces.</description>
      <type>Double</type>
      <units>h-ft^2-R/Btu</units>
      <required>true</required>
      <model_dependent>false</model_dependent>
      <default_value>0</default_value>
    </argument>
    <argument>
      <name>foundation_wall_insulation_location</name>
      <display_name>Foundation Wall: Insulation Location</display_name>
      <description>Whether the insulation is on the interior or exterior of the foundation wall. Only applies to basements/crawlspaces.</description>
      <type>Choice</type>
      <units>ft</units>
      <required>false</required>
      <model_dependent>false</model_dependent>
      <default_value>exterior</default_value>
      <choices>
        <choice>
          <value>interior</value>
          <display_name>interior</display_name>
        </choice>
        <choice>
          <value>exterior</value>
          <display_name>exterior</display_name>
        </choice>
      </choices>
    </argument>
    <argument>
      <name>foundation_wall_insulation_distance_to_top</name>
      <display_name>Foundation Wall: Insulation Distance To Top</display_name>
      <description>The distance from the top of the foundation wall to the top of the foundation wall insulation. Only applies to basements/crawlspaces. If not provided, the OS-HPXML default is used.</description>
      <type>Double</type>
      <units>ft</units>
      <required>false</required>
      <model_dependent>false</model_dependent>
    </argument>
    <argument>
      <name>foundation_wall_insulation_distance_to_bottom</name>
      <display_name>Foundation Wall: Insulation Distance To Bottom</display_name>
      <description>The distance from the top of the foundation wall to the bottom of the foundation wall insulation. Only applies to basements/crawlspaces. If not provided, the OS-HPXML default is used.</description>
      <type>Double</type>
      <units>ft</units>
      <required>false</required>
      <model_dependent>false</model_dependent>
    </argument>
    <argument>
      <name>foundation_wall_assembly_r</name>
      <display_name>Foundation Wall: Assembly R-value</display_name>
      <description>Assembly R-value for the foundation walls. Only applies to basements/crawlspaces. If provided, overrides the previous foundation wall insulation inputs. If not provided, it is ignored.</description>
      <type>Double</type>
      <units>h-ft^2-R/Btu</units>
      <required>false</required>
      <model_dependent>false</model_dependent>
    </argument>
    <argument>
      <name>rim_joist_assembly_r</name>
      <display_name>Rim Joist: Assembly R-value</display_name>
      <description>Assembly R-value for the rim joists. Only applies to basements/crawlspaces. Required if a rim joist height is provided.</description>
      <type>Double</type>
      <units>h-ft^2-R/Btu</units>
      <required>false</required>
      <model_dependent>false</model_dependent>
    </argument>
    <argument>
      <name>slab_perimeter_insulation_r</name>
      <display_name>Slab: Perimeter Insulation Nominal R-value</display_name>
      <description>Nominal R-value of the vertical slab perimeter insulation. Applies to slab-on-grade foundations and basement/crawlspace floors.</description>
      <type>Double</type>
      <units>h-ft^2-R/Btu</units>
      <required>true</required>
      <model_dependent>false</model_dependent>
      <default_value>0</default_value>
    </argument>
    <argument>
      <name>slab_perimeter_depth</name>
      <display_name>Slab: Perimeter Insulation Depth</display_name>
      <description>Depth from grade to bottom of vertical slab perimeter insulation. Applies to slab-on-grade foundations and basement/crawlspace floors.</description>
      <type>Double</type>
      <units>ft</units>
      <required>true</required>
      <model_dependent>false</model_dependent>
      <default_value>0</default_value>
    </argument>
    <argument>
      <name>slab_under_insulation_r</name>
      <display_name>Slab: Under Slab Insulation Nominal R-value</display_name>
      <description>Nominal R-value of the horizontal under slab insulation. Applies to slab-on-grade foundations and basement/crawlspace floors.</description>
      <type>Double</type>
      <units>h-ft^2-R/Btu</units>
      <required>true</required>
      <model_dependent>false</model_dependent>
      <default_value>0</default_value>
    </argument>
    <argument>
      <name>slab_under_width</name>
      <display_name>Slab: Under Slab Insulation Width</display_name>
      <description>Width from slab edge inward of horizontal under-slab insulation. Enter 999 to specify that the under slab insulation spans the entire slab. Applies to slab-on-grade foundations and basement/crawlspace floors.</description>
      <type>Double</type>
      <units>ft</units>
      <required>true</required>
      <model_dependent>false</model_dependent>
      <default_value>0</default_value>
    </argument>
    <argument>
      <name>slab_thickness</name>
      <display_name>Slab: Thickness</display_name>
      <description>The thickness of the slab. Zero can be entered if there is a dirt floor instead of a slab. If not provided, the OS-HPXML default is used.</description>
      <type>Double</type>
      <units>in</units>
      <required>false</required>
      <model_dependent>false</model_dependent>
    </argument>
    <argument>
      <name>slab_carpet_fraction</name>
      <display_name>Slab: Carpet Fraction</display_name>
      <description>Fraction of the slab floor area that is carpeted. If not provided, the OS-HPXML default is used.</description>
      <type>Double</type>
      <units>Frac</units>
      <required>false</required>
      <model_dependent>false</model_dependent>
    </argument>
    <argument>
      <name>slab_carpet_r</name>
      <display_name>Slab: Carpet R-value</display_name>
      <description>R-value of the slab carpet. If not provided, the OS-HPXML default is used.</description>
      <type>Double</type>
      <units>h-ft^2-R/Btu</units>
      <required>false</required>
      <model_dependent>false</model_dependent>
    </argument>
    <argument>
      <name>ceiling_assembly_r</name>
      <display_name>Ceiling: Assembly R-value</display_name>
      <description>Assembly R-value for the ceiling (attic floor).</description>
      <type>Double</type>
      <units>h-ft^2-R/Btu</units>
      <required>true</required>
      <model_dependent>false</model_dependent>
      <default_value>31.6</default_value>
    </argument>
    <argument>
      <name>roof_material_type</name>
      <display_name>Roof: Material Type</display_name>
      <description>The material type of the roof. If not provided, the OS-HPXML default is used.</description>
      <type>Choice</type>
      <required>false</required>
      <model_dependent>false</model_dependent>
      <choices>
        <choice>
          <value>asphalt or fiberglass shingles</value>
          <display_name>asphalt or fiberglass shingles</display_name>
        </choice>
        <choice>
          <value>concrete</value>
          <display_name>concrete</display_name>
        </choice>
        <choice>
          <value>cool roof</value>
          <display_name>cool roof</display_name>
        </choice>
        <choice>
          <value>slate or tile shingles</value>
          <display_name>slate or tile shingles</display_name>
        </choice>
        <choice>
          <value>expanded polystyrene sheathing</value>
          <display_name>expanded polystyrene sheathing</display_name>
        </choice>
        <choice>
          <value>metal surfacing</value>
          <display_name>metal surfacing</display_name>
        </choice>
        <choice>
          <value>plastic/rubber/synthetic sheeting</value>
          <display_name>plastic/rubber/synthetic sheeting</display_name>
        </choice>
        <choice>
          <value>shingles</value>
          <display_name>shingles</display_name>
        </choice>
        <choice>
          <value>wood shingles or shakes</value>
          <display_name>wood shingles or shakes</display_name>
        </choice>
      </choices>
    </argument>
    <argument>
      <name>roof_color</name>
      <display_name>Roof: Color</display_name>
      <description>The color of the roof. If not provided, the OS-HPXML default is used.</description>
      <type>Choice</type>
      <required>false</required>
      <model_dependent>false</model_dependent>
      <choices>
        <choice>
          <value>dark</value>
          <display_name>dark</display_name>
        </choice>
        <choice>
          <value>light</value>
          <display_name>light</display_name>
        </choice>
        <choice>
          <value>medium</value>
          <display_name>medium</display_name>
        </choice>
        <choice>
          <value>medium dark</value>
          <display_name>medium dark</display_name>
        </choice>
        <choice>
          <value>reflective</value>
          <display_name>reflective</display_name>
        </choice>
      </choices>
    </argument>
    <argument>
      <name>roof_assembly_r</name>
      <display_name>Roof: Assembly R-value</display_name>
      <description>Assembly R-value of the roof.</description>
      <type>Double</type>
      <units>h-ft^2-R/Btu</units>
      <required>true</required>
      <model_dependent>false</model_dependent>
      <default_value>2.3</default_value>
    </argument>
    <argument>
      <name>roof_radiant_barrier</name>
      <display_name>Roof: Has Radiant Barrier</display_name>
      <description>Presence of a radiant barrier in the attic.</description>
      <type>Boolean</type>
      <required>true</required>
      <model_dependent>false</model_dependent>
      <default_value>false</default_value>
      <choices>
        <choice>
          <value>true</value>
          <display_name>true</display_name>
        </choice>
        <choice>
          <value>false</value>
          <display_name>false</display_name>
        </choice>
      </choices>
    </argument>
    <argument>
      <name>roof_radiant_barrier_grade</name>
      <display_name>Roof: Radiant Barrier Grade</display_name>
      <description>The grade of the radiant barrier, if it exists.</description>
      <type>Choice</type>
      <required>true</required>
      <model_dependent>false</model_dependent>
      <default_value>1</default_value>
      <choices>
        <choice>
          <value>1</value>
          <display_name>1</display_name>
        </choice>
        <choice>
          <value>2</value>
          <display_name>2</display_name>
        </choice>
        <choice>
          <value>3</value>
          <display_name>3</display_name>
        </choice>
      </choices>
    </argument>
    <argument>
      <name>wall_type</name>
      <display_name>Wall: Type</display_name>
      <description>The type of walls.</description>
      <type>Choice</type>
      <required>true</required>
      <model_dependent>false</model_dependent>
      <default_value>WoodStud</default_value>
      <choices>
        <choice>
          <value>WoodStud</value>
          <display_name>WoodStud</display_name>
        </choice>
        <choice>
          <value>ConcreteMasonryUnit</value>
          <display_name>ConcreteMasonryUnit</display_name>
        </choice>
        <choice>
          <value>DoubleWoodStud</value>
          <display_name>DoubleWoodStud</display_name>
        </choice>
        <choice>
          <value>InsulatedConcreteForms</value>
          <display_name>InsulatedConcreteForms</display_name>
        </choice>
        <choice>
          <value>LogWall</value>
          <display_name>LogWall</display_name>
        </choice>
        <choice>
          <value>StructuralInsulatedPanel</value>
          <display_name>StructuralInsulatedPanel</display_name>
        </choice>
        <choice>
          <value>SolidConcrete</value>
          <display_name>SolidConcrete</display_name>
        </choice>
        <choice>
          <value>SteelFrame</value>
          <display_name>SteelFrame</display_name>
        </choice>
        <choice>
          <value>Stone</value>
          <display_name>Stone</display_name>
        </choice>
        <choice>
          <value>StrawBale</value>
          <display_name>StrawBale</display_name>
        </choice>
        <choice>
          <value>StructuralBrick</value>
          <display_name>StructuralBrick</display_name>
        </choice>
      </choices>
    </argument>
    <argument>
      <name>wall_siding_type</name>
      <display_name>Wall: Siding Type</display_name>
      <description>The siding type of the walls. Also applies to rim joists. If not provided, the OS-HPXML default is used.</description>
      <type>Choice</type>
      <required>false</required>
      <model_dependent>false</model_dependent>
      <choices>
        <choice>
          <value>aluminum siding</value>
          <display_name>aluminum siding</display_name>
        </choice>
        <choice>
          <value>asbestos siding</value>
          <display_name>asbestos siding</display_name>
        </choice>
        <choice>
          <value>brick veneer</value>
          <display_name>brick veneer</display_name>
        </choice>
        <choice>
          <value>composite shingle siding</value>
          <display_name>composite shingle siding</display_name>
        </choice>
        <choice>
          <value>fiber cement siding</value>
          <display_name>fiber cement siding</display_name>
        </choice>
        <choice>
          <value>masonite siding</value>
          <display_name>masonite siding</display_name>
        </choice>
        <choice>
          <value>none</value>
          <display_name>none</display_name>
        </choice>
        <choice>
          <value>stucco</value>
          <display_name>stucco</display_name>
        </choice>
        <choice>
          <value>synthetic stucco</value>
          <display_name>synthetic stucco</display_name>
        </choice>
        <choice>
          <value>vinyl siding</value>
          <display_name>vinyl siding</display_name>
        </choice>
        <choice>
          <value>wood siding</value>
          <display_name>wood siding</display_name>
        </choice>
      </choices>
    </argument>
    <argument>
      <name>wall_color</name>
      <display_name>Wall: Color</display_name>
      <description>The color of the walls. Also applies to rim joists. If not provided, the OS-HPXML default is used.</description>
      <type>Choice</type>
      <required>false</required>
      <model_dependent>false</model_dependent>
      <choices>
        <choice>
          <value>dark</value>
          <display_name>dark</display_name>
        </choice>
        <choice>
          <value>light</value>
          <display_name>light</display_name>
        </choice>
        <choice>
          <value>medium</value>
          <display_name>medium</display_name>
        </choice>
        <choice>
          <value>medium dark</value>
          <display_name>medium dark</display_name>
        </choice>
        <choice>
          <value>reflective</value>
          <display_name>reflective</display_name>
        </choice>
      </choices>
    </argument>
    <argument>
      <name>wall_assembly_r</name>
      <display_name>Wall: Assembly R-value</display_name>
      <description>Assembly R-value of the walls.</description>
      <type>Double</type>
      <units>h-ft^2-R/Btu</units>
      <required>true</required>
      <model_dependent>false</model_dependent>
      <default_value>11.9</default_value>
    </argument>
    <argument>
      <name>window_front_wwr</name>
      <display_name>Windows: Front Window-to-Wall Ratio</display_name>
      <description>The ratio of window area to wall area for the unit's front facade. Enter 0 if specifying Front Window Area instead.</description>
      <type>Double</type>
      <units>Frac</units>
      <required>true</required>
      <model_dependent>false</model_dependent>
      <default_value>0.18</default_value>
    </argument>
    <argument>
      <name>window_back_wwr</name>
      <display_name>Windows: Back Window-to-Wall Ratio</display_name>
      <description>The ratio of window area to wall area for the unit's back facade. Enter 0 if specifying Back Window Area instead.</description>
      <type>Double</type>
      <units>Frac</units>
      <required>true</required>
      <model_dependent>false</model_dependent>
      <default_value>0.18</default_value>
    </argument>
    <argument>
      <name>window_left_wwr</name>
      <display_name>Windows: Left Window-to-Wall Ratio</display_name>
      <description>The ratio of window area to wall area for the unit's left facade (when viewed from the front). Enter 0 if specifying Left Window Area instead.</description>
      <type>Double</type>
      <units>Frac</units>
      <required>true</required>
      <model_dependent>false</model_dependent>
      <default_value>0.18</default_value>
    </argument>
    <argument>
      <name>window_right_wwr</name>
      <display_name>Windows: Right Window-to-Wall Ratio</display_name>
      <description>The ratio of window area to wall area for the unit's right facade (when viewed from the front). Enter 0 if specifying Right Window Area instead.</description>
      <type>Double</type>
      <units>Frac</units>
      <required>true</required>
      <model_dependent>false</model_dependent>
      <default_value>0.18</default_value>
    </argument>
    <argument>
      <name>window_area_front</name>
      <display_name>Windows: Front Window Area</display_name>
      <description>The amount of window area on the unit's front facade. Enter 0 if specifying Front Window-to-Wall Ratio instead.</description>
      <type>Double</type>
      <units>ft^2</units>
      <required>true</required>
      <model_dependent>false</model_dependent>
      <default_value>0</default_value>
    </argument>
    <argument>
      <name>window_area_back</name>
      <display_name>Windows: Back Window Area</display_name>
      <description>The amount of window area on the unit's back facade. Enter 0 if specifying Back Window-to-Wall Ratio instead.</description>
      <type>Double</type>
      <units>ft^2</units>
      <required>true</required>
      <model_dependent>false</model_dependent>
      <default_value>0</default_value>
    </argument>
    <argument>
      <name>window_area_left</name>
      <display_name>Windows: Left Window Area</display_name>
      <description>The amount of window area on the unit's left facade (when viewed from the front). Enter 0 if specifying Left Window-to-Wall Ratio instead.</description>
      <type>Double</type>
      <units>ft^2</units>
      <required>true</required>
      <model_dependent>false</model_dependent>
      <default_value>0</default_value>
    </argument>
    <argument>
      <name>window_area_right</name>
      <display_name>Windows: Right Window Area</display_name>
      <description>The amount of window area on the unit's right facade (when viewed from the front). Enter 0 if specifying Right Window-to-Wall Ratio instead.</description>
      <type>Double</type>
      <units>ft^2</units>
      <required>true</required>
      <model_dependent>false</model_dependent>
      <default_value>0</default_value>
    </argument>
    <argument>
      <name>window_aspect_ratio</name>
      <display_name>Windows: Aspect Ratio</display_name>
      <description>Ratio of window height to width.</description>
      <type>Double</type>
      <units>Frac</units>
      <required>true</required>
      <model_dependent>false</model_dependent>
      <default_value>1.333</default_value>
    </argument>
    <argument>
      <name>window_fraction_operable</name>
      <display_name>Windows: Fraction Operable</display_name>
      <description>Fraction of windows that are operable. If not provided, the OS-HPXML default is used.</description>
      <type>Double</type>
      <units>Frac</units>
      <required>false</required>
      <model_dependent>false</model_dependent>
    </argument>
    <argument>
      <name>window_natvent_availability</name>
      <display_name>Windows: Natural Ventilation Availability</display_name>
      <description>For operable windows, the number of days/week that windows can be opened by occupants for natural ventilation. If not provided, the OS-HPXML default is used.</description>
      <type>Integer</type>
      <units>Days/week</units>
      <required>false</required>
      <model_dependent>false</model_dependent>
    </argument>
    <argument>
      <name>window_ufactor</name>
      <display_name>Windows: U-Factor</display_name>
      <description>Full-assembly NFRC U-factor.</description>
      <type>Double</type>
      <units>Btu/hr-ft^2-R</units>
      <required>true</required>
      <model_dependent>false</model_dependent>
      <default_value>0.37</default_value>
    </argument>
    <argument>
      <name>window_shgc</name>
      <display_name>Windows: SHGC</display_name>
      <description>Full-assembly NFRC solar heat gain coefficient.</description>
      <type>Double</type>
      <required>true</required>
      <model_dependent>false</model_dependent>
      <default_value>0.3</default_value>
    </argument>
    <argument>
      <name>window_interior_shading_winter</name>
      <display_name>Windows: Winter Interior Shading</display_name>
      <description>Interior shading multiplier for the heating season. 1.0 indicates no reduction in solar gain, 0.85 indicates 15% reduction, etc. If not provided, the OS-HPXML default is used.</description>
      <type>Double</type>
      <units>Frac</units>
      <required>false</required>
      <model_dependent>false</model_dependent>
    </argument>
    <argument>
      <name>window_interior_shading_summer</name>
      <display_name>Windows: Summer Interior Shading</display_name>
      <description>Interior shading multiplier for the cooling season. 1.0 indicates no reduction in solar gain, 0.85 indicates 15% reduction, etc. If not provided, the OS-HPXML default is used.</description>
      <type>Double</type>
      <units>Frac</units>
      <required>false</required>
      <model_dependent>false</model_dependent>
    </argument>
    <argument>
      <name>window_exterior_shading_winter</name>
      <display_name>Windows: Winter Exterior Shading</display_name>
      <description>Exterior shading multiplier for the heating season. 1.0 indicates no reduction in solar gain, 0.85 indicates 15% reduction, etc. If not provided, the OS-HPXML default is used.</description>
      <type>Double</type>
      <units>Frac</units>
      <required>false</required>
      <model_dependent>false</model_dependent>
    </argument>
    <argument>
      <name>window_exterior_shading_summer</name>
      <display_name>Windows: Summer Exterior Shading</display_name>
      <description>Exterior shading multiplier for the cooling season. 1.0 indicates no reduction in solar gain, 0.85 indicates 15% reduction, etc. If not provided, the OS-HPXML default is used.</description>
      <type>Double</type>
      <units>Frac</units>
      <required>false</required>
      <model_dependent>false</model_dependent>
    </argument>
    <argument>
      <name>window_storm_type</name>
      <display_name>Windows: Storm Type</display_name>
      <description>The type of storm, if present. If not provided, assumes there is no storm.</description>
      <type>Choice</type>
      <required>false</required>
      <model_dependent>false</model_dependent>
      <choices>
        <choice>
          <value>clear</value>
          <display_name>clear</display_name>
        </choice>
        <choice>
          <value>low-e</value>
          <display_name>low-e</display_name>
        </choice>
      </choices>
    </argument>
    <argument>
      <name>overhangs_front_depth</name>
      <display_name>Overhangs: Front Depth</display_name>
      <description>The depth of overhangs for windows for the front facade.</description>
      <type>Double</type>
      <units>ft</units>
      <required>true</required>
      <model_dependent>false</model_dependent>
      <default_value>0</default_value>
    </argument>
    <argument>
      <name>overhangs_front_distance_to_top_of_window</name>
      <display_name>Overhangs: Front Distance to Top of Window</display_name>
      <description>The overhangs distance to the top of window for the front facade.</description>
      <type>Double</type>
      <units>ft</units>
      <required>true</required>
      <model_dependent>false</model_dependent>
      <default_value>0</default_value>
    </argument>
    <argument>
      <name>overhangs_front_distance_to_bottom_of_window</name>
      <display_name>Overhangs: Front Distance to Bottom of Window</display_name>
      <description>The overhangs distance to the bottom of window for the front facade.</description>
      <type>Double</type>
      <units>ft</units>
      <required>true</required>
      <model_dependent>false</model_dependent>
      <default_value>4</default_value>
    </argument>
    <argument>
      <name>overhangs_back_depth</name>
      <display_name>Overhangs: Back Depth</display_name>
      <description>The depth of overhangs for windows for the back facade.</description>
      <type>Double</type>
      <units>ft</units>
      <required>true</required>
      <model_dependent>false</model_dependent>
      <default_value>0</default_value>
    </argument>
    <argument>
      <name>overhangs_back_distance_to_top_of_window</name>
      <display_name>Overhangs: Back Distance to Top of Window</display_name>
      <description>The overhangs distance to the top of window for the back facade.</description>
      <type>Double</type>
      <units>ft</units>
      <required>true</required>
      <model_dependent>false</model_dependent>
      <default_value>0</default_value>
    </argument>
    <argument>
      <name>overhangs_back_distance_to_bottom_of_window</name>
      <display_name>Overhangs: Back Distance to Bottom of Window</display_name>
      <description>The overhangs distance to the bottom of window for the back facade.</description>
      <type>Double</type>
      <units>ft</units>
      <required>true</required>
      <model_dependent>false</model_dependent>
      <default_value>4</default_value>
    </argument>
    <argument>
      <name>overhangs_left_depth</name>
      <display_name>Overhangs: Left Depth</display_name>
      <description>The depth of overhangs for windows for the left facade.</description>
      <type>Double</type>
      <units>ft</units>
      <required>true</required>
      <model_dependent>false</model_dependent>
      <default_value>0</default_value>
    </argument>
    <argument>
      <name>overhangs_left_distance_to_top_of_window</name>
      <display_name>Overhangs: Left Distance to Top of Window</display_name>
      <description>The overhangs distance to the top of window for the left facade.</description>
      <type>Double</type>
      <units>ft</units>
      <required>true</required>
      <model_dependent>false</model_dependent>
      <default_value>0</default_value>
    </argument>
    <argument>
      <name>overhangs_left_distance_to_bottom_of_window</name>
      <display_name>Overhangs: Left Distance to Bottom of Window</display_name>
      <description>The overhangs distance to the bottom of window for the left facade.</description>
      <type>Double</type>
      <units>ft</units>
      <required>true</required>
      <model_dependent>false</model_dependent>
      <default_value>4</default_value>
    </argument>
    <argument>
      <name>overhangs_right_depth</name>
      <display_name>Overhangs: Right Depth</display_name>
      <description>The depth of overhangs for windows for the right facade.</description>
      <type>Double</type>
      <units>ft</units>
      <required>true</required>
      <model_dependent>false</model_dependent>
      <default_value>0</default_value>
    </argument>
    <argument>
      <name>overhangs_right_distance_to_top_of_window</name>
      <display_name>Overhangs: Right Distance to Top of Window</display_name>
      <description>The overhangs distance to the top of window for the right facade.</description>
      <type>Double</type>
      <units>ft</units>
      <required>true</required>
      <model_dependent>false</model_dependent>
      <default_value>0</default_value>
    </argument>
    <argument>
      <name>overhangs_right_distance_to_bottom_of_window</name>
      <display_name>Overhangs: Right Distance to Bottom of Window</display_name>
      <description>The overhangs distance to the bottom of window for the right facade.</description>
      <type>Double</type>
      <units>ft</units>
      <required>true</required>
      <model_dependent>false</model_dependent>
      <default_value>4</default_value>
    </argument>
    <argument>
      <name>skylight_area_front</name>
      <display_name>Skylights: Front Roof Area</display_name>
      <description>The amount of skylight area on the unit's front conditioned roof facade.</description>
      <type>Double</type>
      <units>ft^2</units>
      <required>true</required>
      <model_dependent>false</model_dependent>
      <default_value>0</default_value>
    </argument>
    <argument>
      <name>skylight_area_back</name>
      <display_name>Skylights: Back Roof Area</display_name>
      <description>The amount of skylight area on the unit's back conditioned roof facade.</description>
      <type>Double</type>
      <units>ft^2</units>
      <required>true</required>
      <model_dependent>false</model_dependent>
      <default_value>0</default_value>
    </argument>
    <argument>
      <name>skylight_area_left</name>
      <display_name>Skylights: Left Roof Area</display_name>
      <description>The amount of skylight area on the unit's left conditioned roof facade (when viewed from the front).</description>
      <type>Double</type>
      <units>ft^2</units>
      <required>true</required>
      <model_dependent>false</model_dependent>
      <default_value>0</default_value>
    </argument>
    <argument>
      <name>skylight_area_right</name>
      <display_name>Skylights: Right Roof Area</display_name>
      <description>The amount of skylight area on the unit's right conditioned roof facade (when viewed from the front).</description>
      <type>Double</type>
      <units>ft^2</units>
      <required>true</required>
      <model_dependent>false</model_dependent>
      <default_value>0</default_value>
    </argument>
    <argument>
      <name>skylight_ufactor</name>
      <display_name>Skylights: U-Factor</display_name>
      <description>Full-assembly NFRC U-factor.</description>
      <type>Double</type>
      <units>Btu/hr-ft^2-R</units>
      <required>true</required>
      <model_dependent>false</model_dependent>
      <default_value>0.33</default_value>
    </argument>
    <argument>
      <name>skylight_shgc</name>
      <display_name>Skylights: SHGC</display_name>
      <description>Full-assembly NFRC solar heat gain coefficient.</description>
      <type>Double</type>
      <required>true</required>
      <model_dependent>false</model_dependent>
      <default_value>0.45</default_value>
    </argument>
    <argument>
      <name>skylight_storm_type</name>
      <display_name>Skylights: Storm Type</display_name>
      <description>The type of storm, if present. If not provided, assumes there is no storm.</description>
      <type>Choice</type>
      <required>false</required>
      <model_dependent>false</model_dependent>
      <choices>
        <choice>
          <value>clear</value>
          <display_name>clear</display_name>
        </choice>
        <choice>
          <value>low-e</value>
          <display_name>low-e</display_name>
        </choice>
      </choices>
    </argument>
    <argument>
      <name>door_area</name>
      <display_name>Doors: Area</display_name>
      <description>The area of the opaque door(s).</description>
      <type>Double</type>
      <units>ft^2</units>
      <required>true</required>
      <model_dependent>false</model_dependent>
      <default_value>20</default_value>
    </argument>
    <argument>
      <name>door_rvalue</name>
      <display_name>Doors: R-value</display_name>
      <description>R-value of the opaque door(s).</description>
      <type>Double</type>
      <units>h-ft^2-R/Btu</units>
      <required>true</required>
      <model_dependent>false</model_dependent>
      <default_value>4.4</default_value>
    </argument>
    <argument>
      <name>air_leakage_units</name>
      <display_name>Air Leakage: Units</display_name>
      <description>The unit of measure for the air leakage.</description>
      <type>Choice</type>
      <required>true</required>
      <model_dependent>false</model_dependent>
      <default_value>ACH</default_value>
      <choices>
        <choice>
          <value>ACH</value>
          <display_name>ACH</display_name>
        </choice>
        <choice>
          <value>CFM</value>
          <display_name>CFM</display_name>
        </choice>
        <choice>
          <value>ACHnatural</value>
          <display_name>ACHnatural</display_name>
        </choice>
        <choice>
          <value>CFMnatural</value>
          <display_name>CFMnatural</display_name>
        </choice>
        <choice>
          <value>EffectiveLeakageArea</value>
          <display_name>EffectiveLeakageArea</display_name>
        </choice>
      </choices>
    </argument>
    <argument>
      <name>air_leakage_house_pressure</name>
      <display_name>Air Leakage: House Pressure</display_name>
      <description>The house pressure relative to outside. Required when units are ACH or CFM.</description>
      <type>Double</type>
      <units>Pa</units>
      <required>true</required>
      <model_dependent>false</model_dependent>
      <default_value>50</default_value>
    </argument>
    <argument>
      <name>air_leakage_value</name>
      <display_name>Air Leakage: Value</display_name>
      <description>Air exchange rate value. For 'EffectiveLeakageArea', provide value in sq. in.</description>
      <type>Double</type>
      <required>true</required>
      <model_dependent>false</model_dependent>
      <default_value>3</default_value>
    </argument>
    <argument>
      <name>heating_system_type</name>
      <display_name>Heating System: Type</display_name>
      <description>The type of heating system. Use 'none' if there is no heating system or if there is a heat pump serving a heating load.</description>
      <type>Choice</type>
      <required>true</required>
      <model_dependent>false</model_dependent>
      <default_value>Furnace</default_value>
      <choices>
        <choice>
          <value>none</value>
          <display_name>none</display_name>
        </choice>
        <choice>
          <value>Furnace</value>
          <display_name>Furnace</display_name>
        </choice>
        <choice>
          <value>WallFurnace</value>
          <display_name>WallFurnace</display_name>
        </choice>
        <choice>
          <value>FloorFurnace</value>
          <display_name>FloorFurnace</display_name>
        </choice>
        <choice>
          <value>Boiler</value>
          <display_name>Boiler</display_name>
        </choice>
        <choice>
          <value>ElectricResistance</value>
          <display_name>ElectricResistance</display_name>
        </choice>
        <choice>
          <value>Stove</value>
          <display_name>Stove</display_name>
        </choice>
        <choice>
          <value>PortableHeater</value>
          <display_name>PortableHeater</display_name>
        </choice>
        <choice>
          <value>Fireplace</value>
          <display_name>Fireplace</display_name>
        </choice>
        <choice>
          <value>FixedHeater</value>
          <display_name>FixedHeater</display_name>
        </choice>
        <choice>
          <value>Shared Boiler w/ Baseboard</value>
          <display_name>Shared Boiler w/ Baseboard</display_name>
        </choice>
        <choice>
          <value>Shared Boiler w/ Ductless Fan Coil</value>
          <display_name>Shared Boiler w/ Ductless Fan Coil</display_name>
        </choice>
      </choices>
    </argument>
    <argument>
      <name>heating_system_fuel</name>
      <display_name>Heating System: Fuel Type</display_name>
      <description>The fuel type of the heating system. Ignored for ElectricResistance.</description>
      <type>Choice</type>
      <required>true</required>
      <model_dependent>false</model_dependent>
      <default_value>natural gas</default_value>
      <choices>
        <choice>
          <value>electricity</value>
          <display_name>electricity</display_name>
        </choice>
        <choice>
          <value>natural gas</value>
          <display_name>natural gas</display_name>
        </choice>
        <choice>
          <value>fuel oil</value>
          <display_name>fuel oil</display_name>
        </choice>
        <choice>
          <value>propane</value>
          <display_name>propane</display_name>
        </choice>
        <choice>
          <value>wood</value>
          <display_name>wood</display_name>
        </choice>
        <choice>
          <value>wood pellets</value>
          <display_name>wood pellets</display_name>
        </choice>
        <choice>
          <value>coal</value>
          <display_name>coal</display_name>
        </choice>
      </choices>
    </argument>
    <argument>
      <name>heating_system_heating_efficiency</name>
      <display_name>Heating System: Rated AFUE or Percent</display_name>
      <description>The rated heating efficiency value of the heating system.</description>
      <type>Double</type>
      <units>Frac</units>
      <required>true</required>
      <model_dependent>false</model_dependent>
      <default_value>0.78</default_value>
    </argument>
    <argument>
      <name>heating_system_heating_capacity</name>
      <display_name>Heating System: Heating Capacity</display_name>
      <description>The output heating capacity of the heating system. If not provided, the OS-HPXML autosized default is used.</description>
      <type>Double</type>
      <units>Btu/hr</units>
      <required>false</required>
      <model_dependent>false</model_dependent>
    </argument>
    <argument>
      <name>heating_system_fraction_heat_load_served</name>
      <display_name>Heating System: Fraction Heat Load Served</display_name>
      <description>The heating load served by the heating system.</description>
      <type>Double</type>
      <units>Frac</units>
      <required>true</required>
      <model_dependent>false</model_dependent>
      <default_value>1</default_value>
    </argument>
    <argument>
      <name>heating_system_airflow_defect_ratio</name>
      <display_name>Heating System: Airflow Defect Ratio</display_name>
      <description>The airflow defect ratio, defined as (InstalledAirflow - DesignAirflow) / DesignAirflow, of the heating system per ANSI/RESNET/ACCA Standard 310. A value of zero means no airflow defect. Applies only to Furnace. If not provided, assumes no defect.</description>
      <type>Double</type>
      <units>Frac</units>
      <required>false</required>
      <model_dependent>false</model_dependent>
    </argument>
    <argument>
      <name>cooling_system_type</name>
      <display_name>Cooling System: Type</display_name>
      <description>The type of cooling system. Use 'none' if there is no cooling system or if there is a heat pump serving a cooling load.</description>
      <type>Choice</type>
      <required>true</required>
      <model_dependent>false</model_dependent>
      <default_value>central air conditioner</default_value>
      <choices>
        <choice>
          <value>none</value>
          <display_name>none</display_name>
        </choice>
        <choice>
          <value>central air conditioner</value>
          <display_name>central air conditioner</display_name>
        </choice>
        <choice>
          <value>room air conditioner</value>
          <display_name>room air conditioner</display_name>
        </choice>
        <choice>
          <value>evaporative cooler</value>
          <display_name>evaporative cooler</display_name>
        </choice>
        <choice>
          <value>mini-split</value>
          <display_name>mini-split</display_name>
        </choice>
        <choice>
          <value>packaged terminal air conditioner</value>
          <display_name>packaged terminal air conditioner</display_name>
        </choice>
      </choices>
    </argument>
    <argument>
      <name>cooling_system_cooling_efficiency_type</name>
      <display_name>Cooling System: Efficiency Type</display_name>
      <description>The efficiency type of the cooling system. System types central air conditioner and mini-split use SEER or SEER2. System types room air conditioner and packaged terminal air conditioner use EER or CEER. Ignored for system type evaporative cooler.</description>
      <type>Choice</type>
      <required>true</required>
      <model_dependent>false</model_dependent>
      <default_value>SEER</default_value>
      <choices>
        <choice>
          <value>SEER</value>
          <display_name>SEER</display_name>
        </choice>
        <choice>
          <value>SEER2</value>
          <display_name>SEER2</display_name>
        </choice>
        <choice>
          <value>EER</value>
          <display_name>EER</display_name>
        </choice>
        <choice>
          <value>CEER</value>
          <display_name>CEER</display_name>
        </choice>
      </choices>
    </argument>
    <argument>
      <name>cooling_system_cooling_efficiency</name>
      <display_name>Cooling System: Efficiency</display_name>
      <description>The rated efficiency value of the cooling system. Ignored for evaporative cooler.</description>
      <type>Double</type>
      <required>true</required>
      <model_dependent>false</model_dependent>
      <default_value>13</default_value>
    </argument>
    <argument>
      <name>cooling_system_cooling_compressor_type</name>
      <display_name>Cooling System: Cooling Compressor Type</display_name>
      <description>The compressor type of the cooling system. Only applies to central air conditioner. If not provided, the OS-HPXML default is used.</description>
      <type>Choice</type>
      <required>false</required>
      <model_dependent>false</model_dependent>
      <choices>
        <choice>
          <value>single stage</value>
          <display_name>single stage</display_name>
        </choice>
        <choice>
          <value>two stage</value>
          <display_name>two stage</display_name>
        </choice>
        <choice>
          <value>variable speed</value>
          <display_name>variable speed</display_name>
        </choice>
      </choices>
    </argument>
    <argument>
      <name>cooling_system_cooling_sensible_heat_fraction</name>
      <display_name>Cooling System: Cooling Sensible Heat Fraction</display_name>
      <description>The sensible heat fraction of the cooling system. Ignored for evaporative cooler. If not provided, the OS-HPXML default is used.</description>
      <type>Double</type>
      <units>Frac</units>
      <required>false</required>
      <model_dependent>false</model_dependent>
    </argument>
    <argument>
      <name>cooling_system_cooling_capacity</name>
      <display_name>Cooling System: Cooling Capacity</display_name>
      <description>The output cooling capacity of the cooling system. If not provided, the OS-HPXML autosized default is used.</description>
      <type>Double</type>
      <units>Btu/hr</units>
      <required>false</required>
      <model_dependent>false</model_dependent>
    </argument>
    <argument>
      <name>cooling_system_fraction_cool_load_served</name>
      <display_name>Cooling System: Fraction Cool Load Served</display_name>
      <description>The cooling load served by the cooling system.</description>
      <type>Double</type>
      <units>Frac</units>
      <required>true</required>
      <model_dependent>false</model_dependent>
      <default_value>1</default_value>
    </argument>
    <argument>
      <name>cooling_system_is_ducted</name>
      <display_name>Cooling System: Is Ducted</display_name>
      <description>Whether the cooling system is ducted or not. Only used for mini-split and evaporative cooler. It's assumed that central air conditioner is ducted, and room air conditioner and packaged terminal air conditioner are not ducted.</description>
      <type>Boolean</type>
      <required>true</required>
      <model_dependent>false</model_dependent>
      <default_value>false</default_value>
      <choices>
        <choice>
          <value>true</value>
          <display_name>true</display_name>
        </choice>
        <choice>
          <value>false</value>
          <display_name>false</display_name>
        </choice>
      </choices>
    </argument>
    <argument>
      <name>cooling_system_airflow_defect_ratio</name>
      <display_name>Cooling System: Airflow Defect Ratio</display_name>
      <description>The airflow defect ratio, defined as (InstalledAirflow - DesignAirflow) / DesignAirflow, of the cooling system per ANSI/RESNET/ACCA Standard 310. A value of zero means no airflow defect. Applies only to central air conditioner and ducted mini-split. If not provided, assumes no defect.</description>
      <type>Double</type>
      <units>Frac</units>
      <required>false</required>
      <model_dependent>false</model_dependent>
    </argument>
    <argument>
      <name>cooling_system_charge_defect_ratio</name>
      <display_name>Cooling System: Charge Defect Ratio</display_name>
      <description>The refrigerant charge defect ratio, defined as (InstalledCharge - DesignCharge) / DesignCharge, of the cooling system per ANSI/RESNET/ACCA Standard 310. A value of zero means no refrigerant charge defect. Applies only to central air conditioner and mini-split. If not provided, assumes no defect.</description>
      <type>Double</type>
      <units>Frac</units>
      <required>false</required>
      <model_dependent>false</model_dependent>
    </argument>
    <argument>
      <name>cooling_system_integrated_heating_system_fuel</name>
      <display_name>Cooling System: Integrated Heating System Fuel Type</display_name>
      <description>The fuel type of the heating system integrated into cooling system. Only used for packaged terminal air conditioner and room air conditioner.</description>
      <type>Choice</type>
      <required>false</required>
      <model_dependent>false</model_dependent>
      <choices>
        <choice>
          <value>electricity</value>
          <display_name>electricity</display_name>
        </choice>
        <choice>
          <value>natural gas</value>
          <display_name>natural gas</display_name>
        </choice>
        <choice>
          <value>fuel oil</value>
          <display_name>fuel oil</display_name>
        </choice>
        <choice>
          <value>propane</value>
          <display_name>propane</display_name>
        </choice>
        <choice>
          <value>wood</value>
          <display_name>wood</display_name>
        </choice>
        <choice>
          <value>wood pellets</value>
          <display_name>wood pellets</display_name>
        </choice>
        <choice>
          <value>coal</value>
          <display_name>coal</display_name>
        </choice>
      </choices>
    </argument>
    <argument>
      <name>cooling_system_integrated_heating_system_efficiency_percent</name>
      <display_name>Cooling System: Integrated Heating System Efficiency</display_name>
      <description>The rated heating efficiency value of the heating system integrated into cooling system. Only used for packaged terminal air conditioner and room air conditioner.</description>
      <type>Double</type>
      <units>Frac</units>
      <required>false</required>
      <model_dependent>false</model_dependent>
    </argument>
    <argument>
      <name>cooling_system_integrated_heating_system_capacity</name>
      <display_name>Cooling System: Integrated Heating System Heating Capacity</display_name>
      <description>The output heating capacity of the heating system integrated into cooling system. If not provided, the OS-HPXML autosized default is used. Only used for packaged terminal air conditioner and room air conditioner.</description>
      <type>Double</type>
      <units>Btu/hr</units>
      <required>false</required>
      <model_dependent>false</model_dependent>
    </argument>
    <argument>
      <name>cooling_system_integrated_heating_system_fraction_heat_load_served</name>
      <display_name>Cooling System: Integrated Heating System Fraction Heat Load Served</display_name>
      <description>The heating load served by the heating system integrated into cooling system. Only used for packaged terminal air conditioner and room air conditioner.</description>
      <type>Double</type>
      <units>Frac</units>
      <required>false</required>
      <model_dependent>false</model_dependent>
    </argument>
    <argument>
      <name>heat_pump_type</name>
      <display_name>Heat Pump: Type</display_name>
      <description>The type of heat pump. Use 'none' if there is no heat pump.</description>
      <type>Choice</type>
      <required>true</required>
      <model_dependent>false</model_dependent>
      <default_value>none</default_value>
      <choices>
        <choice>
          <value>none</value>
          <display_name>none</display_name>
        </choice>
        <choice>
          <value>air-to-air</value>
          <display_name>air-to-air</display_name>
        </choice>
        <choice>
          <value>mini-split</value>
          <display_name>mini-split</display_name>
        </choice>
        <choice>
          <value>ground-to-air</value>
          <display_name>ground-to-air</display_name>
        </choice>
        <choice>
          <value>packaged terminal heat pump</value>
          <display_name>packaged terminal heat pump</display_name>
        </choice>
        <choice>
          <value>room air conditioner with reverse cycle</value>
          <display_name>room air conditioner with reverse cycle</display_name>
        </choice>
      </choices>
    </argument>
    <argument>
      <name>heat_pump_heating_efficiency_type</name>
      <display_name>Heat Pump: Heating Efficiency Type</display_name>
      <description>The heating efficiency type of heat pump. System types air-to-air and mini-split use HSPF or HSPF2. System types ground-to-air, packaged terminal heat pump and room air conditioner with reverse cycle use COP.</description>
      <type>Choice</type>
      <required>true</required>
      <model_dependent>false</model_dependent>
      <default_value>HSPF</default_value>
      <choices>
        <choice>
          <value>HSPF</value>
          <display_name>HSPF</display_name>
        </choice>
        <choice>
          <value>HSPF2</value>
          <display_name>HSPF2</display_name>
        </choice>
        <choice>
          <value>COP</value>
          <display_name>COP</display_name>
        </choice>
      </choices>
    </argument>
    <argument>
      <name>heat_pump_heating_efficiency</name>
      <display_name>Heat Pump: Heating Efficiency</display_name>
      <description>The rated heating efficiency value of the heat pump.</description>
      <type>Double</type>
      <required>true</required>
      <model_dependent>false</model_dependent>
      <default_value>7.7</default_value>
    </argument>
    <argument>
      <name>heat_pump_cooling_efficiency_type</name>
      <display_name>Heat Pump: Cooling Efficiency Type</display_name>
      <description>The cooling efficiency type of heat pump. System types air-to-air and mini-split use SEER or SEER2. System types ground-to-air, packaged terminal heat pump and room air conditioner with reverse cycle use EER.</description>
      <type>Choice</type>
      <required>true</required>
      <model_dependent>false</model_dependent>
      <default_value>SEER</default_value>
      <choices>
        <choice>
          <value>SEER</value>
          <display_name>SEER</display_name>
        </choice>
        <choice>
          <value>SEER2</value>
          <display_name>SEER2</display_name>
        </choice>
        <choice>
          <value>EER</value>
          <display_name>EER</display_name>
        </choice>
        <choice>
          <value>CEER</value>
          <display_name>CEER</display_name>
        </choice>
      </choices>
    </argument>
    <argument>
      <name>heat_pump_cooling_efficiency</name>
      <display_name>Heat Pump: Cooling Efficiency</display_name>
      <description>The rated cooling efficiency value of the heat pump.</description>
      <type>Double</type>
      <required>true</required>
      <model_dependent>false</model_dependent>
      <default_value>13</default_value>
    </argument>
    <argument>
      <name>heat_pump_cooling_compressor_type</name>
      <display_name>Heat Pump: Cooling Compressor Type</display_name>
      <description>The compressor type of the heat pump. Only applies to air-to-air. If not provided, the OS-HPXML default is used.</description>
      <type>Choice</type>
      <required>false</required>
      <model_dependent>false</model_dependent>
      <choices>
        <choice>
          <value>single stage</value>
          <display_name>single stage</display_name>
        </choice>
        <choice>
          <value>two stage</value>
          <display_name>two stage</display_name>
        </choice>
        <choice>
          <value>variable speed</value>
          <display_name>variable speed</display_name>
        </choice>
      </choices>
    </argument>
    <argument>
      <name>heat_pump_cooling_sensible_heat_fraction</name>
      <display_name>Heat Pump: Cooling Sensible Heat Fraction</display_name>
      <description>The sensible heat fraction of the heat pump. If not provided, the OS-HPXML default is used.</description>
      <type>Double</type>
      <units>Frac</units>
      <required>false</required>
      <model_dependent>false</model_dependent>
    </argument>
    <argument>
      <name>heat_pump_heating_capacity</name>
      <display_name>Heat Pump: Heating Capacity</display_name>
      <description>The output heating capacity of the heat pump. If not provided, the OS-HPXML autosized default is used.</description>
      <type>Double</type>
      <units>Btu/hr</units>
      <required>false</required>
      <model_dependent>false</model_dependent>
    </argument>
    <argument>
      <name>heat_pump_heating_capacity_17_f</name>
      <display_name>Heat Pump: Heating Capacity 17F</display_name>
      <description>The output heating capacity of the heat pump at 17F. Only applies to air-to-air and mini-split. If not provided, the OS-HPXML default is used.</description>
      <type>Double</type>
      <units>Btu/hr</units>
      <required>false</required>
      <model_dependent>false</model_dependent>
    </argument>
    <argument>
      <name>heat_pump_cooling_capacity</name>
      <display_name>Heat Pump: Cooling Capacity</display_name>
      <description>The output cooling capacity of the heat pump. If not provided, the OS-HPXML autosized default is used.</description>
      <type>Double</type>
      <units>Btu/hr</units>
      <required>false</required>
      <model_dependent>false</model_dependent>
    </argument>
    <argument>
      <name>heat_pump_fraction_heat_load_served</name>
      <display_name>Heat Pump: Fraction Heat Load Served</display_name>
      <description>The heating load served by the heat pump.</description>
      <type>Double</type>
      <units>Frac</units>
      <required>true</required>
      <model_dependent>false</model_dependent>
      <default_value>1</default_value>
    </argument>
    <argument>
      <name>heat_pump_fraction_cool_load_served</name>
      <display_name>Heat Pump: Fraction Cool Load Served</display_name>
      <description>The cooling load served by the heat pump.</description>
      <type>Double</type>
      <units>Frac</units>
      <required>true</required>
      <model_dependent>false</model_dependent>
      <default_value>1</default_value>
    </argument>
    <argument>
      <name>heat_pump_compressor_lockout_temp</name>
      <display_name>Heat Pump: Compressor Lockout Temperature</display_name>
      <description>The temperature below which the heat pump compressor is disabled. If both this and Backup Heating Lockout Temperature are provided and use the same value, it essentially defines a switchover temperature (for, e.g., a dual-fuel heat pump). Applies to all heat pump types other than ground-to-air. If not provided, the OS-HPXML default is used.</description>
      <type>Double</type>
      <units>deg-F</units>
      <required>false</required>
      <model_dependent>false</model_dependent>
    </argument>
    <argument>
      <name>heat_pump_backup_type</name>
      <display_name>Heat Pump: Backup Type</display_name>
      <description>The backup type of the heat pump. If 'integrated', represents e.g. built-in electric strip heat or dual-fuel integrated furnace. If 'separate', represents e.g. electric baseboard or boiler based on the Heating System 2 specified below. Use 'none' if there is no backup heating.</description>
      <type>Choice</type>
      <required>true</required>
      <model_dependent>false</model_dependent>
      <default_value>integrated</default_value>
      <choices>
        <choice>
          <value>none</value>
          <display_name>none</display_name>
        </choice>
        <choice>
          <value>integrated</value>
          <display_name>integrated</display_name>
        </choice>
        <choice>
          <value>separate</value>
          <display_name>separate</display_name>
        </choice>
      </choices>
    </argument>
    <argument>
      <name>heat_pump_backup_fuel</name>
      <display_name>Heat Pump: Backup Fuel Type</display_name>
      <description>The backup fuel type of the heat pump. Only applies if Backup Type is 'integrated'.</description>
      <type>Choice</type>
      <required>true</required>
      <model_dependent>false</model_dependent>
      <default_value>electricity</default_value>
      <choices>
        <choice>
          <value>electricity</value>
          <display_name>electricity</display_name>
        </choice>
        <choice>
          <value>natural gas</value>
          <display_name>natural gas</display_name>
        </choice>
        <choice>
          <value>fuel oil</value>
          <display_name>fuel oil</display_name>
        </choice>
        <choice>
          <value>propane</value>
          <display_name>propane</display_name>
        </choice>
      </choices>
    </argument>
    <argument>
      <name>heat_pump_backup_heating_efficiency</name>
      <display_name>Heat Pump: Backup Rated Efficiency</display_name>
      <description>The backup rated efficiency value of the heat pump. Percent for electricity fuel type. AFUE otherwise. Only applies if Backup Type is 'integrated'.</description>
      <type>Double</type>
      <required>true</required>
      <model_dependent>false</model_dependent>
      <default_value>1</default_value>
    </argument>
    <argument>
      <name>heat_pump_backup_heating_capacity</name>
      <display_name>Heat Pump: Backup Heating Capacity</display_name>
      <description>The backup output heating capacity of the heat pump. If not provided, the OS-HPXML autosized default is used. Only applies if Backup Type is 'integrated'.</description>
      <type>Double</type>
      <units>Btu/hr</units>
      <required>false</required>
      <model_dependent>false</model_dependent>
    </argument>
    <argument>
      <name>heat_pump_backup_heating_lockout_temp</name>
      <display_name>Heat Pump: Backup Heating Lockout Temperature</display_name>
      <description>The temperature above which the heat pump backup system is disabled. If both this and Compressor Lockout Temperature are provided and use the same value, it essentially defines a switchover temperature (for, e.g., a dual-fuel heat pump). Applies for both Backup Type of 'integrated' and 'separate'. If not provided, the OS-HPXML default is used.</description>
      <type>Double</type>
      <units>deg-F</units>
      <required>false</required>
      <model_dependent>false</model_dependent>
    </argument>
    <argument>
      <name>heat_pump_sizing_methodology</name>
      <display_name>Heat Pump: Sizing Methodology</display_name>
      <description>The auto-sizing methodology to use when the heat pump capacity is not provided. If not provided, the OS-HPXML default is used.</description>
      <type>Choice</type>
      <required>false</required>
      <model_dependent>false</model_dependent>
      <choices>
        <choice>
          <value>ACCA</value>
          <display_name>ACCA</display_name>
        </choice>
        <choice>
          <value>HERS</value>
          <display_name>HERS</display_name>
        </choice>
        <choice>
          <value>MaxLoad</value>
          <display_name>MaxLoad</display_name>
        </choice>
      </choices>
    </argument>
    <argument>
      <name>heat_pump_is_ducted</name>
      <display_name>Heat Pump: Is Ducted</display_name>
      <description>Whether the heat pump is ducted or not. Only used for mini-split. It's assumed that air-to-air and ground-to-air are ducted. If not provided, assumes not ducted.</description>
      <type>Boolean</type>
      <required>false</required>
      <model_dependent>false</model_dependent>
      <choices>
        <choice>
          <value>true</value>
          <display_name>true</display_name>
        </choice>
        <choice>
          <value>false</value>
          <display_name>false</display_name>
        </choice>
      </choices>
    </argument>
    <argument>
      <name>heat_pump_airflow_defect_ratio</name>
      <display_name>Heat Pump: Airflow Defect Ratio</display_name>
      <description>The airflow defect ratio, defined as (InstalledAirflow - DesignAirflow) / DesignAirflow, of the heat pump per ANSI/RESNET/ACCA Standard 310. A value of zero means no airflow defect. Applies only to air-to-air, ducted mini-split, and ground-to-air. If not provided, assumes no defect.</description>
      <type>Double</type>
      <units>Frac</units>
      <required>false</required>
      <model_dependent>false</model_dependent>
    </argument>
    <argument>
      <name>heat_pump_charge_defect_ratio</name>
      <display_name>Heat Pump: Charge Defect Ratio</display_name>
      <description>The refrigerant charge defect ratio, defined as (InstalledCharge - DesignCharge) / DesignCharge, of the heat pump per ANSI/RESNET/ACCA Standard 310. A value of zero means no refrigerant charge defect. Applies to all heat pump types. If not provided, assumes no defect.</description>
      <type>Double</type>
      <units>Frac</units>
      <required>false</required>
      <model_dependent>false</model_dependent>
    </argument>
    <argument>
      <name>heating_system_2_type</name>
      <display_name>Heating System 2: Type</display_name>
      <description>The type of the second heating system.</description>
      <type>Choice</type>
      <required>true</required>
      <model_dependent>false</model_dependent>
      <default_value>none</default_value>
      <choices>
        <choice>
          <value>none</value>
          <display_name>none</display_name>
        </choice>
        <choice>
          <value>WallFurnace</value>
          <display_name>WallFurnace</display_name>
        </choice>
        <choice>
          <value>FloorFurnace</value>
          <display_name>FloorFurnace</display_name>
        </choice>
        <choice>
          <value>Boiler</value>
          <display_name>Boiler</display_name>
        </choice>
        <choice>
          <value>ElectricResistance</value>
          <display_name>ElectricResistance</display_name>
        </choice>
        <choice>
          <value>Stove</value>
          <display_name>Stove</display_name>
        </choice>
        <choice>
          <value>PortableHeater</value>
          <display_name>PortableHeater</display_name>
        </choice>
        <choice>
          <value>Fireplace</value>
          <display_name>Fireplace</display_name>
        </choice>
      </choices>
    </argument>
    <argument>
      <name>heating_system_2_fuel</name>
      <display_name>Heating System 2: Fuel Type</display_name>
      <description>The fuel type of the second heating system. Ignored for ElectricResistance.</description>
      <type>Choice</type>
      <required>true</required>
      <model_dependent>false</model_dependent>
      <default_value>electricity</default_value>
      <choices>
        <choice>
          <value>electricity</value>
          <display_name>electricity</display_name>
        </choice>
        <choice>
          <value>natural gas</value>
          <display_name>natural gas</display_name>
        </choice>
        <choice>
          <value>fuel oil</value>
          <display_name>fuel oil</display_name>
        </choice>
        <choice>
          <value>propane</value>
          <display_name>propane</display_name>
        </choice>
        <choice>
          <value>wood</value>
          <display_name>wood</display_name>
        </choice>
        <choice>
          <value>wood pellets</value>
          <display_name>wood pellets</display_name>
        </choice>
        <choice>
          <value>coal</value>
          <display_name>coal</display_name>
        </choice>
      </choices>
    </argument>
    <argument>
      <name>heating_system_2_heating_efficiency</name>
      <display_name>Heating System 2: Rated AFUE or Percent</display_name>
      <description>The rated heating efficiency value of the second heating system.</description>
      <type>Double</type>
      <units>Frac</units>
      <required>true</required>
      <model_dependent>false</model_dependent>
      <default_value>1</default_value>
    </argument>
    <argument>
      <name>heating_system_2_heating_capacity</name>
      <display_name>Heating System 2: Heating Capacity</display_name>
      <description>The output heating capacity of the second heating system. If not provided, the OS-HPXML autosized default is used.</description>
      <type>Double</type>
      <units>Btu/hr</units>
      <required>false</required>
      <model_dependent>false</model_dependent>
    </argument>
    <argument>
      <name>heating_system_2_fraction_heat_load_served</name>
      <display_name>Heating System 2: Fraction Heat Load Served</display_name>
      <description>The heat load served fraction of the second heating system. Ignored if this heating system serves as a backup system for a heat pump.</description>
      <type>Double</type>
      <units>Frac</units>
      <required>true</required>
      <model_dependent>false</model_dependent>
      <default_value>0.25</default_value>
    </argument>
    <argument>
      <name>hvac_control_heating_weekday_setpoint</name>
      <display_name>HVAC Control: Heating Weekday Setpoint Schedule</display_name>
      <description>Specify the constant or 24-hour comma-separated weekday heating setpoint schedule. Required unless a detailed CSV schedule is provided.</description>
      <type>String</type>
      <units>deg-F</units>
      <required>false</required>
      <model_dependent>false</model_dependent>
    </argument>
    <argument>
      <name>hvac_control_heating_weekend_setpoint</name>
      <display_name>HVAC Control: Heating Weekend Setpoint Schedule</display_name>
      <description>Specify the constant or 24-hour comma-separated weekend heating setpoint schedule. Required unless a detailed CSV schedule is provided.</description>
      <type>String</type>
      <units>deg-F</units>
      <required>false</required>
      <model_dependent>false</model_dependent>
    </argument>
    <argument>
      <name>hvac_control_cooling_weekday_setpoint</name>
      <display_name>HVAC Control: Cooling Weekday Setpoint Schedule</display_name>
      <description>Specify the constant or 24-hour comma-separated weekday cooling setpoint schedule. Required unless a detailed CSV schedule is provided.</description>
      <type>String</type>
      <units>deg-F</units>
      <required>false</required>
      <model_dependent>false</model_dependent>
    </argument>
    <argument>
      <name>hvac_control_cooling_weekend_setpoint</name>
      <display_name>HVAC Control: Cooling Weekend Setpoint Schedule</display_name>
      <description>Specify the constant or 24-hour comma-separated weekend cooling setpoint schedule. Required unless a detailed CSV schedule is provided.</description>
      <type>String</type>
      <units>deg-F</units>
      <required>false</required>
      <model_dependent>false</model_dependent>
    </argument>
    <argument>
      <name>hvac_control_heating_season_period</name>
      <display_name>HVAC Control: Heating Season Period</display_name>
      <description>Enter a date like 'Nov 1 - Jun 30'. If not provided, the OS-HPXML default is used. Can also provide 'BuildingAmerica' to use automatic seasons from the Building America House Simulation Protocols.</description>
      <type>String</type>
      <required>false</required>
      <model_dependent>false</model_dependent>
    </argument>
    <argument>
      <name>hvac_control_cooling_season_period</name>
      <display_name>HVAC Control: Cooling Season Period</display_name>
      <description>Enter a date like 'Jun 1 - Oct 31'. If not provided, the OS-HPXML default is used. Can also provide 'BuildingAmerica' to use automatic seasons from the Building America House Simulation Protocols.</description>
      <type>String</type>
      <required>false</required>
      <model_dependent>false</model_dependent>
    </argument>
    <argument>
      <name>ducts_leakage_units</name>
      <display_name>Ducts: Leakage Units</display_name>
      <description>The leakage units of the ducts.</description>
      <type>Choice</type>
      <required>true</required>
      <model_dependent>false</model_dependent>
      <default_value>Percent</default_value>
      <choices>
        <choice>
          <value>CFM25</value>
          <display_name>CFM25</display_name>
        </choice>
        <choice>
          <value>CFM50</value>
          <display_name>CFM50</display_name>
        </choice>
        <choice>
          <value>Percent</value>
          <display_name>Percent</display_name>
        </choice>
      </choices>
    </argument>
    <argument>
      <name>ducts_supply_leakage_to_outside_value</name>
      <display_name>Ducts: Supply Leakage to Outside Value</display_name>
      <description>The leakage value to outside for the supply ducts.</description>
      <type>Double</type>
      <required>true</required>
      <model_dependent>false</model_dependent>
      <default_value>0.1</default_value>
    </argument>
    <argument>
      <name>ducts_return_leakage_to_outside_value</name>
      <display_name>Ducts: Return Leakage to Outside Value</display_name>
      <description>The leakage value to outside for the return ducts.</description>
      <type>Double</type>
      <required>true</required>
      <model_dependent>false</model_dependent>
      <default_value>0.1</default_value>
    </argument>
    <argument>
      <name>ducts_supply_location</name>
      <display_name>Ducts: Supply Location</display_name>
      <description>The location of the supply ducts. If not provided, the OS-HPXML default is used.</description>
      <type>Choice</type>
      <required>false</required>
      <model_dependent>false</model_dependent>
      <choices>
        <choice>
          <value>living space</value>
          <display_name>living space</display_name>
        </choice>
        <choice>
          <value>basement - conditioned</value>
          <display_name>basement - conditioned</display_name>
        </choice>
        <choice>
          <value>basement - unconditioned</value>
          <display_name>basement - unconditioned</display_name>
        </choice>
        <choice>
          <value>crawlspace - vented</value>
          <display_name>crawlspace - vented</display_name>
        </choice>
        <choice>
          <value>crawlspace - unvented</value>
          <display_name>crawlspace - unvented</display_name>
        </choice>
        <choice>
          <value>crawlspace - conditioned</value>
          <display_name>crawlspace - conditioned</display_name>
        </choice>
        <choice>
          <value>attic - vented</value>
          <display_name>attic - vented</display_name>
        </choice>
        <choice>
          <value>attic - unvented</value>
          <display_name>attic - unvented</display_name>
        </choice>
        <choice>
          <value>garage</value>
          <display_name>garage</display_name>
        </choice>
        <choice>
          <value>exterior wall</value>
          <display_name>exterior wall</display_name>
        </choice>
        <choice>
          <value>under slab</value>
          <display_name>under slab</display_name>
        </choice>
        <choice>
          <value>roof deck</value>
          <display_name>roof deck</display_name>
        </choice>
        <choice>
          <value>outside</value>
          <display_name>outside</display_name>
        </choice>
        <choice>
          <value>other housing unit</value>
          <display_name>other housing unit</display_name>
        </choice>
        <choice>
          <value>other heated space</value>
          <display_name>other heated space</display_name>
        </choice>
        <choice>
          <value>other multifamily buffer space</value>
          <display_name>other multifamily buffer space</display_name>
        </choice>
        <choice>
          <value>other non-freezing space</value>
          <display_name>other non-freezing space</display_name>
        </choice>
      </choices>
    </argument>
    <argument>
      <name>ducts_supply_insulation_r</name>
      <display_name>Ducts: Supply Insulation R-Value</display_name>
      <description>The insulation r-value of the supply ducts excluding air films.</description>
      <type>Double</type>
      <units>h-ft^2-R/Btu</units>
      <required>true</required>
      <model_dependent>false</model_dependent>
      <default_value>0</default_value>
    </argument>
    <argument>
      <name>ducts_supply_surface_area</name>
      <display_name>Ducts: Supply Surface Area</display_name>
      <description>The surface area of the supply ducts. If not provided, the OS-HPXML default is used.</description>
      <type>Double</type>
      <units>ft^2</units>
      <required>false</required>
      <model_dependent>false</model_dependent>
    </argument>
    <argument>
      <name>ducts_return_location</name>
      <display_name>Ducts: Return Location</display_name>
      <description>The location of the return ducts. If not provided, the OS-HPXML default is used.</description>
      <type>Choice</type>
      <required>false</required>
      <model_dependent>false</model_dependent>
      <choices>
        <choice>
          <value>living space</value>
          <display_name>living space</display_name>
        </choice>
        <choice>
          <value>basement - conditioned</value>
          <display_name>basement - conditioned</display_name>
        </choice>
        <choice>
          <value>basement - unconditioned</value>
          <display_name>basement - unconditioned</display_name>
        </choice>
        <choice>
          <value>crawlspace - vented</value>
          <display_name>crawlspace - vented</display_name>
        </choice>
        <choice>
          <value>crawlspace - unvented</value>
          <display_name>crawlspace - unvented</display_name>
        </choice>
        <choice>
          <value>crawlspace - conditioned</value>
          <display_name>crawlspace - conditioned</display_name>
        </choice>
        <choice>
          <value>attic - vented</value>
          <display_name>attic - vented</display_name>
        </choice>
        <choice>
          <value>attic - unvented</value>
          <display_name>attic - unvented</display_name>
        </choice>
        <choice>
          <value>garage</value>
          <display_name>garage</display_name>
        </choice>
        <choice>
          <value>exterior wall</value>
          <display_name>exterior wall</display_name>
        </choice>
        <choice>
          <value>under slab</value>
          <display_name>under slab</display_name>
        </choice>
        <choice>
          <value>roof deck</value>
          <display_name>roof deck</display_name>
        </choice>
        <choice>
          <value>outside</value>
          <display_name>outside</display_name>
        </choice>
        <choice>
          <value>other housing unit</value>
          <display_name>other housing unit</display_name>
        </choice>
        <choice>
          <value>other heated space</value>
          <display_name>other heated space</display_name>
        </choice>
        <choice>
          <value>other multifamily buffer space</value>
          <display_name>other multifamily buffer space</display_name>
        </choice>
        <choice>
          <value>other non-freezing space</value>
          <display_name>other non-freezing space</display_name>
        </choice>
      </choices>
    </argument>
    <argument>
      <name>ducts_return_insulation_r</name>
      <display_name>Ducts: Return Insulation R-Value</display_name>
      <description>The insulation r-value of the return ducts excluding air films.</description>
      <type>Double</type>
      <units>h-ft^2-R/Btu</units>
      <required>true</required>
      <model_dependent>false</model_dependent>
      <default_value>0</default_value>
    </argument>
    <argument>
      <name>ducts_return_surface_area</name>
      <display_name>Ducts: Return Surface Area</display_name>
      <description>The surface area of the return ducts. If not provided, the OS-HPXML default is used.</description>
      <type>Double</type>
      <units>ft^2</units>
      <required>false</required>
      <model_dependent>false</model_dependent>
    </argument>
    <argument>
      <name>ducts_number_of_return_registers</name>
      <display_name>Ducts: Number of Return Registers</display_name>
      <description>The number of return registers of the ducts. Only used to calculate default return duct surface area. If not provided, the OS-HPXML default is used.</description>
      <type>Integer</type>
      <units>#</units>
      <required>false</required>
      <model_dependent>false</model_dependent>
    </argument>
    <argument>
      <name>mech_vent_fan_type</name>
      <display_name>Mechanical Ventilation: Fan Type</display_name>
      <description>The type of the mechanical ventilation. Use 'none' if there is no mechanical ventilation system.</description>
      <type>Choice</type>
      <required>true</required>
      <model_dependent>false</model_dependent>
      <default_value>none</default_value>
      <choices>
        <choice>
          <value>none</value>
          <display_name>none</display_name>
        </choice>
        <choice>
          <value>exhaust only</value>
          <display_name>exhaust only</display_name>
        </choice>
        <choice>
          <value>supply only</value>
          <display_name>supply only</display_name>
        </choice>
        <choice>
          <value>energy recovery ventilator</value>
          <display_name>energy recovery ventilator</display_name>
        </choice>
        <choice>
          <value>heat recovery ventilator</value>
          <display_name>heat recovery ventilator</display_name>
        </choice>
        <choice>
          <value>balanced</value>
          <display_name>balanced</display_name>
        </choice>
        <choice>
          <value>central fan integrated supply</value>
          <display_name>central fan integrated supply</display_name>
        </choice>
      </choices>
    </argument>
    <argument>
      <name>mech_vent_flow_rate</name>
      <display_name>Mechanical Ventilation: Flow Rate</display_name>
      <description>The flow rate of the mechanical ventilation. If not provided, the OS-HPXML default is used.</description>
      <type>Double</type>
      <units>CFM</units>
      <required>false</required>
      <model_dependent>false</model_dependent>
    </argument>
    <argument>
      <name>mech_vent_hours_in_operation</name>
      <display_name>Mechanical Ventilation: Hours In Operation</display_name>
      <description>The hours in operation of the mechanical ventilation. If not provided, the OS-HPXML default is used.</description>
      <type>Double</type>
      <units>hrs/day</units>
      <required>false</required>
      <model_dependent>false</model_dependent>
    </argument>
    <argument>
      <name>mech_vent_recovery_efficiency_type</name>
      <display_name>Mechanical Ventilation: Total Recovery Efficiency Type</display_name>
      <description>The total recovery efficiency type of the mechanical ventilation.</description>
      <type>Choice</type>
      <required>true</required>
      <model_dependent>false</model_dependent>
      <default_value>Unadjusted</default_value>
      <choices>
        <choice>
          <value>Unadjusted</value>
          <display_name>Unadjusted</display_name>
        </choice>
        <choice>
          <value>Adjusted</value>
          <display_name>Adjusted</display_name>
        </choice>
      </choices>
    </argument>
    <argument>
      <name>mech_vent_total_recovery_efficiency</name>
      <display_name>Mechanical Ventilation: Total Recovery Efficiency</display_name>
      <description>The Unadjusted or Adjusted total recovery efficiency of the mechanical ventilation. Applies to energy recovery ventilator.</description>
      <type>Double</type>
      <units>Frac</units>
      <required>true</required>
      <model_dependent>false</model_dependent>
      <default_value>0.48</default_value>
    </argument>
    <argument>
      <name>mech_vent_sensible_recovery_efficiency</name>
      <display_name>Mechanical Ventilation: Sensible Recovery Efficiency</display_name>
      <description>The Unadjusted or Adjusted sensible recovery efficiency of the mechanical ventilation. Applies to energy recovery ventilator and heat recovery ventilator.</description>
      <type>Double</type>
      <units>Frac</units>
      <required>true</required>
      <model_dependent>false</model_dependent>
      <default_value>0.72</default_value>
    </argument>
    <argument>
      <name>mech_vent_fan_power</name>
      <display_name>Mechanical Ventilation: Fan Power</display_name>
      <description>The fan power of the mechanical ventilation. If not provided, the OS-HPXML default is used.</description>
      <type>Double</type>
      <units>W</units>
      <required>false</required>
      <model_dependent>false</model_dependent>
    </argument>
    <argument>
      <name>mech_vent_num_units_served</name>
      <display_name>Mechanical Ventilation: Number of Units Served</display_name>
      <description>Number of dwelling units served by the mechanical ventilation system. Must be 1 if single-family detached. Used to apportion flow rate and fan power to the unit.</description>
      <type>Integer</type>
      <units>#</units>
      <required>true</required>
      <model_dependent>false</model_dependent>
      <default_value>1</default_value>
    </argument>
    <argument>
      <name>mech_vent_shared_frac_recirculation</name>
      <display_name>Shared Mechanical Ventilation: Fraction Recirculation</display_name>
      <description>Fraction of the total supply air that is recirculated, with the remainder assumed to be outdoor air. The value must be 0 for exhaust only systems. Required for a shared mechanical ventilation system.</description>
      <type>Double</type>
      <units>Frac</units>
      <required>false</required>
      <model_dependent>false</model_dependent>
    </argument>
    <argument>
      <name>mech_vent_shared_preheating_fuel</name>
      <display_name>Shared Mechanical Ventilation: Preheating Fuel</display_name>
      <description>Fuel type of the preconditioning heating equipment. Only used for a shared mechanical ventilation system. If not provided, assumes no preheating.</description>
      <type>Choice</type>
      <required>false</required>
      <model_dependent>false</model_dependent>
      <choices>
        <choice>
          <value>electricity</value>
          <display_name>electricity</display_name>
        </choice>
        <choice>
          <value>natural gas</value>
          <display_name>natural gas</display_name>
        </choice>
        <choice>
          <value>fuel oil</value>
          <display_name>fuel oil</display_name>
        </choice>
        <choice>
          <value>propane</value>
          <display_name>propane</display_name>
        </choice>
        <choice>
          <value>wood</value>
          <display_name>wood</display_name>
        </choice>
        <choice>
          <value>wood pellets</value>
          <display_name>wood pellets</display_name>
        </choice>
        <choice>
          <value>coal</value>
          <display_name>coal</display_name>
        </choice>
      </choices>
    </argument>
    <argument>
      <name>mech_vent_shared_preheating_efficiency</name>
      <display_name>Shared Mechanical Ventilation: Preheating Efficiency</display_name>
      <description>Efficiency of the preconditioning heating equipment. Only used for a shared mechanical ventilation system. If not provided, assumes no preheating.</description>
      <type>Double</type>
      <units>COP</units>
      <required>false</required>
      <model_dependent>false</model_dependent>
    </argument>
    <argument>
      <name>mech_vent_shared_preheating_fraction_heat_load_served</name>
      <display_name>Shared Mechanical Ventilation: Preheating Fraction Ventilation Heat Load Served</display_name>
      <description>Fraction of heating load introduced by the shared ventilation system that is met by the preconditioning heating equipment. If not provided, assumes no preheating.</description>
      <type>Double</type>
      <units>Frac</units>
      <required>false</required>
      <model_dependent>false</model_dependent>
    </argument>
    <argument>
      <name>mech_vent_shared_precooling_fuel</name>
      <display_name>Shared Mechanical Ventilation: Precooling Fuel</display_name>
      <description>Fuel type of the preconditioning cooling equipment. Only used for a shared mechanical ventilation system. If not provided, assumes no precooling.</description>
      <type>Choice</type>
      <required>false</required>
      <model_dependent>false</model_dependent>
      <choices>
        <choice>
          <value>electricity</value>
          <display_name>electricity</display_name>
        </choice>
      </choices>
    </argument>
    <argument>
      <name>mech_vent_shared_precooling_efficiency</name>
      <display_name>Shared Mechanical Ventilation: Precooling Efficiency</display_name>
      <description>Efficiency of the preconditioning cooling equipment. Only used for a shared mechanical ventilation system. If not provided, assumes no precooling.</description>
      <type>Double</type>
      <units>COP</units>
      <required>false</required>
      <model_dependent>false</model_dependent>
    </argument>
    <argument>
      <name>mech_vent_shared_precooling_fraction_cool_load_served</name>
      <display_name>Shared Mechanical Ventilation: Precooling Fraction Ventilation Cool Load Served</display_name>
      <description>Fraction of cooling load introduced by the shared ventilation system that is met by the preconditioning cooling equipment. If not provided, assumes no precooling.</description>
      <type>Double</type>
      <units>Frac</units>
      <required>false</required>
      <model_dependent>false</model_dependent>
    </argument>
    <argument>
      <name>mech_vent_2_fan_type</name>
      <display_name>Mechanical Ventilation 2: Fan Type</display_name>
      <description>The type of the second mechanical ventilation. Use 'none' if there is no second mechanical ventilation system.</description>
      <type>Choice</type>
      <required>true</required>
      <model_dependent>false</model_dependent>
      <default_value>none</default_value>
      <choices>
        <choice>
          <value>none</value>
          <display_name>none</display_name>
        </choice>
        <choice>
          <value>exhaust only</value>
          <display_name>exhaust only</display_name>
        </choice>
        <choice>
          <value>supply only</value>
          <display_name>supply only</display_name>
        </choice>
        <choice>
          <value>energy recovery ventilator</value>
          <display_name>energy recovery ventilator</display_name>
        </choice>
        <choice>
          <value>heat recovery ventilator</value>
          <display_name>heat recovery ventilator</display_name>
        </choice>
        <choice>
          <value>balanced</value>
          <display_name>balanced</display_name>
        </choice>
      </choices>
    </argument>
    <argument>
      <name>mech_vent_2_flow_rate</name>
      <display_name>Mechanical Ventilation 2: Flow Rate</display_name>
      <description>The flow rate of the second mechanical ventilation.</description>
      <type>Double</type>
      <units>CFM</units>
      <required>true</required>
      <model_dependent>false</model_dependent>
      <default_value>110</default_value>
    </argument>
    <argument>
      <name>mech_vent_2_hours_in_operation</name>
      <display_name>Mechanical Ventilation 2: Hours In Operation</display_name>
      <description>The hours in operation of the second mechanical ventilation.</description>
      <type>Double</type>
      <units>hrs/day</units>
      <required>true</required>
      <model_dependent>false</model_dependent>
      <default_value>24</default_value>
    </argument>
    <argument>
      <name>mech_vent_2_recovery_efficiency_type</name>
      <display_name>Mechanical Ventilation 2: Total Recovery Efficiency Type</display_name>
      <description>The total recovery efficiency type of the second mechanical ventilation.</description>
      <type>Choice</type>
      <required>true</required>
      <model_dependent>false</model_dependent>
      <default_value>Unadjusted</default_value>
      <choices>
        <choice>
          <value>Unadjusted</value>
          <display_name>Unadjusted</display_name>
        </choice>
        <choice>
          <value>Adjusted</value>
          <display_name>Adjusted</display_name>
        </choice>
      </choices>
    </argument>
    <argument>
      <name>mech_vent_2_total_recovery_efficiency</name>
      <display_name>Mechanical Ventilation 2: Total Recovery Efficiency</display_name>
      <description>The Unadjusted or Adjusted total recovery efficiency of the second mechanical ventilation. Applies to energy recovery ventilator.</description>
      <type>Double</type>
      <units>Frac</units>
      <required>true</required>
      <model_dependent>false</model_dependent>
      <default_value>0.48</default_value>
    </argument>
    <argument>
      <name>mech_vent_2_sensible_recovery_efficiency</name>
      <display_name>Mechanical Ventilation 2: Sensible Recovery Efficiency</display_name>
      <description>The Unadjusted or Adjusted sensible recovery efficiency of the second mechanical ventilation. Applies to energy recovery ventilator and heat recovery ventilator.</description>
      <type>Double</type>
      <units>Frac</units>
      <required>true</required>
      <model_dependent>false</model_dependent>
      <default_value>0.72</default_value>
    </argument>
    <argument>
      <name>mech_vent_2_fan_power</name>
      <display_name>Mechanical Ventilation 2: Fan Power</display_name>
      <description>The fan power of the second mechanical ventilation.</description>
      <type>Double</type>
      <units>W</units>
      <required>true</required>
      <model_dependent>false</model_dependent>
      <default_value>30</default_value>
    </argument>
    <argument>
      <name>kitchen_fans_quantity</name>
      <display_name>Kitchen Fans: Quantity</display_name>
      <description>The quantity of the kitchen fans. If not provided, the OS-HPXML default is used.</description>
      <type>Integer</type>
      <units>#</units>
      <required>false</required>
      <model_dependent>false</model_dependent>
    </argument>
    <argument>
      <name>kitchen_fans_flow_rate</name>
      <display_name>Kitchen Fans: Flow Rate</display_name>
      <description>The flow rate of the kitchen fan. If not provided, the OS-HPXML default is used.</description>
      <type>Double</type>
      <units>CFM</units>
      <required>false</required>
      <model_dependent>false</model_dependent>
    </argument>
    <argument>
      <name>kitchen_fans_hours_in_operation</name>
      <display_name>Kitchen Fans: Hours In Operation</display_name>
      <description>The hours in operation of the kitchen fan. If not provided, the OS-HPXML default is used.</description>
      <type>Double</type>
      <units>hrs/day</units>
      <required>false</required>
      <model_dependent>false</model_dependent>
    </argument>
    <argument>
      <name>kitchen_fans_power</name>
      <display_name>Kitchen Fans: Fan Power</display_name>
      <description>The fan power of the kitchen fan. If not provided, the OS-HPXML default is used.</description>
      <type>Double</type>
      <units>W</units>
      <required>false</required>
      <model_dependent>false</model_dependent>
    </argument>
    <argument>
      <name>kitchen_fans_start_hour</name>
      <display_name>Kitchen Fans: Start Hour</display_name>
      <description>The start hour of the kitchen fan. If not provided, the OS-HPXML default is used.</description>
      <type>Integer</type>
      <units>hr</units>
      <required>false</required>
      <model_dependent>false</model_dependent>
    </argument>
    <argument>
      <name>bathroom_fans_quantity</name>
      <display_name>Bathroom Fans: Quantity</display_name>
      <description>The quantity of the bathroom fans. If not provided, the OS-HPXML default is used.</description>
      <type>Integer</type>
      <units>#</units>
      <required>false</required>
      <model_dependent>false</model_dependent>
    </argument>
    <argument>
      <name>bathroom_fans_flow_rate</name>
      <display_name>Bathroom Fans: Flow Rate</display_name>
      <description>The flow rate of the bathroom fans. If not provided, the OS-HPXML default is used.</description>
      <type>Double</type>
      <units>CFM</units>
      <required>false</required>
      <model_dependent>false</model_dependent>
    </argument>
    <argument>
      <name>bathroom_fans_hours_in_operation</name>
      <display_name>Bathroom Fans: Hours In Operation</display_name>
      <description>The hours in operation of the bathroom fans. If not provided, the OS-HPXML default is used.</description>
      <type>Double</type>
      <units>hrs/day</units>
      <required>false</required>
      <model_dependent>false</model_dependent>
    </argument>
    <argument>
      <name>bathroom_fans_power</name>
      <display_name>Bathroom Fans: Fan Power</display_name>
      <description>The fan power of the bathroom fans. If not provided, the OS-HPXML default is used.</description>
      <type>Double</type>
      <units>W</units>
      <required>false</required>
      <model_dependent>false</model_dependent>
    </argument>
    <argument>
      <name>bathroom_fans_start_hour</name>
      <display_name>Bathroom Fans: Start Hour</display_name>
      <description>The start hour of the bathroom fans. If not provided, the OS-HPXML default is used.</description>
      <type>Integer</type>
      <units>hr</units>
      <required>false</required>
      <model_dependent>false</model_dependent>
    </argument>
    <argument>
      <name>whole_house_fan_present</name>
      <display_name>Whole House Fan: Present</display_name>
      <description>Whether there is a whole house fan.</description>
      <type>Boolean</type>
      <required>true</required>
      <model_dependent>false</model_dependent>
      <default_value>false</default_value>
      <choices>
        <choice>
          <value>true</value>
          <display_name>true</display_name>
        </choice>
        <choice>
          <value>false</value>
          <display_name>false</display_name>
        </choice>
      </choices>
    </argument>
    <argument>
      <name>whole_house_fan_flow_rate</name>
      <display_name>Whole House Fan: Flow Rate</display_name>
      <description>The flow rate of the whole house fan. If not provided, the OS-HPXML default is used.</description>
      <type>Double</type>
      <units>CFM</units>
      <required>false</required>
      <model_dependent>false</model_dependent>
    </argument>
    <argument>
      <name>whole_house_fan_power</name>
      <display_name>Whole House Fan: Fan Power</display_name>
      <description>The fan power of the whole house fan. If not provided, the OS-HPXML default is used.</description>
      <type>Double</type>
      <units>W</units>
      <required>false</required>
      <model_dependent>false</model_dependent>
    </argument>
    <argument>
      <name>water_heater_type</name>
      <display_name>Water Heater: Type</display_name>
      <description>The type of water heater. Use 'none' if there is no water heater.</description>
      <type>Choice</type>
      <required>true</required>
      <model_dependent>false</model_dependent>
      <default_value>storage water heater</default_value>
      <choices>
        <choice>
          <value>none</value>
          <display_name>none</display_name>
        </choice>
        <choice>
          <value>storage water heater</value>
          <display_name>storage water heater</display_name>
        </choice>
        <choice>
          <value>instantaneous water heater</value>
          <display_name>instantaneous water heater</display_name>
        </choice>
        <choice>
          <value>heat pump water heater</value>
          <display_name>heat pump water heater</display_name>
        </choice>
        <choice>
          <value>space-heating boiler with storage tank</value>
          <display_name>space-heating boiler with storage tank</display_name>
        </choice>
        <choice>
          <value>space-heating boiler with tankless coil</value>
          <display_name>space-heating boiler with tankless coil</display_name>
        </choice>
      </choices>
    </argument>
    <argument>
      <name>water_heater_fuel_type</name>
      <display_name>Water Heater: Fuel Type</display_name>
      <description>The fuel type of water heater. Ignored for heat pump water heater.</description>
      <type>Choice</type>
      <required>true</required>
      <model_dependent>false</model_dependent>
      <default_value>natural gas</default_value>
      <choices>
        <choice>
          <value>electricity</value>
          <display_name>electricity</display_name>
        </choice>
        <choice>
          <value>natural gas</value>
          <display_name>natural gas</display_name>
        </choice>
        <choice>
          <value>fuel oil</value>
          <display_name>fuel oil</display_name>
        </choice>
        <choice>
          <value>propane</value>
          <display_name>propane</display_name>
        </choice>
        <choice>
          <value>wood</value>
          <display_name>wood</display_name>
        </choice>
        <choice>
          <value>coal</value>
          <display_name>coal</display_name>
        </choice>
      </choices>
    </argument>
    <argument>
      <name>water_heater_location</name>
      <display_name>Water Heater: Location</display_name>
      <description>The location of water heater. If not provided, the OS-HPXML default is used.</description>
      <type>Choice</type>
      <required>false</required>
      <model_dependent>false</model_dependent>
      <choices>
        <choice>
          <value>living space</value>
          <display_name>living space</display_name>
        </choice>
        <choice>
          <value>basement - conditioned</value>
          <display_name>basement - conditioned</display_name>
        </choice>
        <choice>
          <value>basement - unconditioned</value>
          <display_name>basement - unconditioned</display_name>
        </choice>
        <choice>
          <value>garage</value>
          <display_name>garage</display_name>
        </choice>
        <choice>
          <value>attic - vented</value>
          <display_name>attic - vented</display_name>
        </choice>
        <choice>
          <value>attic - unvented</value>
          <display_name>attic - unvented</display_name>
        </choice>
        <choice>
          <value>crawlspace - vented</value>
          <display_name>crawlspace - vented</display_name>
        </choice>
        <choice>
          <value>crawlspace - unvented</value>
          <display_name>crawlspace - unvented</display_name>
        </choice>
        <choice>
          <value>crawlspace - conditioned</value>
          <display_name>crawlspace - conditioned</display_name>
        </choice>
        <choice>
          <value>other exterior</value>
          <display_name>other exterior</display_name>
        </choice>
        <choice>
          <value>other housing unit</value>
          <display_name>other housing unit</display_name>
        </choice>
        <choice>
          <value>other heated space</value>
          <display_name>other heated space</display_name>
        </choice>
        <choice>
          <value>other multifamily buffer space</value>
          <display_name>other multifamily buffer space</display_name>
        </choice>
        <choice>
          <value>other non-freezing space</value>
          <display_name>other non-freezing space</display_name>
        </choice>
      </choices>
    </argument>
    <argument>
      <name>water_heater_tank_volume</name>
      <display_name>Water Heater: Tank Volume</display_name>
      <description>Nominal volume of water heater tank. Only applies to storage water heater, heat pump water heater, and space-heating boiler with storage tank. If not provided, the OS-HPXML default is used.</description>
      <type>Double</type>
      <units>gal</units>
      <required>false</required>
      <model_dependent>false</model_dependent>
    </argument>
    <argument>
      <name>water_heater_efficiency_type</name>
      <display_name>Water Heater: Efficiency Type</display_name>
      <description>The efficiency type of water heater. Does not apply to space-heating boilers.</description>
      <type>Choice</type>
      <required>true</required>
      <model_dependent>false</model_dependent>
      <default_value>EnergyFactor</default_value>
      <choices>
        <choice>
          <value>EnergyFactor</value>
          <display_name>EnergyFactor</display_name>
        </choice>
        <choice>
          <value>UniformEnergyFactor</value>
          <display_name>UniformEnergyFactor</display_name>
        </choice>
      </choices>
    </argument>
    <argument>
      <name>water_heater_efficiency</name>
      <display_name>Water Heater: Efficiency</display_name>
      <description>Rated Energy Factor or Uniform Energy Factor. Does not apply to space-heating boilers.</description>
      <type>Double</type>
      <required>true</required>
      <model_dependent>false</model_dependent>
      <default_value>0.67</default_value>
    </argument>
    <argument>
      <name>water_heater_usage_bin</name>
      <display_name>Water Heater: Usage Bin</display_name>
      <description>The usage of the water heater. Only applies if Efficiency Type is UniformEnergyFactor and Type is not instantaneous water heater. Does not apply to space-heating boilers. If not provided, the OS-HPXML default is used.</description>
      <type>Choice</type>
      <required>false</required>
      <model_dependent>false</model_dependent>
      <choices>
        <choice>
          <value>very small</value>
          <display_name>very small</display_name>
        </choice>
        <choice>
          <value>low</value>
          <display_name>low</display_name>
        </choice>
        <choice>
          <value>medium</value>
          <display_name>medium</display_name>
        </choice>
        <choice>
          <value>high</value>
          <display_name>high</display_name>
        </choice>
      </choices>
    </argument>
    <argument>
      <name>water_heater_recovery_efficiency</name>
      <display_name>Water Heater: Recovery Efficiency</display_name>
      <description>Ratio of energy delivered to water heater to the energy content of the fuel consumed by the water heater. Only used for non-electric storage water heaters. If not provided, the OS-HPXML default is used.</description>
      <type>Double</type>
      <units>Frac</units>
      <required>false</required>
      <model_dependent>false</model_dependent>
    </argument>
    <argument>
      <name>water_heater_heating_capacity</name>
      <display_name>Water Heater: Heating Capacity</display_name>
      <description>Heating capacity. Only applies to storage water heater. If not provided, the OS-HPXML default is used.</description>
      <type>Double</type>
      <units>Btu/hr</units>
      <required>false</required>
      <model_dependent>false</model_dependent>
    </argument>
    <argument>
      <name>water_heater_standby_loss</name>
      <display_name>Water Heater: Standby Loss</display_name>
      <description>The standby loss of water heater. Only applies to space-heating boilers. If not provided, the OS-HPXML default is used.</description>
      <type>Double</type>
      <units>deg-F/hr</units>
      <required>false</required>
      <model_dependent>false</model_dependent>
    </argument>
    <argument>
      <name>water_heater_jacket_rvalue</name>
      <display_name>Water Heater: Jacket R-value</display_name>
      <description>The jacket R-value of water heater. Doesn't apply to instantaneous water heater or space-heating boiler with tankless coil. If not provided, defaults to no jacket insulation.</description>
      <type>Double</type>
      <units>h-ft^2-R/Btu</units>
      <required>false</required>
      <model_dependent>false</model_dependent>
    </argument>
    <argument>
      <name>water_heater_setpoint_temperature</name>
      <display_name>Water Heater: Setpoint Temperature</display_name>
      <description>The setpoint temperature of water heater. If not provided, the OS-HPXML default is used.</description>
      <type>Double</type>
      <units>deg-F</units>
      <required>false</required>
      <model_dependent>false</model_dependent>
    </argument>
    <argument>
      <name>water_heater_num_units_served</name>
      <display_name>Water Heater: Number of Units Served</display_name>
      <description>Number of dwelling units served (directly or indirectly) by the water heater. Must be 1 if single-family detached. Used to apportion water heater tank losses to the unit.</description>
      <type>Integer</type>
      <units>#</units>
      <required>true</required>
      <model_dependent>false</model_dependent>
      <default_value>1</default_value>
    </argument>
    <argument>
      <name>water_heater_uses_desuperheater</name>
      <display_name>Water Heater: Uses Desuperheater</display_name>
      <description>Requires that the dwelling unit has a air-to-air, mini-split, or ground-to-air heat pump or a central air conditioner or mini-split air conditioner. If not provided, assumes no desuperheater.</description>
      <type>Boolean</type>
      <required>false</required>
      <model_dependent>false</model_dependent>
      <choices>
        <choice>
          <value>true</value>
          <display_name>true</display_name>
        </choice>
        <choice>
          <value>false</value>
          <display_name>false</display_name>
        </choice>
      </choices>
    </argument>
    <argument>
      <name>water_heater_tank_model_type</name>
      <display_name>Water Heater: Tank Type</display_name>
      <description>Type of tank model to use. The 'stratified' tank generally provide more accurate results, but may significantly increase run time. Applies only to storage water heater. If not provided, the OS-HPXML default is used.</description>
      <type>Choice</type>
      <required>false</required>
      <model_dependent>false</model_dependent>
      <choices>
        <choice>
          <value>mixed</value>
          <display_name>mixed</display_name>
        </choice>
        <choice>
          <value>stratified</value>
          <display_name>stratified</display_name>
        </choice>
      </choices>
    </argument>
    <argument>
      <name>water_heater_operating_mode</name>
      <display_name>Water Heater: Operating Mode</display_name>
      <description>The water heater operating mode. The 'heat pump only' option only uses the heat pump, while 'hybrid/auto' allows the backup electric resistance to come on in high demand situations. This is ignored if a scheduled operating mode type is selected. Applies only to heat pump water heater. If not provided, the OS-HPXML default is used.</description>
      <type>Choice</type>
      <required>false</required>
      <model_dependent>false</model_dependent>
      <choices>
        <choice>
          <value>hybrid/auto</value>
          <display_name>hybrid/auto</display_name>
        </choice>
        <choice>
          <value>heat pump only</value>
          <display_name>heat pump only</display_name>
        </choice>
      </choices>
    </argument>
    <argument>
      <name>hot_water_distribution_system_type</name>
      <display_name>Hot Water Distribution: System Type</display_name>
      <description>The type of the hot water distribution system.</description>
      <type>Choice</type>
      <required>true</required>
      <model_dependent>false</model_dependent>
      <default_value>Standard</default_value>
      <choices>
        <choice>
          <value>Standard</value>
          <display_name>Standard</display_name>
        </choice>
        <choice>
          <value>Recirculation</value>
          <display_name>Recirculation</display_name>
        </choice>
      </choices>
    </argument>
    <argument>
      <name>hot_water_distribution_standard_piping_length</name>
      <display_name>Hot Water Distribution: Standard Piping Length</display_name>
      <description>If the distribution system is Standard, the length of the piping. If not provided, the OS-HPXML default is used.</description>
      <type>Double</type>
      <units>ft</units>
      <required>false</required>
      <model_dependent>false</model_dependent>
    </argument>
    <argument>
      <name>hot_water_distribution_recirc_control_type</name>
      <display_name>Hot Water Distribution: Recirculation Control Type</display_name>
      <description>If the distribution system is Recirculation, the type of hot water recirculation control, if any.</description>
      <type>Choice</type>
      <required>true</required>
      <model_dependent>false</model_dependent>
      <default_value>no control</default_value>
      <choices>
        <choice>
          <value>no control</value>
          <display_name>no control</display_name>
        </choice>
        <choice>
          <value>timer</value>
          <display_name>timer</display_name>
        </choice>
        <choice>
          <value>temperature</value>
          <display_name>temperature</display_name>
        </choice>
        <choice>
          <value>presence sensor demand control</value>
          <display_name>presence sensor demand control</display_name>
        </choice>
        <choice>
          <value>manual demand control</value>
          <display_name>manual demand control</display_name>
        </choice>
      </choices>
    </argument>
    <argument>
      <name>hot_water_distribution_recirc_piping_length</name>
      <display_name>Hot Water Distribution: Recirculation Piping Length</display_name>
      <description>If the distribution system is Recirculation, the length of the recirculation piping. If not provided, the OS-HPXML default is used.</description>
      <type>Double</type>
      <units>ft</units>
      <required>false</required>
      <model_dependent>false</model_dependent>
    </argument>
    <argument>
      <name>hot_water_distribution_recirc_branch_piping_length</name>
      <display_name>Hot Water Distribution: Recirculation Branch Piping Length</display_name>
      <description>If the distribution system is Recirculation, the length of the recirculation branch piping. If not provided, the OS-HPXML default is used.</description>
      <type>Double</type>
      <units>ft</units>
      <required>false</required>
      <model_dependent>false</model_dependent>
    </argument>
    <argument>
      <name>hot_water_distribution_recirc_pump_power</name>
      <display_name>Hot Water Distribution: Recirculation Pump Power</display_name>
      <description>If the distribution system is Recirculation, the recirculation pump power. If not provided, the OS-HPXML default is used.</description>
      <type>Double</type>
      <units>W</units>
      <required>false</required>
      <model_dependent>false</model_dependent>
    </argument>
    <argument>
      <name>hot_water_distribution_pipe_r</name>
      <display_name>Hot Water Distribution: Pipe Insulation Nominal R-Value</display_name>
      <description>Nominal R-value of the pipe insulation. If not provided, the OS-HPXML default is used.</description>
      <type>Double</type>
      <units>h-ft^2-R/Btu</units>
      <required>false</required>
      <model_dependent>false</model_dependent>
    </argument>
    <argument>
      <name>dwhr_facilities_connected</name>
      <display_name>Drain Water Heat Recovery: Facilities Connected</display_name>
      <description>Which facilities are connected for the drain water heat recovery. Use 'none' if there is no drain water heat recovery system.</description>
      <type>Choice</type>
      <required>true</required>
      <model_dependent>false</model_dependent>
      <default_value>none</default_value>
      <choices>
        <choice>
          <value>none</value>
          <display_name>none</display_name>
        </choice>
        <choice>
          <value>one</value>
          <display_name>one</display_name>
        </choice>
        <choice>
          <value>all</value>
          <display_name>all</display_name>
        </choice>
      </choices>
    </argument>
    <argument>
      <name>dwhr_equal_flow</name>
      <display_name>Drain Water Heat Recovery: Equal Flow</display_name>
      <description>Whether the drain water heat recovery has equal flow.</description>
      <type>Boolean</type>
      <required>true</required>
      <model_dependent>false</model_dependent>
      <default_value>true</default_value>
      <choices>
        <choice>
          <value>true</value>
          <display_name>true</display_name>
        </choice>
        <choice>
          <value>false</value>
          <display_name>false</display_name>
        </choice>
      </choices>
    </argument>
    <argument>
      <name>dwhr_efficiency</name>
      <display_name>Drain Water Heat Recovery: Efficiency</display_name>
      <description>The efficiency of the drain water heat recovery.</description>
      <type>Double</type>
      <units>Frac</units>
      <required>true</required>
      <model_dependent>false</model_dependent>
      <default_value>0.55</default_value>
    </argument>
    <argument>
      <name>water_fixtures_shower_low_flow</name>
      <display_name>Hot Water Fixtures: Is Shower Low Flow</display_name>
      <description>Whether the shower fixture is low flow.</description>
      <type>Boolean</type>
      <required>true</required>
      <model_dependent>false</model_dependent>
      <default_value>false</default_value>
      <choices>
        <choice>
          <value>true</value>
          <display_name>true</display_name>
        </choice>
        <choice>
          <value>false</value>
          <display_name>false</display_name>
        </choice>
      </choices>
    </argument>
    <argument>
      <name>water_fixtures_sink_low_flow</name>
      <display_name>Hot Water Fixtures: Is Sink Low Flow</display_name>
      <description>Whether the sink fixture is low flow.</description>
      <type>Boolean</type>
      <required>true</required>
      <model_dependent>false</model_dependent>
      <default_value>false</default_value>
      <choices>
        <choice>
          <value>true</value>
          <display_name>true</display_name>
        </choice>
        <choice>
          <value>false</value>
          <display_name>false</display_name>
        </choice>
      </choices>
    </argument>
    <argument>
      <name>water_fixtures_usage_multiplier</name>
      <display_name>Hot Water Fixtures: Usage Multiplier</display_name>
      <description>Multiplier on the hot water usage that can reflect, e.g., high/low usage occupants. If not provided, the OS-HPXML default is used.</description>
      <type>Double</type>
      <required>false</required>
      <model_dependent>false</model_dependent>
    </argument>
    <argument>
      <name>solar_thermal_system_type</name>
      <display_name>Solar Thermal: System Type</display_name>
      <description>The type of solar thermal system. Use 'none' if there is no solar thermal system.</description>
      <type>Choice</type>
      <required>true</required>
      <model_dependent>false</model_dependent>
      <default_value>none</default_value>
      <choices>
        <choice>
          <value>none</value>
          <display_name>none</display_name>
        </choice>
        <choice>
          <value>hot water</value>
          <display_name>hot water</display_name>
        </choice>
      </choices>
    </argument>
    <argument>
      <name>solar_thermal_collector_area</name>
      <display_name>Solar Thermal: Collector Area</display_name>
      <description>The collector area of the solar thermal system.</description>
      <type>Double</type>
      <units>ft^2</units>
      <required>true</required>
      <model_dependent>false</model_dependent>
      <default_value>40</default_value>
    </argument>
    <argument>
      <name>solar_thermal_collector_loop_type</name>
      <display_name>Solar Thermal: Collector Loop Type</display_name>
      <description>The collector loop type of the solar thermal system.</description>
      <type>Choice</type>
      <required>true</required>
      <model_dependent>false</model_dependent>
      <default_value>liquid direct</default_value>
      <choices>
        <choice>
          <value>liquid direct</value>
          <display_name>liquid direct</display_name>
        </choice>
        <choice>
          <value>liquid indirect</value>
          <display_name>liquid indirect</display_name>
        </choice>
        <choice>
          <value>passive thermosyphon</value>
          <display_name>passive thermosyphon</display_name>
        </choice>
      </choices>
    </argument>
    <argument>
      <name>solar_thermal_collector_type</name>
      <display_name>Solar Thermal: Collector Type</display_name>
      <description>The collector type of the solar thermal system.</description>
      <type>Choice</type>
      <required>true</required>
      <model_dependent>false</model_dependent>
      <default_value>evacuated tube</default_value>
      <choices>
        <choice>
          <value>evacuated tube</value>
          <display_name>evacuated tube</display_name>
        </choice>
        <choice>
          <value>single glazing black</value>
          <display_name>single glazing black</display_name>
        </choice>
        <choice>
          <value>double glazing black</value>
          <display_name>double glazing black</display_name>
        </choice>
        <choice>
          <value>integrated collector storage</value>
          <display_name>integrated collector storage</display_name>
        </choice>
      </choices>
    </argument>
    <argument>
      <name>solar_thermal_collector_azimuth</name>
      <display_name>Solar Thermal: Collector Azimuth</display_name>
      <description>The collector azimuth of the solar thermal system. Azimuth is measured clockwise from north (e.g., North=0, East=90, South=180, West=270).</description>
      <type>Double</type>
      <units>degrees</units>
      <required>true</required>
      <model_dependent>false</model_dependent>
      <default_value>180</default_value>
    </argument>
    <argument>
      <name>solar_thermal_collector_tilt</name>
      <display_name>Solar Thermal: Collector Tilt</display_name>
      <description>The collector tilt of the solar thermal system. Can also enter, e.g., RoofPitch, RoofPitch+20, Latitude, Latitude-15, etc.</description>
      <type>String</type>
      <units>degrees</units>
      <required>true</required>
      <model_dependent>false</model_dependent>
      <default_value>RoofPitch</default_value>
    </argument>
    <argument>
      <name>solar_thermal_collector_rated_optical_efficiency</name>
      <display_name>Solar Thermal: Collector Rated Optical Efficiency</display_name>
      <description>The collector rated optical efficiency of the solar thermal system.</description>
      <type>Double</type>
      <units>Frac</units>
      <required>true</required>
      <model_dependent>false</model_dependent>
      <default_value>0.5</default_value>
    </argument>
    <argument>
      <name>solar_thermal_collector_rated_thermal_losses</name>
      <display_name>Solar Thermal: Collector Rated Thermal Losses</display_name>
      <description>The collector rated thermal losses of the solar thermal system.</description>
      <type>Double</type>
      <units>Btu/hr-ft^2-R</units>
      <required>true</required>
      <model_dependent>false</model_dependent>
      <default_value>0.2799</default_value>
    </argument>
    <argument>
      <name>solar_thermal_storage_volume</name>
      <display_name>Solar Thermal: Storage Volume</display_name>
      <description>The storage volume of the solar thermal system. If not provided, the OS-HPXML default is used.</description>
      <type>Double</type>
      <units>gal</units>
      <required>false</required>
      <model_dependent>false</model_dependent>
    </argument>
    <argument>
      <name>solar_thermal_solar_fraction</name>
      <display_name>Solar Thermal: Solar Fraction</display_name>
      <description>The solar fraction of the solar thermal system. If provided, overrides all other solar thermal inputs.</description>
      <type>Double</type>
      <units>Frac</units>
      <required>true</required>
      <model_dependent>false</model_dependent>
      <default_value>0</default_value>
    </argument>
    <argument>
      <name>pv_system_present</name>
      <display_name>PV System: Present</display_name>
      <description>Whether there is a PV system present.</description>
      <type>Boolean</type>
      <required>true</required>
      <model_dependent>false</model_dependent>
      <default_value>false</default_value>
      <choices>
        <choice>
          <value>true</value>
          <display_name>true</display_name>
        </choice>
        <choice>
          <value>false</value>
          <display_name>false</display_name>
        </choice>
      </choices>
    </argument>
    <argument>
      <name>pv_system_module_type</name>
      <display_name>PV System: Module Type</display_name>
      <description>Module type of the PV system. If not provided, the OS-HPXML default is used.</description>
      <type>Choice</type>
      <required>false</required>
      <model_dependent>false</model_dependent>
      <choices>
        <choice>
          <value>standard</value>
          <display_name>standard</display_name>
        </choice>
        <choice>
          <value>premium</value>
          <display_name>premium</display_name>
        </choice>
        <choice>
          <value>thin film</value>
          <display_name>thin film</display_name>
        </choice>
      </choices>
    </argument>
    <argument>
      <name>pv_system_location</name>
      <display_name>PV System: Location</display_name>
      <description>Location of the PV system. If not provided, the OS-HPXML default is used.</description>
      <type>Choice</type>
      <required>false</required>
      <model_dependent>false</model_dependent>
      <choices>
        <choice>
          <value>roof</value>
          <display_name>roof</display_name>
        </choice>
        <choice>
          <value>ground</value>
          <display_name>ground</display_name>
        </choice>
      </choices>
    </argument>
    <argument>
      <name>pv_system_tracking</name>
      <display_name>PV System: Tracking</display_name>
      <description>Type of tracking for the PV system. If not provided, the OS-HPXML default is used.</description>
      <type>Choice</type>
      <required>false</required>
      <model_dependent>false</model_dependent>
      <choices>
        <choice>
          <value>fixed</value>
          <display_name>fixed</display_name>
        </choice>
        <choice>
          <value>1-axis</value>
          <display_name>1-axis</display_name>
        </choice>
        <choice>
          <value>1-axis backtracked</value>
          <display_name>1-axis backtracked</display_name>
        </choice>
        <choice>
          <value>2-axis</value>
          <display_name>2-axis</display_name>
        </choice>
      </choices>
    </argument>
    <argument>
      <name>pv_system_array_azimuth</name>
      <display_name>PV System: Array Azimuth</display_name>
      <description>Array azimuth of the PV system. Azimuth is measured clockwise from north (e.g., North=0, East=90, South=180, West=270).</description>
      <type>Double</type>
      <units>degrees</units>
      <required>true</required>
      <model_dependent>false</model_dependent>
      <default_value>180</default_value>
    </argument>
    <argument>
      <name>pv_system_array_tilt</name>
      <display_name>PV System: Array Tilt</display_name>
      <description>Array tilt of the PV system. Can also enter, e.g., RoofPitch, RoofPitch+20, Latitude, Latitude-15, etc.</description>
      <type>String</type>
      <units>degrees</units>
      <required>true</required>
      <model_dependent>false</model_dependent>
      <default_value>RoofPitch</default_value>
    </argument>
    <argument>
      <name>pv_system_max_power_output</name>
      <display_name>PV System: Maximum Power Output</display_name>
      <description>Maximum power output of the PV system. For a shared system, this is the total building maximum power output.</description>
      <type>Double</type>
      <units>W</units>
      <required>true</required>
      <model_dependent>false</model_dependent>
      <default_value>4000</default_value>
    </argument>
    <argument>
      <name>pv_system_inverter_efficiency</name>
      <display_name>PV System: Inverter Efficiency</display_name>
      <description>Inverter efficiency of the PV system. If there are two PV systems, this will apply to both. If not provided, the OS-HPXML default is used.</description>
      <type>Double</type>
      <units>Frac</units>
      <required>false</required>
      <model_dependent>false</model_dependent>
    </argument>
    <argument>
      <name>pv_system_system_losses_fraction</name>
      <display_name>PV System: System Losses Fraction</display_name>
      <description>System losses fraction of the PV system. If there are two PV systems, this will apply to both. If not provided, the OS-HPXML default is used.</description>
      <type>Double</type>
      <units>Frac</units>
      <required>false</required>
      <model_dependent>false</model_dependent>
    </argument>
    <argument>
      <name>pv_system_num_bedrooms_served</name>
      <display_name>PV System: Number of Bedrooms Served</display_name>
      <description>Number of bedrooms served by PV system. Required if single-family attached or apartment unit. Used to apportion PV generation to the unit of a SFA/MF building. If there are two PV systems, this will apply to both.</description>
      <type>Integer</type>
      <units>#</units>
      <required>false</required>
      <model_dependent>false</model_dependent>
    </argument>
    <argument>
      <name>pv_system_2_present</name>
      <display_name>PV System 2: Present</display_name>
      <description>Whether there is a second PV system present.</description>
      <type>Boolean</type>
      <required>true</required>
      <model_dependent>false</model_dependent>
      <default_value>false</default_value>
      <choices>
        <choice>
          <value>true</value>
          <display_name>true</display_name>
        </choice>
        <choice>
          <value>false</value>
          <display_name>false</display_name>
        </choice>
      </choices>
    </argument>
    <argument>
      <name>pv_system_2_module_type</name>
      <display_name>PV System 2: Module Type</display_name>
      <description>Module type of the second PV system. If not provided, the OS-HPXML default is used.</description>
      <type>Choice</type>
      <required>false</required>
      <model_dependent>false</model_dependent>
      <choices>
        <choice>
          <value>standard</value>
          <display_name>standard</display_name>
        </choice>
        <choice>
          <value>premium</value>
          <display_name>premium</display_name>
        </choice>
        <choice>
          <value>thin film</value>
          <display_name>thin film</display_name>
        </choice>
      </choices>
    </argument>
    <argument>
      <name>pv_system_2_location</name>
      <display_name>PV System 2: Location</display_name>
      <description>Location of the second PV system. If not provided, the OS-HPXML default is used.</description>
      <type>Choice</type>
      <required>false</required>
      <model_dependent>false</model_dependent>
      <choices>
        <choice>
          <value>roof</value>
          <display_name>roof</display_name>
        </choice>
        <choice>
          <value>ground</value>
          <display_name>ground</display_name>
        </choice>
      </choices>
    </argument>
    <argument>
      <name>pv_system_2_tracking</name>
      <display_name>PV System 2: Tracking</display_name>
      <description>Type of tracking for the second PV system. If not provided, the OS-HPXML default is used.</description>
      <type>Choice</type>
      <required>false</required>
      <model_dependent>false</model_dependent>
      <choices>
        <choice>
          <value>fixed</value>
          <display_name>fixed</display_name>
        </choice>
        <choice>
          <value>1-axis</value>
          <display_name>1-axis</display_name>
        </choice>
        <choice>
          <value>1-axis backtracked</value>
          <display_name>1-axis backtracked</display_name>
        </choice>
        <choice>
          <value>2-axis</value>
          <display_name>2-axis</display_name>
        </choice>
      </choices>
    </argument>
    <argument>
      <name>pv_system_2_array_azimuth</name>
      <display_name>PV System 2: Array Azimuth</display_name>
      <description>Array azimuth of the second PV system. Azimuth is measured clockwise from north (e.g., North=0, East=90, South=180, West=270).</description>
      <type>Double</type>
      <units>degrees</units>
      <required>true</required>
      <model_dependent>false</model_dependent>
      <default_value>180</default_value>
    </argument>
    <argument>
      <name>pv_system_2_array_tilt</name>
      <display_name>PV System 2: Array Tilt</display_name>
      <description>Array tilt of the second PV system. Can also enter, e.g., RoofPitch, RoofPitch+20, Latitude, Latitude-15, etc.</description>
      <type>String</type>
      <units>degrees</units>
      <required>true</required>
      <model_dependent>false</model_dependent>
      <default_value>RoofPitch</default_value>
    </argument>
    <argument>
      <name>pv_system_2_max_power_output</name>
      <display_name>PV System 2: Maximum Power Output</display_name>
      <description>Maximum power output of the second PV system. For a shared system, this is the total building maximum power output.</description>
      <type>Double</type>
      <units>W</units>
      <required>true</required>
      <model_dependent>false</model_dependent>
      <default_value>4000</default_value>
    </argument>
    <argument>
      <name>battery_present</name>
      <display_name>Battery: Present</display_name>
      <description>Whether there is a lithium ion battery present.</description>
      <type>Boolean</type>
      <required>true</required>
      <model_dependent>false</model_dependent>
      <default_value>false</default_value>
      <choices>
        <choice>
          <value>true</value>
          <display_name>true</display_name>
        </choice>
        <choice>
          <value>false</value>
          <display_name>false</display_name>
        </choice>
      </choices>
    </argument>
    <argument>
      <name>battery_location</name>
      <display_name>Battery: Location</display_name>
      <description>The space type for the lithium ion battery location. If not provided, the OS-HPXML default is used.</description>
      <type>Choice</type>
      <required>false</required>
      <model_dependent>false</model_dependent>
      <choices>
        <choice>
          <value>living space</value>
          <display_name>living space</display_name>
        </choice>
        <choice>
          <value>basement - conditioned</value>
          <display_name>basement - conditioned</display_name>
        </choice>
        <choice>
          <value>basement - unconditioned</value>
          <display_name>basement - unconditioned</display_name>
        </choice>
        <choice>
          <value>crawlspace - vented</value>
          <display_name>crawlspace - vented</display_name>
        </choice>
        <choice>
          <value>crawlspace - unvented</value>
          <display_name>crawlspace - unvented</display_name>
        </choice>
        <choice>
          <value>crawlspace - conditioned</value>
          <display_name>crawlspace - conditioned</display_name>
        </choice>
        <choice>
          <value>attic - vented</value>
          <display_name>attic - vented</display_name>
        </choice>
        <choice>
          <value>attic - unvented</value>
          <display_name>attic - unvented</display_name>
        </choice>
        <choice>
          <value>garage</value>
          <display_name>garage</display_name>
        </choice>
        <choice>
          <value>outside</value>
          <display_name>outside</display_name>
        </choice>
      </choices>
    </argument>
    <argument>
      <name>battery_power</name>
      <display_name>Battery: Rated Power Output</display_name>
      <description>The rated power output of the lithium ion battery. If not provided, the OS-HPXML default is used.</description>
      <type>Double</type>
      <units>W</units>
      <required>false</required>
      <model_dependent>false</model_dependent>
    </argument>
    <argument>
      <name>battery_capacity</name>
      <display_name>Battery: Nominal Capacity</display_name>
      <description>The nominal capacity of the lithium ion battery. If not provided, the OS-HPXML default is used.</description>
      <type>Double</type>
      <units>kWh</units>
      <required>false</required>
      <model_dependent>false</model_dependent>
    </argument>
    <argument>
      <name>battery_usable_capacity</name>
      <display_name>Battery: Usable Capacity</display_name>
      <description>The usable capacity of the lithium ion battery. If not provided, the OS-HPXML default is used.</description>
      <type>Double</type>
      <units>kWh</units>
      <required>false</required>
      <model_dependent>false</model_dependent>
    </argument>
    <argument>
      <name>battery_round_trip_efficiency</name>
      <display_name>Battery: Round Trip Efficiency</display_name>
      <description>The round trip efficiency of the lithium ion battery. If not provided, the OS-HPXML default is used.</description>
      <type>Double</type>
      <units>Frac</units>
      <required>false</required>
      <model_dependent>false</model_dependent>
    </argument>
    <argument>
      <name>lighting_present</name>
      <display_name>Lighting: Present</display_name>
      <description>Whether there is lighting energy use.</description>
      <type>Boolean</type>
      <required>true</required>
      <model_dependent>false</model_dependent>
      <default_value>true</default_value>
      <choices>
        <choice>
          <value>true</value>
          <display_name>true</display_name>
        </choice>
        <choice>
          <value>false</value>
          <display_name>false</display_name>
        </choice>
      </choices>
    </argument>
    <argument>
      <name>lighting_interior_fraction_cfl</name>
      <display_name>Lighting: Interior Fraction CFL</display_name>
      <description>Fraction of all lamps (interior) that are compact fluorescent. Lighting not specified as CFL, LFL, or LED is assumed to be incandescent.</description>
      <type>Double</type>
      <required>true</required>
      <model_dependent>false</model_dependent>
      <default_value>0.1</default_value>
    </argument>
    <argument>
      <name>lighting_interior_fraction_lfl</name>
      <display_name>Lighting: Interior Fraction LFL</display_name>
      <description>Fraction of all lamps (interior) that are linear fluorescent. Lighting not specified as CFL, LFL, or LED is assumed to be incandescent.</description>
      <type>Double</type>
      <required>true</required>
      <model_dependent>false</model_dependent>
      <default_value>0</default_value>
    </argument>
    <argument>
      <name>lighting_interior_fraction_led</name>
      <display_name>Lighting: Interior Fraction LED</display_name>
      <description>Fraction of all lamps (interior) that are light emitting diodes. Lighting not specified as CFL, LFL, or LED is assumed to be incandescent.</description>
      <type>Double</type>
      <required>true</required>
      <model_dependent>false</model_dependent>
      <default_value>0</default_value>
    </argument>
    <argument>
      <name>lighting_interior_usage_multiplier</name>
      <display_name>Lighting: Interior Usage Multiplier</display_name>
      <description>Multiplier on the lighting energy usage (interior) that can reflect, e.g., high/low usage occupants. If not provided, the OS-HPXML default is used.</description>
      <type>Double</type>
      <required>false</required>
      <model_dependent>false</model_dependent>
    </argument>
    <argument>
      <name>lighting_exterior_fraction_cfl</name>
      <display_name>Lighting: Exterior Fraction CFL</display_name>
      <description>Fraction of all lamps (exterior) that are compact fluorescent. Lighting not specified as CFL, LFL, or LED is assumed to be incandescent.</description>
      <type>Double</type>
      <required>true</required>
      <model_dependent>false</model_dependent>
      <default_value>0</default_value>
    </argument>
    <argument>
      <name>lighting_exterior_fraction_lfl</name>
      <display_name>Lighting: Exterior Fraction LFL</display_name>
      <description>Fraction of all lamps (exterior) that are linear fluorescent. Lighting not specified as CFL, LFL, or LED is assumed to be incandescent.</description>
      <type>Double</type>
      <required>true</required>
      <model_dependent>false</model_dependent>
      <default_value>0</default_value>
    </argument>
    <argument>
      <name>lighting_exterior_fraction_led</name>
      <display_name>Lighting: Exterior Fraction LED</display_name>
      <description>Fraction of all lamps (exterior) that are light emitting diodes. Lighting not specified as CFL, LFL, or LED is assumed to be incandescent.</description>
      <type>Double</type>
      <required>true</required>
      <model_dependent>false</model_dependent>
      <default_value>0</default_value>
    </argument>
    <argument>
      <name>lighting_exterior_usage_multiplier</name>
      <display_name>Lighting: Exterior Usage Multiplier</display_name>
      <description>Multiplier on the lighting energy usage (exterior) that can reflect, e.g., high/low usage occupants. If not provided, the OS-HPXML default is used.</description>
      <type>Double</type>
      <required>false</required>
      <model_dependent>false</model_dependent>
    </argument>
    <argument>
      <name>lighting_garage_fraction_cfl</name>
      <display_name>Lighting: Garage Fraction CFL</display_name>
      <description>Fraction of all lamps (garage) that are compact fluorescent. Lighting not specified as CFL, LFL, or LED is assumed to be incandescent.</description>
      <type>Double</type>
      <required>true</required>
      <model_dependent>false</model_dependent>
      <default_value>0</default_value>
    </argument>
    <argument>
      <name>lighting_garage_fraction_lfl</name>
      <display_name>Lighting: Garage Fraction LFL</display_name>
      <description>Fraction of all lamps (garage) that are linear fluorescent. Lighting not specified as CFL, LFL, or LED is assumed to be incandescent.</description>
      <type>Double</type>
      <required>true</required>
      <model_dependent>false</model_dependent>
      <default_value>0</default_value>
    </argument>
    <argument>
      <name>lighting_garage_fraction_led</name>
      <display_name>Lighting: Garage Fraction LED</display_name>
      <description>Fraction of all lamps (garage) that are light emitting diodes. Lighting not specified as CFL, LFL, or LED is assumed to be incandescent.</description>
      <type>Double</type>
      <required>true</required>
      <model_dependent>false</model_dependent>
      <default_value>0</default_value>
    </argument>
    <argument>
      <name>lighting_garage_usage_multiplier</name>
      <display_name>Lighting: Garage Usage Multiplier</display_name>
      <description>Multiplier on the lighting energy usage (garage) that can reflect, e.g., high/low usage occupants. If not provided, the OS-HPXML default is used.</description>
      <type>Double</type>
      <required>false</required>
      <model_dependent>false</model_dependent>
    </argument>
    <argument>
      <name>holiday_lighting_present</name>
      <display_name>Holiday Lighting: Present</display_name>
      <description>Whether there is holiday lighting.</description>
      <type>Boolean</type>
      <required>true</required>
      <model_dependent>false</model_dependent>
      <default_value>false</default_value>
      <choices>
        <choice>
          <value>true</value>
          <display_name>true</display_name>
        </choice>
        <choice>
          <value>false</value>
          <display_name>false</display_name>
        </choice>
      </choices>
    </argument>
    <argument>
      <name>holiday_lighting_daily_kwh</name>
      <display_name>Holiday Lighting: Daily Consumption</display_name>
      <description>The daily energy consumption for holiday lighting (exterior). If not provided, the OS-HPXML default is used.</description>
      <type>Double</type>
      <units>kWh/day</units>
      <required>false</required>
      <model_dependent>false</model_dependent>
    </argument>
    <argument>
      <name>holiday_lighting_period</name>
      <display_name>Holiday Lighting: Period</display_name>
      <description>Enter a date like "Nov 25 - Jan 5". If not provided, the OS-HPXML default is used.</description>
      <type>String</type>
      <required>false</required>
      <model_dependent>false</model_dependent>
    </argument>
    <argument>
      <name>dehumidifier_type</name>
      <display_name>Dehumidifier: Type</display_name>
      <description>The type of dehumidifier.</description>
      <type>Choice</type>
      <required>true</required>
      <model_dependent>false</model_dependent>
      <default_value>none</default_value>
      <choices>
        <choice>
          <value>none</value>
          <display_name>none</display_name>
        </choice>
        <choice>
          <value>portable</value>
          <display_name>portable</display_name>
        </choice>
        <choice>
          <value>whole-home</value>
          <display_name>whole-home</display_name>
        </choice>
      </choices>
    </argument>
    <argument>
      <name>dehumidifier_efficiency_type</name>
      <display_name>Dehumidifier: Efficiency Type</display_name>
      <description>The efficiency type of dehumidifier.</description>
      <type>Choice</type>
      <required>true</required>
      <model_dependent>false</model_dependent>
      <default_value>IntegratedEnergyFactor</default_value>
      <choices>
        <choice>
          <value>EnergyFactor</value>
          <display_name>EnergyFactor</display_name>
        </choice>
        <choice>
          <value>IntegratedEnergyFactor</value>
          <display_name>IntegratedEnergyFactor</display_name>
        </choice>
      </choices>
    </argument>
    <argument>
      <name>dehumidifier_efficiency</name>
      <display_name>Dehumidifier: Efficiency</display_name>
      <description>The efficiency of the dehumidifier.</description>
      <type>Double</type>
      <units>liters/kWh</units>
      <required>true</required>
      <model_dependent>false</model_dependent>
      <default_value>1.5</default_value>
    </argument>
    <argument>
      <name>dehumidifier_capacity</name>
      <display_name>Dehumidifier: Capacity</display_name>
      <description>The capacity (water removal rate) of the dehumidifier.</description>
      <type>Double</type>
      <units>pint/day</units>
      <required>true</required>
      <model_dependent>false</model_dependent>
      <default_value>40</default_value>
    </argument>
    <argument>
      <name>dehumidifier_rh_setpoint</name>
      <display_name>Dehumidifier: Relative Humidity Setpoint</display_name>
      <description>The relative humidity setpoint of the dehumidifier.</description>
      <type>Double</type>
      <units>Frac</units>
      <required>true</required>
      <model_dependent>false</model_dependent>
      <default_value>0.5</default_value>
    </argument>
    <argument>
      <name>dehumidifier_fraction_dehumidification_load_served</name>
      <display_name>Dehumidifier: Fraction Dehumidification Load Served</display_name>
      <description>The dehumidification load served fraction of the dehumidifier.</description>
      <type>Double</type>
      <units>Frac</units>
      <required>true</required>
      <model_dependent>false</model_dependent>
      <default_value>1</default_value>
    </argument>
    <argument>
      <name>clothes_washer_present</name>
      <display_name>Clothes Washer: Present</display_name>
      <description>Whether there is a clothes washer present.</description>
      <type>Boolean</type>
      <required>true</required>
      <model_dependent>false</model_dependent>
      <default_value>true</default_value>
      <choices>
        <choice>
          <value>true</value>
          <display_name>true</display_name>
        </choice>
        <choice>
          <value>false</value>
          <display_name>false</display_name>
        </choice>
      </choices>
    </argument>
    <argument>
      <name>clothes_washer_location</name>
      <display_name>Clothes Washer: Location</display_name>
      <description>The space type for the clothes washer location. If not provided, the OS-HPXML default is used.</description>
      <type>Choice</type>
      <required>false</required>
      <model_dependent>false</model_dependent>
      <choices>
        <choice>
          <value>living space</value>
          <display_name>living space</display_name>
        </choice>
        <choice>
          <value>basement - conditioned</value>
          <display_name>basement - conditioned</display_name>
        </choice>
        <choice>
          <value>basement - unconditioned</value>
          <display_name>basement - unconditioned</display_name>
        </choice>
        <choice>
          <value>garage</value>
          <display_name>garage</display_name>
        </choice>
        <choice>
          <value>other housing unit</value>
          <display_name>other housing unit</display_name>
        </choice>
        <choice>
          <value>other heated space</value>
          <display_name>other heated space</display_name>
        </choice>
        <choice>
          <value>other multifamily buffer space</value>
          <display_name>other multifamily buffer space</display_name>
        </choice>
        <choice>
          <value>other non-freezing space</value>
          <display_name>other non-freezing space</display_name>
        </choice>
      </choices>
    </argument>
    <argument>
      <name>clothes_washer_efficiency_type</name>
      <display_name>Clothes Washer: Efficiency Type</display_name>
      <description>The efficiency type of the clothes washer.</description>
      <type>Choice</type>
      <required>true</required>
      <model_dependent>false</model_dependent>
      <default_value>IntegratedModifiedEnergyFactor</default_value>
      <choices>
        <choice>
          <value>ModifiedEnergyFactor</value>
          <display_name>ModifiedEnergyFactor</display_name>
        </choice>
        <choice>
          <value>IntegratedModifiedEnergyFactor</value>
          <display_name>IntegratedModifiedEnergyFactor</display_name>
        </choice>
      </choices>
    </argument>
    <argument>
      <name>clothes_washer_efficiency</name>
      <display_name>Clothes Washer: Efficiency</display_name>
      <description>The efficiency of the clothes washer. If not provided, the OS-HPXML default is used.</description>
      <type>Double</type>
      <units>ft^3/kWh-cyc</units>
      <required>false</required>
      <model_dependent>false</model_dependent>
    </argument>
    <argument>
      <name>clothes_washer_rated_annual_kwh</name>
      <display_name>Clothes Washer: Rated Annual Consumption</display_name>
      <description>The annual energy consumed by the clothes washer, as rated, obtained from the EnergyGuide label. This includes both the appliance electricity consumption and the energy required for water heating. If not provided, the OS-HPXML default is used.</description>
      <type>Double</type>
      <units>kWh/yr</units>
      <required>false</required>
      <model_dependent>false</model_dependent>
    </argument>
    <argument>
      <name>clothes_washer_label_electric_rate</name>
      <display_name>Clothes Washer: Label Electric Rate</display_name>
      <description>The annual energy consumed by the clothes washer, as rated, obtained from the EnergyGuide label. This includes both the appliance electricity consumption and the energy required for water heating. If not provided, the OS-HPXML default is used.</description>
      <type>Double</type>
      <units>$/kWh</units>
      <required>false</required>
      <model_dependent>false</model_dependent>
    </argument>
    <argument>
      <name>clothes_washer_label_gas_rate</name>
      <display_name>Clothes Washer: Label Gas Rate</display_name>
      <description>The annual energy consumed by the clothes washer, as rated, obtained from the EnergyGuide label. This includes both the appliance electricity consumption and the energy required for water heating. If not provided, the OS-HPXML default is used.</description>
      <type>Double</type>
      <units>$/therm</units>
      <required>false</required>
      <model_dependent>false</model_dependent>
    </argument>
    <argument>
      <name>clothes_washer_label_annual_gas_cost</name>
      <display_name>Clothes Washer: Label Annual Cost with Gas DHW</display_name>
      <description>The annual cost of using the system under test conditions. Input is obtained from the EnergyGuide label. If not provided, the OS-HPXML default is used.</description>
      <type>Double</type>
      <units>$</units>
      <required>false</required>
      <model_dependent>false</model_dependent>
    </argument>
    <argument>
      <name>clothes_washer_label_usage</name>
      <display_name>Clothes Washer: Label Usage</display_name>
      <description>The clothes washer loads per week. If not provided, the OS-HPXML default is used.</description>
      <type>Double</type>
      <units>cyc/wk</units>
      <required>false</required>
      <model_dependent>false</model_dependent>
    </argument>
    <argument>
      <name>clothes_washer_capacity</name>
      <display_name>Clothes Washer: Drum Volume</display_name>
      <description>Volume of the washer drum. Obtained from the EnergyStar website or the manufacturer's literature. If not provided, the OS-HPXML default is used.</description>
      <type>Double</type>
      <units>ft^3</units>
      <required>false</required>
      <model_dependent>false</model_dependent>
    </argument>
    <argument>
      <name>clothes_washer_usage_multiplier</name>
      <display_name>Clothes Washer: Usage Multiplier</display_name>
      <description>Multiplier on the clothes washer energy and hot water usage that can reflect, e.g., high/low usage occupants. If not provided, the OS-HPXML default is used.</description>
      <type>Double</type>
      <required>false</required>
      <model_dependent>false</model_dependent>
    </argument>
    <argument>
      <name>clothes_dryer_present</name>
      <display_name>Clothes Dryer: Present</display_name>
      <description>Whether there is a clothes dryer present.</description>
      <type>Boolean</type>
      <required>true</required>
      <model_dependent>false</model_dependent>
      <default_value>true</default_value>
      <choices>
        <choice>
          <value>true</value>
          <display_name>true</display_name>
        </choice>
        <choice>
          <value>false</value>
          <display_name>false</display_name>
        </choice>
      </choices>
    </argument>
    <argument>
      <name>clothes_dryer_location</name>
      <display_name>Clothes Dryer: Location</display_name>
      <description>The space type for the clothes dryer location. If not provided, the OS-HPXML default is used.</description>
      <type>Choice</type>
      <required>false</required>
      <model_dependent>false</model_dependent>
      <choices>
        <choice>
          <value>living space</value>
          <display_name>living space</display_name>
        </choice>
        <choice>
          <value>basement - conditioned</value>
          <display_name>basement - conditioned</display_name>
        </choice>
        <choice>
          <value>basement - unconditioned</value>
          <display_name>basement - unconditioned</display_name>
        </choice>
        <choice>
          <value>garage</value>
          <display_name>garage</display_name>
        </choice>
        <choice>
          <value>other housing unit</value>
          <display_name>other housing unit</display_name>
        </choice>
        <choice>
          <value>other heated space</value>
          <display_name>other heated space</display_name>
        </choice>
        <choice>
          <value>other multifamily buffer space</value>
          <display_name>other multifamily buffer space</display_name>
        </choice>
        <choice>
          <value>other non-freezing space</value>
          <display_name>other non-freezing space</display_name>
        </choice>
      </choices>
    </argument>
    <argument>
      <name>clothes_dryer_fuel_type</name>
      <display_name>Clothes Dryer: Fuel Type</display_name>
      <description>Type of fuel used by the clothes dryer.</description>
      <type>Choice</type>
      <required>true</required>
      <model_dependent>false</model_dependent>
      <default_value>natural gas</default_value>
      <choices>
        <choice>
          <value>electricity</value>
          <display_name>electricity</display_name>
        </choice>
        <choice>
          <value>natural gas</value>
          <display_name>natural gas</display_name>
        </choice>
        <choice>
          <value>fuel oil</value>
          <display_name>fuel oil</display_name>
        </choice>
        <choice>
          <value>propane</value>
          <display_name>propane</display_name>
        </choice>
        <choice>
          <value>wood</value>
          <display_name>wood</display_name>
        </choice>
        <choice>
          <value>coal</value>
          <display_name>coal</display_name>
        </choice>
      </choices>
    </argument>
    <argument>
      <name>clothes_dryer_efficiency_type</name>
      <display_name>Clothes Dryer: Efficiency Type</display_name>
      <description>The efficiency type of the clothes dryer.</description>
      <type>Choice</type>
      <required>true</required>
      <model_dependent>false</model_dependent>
      <default_value>CombinedEnergyFactor</default_value>
      <choices>
        <choice>
          <value>EnergyFactor</value>
          <display_name>EnergyFactor</display_name>
        </choice>
        <choice>
          <value>CombinedEnergyFactor</value>
          <display_name>CombinedEnergyFactor</display_name>
        </choice>
      </choices>
    </argument>
    <argument>
      <name>clothes_dryer_efficiency</name>
      <display_name>Clothes Dryer: Efficiency</display_name>
      <description>The efficiency of the clothes dryer. If not provided, the OS-HPXML default is used.</description>
      <type>Double</type>
      <units>lb/kWh</units>
      <required>false</required>
      <model_dependent>false</model_dependent>
    </argument>
    <argument>
      <name>clothes_dryer_vented_flow_rate</name>
      <display_name>Clothes Dryer: Vented Flow Rate</display_name>
      <description>The exhaust flow rate of the vented clothes dryer. If not provided, the OS-HPXML default is used.</description>
      <type>Double</type>
      <units>CFM</units>
      <required>false</required>
      <model_dependent>false</model_dependent>
    </argument>
    <argument>
      <name>clothes_dryer_usage_multiplier</name>
      <display_name>Clothes Dryer: Usage Multiplier</display_name>
      <description>Multiplier on the clothes dryer energy usage that can reflect, e.g., high/low usage occupants. If not provided, the OS-HPXML default is used.</description>
      <type>Double</type>
      <required>false</required>
      <model_dependent>false</model_dependent>
    </argument>
    <argument>
      <name>dishwasher_present</name>
      <display_name>Dishwasher: Present</display_name>
      <description>Whether there is a dishwasher present.</description>
      <type>Boolean</type>
      <required>true</required>
      <model_dependent>false</model_dependent>
      <default_value>true</default_value>
      <choices>
        <choice>
          <value>true</value>
          <display_name>true</display_name>
        </choice>
        <choice>
          <value>false</value>
          <display_name>false</display_name>
        </choice>
      </choices>
    </argument>
    <argument>
      <name>dishwasher_location</name>
      <display_name>Dishwasher: Location</display_name>
      <description>The space type for the dishwasher location. If not provided, the OS-HPXML default is used.</description>
      <type>Choice</type>
      <required>false</required>
      <model_dependent>false</model_dependent>
      <choices>
        <choice>
          <value>living space</value>
          <display_name>living space</display_name>
        </choice>
        <choice>
          <value>basement - conditioned</value>
          <display_name>basement - conditioned</display_name>
        </choice>
        <choice>
          <value>basement - unconditioned</value>
          <display_name>basement - unconditioned</display_name>
        </choice>
        <choice>
          <value>garage</value>
          <display_name>garage</display_name>
        </choice>
        <choice>
          <value>other housing unit</value>
          <display_name>other housing unit</display_name>
        </choice>
        <choice>
          <value>other heated space</value>
          <display_name>other heated space</display_name>
        </choice>
        <choice>
          <value>other multifamily buffer space</value>
          <display_name>other multifamily buffer space</display_name>
        </choice>
        <choice>
          <value>other non-freezing space</value>
          <display_name>other non-freezing space</display_name>
        </choice>
      </choices>
    </argument>
    <argument>
      <name>dishwasher_efficiency_type</name>
      <display_name>Dishwasher: Efficiency Type</display_name>
      <description>The efficiency type of dishwasher.</description>
      <type>Choice</type>
      <required>true</required>
      <model_dependent>false</model_dependent>
      <default_value>RatedAnnualkWh</default_value>
      <choices>
        <choice>
          <value>RatedAnnualkWh</value>
          <display_name>RatedAnnualkWh</display_name>
        </choice>
        <choice>
          <value>EnergyFactor</value>
          <display_name>EnergyFactor</display_name>
        </choice>
      </choices>
    </argument>
    <argument>
      <name>dishwasher_efficiency</name>
      <display_name>Dishwasher: Efficiency</display_name>
      <description>The efficiency of the dishwasher. If not provided, the OS-HPXML default is used.</description>
      <type>Double</type>
      <units>RatedAnnualkWh or EnergyFactor</units>
      <required>false</required>
      <model_dependent>false</model_dependent>
    </argument>
    <argument>
      <name>dishwasher_label_electric_rate</name>
      <display_name>Dishwasher: Label Electric Rate</display_name>
      <description>The label electric rate of the dishwasher. If not provided, the OS-HPXML default is used.</description>
      <type>Double</type>
      <units>$/kWh</units>
      <required>false</required>
      <model_dependent>false</model_dependent>
    </argument>
    <argument>
      <name>dishwasher_label_gas_rate</name>
      <display_name>Dishwasher: Label Gas Rate</display_name>
      <description>The label gas rate of the dishwasher. If not provided, the OS-HPXML default is used.</description>
      <type>Double</type>
      <units>$/therm</units>
      <required>false</required>
      <model_dependent>false</model_dependent>
    </argument>
    <argument>
      <name>dishwasher_label_annual_gas_cost</name>
      <display_name>Dishwasher: Label Annual Gas Cost</display_name>
      <description>The label annual gas cost of the dishwasher. If not provided, the OS-HPXML default is used.</description>
      <type>Double</type>
      <units>$</units>
      <required>false</required>
      <model_dependent>false</model_dependent>
    </argument>
    <argument>
      <name>dishwasher_label_usage</name>
      <display_name>Dishwasher: Label Usage</display_name>
      <description>The dishwasher loads per week. If not provided, the OS-HPXML default is used.</description>
      <type>Double</type>
      <units>cyc/wk</units>
      <required>false</required>
      <model_dependent>false</model_dependent>
    </argument>
    <argument>
      <name>dishwasher_place_setting_capacity</name>
      <display_name>Dishwasher: Number of Place Settings</display_name>
      <description>The number of place settings for the unit. Data obtained from manufacturer's literature. If not provided, the OS-HPXML default is used.</description>
      <type>Integer</type>
      <units>#</units>
      <required>false</required>
      <model_dependent>false</model_dependent>
    </argument>
    <argument>
      <name>dishwasher_usage_multiplier</name>
      <display_name>Dishwasher: Usage Multiplier</display_name>
      <description>Multiplier on the dishwasher energy usage that can reflect, e.g., high/low usage occupants. If not provided, the OS-HPXML default is used.</description>
      <type>Double</type>
      <required>false</required>
      <model_dependent>false</model_dependent>
    </argument>
    <argument>
      <name>refrigerator_present</name>
      <display_name>Refrigerator: Present</display_name>
      <description>Whether there is a refrigerator present.</description>
      <type>Boolean</type>
      <required>true</required>
      <model_dependent>false</model_dependent>
      <default_value>true</default_value>
      <choices>
        <choice>
          <value>true</value>
          <display_name>true</display_name>
        </choice>
        <choice>
          <value>false</value>
          <display_name>false</display_name>
        </choice>
      </choices>
    </argument>
    <argument>
      <name>refrigerator_location</name>
      <display_name>Refrigerator: Location</display_name>
      <description>The space type for the refrigerator location. If not provided, the OS-HPXML default is used.</description>
      <type>Choice</type>
      <required>false</required>
      <model_dependent>false</model_dependent>
      <choices>
        <choice>
          <value>living space</value>
          <display_name>living space</display_name>
        </choice>
        <choice>
          <value>basement - conditioned</value>
          <display_name>basement - conditioned</display_name>
        </choice>
        <choice>
          <value>basement - unconditioned</value>
          <display_name>basement - unconditioned</display_name>
        </choice>
        <choice>
          <value>garage</value>
          <display_name>garage</display_name>
        </choice>
        <choice>
          <value>other housing unit</value>
          <display_name>other housing unit</display_name>
        </choice>
        <choice>
          <value>other heated space</value>
          <display_name>other heated space</display_name>
        </choice>
        <choice>
          <value>other multifamily buffer space</value>
          <display_name>other multifamily buffer space</display_name>
        </choice>
        <choice>
          <value>other non-freezing space</value>
          <display_name>other non-freezing space</display_name>
        </choice>
      </choices>
    </argument>
    <argument>
      <name>refrigerator_rated_annual_kwh</name>
      <display_name>Refrigerator: Rated Annual Consumption</display_name>
      <description>The EnergyGuide rated annual energy consumption for a refrigerator. If not provided, the OS-HPXML default is used.</description>
      <type>Double</type>
      <units>kWh/yr</units>
      <required>false</required>
      <model_dependent>false</model_dependent>
    </argument>
    <argument>
      <name>refrigerator_usage_multiplier</name>
      <display_name>Refrigerator: Usage Multiplier</display_name>
      <description>Multiplier on the refrigerator energy usage that can reflect, e.g., high/low usage occupants. If not provided, the OS-HPXML default is used.</description>
      <type>Double</type>
      <required>false</required>
      <model_dependent>false</model_dependent>
    </argument>
    <argument>
      <name>extra_refrigerator_present</name>
      <display_name>Extra Refrigerator: Present</display_name>
      <description>Whether there is an extra refrigerator present.</description>
      <type>Boolean</type>
      <required>true</required>
      <model_dependent>false</model_dependent>
      <default_value>false</default_value>
      <choices>
        <choice>
          <value>true</value>
          <display_name>true</display_name>
        </choice>
        <choice>
          <value>false</value>
          <display_name>false</display_name>
        </choice>
      </choices>
    </argument>
    <argument>
      <name>extra_refrigerator_location</name>
      <display_name>Extra Refrigerator: Location</display_name>
      <description>The space type for the extra refrigerator location. If not provided, the OS-HPXML default is used.</description>
      <type>Choice</type>
      <required>false</required>
      <model_dependent>false</model_dependent>
      <choices>
        <choice>
          <value>living space</value>
          <display_name>living space</display_name>
        </choice>
        <choice>
          <value>basement - conditioned</value>
          <display_name>basement - conditioned</display_name>
        </choice>
        <choice>
          <value>basement - unconditioned</value>
          <display_name>basement - unconditioned</display_name>
        </choice>
        <choice>
          <value>garage</value>
          <display_name>garage</display_name>
        </choice>
        <choice>
          <value>other housing unit</value>
          <display_name>other housing unit</display_name>
        </choice>
        <choice>
          <value>other heated space</value>
          <display_name>other heated space</display_name>
        </choice>
        <choice>
          <value>other multifamily buffer space</value>
          <display_name>other multifamily buffer space</display_name>
        </choice>
        <choice>
          <value>other non-freezing space</value>
          <display_name>other non-freezing space</display_name>
        </choice>
      </choices>
    </argument>
    <argument>
      <name>extra_refrigerator_rated_annual_kwh</name>
      <display_name>Extra Refrigerator: Rated Annual Consumption</display_name>
      <description>The EnergyGuide rated annual energy consumption for an extra rrefrigerator. If not provided, the OS-HPXML default is used.</description>
      <type>Double</type>
      <units>kWh/yr</units>
      <required>false</required>
      <model_dependent>false</model_dependent>
    </argument>
    <argument>
      <name>extra_refrigerator_usage_multiplier</name>
      <display_name>Extra Refrigerator: Usage Multiplier</display_name>
      <description>Multiplier on the extra refrigerator energy usage that can reflect, e.g., high/low usage occupants. If not provided, the OS-HPXML default is used.</description>
      <type>Double</type>
      <required>false</required>
      <model_dependent>false</model_dependent>
    </argument>
    <argument>
      <name>freezer_present</name>
      <display_name>Freezer: Present</display_name>
      <description>Whether there is a freezer present.</description>
      <type>Boolean</type>
      <required>true</required>
      <model_dependent>false</model_dependent>
      <default_value>false</default_value>
      <choices>
        <choice>
          <value>true</value>
          <display_name>true</display_name>
        </choice>
        <choice>
          <value>false</value>
          <display_name>false</display_name>
        </choice>
      </choices>
    </argument>
    <argument>
      <name>freezer_location</name>
      <display_name>Freezer: Location</display_name>
      <description>The space type for the freezer location. If not provided, the OS-HPXML default is used.</description>
      <type>Choice</type>
      <required>false</required>
      <model_dependent>false</model_dependent>
      <choices>
        <choice>
          <value>living space</value>
          <display_name>living space</display_name>
        </choice>
        <choice>
          <value>basement - conditioned</value>
          <display_name>basement - conditioned</display_name>
        </choice>
        <choice>
          <value>basement - unconditioned</value>
          <display_name>basement - unconditioned</display_name>
        </choice>
        <choice>
          <value>garage</value>
          <display_name>garage</display_name>
        </choice>
        <choice>
          <value>other housing unit</value>
          <display_name>other housing unit</display_name>
        </choice>
        <choice>
          <value>other heated space</value>
          <display_name>other heated space</display_name>
        </choice>
        <choice>
          <value>other multifamily buffer space</value>
          <display_name>other multifamily buffer space</display_name>
        </choice>
        <choice>
          <value>other non-freezing space</value>
          <display_name>other non-freezing space</display_name>
        </choice>
      </choices>
    </argument>
    <argument>
      <name>freezer_rated_annual_kwh</name>
      <display_name>Freezer: Rated Annual Consumption</display_name>
      <description>The EnergyGuide rated annual energy consumption for a freezer. If not provided, the OS-HPXML default is used.</description>
      <type>Double</type>
      <units>kWh/yr</units>
      <required>false</required>
      <model_dependent>false</model_dependent>
    </argument>
    <argument>
      <name>freezer_usage_multiplier</name>
      <display_name>Freezer: Usage Multiplier</display_name>
      <description>Multiplier on the freezer energy usage that can reflect, e.g., high/low usage occupants. If not provided, the OS-HPXML default is used.</description>
      <type>Double</type>
      <required>false</required>
      <model_dependent>false</model_dependent>
    </argument>
    <argument>
      <name>cooking_range_oven_present</name>
      <display_name>Cooking Range/Oven: Present</display_name>
      <description>Whether there is a cooking range/oven present.</description>
      <type>Boolean</type>
      <required>true</required>
      <model_dependent>false</model_dependent>
      <default_value>true</default_value>
      <choices>
        <choice>
          <value>true</value>
          <display_name>true</display_name>
        </choice>
        <choice>
          <value>false</value>
          <display_name>false</display_name>
        </choice>
      </choices>
    </argument>
    <argument>
      <name>cooking_range_oven_location</name>
      <display_name>Cooking Range/Oven: Location</display_name>
      <description>The space type for the cooking range/oven location. If not provided, the OS-HPXML default is used.</description>
      <type>Choice</type>
      <required>false</required>
      <model_dependent>false</model_dependent>
      <choices>
        <choice>
          <value>living space</value>
          <display_name>living space</display_name>
        </choice>
        <choice>
          <value>basement - conditioned</value>
          <display_name>basement - conditioned</display_name>
        </choice>
        <choice>
          <value>basement - unconditioned</value>
          <display_name>basement - unconditioned</display_name>
        </choice>
        <choice>
          <value>garage</value>
          <display_name>garage</display_name>
        </choice>
        <choice>
          <value>other housing unit</value>
          <display_name>other housing unit</display_name>
        </choice>
        <choice>
          <value>other heated space</value>
          <display_name>other heated space</display_name>
        </choice>
        <choice>
          <value>other multifamily buffer space</value>
          <display_name>other multifamily buffer space</display_name>
        </choice>
        <choice>
          <value>other non-freezing space</value>
          <display_name>other non-freezing space</display_name>
        </choice>
      </choices>
    </argument>
    <argument>
      <name>cooking_range_oven_fuel_type</name>
      <display_name>Cooking Range/Oven: Fuel Type</display_name>
      <description>Type of fuel used by the cooking range/oven.</description>
      <type>Choice</type>
      <required>true</required>
      <model_dependent>false</model_dependent>
      <default_value>natural gas</default_value>
      <choices>
        <choice>
          <value>electricity</value>
          <display_name>electricity</display_name>
        </choice>
        <choice>
          <value>natural gas</value>
          <display_name>natural gas</display_name>
        </choice>
        <choice>
          <value>fuel oil</value>
          <display_name>fuel oil</display_name>
        </choice>
        <choice>
          <value>propane</value>
          <display_name>propane</display_name>
        </choice>
        <choice>
          <value>wood</value>
          <display_name>wood</display_name>
        </choice>
        <choice>
          <value>coal</value>
          <display_name>coal</display_name>
        </choice>
      </choices>
    </argument>
    <argument>
      <name>cooking_range_oven_is_induction</name>
      <display_name>Cooking Range/Oven: Is Induction</display_name>
      <description>Whether the cooking range is induction. If not provided, the OS-HPXML default is used.</description>
      <type>Boolean</type>
      <required>false</required>
      <model_dependent>false</model_dependent>
      <choices>
        <choice>
          <value>true</value>
          <display_name>true</display_name>
        </choice>
        <choice>
          <value>false</value>
          <display_name>false</display_name>
        </choice>
      </choices>
    </argument>
    <argument>
      <name>cooking_range_oven_is_convection</name>
      <display_name>Cooking Range/Oven: Is Convection</display_name>
      <description>Whether the oven is convection. If not provided, the OS-HPXML default is used.</description>
      <type>Boolean</type>
      <required>false</required>
      <model_dependent>false</model_dependent>
      <choices>
        <choice>
          <value>true</value>
          <display_name>true</display_name>
        </choice>
        <choice>
          <value>false</value>
          <display_name>false</display_name>
        </choice>
      </choices>
    </argument>
    <argument>
      <name>cooking_range_oven_usage_multiplier</name>
      <display_name>Cooking Range/Oven: Usage Multiplier</display_name>
      <description>Multiplier on the cooking range/oven energy usage that can reflect, e.g., high/low usage occupants. If not provided, the OS-HPXML default is used.</description>
      <type>Double</type>
      <required>false</required>
      <model_dependent>false</model_dependent>
    </argument>
    <argument>
      <name>ceiling_fan_present</name>
      <display_name>Ceiling Fan: Present</display_name>
      <description>Whether there are any ceiling fans.</description>
      <type>Boolean</type>
      <required>true</required>
      <model_dependent>false</model_dependent>
      <default_value>true</default_value>
      <choices>
        <choice>
          <value>true</value>
          <display_name>true</display_name>
        </choice>
        <choice>
          <value>false</value>
          <display_name>false</display_name>
        </choice>
      </choices>
    </argument>
    <argument>
      <name>ceiling_fan_efficiency</name>
      <display_name>Ceiling Fan: Efficiency</display_name>
      <description>The efficiency rating of the ceiling fan(s) at medium speed. If not provided, the OS-HPXML default is used.</description>
      <type>Double</type>
      <units>CFM/W</units>
      <required>false</required>
      <model_dependent>false</model_dependent>
    </argument>
    <argument>
      <name>ceiling_fan_quantity</name>
      <display_name>Ceiling Fan: Quantity</display_name>
      <description>Total number of ceiling fans. If not provided, the OS-HPXML default is used.</description>
      <type>Integer</type>
      <units>#</units>
      <required>false</required>
      <model_dependent>false</model_dependent>
    </argument>
    <argument>
      <name>ceiling_fan_cooling_setpoint_temp_offset</name>
      <display_name>Ceiling Fan: Cooling Setpoint Temperature Offset</display_name>
      <description>The setpoint temperature offset during cooling season for the ceiling fan(s). Only applies if ceiling fan quantity is greater than zero. If not provided, the OS-HPXML default is used.</description>
      <type>Double</type>
      <units>deg-F</units>
      <required>false</required>
      <model_dependent>false</model_dependent>
    </argument>
    <argument>
      <name>misc_plug_loads_television_present</name>
      <display_name>Misc Plug Loads: Television Present</display_name>
      <description>Whether there are televisions.</description>
      <type>Boolean</type>
      <required>true</required>
      <model_dependent>false</model_dependent>
      <default_value>true</default_value>
      <choices>
        <choice>
          <value>true</value>
          <display_name>true</display_name>
        </choice>
        <choice>
          <value>false</value>
          <display_name>false</display_name>
        </choice>
      </choices>
    </argument>
    <argument>
      <name>misc_plug_loads_television_annual_kwh</name>
      <display_name>Misc Plug Loads: Television Annual kWh</display_name>
      <description>The annual energy consumption of the television plug loads. If not provided, the OS-HPXML default is used.</description>
      <type>Double</type>
      <units>kWh/yr</units>
      <required>false</required>
      <model_dependent>false</model_dependent>
    </argument>
    <argument>
      <name>misc_plug_loads_television_usage_multiplier</name>
      <display_name>Misc Plug Loads: Television Usage Multiplier</display_name>
      <description>Multiplier on the television energy usage that can reflect, e.g., high/low usage occupants. If not provided, the OS-HPXML default is used.</description>
      <type>Double</type>
      <required>false</required>
      <model_dependent>false</model_dependent>
    </argument>
    <argument>
      <name>misc_plug_loads_other_annual_kwh</name>
      <display_name>Misc Plug Loads: Other Annual kWh</display_name>
      <description>The annual energy consumption of the other residual plug loads. If not provided, the OS-HPXML default is used.</description>
      <type>Double</type>
      <units>kWh/yr</units>
      <required>false</required>
      <model_dependent>false</model_dependent>
    </argument>
    <argument>
      <name>misc_plug_loads_other_frac_sensible</name>
      <display_name>Misc Plug Loads: Other Sensible Fraction</display_name>
      <description>Fraction of other residual plug loads' internal gains that are sensible. If not provided, the OS-HPXML default is used.</description>
      <type>Double</type>
      <units>Frac</units>
      <required>false</required>
      <model_dependent>false</model_dependent>
    </argument>
    <argument>
      <name>misc_plug_loads_other_frac_latent</name>
      <display_name>Misc Plug Loads: Other Latent Fraction</display_name>
      <description>Fraction of other residual plug loads' internal gains that are latent. If not provided, the OS-HPXML default is used.</description>
      <type>Double</type>
      <units>Frac</units>
      <required>false</required>
      <model_dependent>false</model_dependent>
    </argument>
    <argument>
      <name>misc_plug_loads_other_usage_multiplier</name>
      <display_name>Misc Plug Loads: Other Usage Multiplier</display_name>
      <description>Multiplier on the other energy usage that can reflect, e.g., high/low usage occupants. If not provided, the OS-HPXML default is used.</description>
      <type>Double</type>
      <required>false</required>
      <model_dependent>false</model_dependent>
    </argument>
    <argument>
      <name>misc_plug_loads_well_pump_present</name>
      <display_name>Misc Plug Loads: Well Pump Present</display_name>
      <description>Whether there is a well pump.</description>
      <type>Boolean</type>
      <required>true</required>
      <model_dependent>false</model_dependent>
      <default_value>false</default_value>
      <choices>
        <choice>
          <value>true</value>
          <display_name>true</display_name>
        </choice>
        <choice>
          <value>false</value>
          <display_name>false</display_name>
        </choice>
      </choices>
    </argument>
    <argument>
      <name>misc_plug_loads_well_pump_annual_kwh</name>
      <display_name>Misc Plug Loads: Well Pump Annual kWh</display_name>
      <description>The annual energy consumption of the well pump plug loads. If not provided, the OS-HPXML default is used.</description>
      <type>Double</type>
      <units>kWh/yr</units>
      <required>false</required>
      <model_dependent>false</model_dependent>
    </argument>
    <argument>
      <name>misc_plug_loads_well_pump_usage_multiplier</name>
      <display_name>Misc Plug Loads: Well Pump Usage Multiplier</display_name>
      <description>Multiplier on the well pump energy usage that can reflect, e.g., high/low usage occupants. If not provided, the OS-HPXML default is used.</description>
      <type>Double</type>
      <required>false</required>
      <model_dependent>false</model_dependent>
    </argument>
    <argument>
      <name>misc_plug_loads_vehicle_present</name>
      <display_name>Misc Plug Loads: Vehicle Present</display_name>
      <description>Whether there is an electric vehicle.</description>
      <type>Boolean</type>
      <required>true</required>
      <model_dependent>false</model_dependent>
      <default_value>false</default_value>
      <choices>
        <choice>
          <value>true</value>
          <display_name>true</display_name>
        </choice>
        <choice>
          <value>false</value>
          <display_name>false</display_name>
        </choice>
      </choices>
    </argument>
    <argument>
      <name>misc_plug_loads_vehicle_annual_kwh</name>
      <display_name>Misc Plug Loads: Vehicle Annual kWh</display_name>
      <description>The annual energy consumption of the electric vehicle plug loads. If not provided, the OS-HPXML default is used.</description>
      <type>Double</type>
      <units>kWh/yr</units>
      <required>false</required>
      <model_dependent>false</model_dependent>
    </argument>
    <argument>
      <name>misc_plug_loads_vehicle_usage_multiplier</name>
      <display_name>Misc Plug Loads: Vehicle Usage Multiplier</display_name>
      <description>Multiplier on the electric vehicle energy usage that can reflect, e.g., high/low usage occupants. If not provided, the OS-HPXML default is used.</description>
      <type>Double</type>
      <required>false</required>
      <model_dependent>false</model_dependent>
    </argument>
    <argument>
      <name>misc_fuel_loads_grill_present</name>
      <display_name>Misc Fuel Loads: Grill Present</display_name>
      <description>Whether there is a fuel loads grill.</description>
      <type>Boolean</type>
      <required>true</required>
      <model_dependent>false</model_dependent>
      <default_value>false</default_value>
      <choices>
        <choice>
          <value>true</value>
          <display_name>true</display_name>
        </choice>
        <choice>
          <value>false</value>
          <display_name>false</display_name>
        </choice>
      </choices>
    </argument>
    <argument>
      <name>misc_fuel_loads_grill_fuel_type</name>
      <display_name>Misc Fuel Loads: Grill Fuel Type</display_name>
      <description>The fuel type of the fuel loads grill.</description>
      <type>Choice</type>
      <required>true</required>
      <model_dependent>false</model_dependent>
      <default_value>natural gas</default_value>
      <choices>
        <choice>
          <value>natural gas</value>
          <display_name>natural gas</display_name>
        </choice>
        <choice>
          <value>fuel oil</value>
          <display_name>fuel oil</display_name>
        </choice>
        <choice>
          <value>propane</value>
          <display_name>propane</display_name>
        </choice>
        <choice>
          <value>wood</value>
          <display_name>wood</display_name>
        </choice>
        <choice>
          <value>wood pellets</value>
          <display_name>wood pellets</display_name>
        </choice>
      </choices>
    </argument>
    <argument>
      <name>misc_fuel_loads_grill_annual_therm</name>
      <display_name>Misc Fuel Loads: Grill Annual therm</display_name>
      <description>The annual energy consumption of the fuel loads grill. If not provided, the OS-HPXML default is used.</description>
      <type>Double</type>
      <units>therm/yr</units>
      <required>false</required>
      <model_dependent>false</model_dependent>
    </argument>
    <argument>
      <name>misc_fuel_loads_grill_usage_multiplier</name>
      <display_name>Misc Fuel Loads: Grill Usage Multiplier</display_name>
      <description>Multiplier on the fuel loads grill energy usage that can reflect, e.g., high/low usage occupants. If not provided, the OS-HPXML default is used.</description>
      <type>Double</type>
      <required>false</required>
      <model_dependent>false</model_dependent>
    </argument>
    <argument>
      <name>misc_fuel_loads_lighting_present</name>
      <display_name>Misc Fuel Loads: Lighting Present</display_name>
      <description>Whether there is fuel loads lighting.</description>
      <type>Boolean</type>
      <required>true</required>
      <model_dependent>false</model_dependent>
      <default_value>false</default_value>
      <choices>
        <choice>
          <value>true</value>
          <display_name>true</display_name>
        </choice>
        <choice>
          <value>false</value>
          <display_name>false</display_name>
        </choice>
      </choices>
    </argument>
    <argument>
      <name>misc_fuel_loads_lighting_fuel_type</name>
      <display_name>Misc Fuel Loads: Lighting Fuel Type</display_name>
      <description>The fuel type of the fuel loads lighting.</description>
      <type>Choice</type>
      <required>true</required>
      <model_dependent>false</model_dependent>
      <default_value>natural gas</default_value>
      <choices>
        <choice>
          <value>natural gas</value>
          <display_name>natural gas</display_name>
        </choice>
        <choice>
          <value>fuel oil</value>
          <display_name>fuel oil</display_name>
        </choice>
        <choice>
          <value>propane</value>
          <display_name>propane</display_name>
        </choice>
        <choice>
          <value>wood</value>
          <display_name>wood</display_name>
        </choice>
        <choice>
          <value>wood pellets</value>
          <display_name>wood pellets</display_name>
        </choice>
      </choices>
    </argument>
    <argument>
      <name>misc_fuel_loads_lighting_annual_therm</name>
      <display_name>Misc Fuel Loads: Lighting Annual therm</display_name>
      <description>The annual energy consumption of the fuel loads lighting. If not provided, the OS-HPXML default is used.</description>
      <type>Double</type>
      <units>therm/yr</units>
      <required>false</required>
      <model_dependent>false</model_dependent>
    </argument>
    <argument>
      <name>misc_fuel_loads_lighting_usage_multiplier</name>
      <display_name>Misc Fuel Loads: Lighting Usage Multiplier</display_name>
      <description>Multiplier on the fuel loads lighting energy usage that can reflect, e.g., high/low usage occupants. If not provided, the OS-HPXML default is used.</description>
      <type>Double</type>
      <required>false</required>
      <model_dependent>false</model_dependent>
    </argument>
    <argument>
      <name>misc_fuel_loads_fireplace_present</name>
      <display_name>Misc Fuel Loads: Fireplace Present</display_name>
      <description>Whether there is fuel loads fireplace.</description>
      <type>Boolean</type>
      <required>true</required>
      <model_dependent>false</model_dependent>
      <default_value>false</default_value>
      <choices>
        <choice>
          <value>true</value>
          <display_name>true</display_name>
        </choice>
        <choice>
          <value>false</value>
          <display_name>false</display_name>
        </choice>
      </choices>
    </argument>
    <argument>
      <name>misc_fuel_loads_fireplace_fuel_type</name>
      <display_name>Misc Fuel Loads: Fireplace Fuel Type</display_name>
      <description>The fuel type of the fuel loads fireplace.</description>
      <type>Choice</type>
      <required>true</required>
      <model_dependent>false</model_dependent>
      <default_value>natural gas</default_value>
      <choices>
        <choice>
          <value>natural gas</value>
          <display_name>natural gas</display_name>
        </choice>
        <choice>
          <value>fuel oil</value>
          <display_name>fuel oil</display_name>
        </choice>
        <choice>
          <value>propane</value>
          <display_name>propane</display_name>
        </choice>
        <choice>
          <value>wood</value>
          <display_name>wood</display_name>
        </choice>
        <choice>
          <value>wood pellets</value>
          <display_name>wood pellets</display_name>
        </choice>
      </choices>
    </argument>
    <argument>
      <name>misc_fuel_loads_fireplace_annual_therm</name>
      <display_name>Misc Fuel Loads: Fireplace Annual therm</display_name>
      <description>The annual energy consumption of the fuel loads fireplace. If not provided, the OS-HPXML default is used.</description>
      <type>Double</type>
      <units>therm/yr</units>
      <required>false</required>
      <model_dependent>false</model_dependent>
    </argument>
    <argument>
      <name>misc_fuel_loads_fireplace_frac_sensible</name>
      <display_name>Misc Fuel Loads: Fireplace Sensible Fraction</display_name>
      <description>Fraction of fireplace residual fuel loads' internal gains that are sensible. If not provided, the OS-HPXML default is used.</description>
      <type>Double</type>
      <units>Frac</units>
      <required>false</required>
      <model_dependent>false</model_dependent>
    </argument>
    <argument>
      <name>misc_fuel_loads_fireplace_frac_latent</name>
      <display_name>Misc Fuel Loads: Fireplace Latent Fraction</display_name>
      <description>Fraction of fireplace residual fuel loads' internal gains that are latent. If not provided, the OS-HPXML default is used.</description>
      <type>Double</type>
      <units>Frac</units>
      <required>false</required>
      <model_dependent>false</model_dependent>
    </argument>
    <argument>
      <name>misc_fuel_loads_fireplace_usage_multiplier</name>
      <display_name>Misc Fuel Loads: Fireplace Usage Multiplier</display_name>
      <description>Multiplier on the fuel loads fireplace energy usage that can reflect, e.g., high/low usage occupants. If not provided, the OS-HPXML default is used.</description>
      <type>Double</type>
      <required>false</required>
      <model_dependent>false</model_dependent>
    </argument>
    <argument>
      <name>pool_present</name>
      <display_name>Pool: Present</display_name>
      <description>Whether there is a pool.</description>
      <type>Boolean</type>
      <required>true</required>
      <model_dependent>false</model_dependent>
      <default_value>false</default_value>
      <choices>
        <choice>
          <value>true</value>
          <display_name>true</display_name>
        </choice>
        <choice>
          <value>false</value>
          <display_name>false</display_name>
        </choice>
      </choices>
    </argument>
    <argument>
      <name>pool_pump_annual_kwh</name>
      <display_name>Pool: Pump Annual kWh</display_name>
      <description>The annual energy consumption of the pool pump. If not provided, the OS-HPXML default is used.</description>
      <type>Double</type>
      <units>kWh/yr</units>
      <required>false</required>
      <model_dependent>false</model_dependent>
    </argument>
    <argument>
      <name>pool_pump_usage_multiplier</name>
      <display_name>Pool: Pump Usage Multiplier</display_name>
      <description>Multiplier on the pool pump energy usage that can reflect, e.g., high/low usage occupants. If not provided, the OS-HPXML default is used.</description>
      <type>Double</type>
      <required>false</required>
      <model_dependent>false</model_dependent>
    </argument>
    <argument>
      <name>pool_heater_type</name>
      <display_name>Pool: Heater Type</display_name>
      <description>The type of pool heater. Use 'none' if there is no pool heater.</description>
      <type>Choice</type>
      <required>true</required>
      <model_dependent>false</model_dependent>
      <default_value>none</default_value>
      <choices>
        <choice>
          <value>none</value>
          <display_name>none</display_name>
        </choice>
        <choice>
          <value>electric resistance</value>
          <display_name>electric resistance</display_name>
        </choice>
        <choice>
          <value>gas fired</value>
          <display_name>gas fired</display_name>
        </choice>
        <choice>
          <value>heat pump</value>
          <display_name>heat pump</display_name>
        </choice>
      </choices>
    </argument>
    <argument>
      <name>pool_heater_annual_kwh</name>
      <display_name>Pool: Heater Annual kWh</display_name>
      <description>The annual energy consumption of the electric resistance pool heater. If not provided, the OS-HPXML default is used.</description>
      <type>Double</type>
      <units>kWh/yr</units>
      <required>false</required>
      <model_dependent>false</model_dependent>
    </argument>
    <argument>
      <name>pool_heater_annual_therm</name>
      <display_name>Pool: Heater Annual therm</display_name>
      <description>The annual energy consumption of the gas fired pool heater. If not provided, the OS-HPXML default is used.</description>
      <type>Double</type>
      <units>therm/yr</units>
      <required>false</required>
      <model_dependent>false</model_dependent>
    </argument>
    <argument>
      <name>pool_heater_usage_multiplier</name>
      <display_name>Pool: Heater Usage Multiplier</display_name>
      <description>Multiplier on the pool heater energy usage that can reflect, e.g., high/low usage occupants. If not provided, the OS-HPXML default is used.</description>
      <type>Double</type>
      <required>false</required>
      <model_dependent>false</model_dependent>
    </argument>
    <argument>
      <name>hot_tub_present</name>
      <display_name>Hot Tub: Present</display_name>
      <description>Whether there is a hot tub.</description>
      <type>Boolean</type>
      <required>true</required>
      <model_dependent>false</model_dependent>
      <default_value>false</default_value>
      <choices>
        <choice>
          <value>true</value>
          <display_name>true</display_name>
        </choice>
        <choice>
          <value>false</value>
          <display_name>false</display_name>
        </choice>
      </choices>
    </argument>
    <argument>
      <name>hot_tub_pump_annual_kwh</name>
      <display_name>Hot Tub: Pump Annual kWh</display_name>
      <description>The annual energy consumption of the hot tub pump. If not provided, the OS-HPXML default is used.</description>
      <type>Double</type>
      <units>kWh/yr</units>
      <required>false</required>
      <model_dependent>false</model_dependent>
    </argument>
    <argument>
      <name>hot_tub_pump_usage_multiplier</name>
      <display_name>Hot Tub: Pump Usage Multiplier</display_name>
      <description>Multiplier on the hot tub pump energy usage that can reflect, e.g., high/low usage occupants. If not provided, the OS-HPXML default is used.</description>
      <type>Double</type>
      <required>false</required>
      <model_dependent>false</model_dependent>
    </argument>
    <argument>
      <name>hot_tub_heater_type</name>
      <display_name>Hot Tub: Heater Type</display_name>
      <description>The type of hot tub heater. Use 'none' if there is no hot tub heater.</description>
      <type>Choice</type>
      <required>true</required>
      <model_dependent>false</model_dependent>
      <default_value>none</default_value>
      <choices>
        <choice>
          <value>none</value>
          <display_name>none</display_name>
        </choice>
        <choice>
          <value>electric resistance</value>
          <display_name>electric resistance</display_name>
        </choice>
        <choice>
          <value>gas fired</value>
          <display_name>gas fired</display_name>
        </choice>
        <choice>
          <value>heat pump</value>
          <display_name>heat pump</display_name>
        </choice>
      </choices>
    </argument>
    <argument>
      <name>hot_tub_heater_annual_kwh</name>
      <display_name>Hot Tub: Heater Annual kWh</display_name>
      <description>The annual energy consumption of the electric resistance hot tub heater. If not provided, the OS-HPXML default is used.</description>
      <type>Double</type>
      <units>kWh/yr</units>
      <required>false</required>
      <model_dependent>false</model_dependent>
    </argument>
    <argument>
      <name>hot_tub_heater_annual_therm</name>
      <display_name>Hot Tub: Heater Annual therm</display_name>
      <description>The annual energy consumption of the gas fired hot tub heater. If not provided, the OS-HPXML default is used.</description>
      <type>Double</type>
      <units>therm/yr</units>
      <required>false</required>
      <model_dependent>false</model_dependent>
    </argument>
    <argument>
      <name>hot_tub_heater_usage_multiplier</name>
      <display_name>Hot Tub: Heater Usage Multiplier</display_name>
      <description>Multiplier on the hot tub heater energy usage that can reflect, e.g., high/low usage occupants. If not provided, the OS-HPXML default is used.</description>
      <type>Double</type>
      <required>false</required>
      <model_dependent>false</model_dependent>
    </argument>
    <argument>
      <name>emissions_scenario_names</name>
      <display_name>Emissions: Scenario Names</display_name>
      <description>Names of emissions scenarios. If multiple scenarios, use a comma-separated list. If not provided, no emissions scenarios are calculated.</description>
      <type>String</type>
      <required>false</required>
      <model_dependent>false</model_dependent>
    </argument>
    <argument>
      <name>emissions_types</name>
      <display_name>Emissions: Types</display_name>
      <description>Types of emissions (e.g., CO2e, NOx, etc.). If multiple scenarios, use a comma-separated list.</description>
      <type>String</type>
      <required>false</required>
      <model_dependent>false</model_dependent>
    </argument>
    <argument>
      <name>emissions_electricity_units</name>
      <display_name>Emissions: Electricity Units</display_name>
      <description>Electricity emissions factors units. If multiple scenarios, use a comma-separated list. Only lb/MWh and kg/MWh are allowed.</description>
      <type>String</type>
      <required>false</required>
      <model_dependent>false</model_dependent>
    </argument>
    <argument>
      <name>emissions_electricity_values_or_filepaths</name>
      <display_name>Emissions: Electricity Values or File Paths</display_name>
      <description>Electricity emissions factors values, specified as either an annual factor or an absolute/relative path to a file with hourly factors. If multiple scenarios, use a comma-separated list.</description>
      <type>String</type>
      <required>false</required>
      <model_dependent>false</model_dependent>
    </argument>
    <argument>
      <name>emissions_electricity_number_of_header_rows</name>
      <display_name>Emissions: Electricity Files Number of Header Rows</display_name>
      <description>The number of header rows in the electricity emissions factor file. Only applies when an electricity filepath is used. If multiple scenarios, use a comma-separated list.</description>
      <type>String</type>
      <required>false</required>
      <model_dependent>false</model_dependent>
    </argument>
    <argument>
      <name>emissions_electricity_column_numbers</name>
      <display_name>Emissions: Electricity Files Column Numbers</display_name>
      <description>The column number in the electricity emissions factor file. Only applies when an electricity filepath is used. If multiple scenarios, use a comma-separated list.</description>
      <type>String</type>
      <required>false</required>
      <model_dependent>false</model_dependent>
    </argument>
    <argument>
      <name>emissions_fossil_fuel_units</name>
      <display_name>Emissions: Fossil Fuel Units</display_name>
      <description>Fossil fuel emissions factors units. If multiple scenarios, use a comma-separated list. Only lb/MBtu and kg/MBtu are allowed.</description>
      <type>String</type>
      <required>false</required>
      <model_dependent>false</model_dependent>
    </argument>
    <argument>
      <name>emissions_natural_gas_values</name>
      <display_name>Emissions: Natural Gas Values</display_name>
      <description>Natural gas emissions factors values, specified as an annual factor. If multiple scenarios, use a comma-separated list.</description>
      <type>String</type>
      <required>false</required>
      <model_dependent>false</model_dependent>
    </argument>
    <argument>
      <name>emissions_propane_values</name>
      <display_name>Emissions: Propane Values</display_name>
      <description>Propane emissions factors values, specified as an annual factor. If multiple scenarios, use a comma-separated list.</description>
      <type>String</type>
      <required>false</required>
      <model_dependent>false</model_dependent>
    </argument>
    <argument>
      <name>emissions_fuel_oil_values</name>
      <display_name>Emissions: Fuel Oil Values</display_name>
      <description>Fuel oil emissions factors values, specified as an annual factor. If multiple scenarios, use a comma-separated list.</description>
      <type>String</type>
      <required>false</required>
      <model_dependent>false</model_dependent>
    </argument>
    <argument>
      <name>emissions_coal_values</name>
      <display_name>Emissions: Coal Values</display_name>
      <description>Coal emissions factors values, specified as an annual factor. If multiple scenarios, use a comma-separated list.</description>
      <type>String</type>
      <required>false</required>
      <model_dependent>false</model_dependent>
    </argument>
    <argument>
      <name>emissions_wood_values</name>
      <display_name>Emissions: Wood Values</display_name>
      <description>Wood emissions factors values, specified as an annual factor. If multiple scenarios, use a comma-separated list.</description>
      <type>String</type>
      <required>false</required>
      <model_dependent>false</model_dependent>
    </argument>
    <argument>
      <name>emissions_wood_pellets_values</name>
      <display_name>Emissions: Wood Pellets Values</display_name>
      <description>Wood pellets emissions factors values, specified as an annual factor. If multiple scenarios, use a comma-separated list.</description>
      <type>String</type>
      <required>false</required>
      <model_dependent>false</model_dependent>
    </argument>
    <argument>
      <name>utility_bill_scenario_names</name>
      <display_name>Utility Bills: Scenario Names</display_name>
      <description>Names of utility bill scenarios. If multiple scenarios, use a comma-separated list. If not provided, no utility bills scenarios are calculated.</description>
      <type>String</type>
      <required>false</required>
      <model_dependent>false</model_dependent>
    </argument>
    <argument>
      <name>utility_bill_electricity_filepaths</name>
      <display_name>Utility Bills: Electricity File Paths</display_name>
      <description>Electricity tariff file specified as an absolute/relative path to a file with utility rate structure information. Tariff file must be formatted to OpenEI API version 7. If multiple scenarios, use a comma-separated list.</description>
      <type>String</type>
      <required>false</required>
      <model_dependent>false</model_dependent>
    </argument>
    <argument>
      <name>utility_bill_electricity_fixed_charges</name>
      <display_name>Utility Bills: Electricity Fixed Charges</display_name>
      <description>Electricity utility bill monthly fixed charges. If multiple scenarios, use a comma-separated list.</description>
      <type>String</type>
      <required>false</required>
      <model_dependent>false</model_dependent>
    </argument>
    <argument>
      <name>utility_bill_natural_gas_fixed_charges</name>
      <display_name>Utility Bills: Natural Gas Fixed Charges</display_name>
      <description>Natural gas utility bill monthly fixed charges. If multiple scenarios, use a comma-separated list.</description>
      <type>String</type>
      <required>false</required>
      <model_dependent>false</model_dependent>
    </argument>
    <argument>
      <name>utility_bill_propane_fixed_charges</name>
      <display_name>Utility Bills: Propane Fixed Charges</display_name>
      <description>Propane utility bill monthly fixed charges. If multiple scenarios, use a comma-separated list.</description>
      <type>String</type>
      <required>false</required>
      <model_dependent>false</model_dependent>
    </argument>
    <argument>
      <name>utility_bill_fuel_oil_fixed_charges</name>
      <display_name>Utility Bills: Fuel Oil Fixed Charges</display_name>
      <description>Fuel oil utility bill monthly fixed charges. If multiple scenarios, use a comma-separated list.</description>
      <type>String</type>
      <required>false</required>
      <model_dependent>false</model_dependent>
    </argument>
    <argument>
      <name>utility_bill_coal_fixed_charges</name>
      <display_name>Utility Bills: Coal Fixed Charges</display_name>
      <description>Coal utility bill monthly fixed charges. If multiple scenarios, use a comma-separated list.</description>
      <type>String</type>
      <required>false</required>
      <model_dependent>false</model_dependent>
    </argument>
    <argument>
      <name>utility_bill_wood_fixed_charges</name>
      <display_name>Utility Bills: Wood Fixed Charges</display_name>
      <description>Wood utility bill monthly fixed charges. If multiple scenarios, use a comma-separated list.</description>
      <type>String</type>
      <required>false</required>
      <model_dependent>false</model_dependent>
    </argument>
    <argument>
      <name>utility_bill_wood_pellets_fixed_charges</name>
      <display_name>Utility Bills: Wood Pellets Fixed Charges</display_name>
      <description>Wood pellets utility bill monthly fixed charges. If multiple scenarios, use a comma-separated list.</description>
      <type>String</type>
      <required>false</required>
      <model_dependent>false</model_dependent>
    </argument>
    <argument>
      <name>utility_bill_electricity_marginal_rates</name>
      <display_name>Utility Bills: Electricity Marginal Rates</display_name>
      <description>Electricity utility bill marginal rates. If multiple scenarios, use a comma-separated list.</description>
      <type>String</type>
      <required>false</required>
      <model_dependent>false</model_dependent>
    </argument>
    <argument>
      <name>utility_bill_natural_gas_marginal_rates</name>
      <display_name>Utility Bills: Natural Gas Marginal Rates</display_name>
      <description>Natural gas utility bill marginal rates. If multiple scenarios, use a comma-separated list.</description>
      <type>String</type>
      <required>false</required>
      <model_dependent>false</model_dependent>
    </argument>
    <argument>
      <name>utility_bill_propane_marginal_rates</name>
      <display_name>Utility Bills: Propane Marginal Rates</display_name>
      <description>Propane utility bill marginal rates. If multiple scenarios, use a comma-separated list.</description>
      <type>String</type>
      <required>false</required>
      <model_dependent>false</model_dependent>
    </argument>
    <argument>
      <name>utility_bill_fuel_oil_marginal_rates</name>
      <display_name>Utility Bills: Fuel Oil Marginal Rates</display_name>
      <description>Fuel oil utility bill marginal rates. If multiple scenarios, use a comma-separated list.</description>
      <type>String</type>
      <required>false</required>
      <model_dependent>false</model_dependent>
    </argument>
    <argument>
      <name>utility_bill_coal_marginal_rates</name>
      <display_name>Utility Bills: Coal Marginal Rates</display_name>
      <description>Coal utility bill marginal rates. If multiple scenarios, use a comma-separated list.</description>
      <type>String</type>
      <required>false</required>
      <model_dependent>false</model_dependent>
    </argument>
    <argument>
      <name>utility_bill_wood_marginal_rates</name>
      <display_name>Utility Bills: Wood Marginal Rates</display_name>
      <description>Wood utility bill marginal rates. If multiple scenarios, use a comma-separated list.</description>
      <type>String</type>
      <required>false</required>
      <model_dependent>false</model_dependent>
    </argument>
    <argument>
      <name>utility_bill_wood_pellets_marginal_rates</name>
      <display_name>Utility Bills: Wood Pellets Marginal Rates</display_name>
      <description>Wood pellets utility bill marginal rates. If multiple scenarios, use a comma-separated list.</description>
      <type>String</type>
      <required>false</required>
      <model_dependent>false</model_dependent>
    </argument>
    <argument>
      <name>utility_bill_pv_compensation_types</name>
      <display_name>Utility Bills: PV Compensation Types</display_name>
      <description>Utility bill PV compensation types. If multiple scenarios, use a comma-separated list.</description>
      <type>String</type>
      <required>false</required>
      <model_dependent>false</model_dependent>
    </argument>
    <argument>
      <name>utility_bill_pv_net_metering_annual_excess_sellback_rate_types</name>
      <display_name>Utility Bills: PV Net Metering Annual Excess Sellback Rate Types</display_name>
      <description>Utility bill PV net metering annual excess sellback rate types. Only applies if the PV compensation type is 'NetMetering'. If multiple scenarios, use a comma-separated list.</description>
      <type>String</type>
      <required>false</required>
      <model_dependent>false</model_dependent>
    </argument>
    <argument>
      <name>utility_bill_pv_net_metering_annual_excess_sellback_rates</name>
      <display_name>Utility Bills: PV Net Metering Annual Excess Sellback Rates</display_name>
      <description>Utility bill PV net metering annual excess sellback rates. Only applies if the PV compensation type is 'NetMetering' and the PV annual excess sellback rate type is 'User-Specified'. If multiple scenarios, use a comma-separated list.</description>
      <type>String</type>
      <required>false</required>
      <model_dependent>false</model_dependent>
    </argument>
    <argument>
      <name>utility_bill_pv_feed_in_tariff_rates</name>
      <display_name>Utility Bills: PV Feed-In Tariff Rates</display_name>
      <description>Utility bill PV annual full/gross feed-in tariff rates. Only applies if the PV compensation type is 'FeedInTariff'. If multiple scenarios, use a comma-separated list.</description>
      <type>String</type>
      <required>false</required>
      <model_dependent>false</model_dependent>
    </argument>
    <argument>
      <name>utility_bill_pv_monthly_grid_connection_fee_units</name>
      <display_name>Utility Bills: PV Monthly Grid Connection Fee Units</display_name>
      <description>Utility bill PV monthly grid connection fee units. If multiple scenarios, use a comma-separated list.</description>
      <type>String</type>
      <required>false</required>
      <model_dependent>false</model_dependent>
    </argument>
    <argument>
      <name>utility_bill_pv_monthly_grid_connection_fees</name>
      <display_name>Utility Bills: PV Monthly Grid Connection Fees</display_name>
      <description>Utility bill PV monthly grid connection fees. If multiple scenarios, use a comma-separated list.</description>
      <type>String</type>
      <required>false</required>
      <model_dependent>false</model_dependent>
    </argument>
    <argument>
      <name>additional_properties</name>
      <display_name>Additional Properties</display_name>
      <description>Additional properties specified as key-value pairs (i.e., key=value). If multiple additional properties, use a |-separated list. For example, 'LowIncome=false|Remodeled|Description=2-story home in Denver'. These properties will be stored in the HPXML file under /HPXML/SoftwareInfo/extension/AdditionalProperties.</description>
      <type>String</type>
      <required>false</required>
      <model_dependent>false</model_dependent>
    </argument>
    <argument>
      <name>apply_defaults</name>
      <display_name>Apply Default Values?</display_name>
      <description>If true, applies OS-HPXML default values to the HPXML output file. Setting to true will also force validation of the HPXML output file before applying OS-HPXML default values.</description>
      <type>Boolean</type>
      <required>false</required>
      <model_dependent>false</model_dependent>
      <default_value>false</default_value>
      <choices>
        <choice>
          <value>true</value>
          <display_name>true</display_name>
        </choice>
        <choice>
          <value>false</value>
          <display_name>false</display_name>
        </choice>
      </choices>
    </argument>
    <argument>
      <name>apply_validation</name>
      <display_name>Apply Validation?</display_name>
      <description>If true, validates the HPXML output file. Set to false for faster performance. Note that validation is not needed if the HPXML file will be validated downstream (e.g., via the HPXMLtoOpenStudio measure).</description>
      <type>Boolean</type>
      <required>false</required>
      <model_dependent>false</model_dependent>
      <default_value>false</default_value>
      <choices>
        <choice>
          <value>true</value>
          <display_name>true</display_name>
        </choice>
        <choice>
          <value>false</value>
          <display_name>false</display_name>
        </choice>
      </choices>
    </argument>
  </arguments>
  <outputs />
  <provenances />
  <tags>
    <tag>Whole Building.Space Types</tag>
  </tags>
  <attributes>
    <attribute>
      <name>Measure Type</name>
      <value>ModelMeasure</value>
      <datatype>string</datatype>
    </attribute>
  </attributes>
  <files>
    <file>
      <filename>geometry.rb</filename>
      <filetype>rb</filetype>
      <usage_type>resource</usage_type>
      <checksum>D9E75C2E</checksum>
    </file>
    <file>
      <filename>build_residential_hpxml_test.rb</filename>
      <filetype>rb</filetype>
      <usage_type>test</usage_type>
      <checksum>EABC4B26</checksum>
    </file>
    <file>
      <version>
        <software_program>OpenStudio</software_program>
        <identifier>2.9.0</identifier>
        <min_compatible>2.9.0</min_compatible>
      </version>
      <filename>measure.rb</filename>
      <filetype>rb</filetype>
      <usage_type>script</usage_type>
<<<<<<< HEAD
      <checksum>E40C9482</checksum>
=======
      <checksum>56885E00</checksum>
>>>>>>> acba9d0e
    </file>
  </files>
</measure><|MERGE_RESOLUTION|>--- conflicted
+++ resolved
@@ -3,13 +3,8 @@
   <schema_version>3.0</schema_version>
   <name>build_residential_hpxml</name>
   <uid>a13a8983-2b01-4930-8af2-42030b6e4233</uid>
-<<<<<<< HEAD
-  <version_id>623f2a95-06fc-4b03-a8cd-4da7e66ac2a6</version_id>
-  <version_modified>20230220T015736Z</version_modified>
-=======
-  <version_id>5eacc58f-18e3-409f-a6b3-38a601fb5384</version_id>
-  <version_modified>20230301T153143Z</version_modified>
->>>>>>> acba9d0e
+  <version_id>32e26c9f-1627-4f98-95f2-5d671119fe70</version_id>
+  <version_modified>20230301T171952Z</version_modified>
   <xml_checksum>2C38F48B</xml_checksum>
   <class_name>BuildResidentialHPXML</class_name>
   <display_name>HPXML Builder</display_name>
@@ -6573,11 +6568,7 @@
       <filename>measure.rb</filename>
       <filetype>rb</filetype>
       <usage_type>script</usage_type>
-<<<<<<< HEAD
-      <checksum>E40C9482</checksum>
-=======
-      <checksum>56885E00</checksum>
->>>>>>> acba9d0e
+      <checksum>A55962E1</checksum>
     </file>
   </files>
 </measure>