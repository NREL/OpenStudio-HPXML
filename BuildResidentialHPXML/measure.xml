--- conflicted
+++ resolved
@@ -3,13 +3,8 @@
   <schema_version>3.1</schema_version>
   <name>build_residential_hpxml</name>
   <uid>a13a8983-2b01-4930-8af2-42030b6e4233</uid>
-<<<<<<< HEAD
-  <version_id>9eb7f58f-8e15-450f-aa11-ced26587d330</version_id>
-  <version_modified>2025-04-08T23:44:06Z</version_modified>
-=======
   <version_id>0ccc3809-aa15-44a5-8b75-44a6457e8086</version_id>
   <version_modified>2025-04-23T23:57:54Z</version_modified>
->>>>>>> cf68fe78
   <xml_checksum>2C38F48B</xml_checksum>
   <class_name>BuildResidentialHPXML</class_name>
   <display_name>HPXML Builder</display_name>
@@ -291,7 +286,10 @@
           <display_name>Sand, Dry</display_name>
         </choice>
         <choice>
-<<<<<<< HEAD
+          <value>Sand, Dry, 0.03 Diffusivity</value>
+          <display_name>Sand, Dry, 0.03 Diffusivity</display_name>
+        </choice>
+        <choice>
           <value>Sand, Mixed</value>
           <display_name>Sand, Mixed</display_name>
         </choice>
@@ -316,36 +314,6 @@
           <display_name>0.5 Conductivity</display_name>
         </choice>
         <choice>
-=======
-          <value>Sand, Dry, 0.03 Diffusivity</value>
-          <display_name>Sand, Dry, 0.03 Diffusivity</display_name>
-        </choice>
-        <choice>
-          <value>Sand, Mixed</value>
-          <display_name>Sand, Mixed</display_name>
-        </choice>
-        <choice>
-          <value>Sand, Wet</value>
-          <display_name>Sand, Wet</display_name>
-        </choice>
-        <choice>
-          <value>Silt, Dry</value>
-          <display_name>Silt, Dry</display_name>
-        </choice>
-        <choice>
-          <value>Silt, Mixed</value>
-          <display_name>Silt, Mixed</display_name>
-        </choice>
-        <choice>
-          <value>Silt, Wet</value>
-          <display_name>Silt, Wet</display_name>
-        </choice>
-        <choice>
-          <value>0.5 Conductivity</value>
-          <display_name>0.5 Conductivity</display_name>
-        </choice>
-        <choice>
->>>>>>> cf68fe78
           <value>0.8 Conductivity</value>
           <display_name>0.8 Conductivity</display_name>
         </choice>
@@ -358,13 +326,6 @@
           <display_name>1.4 Conductivity</display_name>
         </choice>
         <choice>
-<<<<<<< HEAD
-          <value>1.44 Conductivity</value>
-          <display_name>1.44 Conductivity</display_name>
-        </choice>
-        <choice>
-=======
->>>>>>> cf68fe78
           <value>1.7 Conductivity</value>
           <display_name>1.7 Conductivity</display_name>
         </choice>
@@ -1716,7 +1677,6 @@
         <choice>
           <value>Concrete, Light</value>
           <display_name>Concrete, Light</display_name>
-<<<<<<< HEAD
         </choice>
         <choice>
           <value>Concrete, Reflective</value>
@@ -1725,15 +1685,6 @@
         <choice>
           <value>Cool Roof</value>
           <display_name>Cool Roof</display_name>
-=======
-        </choice>
-        <choice>
-          <value>Concrete, Reflective</value>
-          <display_name>Concrete, Reflective</display_name>
-        </choice>
-        <choice>
-          <value>Cool Roof</value>
-          <display_name>Cool Roof</display_name>
         </choice>
         <choice>
           <value>0.2 Solar Absorptance</value>
@@ -1750,7 +1701,6 @@
         <choice>
           <value>0.75 Solar Absorptance</value>
           <display_name>0.75 Solar Absorptance</display_name>
->>>>>>> cf68fe78
         </choice>
       </choices>
     </argument>
@@ -1876,7 +1826,10 @@
       <model_dependent>false</model_dependent>
       <choices>
         <choice>
-<<<<<<< HEAD
+          <value>None</value>
+          <display_name>None</display_name>
+        </choice>
+        <choice>
           <value>Aluminum, Dark</value>
           <display_name>Aluminum, Dark</display_name>
         </choice>
@@ -1929,64 +1882,6 @@
           <display_name>Fiber-Cement, Medium Dark</display_name>
         </choice>
         <choice>
-=======
-          <value>None</value>
-          <display_name>None</display_name>
-        </choice>
-        <choice>
-          <value>Aluminum, Dark</value>
-          <display_name>Aluminum, Dark</display_name>
-        </choice>
-        <choice>
-          <value>Aluminum, Medium</value>
-          <display_name>Aluminum, Medium</display_name>
-        </choice>
-        <choice>
-          <value>Aluminum, Medium Dark</value>
-          <display_name>Aluminum, Medium Dark</display_name>
-        </choice>
-        <choice>
-          <value>Aluminum, Light</value>
-          <display_name>Aluminum, Light</display_name>
-        </choice>
-        <choice>
-          <value>Aluminum, Reflective</value>
-          <display_name>Aluminum, Reflective</display_name>
-        </choice>
-        <choice>
-          <value>Brick, Dark</value>
-          <display_name>Brick, Dark</display_name>
-        </choice>
-        <choice>
-          <value>Brick, Medium</value>
-          <display_name>Brick, Medium</display_name>
-        </choice>
-        <choice>
-          <value>Brick, Medium Dark</value>
-          <display_name>Brick, Medium Dark</display_name>
-        </choice>
-        <choice>
-          <value>Brick, Light</value>
-          <display_name>Brick, Light</display_name>
-        </choice>
-        <choice>
-          <value>Brick, Reflective</value>
-          <display_name>Brick, Reflective</display_name>
-        </choice>
-        <choice>
-          <value>Fiber-Cement, Dark</value>
-          <display_name>Fiber-Cement, Dark</display_name>
-        </choice>
-        <choice>
-          <value>Fiber-Cement, Medium</value>
-          <display_name>Fiber-Cement, Medium</display_name>
-        </choice>
-        <choice>
-          <value>Fiber-Cement, Medium Dark</value>
-          <display_name>Fiber-Cement, Medium Dark</display_name>
-        </choice>
-        <choice>
->>>>>>> cf68fe78
           <value>Fiber-Cement, Light</value>
           <display_name>Fiber-Cement, Light</display_name>
         </choice>
@@ -2029,7 +1924,6 @@
         <choice>
           <value>Composition Shingle, Light</value>
           <display_name>Composition Shingle, Light</display_name>
-<<<<<<< HEAD
         </choice>
         <choice>
           <value>Composition Shingle, Reflective</value>
@@ -2056,34 +1950,6 @@
           <display_name>Stucco, Reflective</display_name>
         </choice>
         <choice>
-=======
-        </choice>
-        <choice>
-          <value>Composition Shingle, Reflective</value>
-          <display_name>Composition Shingle, Reflective</display_name>
-        </choice>
-        <choice>
-          <value>Stucco, Dark</value>
-          <display_name>Stucco, Dark</display_name>
-        </choice>
-        <choice>
-          <value>Stucco, Medium</value>
-          <display_name>Stucco, Medium</display_name>
-        </choice>
-        <choice>
-          <value>Stucco, Medium Dark</value>
-          <display_name>Stucco, Medium Dark</display_name>
-        </choice>
-        <choice>
-          <value>Stucco, Light</value>
-          <display_name>Stucco, Light</display_name>
-        </choice>
-        <choice>
-          <value>Stucco, Reflective</value>
-          <display_name>Stucco, Reflective</display_name>
-        </choice>
-        <choice>
->>>>>>> cf68fe78
           <value>Vinyl, Dark</value>
           <display_name>Vinyl, Dark</display_name>
         </choice>
@@ -2164,10 +2030,6 @@
           <display_name>Masonite, Reflective</display_name>
         </choice>
         <choice>
-<<<<<<< HEAD
-          <value>None</value>
-          <display_name>None</display_name>
-=======
           <value>0.2 Solar Absorptance</value>
           <display_name>0.2 Solar Absorptance</display_name>
         </choice>
@@ -2182,7 +2044,6 @@
         <choice>
           <value>0.75 Solar Absorptance</value>
           <display_name>0.75 Solar Absorptance</display_name>
->>>>>>> cf68fe78
         </choice>
       </choices>
     </argument>
@@ -2723,7 +2584,6 @@
         <choice>
           <value>Very Leaky</value>
           <display_name>Very Leaky</display_name>
-<<<<<<< HEAD
         </choice>
         <choice>
           <value>0.25 ACH50</value>
@@ -2846,12 +2706,20 @@
           <display_name>0.2 nACH</display_name>
         </choice>
         <choice>
+          <value>0.335 nACH</value>
+          <display_name>0.335 nACH</display_name>
+        </choice>
+        <choice>
           <value>0.375 nACH</value>
           <display_name>0.375 nACH</display_name>
         </choice>
         <choice>
           <value>0.67 nACH</value>
           <display_name>0.67 nACH</display_name>
+        </choice>
+        <choice>
+          <value>1.5 nACH</value>
+          <display_name>1.5 nACH</display_name>
         </choice>
         <choice>
           <value>72 nCFM</value>
@@ -2883,46 +2751,32 @@
       <required>false</required>
       <model_dependent>false</model_dependent>
       <choices>
-=======
-        </choice>
-        <choice>
-          <value>0.25 ACH50</value>
-          <display_name>0.25 ACH50</display_name>
-        </choice>
-        <choice>
-          <value>0.5 ACH50</value>
-          <display_name>0.5 ACH50</display_name>
-        </choice>
-        <choice>
-          <value>0.75 ACH50</value>
-          <display_name>0.75 ACH50</display_name>
-        </choice>
-        <choice>
-          <value>1 ACH50</value>
-          <display_name>1 ACH50</display_name>
-        </choice>
-        <choice>
-          <value>1.5 ACH50</value>
-          <display_name>1.5 ACH50</display_name>
-        </choice>
->>>>>>> cf68fe78
-        <choice>
-          <value>2 ACH50</value>
-          <display_name>2 ACH50</display_name>
-        </choice>
-        <choice>
-          <value>2.25 ACH50</value>
-          <display_name>2.25 ACH50</display_name>
-        </choice>
-        <choice>
-          <value>3 ACH50</value>
-          <display_name>3 ACH50</display_name>
-        </choice>
-        <choice>
-          <value>3.57 ACH50</value>
-          <display_name>3.57 ACH50</display_name>
-        </choice>
-<<<<<<< HEAD
+        <choice>
+          <value>unit total</value>
+          <display_name>unit total</display_name>
+        </choice>
+        <choice>
+          <value>unit exterior only</value>
+          <display_name>unit exterior only</display_name>
+        </choice>
+      </choices>
+    </argument>
+    <argument>
+      <name>air_leakage_has_flue_or_chimney_in_conditioned_space</name>
+      <display_name>Air Leakage: Has Flue or Chimney in Conditioned Space</display_name>
+      <description>Presence of flue or chimney with combustion air from conditioned space; used for infiltration model. If not provided, the OS-HPXML default (see &lt;a href='https://openstudio-hpxml.readthedocs.io/en/v1.10.0/workflow_inputs.html#flue-or-chimney'&gt;Flue or Chimney&lt;/a&gt;) is used.</description>
+      <type>Boolean</type>
+      <required>false</required>
+      <model_dependent>false</model_dependent>
+      <choices>
+        <choice>
+          <value>true</value>
+          <display_name>true</display_name>
+        </choice>
+        <choice>
+          <value>false</value>
+          <display_name>false</display_name>
+        </choice>
       </choices>
     </argument>
     <argument>
@@ -3172,413 +3026,6 @@
       <model_dependent>false</model_dependent>
       <default_value>natural gas</default_value>
       <choices>
-=======
-        <choice>
-          <value>3.75 ACH50</value>
-          <display_name>3.75 ACH50</display_name>
-        </choice>
-        <choice>
-          <value>4 ACH50</value>
-          <display_name>4 ACH50</display_name>
-        </choice>
-        <choice>
-          <value>4.5 ACH50</value>
-          <display_name>4.5 ACH50</display_name>
-        </choice>
-        <choice>
-          <value>5 ACH50</value>
-          <display_name>5 ACH50</display_name>
-        </choice>
-        <choice>
-          <value>5.25 ACH50</value>
-          <display_name>5.25 ACH50</display_name>
-        </choice>
-        <choice>
-          <value>6 ACH50</value>
-          <display_name>6 ACH50</display_name>
-        </choice>
-        <choice>
-          <value>7 ACH50</value>
-          <display_name>7 ACH50</display_name>
-        </choice>
-        <choice>
-          <value>7.5 ACH50</value>
-          <display_name>7.5 ACH50</display_name>
-        </choice>
-        <choice>
-          <value>8 ACH50</value>
-          <display_name>8 ACH50</display_name>
-        </choice>
-        <choice>
-          <value>10 ACH50</value>
-          <display_name>10 ACH50</display_name>
-        </choice>
-        <choice>
-          <value>11.25 ACH50</value>
-          <display_name>11.25 ACH50</display_name>
-        </choice>
->>>>>>> cf68fe78
-        <choice>
-          <value>12.16 ACH50</value>
-          <display_name>12.16 ACH50</display_name>
-        </choice>
-        <choice>
-          <value>15 ACH50</value>
-          <display_name>15 ACH50</display_name>
-        </choice>
-        <choice>
-          <value>18.5 ACH50</value>
-          <display_name>18.5 ACH50</display_name>
-        </choice>
-        <choice>
-          <value>20 ACH50</value>
-          <display_name>20 ACH50</display_name>
-        </choice>
-        <choice>
-          <value>25 ACH50</value>
-          <display_name>25 ACH50</display_name>
-        </choice>
-        <choice>
-          <value>30 ACH50</value>
-          <display_name>30 ACH50</display_name>
-        </choice>
-        <choice>
-          <value>40 ACH50</value>
-          <display_name>40 ACH50</display_name>
-        </choice>
-        <choice>
-          <value>50 ACH50</value>
-          <display_name>50 ACH50</display_name>
-        </choice>
-        <choice>
-          <value>2.8 ACH45</value>
-          <display_name>2.8 ACH45</display_name>
-        </choice>
-        <choice>
-          <value>0.2 nACH</value>
-          <display_name>0.2 nACH</display_name>
-        </choice>
-        <choice>
-          <value>0.335 nACH</value>
-          <display_name>0.335 nACH</display_name>
-        </choice>
-        <choice>
-          <value>0.375 nACH</value>
-          <display_name>0.375 nACH</display_name>
-        </choice>
-        <choice>
-          <value>0.67 nACH</value>
-          <display_name>0.67 nACH</display_name>
-        </choice>
-        <choice>
-          <value>1.5 nACH</value>
-          <display_name>1.5 nACH</display_name>
-        </choice>
-        <choice>
-          <value>72 nCFM</value>
-          <display_name>72 nCFM</display_name>
-        </choice>
-        <choice>
-          <value>79.8 sq. in. ELA</value>
-          <display_name>79.8 sq. in. ELA</display_name>
-        </choice>
-        <choice>
-          <value>123 sq. in. ELA</value>
-          <display_name>123 sq. in. ELA</display_name>
-        </choice>
-        <choice>
-          <value>1080 CFM50</value>
-          <display_name>1080 CFM50</display_name>
-        </choice>
-        <choice>
-          <value>1008.5 CFM45</value>
-          <display_name>1008.5 CFM45</display_name>
-        </choice>
-      </choices>
-    </argument>
-    <argument>
-      <name>air_leakage_type</name>
-      <display_name>Air Leakage: Type</display_name>
-      <description>Type of air leakage if providing a numeric air leakage value. If 'unit total', represents the total infiltration to the unit as measured by a compartmentalization test, in which case the air leakage value will be adjusted by the ratio of exterior envelope surface area to total envelope surface area. Otherwise, if 'unit exterior only', represents the infiltration to the unit from outside only as measured by a guarded test. Required when unit type is single-family attached or apartment unit.</description>
-      <type>Choice</type>
-      <required>false</required>
-      <model_dependent>false</model_dependent>
-      <choices>
-        <choice>
-          <value>unit total</value>
-          <display_name>unit total</display_name>
-        </choice>
-        <choice>
-          <value>unit exterior only</value>
-          <display_name>unit exterior only</display_name>
-        </choice>
-      </choices>
-    </argument>
-    <argument>
-      <name>air_leakage_has_flue_or_chimney_in_conditioned_space</name>
-      <display_name>Air Leakage: Has Flue or Chimney in Conditioned Space</display_name>
-      <description>Presence of flue or chimney with combustion air from conditioned space; used for infiltration model. If not provided, the OS-HPXML default (see &lt;a href='https://openstudio-hpxml.readthedocs.io/en/v1.10.0/workflow_inputs.html#flue-or-chimney'&gt;Flue or Chimney&lt;/a&gt;) is used.</description>
-      <type>Boolean</type>
-      <required>false</required>
-      <model_dependent>false</model_dependent>
-      <choices>
-        <choice>
-          <value>true</value>
-          <display_name>true</display_name>
-        </choice>
-        <choice>
-          <value>false</value>
-          <display_name>false</display_name>
-        </choice>
-      </choices>
-    </argument>
-    <argument>
-      <name>heating_system</name>
-      <display_name>Heating System</display_name>
-      <description>The heating system type/efficiency. Efficiency is Rated AFUE or Percent as a Fraction. Use 'none' if there is no heating system or if there is a heat pump serving a heating load.</description>
-      <type>Choice</type>
-      <required>true</required>
-      <model_dependent>false</model_dependent>
-      <choices>
-        <choice>
-          <value>None</value>
-          <display_name>None</display_name>
-        </choice>
-        <choice>
-          <value>Electric Resistance</value>
-          <display_name>Electric Resistance</display_name>
-        </choice>
-        <choice>
-          <value>Central Furnace, 60% AFUE</value>
-          <display_name>Central Furnace, 60% AFUE</display_name>
-        </choice>
-        <choice>
-          <value>Central Furnace, 64% AFUE</value>
-          <display_name>Central Furnace, 64% AFUE</display_name>
-        </choice>
-        <choice>
-          <value>Central Furnace, 68% AFUE</value>
-          <display_name>Central Furnace, 68% AFUE</display_name>
-        </choice>
-        <choice>
-          <value>Central Furnace, 72% AFUE</value>
-          <display_name>Central Furnace, 72% AFUE</display_name>
-        </choice>
-        <choice>
-          <value>Central Furnace, 76% AFUE</value>
-          <display_name>Central Furnace, 76% AFUE</display_name>
-        </choice>
-        <choice>
-          <value>Central Furnace, 78% AFUE</value>
-          <display_name>Central Furnace, 78% AFUE</display_name>
-        </choice>
-        <choice>
-          <value>Central Furnace, 80% AFUE</value>
-          <display_name>Central Furnace, 80% AFUE</display_name>
-        </choice>
-        <choice>
-          <value>Central Furnace, 85% AFUE</value>
-          <display_name>Central Furnace, 85% AFUE</display_name>
-        </choice>
-        <choice>
-          <value>Central Furnace, 90% AFUE</value>
-          <display_name>Central Furnace, 90% AFUE</display_name>
-        </choice>
-        <choice>
-          <value>Central Furnace, 92% AFUE</value>
-          <display_name>Central Furnace, 92% AFUE</display_name>
-        </choice>
-        <choice>
-          <value>Central Furnace, 92% AFUE, Pilot Light</value>
-          <display_name>Central Furnace, 92% AFUE, Pilot Light</display_name>
-        </choice>
-        <choice>
-          <value>Central Furnace, 92% AFUE, Grade 3 Installation</value>
-          <display_name>Central Furnace, 92% AFUE, Grade 3 Installation</display_name>
-        </choice>
-        <choice>
-          <value>Central Furnace, 92.5% AFUE</value>
-          <display_name>Central Furnace, 92.5% AFUE</display_name>
-        </choice>
-        <choice>
-          <value>Central Furnace, 96% AFUE</value>
-          <display_name>Central Furnace, 96% AFUE</display_name>
-        </choice>
-        <choice>
-          <value>Central Furnace, 98% AFUE</value>
-          <display_name>Central Furnace, 98% AFUE</display_name>
-        </choice>
-        <choice>
-          <value>Central Furnace, 100% AFUE</value>
-          <display_name>Central Furnace, 100% AFUE</display_name>
-        </choice>
-        <choice>
-          <value>Wall Furnace, 60% AFUE</value>
-          <display_name>Wall Furnace, 60% AFUE</display_name>
-        </choice>
-        <choice>
-          <value>Wall Furnace, 68% AFUE</value>
-          <display_name>Wall Furnace, 68% AFUE</display_name>
-        </choice>
-        <choice>
-          <value>Wall Furnace, 82% AFUE</value>
-          <display_name>Wall Furnace, 82% AFUE</display_name>
-        </choice>
-        <choice>
-          <value>Wall Furnace, 98% AFUE</value>
-          <display_name>Wall Furnace, 98% AFUE</display_name>
-        </choice>
-        <choice>
-          <value>Wall Furnace, 100% AFUE</value>
-          <display_name>Wall Furnace, 100% AFUE</display_name>
-        </choice>
-        <choice>
-          <value>Floor Furnace, 60% AFUE</value>
-          <display_name>Floor Furnace, 60% AFUE</display_name>
-        </choice>
-        <choice>
-          <value>Floor Furnace, 70% AFUE</value>
-          <display_name>Floor Furnace, 70% AFUE</display_name>
-        </choice>
-        <choice>
-          <value>Floor Furnace, 80% AFUE</value>
-          <display_name>Floor Furnace, 80% AFUE</display_name>
-        </choice>
-        <choice>
-          <value>Floor Furnace, 80% AFUE, Pilot Light</value>
-          <display_name>Floor Furnace, 80% AFUE, Pilot Light</display_name>
-        </choice>
-        <choice>
-          <value>Boiler, 72% AFUE</value>
-          <display_name>Boiler, 72% AFUE</display_name>
-        </choice>
-        <choice>
-          <value>Boiler, 76% AFUE</value>
-          <display_name>Boiler, 76% AFUE</display_name>
-        </choice>
-        <choice>
-          <value>Boiler, 80% AFUE</value>
-          <display_name>Boiler, 80% AFUE</display_name>
-        </choice>
-        <choice>
-          <value>Boiler, 82% AFUE</value>
-          <display_name>Boiler, 82% AFUE</display_name>
-        </choice>
-        <choice>
-          <value>Boiler, 85% AFUE</value>
-          <display_name>Boiler, 85% AFUE</display_name>
-        </choice>
-        <choice>
-          <value>Boiler, 90% AFUE</value>
-          <display_name>Boiler, 90% AFUE</display_name>
-        </choice>
-        <choice>
-          <value>Boiler, 92% AFUE</value>
-          <display_name>Boiler, 92% AFUE</display_name>
-        </choice>
-        <choice>
-          <value>Boiler, 92% AFUE, Pilot Light</value>
-          <display_name>Boiler, 92% AFUE, Pilot Light</display_name>
-        </choice>
-        <choice>
-          <value>Boiler, 95% AFUE</value>
-          <display_name>Boiler, 95% AFUE</display_name>
-        </choice>
-        <choice>
-          <value>Boiler, 96% AFUE</value>
-          <display_name>Boiler, 96% AFUE</display_name>
-        </choice>
-        <choice>
-          <value>Boiler, 98% AFUE</value>
-          <display_name>Boiler, 98% AFUE</display_name>
-        </choice>
-        <choice>
-          <value>Boiler, 100% AFUE</value>
-          <display_name>Boiler, 100% AFUE</display_name>
-        </choice>
-        <choice>
-          <value>Shared Boiler w/ Baseboard, 78% AFUE</value>
-          <display_name>Shared Boiler w/ Baseboard, 78% AFUE</display_name>
-        </choice>
-        <choice>
-          <value>Shared Boiler w/ Baseboard, 92% AFUE</value>
-          <display_name>Shared Boiler w/ Baseboard, 92% AFUE</display_name>
-        </choice>
-        <choice>
-          <value>Shared Boiler w/ Baseboard, 100% AFUE</value>
-          <display_name>Shared Boiler w/ Baseboard, 100% AFUE</display_name>
-        </choice>
-        <choice>
-          <value>Shared Boiler w/ Fan Coil, 78% AFUE</value>
-          <display_name>Shared Boiler w/ Fan Coil, 78% AFUE</display_name>
-        </choice>
-        <choice>
-          <value>Shared Boiler w/ Fan Coil, 92% AFUE</value>
-          <display_name>Shared Boiler w/ Fan Coil, 92% AFUE</display_name>
-        </choice>
-        <choice>
-          <value>Shared Boiler w/ Fan Coil, 100% AFUE</value>
-          <display_name>Shared Boiler w/ Fan Coil, 100% AFUE</display_name>
-        </choice>
-        <choice>
-          <value>Stove, 60% Efficiency</value>
-          <display_name>Stove, 60% Efficiency</display_name>
-        </choice>
-        <choice>
-          <value>Stove, 70% Efficiency</value>
-          <display_name>Stove, 70% Efficiency</display_name>
-        </choice>
-        <choice>
-          <value>Stove, 80% Efficiency</value>
-          <display_name>Stove, 80% Efficiency</display_name>
-        </choice>
-        <choice>
-          <value>Space Heater, 60% Efficiency</value>
-          <display_name>Space Heater, 60% Efficiency</display_name>
-        </choice>
-        <choice>
-          <value>Space Heater, 70% Efficiency</value>
-          <display_name>Space Heater, 70% Efficiency</display_name>
-        </choice>
-        <choice>
-          <value>Space Heater, 80% Efficiency</value>
-          <display_name>Space Heater, 80% Efficiency</display_name>
-        </choice>
-        <choice>
-          <value>Space Heater, 92% Efficiency</value>
-          <display_name>Space Heater, 92% Efficiency</display_name>
-        </choice>
-        <choice>
-          <value>Space Heater, 100% Efficiency</value>
-          <display_name>Space Heater, 100% Efficiency</display_name>
-        </choice>
-        <choice>
-          <value>Fireplace, 60% Efficiency</value>
-          <display_name>Fireplace, 60% Efficiency</display_name>
-        </choice>
-        <choice>
-          <value>Fireplace, 70% Efficiency</value>
-          <display_name>Fireplace, 70% Efficiency</display_name>
-        </choice>
-        <choice>
-          <value>Fireplace, 80% Efficiency</value>
-          <display_name>Fireplace, 80% Efficiency</display_name>
-        </choice>
-        <choice>
-          <value>Fireplace, 100% Efficiency</value>
-          <display_name>Fireplace, 100% Efficiency</display_name>
-        </choice>
-      </choices>
-    </argument>
-    <argument>
-      <name>heating_system_fuel</name>
-      <display_name>Heating System: Fuel Type</display_name>
-      <description>The fuel type of the heating system. Ignored for ElectricResistance.</description>
-      <type>Choice</type>
-      <required>true</required>
-      <model_dependent>false</model_dependent>
-      <default_value>natural gas</default_value>
-      <choices>
         <choice>
           <value>electricity</value>
           <display_name>electricity</display_name>
@@ -3789,7 +3236,6 @@
         <choice>
           <value>Room AC, EER 10.7</value>
           <display_name>Room AC, EER 10.7</display_name>
-<<<<<<< HEAD
         </choice>
         <choice>
           <value>Room AC, EER 12.0</value>
@@ -3816,34 +3262,6 @@
           <display_name>Evaporative Cooler</display_name>
         </choice>
         <choice>
-=======
-        </choice>
-        <choice>
-          <value>Room AC, EER 12.0</value>
-          <display_name>Room AC, EER 12.0</display_name>
-        </choice>
-        <choice>
-          <value>Room AC, CEER 8.4</value>
-          <display_name>Room AC, CEER 8.4</display_name>
-        </choice>
-        <choice>
-          <value>Packaged Terminal AC, EER 10.7</value>
-          <display_name>Packaged Terminal AC, EER 10.7</display_name>
-        </choice>
-        <choice>
-          <value>Packaged Terminal AC, EER 10.7, Electric Heating</value>
-          <display_name>Packaged Terminal AC, EER 10.7, Electric Heating</display_name>
-        </choice>
-        <choice>
-          <value>Packaged Terminal AC, EER 10.7, 80% AFUE Gas Heating</value>
-          <display_name>Packaged Terminal AC, EER 10.7, 80% AFUE Gas Heating</display_name>
-        </choice>
-        <choice>
-          <value>Evaporative Cooler</value>
-          <display_name>Evaporative Cooler</display_name>
-        </choice>
-        <choice>
->>>>>>> cf68fe78
           <value>Evaporative Cooler, Ducted</value>
           <display_name>Evaporative Cooler, Ducted</display_name>
         </choice>
@@ -3939,7 +3357,6 @@
         <choice>
           <value>Central HP, SEER 13, 7.7 HSPF</value>
           <display_name>Central HP, SEER 13, 7.7 HSPF</display_name>
-<<<<<<< HEAD
         </choice>
         <choice>
           <value>Central HP, SEER 13, 7.7 HSPF, 5F Compressor Lockout</value>
@@ -4186,254 +3603,6 @@
           <display_name>Packaged Terminal HP, EER 11.4, COP 3.6</display_name>
         </choice>
         <choice>
-=======
-        </choice>
-        <choice>
-          <value>Central HP, SEER 13, 7.7 HSPF, 5F Compressor Lockout</value>
-          <display_name>Central HP, SEER 13, 7.7 HSPF, 5F Compressor Lockout</display_name>
-        </choice>
-        <choice>
-          <value>Central HP, SEER 13, 7.7 HSPF, 25F Compressor Lockout</value>
-          <display_name>Central HP, SEER 13, 7.7 HSPF, 25F Compressor Lockout</display_name>
-        </choice>
-        <choice>
-          <value>Central HP, SEER 13, 7.7 HSPF, 30F Compressor Lockout</value>
-          <display_name>Central HP, SEER 13, 7.7 HSPF, 30F Compressor Lockout</display_name>
-        </choice>
-        <choice>
-          <value>Central HP, SEER 13, 7.7 HSPF, Heating Capacity 17F</value>
-          <display_name>Central HP, SEER 13, 7.7 HSPF, Heating Capacity 17F</display_name>
-        </choice>
-        <choice>
-          <value>Central HP, SEER 13, 7.7 HSPF, Grade 3 Installation</value>
-          <display_name>Central HP, SEER 13, 7.7 HSPF, Grade 3 Installation</display_name>
-        </choice>
-        <choice>
-          <value>Central HP, SEER 13, 8.0 HSPF</value>
-          <display_name>Central HP, SEER 13, 8.0 HSPF</display_name>
-        </choice>
-        <choice>
-          <value>Central HP, SEER 13, 9.85 HSPF</value>
-          <display_name>Central HP, SEER 13, 9.85 HSPF</display_name>
-        </choice>
-        <choice>
-          <value>Central HP, SEER 14, 8.2 HSPF</value>
-          <display_name>Central HP, SEER 14, 8.2 HSPF</display_name>
-        </choice>
-        <choice>
-          <value>Central HP, SEER 14.3, 8.5 HSPF</value>
-          <display_name>Central HP, SEER 14.3, 8.5 HSPF</display_name>
-        </choice>
-        <choice>
-          <value>Central HP, SEER 15, 8.5 HSPF</value>
-          <display_name>Central HP, SEER 15, 8.5 HSPF</display_name>
-        </choice>
-        <choice>
-          <value>Central HP, SEER 15, 9.0 HSPF</value>
-          <display_name>Central HP, SEER 15, 9.0 HSPF</display_name>
-        </choice>
-        <choice>
-          <value>Central HP, SEER 16, 9.0 HSPF</value>
-          <display_name>Central HP, SEER 16, 9.0 HSPF</display_name>
-        </choice>
-        <choice>
-          <value>Central HP, SEER 16, 9.2 HSPF, -20F Compressor Lockout</value>
-          <display_name>Central HP, SEER 16, 9.2 HSPF, -20F Compressor Lockout</display_name>
-        </choice>
-        <choice>
-          <value>Central HP, SEER 16, 9.2 HSPF, Heating Capacity 5F</value>
-          <display_name>Central HP, SEER 16, 9.2 HSPF, Heating Capacity 5F</display_name>
-        </choice>
-        <choice>
-          <value>Central HP, SEER 17, 8.7 HSPF</value>
-          <display_name>Central HP, SEER 17, 8.7 HSPF</display_name>
-        </choice>
-        <choice>
-          <value>Central HP, SEER 17.25, 10 HPSF, Normalized Detailed Performance</value>
-          <display_name>Central HP, SEER 17.25, 10 HPSF, Normalized Detailed Performance</display_name>
-        </choice>
-        <choice>
-          <value>Central HP, SEER 17.5, 9.5 HSPF, Normalized Detailed Performance</value>
-          <display_name>Central HP, SEER 17.5, 9.5 HSPF, Normalized Detailed Performance</display_name>
-        </choice>
-        <choice>
-          <value>Central HP, SEER 17.5, 9.5 HSPF, Absolute Detailed Performance</value>
-          <display_name>Central HP, SEER 17.5, 9.5 HSPF, Absolute Detailed Performance</display_name>
-        </choice>
-        <choice>
-          <value>Central HP, SEER 17.5, 9.5 HSPF, Absolute Detailed Performance, Grade 3 Installation</value>
-          <display_name>Central HP, SEER 17.5, 9.5 HSPF, Absolute Detailed Performance, Grade 3 Installation</display_name>
-        </choice>
-        <choice>
-          <value>Central HP, SEER 18, 9.3 HSPF</value>
-          <display_name>Central HP, SEER 18, 9.3 HSPF</display_name>
-        </choice>
-        <choice>
-          <value>Central HP, SEER 18, 9.3 HSPF, 30F Compressor Lockout</value>
-          <display_name>Central HP, SEER 18, 9.3 HSPF, 30F Compressor Lockout</display_name>
-        </choice>
-        <choice>
-          <value>Central HP, SEER 18, 9.3 HSPF, Grade 3 Installation</value>
-          <display_name>Central HP, SEER 18, 9.3 HSPF, Grade 3 Installation</display_name>
-        </choice>
-        <choice>
-          <value>Central HP, SEER 20, 11 HSPF</value>
-          <display_name>Central HP, SEER 20, 11 HSPF</display_name>
-        </choice>
-        <choice>
-          <value>Central HP, SEER 20, 11 HSPF, Heating Capacity 5F</value>
-          <display_name>Central HP, SEER 20, 11 HSPF, Heating Capacity 5F</display_name>
-        </choice>
-        <choice>
-          <value>Central HP, SEER 22, 10 HSPF</value>
-          <display_name>Central HP, SEER 22, 10 HSPF</display_name>
-        </choice>
-        <choice>
-          <value>Central HP, SEER 22, 10 HSPF, Grade 3 Installation</value>
-          <display_name>Central HP, SEER 22, 10 HSPF, Grade 3 Installation</display_name>
-        </choice>
-        <choice>
-          <value>Central HP, SEER 22, 10 HSPF, 30F Compressor Lockout</value>
-          <display_name>Central HP, SEER 22, 10 HSPF, 30F Compressor Lockout</display_name>
-        </choice>
-        <choice>
-          <value>Central HP, SEER 24, 13 HSPF</value>
-          <display_name>Central HP, SEER 24, 13 HSPF</display_name>
-        </choice>
-        <choice>
-          <value>Central HP, SEER 24, 13 HSPF, Heating Capacity 5F</value>
-          <display_name>Central HP, SEER 24, 13 HSPF, Heating Capacity 5F</display_name>
-        </choice>
-        <choice>
-          <value>Central HP, SEER2 12.4, HSPF2 6.5, Heating Capacity 17F</value>
-          <display_name>Central HP, SEER2 12.4, HSPF2 6.5, Heating Capacity 17F</display_name>
-        </choice>
-        <choice>
-          <value>Mini-Split HP, SEER 14.5, 8.2 HSPF</value>
-          <display_name>Mini-Split HP, SEER 14.5, 8.2 HSPF</display_name>
-        </choice>
-        <choice>
-          <value>Mini-Split HP, SEER 14.5, 8.2 HSPF, Ducted</value>
-          <display_name>Mini-Split HP, SEER 14.5, 8.2 HSPF, Ducted</display_name>
-        </choice>
-        <choice>
-          <value>Mini-Split HP, SEER 16, 9.2 HSPF</value>
-          <display_name>Mini-Split HP, SEER 16, 9.2 HSPF</display_name>
-        </choice>
-        <choice>
-          <value>Mini-Split HP, SEER 16.7, 11.3 HSPF, Absolute Detailed Performance</value>
-          <display_name>Mini-Split HP, SEER 16.7, 11.3 HSPF, Absolute Detailed Performance</display_name>
-        </choice>
-        <choice>
-          <value>Mini-Split HP, SEER 16.7, 11.3 HSPF, Normalized Detailed Performance</value>
-          <display_name>Mini-Split HP, SEER 16.7, 11.3 HSPF, Normalized Detailed Performance</display_name>
-        </choice>
-        <choice>
-          <value>Mini-Split HP, SEER 17, 9.5 HSPF</value>
-          <display_name>Mini-Split HP, SEER 17, 9.5 HSPF</display_name>
-        </choice>
-        <choice>
-          <value>Mini-Split HP, SEER 17, 9.5 HSPF, Ducted</value>
-          <display_name>Mini-Split HP, SEER 17, 9.5 HSPF, Ducted</display_name>
-        </choice>
-        <choice>
-          <value>Mini-Split HP, SEER 17, 10 HSPF, Absolute Detailed Performance</value>
-          <display_name>Mini-Split HP, SEER 17, 10 HSPF, Absolute Detailed Performance</display_name>
-        </choice>
-        <choice>
-          <value>Mini-Split HP, SEER 17, 10 HSPF, Normalized Detailed Performance</value>
-          <display_name>Mini-Split HP, SEER 17, 10 HSPF, Normalized Detailed Performance</display_name>
-        </choice>
-        <choice>
-          <value>Mini-Split HP, SEER 18.0, 9.6 HSPF</value>
-          <display_name>Mini-Split HP, SEER 18.0, 9.6 HSPF</display_name>
-        </choice>
-        <choice>
-          <value>Mini-Split HP, SEER 18.0, 9.6 HSPF, Ducted</value>
-          <display_name>Mini-Split HP, SEER 18.0, 9.6 HSPF, Ducted</display_name>
-        </choice>
-        <choice>
-          <value>Mini-Split HP, SEER 19, 10 HSPF, Ducted</value>
-          <display_name>Mini-Split HP, SEER 19, 10 HSPF, Ducted</display_name>
-        </choice>
-        <choice>
-          <value>Mini-Split HP, SEER 19, 10 HSPF, Grade 3 Installation</value>
-          <display_name>Mini-Split HP, SEER 19, 10 HSPF, Grade 3 Installation</display_name>
-        </choice>
-        <choice>
-          <value>Mini-Split HP, SEER 19, 10 HSPF, 30F Compressor Lockout</value>
-          <display_name>Mini-Split HP, SEER 19, 10 HSPF, 30F Compressor Lockout</display_name>
-        </choice>
-        <choice>
-          <value>Mini-Split HP, SEER 19, 10 HSPF</value>
-          <display_name>Mini-Split HP, SEER 19, 10 HSPF</display_name>
-        </choice>
-        <choice>
-          <value>Mini-Split HP, SEER 19, 10 HSPF, Absolute Detailed Performance</value>
-          <display_name>Mini-Split HP, SEER 19, 10 HSPF, Absolute Detailed Performance</display_name>
-        </choice>
-        <choice>
-          <value>Mini-Split HP, SEER 20, 11 HSPF</value>
-          <display_name>Mini-Split HP, SEER 20, 11 HSPF</display_name>
-        </choice>
-        <choice>
-          <value>Mini-Split HP, SEER 24, 13 HSPF</value>
-          <display_name>Mini-Split HP, SEER 24, 13 HSPF</display_name>
-        </choice>
-        <choice>
-          <value>Mini-Split HP, SEER 25, 12.7 HSPF</value>
-          <display_name>Mini-Split HP, SEER 25, 12.7 HSPF</display_name>
-        </choice>
-        <choice>
-          <value>Mini-Split HP, SEER 25, 12.7 HSPF, Ducted</value>
-          <display_name>Mini-Split HP, SEER 25, 12.7 HSPF, Ducted</display_name>
-        </choice>
-        <choice>
-          <value>Mini-Split HP, SEER 29.3, 14 HSPF</value>
-          <display_name>Mini-Split HP, SEER 29.3, 14 HSPF</display_name>
-        </choice>
-        <choice>
-          <value>Mini-Split HP, SEER 29.3, 14 HSPF, Ducted</value>
-          <display_name>Mini-Split HP, SEER 29.3, 14 HSPF, Ducted</display_name>
-        </choice>
-        <choice>
-          <value>Mini-Split HP, SEER 33, 13.3 HSPF</value>
-          <display_name>Mini-Split HP, SEER 33, 13.3 HSPF</display_name>
-        </choice>
-        <choice>
-          <value>Mini-Split HP, SEER 33, 13.3 HSPF, Ducted</value>
-          <display_name>Mini-Split HP, SEER 33, 13.3 HSPF, Ducted</display_name>
-        </choice>
-        <choice>
-          <value>Geothermal HP, EER 16.6, COP 3.6</value>
-          <display_name>Geothermal HP, EER 16.6, COP 3.6</display_name>
-        </choice>
-        <choice>
-          <value>Geothermal HP, EER 16.6, COP 3.6, Grade 3 Installation</value>
-          <display_name>Geothermal HP, EER 16.6, COP 3.6, Grade 3 Installation</display_name>
-        </choice>
-        <choice>
-          <value>Geothermal HP, EER 18.2, COP 3.7</value>
-          <display_name>Geothermal HP, EER 18.2, COP 3.7</display_name>
-        </choice>
-        <choice>
-          <value>Geothermal HP, EER 19.4, COP 3.8</value>
-          <display_name>Geothermal HP, EER 19.4, COP 3.8</display_name>
-        </choice>
-        <choice>
-          <value>Geothermal HP, EER 20.2, COP 4.2</value>
-          <display_name>Geothermal HP, EER 20.2, COP 4.2</display_name>
-        </choice>
-        <choice>
-          <value>Geothermal HP, EER 20.5, COP 4.0</value>
-          <display_name>Geothermal HP, EER 20.5, COP 4.0</display_name>
-        </choice>
-        <choice>
-          <value>Packaged Terminal HP, EER 11.4, COP 3.6</value>
-          <display_name>Packaged Terminal HP, EER 11.4, COP 3.6</display_name>
-        </choice>
-        <choice>
->>>>>>> cf68fe78
           <value>Room AC w/ Reverse Cycle, EER 11.4, COP 3.6</value>
           <display_name>Room AC w/ Reverse Cycle, EER 11.4, COP 3.6</display_name>
         </choice>
@@ -4567,7 +3736,6 @@
         <choice>
           <value>Integrated, Fuel Oil, 76% AFUE, 40F Lockout</value>
           <display_name>Integrated, Fuel Oil, 76% AFUE, 40F Lockout</display_name>
-<<<<<<< HEAD
         </choice>
         <choice>
           <value>Integrated, Fuel Oil, 80% AFUE, 40F Lockout</value>
@@ -4602,42 +3770,6 @@
           <display_name>Separate, 30F Lockout</display_name>
         </choice>
         <choice>
-=======
-        </choice>
-        <choice>
-          <value>Integrated, Fuel Oil, 80% AFUE, 40F Lockout</value>
-          <display_name>Integrated, Fuel Oil, 80% AFUE, 40F Lockout</display_name>
-        </choice>
-        <choice>
-          <value>Integrated, Fuel Oil, 92.5% AFUE, 40F Lockout</value>
-          <display_name>Integrated, Fuel Oil, 92.5% AFUE, 40F Lockout</display_name>
-        </choice>
-        <choice>
-          <value>Integrated, Propane, 60% AFUE, 40F Lockout</value>
-          <display_name>Integrated, Propane, 60% AFUE, 40F Lockout</display_name>
-        </choice>
-        <choice>
-          <value>Integrated, Propane, 76% AFUE, 40F Lockout</value>
-          <display_name>Integrated, Propane, 76% AFUE, 40F Lockout</display_name>
-        </choice>
-        <choice>
-          <value>Integrated, Propane, 80% AFUE, 40F Lockout</value>
-          <display_name>Integrated, Propane, 80% AFUE, 40F Lockout</display_name>
-        </choice>
-        <choice>
-          <value>Integrated, Propane, 92.5% AFUE, 40F Lockout</value>
-          <display_name>Integrated, Propane, 92.5% AFUE, 40F Lockout</display_name>
-        </choice>
-        <choice>
-          <value>Separate</value>
-          <display_name>Separate</display_name>
-        </choice>
-        <choice>
-          <value>Separate, 30F Lockout</value>
-          <display_name>Separate, 30F Lockout</display_name>
-        </choice>
-        <choice>
->>>>>>> cf68fe78
           <value>Separate, -20F Lockout</value>
           <display_name>Separate, -20F Lockout</display_name>
         </choice>
@@ -4724,7 +3856,6 @@
         <choice>
           <value>Vertical Loop, Default</value>
           <display_name>Vertical Loop, Default</display_name>
-<<<<<<< HEAD
         </choice>
         <choice>
           <value>Vertical Loop, Default, Specified Loop Flow</value>
@@ -4874,157 +4005,6 @@
           <display_name>Floor Furnace, 60% AFUE</display_name>
         </choice>
         <choice>
-=======
-        </choice>
-        <choice>
-          <value>Vertical Loop, Default, Specified Loop Flow</value>
-          <display_name>Vertical Loop, Default, Specified Loop Flow</display_name>
-        </choice>
-        <choice>
-          <value>Vertical Loop, Default, Specified Borehole Count</value>
-          <display_name>Vertical Loop, Default, Specified Borehole Count</display_name>
-        </choice>
-        <choice>
-          <value>Vertical Loop, Default, Specified Borehole Length</value>
-          <display_name>Vertical Loop, Default, Specified Borehole Length</display_name>
-        </choice>
-        <choice>
-          <value>Vertical Loop, Default, Specified Loop Flow and Borehole Count</value>
-          <display_name>Vertical Loop, Default, Specified Loop Flow and Borehole Count</display_name>
-        </choice>
-        <choice>
-          <value>Vertical Loop, Default, Specified Borehole Count and Length</value>
-          <display_name>Vertical Loop, Default, Specified Borehole Count and Length</display_name>
-        </choice>
-        <choice>
-          <value>Vertical Loop, Default, Specified Loop Flow and Borehole Length</value>
-          <display_name>Vertical Loop, Default, Specified Loop Flow and Borehole Length</display_name>
-        </choice>
-        <choice>
-          <value>Vertical Loop, Default, Thermally Enhanced Grout</value>
-          <display_name>Vertical Loop, Default, Thermally Enhanced Grout</display_name>
-        </choice>
-        <choice>
-          <value>Vertical Loop, Default, Thermally Enhanced Pipe</value>
-          <display_name>Vertical Loop, Default, Thermally Enhanced Pipe</display_name>
-        </choice>
-        <choice>
-          <value>Vertical Loop, Lopsided U Borefield, Detailed</value>
-          <display_name>Vertical Loop, Lopsided U Borefield, Detailed</display_name>
-        </choice>
-        <choice>
-          <value>Vertical Loop, Rectangular Borefield, Detailed</value>
-          <display_name>Vertical Loop, Rectangular Borefield, Detailed</display_name>
-        </choice>
-      </choices>
-    </argument>
-    <argument>
-      <name>heating_system_2</name>
-      <display_name>Heating System 2</display_name>
-      <description>The type/efficiency of the second heating system. Efficiency is Rated AFUE or Percent as a Fraction. If a heat pump is specified and the backup type is 'separate', this heating system represents 'separate' backup heating.</description>
-      <type>Choice</type>
-      <required>true</required>
-      <model_dependent>false</model_dependent>
-      <default_value>None</default_value>
-      <choices>
-        <choice>
-          <value>None</value>
-          <display_name>None</display_name>
-        </choice>
-        <choice>
-          <value>Electric Resistance</value>
-          <display_name>Electric Resistance</display_name>
-        </choice>
-        <choice>
-          <value>Central Furnace, 60% AFUE</value>
-          <display_name>Central Furnace, 60% AFUE</display_name>
-        </choice>
-        <choice>
-          <value>Central Furnace, 64% AFUE</value>
-          <display_name>Central Furnace, 64% AFUE</display_name>
-        </choice>
-        <choice>
-          <value>Central Furnace, 68% AFUE</value>
-          <display_name>Central Furnace, 68% AFUE</display_name>
-        </choice>
-        <choice>
-          <value>Central Furnace, 72% AFUE</value>
-          <display_name>Central Furnace, 72% AFUE</display_name>
-        </choice>
-        <choice>
-          <value>Central Furnace, 76% AFUE</value>
-          <display_name>Central Furnace, 76% AFUE</display_name>
-        </choice>
-        <choice>
-          <value>Central Furnace, 78% AFUE</value>
-          <display_name>Central Furnace, 78% AFUE</display_name>
-        </choice>
-        <choice>
-          <value>Central Furnace, 80% AFUE</value>
-          <display_name>Central Furnace, 80% AFUE</display_name>
-        </choice>
-        <choice>
-          <value>Central Furnace, 85% AFUE</value>
-          <display_name>Central Furnace, 85% AFUE</display_name>
-        </choice>
-        <choice>
-          <value>Central Furnace, 90% AFUE</value>
-          <display_name>Central Furnace, 90% AFUE</display_name>
-        </choice>
-        <choice>
-          <value>Central Furnace, 92% AFUE</value>
-          <display_name>Central Furnace, 92% AFUE</display_name>
-        </choice>
-        <choice>
-          <value>Central Furnace, 92% AFUE, Pilot Light</value>
-          <display_name>Central Furnace, 92% AFUE, Pilot Light</display_name>
-        </choice>
-        <choice>
-          <value>Central Furnace, 92% AFUE, Grade 3 Installation</value>
-          <display_name>Central Furnace, 92% AFUE, Grade 3 Installation</display_name>
-        </choice>
-        <choice>
-          <value>Central Furnace, 92.5% AFUE</value>
-          <display_name>Central Furnace, 92.5% AFUE</display_name>
-        </choice>
-        <choice>
-          <value>Central Furnace, 96% AFUE</value>
-          <display_name>Central Furnace, 96% AFUE</display_name>
-        </choice>
-        <choice>
-          <value>Central Furnace, 98% AFUE</value>
-          <display_name>Central Furnace, 98% AFUE</display_name>
-        </choice>
-        <choice>
-          <value>Central Furnace, 100% AFUE</value>
-          <display_name>Central Furnace, 100% AFUE</display_name>
-        </choice>
-        <choice>
-          <value>Wall Furnace, 60% AFUE</value>
-          <display_name>Wall Furnace, 60% AFUE</display_name>
-        </choice>
-        <choice>
-          <value>Wall Furnace, 68% AFUE</value>
-          <display_name>Wall Furnace, 68% AFUE</display_name>
-        </choice>
-        <choice>
-          <value>Wall Furnace, 82% AFUE</value>
-          <display_name>Wall Furnace, 82% AFUE</display_name>
-        </choice>
-        <choice>
-          <value>Wall Furnace, 98% AFUE</value>
-          <display_name>Wall Furnace, 98% AFUE</display_name>
-        </choice>
-        <choice>
-          <value>Wall Furnace, 100% AFUE</value>
-          <display_name>Wall Furnace, 100% AFUE</display_name>
-        </choice>
-        <choice>
-          <value>Floor Furnace, 60% AFUE</value>
-          <display_name>Floor Furnace, 60% AFUE</display_name>
-        </choice>
-        <choice>
->>>>>>> cf68fe78
           <value>Floor Furnace, 70% AFUE</value>
           <display_name>Floor Furnace, 70% AFUE</display_name>
         </choice>
@@ -5071,7 +4051,6 @@
         <choice>
           <value>Boiler, 95% AFUE</value>
           <display_name>Boiler, 95% AFUE</display_name>
-<<<<<<< HEAD
         </choice>
         <choice>
           <value>Boiler, 96% AFUE</value>
@@ -5154,90 +4133,6 @@
           <display_name>Fireplace, 80% Efficiency</display_name>
         </choice>
         <choice>
-=======
-        </choice>
-        <choice>
-          <value>Boiler, 96% AFUE</value>
-          <display_name>Boiler, 96% AFUE</display_name>
-        </choice>
-        <choice>
-          <value>Boiler, 98% AFUE</value>
-          <display_name>Boiler, 98% AFUE</display_name>
-        </choice>
-        <choice>
-          <value>Boiler, 100% AFUE</value>
-          <display_name>Boiler, 100% AFUE</display_name>
-        </choice>
-        <choice>
-          <value>Shared Boiler w/ Baseboard, 78% AFUE</value>
-          <display_name>Shared Boiler w/ Baseboard, 78% AFUE</display_name>
-        </choice>
-        <choice>
-          <value>Shared Boiler w/ Baseboard, 92% AFUE</value>
-          <display_name>Shared Boiler w/ Baseboard, 92% AFUE</display_name>
-        </choice>
-        <choice>
-          <value>Shared Boiler w/ Baseboard, 100% AFUE</value>
-          <display_name>Shared Boiler w/ Baseboard, 100% AFUE</display_name>
-        </choice>
-        <choice>
-          <value>Shared Boiler w/ Fan Coil, 78% AFUE</value>
-          <display_name>Shared Boiler w/ Fan Coil, 78% AFUE</display_name>
-        </choice>
-        <choice>
-          <value>Shared Boiler w/ Fan Coil, 92% AFUE</value>
-          <display_name>Shared Boiler w/ Fan Coil, 92% AFUE</display_name>
-        </choice>
-        <choice>
-          <value>Shared Boiler w/ Fan Coil, 100% AFUE</value>
-          <display_name>Shared Boiler w/ Fan Coil, 100% AFUE</display_name>
-        </choice>
-        <choice>
-          <value>Stove, 60% Efficiency</value>
-          <display_name>Stove, 60% Efficiency</display_name>
-        </choice>
-        <choice>
-          <value>Stove, 70% Efficiency</value>
-          <display_name>Stove, 70% Efficiency</display_name>
-        </choice>
-        <choice>
-          <value>Stove, 80% Efficiency</value>
-          <display_name>Stove, 80% Efficiency</display_name>
-        </choice>
-        <choice>
-          <value>Space Heater, 60% Efficiency</value>
-          <display_name>Space Heater, 60% Efficiency</display_name>
-        </choice>
-        <choice>
-          <value>Space Heater, 70% Efficiency</value>
-          <display_name>Space Heater, 70% Efficiency</display_name>
-        </choice>
-        <choice>
-          <value>Space Heater, 80% Efficiency</value>
-          <display_name>Space Heater, 80% Efficiency</display_name>
-        </choice>
-        <choice>
-          <value>Space Heater, 92% Efficiency</value>
-          <display_name>Space Heater, 92% Efficiency</display_name>
-        </choice>
-        <choice>
-          <value>Space Heater, 100% Efficiency</value>
-          <display_name>Space Heater, 100% Efficiency</display_name>
-        </choice>
-        <choice>
-          <value>Fireplace, 60% Efficiency</value>
-          <display_name>Fireplace, 60% Efficiency</display_name>
-        </choice>
-        <choice>
-          <value>Fireplace, 70% Efficiency</value>
-          <display_name>Fireplace, 70% Efficiency</display_name>
-        </choice>
-        <choice>
-          <value>Fireplace, 80% Efficiency</value>
-          <display_name>Fireplace, 80% Efficiency</display_name>
-        </choice>
-        <choice>
->>>>>>> cf68fe78
           <value>Fireplace, 100% Efficiency</value>
           <display_name>Fireplace, 100% Efficiency</display_name>
         </choice>
@@ -10514,11 +9409,7 @@
       <filename>README.md</filename>
       <filetype>md</filetype>
       <usage_type>readme</usage_type>
-<<<<<<< HEAD
-      <checksum>802716EC</checksum>
-=======
       <checksum>0B78AF7C</checksum>
->>>>>>> cf68fe78
     </file>
     <file>
       <filename>README.md.erb</filename>
@@ -10535,11 +9426,7 @@
       <filename>measure.rb</filename>
       <filetype>rb</filetype>
       <usage_type>script</usage_type>
-<<<<<<< HEAD
-      <checksum>5024A85F</checksum>
-=======
       <checksum>FA02D3B6</checksum>
->>>>>>> cf68fe78
     </file>
     <file>
       <filename>constants.rb</filename>
@@ -10557,19 +9444,12 @@
       <filename>options/air_leakage.tsv</filename>
       <filetype>tsv</filetype>
       <usage_type>resource</usage_type>
-<<<<<<< HEAD
-      <checksum>CBFD67E8</checksum>
-=======
       <checksum>CA89D696</checksum>
->>>>>>> cf68fe78
     </file>
     <file>
       <filename>options/cooling_system.tsv</filename>
       <filetype>tsv</filetype>
       <usage_type>resource</usage_type>
-<<<<<<< HEAD
-      <checksum>1FB80585</checksum>
-=======
       <checksum>6B13B6C8</checksum>
     </file>
     <file>
@@ -10583,97 +9463,60 @@
       <filetype>tsv</filetype>
       <usage_type>resource</usage_type>
       <checksum>E65441A2</checksum>
->>>>>>> cf68fe78
     </file>
     <file>
       <filename>options/geothermal_loop.tsv</filename>
       <filetype>tsv</filetype>
       <usage_type>resource</usage_type>
-<<<<<<< HEAD
-      <checksum>2FD92A2A</checksum>
-=======
       <checksum>5F46BDFE</checksum>
->>>>>>> cf68fe78
     </file>
     <file>
       <filename>options/heat_pump.tsv</filename>
       <filetype>tsv</filetype>
       <usage_type>resource</usage_type>
-<<<<<<< HEAD
-      <checksum>B7AB42A6</checksum>
-=======
       <checksum>43AE58EB</checksum>
->>>>>>> cf68fe78
     </file>
     <file>
       <filename>options/heat_pump_backup.tsv</filename>
       <filetype>tsv</filetype>
       <usage_type>resource</usage_type>
-<<<<<<< HEAD
-      <checksum>69EE4454</checksum>
-=======
       <checksum>5A47B3BD</checksum>
->>>>>>> cf68fe78
     </file>
     <file>
       <filename>options/heating_system.tsv</filename>
       <filetype>tsv</filetype>
       <usage_type>resource</usage_type>
-<<<<<<< HEAD
-      <checksum>ABE88D20</checksum>
-=======
       <checksum>003823FA</checksum>
->>>>>>> cf68fe78
     </file>
     <file>
       <filename>options/heating_system_2.tsv</filename>
       <filetype>tsv</filetype>
       <usage_type>resource</usage_type>
-<<<<<<< HEAD
-      <checksum>ABE88D20</checksum>
-=======
       <checksum>003823FA</checksum>
->>>>>>> cf68fe78
     </file>
     <file>
       <filename>options/roof_material.tsv</filename>
       <filetype>tsv</filetype>
       <usage_type>resource</usage_type>
-<<<<<<< HEAD
-      <checksum>5D6AC221</checksum>
-=======
       <checksum>7A526AA6</checksum>
->>>>>>> cf68fe78
     </file>
     <file>
       <filename>options/site_soil_type.tsv</filename>
       <filetype>tsv</filetype>
       <usage_type>resource</usage_type>
-<<<<<<< HEAD
-      <checksum>E440E724</checksum>
-=======
       <checksum>2D5E0959</checksum>
->>>>>>> cf68fe78
     </file>
     <file>
       <filename>options/wall_siding.tsv</filename>
       <filetype>tsv</filetype>
       <usage_type>resource</usage_type>
-<<<<<<< HEAD
-      <checksum>83CC06A8</checksum>
-=======
       <checksum>D9A58406</checksum>
->>>>>>> cf68fe78
     </file>
     <file>
       <filename>options.rb</filename>
       <filetype>rb</filetype>
       <usage_type>resource</usage_type>
-<<<<<<< HEAD
-      <checksum>DA17B0D3</checksum>
-=======
       <checksum>9571928E</checksum>
->>>>>>> cf68fe78
     </file>
     <file>
       <filename>version.txt</filename>
@@ -10685,11 +9528,7 @@
       <filename>test_build_residential_hpxml.rb</filename>
       <filetype>rb</filetype>
       <usage_type>test</usage_type>
-<<<<<<< HEAD
-      <checksum>0FF22B79</checksum>
-=======
       <checksum>E20A4E1A</checksum>
->>>>>>> cf68fe78
     </file>
   </files>
 </measure>