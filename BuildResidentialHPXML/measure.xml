--- conflicted
+++ resolved
@@ -3,13 +3,8 @@
   <schema_version>3.1</schema_version>
   <name>build_residential_hpxml</name>
   <uid>a13a8983-2b01-4930-8af2-42030b6e4233</uid>
-<<<<<<< HEAD
-  <version_id>266b943b-9d5b-4be4-b421-2bcb359fd302</version_id>
-  <version_modified>2025-03-04T00:28:14Z</version_modified>
-=======
-  <version_id>e73520e9-0ba0-40e1-8699-5c6b1695d7cd</version_id>
-  <version_modified>2025-03-04T16:25:28Z</version_modified>
->>>>>>> 86a8e52e
+  <version_id>7c36b9b8-92e9-43a7-995a-65a31d38bf5d</version_id>
+  <version_modified>2025-03-05T21:02:19Z</version_modified>
   <xml_checksum>2C38F48B</xml_checksum>
   <class_name>BuildResidentialHPXML</class_name>
   <display_name>HPXML Builder</display_name>
@@ -8420,11 +8415,7 @@
       <filename>measure.rb</filename>
       <filetype>rb</filetype>
       <usage_type>script</usage_type>
-<<<<<<< HEAD
-      <checksum>A8E6285E</checksum>
-=======
-      <checksum>3EE9FBA9</checksum>
->>>>>>> 86a8e52e
+      <checksum>6822D363</checksum>
     </file>
     <file>
       <filename>constants.rb</filename>
