--- conflicted
+++ resolved
@@ -3,13 +3,8 @@
   <schema_version>3.1</schema_version>
   <name>build_residential_hpxml</name>
   <uid>a13a8983-2b01-4930-8af2-42030b6e4233</uid>
-<<<<<<< HEAD
-  <version_id>d4ec2aea-43b1-41e3-a37e-64568103a131</version_id>
-  <version_modified>2024-01-30T15:55:40Z</version_modified>
-=======
-  <version_id>1ad6ba02-2bb2-4bbc-81d6-29cbeb4fd106</version_id>
-  <version_modified>2024-01-31T16:50:00Z</version_modified>
->>>>>>> 87b63bfb
+  <version_id>6157fa1c-827a-4201-a8ed-4940784211f6</version_id>
+  <version_modified>2024-02-07T17:51:08Z</version_modified>
   <xml_checksum>2C38F48B</xml_checksum>
   <class_name>BuildResidentialHPXML</class_name>
   <display_name>HPXML Builder</display_name>
@@ -7199,11 +7194,7 @@
       <filename>measure.rb</filename>
       <filetype>rb</filetype>
       <usage_type>script</usage_type>
-<<<<<<< HEAD
-      <checksum>54BDA284</checksum>
-=======
-      <checksum>1F8CBA31</checksum>
->>>>>>> 87b63bfb
+      <checksum>2A64AE6F</checksum>
     </file>
     <file>
       <filename>geometry.rb</filename>
