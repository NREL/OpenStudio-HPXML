<?xml version="1.0"?>
<measure>
  <schema_version>3.0</schema_version>
  <name>build_residential_hpxml</name>
  <uid>a13a8983-2b01-4930-8af2-42030b6e4233</uid>
<<<<<<< HEAD
  <version_id>28402c7f-50c2-4591-a2ba-158bcf3698ba</version_id>
  <version_modified>20220503T164902Z</version_modified>
=======
  <version_id>0bff9176-bb23-4ff9-aa20-59831d78c033</version_id>
  <version_modified>20220504T192342Z</version_modified>
>>>>>>> 38606ce6
  <xml_checksum>2C38F48B</xml_checksum>
  <class_name>BuildResidentialHPXML</class_name>
  <display_name>HPXML Builder</display_name>
  <description>Builds a residential HPXML file.</description>
  <modeler_description>TODO</modeler_description>
  <arguments>
    <argument>
      <name>hpxml_path</name>
      <display_name>HPXML File Path</display_name>
      <description>Absolute/relative path of the HPXML file.</description>
      <type>String</type>
      <required>true</required>
      <model_dependent>false</model_dependent>
    </argument>
    <argument>
      <name>occupancy_calculation_type</name>
      <display_name>Occupancy Calculation Type</display_name>
      <description>The type of occupancy calculation type. If 'asset' is chosen, usages of plug loads, appliances, hot water, etc. are based on number of bedrooms or conditioned floor area. If 'operational' is chosen, these usages are adjusted based on the number of occupants.</description>
      <type>Choice</type>
      <required>true</required>
      <model_dependent>false</model_dependent>
      <choices>
        <choice>
          <value>asset</value>
          <display_name>asset</display_name>
        </choice>
        <choice>
          <value>operational</value>
          <display_name>operational</display_name>
        </choice>
      </choices>
    </argument>
    <argument>
      <name>software_info_program_used</name>
      <display_name>Software Info: Program Used</display_name>
      <description>The name of the software program used.</description>
      <type>String</type>
      <required>false</required>
      <model_dependent>false</model_dependent>
    </argument>
    <argument>
      <name>software_info_program_version</name>
      <display_name>Software Info: Program Version</display_name>
      <description>The version of the software program used.</description>
      <type>String</type>
      <required>false</required>
      <model_dependent>false</model_dependent>
    </argument>
    <argument>
      <name>simulation_control_timestep</name>
      <display_name>Simulation Control: Timestep</display_name>
      <description>Value must be a divisor of 60.</description>
      <type>Integer</type>
      <units>min</units>
      <required>false</required>
      <model_dependent>false</model_dependent>
    </argument>
    <argument>
      <name>simulation_control_run_period</name>
      <display_name>Simulation Control: Run Period</display_name>
      <description>Enter a date like "Jan 1 - Dec 31".</description>
      <type>String</type>
      <required>false</required>
      <model_dependent>false</model_dependent>
    </argument>
    <argument>
      <name>simulation_control_run_period_calendar_year</name>
      <display_name>Simulation Control: Run Period Calendar Year</display_name>
      <description>This numeric field should contain the calendar year that determines the start day of week. If you are running simulations using AMY weather files, the value entered for calendar year will not be used; it will be overridden by the actual year found in the AMY weather file.</description>
      <type>Integer</type>
      <units>year</units>
      <required>false</required>
      <model_dependent>false</model_dependent>
    </argument>
    <argument>
      <name>simulation_control_daylight_saving_enabled</name>
      <display_name>Simulation Control: Daylight Saving Enabled</display_name>
      <description>Whether to use daylight saving.</description>
      <type>Boolean</type>
      <required>false</required>
      <model_dependent>false</model_dependent>
      <choices>
        <choice>
          <value>true</value>
          <display_name>true</display_name>
        </choice>
        <choice>
          <value>false</value>
          <display_name>false</display_name>
        </choice>
      </choices>
    </argument>
    <argument>
      <name>simulation_control_daylight_saving_period</name>
      <display_name>Simulation Control: Daylight Saving Period</display_name>
      <description>Enter a date like "Mar 15 - Dec 15".</description>
      <type>String</type>
      <required>false</required>
      <model_dependent>false</model_dependent>
    </argument>
    <argument>
      <name>site_type</name>
      <display_name>Site: Type</display_name>
      <description>The type of site.</description>
      <type>Choice</type>
      <required>false</required>
      <model_dependent>false</model_dependent>
      <choices>
        <choice>
          <value>suburban</value>
          <display_name>suburban</display_name>
        </choice>
        <choice>
          <value>urban</value>
          <display_name>urban</display_name>
        </choice>
        <choice>
          <value>rural</value>
          <display_name>rural</display_name>
        </choice>
      </choices>
    </argument>
    <argument>
      <name>site_shielding_of_home</name>
      <display_name>Site: Shielding of Home</display_name>
      <description>Presence of nearby buildings, trees, obstructions for infiltration model.  A value of 'auto' will use 'normal'.</description>
      <type>Choice</type>
      <required>true</required>
      <model_dependent>false</model_dependent>
      <default_value>auto</default_value>
      <choices>
        <choice>
          <value>auto</value>
          <display_name>auto</display_name>
        </choice>
        <choice>
          <value>exposed</value>
          <display_name>exposed</display_name>
        </choice>
        <choice>
          <value>normal</value>
          <display_name>normal</display_name>
        </choice>
        <choice>
          <value>well-shielded</value>
          <display_name>well-shielded</display_name>
        </choice>
      </choices>
    </argument>
    <argument>
      <name>site_zip_code</name>
      <display_name>Site: Zip Code</display_name>
      <description>Zip code of the home address.</description>
      <type>String</type>
      <required>false</required>
      <model_dependent>false</model_dependent>
    </argument>
    <argument>
      <name>site_iecc_zone</name>
      <display_name>Site: IECC Zone</display_name>
      <description>IECC zone of the home address.</description>
      <type>Choice</type>
      <required>false</required>
      <model_dependent>false</model_dependent>
      <choices>
        <choice>
          <value>1A</value>
          <display_name>1A</display_name>
        </choice>
        <choice>
          <value>1B</value>
          <display_name>1B</display_name>
        </choice>
        <choice>
          <value>1C</value>
          <display_name>1C</display_name>
        </choice>
        <choice>
          <value>2A</value>
          <display_name>2A</display_name>
        </choice>
        <choice>
          <value>2B</value>
          <display_name>2B</display_name>
        </choice>
        <choice>
          <value>2C</value>
          <display_name>2C</display_name>
        </choice>
        <choice>
          <value>3A</value>
          <display_name>3A</display_name>
        </choice>
        <choice>
          <value>3B</value>
          <display_name>3B</display_name>
        </choice>
        <choice>
          <value>3C</value>
          <display_name>3C</display_name>
        </choice>
        <choice>
          <value>4A</value>
          <display_name>4A</display_name>
        </choice>
        <choice>
          <value>4B</value>
          <display_name>4B</display_name>
        </choice>
        <choice>
          <value>4C</value>
          <display_name>4C</display_name>
        </choice>
        <choice>
          <value>5A</value>
          <display_name>5A</display_name>
        </choice>
        <choice>
          <value>5B</value>
          <display_name>5B</display_name>
        </choice>
        <choice>
          <value>5C</value>
          <display_name>5C</display_name>
        </choice>
        <choice>
          <value>6A</value>
          <display_name>6A</display_name>
        </choice>
        <choice>
          <value>6B</value>
          <display_name>6B</display_name>
        </choice>
        <choice>
          <value>6C</value>
          <display_name>6C</display_name>
        </choice>
        <choice>
          <value>7</value>
          <display_name>7</display_name>
        </choice>
        <choice>
          <value>8</value>
          <display_name>8</display_name>
        </choice>
      </choices>
    </argument>
    <argument>
      <name>site_state_code</name>
      <display_name>Site: State Code</display_name>
      <description>State code of the home address.</description>
      <type>Choice</type>
      <required>false</required>
      <model_dependent>false</model_dependent>
      <choices>
        <choice>
          <value>AK</value>
          <display_name>AK</display_name>
        </choice>
        <choice>
          <value>AL</value>
          <display_name>AL</display_name>
        </choice>
        <choice>
          <value>AR</value>
          <display_name>AR</display_name>
        </choice>
        <choice>
          <value>AZ</value>
          <display_name>AZ</display_name>
        </choice>
        <choice>
          <value>CA</value>
          <display_name>CA</display_name>
        </choice>
        <choice>
          <value>CO</value>
          <display_name>CO</display_name>
        </choice>
        <choice>
          <value>CT</value>
          <display_name>CT</display_name>
        </choice>
        <choice>
          <value>DC</value>
          <display_name>DC</display_name>
        </choice>
        <choice>
          <value>DE</value>
          <display_name>DE</display_name>
        </choice>
        <choice>
          <value>FL</value>
          <display_name>FL</display_name>
        </choice>
        <choice>
          <value>GA</value>
          <display_name>GA</display_name>
        </choice>
        <choice>
          <value>HI</value>
          <display_name>HI</display_name>
        </choice>
        <choice>
          <value>IA</value>
          <display_name>IA</display_name>
        </choice>
        <choice>
          <value>ID</value>
          <display_name>ID</display_name>
        </choice>
        <choice>
          <value>IL</value>
          <display_name>IL</display_name>
        </choice>
        <choice>
          <value>IN</value>
          <display_name>IN</display_name>
        </choice>
        <choice>
          <value>KS</value>
          <display_name>KS</display_name>
        </choice>
        <choice>
          <value>KY</value>
          <display_name>KY</display_name>
        </choice>
        <choice>
          <value>LA</value>
          <display_name>LA</display_name>
        </choice>
        <choice>
          <value>MA</value>
          <display_name>MA</display_name>
        </choice>
        <choice>
          <value>MD</value>
          <display_name>MD</display_name>
        </choice>
        <choice>
          <value>ME</value>
          <display_name>ME</display_name>
        </choice>
        <choice>
          <value>MI</value>
          <display_name>MI</display_name>
        </choice>
        <choice>
          <value>MN</value>
          <display_name>MN</display_name>
        </choice>
        <choice>
          <value>MO</value>
          <display_name>MO</display_name>
        </choice>
        <choice>
          <value>MS</value>
          <display_name>MS</display_name>
        </choice>
        <choice>
          <value>MT</value>
          <display_name>MT</display_name>
        </choice>
        <choice>
          <value>NC</value>
          <display_name>NC</display_name>
        </choice>
        <choice>
          <value>ND</value>
          <display_name>ND</display_name>
        </choice>
        <choice>
          <value>NE</value>
          <display_name>NE</display_name>
        </choice>
        <choice>
          <value>NH</value>
          <display_name>NH</display_name>
        </choice>
        <choice>
          <value>NJ</value>
          <display_name>NJ</display_name>
        </choice>
        <choice>
          <value>NM</value>
          <display_name>NM</display_name>
        </choice>
        <choice>
          <value>NV</value>
          <display_name>NV</display_name>
        </choice>
        <choice>
          <value>NY</value>
          <display_name>NY</display_name>
        </choice>
        <choice>
          <value>OH</value>
          <display_name>OH</display_name>
        </choice>
        <choice>
          <value>OK</value>
          <display_name>OK</display_name>
        </choice>
        <choice>
          <value>OR</value>
          <display_name>OR</display_name>
        </choice>
        <choice>
          <value>PA</value>
          <display_name>PA</display_name>
        </choice>
        <choice>
          <value>RI</value>
          <display_name>RI</display_name>
        </choice>
        <choice>
          <value>SC</value>
          <display_name>SC</display_name>
        </choice>
        <choice>
          <value>SD</value>
          <display_name>SD</display_name>
        </choice>
        <choice>
          <value>TN</value>
          <display_name>TN</display_name>
        </choice>
        <choice>
          <value>TX</value>
          <display_name>TX</display_name>
        </choice>
        <choice>
          <value>UT</value>
          <display_name>UT</display_name>
        </choice>
        <choice>
          <value>VA</value>
          <display_name>VA</display_name>
        </choice>
        <choice>
          <value>VT</value>
          <display_name>VT</display_name>
        </choice>
        <choice>
          <value>WA</value>
          <display_name>WA</display_name>
        </choice>
        <choice>
          <value>WI</value>
          <display_name>WI</display_name>
        </choice>
        <choice>
          <value>WV</value>
          <display_name>WV</display_name>
        </choice>
        <choice>
          <value>WY</value>
          <display_name>WY</display_name>
        </choice>
      </choices>
    </argument>
    <argument>
      <name>site_time_zone_utc_offset</name>
      <display_name>Site: Time Zone UTC Offset</display_name>
      <description>Time zone UTC offset of the home address. Must be between -12 and 14.</description>
      <type>Double</type>
      <units>hr</units>
      <required>false</required>
      <model_dependent>false</model_dependent>
    </argument>
    <argument>
      <name>weather_station_epw_filepath</name>
      <display_name>Weather Station: EnergyPlus Weather (EPW) Filepath</display_name>
      <description>Path of the EPW file.</description>
      <type>String</type>
      <required>true</required>
      <model_dependent>false</model_dependent>
      <default_value>USA_CO_Denver.Intl.AP.725650_TMY3.epw</default_value>
    </argument>
    <argument>
      <name>year_built</name>
      <display_name>Building Construction: Year Built</display_name>
      <description>The year the building was built</description>
      <type>Integer</type>
      <required>false</required>
      <model_dependent>false</model_dependent>
    </argument>
    <argument>
      <name>geometry_unit_type</name>
      <display_name>Geometry: Unit Type</display_name>
      <description>The type of dwelling unit. Use single-family attached for a dwelling unit with 1 or more stories, attached units to one or both sides, and no units above/below. Use apartment unit for a dwelling unit with 1 story, attached units to one, two, or three sides, and units above and/or below.</description>
      <type>Choice</type>
      <required>true</required>
      <model_dependent>false</model_dependent>
      <default_value>single-family detached</default_value>
      <choices>
        <choice>
          <value>single-family detached</value>
          <display_name>single-family detached</display_name>
        </choice>
        <choice>
          <value>single-family attached</value>
          <display_name>single-family attached</display_name>
        </choice>
        <choice>
          <value>apartment unit</value>
          <display_name>apartment unit</display_name>
        </choice>
      </choices>
    </argument>
    <argument>
      <name>geometry_unit_left_wall_is_adiabatic</name>
      <display_name>Geometry: Unit Left Wall Is Adiabatic</display_name>
      <description>Presence of an adiabatic left wall.</description>
      <type>Boolean</type>
      <required>true</required>
      <model_dependent>false</model_dependent>
      <default_value>false</default_value>
      <choices>
        <choice>
          <value>true</value>
          <display_name>true</display_name>
        </choice>
        <choice>
          <value>false</value>
          <display_name>false</display_name>
        </choice>
      </choices>
    </argument>
    <argument>
      <name>geometry_unit_right_wall_is_adiabatic</name>
      <display_name>Geometry: Unit Right Wall Is Adiabatic</display_name>
      <description>Presence of an adiabatic right wall.</description>
      <type>Boolean</type>
      <required>true</required>
      <model_dependent>false</model_dependent>
      <default_value>false</default_value>
      <choices>
        <choice>
          <value>true</value>
          <display_name>true</display_name>
        </choice>
        <choice>
          <value>false</value>
          <display_name>false</display_name>
        </choice>
      </choices>
    </argument>
    <argument>
      <name>geometry_unit_front_wall_is_adiabatic</name>
      <display_name>Geometry: Unit Front Wall Is Adiabatic</display_name>
      <description>Presence of an adiabatic front wall, for example, the unit is adjacent to a conditioned corridor.</description>
      <type>Boolean</type>
      <required>true</required>
      <model_dependent>false</model_dependent>
      <default_value>false</default_value>
      <choices>
        <choice>
          <value>true</value>
          <display_name>true</display_name>
        </choice>
        <choice>
          <value>false</value>
          <display_name>false</display_name>
        </choice>
      </choices>
    </argument>
    <argument>
      <name>geometry_unit_back_wall_is_adiabatic</name>
      <display_name>Geometry: Unit Back Wall Is Adiabatic</display_name>
      <description>Presence of an adiabatic back wall.</description>
      <type>Boolean</type>
      <required>true</required>
      <model_dependent>false</model_dependent>
      <default_value>false</default_value>
      <choices>
        <choice>
          <value>true</value>
          <display_name>true</display_name>
        </choice>
        <choice>
          <value>false</value>
          <display_name>false</display_name>
        </choice>
      </choices>
    </argument>
    <argument>
      <name>geometry_unit_num_floors_above_grade</name>
      <display_name>Geometry: Unit Number of Floors Above Grade</display_name>
      <description>The number of floors above grade in the unit. Attic type ConditionedAttic is included. Assumed to be 1 for apartment units.</description>
      <type>Integer</type>
      <units>#</units>
      <required>true</required>
      <model_dependent>false</model_dependent>
      <default_value>2</default_value>
    </argument>
    <argument>
      <name>geometry_unit_cfa</name>
      <display_name>Geometry: Unit Conditioned Floor Area</display_name>
      <description>The total floor area of the unit's conditioned space (including any conditioned basement floor area).</description>
      <type>Double</type>
      <units>ft^2</units>
      <required>true</required>
      <model_dependent>false</model_dependent>
      <default_value>2000</default_value>
    </argument>
    <argument>
      <name>geometry_unit_aspect_ratio</name>
      <display_name>Geometry: Unit Aspect Ratio</display_name>
      <description>The ratio of front/back wall length to left/right wall length for the unit, excluding any protruding garage wall area.</description>
      <type>Double</type>
      <units>Frac</units>
      <required>true</required>
      <model_dependent>false</model_dependent>
      <default_value>2</default_value>
    </argument>
    <argument>
      <name>geometry_unit_orientation</name>
      <display_name>Geometry: Unit Orientation</display_name>
      <description>The unit's orientation is measured clockwise from north (e.g., North=0, East=90, South=180, West=270).</description>
      <type>Double</type>
      <units>degrees</units>
      <required>true</required>
      <model_dependent>false</model_dependent>
      <default_value>180</default_value>
    </argument>
    <argument>
      <name>geometry_unit_num_bedrooms</name>
      <display_name>Geometry: Unit Number of Bedrooms</display_name>
      <description>The number of bedrooms in the unit. Used to determine the energy usage of appliances and plug loads, hot water usage, etc.</description>
      <type>Integer</type>
      <units>#</units>
      <required>true</required>
      <model_dependent>false</model_dependent>
      <default_value>3</default_value>
    </argument>
    <argument>
      <name>geometry_unit_num_bathrooms</name>
      <display_name>Geometry: Unit Number of Bathrooms</display_name>
      <description>The number of bathrooms in the unit.  A value of 'auto' will default the value based on the number of bedrooms.</description>
      <type>String</type>
      <units>#</units>
      <required>true</required>
      <model_dependent>false</model_dependent>
      <default_value>auto</default_value>
    </argument>
    <argument>
      <name>geometry_unit_num_occupants</name>
      <display_name>Geometry: Unit Number of Occupants</display_name>
      <description>The number of occupants in the unit. A value of 'auto' will default the value based on the number of bedrooms. Used to specify the internal gains from people only.</description>
      <type>String</type>
      <units>#</units>
      <required>true</required>
      <model_dependent>false</model_dependent>
      <default_value>auto</default_value>
    </argument>
    <argument>
      <name>geometry_building_num_units</name>
      <display_name>Geometry: Building Number of Units</display_name>
      <description>The number of units in the building. This is required for single-family attached and apartment units.</description>
      <type>Integer</type>
      <units>#</units>
      <required>false</required>
      <model_dependent>false</model_dependent>
    </argument>
    <argument>
      <name>geometry_average_ceiling_height</name>
      <display_name>Geometry: Average Ceiling Height</display_name>
      <description>Average distance from the floor to the ceiling.</description>
      <type>Double</type>
      <units>ft</units>
      <required>true</required>
      <model_dependent>false</model_dependent>
      <default_value>8</default_value>
    </argument>
    <argument>
      <name>geometry_garage_width</name>
      <display_name>Geometry: Garage Width</display_name>
      <description>The width of the garage. Enter zero for no garage. Only applies to single-family detached units.</description>
      <type>Double</type>
      <units>ft</units>
      <required>true</required>
      <model_dependent>false</model_dependent>
      <default_value>0</default_value>
    </argument>
    <argument>
      <name>geometry_garage_depth</name>
      <display_name>Geometry: Garage Depth</display_name>
      <description>The depth of the garage. Only applies to single-family detached units.</description>
      <type>Double</type>
      <units>ft</units>
      <required>true</required>
      <model_dependent>false</model_dependent>
      <default_value>20</default_value>
    </argument>
    <argument>
      <name>geometry_garage_protrusion</name>
      <display_name>Geometry: Garage Protrusion</display_name>
      <description>The fraction of the garage that is protruding from the living space. Only applies to single-family detached units.</description>
      <type>Double</type>
      <units>Frac</units>
      <required>true</required>
      <model_dependent>false</model_dependent>
      <default_value>0</default_value>
    </argument>
    <argument>
      <name>geometry_garage_position</name>
      <display_name>Geometry: Garage Position</display_name>
      <description>The position of the garage. Only applies to single-family detached units.</description>
      <type>Choice</type>
      <required>true</required>
      <model_dependent>false</model_dependent>
      <default_value>Right</default_value>
      <choices>
        <choice>
          <value>Right</value>
          <display_name>Right</display_name>
        </choice>
        <choice>
          <value>Left</value>
          <display_name>Left</display_name>
        </choice>
      </choices>
    </argument>
    <argument>
      <name>geometry_foundation_type</name>
      <display_name>Geometry: Foundation Type</display_name>
      <description>The foundation type of the building. Foundation types ConditionedBasement and ConditionedCrawlspace are not allowed for apartment units.</description>
      <type>Choice</type>
      <required>true</required>
      <model_dependent>false</model_dependent>
      <default_value>SlabOnGrade</default_value>
      <choices>
        <choice>
          <value>SlabOnGrade</value>
          <display_name>SlabOnGrade</display_name>
        </choice>
        <choice>
          <value>VentedCrawlspace</value>
          <display_name>VentedCrawlspace</display_name>
        </choice>
        <choice>
          <value>UnventedCrawlspace</value>
          <display_name>UnventedCrawlspace</display_name>
        </choice>
        <choice>
          <value>ConditionedCrawlspace</value>
          <display_name>ConditionedCrawlspace</display_name>
        </choice>
        <choice>
          <value>UnconditionedBasement</value>
          <display_name>UnconditionedBasement</display_name>
        </choice>
        <choice>
          <value>ConditionedBasement</value>
          <display_name>ConditionedBasement</display_name>
        </choice>
        <choice>
          <value>Ambient</value>
          <display_name>Ambient</display_name>
        </choice>
        <choice>
          <value>AboveApartment</value>
          <display_name>AboveApartment</display_name>
        </choice>
      </choices>
    </argument>
    <argument>
      <name>geometry_foundation_height</name>
      <display_name>Geometry: Foundation Height</display_name>
      <description>The height of the foundation (e.g., 3ft for crawlspace, 8ft for basement). Only applies to basements/crawlspaces.</description>
      <type>Double</type>
      <units>ft</units>
      <required>true</required>
      <model_dependent>false</model_dependent>
      <default_value>0</default_value>
    </argument>
    <argument>
      <name>geometry_foundation_height_above_grade</name>
      <display_name>Geometry: Foundation Height Above Grade</display_name>
      <description>The depth above grade of the foundation wall. Only applies to basements/crawlspaces.</description>
      <type>Double</type>
      <units>ft</units>
      <required>true</required>
      <model_dependent>false</model_dependent>
      <default_value>0</default_value>
    </argument>
    <argument>
      <name>geometry_rim_joist_height</name>
      <display_name>Geometry: Rim Joist Height</display_name>
      <description>The height of the rim joists. Only applies to basements/crawlspaces.</description>
      <type>Double</type>
      <units>in</units>
      <required>false</required>
      <model_dependent>false</model_dependent>
    </argument>
    <argument>
      <name>geometry_attic_type</name>
      <display_name>Geometry: Attic Type</display_name>
      <description>The attic type of the building. Attic type ConditionedAttic is not allowed for apartment units.</description>
      <type>Choice</type>
      <required>true</required>
      <model_dependent>false</model_dependent>
      <default_value>VentedAttic</default_value>
      <choices>
        <choice>
          <value>FlatRoof</value>
          <display_name>FlatRoof</display_name>
        </choice>
        <choice>
          <value>VentedAttic</value>
          <display_name>VentedAttic</display_name>
        </choice>
        <choice>
          <value>UnventedAttic</value>
          <display_name>UnventedAttic</display_name>
        </choice>
        <choice>
          <value>ConditionedAttic</value>
          <display_name>ConditionedAttic</display_name>
        </choice>
        <choice>
          <value>BelowApartment</value>
          <display_name>BelowApartment</display_name>
        </choice>
      </choices>
    </argument>
    <argument>
      <name>geometry_roof_type</name>
      <display_name>Geometry: Roof Type</display_name>
      <description>The roof type of the building. Ignored if the building has a flat roof.</description>
      <type>Choice</type>
      <required>true</required>
      <model_dependent>false</model_dependent>
      <default_value>gable</default_value>
      <choices>
        <choice>
          <value>gable</value>
          <display_name>gable</display_name>
        </choice>
        <choice>
          <value>hip</value>
          <display_name>hip</display_name>
        </choice>
      </choices>
    </argument>
    <argument>
      <name>geometry_roof_pitch</name>
      <display_name>Geometry: Roof Pitch</display_name>
      <description>The roof pitch of the attic. Ignored if the building has a flat roof.</description>
      <type>Choice</type>
      <required>true</required>
      <model_dependent>false</model_dependent>
      <default_value>6:12</default_value>
      <choices>
        <choice>
          <value>1:12</value>
          <display_name>1:12</display_name>
        </choice>
        <choice>
          <value>2:12</value>
          <display_name>2:12</display_name>
        </choice>
        <choice>
          <value>3:12</value>
          <display_name>3:12</display_name>
        </choice>
        <choice>
          <value>4:12</value>
          <display_name>4:12</display_name>
        </choice>
        <choice>
          <value>5:12</value>
          <display_name>5:12</display_name>
        </choice>
        <choice>
          <value>6:12</value>
          <display_name>6:12</display_name>
        </choice>
        <choice>
          <value>7:12</value>
          <display_name>7:12</display_name>
        </choice>
        <choice>
          <value>8:12</value>
          <display_name>8:12</display_name>
        </choice>
        <choice>
          <value>9:12</value>
          <display_name>9:12</display_name>
        </choice>
        <choice>
          <value>10:12</value>
          <display_name>10:12</display_name>
        </choice>
        <choice>
          <value>11:12</value>
          <display_name>11:12</display_name>
        </choice>
        <choice>
          <value>12:12</value>
          <display_name>12:12</display_name>
        </choice>
      </choices>
    </argument>
    <argument>
      <name>geometry_eaves_depth</name>
      <display_name>Geometry: Eaves Depth</display_name>
      <description>The eaves depth of the roof.</description>
      <type>Double</type>
      <units>ft</units>
      <required>true</required>
      <model_dependent>false</model_dependent>
      <default_value>2</default_value>
    </argument>
    <argument>
      <name>geometry_has_flue_or_chimney</name>
      <display_name>Geometry: Has Flue or Chimney</display_name>
      <description>Presence of flue or chimney for infiltration model.  A value of 'auto' will default based on the fuel type and efficiency of space/water heating equipment in the home.</description>
      <type>String</type>
      <required>true</required>
      <model_dependent>false</model_dependent>
      <default_value>auto</default_value>
    </argument>
    <argument>
      <name>neighbor_front_distance</name>
      <display_name>Neighbor: Front Distance</display_name>
      <description>The distance between the unit and the neighboring building to the front (not including eaves). A value of zero indicates no neighbors. Used for shading.</description>
      <type>Double</type>
      <units>ft</units>
      <required>true</required>
      <model_dependent>false</model_dependent>
      <default_value>0</default_value>
    </argument>
    <argument>
      <name>neighbor_back_distance</name>
      <display_name>Neighbor: Back Distance</display_name>
      <description>The distance between the unit and the neighboring building to the back (not including eaves). A value of zero indicates no neighbors. Used for shading.</description>
      <type>Double</type>
      <units>ft</units>
      <required>true</required>
      <model_dependent>false</model_dependent>
      <default_value>0</default_value>
    </argument>
    <argument>
      <name>neighbor_left_distance</name>
      <display_name>Neighbor: Left Distance</display_name>
      <description>The distance between the unit and the neighboring building to the left (not including eaves). A value of zero indicates no neighbors. Used for shading.</description>
      <type>Double</type>
      <units>ft</units>
      <required>true</required>
      <model_dependent>false</model_dependent>
      <default_value>10</default_value>
    </argument>
    <argument>
      <name>neighbor_right_distance</name>
      <display_name>Neighbor: Right Distance</display_name>
      <description>The distance between the unit and the neighboring building to the right (not including eaves). A value of zero indicates no neighbors. Used for shading.</description>
      <type>Double</type>
      <units>ft</units>
      <required>true</required>
      <model_dependent>false</model_dependent>
      <default_value>10</default_value>
    </argument>
    <argument>
      <name>neighbor_front_height</name>
      <display_name>Neighbor: Front Height</display_name>
      <description>The height of the neighboring building to the front. A value of 'auto' will use the same height as this building.</description>
      <type>String</type>
      <units>ft</units>
      <required>true</required>
      <model_dependent>false</model_dependent>
      <default_value>auto</default_value>
    </argument>
    <argument>
      <name>neighbor_back_height</name>
      <display_name>Neighbor: Back Height</display_name>
      <description>The height of the neighboring building to the back. A value of 'auto' will use the same height as this building.</description>
      <type>String</type>
      <units>ft</units>
      <required>true</required>
      <model_dependent>false</model_dependent>
      <default_value>auto</default_value>
    </argument>
    <argument>
      <name>neighbor_left_height</name>
      <display_name>Neighbor: Left Height</display_name>
      <description>The height of the neighboring building to the left. A value of 'auto' will use the same height as this building.</description>
      <type>String</type>
      <units>ft</units>
      <required>true</required>
      <model_dependent>false</model_dependent>
      <default_value>auto</default_value>
    </argument>
    <argument>
      <name>neighbor_right_height</name>
      <display_name>Neighbor: Right Height</display_name>
      <description>The height of the neighboring building to the right. A value of 'auto' will use the same height as this building.</description>
      <type>String</type>
      <units>ft</units>
      <required>true</required>
      <model_dependent>false</model_dependent>
      <default_value>auto</default_value>
    </argument>
    <argument>
      <name>floor_over_foundation_assembly_r</name>
      <display_name>Floor: Over Foundation Assembly R-value</display_name>
      <description>Assembly R-value for the floor over the foundation. Ignored if the building has a slab-on-grade foundation.</description>
      <type>Double</type>
      <units>h-ft^2-R/Btu</units>
      <required>true</required>
      <model_dependent>false</model_dependent>
      <default_value>28.1</default_value>
    </argument>
    <argument>
      <name>floor_over_garage_assembly_r</name>
      <display_name>Floor: Over Garage Assembly R-value</display_name>
      <description>Assembly R-value for the floor over the garage. Ignored unless the building has a garage under conditioned space.</description>
      <type>Double</type>
      <units>h-ft^2-R/Btu</units>
      <required>true</required>
      <model_dependent>false</model_dependent>
      <default_value>28.1</default_value>
    </argument>
    <argument>
      <name>foundation_wall_type</name>
      <display_name>Foundation Wall: Type</display_name>
      <description>The material type of the foundation wall.</description>
      <type>String</type>
      <required>true</required>
      <model_dependent>false</model_dependent>
      <default_value>auto</default_value>
    </argument>
    <argument>
      <name>foundation_wall_thickness</name>
      <display_name>Foundation Wall: Thickness</display_name>
      <description>The thickness of the foundation wall.</description>
      <type>String</type>
      <units>in</units>
      <required>true</required>
      <model_dependent>false</model_dependent>
      <default_value>auto</default_value>
    </argument>
    <argument>
      <name>foundation_wall_insulation_r</name>
      <display_name>Foundation Wall: Insulation Nominal R-value</display_name>
      <description>Nominal R-value for the foundation wall insulation. Only applies to basements/crawlspaces.</description>
      <type>Double</type>
      <units>h-ft^2-R/Btu</units>
      <required>true</required>
      <model_dependent>false</model_dependent>
      <default_value>0</default_value>
    </argument>
    <argument>
      <name>foundation_wall_insulation_location</name>
      <display_name>Foundation Wall: Insulation Location</display_name>
      <description>Whether the insulation is on the interior or exterior of the foundation wall. Only applies to basements/crawlspaces.</description>
      <type>Choice</type>
      <units>ft</units>
      <required>false</required>
      <model_dependent>false</model_dependent>
      <default_value>exterior</default_value>
      <choices>
        <choice>
          <value>interior</value>
          <display_name>interior</display_name>
        </choice>
        <choice>
          <value>exterior</value>
          <display_name>exterior</display_name>
        </choice>
      </choices>
    </argument>
    <argument>
      <name>foundation_wall_insulation_distance_to_top</name>
      <display_name>Foundation Wall: Insulation Distance To Top</display_name>
      <description>The distance from the top of the foundation wall to the top of the foundation wall insulation. Only applies to basements/crawlspaces. A value of 'auto' will use zero.</description>
      <type>String</type>
      <units>ft</units>
      <required>true</required>
      <model_dependent>false</model_dependent>
      <default_value>auto</default_value>
    </argument>
    <argument>
      <name>foundation_wall_insulation_distance_to_bottom</name>
      <display_name>Foundation Wall: Insulation Distance To Bottom</display_name>
      <description>The distance from the top of the foundation wall to the bottom of the foundation wall insulation. Only applies to basements/crawlspaces. A value of 'auto' will use the height of the foundation wall.</description>
      <type>String</type>
      <units>ft</units>
      <required>true</required>
      <model_dependent>false</model_dependent>
      <default_value>auto</default_value>
    </argument>
    <argument>
      <name>foundation_wall_assembly_r</name>
      <display_name>Foundation Wall: Assembly R-value</display_name>
      <description>Assembly R-value for the foundation walls. Only applies to basements/crawlspaces. If provided, overrides the previous foundation wall insulation inputs.</description>
      <type>Double</type>
      <units>h-ft^2-R/Btu</units>
      <required>false</required>
      <model_dependent>false</model_dependent>
    </argument>
    <argument>
      <name>rim_joist_assembly_r</name>
      <display_name>Rim Joist: Assembly R-value</display_name>
      <description>Assembly R-value for the rim joists. Only applies to basements/crawlspaces.</description>
      <type>Double</type>
      <units>h-ft^2-R/Btu</units>
      <required>false</required>
      <model_dependent>false</model_dependent>
    </argument>
    <argument>
      <name>slab_perimeter_insulation_r</name>
      <display_name>Slab: Perimeter Insulation Nominal R-value</display_name>
      <description>Nominal R-value of the vertical slab perimeter insulation. Applies to slab-on-grade foundations and basement/crawlspace floors.</description>
      <type>Double</type>
      <units>h-ft^2-R/Btu</units>
      <required>true</required>
      <model_dependent>false</model_dependent>
      <default_value>0</default_value>
    </argument>
    <argument>
      <name>slab_perimeter_depth</name>
      <display_name>Slab: Perimeter Insulation Depth</display_name>
      <description>Depth from grade to bottom of vertical slab perimeter insulation. Applies to slab-on-grade foundations and basement/crawlspace floors.</description>
      <type>Double</type>
      <units>ft</units>
      <required>true</required>
      <model_dependent>false</model_dependent>
      <default_value>0</default_value>
    </argument>
    <argument>
      <name>slab_under_insulation_r</name>
      <display_name>Slab: Under Slab Insulation Nominal R-value</display_name>
      <description>Nominal R-value of the horizontal under slab insulation. Applies to slab-on-grade foundations and basement/crawlspace floors.</description>
      <type>Double</type>
      <units>h-ft^2-R/Btu</units>
      <required>true</required>
      <model_dependent>false</model_dependent>
      <default_value>0</default_value>
    </argument>
    <argument>
      <name>slab_under_width</name>
      <display_name>Slab: Under Slab Insulation Width</display_name>
      <description>Width from slab edge inward of horizontal under-slab insulation. Enter 999 to specify that the under slab insulation spans the entire slab. Applies to slab-on-grade foundations and basement/crawlspace floors.</description>
      <type>Double</type>
      <units>ft</units>
      <required>true</required>
      <model_dependent>false</model_dependent>
      <default_value>0</default_value>
    </argument>
    <argument>
      <name>slab_thickness</name>
      <display_name>Slab: Thickness</display_name>
      <description>The thickness of the slab. Zero can be entered if there is a dirt floor instead of a slab.</description>
      <type>String</type>
      <units>in</units>
      <required>true</required>
      <model_dependent>false</model_dependent>
      <default_value>auto</default_value>
    </argument>
    <argument>
      <name>slab_carpet_fraction</name>
      <display_name>Slab: Carpet Fraction</display_name>
      <description>Fraction of the slab floor area that is carpeted.</description>
      <type>String</type>
      <units>Frac</units>
      <required>true</required>
      <model_dependent>false</model_dependent>
      <default_value>auto</default_value>
    </argument>
    <argument>
      <name>slab_carpet_r</name>
      <display_name>Slab: Carpet R-value</display_name>
      <description>R-value of the slab carpet.</description>
      <type>String</type>
      <units>h-ft^2-R/Btu</units>
      <required>true</required>
      <model_dependent>false</model_dependent>
      <default_value>auto</default_value>
    </argument>
    <argument>
      <name>ceiling_assembly_r</name>
      <display_name>Ceiling: Assembly R-value</display_name>
      <description>Assembly R-value for the ceiling (attic floor).</description>
      <type>Double</type>
      <units>h-ft^2-R/Btu</units>
      <required>true</required>
      <model_dependent>false</model_dependent>
      <default_value>31.6</default_value>
    </argument>
    <argument>
      <name>roof_material_type</name>
      <display_name>Roof: Material Type</display_name>
      <description>The material type of the roof.</description>
      <type>Choice</type>
      <required>false</required>
      <model_dependent>false</model_dependent>
      <choices>
        <choice>
          <value>asphalt or fiberglass shingles</value>
          <display_name>asphalt or fiberglass shingles</display_name>
        </choice>
        <choice>
          <value>concrete</value>
          <display_name>concrete</display_name>
        </choice>
        <choice>
          <value>cool roof</value>
          <display_name>cool roof</display_name>
        </choice>
        <choice>
          <value>slate or tile shingles</value>
          <display_name>slate or tile shingles</display_name>
        </choice>
        <choice>
          <value>expanded polystyrene sheathing</value>
          <display_name>expanded polystyrene sheathing</display_name>
        </choice>
        <choice>
          <value>metal surfacing</value>
          <display_name>metal surfacing</display_name>
        </choice>
        <choice>
          <value>plastic/rubber/synthetic sheeting</value>
          <display_name>plastic/rubber/synthetic sheeting</display_name>
        </choice>
        <choice>
          <value>shingles</value>
          <display_name>shingles</display_name>
        </choice>
        <choice>
          <value>wood shingles or shakes</value>
          <display_name>wood shingles or shakes</display_name>
        </choice>
      </choices>
    </argument>
    <argument>
      <name>roof_color</name>
      <display_name>Roof: Color</display_name>
      <description>The color of the roof.</description>
      <type>Choice</type>
      <required>true</required>
      <model_dependent>false</model_dependent>
      <default_value>medium</default_value>
      <choices>
        <choice>
          <value>dark</value>
          <display_name>dark</display_name>
        </choice>
        <choice>
          <value>light</value>
          <display_name>light</display_name>
        </choice>
        <choice>
          <value>medium</value>
          <display_name>medium</display_name>
        </choice>
        <choice>
          <value>medium dark</value>
          <display_name>medium dark</display_name>
        </choice>
        <choice>
          <value>reflective</value>
          <display_name>reflective</display_name>
        </choice>
      </choices>
    </argument>
    <argument>
      <name>roof_assembly_r</name>
      <display_name>Roof: Assembly R-value</display_name>
      <description>Assembly R-value of the roof.</description>
      <type>Double</type>
      <units>h-ft^2-R/Btu</units>
      <required>true</required>
      <model_dependent>false</model_dependent>
      <default_value>2.3</default_value>
    </argument>
    <argument>
      <name>roof_radiant_barrier</name>
      <display_name>Roof: Has Radiant Barrier</display_name>
      <description>Presence of a radiant barrier in the attic.</description>
      <type>Boolean</type>
      <required>true</required>
      <model_dependent>false</model_dependent>
      <default_value>false</default_value>
      <choices>
        <choice>
          <value>true</value>
          <display_name>true</display_name>
        </choice>
        <choice>
          <value>false</value>
          <display_name>false</display_name>
        </choice>
      </choices>
    </argument>
    <argument>
      <name>roof_radiant_barrier_grade</name>
      <display_name>Roof: Radiant Barrier Grade</display_name>
      <description>The grade of the radiant barrier, if it exists.</description>
      <type>Choice</type>
      <required>true</required>
      <model_dependent>false</model_dependent>
      <default_value>1</default_value>
      <choices>
        <choice>
          <value>1</value>
          <display_name>1</display_name>
        </choice>
        <choice>
          <value>2</value>
          <display_name>2</display_name>
        </choice>
        <choice>
          <value>3</value>
          <display_name>3</display_name>
        </choice>
      </choices>
    </argument>
    <argument>
      <name>wall_type</name>
      <display_name>Wall: Type</display_name>
      <description>The type of walls.</description>
      <type>Choice</type>
      <required>true</required>
      <model_dependent>false</model_dependent>
      <default_value>WoodStud</default_value>
      <choices>
        <choice>
          <value>WoodStud</value>
          <display_name>WoodStud</display_name>
        </choice>
        <choice>
          <value>ConcreteMasonryUnit</value>
          <display_name>ConcreteMasonryUnit</display_name>
        </choice>
        <choice>
          <value>DoubleWoodStud</value>
          <display_name>DoubleWoodStud</display_name>
        </choice>
        <choice>
          <value>InsulatedConcreteForms</value>
          <display_name>InsulatedConcreteForms</display_name>
        </choice>
        <choice>
          <value>LogWall</value>
          <display_name>LogWall</display_name>
        </choice>
        <choice>
          <value>StructurallyInsulatedPanel</value>
          <display_name>StructurallyInsulatedPanel</display_name>
        </choice>
        <choice>
          <value>SolidConcrete</value>
          <display_name>SolidConcrete</display_name>
        </choice>
        <choice>
          <value>SteelFrame</value>
          <display_name>SteelFrame</display_name>
        </choice>
        <choice>
          <value>Stone</value>
          <display_name>Stone</display_name>
        </choice>
        <choice>
          <value>StrawBale</value>
          <display_name>StrawBale</display_name>
        </choice>
        <choice>
          <value>StructuralBrick</value>
          <display_name>StructuralBrick</display_name>
        </choice>
      </choices>
    </argument>
    <argument>
      <name>wall_siding_type</name>
      <display_name>Wall: Siding Type</display_name>
      <description>The siding type of the walls. Also applies to rim joists.</description>
      <type>Choice</type>
      <required>false</required>
      <model_dependent>false</model_dependent>
      <choices>
        <choice>
          <value>aluminum siding</value>
          <display_name>aluminum siding</display_name>
        </choice>
        <choice>
          <value>asbestos siding</value>
          <display_name>asbestos siding</display_name>
        </choice>
        <choice>
          <value>brick veneer</value>
          <display_name>brick veneer</display_name>
        </choice>
        <choice>
          <value>composite shingle siding</value>
          <display_name>composite shingle siding</display_name>
        </choice>
        <choice>
          <value>fiber cement siding</value>
          <display_name>fiber cement siding</display_name>
        </choice>
        <choice>
          <value>masonite siding</value>
          <display_name>masonite siding</display_name>
        </choice>
        <choice>
          <value>none</value>
          <display_name>none</display_name>
        </choice>
        <choice>
          <value>stucco</value>
          <display_name>stucco</display_name>
        </choice>
        <choice>
          <value>synthetic stucco</value>
          <display_name>synthetic stucco</display_name>
        </choice>
        <choice>
          <value>vinyl siding</value>
          <display_name>vinyl siding</display_name>
        </choice>
        <choice>
          <value>wood siding</value>
          <display_name>wood siding</display_name>
        </choice>
      </choices>
    </argument>
    <argument>
      <name>wall_color</name>
      <display_name>Wall: Color</display_name>
      <description>The color of the walls. Also applies to rim joists.</description>
      <type>Choice</type>
      <required>true</required>
      <model_dependent>false</model_dependent>
      <default_value>medium</default_value>
      <choices>
        <choice>
          <value>dark</value>
          <display_name>dark</display_name>
        </choice>
        <choice>
          <value>light</value>
          <display_name>light</display_name>
        </choice>
        <choice>
          <value>medium</value>
          <display_name>medium</display_name>
        </choice>
        <choice>
          <value>medium dark</value>
          <display_name>medium dark</display_name>
        </choice>
        <choice>
          <value>reflective</value>
          <display_name>reflective</display_name>
        </choice>
      </choices>
    </argument>
    <argument>
      <name>wall_assembly_r</name>
      <display_name>Wall: Assembly R-value</display_name>
      <description>Assembly R-value of the walls.</description>
      <type>Double</type>
      <units>h-ft^2-R/Btu</units>
      <required>true</required>
      <model_dependent>false</model_dependent>
      <default_value>11.9</default_value>
    </argument>
    <argument>
      <name>window_front_wwr</name>
      <display_name>Windows: Front Window-to-Wall Ratio</display_name>
      <description>The ratio of window area to wall area for the unit's front facade. Enter 0 if specifying Front Window Area instead.</description>
      <type>Double</type>
      <units>Frac</units>
      <required>true</required>
      <model_dependent>false</model_dependent>
      <default_value>0.18</default_value>
    </argument>
    <argument>
      <name>window_back_wwr</name>
      <display_name>Windows: Back Window-to-Wall Ratio</display_name>
      <description>The ratio of window area to wall area for the unit's back facade. Enter 0 if specifying Back Window Area instead.</description>
      <type>Double</type>
      <units>Frac</units>
      <required>true</required>
      <model_dependent>false</model_dependent>
      <default_value>0.18</default_value>
    </argument>
    <argument>
      <name>window_left_wwr</name>
      <display_name>Windows: Left Window-to-Wall Ratio</display_name>
      <description>The ratio of window area to wall area for the unit's left facade (when viewed from the front). Enter 0 if specifying Left Window Area instead.</description>
      <type>Double</type>
      <units>Frac</units>
      <required>true</required>
      <model_dependent>false</model_dependent>
      <default_value>0.18</default_value>
    </argument>
    <argument>
      <name>window_right_wwr</name>
      <display_name>Windows: Right Window-to-Wall Ratio</display_name>
      <description>The ratio of window area to wall area for the unit's right facade (when viewed from the front). Enter 0 if specifying Right Window Area instead.</description>
      <type>Double</type>
      <units>Frac</units>
      <required>true</required>
      <model_dependent>false</model_dependent>
      <default_value>0.18</default_value>
    </argument>
    <argument>
      <name>window_area_front</name>
      <display_name>Windows: Front Window Area</display_name>
      <description>The amount of window area on the unit's front facade. Enter 0 if specifying Front Window-to-Wall Ratio instead.</description>
      <type>Double</type>
      <units>ft^2</units>
      <required>true</required>
      <model_dependent>false</model_dependent>
      <default_value>0</default_value>
    </argument>
    <argument>
      <name>window_area_back</name>
      <display_name>Windows: Back Window Area</display_name>
      <description>The amount of window area on the unit's back facade. Enter 0 if specifying Back Window-to-Wall Ratio instead.</description>
      <type>Double</type>
      <units>ft^2</units>
      <required>true</required>
      <model_dependent>false</model_dependent>
      <default_value>0</default_value>
    </argument>
    <argument>
      <name>window_area_left</name>
      <display_name>Windows: Left Window Area</display_name>
      <description>The amount of window area on the unit's left facade (when viewed from the front). Enter 0 if specifying Left Window-to-Wall Ratio instead.</description>
      <type>Double</type>
      <units>ft^2</units>
      <required>true</required>
      <model_dependent>false</model_dependent>
      <default_value>0</default_value>
    </argument>
    <argument>
      <name>window_area_right</name>
      <display_name>Windows: Right Window Area</display_name>
      <description>The amount of window area on the unit's right facade (when viewed from the front). Enter 0 if specifying Right Window-to-Wall Ratio instead.</description>
      <type>Double</type>
      <units>ft^2</units>
      <required>true</required>
      <model_dependent>false</model_dependent>
      <default_value>0</default_value>
    </argument>
    <argument>
      <name>window_aspect_ratio</name>
      <display_name>Windows: Aspect Ratio</display_name>
      <description>Ratio of window height to width.</description>
      <type>Double</type>
      <units>Frac</units>
      <required>true</required>
      <model_dependent>false</model_dependent>
      <default_value>1.333</default_value>
    </argument>
    <argument>
      <name>window_fraction_operable</name>
      <display_name>Windows: Fraction Operable</display_name>
      <description>Fraction of windows that are operable.</description>
      <type>Double</type>
      <units>Frac</units>
      <required>false</required>
      <model_dependent>false</model_dependent>
    </argument>
    <argument>
      <name>window_ufactor</name>
      <display_name>Windows: U-Factor</display_name>
      <description>Full-assembly NFRC U-factor.</description>
      <type>Double</type>
      <units>Btu/hr-ft^2-R</units>
      <required>true</required>
      <model_dependent>false</model_dependent>
      <default_value>0.37</default_value>
    </argument>
    <argument>
      <name>window_shgc</name>
      <display_name>Windows: SHGC</display_name>
      <description>Full-assembly NFRC solar heat gain coefficient.</description>
      <type>Double</type>
      <required>true</required>
      <model_dependent>false</model_dependent>
      <default_value>0.3</default_value>
    </argument>
    <argument>
      <name>window_interior_shading_winter</name>
      <display_name>Windows: Winter Interior Shading</display_name>
      <description>Interior shading multiplier for the heating season. 1.0 indicates no reduction in solar gain, 0.85 indicates 15% reduction, etc.</description>
      <type>Double</type>
      <units>Frac</units>
      <required>false</required>
      <model_dependent>false</model_dependent>
    </argument>
    <argument>
      <name>window_interior_shading_summer</name>
      <display_name>Windows: Summer Interior Shading</display_name>
      <description>Interior shading multiplier for the cooling season. 1.0 indicates no reduction in solar gain, 0.85 indicates 15% reduction, etc.</description>
      <type>Double</type>
      <units>Frac</units>
      <required>false</required>
      <model_dependent>false</model_dependent>
    </argument>
    <argument>
      <name>window_exterior_shading_winter</name>
      <display_name>Windows: Winter Exterior Shading</display_name>
      <description>Exterior shading multiplier for the heating season. 1.0 indicates no reduction in solar gain, 0.85 indicates 15% reduction, etc.</description>
      <type>Double</type>
      <units>Frac</units>
      <required>false</required>
      <model_dependent>false</model_dependent>
    </argument>
    <argument>
      <name>window_exterior_shading_summer</name>
      <display_name>Windows: Summer Exterior Shading</display_name>
      <description>Exterior shading multiplier for the cooling season. 1.0 indicates no reduction in solar gain, 0.85 indicates 15% reduction, etc.</description>
      <type>Double</type>
      <units>Frac</units>
      <required>false</required>
      <model_dependent>false</model_dependent>
    </argument>
    <argument>
      <name>window_storm_type</name>
      <display_name>Windows: Storm Type</display_name>
      <description>The type of storm, if present.</description>
      <type>Choice</type>
      <required>false</required>
      <model_dependent>false</model_dependent>
      <choices>
        <choice>
          <value>clear</value>
          <display_name>clear</display_name>
        </choice>
        <choice>
          <value>low-e</value>
          <display_name>low-e</display_name>
        </choice>
      </choices>
    </argument>
    <argument>
      <name>overhangs_front_depth</name>
      <display_name>Overhangs: Front Depth</display_name>
      <description>The depth of overhangs for windows for the front facade.</description>
      <type>Double</type>
      <units>ft</units>
      <required>true</required>
      <model_dependent>false</model_dependent>
      <default_value>0</default_value>
    </argument>
    <argument>
      <name>overhangs_front_distance_to_top_of_window</name>
      <display_name>Overhangs: Front Distance to Top of Window</display_name>
      <description>The overhangs distance to the top of window for the front facade.</description>
      <type>Double</type>
      <units>ft</units>
      <required>true</required>
      <model_dependent>false</model_dependent>
      <default_value>0</default_value>
    </argument>
    <argument>
      <name>overhangs_front_distance_to_bottom_of_window</name>
      <display_name>Overhangs: Front Distance to Bottom of Window</display_name>
      <description>The overhangs distance to the bottom of window for the front facade.</description>
      <type>Double</type>
      <units>ft</units>
      <required>true</required>
      <model_dependent>false</model_dependent>
      <default_value>4</default_value>
    </argument>
    <argument>
      <name>overhangs_back_depth</name>
      <display_name>Overhangs: Back Depth</display_name>
      <description>The depth of overhangs for windows for the back facade.</description>
      <type>Double</type>
      <units>ft</units>
      <required>true</required>
      <model_dependent>false</model_dependent>
      <default_value>0</default_value>
    </argument>
    <argument>
      <name>overhangs_back_distance_to_top_of_window</name>
      <display_name>Overhangs: Back Distance to Top of Window</display_name>
      <description>The overhangs distance to the top of window for the back facade.</description>
      <type>Double</type>
      <units>ft</units>
      <required>true</required>
      <model_dependent>false</model_dependent>
      <default_value>0</default_value>
    </argument>
    <argument>
      <name>overhangs_back_distance_to_bottom_of_window</name>
      <display_name>Overhangs: Back Distance to Bottom of Window</display_name>
      <description>The overhangs distance to the bottom of window for the back facade.</description>
      <type>Double</type>
      <units>ft</units>
      <required>true</required>
      <model_dependent>false</model_dependent>
      <default_value>4</default_value>
    </argument>
    <argument>
      <name>overhangs_left_depth</name>
      <display_name>Overhangs: Left Depth</display_name>
      <description>The depth of overhangs for windows for the left facade.</description>
      <type>Double</type>
      <units>ft</units>
      <required>true</required>
      <model_dependent>false</model_dependent>
      <default_value>0</default_value>
    </argument>
    <argument>
      <name>overhangs_left_distance_to_top_of_window</name>
      <display_name>Overhangs: Left Distance to Top of Window</display_name>
      <description>The overhangs distance to the top of window for the left facade.</description>
      <type>Double</type>
      <units>ft</units>
      <required>true</required>
      <model_dependent>false</model_dependent>
      <default_value>0</default_value>
    </argument>
    <argument>
      <name>overhangs_left_distance_to_bottom_of_window</name>
      <display_name>Overhangs: Left Distance to Bottom of Window</display_name>
      <description>The overhangs distance to the bottom of window for the left facade.</description>
      <type>Double</type>
      <units>ft</units>
      <required>true</required>
      <model_dependent>false</model_dependent>
      <default_value>4</default_value>
    </argument>
    <argument>
      <name>overhangs_right_depth</name>
      <display_name>Overhangs: Right Depth</display_name>
      <description>The depth of overhangs for windows for the right facade.</description>
      <type>Double</type>
      <units>ft</units>
      <required>true</required>
      <model_dependent>false</model_dependent>
      <default_value>0</default_value>
    </argument>
    <argument>
      <name>overhangs_right_distance_to_top_of_window</name>
      <display_name>Overhangs: Right Distance to Top of Window</display_name>
      <description>The overhangs distance to the top of window for the right facade.</description>
      <type>Double</type>
      <units>ft</units>
      <required>true</required>
      <model_dependent>false</model_dependent>
      <default_value>0</default_value>
    </argument>
    <argument>
      <name>overhangs_right_distance_to_bottom_of_window</name>
      <display_name>Overhangs: Right Distance to Bottom of Window</display_name>
      <description>The overhangs distance to the bottom of window for the right facade.</description>
      <type>Double</type>
      <units>ft</units>
      <required>true</required>
      <model_dependent>false</model_dependent>
      <default_value>4</default_value>
    </argument>
    <argument>
      <name>skylight_area_front</name>
      <display_name>Skylights: Front Roof Area</display_name>
      <description>The amount of skylight area on the unit's front conditioned roof facade.</description>
      <type>Double</type>
      <units>ft^2</units>
      <required>true</required>
      <model_dependent>false</model_dependent>
      <default_value>0</default_value>
    </argument>
    <argument>
      <name>skylight_area_back</name>
      <display_name>Skylights: Back Roof Area</display_name>
      <description>The amount of skylight area on the unit's back conditioned roof facade.</description>
      <type>Double</type>
      <units>ft^2</units>
      <required>true</required>
      <model_dependent>false</model_dependent>
      <default_value>0</default_value>
    </argument>
    <argument>
      <name>skylight_area_left</name>
      <display_name>Skylights: Left Roof Area</display_name>
      <description>The amount of skylight area on the unit's left conditioned roof facade (when viewed from the front).</description>
      <type>Double</type>
      <units>ft^2</units>
      <required>true</required>
      <model_dependent>false</model_dependent>
      <default_value>0</default_value>
    </argument>
    <argument>
      <name>skylight_area_right</name>
      <display_name>Skylights: Right Roof Area</display_name>
      <description>The amount of skylight area on the unit's right conditioned roof facade (when viewed from the front).</description>
      <type>Double</type>
      <units>ft^2</units>
      <required>true</required>
      <model_dependent>false</model_dependent>
      <default_value>0</default_value>
    </argument>
    <argument>
      <name>skylight_ufactor</name>
      <display_name>Skylights: U-Factor</display_name>
      <description>Full-assembly NFRC U-factor.</description>
      <type>Double</type>
      <units>Btu/hr-ft^2-R</units>
      <required>true</required>
      <model_dependent>false</model_dependent>
      <default_value>0.33</default_value>
    </argument>
    <argument>
      <name>skylight_shgc</name>
      <display_name>Skylights: SHGC</display_name>
      <description>Full-assembly NFRC solar heat gain coefficient.</description>
      <type>Double</type>
      <required>true</required>
      <model_dependent>false</model_dependent>
      <default_value>0.45</default_value>
    </argument>
    <argument>
      <name>skylight_storm_type</name>
      <display_name>Skylights: Storm Type</display_name>
      <description>The type of storm, if present.</description>
      <type>Choice</type>
      <required>false</required>
      <model_dependent>false</model_dependent>
      <choices>
        <choice>
          <value>clear</value>
          <display_name>clear</display_name>
        </choice>
        <choice>
          <value>low-e</value>
          <display_name>low-e</display_name>
        </choice>
      </choices>
    </argument>
    <argument>
      <name>door_area</name>
      <display_name>Doors: Area</display_name>
      <description>The area of the opaque door(s).</description>
      <type>Double</type>
      <units>ft^2</units>
      <required>true</required>
      <model_dependent>false</model_dependent>
      <default_value>20</default_value>
    </argument>
    <argument>
      <name>door_rvalue</name>
      <display_name>Doors: R-value</display_name>
      <description>R-value of the opaque door(s).</description>
      <type>Double</type>
      <units>h-ft^2-R/Btu</units>
      <required>true</required>
      <model_dependent>false</model_dependent>
      <default_value>4.4</default_value>
    </argument>
    <argument>
      <name>air_leakage_units</name>
      <display_name>Air Leakage: Units</display_name>
      <description>The unit of measure for the air leakage.</description>
      <type>Choice</type>
      <required>true</required>
      <model_dependent>false</model_dependent>
      <default_value>ACH</default_value>
      <choices>
        <choice>
          <value>ACH</value>
          <display_name>ACH</display_name>
        </choice>
        <choice>
          <value>CFM</value>
          <display_name>CFM</display_name>
        </choice>
        <choice>
          <value>ACHnatural</value>
          <display_name>ACHnatural</display_name>
        </choice>
      </choices>
    </argument>
    <argument>
      <name>air_leakage_house_pressure</name>
      <display_name>Air Leakage: House Pressure</display_name>
      <description>The house pressure relative to outside. Required when units are ACH or CFM.</description>
      <type>Double</type>
      <units>Pa</units>
      <required>true</required>
      <model_dependent>false</model_dependent>
      <default_value>50</default_value>
    </argument>
    <argument>
      <name>air_leakage_value</name>
      <display_name>Air Leakage: Value</display_name>
      <description>Air exchange rate value.</description>
      <type>Double</type>
      <required>true</required>
      <model_dependent>false</model_dependent>
      <default_value>3</default_value>
    </argument>
    <argument>
      <name>heating_system_type</name>
      <display_name>Heating System: Type</display_name>
      <description>The type of heating system. Use 'none' if there is no heating system.</description>
      <type>Choice</type>
      <required>true</required>
      <model_dependent>false</model_dependent>
      <default_value>Furnace</default_value>
      <choices>
        <choice>
          <value>none</value>
          <display_name>none</display_name>
        </choice>
        <choice>
          <value>Furnace</value>
          <display_name>Furnace</display_name>
        </choice>
        <choice>
          <value>WallFurnace</value>
          <display_name>WallFurnace</display_name>
        </choice>
        <choice>
          <value>FloorFurnace</value>
          <display_name>FloorFurnace</display_name>
        </choice>
        <choice>
          <value>Boiler</value>
          <display_name>Boiler</display_name>
        </choice>
        <choice>
          <value>ElectricResistance</value>
          <display_name>ElectricResistance</display_name>
        </choice>
        <choice>
          <value>Stove</value>
          <display_name>Stove</display_name>
        </choice>
        <choice>
          <value>PortableHeater</value>
          <display_name>PortableHeater</display_name>
        </choice>
        <choice>
          <value>Fireplace</value>
          <display_name>Fireplace</display_name>
        </choice>
        <choice>
          <value>FixedHeater</value>
          <display_name>FixedHeater</display_name>
        </choice>
        <choice>
          <value>PackagedTerminalAirConditionerHeating</value>
          <display_name>PackagedTerminalAirConditionerHeating</display_name>
        </choice>
        <choice>
          <value>Shared Boiler w/ Baseboard</value>
          <display_name>Shared Boiler w/ Baseboard</display_name>
        </choice>
        <choice>
          <value>Shared Boiler w/ Ductless Fan Coil</value>
          <display_name>Shared Boiler w/ Ductless Fan Coil</display_name>
        </choice>
      </choices>
    </argument>
    <argument>
      <name>heating_system_fuel</name>
      <display_name>Heating System: Fuel Type</display_name>
      <description>The fuel type of the heating system. Ignored for ElectricResistance and PackagedTerminalAirConditionerHeating.</description>
      <type>Choice</type>
      <required>true</required>
      <model_dependent>false</model_dependent>
      <default_value>natural gas</default_value>
      <choices>
        <choice>
          <value>electricity</value>
          <display_name>electricity</display_name>
        </choice>
        <choice>
          <value>natural gas</value>
          <display_name>natural gas</display_name>
        </choice>
        <choice>
          <value>fuel oil</value>
          <display_name>fuel oil</display_name>
        </choice>
        <choice>
          <value>propane</value>
          <display_name>propane</display_name>
        </choice>
        <choice>
          <value>wood</value>
          <display_name>wood</display_name>
        </choice>
        <choice>
          <value>wood pellets</value>
          <display_name>wood pellets</display_name>
        </choice>
        <choice>
          <value>coal</value>
          <display_name>coal</display_name>
        </choice>
      </choices>
    </argument>
    <argument>
      <name>heating_system_heating_efficiency</name>
      <display_name>Heating System: Rated AFUE or Percent</display_name>
      <description>The rated heating efficiency value of the heating system.</description>
      <type>Double</type>
      <units>Frac</units>
      <required>true</required>
      <model_dependent>false</model_dependent>
      <default_value>0.78</default_value>
    </argument>
    <argument>
      <name>heating_system_heating_capacity</name>
      <display_name>Heating System: Heating Capacity</display_name>
      <description>The output heating capacity of the heating system. Enter 'auto' to size the capacity based on ACCA Manual J/S.</description>
      <type>String</type>
      <units>Btu/hr</units>
      <required>true</required>
      <model_dependent>false</model_dependent>
      <default_value>auto</default_value>
    </argument>
    <argument>
      <name>heating_system_fraction_heat_load_served</name>
      <display_name>Heating System: Fraction Heat Load Served</display_name>
      <description>The heating load served by the heating system.</description>
      <type>Double</type>
      <units>Frac</units>
      <required>true</required>
      <model_dependent>false</model_dependent>
      <default_value>1</default_value>
    </argument>
    <argument>
      <name>heating_system_airflow_defect_ratio</name>
      <display_name>Heating System: Airflow Defect Ratio</display_name>
      <description>The airflow defect ratio, defined as (InstalledAirflow - DesignAirflow) / DesignAirflow, of the heating system per ANSI/RESNET/ACCA Standard 310. A value of zero means no airflow defect. Applies only to Furnace.</description>
      <type>Double</type>
      <units>Frac</units>
      <required>false</required>
      <model_dependent>false</model_dependent>
    </argument>
    <argument>
      <name>cooling_system_type</name>
      <display_name>Cooling System: Type</display_name>
      <description>The type of cooling system. Use 'none' if there is no cooling system.</description>
      <type>Choice</type>
      <required>true</required>
      <model_dependent>false</model_dependent>
      <default_value>central air conditioner</default_value>
      <choices>
        <choice>
          <value>none</value>
          <display_name>none</display_name>
        </choice>
        <choice>
          <value>central air conditioner</value>
          <display_name>central air conditioner</display_name>
        </choice>
        <choice>
          <value>room air conditioner</value>
          <display_name>room air conditioner</display_name>
        </choice>
        <choice>
          <value>evaporative cooler</value>
          <display_name>evaporative cooler</display_name>
        </choice>
        <choice>
          <value>mini-split</value>
          <display_name>mini-split</display_name>
        </choice>
        <choice>
          <value>packaged terminal air conditioner</value>
          <display_name>packaged terminal air conditioner</display_name>
        </choice>
      </choices>
    </argument>
    <argument>
      <name>cooling_system_cooling_efficiency_type</name>
      <display_name>Cooling System: Efficiency Type</display_name>
      <description>The efficiency type of the cooling system. System types central air conditioner and mini-split use SEER. System types room air conditioner and packaged terminal air conditioner use EER or CEER. Ignored for system type evaporative cooler.</description>
      <type>Choice</type>
      <required>true</required>
      <model_dependent>false</model_dependent>
      <default_value>SEER</default_value>
      <choices>
        <choice>
          <value>SEER</value>
          <display_name>SEER</display_name>
        </choice>
        <choice>
          <value>EER</value>
          <display_name>EER</display_name>
        </choice>
        <choice>
          <value>CEER</value>
          <display_name>CEER</display_name>
        </choice>
      </choices>
    </argument>
    <argument>
      <name>cooling_system_cooling_efficiency</name>
      <display_name>Cooling System: Efficiency</display_name>
      <description>The rated efficiency value of the cooling system. Ignored for evaporative cooler.</description>
      <type>Double</type>
      <units>SEER or EER or CEER</units>
      <required>true</required>
      <model_dependent>false</model_dependent>
      <default_value>13</default_value>
    </argument>
    <argument>
      <name>cooling_system_cooling_compressor_type</name>
      <display_name>Cooling System: Cooling Compressor Type</display_name>
      <description>The compressor type of the cooling system. Only applies to central air conditioner.</description>
      <type>Choice</type>
      <required>false</required>
      <model_dependent>false</model_dependent>
      <choices>
        <choice>
          <value>single stage</value>
          <display_name>single stage</display_name>
        </choice>
        <choice>
          <value>two stage</value>
          <display_name>two stage</display_name>
        </choice>
        <choice>
          <value>variable speed</value>
          <display_name>variable speed</display_name>
        </choice>
      </choices>
    </argument>
    <argument>
      <name>cooling_system_cooling_sensible_heat_fraction</name>
      <display_name>Cooling System: Cooling Sensible Heat Fraction</display_name>
      <description>The sensible heat fraction of the cooling system. Ignored for evaporative cooler.</description>
      <type>Double</type>
      <units>Frac</units>
      <required>false</required>
      <model_dependent>false</model_dependent>
    </argument>
    <argument>
      <name>cooling_system_cooling_capacity</name>
      <display_name>Cooling System: Cooling Capacity</display_name>
      <description>The output cooling capacity of the cooling system. Enter 'auto' to size the capacity based on ACCA Manual J/S.</description>
      <type>String</type>
      <units>Btu/hr</units>
      <required>true</required>
      <model_dependent>false</model_dependent>
      <default_value>auto</default_value>
    </argument>
    <argument>
      <name>cooling_system_fraction_cool_load_served</name>
      <display_name>Cooling System: Fraction Cool Load Served</display_name>
      <description>The cooling load served by the cooling system.</description>
      <type>Double</type>
      <units>Frac</units>
      <required>true</required>
      <model_dependent>false</model_dependent>
      <default_value>1</default_value>
    </argument>
    <argument>
      <name>cooling_system_is_ducted</name>
      <display_name>Cooling System: Is Ducted</display_name>
      <description>Whether the cooling system is ducted or not. Only used for mini-split and evaporative cooler. It's assumed that central air conditioner is ducted, and room air conditioner and packaged terminal air conditioner are not ducted.</description>
      <type>Boolean</type>
      <required>true</required>
      <model_dependent>false</model_dependent>
      <default_value>false</default_value>
      <choices>
        <choice>
          <value>true</value>
          <display_name>true</display_name>
        </choice>
        <choice>
          <value>false</value>
          <display_name>false</display_name>
        </choice>
      </choices>
    </argument>
    <argument>
      <name>cooling_system_airflow_defect_ratio</name>
      <display_name>Cooling System: Airflow Defect Ratio</display_name>
      <description>The airflow defect ratio, defined as (InstalledAirflow - DesignAirflow) / DesignAirflow, of the cooling system per ANSI/RESNET/ACCA Standard 310. A value of zero means no airflow defect. Applies only to central air conditioner and ducted mini-split.</description>
      <type>Double</type>
      <units>Frac</units>
      <required>false</required>
      <model_dependent>false</model_dependent>
    </argument>
    <argument>
      <name>cooling_system_charge_defect_ratio</name>
      <display_name>Cooling System: Charge Defect Ratio</display_name>
      <description>The refrigerant charge defect ratio, defined as (InstalledCharge - DesignCharge) / DesignCharge, of the cooling system per ANSI/RESNET/ACCA Standard 310. A value of zero means no refrigerant charge defect. Applies only to central air conditioner and mini-split.</description>
      <type>Double</type>
      <units>Frac</units>
      <required>false</required>
      <model_dependent>false</model_dependent>
    </argument>
    <argument>
      <name>heat_pump_type</name>
      <display_name>Heat Pump: Type</display_name>
      <description>The type of heat pump. Use 'none' if there is no heat pump.</description>
      <type>Choice</type>
      <required>true</required>
      <model_dependent>false</model_dependent>
      <default_value>none</default_value>
      <choices>
        <choice>
          <value>none</value>
          <display_name>none</display_name>
        </choice>
        <choice>
          <value>air-to-air</value>
          <display_name>air-to-air</display_name>
        </choice>
        <choice>
          <value>mini-split</value>
          <display_name>mini-split</display_name>
        </choice>
        <choice>
          <value>ground-to-air</value>
          <display_name>ground-to-air</display_name>
        </choice>
        <choice>
          <value>packaged terminal heat pump</value>
          <display_name>packaged terminal heat pump</display_name>
        </choice>
      </choices>
    </argument>
    <argument>
      <name>heat_pump_heating_efficiency_type</name>
      <display_name>Heat Pump: Heating Efficiency Type</display_name>
      <description>The heating efficiency type of heat pump. System types air-to-air and mini-split use HSPF. System types ground-to-air and packaged terminal heat pump use COP.</description>
      <type>Choice</type>
      <required>true</required>
      <model_dependent>false</model_dependent>
      <default_value>HSPF</default_value>
      <choices>
        <choice>
          <value>HSPF</value>
          <display_name>HSPF</display_name>
        </choice>
        <choice>
          <value>COP</value>
          <display_name>COP</display_name>
        </choice>
      </choices>
    </argument>
    <argument>
      <name>heat_pump_heating_efficiency</name>
      <display_name>Heat Pump: Heating Efficiency</display_name>
      <description>The rated heating efficiency value of the heat pump.</description>
      <type>Double</type>
      <units>HSPF or COP</units>
      <required>true</required>
      <model_dependent>false</model_dependent>
      <default_value>7.7</default_value>
    </argument>
    <argument>
      <name>heat_pump_cooling_efficiency_type</name>
      <display_name>Heat Pump: Cooling Efficiency Type</display_name>
      <description>The cooling efficiency type of heat pump. System types air-to-air and mini-split use SEER. System types ground-to-air and packaged terminal heat pump use EER.</description>
      <type>Choice</type>
      <required>true</required>
      <model_dependent>false</model_dependent>
      <default_value>SEER</default_value>
      <choices>
        <choice>
          <value>SEER</value>
          <display_name>SEER</display_name>
        </choice>
        <choice>
          <value>EER</value>
          <display_name>EER</display_name>
        </choice>
        <choice>
          <value>CEER</value>
          <display_name>CEER</display_name>
        </choice>
      </choices>
    </argument>
    <argument>
      <name>heat_pump_cooling_efficiency</name>
      <display_name>Heat Pump: Cooling Efficiency</display_name>
      <description>The rated cooling efficiency value of the heat pump.</description>
      <type>Double</type>
      <units>SEER or EER</units>
      <required>true</required>
      <model_dependent>false</model_dependent>
      <default_value>13</default_value>
    </argument>
    <argument>
      <name>heat_pump_cooling_compressor_type</name>
      <display_name>Heat Pump: Cooling Compressor Type</display_name>
      <description>The compressor type of the heat pump. Only applies to air-to-air.</description>
      <type>Choice</type>
      <required>false</required>
      <model_dependent>false</model_dependent>
      <choices>
        <choice>
          <value>single stage</value>
          <display_name>single stage</display_name>
        </choice>
        <choice>
          <value>two stage</value>
          <display_name>two stage</display_name>
        </choice>
        <choice>
          <value>variable speed</value>
          <display_name>variable speed</display_name>
        </choice>
      </choices>
    </argument>
    <argument>
      <name>heat_pump_cooling_sensible_heat_fraction</name>
      <display_name>Heat Pump: Cooling Sensible Heat Fraction</display_name>
      <description>The sensible heat fraction of the heat pump.</description>
      <type>Double</type>
      <units>Frac</units>
      <required>false</required>
      <model_dependent>false</model_dependent>
    </argument>
    <argument>
      <name>heat_pump_heating_capacity</name>
      <display_name>Heat Pump: Heating Capacity</display_name>
      <description>The output heating capacity of the heat pump. Enter 'auto' to size the capacity based on ACCA Manual J/S (i.e., based on cooling design loads with some oversizing allowances for heating design loads). Enter 'auto using max load' to size the capacity based on the maximum of heating/cooling design loads, taking into account the heat pump's heating capacity retention at cold temperature. Enter 'auto using HERS' to size the capacity equal to the maximum of heating/cooling design loads.</description>
      <type>String</type>
      <units>Btu/hr</units>
      <required>true</required>
      <model_dependent>false</model_dependent>
      <default_value>auto</default_value>
    </argument>
    <argument>
      <name>heat_pump_heating_capacity_17_f</name>
      <display_name>Heat Pump: Heating Capacity 17F</display_name>
      <description>The output heating capacity of the heat pump at 17F. Only applies to air-to-air and mini-split.</description>
      <type>String</type>
      <units>Btu/hr</units>
      <required>true</required>
      <model_dependent>false</model_dependent>
      <default_value>auto</default_value>
    </argument>
    <argument>
      <name>heat_pump_cooling_capacity</name>
      <display_name>Heat Pump: Cooling Capacity</display_name>
      <description>The output cooling capacity of the heat pump. Enter 'auto' to size the capacity based on ACCA Manual J/S.</description>
      <type>String</type>
      <units>Btu/hr</units>
      <required>true</required>
      <model_dependent>false</model_dependent>
      <default_value>auto</default_value>
    </argument>
    <argument>
      <name>heat_pump_fraction_heat_load_served</name>
      <display_name>Heat Pump: Fraction Heat Load Served</display_name>
      <description>The heating load served by the heat pump.</description>
      <type>Double</type>
      <units>Frac</units>
      <required>true</required>
      <model_dependent>false</model_dependent>
      <default_value>1</default_value>
    </argument>
    <argument>
      <name>heat_pump_fraction_cool_load_served</name>
      <display_name>Heat Pump: Fraction Cool Load Served</display_name>
      <description>The cooling load served by the heat pump.</description>
      <type>Double</type>
      <units>Frac</units>
      <required>true</required>
      <model_dependent>false</model_dependent>
      <default_value>1</default_value>
    </argument>
    <argument>
      <name>heat_pump_backup_type</name>
      <display_name>Heat Pump: Backup Type</display_name>
      <description>The backup type of the heat pump. If 'integrated', represents e.g. built-in electric strip heat or dual-fuel integrated furnace. If 'separate', represents e.g. electric baseboard or boiler based on the Heating System 2 specified below. Use 'none' if there is no backup heating.</description>
      <type>Choice</type>
      <required>true</required>
      <model_dependent>false</model_dependent>
      <default_value>integrated</default_value>
      <choices>
        <choice>
          <value>none</value>
          <display_name>none</display_name>
        </choice>
        <choice>
          <value>integrated</value>
          <display_name>integrated</display_name>
        </choice>
        <choice>
          <value>separate</value>
          <display_name>separate</display_name>
        </choice>
      </choices>
    </argument>
    <argument>
      <name>heat_pump_backup_fuel</name>
      <display_name>Heat Pump: Backup Fuel Type</display_name>
      <description>The backup fuel type of the heat pump. Only applies if Backup Type is 'integrated'.</description>
      <type>Choice</type>
      <required>true</required>
      <model_dependent>false</model_dependent>
      <default_value>electricity</default_value>
      <choices>
        <choice>
          <value>electricity</value>
          <display_name>electricity</display_name>
        </choice>
        <choice>
          <value>natural gas</value>
          <display_name>natural gas</display_name>
        </choice>
        <choice>
          <value>fuel oil</value>
          <display_name>fuel oil</display_name>
        </choice>
        <choice>
          <value>propane</value>
          <display_name>propane</display_name>
        </choice>
      </choices>
    </argument>
    <argument>
      <name>heat_pump_backup_heating_efficiency</name>
      <display_name>Heat Pump: Backup Rated Efficiency</display_name>
      <description>The backup rated efficiency value of the heat pump. Percent for electricity fuel type. AFUE otherwise. Only applies if Backup Type is 'integrated'.</description>
      <type>Double</type>
      <required>true</required>
      <model_dependent>false</model_dependent>
      <default_value>1</default_value>
    </argument>
    <argument>
      <name>heat_pump_backup_heating_capacity</name>
      <display_name>Heat Pump: Backup Heating Capacity</display_name>
      <description>The backup output heating capacity of the heat pump. Enter 'auto' to size the capacity based on ACCA Manual J/S. Only applies if Backup Type is 'integrated'.</description>
      <type>String</type>
      <units>Btu/hr</units>
      <required>true</required>
      <model_dependent>false</model_dependent>
      <default_value>auto</default_value>
    </argument>
    <argument>
      <name>heat_pump_backup_heating_switchover_temp</name>
      <display_name>Heat Pump: Backup Heating Switchover Temperature</display_name>
      <description>The temperature at which the heat pump stops operating and the backup heating system starts running. Only applies to air-to-air and mini-split. If not provided, backup heating will operate as needed when heat pump capacity is insufficient. Applies if Backup Type is either 'integrated' or 'separate'.</description>
      <type>Double</type>
      <units>deg-F</units>
      <required>false</required>
      <model_dependent>false</model_dependent>
    </argument>
    <argument>
      <name>heat_pump_is_ducted</name>
      <display_name>Heat Pump: Is Ducted</display_name>
      <description>Whether the heat pump is ducted or not. Only used for mini-split. It's assumed that air-to-air and ground-to-air are ducted.</description>
      <type>Boolean</type>
      <required>false</required>
      <model_dependent>false</model_dependent>
      <choices>
        <choice>
          <value>true</value>
          <display_name>true</display_name>
        </choice>
        <choice>
          <value>false</value>
          <display_name>false</display_name>
        </choice>
      </choices>
    </argument>
    <argument>
      <name>heat_pump_airflow_defect_ratio</name>
      <display_name>Heat Pump: Airflow Defect Ratio</display_name>
      <description>The airflow defect ratio, defined as (InstalledAirflow - DesignAirflow) / DesignAirflow, of the heat pump per ANSI/RESNET/ACCA Standard 310. A value of zero means no airflow defect. Applies only to air-to-air, ducted mini-split, and ground-to-air.</description>
      <type>Double</type>
      <units>Frac</units>
      <required>false</required>
      <model_dependent>false</model_dependent>
    </argument>
    <argument>
      <name>heat_pump_charge_defect_ratio</name>
      <display_name>Heat Pump: Charge Defect Ratio</display_name>
      <description>The refrigerant charge defect ratio, defined as (InstalledCharge - DesignCharge) / DesignCharge, of the heat pump per ANSI/RESNET/ACCA Standard 310. A value of zero means no refrigerant charge defect. Applies to all heat pump types.</description>
      <type>Double</type>
      <units>Frac</units>
      <required>false</required>
      <model_dependent>false</model_dependent>
    </argument>
    <argument>
      <name>heating_system_2_type</name>
      <display_name>Heating System 2: Type</display_name>
      <description>The type of the second heating system.</description>
      <type>Choice</type>
      <required>true</required>
      <model_dependent>false</model_dependent>
      <default_value>none</default_value>
      <choices>
        <choice>
          <value>none</value>
          <display_name>none</display_name>
        </choice>
        <choice>
          <value>WallFurnace</value>
          <display_name>WallFurnace</display_name>
        </choice>
        <choice>
          <value>FloorFurnace</value>
          <display_name>FloorFurnace</display_name>
        </choice>
        <choice>
          <value>Boiler</value>
          <display_name>Boiler</display_name>
        </choice>
        <choice>
          <value>ElectricResistance</value>
          <display_name>ElectricResistance</display_name>
        </choice>
        <choice>
          <value>Stove</value>
          <display_name>Stove</display_name>
        </choice>
        <choice>
          <value>PortableHeater</value>
          <display_name>PortableHeater</display_name>
        </choice>
        <choice>
          <value>Fireplace</value>
          <display_name>Fireplace</display_name>
        </choice>
      </choices>
    </argument>
    <argument>
      <name>heating_system_2_fuel</name>
      <display_name>Heating System 2: Fuel Type</display_name>
      <description>The fuel type of the second heating system. Ignored for ElectricResistance.</description>
      <type>Choice</type>
      <required>true</required>
      <model_dependent>false</model_dependent>
      <default_value>electricity</default_value>
      <choices>
        <choice>
          <value>electricity</value>
          <display_name>electricity</display_name>
        </choice>
        <choice>
          <value>natural gas</value>
          <display_name>natural gas</display_name>
        </choice>
        <choice>
          <value>fuel oil</value>
          <display_name>fuel oil</display_name>
        </choice>
        <choice>
          <value>propane</value>
          <display_name>propane</display_name>
        </choice>
        <choice>
          <value>wood</value>
          <display_name>wood</display_name>
        </choice>
        <choice>
          <value>wood pellets</value>
          <display_name>wood pellets</display_name>
        </choice>
        <choice>
          <value>coal</value>
          <display_name>coal</display_name>
        </choice>
      </choices>
    </argument>
    <argument>
      <name>heating_system_2_heating_efficiency</name>
      <display_name>Heating System 2: Rated AFUE or Percent</display_name>
      <description>The rated heating efficiency value of the second heating system.</description>
      <type>Double</type>
      <units>Frac</units>
      <required>true</required>
      <model_dependent>false</model_dependent>
      <default_value>1</default_value>
    </argument>
    <argument>
      <name>heating_system_2_heating_capacity</name>
      <display_name>Heating System 2: Heating Capacity</display_name>
      <description>The output heating capacity of the second heating system. Enter 'auto' to size the capacity based on ACCA Manual J/S.</description>
      <type>String</type>
      <units>Btu/hr</units>
      <required>true</required>
      <model_dependent>false</model_dependent>
      <default_value>auto</default_value>
    </argument>
    <argument>
      <name>heating_system_2_fraction_heat_load_served</name>
      <display_name>Heating System 2: Fraction Heat Load Served</display_name>
      <description>The heat load served fraction of the second heating system. Ignored if this heating system serves as a backup system for a heat pump.</description>
      <type>Double</type>
      <units>Frac</units>
      <required>true</required>
      <model_dependent>false</model_dependent>
      <default_value>0.25</default_value>
    </argument>
    <argument>
      <name>hvac_control_heating_weekday_setpoint</name>
      <display_name>HVAC Control: Heating Weekday Setpoint Schedule</display_name>
      <description>Specify the constant or 24-hour comma-separated weekday heating setpoint schedule.</description>
      <type>String</type>
      <units>deg-F</units>
      <required>true</required>
      <model_dependent>false</model_dependent>
      <default_value>71</default_value>
    </argument>
    <argument>
      <name>hvac_control_heating_weekend_setpoint</name>
      <display_name>HVAC Control: Heating Weekend Setpoint Schedule</display_name>
      <description>Specify the constant or 24-hour comma-separated weekend heating setpoint schedule.</description>
      <type>String</type>
      <units>deg-F</units>
      <required>true</required>
      <model_dependent>false</model_dependent>
      <default_value>71</default_value>
    </argument>
    <argument>
      <name>hvac_control_cooling_weekday_setpoint</name>
      <display_name>HVAC Control: Cooling Weekday Setpoint Schedule</display_name>
      <description>Specify the constant or 24-hour comma-separated weekday cooling setpoint schedule.</description>
      <type>String</type>
      <units>deg-F</units>
      <required>true</required>
      <model_dependent>false</model_dependent>
      <default_value>76</default_value>
    </argument>
    <argument>
      <name>hvac_control_cooling_weekend_setpoint</name>
      <display_name>HVAC Control: Cooling Weekend Setpoint Schedule</display_name>
      <description>Specify the constant or 24-hour comma-separated weekend cooling setpoint schedule.</description>
      <type>String</type>
      <units>deg-F</units>
      <required>true</required>
      <model_dependent>false</model_dependent>
      <default_value>76</default_value>
    </argument>
    <argument>
      <name>hvac_control_heating_season_period</name>
      <display_name>HVAC Control: Heating Season Period</display_name>
      <description>Enter a date like "Nov 1 - Jun 30".</description>
      <type>String</type>
      <required>false</required>
      <model_dependent>false</model_dependent>
    </argument>
    <argument>
      <name>hvac_control_cooling_season_period</name>
      <display_name>HVAC Control: Cooling Season Period</display_name>
      <description>Enter a date like "Jun 1 - Oct 31".</description>
      <type>String</type>
      <required>false</required>
      <model_dependent>false</model_dependent>
    </argument>
    <argument>
      <name>ducts_leakage_units</name>
      <display_name>Ducts: Leakage Units</display_name>
      <description>The leakage units of the ducts.</description>
      <type>Choice</type>
      <required>true</required>
      <model_dependent>false</model_dependent>
      <default_value>Percent</default_value>
      <choices>
        <choice>
          <value>CFM25</value>
          <display_name>CFM25</display_name>
        </choice>
        <choice>
          <value>CFM50</value>
          <display_name>CFM50</display_name>
        </choice>
        <choice>
          <value>Percent</value>
          <display_name>Percent</display_name>
        </choice>
      </choices>
    </argument>
    <argument>
      <name>ducts_supply_leakage_to_outside_value</name>
      <display_name>Ducts: Supply Leakage to Outside Value</display_name>
      <description>The leakage value to outside for the supply ducts.</description>
      <type>Double</type>
      <required>true</required>
      <model_dependent>false</model_dependent>
      <default_value>0.1</default_value>
    </argument>
    <argument>
      <name>ducts_return_leakage_to_outside_value</name>
      <display_name>Ducts: Return Leakage to Outside Value</display_name>
      <description>The leakage value to outside for the return ducts.</description>
      <type>Double</type>
      <required>true</required>
      <model_dependent>false</model_dependent>
      <default_value>0.1</default_value>
    </argument>
    <argument>
      <name>ducts_supply_location</name>
      <display_name>Ducts: Supply Location</display_name>
      <description>The location of the supply ducts.</description>
      <type>Choice</type>
      <required>true</required>
      <model_dependent>false</model_dependent>
      <default_value>auto</default_value>
      <choices>
        <choice>
          <value>auto</value>
          <display_name>auto</display_name>
        </choice>
        <choice>
          <value>living space</value>
          <display_name>living space</display_name>
        </choice>
        <choice>
          <value>basement - conditioned</value>
          <display_name>basement - conditioned</display_name>
        </choice>
        <choice>
          <value>basement - unconditioned</value>
          <display_name>basement - unconditioned</display_name>
        </choice>
        <choice>
          <value>crawlspace - vented</value>
          <display_name>crawlspace - vented</display_name>
        </choice>
        <choice>
          <value>crawlspace - unvented</value>
          <display_name>crawlspace - unvented</display_name>
        </choice>
        <choice>
          <value>crawlspace - conditioned</value>
          <display_name>crawlspace - conditioned</display_name>
        </choice>
        <choice>
          <value>attic - vented</value>
          <display_name>attic - vented</display_name>
        </choice>
        <choice>
          <value>attic - unvented</value>
          <display_name>attic - unvented</display_name>
        </choice>
        <choice>
          <value>garage</value>
          <display_name>garage</display_name>
        </choice>
        <choice>
          <value>exterior wall</value>
          <display_name>exterior wall</display_name>
        </choice>
        <choice>
          <value>under slab</value>
          <display_name>under slab</display_name>
        </choice>
        <choice>
          <value>roof deck</value>
          <display_name>roof deck</display_name>
        </choice>
        <choice>
          <value>outside</value>
          <display_name>outside</display_name>
        </choice>
        <choice>
          <value>other housing unit</value>
          <display_name>other housing unit</display_name>
        </choice>
        <choice>
          <value>other heated space</value>
          <display_name>other heated space</display_name>
        </choice>
        <choice>
          <value>other multifamily buffer space</value>
          <display_name>other multifamily buffer space</display_name>
        </choice>
        <choice>
          <value>other non-freezing space</value>
          <display_name>other non-freezing space</display_name>
        </choice>
      </choices>
    </argument>
    <argument>
      <name>ducts_supply_insulation_r</name>
      <display_name>Ducts: Supply Insulation R-Value</display_name>
      <description>The insulation r-value of the supply ducts excluding air films.</description>
      <type>Double</type>
      <units>h-ft^2-R/Btu</units>
      <required>true</required>
      <model_dependent>false</model_dependent>
      <default_value>0</default_value>
    </argument>
    <argument>
      <name>ducts_supply_surface_area</name>
      <display_name>Ducts: Supply Surface Area</display_name>
      <description>The surface area of the supply ducts.</description>
      <type>String</type>
      <units>ft^2</units>
      <required>true</required>
      <model_dependent>false</model_dependent>
      <default_value>auto</default_value>
    </argument>
    <argument>
      <name>ducts_return_location</name>
      <display_name>Ducts: Return Location</display_name>
      <description>The location of the return ducts.</description>
      <type>Choice</type>
      <required>true</required>
      <model_dependent>false</model_dependent>
      <default_value>auto</default_value>
      <choices>
        <choice>
          <value>auto</value>
          <display_name>auto</display_name>
        </choice>
        <choice>
          <value>living space</value>
          <display_name>living space</display_name>
        </choice>
        <choice>
          <value>basement - conditioned</value>
          <display_name>basement - conditioned</display_name>
        </choice>
        <choice>
          <value>basement - unconditioned</value>
          <display_name>basement - unconditioned</display_name>
        </choice>
        <choice>
          <value>crawlspace - vented</value>
          <display_name>crawlspace - vented</display_name>
        </choice>
        <choice>
          <value>crawlspace - unvented</value>
          <display_name>crawlspace - unvented</display_name>
        </choice>
        <choice>
          <value>crawlspace - conditioned</value>
          <display_name>crawlspace - conditioned</display_name>
        </choice>
        <choice>
          <value>attic - vented</value>
          <display_name>attic - vented</display_name>
        </choice>
        <choice>
          <value>attic - unvented</value>
          <display_name>attic - unvented</display_name>
        </choice>
        <choice>
          <value>garage</value>
          <display_name>garage</display_name>
        </choice>
        <choice>
          <value>exterior wall</value>
          <display_name>exterior wall</display_name>
        </choice>
        <choice>
          <value>under slab</value>
          <display_name>under slab</display_name>
        </choice>
        <choice>
          <value>roof deck</value>
          <display_name>roof deck</display_name>
        </choice>
        <choice>
          <value>outside</value>
          <display_name>outside</display_name>
        </choice>
        <choice>
          <value>other housing unit</value>
          <display_name>other housing unit</display_name>
        </choice>
        <choice>
          <value>other heated space</value>
          <display_name>other heated space</display_name>
        </choice>
        <choice>
          <value>other multifamily buffer space</value>
          <display_name>other multifamily buffer space</display_name>
        </choice>
        <choice>
          <value>other non-freezing space</value>
          <display_name>other non-freezing space</display_name>
        </choice>
      </choices>
    </argument>
    <argument>
      <name>ducts_return_insulation_r</name>
      <display_name>Ducts: Return Insulation R-Value</display_name>
      <description>The insulation r-value of the return ducts excluding air films.</description>
      <type>Double</type>
      <units>h-ft^2-R/Btu</units>
      <required>true</required>
      <model_dependent>false</model_dependent>
      <default_value>0</default_value>
    </argument>
    <argument>
      <name>ducts_return_surface_area</name>
      <display_name>Ducts: Return Surface Area</display_name>
      <description>The surface area of the return ducts.</description>
      <type>String</type>
      <units>ft^2</units>
      <required>true</required>
      <model_dependent>false</model_dependent>
      <default_value>auto</default_value>
    </argument>
    <argument>
      <name>ducts_number_of_return_registers</name>
      <display_name>Ducts: Number of Return Registers</display_name>
      <description>The number of return registers of the ducts. Only used if duct surface areas are set to auto.</description>
      <type>String</type>
      <units>#</units>
      <required>false</required>
      <model_dependent>false</model_dependent>
      <default_value>auto</default_value>
    </argument>
    <argument>
      <name>mech_vent_fan_type</name>
      <display_name>Mechanical Ventilation: Fan Type</display_name>
      <description>The type of the mechanical ventilation. Use 'none' if there is no mechanical ventilation system.</description>
      <type>Choice</type>
      <required>true</required>
      <model_dependent>false</model_dependent>
      <default_value>none</default_value>
      <choices>
        <choice>
          <value>none</value>
          <display_name>none</display_name>
        </choice>
        <choice>
          <value>exhaust only</value>
          <display_name>exhaust only</display_name>
        </choice>
        <choice>
          <value>supply only</value>
          <display_name>supply only</display_name>
        </choice>
        <choice>
          <value>energy recovery ventilator</value>
          <display_name>energy recovery ventilator</display_name>
        </choice>
        <choice>
          <value>heat recovery ventilator</value>
          <display_name>heat recovery ventilator</display_name>
        </choice>
        <choice>
          <value>balanced</value>
          <display_name>balanced</display_name>
        </choice>
        <choice>
          <value>central fan integrated supply</value>
          <display_name>central fan integrated supply</display_name>
        </choice>
      </choices>
    </argument>
    <argument>
      <name>mech_vent_flow_rate</name>
      <display_name>Mechanical Ventilation: Flow Rate</display_name>
      <description>The flow rate of the mechanical ventilation.</description>
      <type>String</type>
      <units>CFM</units>
      <required>true</required>
      <model_dependent>false</model_dependent>
      <default_value>auto</default_value>
    </argument>
    <argument>
      <name>mech_vent_hours_in_operation</name>
      <display_name>Mechanical Ventilation: Hours In Operation</display_name>
      <description>The hours in operation of the mechanical ventilation.</description>
      <type>String</type>
      <units>hrs/day</units>
      <required>true</required>
      <model_dependent>false</model_dependent>
      <default_value>auto</default_value>
    </argument>
    <argument>
      <name>mech_vent_recovery_efficiency_type</name>
      <display_name>Mechanical Ventilation: Total Recovery Efficiency Type</display_name>
      <description>The total recovery efficiency type of the mechanical ventilation.</description>
      <type>Choice</type>
      <required>true</required>
      <model_dependent>false</model_dependent>
      <default_value>Unadjusted</default_value>
      <choices>
        <choice>
          <value>Unadjusted</value>
          <display_name>Unadjusted</display_name>
        </choice>
        <choice>
          <value>Adjusted</value>
          <display_name>Adjusted</display_name>
        </choice>
      </choices>
    </argument>
    <argument>
      <name>mech_vent_total_recovery_efficiency</name>
      <display_name>Mechanical Ventilation: Total Recovery Efficiency</display_name>
      <description>The Unadjusted or Adjusted total recovery efficiency of the mechanical ventilation. Applies to energy recovery ventilator.</description>
      <type>Double</type>
      <units>Frac</units>
      <required>true</required>
      <model_dependent>false</model_dependent>
      <default_value>0.48</default_value>
    </argument>
    <argument>
      <name>mech_vent_sensible_recovery_efficiency</name>
      <display_name>Mechanical Ventilation: Sensible Recovery Efficiency</display_name>
      <description>The Unadjusted or Adjusted sensible recovery efficiency of the mechanical ventilation. Applies to energy recovery ventilator and heat recovery ventilator.</description>
      <type>Double</type>
      <units>Frac</units>
      <required>true</required>
      <model_dependent>false</model_dependent>
      <default_value>0.72</default_value>
    </argument>
    <argument>
      <name>mech_vent_fan_power</name>
      <display_name>Mechanical Ventilation: Fan Power</display_name>
      <description>The fan power of the mechanical ventilation.</description>
      <type>String</type>
      <units>W</units>
      <required>true</required>
      <model_dependent>false</model_dependent>
      <default_value>auto</default_value>
    </argument>
    <argument>
      <name>mech_vent_num_units_served</name>
      <display_name>Mechanical Ventilation: Number of Units Served</display_name>
      <description>Number of dwelling units served by the mechanical ventilation system. Must be 1 if single-family detached. Used to apportion flow rate and fan power to the unit.</description>
      <type>Integer</type>
      <units>#</units>
      <required>true</required>
      <model_dependent>false</model_dependent>
      <default_value>1</default_value>
    </argument>
    <argument>
      <name>mech_vent_shared_frac_recirculation</name>
      <display_name>Shared Mechanical Ventilation: Fraction Recirculation</display_name>
      <description>Fraction of the total supply air that is recirculated, with the remainder assumed to be outdoor air. The value must be 0 for exhaust only systems. This is required for a shared mechanical ventilation system.</description>
      <type>Double</type>
      <units>Frac</units>
      <required>false</required>
      <model_dependent>false</model_dependent>
    </argument>
    <argument>
      <name>mech_vent_shared_preheating_fuel</name>
      <display_name>Shared Mechanical Ventilation: Preheating Fuel</display_name>
      <description>Fuel type of the preconditioning heating equipment. Only used for a shared mechanical ventilation system.</description>
      <type>Choice</type>
      <required>false</required>
      <model_dependent>false</model_dependent>
      <choices>
        <choice>
          <value>electricity</value>
          <display_name>electricity</display_name>
        </choice>
        <choice>
          <value>natural gas</value>
          <display_name>natural gas</display_name>
        </choice>
        <choice>
          <value>fuel oil</value>
          <display_name>fuel oil</display_name>
        </choice>
        <choice>
          <value>propane</value>
          <display_name>propane</display_name>
        </choice>
        <choice>
          <value>wood</value>
          <display_name>wood</display_name>
        </choice>
        <choice>
          <value>wood pellets</value>
          <display_name>wood pellets</display_name>
        </choice>
        <choice>
          <value>coal</value>
          <display_name>coal</display_name>
        </choice>
      </choices>
    </argument>
    <argument>
      <name>mech_vent_shared_preheating_efficiency</name>
      <display_name>Shared Mechanical Ventilation: Preheating Efficiency</display_name>
      <description>Efficiency of the preconditioning heating equipment. Only used for a shared mechanical ventilation system.</description>
      <type>Double</type>
      <units>COP</units>
      <required>false</required>
      <model_dependent>false</model_dependent>
    </argument>
    <argument>
      <name>mech_vent_shared_preheating_fraction_heat_load_served</name>
      <display_name>Shared Mechanical Ventilation: Preheating Fraction Ventilation Heat Load Served</display_name>
      <description>Fraction of heating load introduced by the shared ventilation system that is met by the preconditioning heating equipment.</description>
      <type>Double</type>
      <units>Frac</units>
      <required>false</required>
      <model_dependent>false</model_dependent>
    </argument>
    <argument>
      <name>mech_vent_shared_precooling_fuel</name>
      <display_name>Shared Mechanical Ventilation: Precooling Fuel</display_name>
      <description>Fuel type of the preconditioning cooling equipment. Only used for a shared mechanical ventilation system.</description>
      <type>Choice</type>
      <required>false</required>
      <model_dependent>false</model_dependent>
      <choices>
        <choice>
          <value>electricity</value>
          <display_name>electricity</display_name>
        </choice>
      </choices>
    </argument>
    <argument>
      <name>mech_vent_shared_precooling_efficiency</name>
      <display_name>Shared Mechanical Ventilation: Precooling Efficiency</display_name>
      <description>Efficiency of the preconditioning cooling equipment. Only used for a shared mechanical ventilation system.</description>
      <type>Double</type>
      <units>COP</units>
      <required>false</required>
      <model_dependent>false</model_dependent>
    </argument>
    <argument>
      <name>mech_vent_shared_precooling_fraction_cool_load_served</name>
      <display_name>Shared Mechanical Ventilation: Precooling Fraction Ventilation Cool Load Served</display_name>
      <description>Fraction of cooling load introduced by the shared ventilation system that is met by the preconditioning cooling equipment.</description>
      <type>Double</type>
      <units>Frac</units>
      <required>false</required>
      <model_dependent>false</model_dependent>
    </argument>
    <argument>
      <name>mech_vent_2_fan_type</name>
      <display_name>Mechanical Ventilation 2: Fan Type</display_name>
      <description>The type of the second mechanical ventilation. Use 'none' if there is no second mechanical ventilation system.</description>
      <type>Choice</type>
      <required>true</required>
      <model_dependent>false</model_dependent>
      <default_value>none</default_value>
      <choices>
        <choice>
          <value>none</value>
          <display_name>none</display_name>
        </choice>
        <choice>
          <value>exhaust only</value>
          <display_name>exhaust only</display_name>
        </choice>
        <choice>
          <value>supply only</value>
          <display_name>supply only</display_name>
        </choice>
        <choice>
          <value>energy recovery ventilator</value>
          <display_name>energy recovery ventilator</display_name>
        </choice>
        <choice>
          <value>heat recovery ventilator</value>
          <display_name>heat recovery ventilator</display_name>
        </choice>
        <choice>
          <value>balanced</value>
          <display_name>balanced</display_name>
        </choice>
      </choices>
    </argument>
    <argument>
      <name>mech_vent_2_flow_rate</name>
      <display_name>Mechanical Ventilation 2: Flow Rate</display_name>
      <description>The flow rate of the second mechanical ventilation.</description>
      <type>Double</type>
      <units>CFM</units>
      <required>true</required>
      <model_dependent>false</model_dependent>
      <default_value>110</default_value>
    </argument>
    <argument>
      <name>mech_vent_2_hours_in_operation</name>
      <display_name>Mechanical Ventilation 2: Hours In Operation</display_name>
      <description>The hours in operation of the second mechanical ventilation.</description>
      <type>Double</type>
      <units>hrs/day</units>
      <required>true</required>
      <model_dependent>false</model_dependent>
      <default_value>24</default_value>
    </argument>
    <argument>
      <name>mech_vent_2_recovery_efficiency_type</name>
      <display_name>Mechanical Ventilation 2: Total Recovery Efficiency Type</display_name>
      <description>The total recovery efficiency type of the second mechanical ventilation.</description>
      <type>Choice</type>
      <required>true</required>
      <model_dependent>false</model_dependent>
      <default_value>Unadjusted</default_value>
      <choices>
        <choice>
          <value>Unadjusted</value>
          <display_name>Unadjusted</display_name>
        </choice>
        <choice>
          <value>Adjusted</value>
          <display_name>Adjusted</display_name>
        </choice>
      </choices>
    </argument>
    <argument>
      <name>mech_vent_2_total_recovery_efficiency</name>
      <display_name>Mechanical Ventilation 2: Total Recovery Efficiency</display_name>
      <description>The Unadjusted or Adjusted total recovery efficiency of the second mechanical ventilation. Applies to energy recovery ventilator.</description>
      <type>Double</type>
      <units>Frac</units>
      <required>true</required>
      <model_dependent>false</model_dependent>
      <default_value>0.48</default_value>
    </argument>
    <argument>
      <name>mech_vent_2_sensible_recovery_efficiency</name>
      <display_name>Mechanical Ventilation 2: Sensible Recovery Efficiency</display_name>
      <description>The Unadjusted or Adjusted sensible recovery efficiency of the second mechanical ventilation. Applies to energy recovery ventilator and heat recovery ventilator.</description>
      <type>Double</type>
      <units>Frac</units>
      <required>true</required>
      <model_dependent>false</model_dependent>
      <default_value>0.72</default_value>
    </argument>
    <argument>
      <name>mech_vent_2_fan_power</name>
      <display_name>Mechanical Ventilation 2: Fan Power</display_name>
      <description>The fan power of the second mechanical ventilation.</description>
      <type>Double</type>
      <units>W</units>
      <required>true</required>
      <model_dependent>false</model_dependent>
      <default_value>30</default_value>
    </argument>
    <argument>
      <name>kitchen_fans_quantity</name>
      <display_name>Kitchen Fans: Quantity</display_name>
      <description>The quantity of the kitchen fans.</description>
      <type>String</type>
      <units>#</units>
      <required>true</required>
      <model_dependent>false</model_dependent>
      <default_value>auto</default_value>
    </argument>
    <argument>
      <name>kitchen_fans_flow_rate</name>
      <display_name>Kitchen Fans: Flow Rate</display_name>
      <description>The flow rate of the kitchen fan.</description>
      <type>String</type>
      <units>CFM</units>
      <required>false</required>
      <model_dependent>false</model_dependent>
      <default_value>auto</default_value>
    </argument>
    <argument>
      <name>kitchen_fans_hours_in_operation</name>
      <display_name>Kitchen Fans: Hours In Operation</display_name>
      <description>The hours in operation of the kitchen fan.</description>
      <type>String</type>
      <units>hrs/day</units>
      <required>false</required>
      <model_dependent>false</model_dependent>
      <default_value>auto</default_value>
    </argument>
    <argument>
      <name>kitchen_fans_power</name>
      <display_name>Kitchen Fans: Fan Power</display_name>
      <description>The fan power of the kitchen fan.</description>
      <type>String</type>
      <units>W</units>
      <required>false</required>
      <model_dependent>false</model_dependent>
      <default_value>auto</default_value>
    </argument>
    <argument>
      <name>kitchen_fans_start_hour</name>
      <display_name>Kitchen Fans: Start Hour</display_name>
      <description>The start hour of the kitchen fan.</description>
      <type>String</type>
      <units>hr</units>
      <required>false</required>
      <model_dependent>false</model_dependent>
      <default_value>auto</default_value>
    </argument>
    <argument>
      <name>bathroom_fans_quantity</name>
      <display_name>Bathroom Fans: Quantity</display_name>
      <description>The quantity of the bathroom fans.</description>
      <type>String</type>
      <units>#</units>
      <required>true</required>
      <model_dependent>false</model_dependent>
      <default_value>auto</default_value>
    </argument>
    <argument>
      <name>bathroom_fans_flow_rate</name>
      <display_name>Bathroom Fans: Flow Rate</display_name>
      <description>The flow rate of the bathroom fans.</description>
      <type>String</type>
      <units>CFM</units>
      <required>false</required>
      <model_dependent>false</model_dependent>
      <default_value>auto</default_value>
    </argument>
    <argument>
      <name>bathroom_fans_hours_in_operation</name>
      <display_name>Bathroom Fans: Hours In Operation</display_name>
      <description>The hours in operation of the bathroom fans.</description>
      <type>String</type>
      <units>hrs/day</units>
      <required>false</required>
      <model_dependent>false</model_dependent>
      <default_value>auto</default_value>
    </argument>
    <argument>
      <name>bathroom_fans_power</name>
      <display_name>Bathroom Fans: Fan Power</display_name>
      <description>The fan power of the bathroom fans.</description>
      <type>String</type>
      <units>W</units>
      <required>false</required>
      <model_dependent>false</model_dependent>
      <default_value>auto</default_value>
    </argument>
    <argument>
      <name>bathroom_fans_start_hour</name>
      <display_name>Bathroom Fans: Start Hour</display_name>
      <description>The start hour of the bathroom fans.</description>
      <type>String</type>
      <units>hr</units>
      <required>false</required>
      <model_dependent>false</model_dependent>
      <default_value>auto</default_value>
    </argument>
    <argument>
      <name>whole_house_fan_present</name>
      <display_name>Whole House Fan: Present</display_name>
      <description>Whether there is a whole house fan.</description>
      <type>Boolean</type>
      <required>true</required>
      <model_dependent>false</model_dependent>
      <default_value>false</default_value>
      <choices>
        <choice>
          <value>true</value>
          <display_name>true</display_name>
        </choice>
        <choice>
          <value>false</value>
          <display_name>false</display_name>
        </choice>
      </choices>
    </argument>
    <argument>
      <name>whole_house_fan_flow_rate</name>
      <display_name>Whole House Fan: Flow Rate</display_name>
      <description>The flow rate of the whole house fan.</description>
      <type>String</type>
      <units>CFM</units>
      <required>false</required>
      <model_dependent>false</model_dependent>
      <default_value>auto</default_value>
    </argument>
    <argument>
      <name>whole_house_fan_power</name>
      <display_name>Whole House Fan: Fan Power</display_name>
      <description>The fan power of the whole house fan.</description>
      <type>String</type>
      <units>W</units>
      <required>false</required>
      <model_dependent>false</model_dependent>
      <default_value>auto</default_value>
    </argument>
    <argument>
      <name>water_heater_type</name>
      <display_name>Water Heater: Type</display_name>
      <description>The type of water heater. Use 'none' if there is no water heater.</description>
      <type>Choice</type>
      <required>true</required>
      <model_dependent>false</model_dependent>
      <default_value>storage water heater</default_value>
      <choices>
        <choice>
          <value>none</value>
          <display_name>none</display_name>
        </choice>
        <choice>
          <value>storage water heater</value>
          <display_name>storage water heater</display_name>
        </choice>
        <choice>
          <value>instantaneous water heater</value>
          <display_name>instantaneous water heater</display_name>
        </choice>
        <choice>
          <value>heat pump water heater</value>
          <display_name>heat pump water heater</display_name>
        </choice>
        <choice>
          <value>space-heating boiler with storage tank</value>
          <display_name>space-heating boiler with storage tank</display_name>
        </choice>
        <choice>
          <value>space-heating boiler with tankless coil</value>
          <display_name>space-heating boiler with tankless coil</display_name>
        </choice>
      </choices>
    </argument>
    <argument>
      <name>water_heater_fuel_type</name>
      <display_name>Water Heater: Fuel Type</display_name>
      <description>The fuel type of water heater. Ignored for heat pump water heater.</description>
      <type>Choice</type>
      <required>true</required>
      <model_dependent>false</model_dependent>
      <default_value>natural gas</default_value>
      <choices>
        <choice>
          <value>electricity</value>
          <display_name>electricity</display_name>
        </choice>
        <choice>
          <value>natural gas</value>
          <display_name>natural gas</display_name>
        </choice>
        <choice>
          <value>fuel oil</value>
          <display_name>fuel oil</display_name>
        </choice>
        <choice>
          <value>propane</value>
          <display_name>propane</display_name>
        </choice>
        <choice>
          <value>wood</value>
          <display_name>wood</display_name>
        </choice>
        <choice>
          <value>coal</value>
          <display_name>coal</display_name>
        </choice>
      </choices>
    </argument>
    <argument>
      <name>water_heater_location</name>
      <display_name>Water Heater: Location</display_name>
      <description>The location of water heater.</description>
      <type>Choice</type>
      <required>true</required>
      <model_dependent>false</model_dependent>
      <default_value>auto</default_value>
      <choices>
        <choice>
          <value>auto</value>
          <display_name>auto</display_name>
        </choice>
        <choice>
          <value>living space</value>
          <display_name>living space</display_name>
        </choice>
        <choice>
          <value>basement - conditioned</value>
          <display_name>basement - conditioned</display_name>
        </choice>
        <choice>
          <value>basement - unconditioned</value>
          <display_name>basement - unconditioned</display_name>
        </choice>
        <choice>
          <value>garage</value>
          <display_name>garage</display_name>
        </choice>
        <choice>
          <value>attic - vented</value>
          <display_name>attic - vented</display_name>
        </choice>
        <choice>
          <value>attic - unvented</value>
          <display_name>attic - unvented</display_name>
        </choice>
        <choice>
          <value>crawlspace - vented</value>
          <display_name>crawlspace - vented</display_name>
        </choice>
        <choice>
          <value>crawlspace - unvented</value>
          <display_name>crawlspace - unvented</display_name>
        </choice>
        <choice>
          <value>crawlspace - conditioned</value>
          <display_name>crawlspace - conditioned</display_name>
        </choice>
        <choice>
          <value>other exterior</value>
          <display_name>other exterior</display_name>
        </choice>
        <choice>
          <value>other housing unit</value>
          <display_name>other housing unit</display_name>
        </choice>
        <choice>
          <value>other heated space</value>
          <display_name>other heated space</display_name>
        </choice>
        <choice>
          <value>other multifamily buffer space</value>
          <display_name>other multifamily buffer space</display_name>
        </choice>
        <choice>
          <value>other non-freezing space</value>
          <display_name>other non-freezing space</display_name>
        </choice>
      </choices>
    </argument>
    <argument>
      <name>water_heater_tank_volume</name>
      <display_name>Water Heater: Tank Volume</display_name>
      <description>Nominal volume of water heater tank. Set to 'auto' to have volume autosized. Only applies to storage water heater, heat pump water heater, and space-heating boiler with storage tank.</description>
      <type>String</type>
      <units>gal</units>
      <required>true</required>
      <model_dependent>false</model_dependent>
      <default_value>auto</default_value>
    </argument>
    <argument>
      <name>water_heater_efficiency_type</name>
      <display_name>Water Heater: Efficiency Type</display_name>
      <description>The efficiency type of water heater. Does not apply to space-heating boilers.</description>
      <type>Choice</type>
      <required>true</required>
      <model_dependent>false</model_dependent>
      <default_value>EnergyFactor</default_value>
      <choices>
        <choice>
          <value>EnergyFactor</value>
          <display_name>EnergyFactor</display_name>
        </choice>
        <choice>
          <value>UniformEnergyFactor</value>
          <display_name>UniformEnergyFactor</display_name>
        </choice>
      </choices>
    </argument>
    <argument>
      <name>water_heater_efficiency</name>
      <display_name>Water Heater: Efficiency</display_name>
      <description>Rated Energy Factor or Uniform Energy Factor. Does not apply to space-heating boilers.</description>
      <type>Double</type>
      <required>true</required>
      <model_dependent>false</model_dependent>
      <default_value>0.67</default_value>
    </argument>
    <argument>
      <name>water_heater_usage_bin</name>
      <display_name>Water Heater: Usage Bin</display_name>
      <description>The usage of the water heater. Required if Efficiency Type is UniformEnergyFactor and Type is not instantaneous water heater. Does not apply to space-heating boilers.</description>
      <type>Choice</type>
      <required>false</required>
      <model_dependent>false</model_dependent>
      <choices>
        <choice>
          <value>very small</value>
          <display_name>very small</display_name>
        </choice>
        <choice>
          <value>low</value>
          <display_name>low</display_name>
        </choice>
        <choice>
          <value>medium</value>
          <display_name>medium</display_name>
        </choice>
        <choice>
          <value>high</value>
          <display_name>high</display_name>
        </choice>
      </choices>
    </argument>
    <argument>
      <name>water_heater_recovery_efficiency</name>
      <display_name>Water Heater: Recovery Efficiency</display_name>
      <description>Ratio of energy delivered to water heater to the energy content of the fuel consumed by the water heater. Only used for non-electric storage water heaters.</description>
      <type>String</type>
      <units>Frac</units>
      <required>true</required>
      <model_dependent>false</model_dependent>
      <default_value>auto</default_value>
    </argument>
    <argument>
      <name>water_heater_heating_capacity</name>
      <display_name>Water Heater: Heating Capacity</display_name>
      <description>Heating capacity. Set to 'auto' to have heating capacity defaulted. Only applies to storage water heater.</description>
      <type>String</type>
      <units>Btu/hr</units>
      <required>true</required>
      <model_dependent>false</model_dependent>
      <default_value>auto</default_value>
    </argument>
    <argument>
      <name>water_heater_standby_loss</name>
      <display_name>Water Heater: Standby Loss</display_name>
      <description>The standby loss of water heater. Only applies to space-heating boilers.</description>
      <type>Double</type>
      <units>deg-F/hr</units>
      <required>false</required>
      <model_dependent>false</model_dependent>
    </argument>
    <argument>
      <name>water_heater_jacket_rvalue</name>
      <display_name>Water Heater: Jacket R-value</display_name>
      <description>The jacket R-value of water heater. Doesn't apply to instantaneous water heater or space-heating boiler with tankless coil.</description>
      <type>Double</type>
      <units>h-ft^2-R/Btu</units>
      <required>false</required>
      <model_dependent>false</model_dependent>
    </argument>
    <argument>
      <name>water_heater_setpoint_temperature</name>
      <display_name>Water Heater: Setpoint Temperature</display_name>
      <description>The setpoint temperature of water heater.</description>
      <type>String</type>
      <units>deg-F</units>
      <required>true</required>
      <model_dependent>false</model_dependent>
      <default_value>auto</default_value>
    </argument>
    <argument>
      <name>water_heater_num_units_served</name>
      <display_name>Water Heater: Number of Units Served</display_name>
      <description>Number of dwelling units served (directly or indirectly) by the water heater. Must be 1 if single-family detached. Used to apportion water heater tank losses to the unit.</description>
      <type>Integer</type>
      <units>#</units>
      <required>true</required>
      <model_dependent>false</model_dependent>
      <default_value>1</default_value>
    </argument>
    <argument>
      <name>water_heater_uses_desuperheater</name>
      <display_name>Water Heater: Uses Desuperheater</display_name>
      <description>Requires that the dwelling unit has a air-to-air, mini-split, or ground-to-air heat pump or a central air conditioner or mini-split air conditioner.</description>
      <type>Boolean</type>
      <required>false</required>
      <model_dependent>false</model_dependent>
      <choices>
        <choice>
          <value>true</value>
          <display_name>true</display_name>
        </choice>
        <choice>
          <value>false</value>
          <display_name>false</display_name>
        </choice>
      </choices>
    </argument>
    <argument>
      <name>hot_water_distribution_system_type</name>
      <display_name>Hot Water Distribution: System Type</display_name>
      <description>The type of the hot water distribution system.</description>
      <type>Choice</type>
      <required>true</required>
      <model_dependent>false</model_dependent>
      <default_value>Standard</default_value>
      <choices>
        <choice>
          <value>Standard</value>
          <display_name>Standard</display_name>
        </choice>
        <choice>
          <value>Recirculation</value>
          <display_name>Recirculation</display_name>
        </choice>
      </choices>
    </argument>
    <argument>
      <name>hot_water_distribution_standard_piping_length</name>
      <display_name>Hot Water Distribution: Standard Piping Length</display_name>
      <description>If the distribution system is Standard, the length of the piping. A value of 'auto' will use a default.</description>
      <type>String</type>
      <units>ft</units>
      <required>true</required>
      <model_dependent>false</model_dependent>
      <default_value>auto</default_value>
    </argument>
    <argument>
      <name>hot_water_distribution_recirc_control_type</name>
      <display_name>Hot Water Distribution: Recirculation Control Type</display_name>
      <description>If the distribution system is Recirculation, the type of hot water recirculation control, if any.</description>
      <type>Choice</type>
      <required>true</required>
      <model_dependent>false</model_dependent>
      <default_value>no control</default_value>
      <choices>
        <choice>
          <value>no control</value>
          <display_name>no control</display_name>
        </choice>
        <choice>
          <value>timer</value>
          <display_name>timer</display_name>
        </choice>
        <choice>
          <value>temperature</value>
          <display_name>temperature</display_name>
        </choice>
        <choice>
          <value>presence sensor demand control</value>
          <display_name>presence sensor demand control</display_name>
        </choice>
        <choice>
          <value>manual demand control</value>
          <display_name>manual demand control</display_name>
        </choice>
      </choices>
    </argument>
    <argument>
      <name>hot_water_distribution_recirc_piping_length</name>
      <display_name>Hot Water Distribution: Recirculation Piping Length</display_name>
      <description>If the distribution system is Recirculation, the length of the recirculation piping.</description>
      <type>String</type>
      <units>ft</units>
      <required>true</required>
      <model_dependent>false</model_dependent>
      <default_value>auto</default_value>
    </argument>
    <argument>
      <name>hot_water_distribution_recirc_branch_piping_length</name>
      <display_name>Hot Water Distribution: Recirculation Branch Piping Length</display_name>
      <description>If the distribution system is Recirculation, the length of the recirculation branch piping.</description>
      <type>String</type>
      <units>ft</units>
      <required>true</required>
      <model_dependent>false</model_dependent>
      <default_value>auto</default_value>
    </argument>
    <argument>
      <name>hot_water_distribution_recirc_pump_power</name>
      <display_name>Hot Water Distribution: Recirculation Pump Power</display_name>
      <description>If the distribution system is Recirculation, the recirculation pump power.</description>
      <type>String</type>
      <units>W</units>
      <required>true</required>
      <model_dependent>false</model_dependent>
      <default_value>auto</default_value>
    </argument>
    <argument>
      <name>hot_water_distribution_pipe_r</name>
      <display_name>Hot Water Distribution: Pipe Insulation Nominal R-Value</display_name>
      <description>Nominal R-value of the pipe insulation.</description>
      <type>String</type>
      <units>h-ft^2-R/Btu</units>
      <required>true</required>
      <model_dependent>false</model_dependent>
      <default_value>auto</default_value>
    </argument>
    <argument>
      <name>dwhr_facilities_connected</name>
      <display_name>Drain Water Heat Recovery: Facilities Connected</display_name>
      <description>Which facilities are connected for the drain water heat recovery. Use 'none' if there is no drain water heat recovery system.</description>
      <type>Choice</type>
      <required>true</required>
      <model_dependent>false</model_dependent>
      <default_value>none</default_value>
      <choices>
        <choice>
          <value>none</value>
          <display_name>none</display_name>
        </choice>
        <choice>
          <value>one</value>
          <display_name>one</display_name>
        </choice>
        <choice>
          <value>all</value>
          <display_name>all</display_name>
        </choice>
      </choices>
    </argument>
    <argument>
      <name>dwhr_equal_flow</name>
      <display_name>Drain Water Heat Recovery: Equal Flow</display_name>
      <description>Whether the drain water heat recovery has equal flow.</description>
      <type>Boolean</type>
      <required>true</required>
      <model_dependent>false</model_dependent>
      <default_value>true</default_value>
      <choices>
        <choice>
          <value>true</value>
          <display_name>true</display_name>
        </choice>
        <choice>
          <value>false</value>
          <display_name>false</display_name>
        </choice>
      </choices>
    </argument>
    <argument>
      <name>dwhr_efficiency</name>
      <display_name>Drain Water Heat Recovery: Efficiency</display_name>
      <description>The efficiency of the drain water heat recovery.</description>
      <type>Double</type>
      <units>Frac</units>
      <required>true</required>
      <model_dependent>false</model_dependent>
      <default_value>0.55</default_value>
    </argument>
    <argument>
      <name>water_fixtures_shower_low_flow</name>
      <display_name>Hot Water Fixtures: Is Shower Low Flow</display_name>
      <description>Whether the shower fixture is low flow.</description>
      <type>Boolean</type>
      <required>true</required>
      <model_dependent>false</model_dependent>
      <default_value>false</default_value>
      <choices>
        <choice>
          <value>true</value>
          <display_name>true</display_name>
        </choice>
        <choice>
          <value>false</value>
          <display_name>false</display_name>
        </choice>
      </choices>
    </argument>
    <argument>
      <name>water_fixtures_sink_low_flow</name>
      <display_name>Hot Water Fixtures: Is Sink Low Flow</display_name>
      <description>Whether the sink fixture is low flow.</description>
      <type>Boolean</type>
      <required>true</required>
      <model_dependent>false</model_dependent>
      <default_value>false</default_value>
      <choices>
        <choice>
          <value>true</value>
          <display_name>true</display_name>
        </choice>
        <choice>
          <value>false</value>
          <display_name>false</display_name>
        </choice>
      </choices>
    </argument>
    <argument>
      <name>water_fixtures_usage_multiplier</name>
      <display_name>Hot Water Fixtures: Usage Multiplier</display_name>
      <description>Multiplier on the hot water usage that can reflect, e.g., high/low usage occupants.</description>
      <type>Double</type>
      <required>true</required>
      <model_dependent>false</model_dependent>
      <default_value>1</default_value>
    </argument>
    <argument>
      <name>solar_thermal_system_type</name>
      <display_name>Solar Thermal: System Type</display_name>
      <description>The type of solar thermal system. Use 'none' if there is no solar thermal system.</description>
      <type>Choice</type>
      <required>true</required>
      <model_dependent>false</model_dependent>
      <default_value>none</default_value>
      <choices>
        <choice>
          <value>none</value>
          <display_name>none</display_name>
        </choice>
        <choice>
          <value>hot water</value>
          <display_name>hot water</display_name>
        </choice>
      </choices>
    </argument>
    <argument>
      <name>solar_thermal_collector_area</name>
      <display_name>Solar Thermal: Collector Area</display_name>
      <description>The collector area of the solar thermal system.</description>
      <type>Double</type>
      <units>ft^2</units>
      <required>true</required>
      <model_dependent>false</model_dependent>
      <default_value>40</default_value>
    </argument>
    <argument>
      <name>solar_thermal_collector_loop_type</name>
      <display_name>Solar Thermal: Collector Loop Type</display_name>
      <description>The collector loop type of the solar thermal system.</description>
      <type>Choice</type>
      <required>true</required>
      <model_dependent>false</model_dependent>
      <default_value>liquid direct</default_value>
      <choices>
        <choice>
          <value>liquid direct</value>
          <display_name>liquid direct</display_name>
        </choice>
        <choice>
          <value>liquid indirect</value>
          <display_name>liquid indirect</display_name>
        </choice>
        <choice>
          <value>passive thermosyphon</value>
          <display_name>passive thermosyphon</display_name>
        </choice>
      </choices>
    </argument>
    <argument>
      <name>solar_thermal_collector_type</name>
      <display_name>Solar Thermal: Collector Type</display_name>
      <description>The collector type of the solar thermal system.</description>
      <type>Choice</type>
      <required>true</required>
      <model_dependent>false</model_dependent>
      <default_value>evacuated tube</default_value>
      <choices>
        <choice>
          <value>evacuated tube</value>
          <display_name>evacuated tube</display_name>
        </choice>
        <choice>
          <value>single glazing black</value>
          <display_name>single glazing black</display_name>
        </choice>
        <choice>
          <value>double glazing black</value>
          <display_name>double glazing black</display_name>
        </choice>
        <choice>
          <value>integrated collector storage</value>
          <display_name>integrated collector storage</display_name>
        </choice>
      </choices>
    </argument>
    <argument>
      <name>solar_thermal_collector_azimuth</name>
      <display_name>Solar Thermal: Collector Azimuth</display_name>
      <description>The collector azimuth of the solar thermal system. Azimuth is measured clockwise from north (e.g., North=0, East=90, South=180, West=270).</description>
      <type>Double</type>
      <units>degrees</units>
      <required>true</required>
      <model_dependent>false</model_dependent>
      <default_value>180</default_value>
    </argument>
    <argument>
      <name>solar_thermal_collector_tilt</name>
      <display_name>Solar Thermal: Collector Tilt</display_name>
      <description>The collector tilt of the solar thermal system. Can also enter, e.g., RoofPitch, RoofPitch+20, Latitude, Latitude-15, etc.</description>
      <type>String</type>
      <units>degrees</units>
      <required>true</required>
      <model_dependent>false</model_dependent>
      <default_value>RoofPitch</default_value>
    </argument>
    <argument>
      <name>solar_thermal_collector_rated_optical_efficiency</name>
      <display_name>Solar Thermal: Collector Rated Optical Efficiency</display_name>
      <description>The collector rated optical efficiency of the solar thermal system.</description>
      <type>Double</type>
      <units>Frac</units>
      <required>true</required>
      <model_dependent>false</model_dependent>
      <default_value>0.5</default_value>
    </argument>
    <argument>
      <name>solar_thermal_collector_rated_thermal_losses</name>
      <display_name>Solar Thermal: Collector Rated Thermal Losses</display_name>
      <description>The collector rated thermal losses of the solar thermal system.</description>
      <type>Double</type>
      <units>Frac</units>
      <required>true</required>
      <model_dependent>false</model_dependent>
      <default_value>0.2799</default_value>
    </argument>
    <argument>
      <name>solar_thermal_storage_volume</name>
      <display_name>Solar Thermal: Storage Volume</display_name>
      <description>The storage volume of the solar thermal system.</description>
      <type>String</type>
      <units>Frac</units>
      <required>true</required>
      <model_dependent>false</model_dependent>
      <default_value>auto</default_value>
    </argument>
    <argument>
      <name>solar_thermal_solar_fraction</name>
      <display_name>Solar Thermal: Solar Fraction</display_name>
      <description>The solar fraction of the solar thermal system. If provided, overrides all other solar thermal inputs.</description>
      <type>Double</type>
      <units>Frac</units>
      <required>true</required>
      <model_dependent>false</model_dependent>
      <default_value>0</default_value>
    </argument>
    <argument>
      <name>pv_system_module_type</name>
      <display_name>PV System: Module Type</display_name>
      <description>Module type of the PV system. Use 'none' if there is no PV system.</description>
      <type>Choice</type>
      <required>true</required>
      <model_dependent>false</model_dependent>
      <default_value>none</default_value>
      <choices>
        <choice>
          <value>none</value>
          <display_name>none</display_name>
        </choice>
        <choice>
          <value>auto</value>
          <display_name>auto</display_name>
        </choice>
        <choice>
          <value>standard</value>
          <display_name>standard</display_name>
        </choice>
        <choice>
          <value>premium</value>
          <display_name>premium</display_name>
        </choice>
        <choice>
          <value>thin film</value>
          <display_name>thin film</display_name>
        </choice>
      </choices>
    </argument>
    <argument>
      <name>pv_system_location</name>
      <display_name>PV System: Location</display_name>
      <description>Location of the PV system.</description>
      <type>Choice</type>
      <required>true</required>
      <model_dependent>false</model_dependent>
      <default_value>auto</default_value>
      <choices>
        <choice>
          <value>auto</value>
          <display_name>auto</display_name>
        </choice>
        <choice>
          <value>roof</value>
          <display_name>roof</display_name>
        </choice>
        <choice>
          <value>ground</value>
          <display_name>ground</display_name>
        </choice>
      </choices>
    </argument>
    <argument>
      <name>pv_system_tracking</name>
      <display_name>PV System: Tracking</display_name>
      <description>Tracking of the PV system.</description>
      <type>Choice</type>
      <required>true</required>
      <model_dependent>false</model_dependent>
      <default_value>auto</default_value>
      <choices>
        <choice>
          <value>auto</value>
          <display_name>auto</display_name>
        </choice>
        <choice>
          <value>fixed</value>
          <display_name>fixed</display_name>
        </choice>
        <choice>
          <value>1-axis</value>
          <display_name>1-axis</display_name>
        </choice>
        <choice>
          <value>1-axis backtracked</value>
          <display_name>1-axis backtracked</display_name>
        </choice>
        <choice>
          <value>2-axis</value>
          <display_name>2-axis</display_name>
        </choice>
      </choices>
    </argument>
    <argument>
      <name>pv_system_array_azimuth</name>
      <display_name>PV System: Array Azimuth</display_name>
      <description>Array azimuth of the PV system. Azimuth is measured clockwise from north (e.g., North=0, East=90, South=180, West=270).</description>
      <type>Double</type>
      <units>degrees</units>
      <required>true</required>
      <model_dependent>false</model_dependent>
      <default_value>180</default_value>
    </argument>
    <argument>
      <name>pv_system_array_tilt</name>
      <display_name>PV System: Array Tilt</display_name>
      <description>Array tilt of the PV system. Can also enter, e.g., RoofPitch, RoofPitch+20, Latitude, Latitude-15, etc.</description>
      <type>String</type>
      <units>degrees</units>
      <required>true</required>
      <model_dependent>false</model_dependent>
      <default_value>RoofPitch</default_value>
    </argument>
    <argument>
      <name>pv_system_max_power_output</name>
      <display_name>PV System: Maximum Power Output</display_name>
      <description>Maximum power output of the PV system. For a shared system, this is the total building maximum power output.</description>
      <type>Double</type>
      <units>W</units>
      <required>true</required>
      <model_dependent>false</model_dependent>
      <default_value>4000</default_value>
    </argument>
    <argument>
      <name>pv_system_inverter_efficiency</name>
      <display_name>PV System: Inverter Efficiency</display_name>
      <description>Inverter efficiency of the PV system. If there are two PV systems, this will apply to both.</description>
      <type>Double</type>
      <units>Frac</units>
      <required>false</required>
      <model_dependent>false</model_dependent>
    </argument>
    <argument>
      <name>pv_system_system_losses_fraction</name>
      <display_name>PV System: System Losses Fraction</display_name>
      <description>System losses fraction of the PV system. If there are two PV systems, this will apply to both.</description>
      <type>Double</type>
      <units>Frac</units>
      <required>false</required>
      <model_dependent>false</model_dependent>
    </argument>
    <argument>
      <name>pv_system_num_bedrooms_served</name>
      <display_name>PV System: Number of Bedrooms Served</display_name>
      <description>Number of bedrooms served by PV system. Ignored if single-family detached. Used to apportion PV generation to the unit of a SFA/MF building. If there are two PV systems, this will apply to both.</description>
      <type>Integer</type>
      <units>#</units>
      <required>true</required>
      <model_dependent>false</model_dependent>
      <default_value>3</default_value>
    </argument>
    <argument>
      <name>pv_system_2_module_type</name>
      <display_name>PV System 2: Module Type</display_name>
      <description>Module type of the second PV system. Use 'none' if there is no PV system 2.</description>
      <type>Choice</type>
      <required>true</required>
      <model_dependent>false</model_dependent>
      <default_value>none</default_value>
      <choices>
        <choice>
          <value>none</value>
          <display_name>none</display_name>
        </choice>
        <choice>
          <value>auto</value>
          <display_name>auto</display_name>
        </choice>
        <choice>
          <value>standard</value>
          <display_name>standard</display_name>
        </choice>
        <choice>
          <value>premium</value>
          <display_name>premium</display_name>
        </choice>
        <choice>
          <value>thin film</value>
          <display_name>thin film</display_name>
        </choice>
      </choices>
    </argument>
    <argument>
      <name>pv_system_2_location</name>
      <display_name>PV System 2: Location</display_name>
      <description>Location of the second PV system.</description>
      <type>Choice</type>
      <required>true</required>
      <model_dependent>false</model_dependent>
      <default_value>auto</default_value>
      <choices>
        <choice>
          <value>auto</value>
          <display_name>auto</display_name>
        </choice>
        <choice>
          <value>roof</value>
          <display_name>roof</display_name>
        </choice>
        <choice>
          <value>ground</value>
          <display_name>ground</display_name>
        </choice>
      </choices>
    </argument>
    <argument>
      <name>pv_system_2_tracking</name>
      <display_name>PV System 2: Tracking</display_name>
      <description>Tracking of the second PV system.</description>
      <type>Choice</type>
      <required>true</required>
      <model_dependent>false</model_dependent>
      <default_value>auto</default_value>
      <choices>
        <choice>
          <value>auto</value>
          <display_name>auto</display_name>
        </choice>
        <choice>
          <value>fixed</value>
          <display_name>fixed</display_name>
        </choice>
        <choice>
          <value>1-axis</value>
          <display_name>1-axis</display_name>
        </choice>
        <choice>
          <value>1-axis backtracked</value>
          <display_name>1-axis backtracked</display_name>
        </choice>
        <choice>
          <value>2-axis</value>
          <display_name>2-axis</display_name>
        </choice>
      </choices>
    </argument>
    <argument>
      <name>pv_system_2_array_azimuth</name>
      <display_name>PV System 2: Array Azimuth</display_name>
      <description>Array azimuth of the second PV system. Azimuth is measured clockwise from north (e.g., North=0, East=90, South=180, West=270).</description>
      <type>Double</type>
      <units>degrees</units>
      <required>true</required>
      <model_dependent>false</model_dependent>
      <default_value>180</default_value>
    </argument>
    <argument>
      <name>pv_system_2_array_tilt</name>
      <display_name>PV System 2: Array Tilt</display_name>
      <description>Array tilt of the second PV system. Can also enter, e.g., RoofPitch, RoofPitch+20, Latitude, Latitude-15, etc.</description>
      <type>String</type>
      <units>degrees</units>
      <required>true</required>
      <model_dependent>false</model_dependent>
      <default_value>RoofPitch</default_value>
    </argument>
    <argument>
      <name>pv_system_2_max_power_output</name>
      <display_name>PV System 2: Maximum Power Output</display_name>
      <description>Maximum power output of the second PV system. For a shared system, this is the total building maximum power output.</description>
      <type>Double</type>
      <units>W</units>
      <required>true</required>
      <model_dependent>false</model_dependent>
      <default_value>4000</default_value>
    </argument>
    <argument>
      <name>battery_location</name>
      <display_name>Battery: Location</display_name>
      <description>The space type for the lithium ion battery location.</description>
      <type>Choice</type>
      <required>true</required>
      <model_dependent>false</model_dependent>
      <default_value>none</default_value>
      <choices>
        <choice>
          <value>auto</value>
          <display_name>auto</display_name>
        </choice>
        <choice>
          <value>none</value>
          <display_name>none</display_name>
        </choice>
        <choice>
          <value>living space</value>
          <display_name>living space</display_name>
        </choice>
        <choice>
          <value>basement - conditioned</value>
          <display_name>basement - conditioned</display_name>
        </choice>
        <choice>
          <value>basement - unconditioned</value>
          <display_name>basement - unconditioned</display_name>
        </choice>
        <choice>
          <value>crawlspace - vented</value>
          <display_name>crawlspace - vented</display_name>
        </choice>
        <choice>
          <value>crawlspace - unvented</value>
          <display_name>crawlspace - unvented</display_name>
        </choice>
        <choice>
          <value>crawlspace - conditioned</value>
          <display_name>crawlspace - conditioned</display_name>
        </choice>
        <choice>
          <value>attic - vented</value>
          <display_name>attic - vented</display_name>
        </choice>
        <choice>
          <value>attic - unvented</value>
          <display_name>attic - unvented</display_name>
        </choice>
        <choice>
          <value>garage</value>
          <display_name>garage</display_name>
        </choice>
        <choice>
          <value>outside</value>
          <display_name>outside</display_name>
        </choice>
      </choices>
    </argument>
    <argument>
      <name>battery_power</name>
      <display_name>Battery: Rated Power Output</display_name>
      <description>The rated power output of the lithium ion battery.</description>
      <type>String</type>
      <units>W</units>
      <required>true</required>
      <model_dependent>false</model_dependent>
      <default_value>auto</default_value>
    </argument>
    <argument>
      <name>battery_capacity</name>
      <display_name>Battery: Nominal Capacity</display_name>
      <description>The nominal capacity of the lithium ion battery.</description>
      <type>String</type>
      <units>kWh</units>
      <required>true</required>
      <model_dependent>false</model_dependent>
      <default_value>auto</default_value>
    </argument>
    <argument>
      <name>battery_usable_capacity</name>
      <display_name>Battery: Usable Capacity</display_name>
      <description>The usable capacity of the lithium ion battery.</description>
      <type>String</type>
      <units>kWh</units>
      <required>true</required>
      <model_dependent>false</model_dependent>
      <default_value>auto</default_value>
    </argument>
    <argument>
      <name>lighting_present</name>
      <display_name>Lighting: Present</display_name>
      <description>Whether there is lighting energy use.</description>
      <type>Boolean</type>
      <required>false</required>
      <model_dependent>false</model_dependent>
      <default_value>true</default_value>
      <choices>
        <choice>
          <value>true</value>
          <display_name>true</display_name>
        </choice>
        <choice>
          <value>false</value>
          <display_name>false</display_name>
        </choice>
      </choices>
    </argument>
    <argument>
      <name>lighting_interior_fraction_cfl</name>
      <display_name>Lighting: Interior Fraction CFL</display_name>
      <description>Fraction of all lamps (interior) that are compact fluorescent. Lighting not specified as CFL, LFL, or LED is assumed to be incandescent.</description>
      <type>Double</type>
      <required>true</required>
      <model_dependent>false</model_dependent>
      <default_value>0.1</default_value>
    </argument>
    <argument>
      <name>lighting_interior_fraction_lfl</name>
      <display_name>Lighting: Interior Fraction LFL</display_name>
      <description>Fraction of all lamps (interior) that are linear fluorescent. Lighting not specified as CFL, LFL, or LED is assumed to be incandescent.</description>
      <type>Double</type>
      <required>true</required>
      <model_dependent>false</model_dependent>
      <default_value>0</default_value>
    </argument>
    <argument>
      <name>lighting_interior_fraction_led</name>
      <display_name>Lighting: Interior Fraction LED</display_name>
      <description>Fraction of all lamps (interior) that are light emitting diodes. Lighting not specified as CFL, LFL, or LED is assumed to be incandescent.</description>
      <type>Double</type>
      <required>true</required>
      <model_dependent>false</model_dependent>
      <default_value>0</default_value>
    </argument>
    <argument>
      <name>lighting_interior_usage_multiplier</name>
      <display_name>Lighting: Interior Usage Multiplier</display_name>
      <description>Multiplier on the lighting energy usage (interior) that can reflect, e.g., high/low usage occupants.</description>
      <type>Double</type>
      <required>true</required>
      <model_dependent>false</model_dependent>
      <default_value>1</default_value>
    </argument>
    <argument>
      <name>lighting_exterior_fraction_cfl</name>
      <display_name>Lighting: Exterior Fraction CFL</display_name>
      <description>Fraction of all lamps (exterior) that are compact fluorescent. Lighting not specified as CFL, LFL, or LED is assumed to be incandescent.</description>
      <type>Double</type>
      <required>true</required>
      <model_dependent>false</model_dependent>
      <default_value>0</default_value>
    </argument>
    <argument>
      <name>lighting_exterior_fraction_lfl</name>
      <display_name>Lighting: Exterior Fraction LFL</display_name>
      <description>Fraction of all lamps (exterior) that are linear fluorescent. Lighting not specified as CFL, LFL, or LED is assumed to be incandescent.</description>
      <type>Double</type>
      <required>true</required>
      <model_dependent>false</model_dependent>
      <default_value>0</default_value>
    </argument>
    <argument>
      <name>lighting_exterior_fraction_led</name>
      <display_name>Lighting: Exterior Fraction LED</display_name>
      <description>Fraction of all lamps (exterior) that are light emitting diodes. Lighting not specified as CFL, LFL, or LED is assumed to be incandescent.</description>
      <type>Double</type>
      <required>true</required>
      <model_dependent>false</model_dependent>
      <default_value>0</default_value>
    </argument>
    <argument>
      <name>lighting_exterior_usage_multiplier</name>
      <display_name>Lighting: Exterior Usage Multiplier</display_name>
      <description>Multiplier on the lighting energy usage (exterior) that can reflect, e.g., high/low usage occupants.</description>
      <type>Double</type>
      <required>true</required>
      <model_dependent>false</model_dependent>
      <default_value>1</default_value>
    </argument>
    <argument>
      <name>lighting_garage_fraction_cfl</name>
      <display_name>Lighting: Garage Fraction CFL</display_name>
      <description>Fraction of all lamps (garage) that are compact fluorescent. Lighting not specified as CFL, LFL, or LED is assumed to be incandescent.</description>
      <type>Double</type>
      <required>true</required>
      <model_dependent>false</model_dependent>
      <default_value>0</default_value>
    </argument>
    <argument>
      <name>lighting_garage_fraction_lfl</name>
      <display_name>Lighting: Garage Fraction LFL</display_name>
      <description>Fraction of all lamps (garage) that are linear fluorescent. Lighting not specified as CFL, LFL, or LED is assumed to be incandescent.</description>
      <type>Double</type>
      <required>true</required>
      <model_dependent>false</model_dependent>
      <default_value>0</default_value>
    </argument>
    <argument>
      <name>lighting_garage_fraction_led</name>
      <display_name>Lighting: Garage Fraction LED</display_name>
      <description>Fraction of all lamps (garage) that are light emitting diodes. Lighting not specified as CFL, LFL, or LED is assumed to be incandescent.</description>
      <type>Double</type>
      <required>true</required>
      <model_dependent>false</model_dependent>
      <default_value>0</default_value>
    </argument>
    <argument>
      <name>lighting_garage_usage_multiplier</name>
      <display_name>Lighting: Garage Usage Multiplier</display_name>
      <description>Multiplier on the lighting energy usage (garage) that can reflect, e.g., high/low usage occupants.</description>
      <type>Double</type>
      <required>true</required>
      <model_dependent>false</model_dependent>
      <default_value>1</default_value>
    </argument>
    <argument>
      <name>holiday_lighting_present</name>
      <display_name>Holiday Lighting: Present</display_name>
      <description>Whether there is holiday lighting.</description>
      <type>Boolean</type>
      <required>true</required>
      <model_dependent>false</model_dependent>
      <default_value>false</default_value>
      <choices>
        <choice>
          <value>true</value>
          <display_name>true</display_name>
        </choice>
        <choice>
          <value>false</value>
          <display_name>false</display_name>
        </choice>
      </choices>
    </argument>
    <argument>
      <name>holiday_lighting_daily_kwh</name>
      <display_name>Holiday Lighting: Daily Consumption</display_name>
      <description>The daily energy consumption for holiday lighting (exterior).</description>
      <type>String</type>
      <units>kWh/day</units>
      <required>true</required>
      <model_dependent>false</model_dependent>
      <default_value>auto</default_value>
    </argument>
    <argument>
      <name>holiday_lighting_period</name>
      <display_name>Holiday Lighting: Period</display_name>
      <description>Enter a date like "Nov 25 - Jan 5".</description>
      <type>String</type>
      <required>false</required>
      <model_dependent>false</model_dependent>
    </argument>
    <argument>
      <name>dehumidifier_type</name>
      <display_name>Dehumidifier: Type</display_name>
      <description>The type of dehumidifier.</description>
      <type>Choice</type>
      <required>true</required>
      <model_dependent>false</model_dependent>
      <default_value>none</default_value>
      <choices>
        <choice>
          <value>none</value>
          <display_name>none</display_name>
        </choice>
        <choice>
          <value>portable</value>
          <display_name>portable</display_name>
        </choice>
        <choice>
          <value>whole-home</value>
          <display_name>whole-home</display_name>
        </choice>
      </choices>
    </argument>
    <argument>
      <name>dehumidifier_efficiency_type</name>
      <display_name>Dehumidifier: Efficiency Type</display_name>
      <description>The efficiency type of dehumidifier.</description>
      <type>Choice</type>
      <required>true</required>
      <model_dependent>false</model_dependent>
      <default_value>IntegratedEnergyFactor</default_value>
      <choices>
        <choice>
          <value>EnergyFactor</value>
          <display_name>EnergyFactor</display_name>
        </choice>
        <choice>
          <value>IntegratedEnergyFactor</value>
          <display_name>IntegratedEnergyFactor</display_name>
        </choice>
      </choices>
    </argument>
    <argument>
      <name>dehumidifier_efficiency</name>
      <display_name>Dehumidifier: Efficiency</display_name>
      <description>The efficiency of the dehumidifier.</description>
      <type>Double</type>
      <units>liters/kWh</units>
      <required>true</required>
      <model_dependent>false</model_dependent>
      <default_value>1.5</default_value>
    </argument>
    <argument>
      <name>dehumidifier_capacity</name>
      <display_name>Dehumidifier: Capacity</display_name>
      <description>The capacity (water removal rate) of the dehumidifier.</description>
      <type>Double</type>
      <units>pint/day</units>
      <required>true</required>
      <model_dependent>false</model_dependent>
      <default_value>40</default_value>
    </argument>
    <argument>
      <name>dehumidifier_rh_setpoint</name>
      <display_name>Dehumidifier: Relative Humidity Setpoint</display_name>
      <description>The relative humidity setpoint of the dehumidifier.</description>
      <type>Double</type>
      <units>Frac</units>
      <required>true</required>
      <model_dependent>false</model_dependent>
      <default_value>0.5</default_value>
    </argument>
    <argument>
      <name>dehumidifier_fraction_dehumidification_load_served</name>
      <display_name>Dehumidifier: Fraction Dehumidification Load Served</display_name>
      <description>The dehumidification load served fraction of the dehumidifier.</description>
      <type>Double</type>
      <units>Frac</units>
      <required>true</required>
      <model_dependent>false</model_dependent>
      <default_value>1</default_value>
    </argument>
    <argument>
      <name>clothes_washer_location</name>
      <display_name>Clothes Washer: Location</display_name>
      <description>The space type for the clothes washer location.</description>
      <type>Choice</type>
      <required>true</required>
      <model_dependent>false</model_dependent>
      <default_value>auto</default_value>
      <choices>
        <choice>
          <value>auto</value>
          <display_name>auto</display_name>
        </choice>
        <choice>
          <value>none</value>
          <display_name>none</display_name>
        </choice>
        <choice>
          <value>living space</value>
          <display_name>living space</display_name>
        </choice>
        <choice>
          <value>basement - conditioned</value>
          <display_name>basement - conditioned</display_name>
        </choice>
        <choice>
          <value>basement - unconditioned</value>
          <display_name>basement - unconditioned</display_name>
        </choice>
        <choice>
          <value>garage</value>
          <display_name>garage</display_name>
        </choice>
        <choice>
          <value>other housing unit</value>
          <display_name>other housing unit</display_name>
        </choice>
        <choice>
          <value>other heated space</value>
          <display_name>other heated space</display_name>
        </choice>
        <choice>
          <value>other multifamily buffer space</value>
          <display_name>other multifamily buffer space</display_name>
        </choice>
        <choice>
          <value>other non-freezing space</value>
          <display_name>other non-freezing space</display_name>
        </choice>
      </choices>
    </argument>
    <argument>
      <name>clothes_washer_efficiency_type</name>
      <display_name>Clothes Washer: Efficiency Type</display_name>
      <description>The efficiency type of the clothes washer.</description>
      <type>Choice</type>
      <required>true</required>
      <model_dependent>false</model_dependent>
      <default_value>IntegratedModifiedEnergyFactor</default_value>
      <choices>
        <choice>
          <value>ModifiedEnergyFactor</value>
          <display_name>ModifiedEnergyFactor</display_name>
        </choice>
        <choice>
          <value>IntegratedModifiedEnergyFactor</value>
          <display_name>IntegratedModifiedEnergyFactor</display_name>
        </choice>
      </choices>
    </argument>
    <argument>
      <name>clothes_washer_efficiency</name>
      <display_name>Clothes Washer: Efficiency</display_name>
      <description>The efficiency of the clothes washer.</description>
      <type>String</type>
      <units>ft^3/kWh-cyc</units>
      <required>true</required>
      <model_dependent>false</model_dependent>
      <default_value>auto</default_value>
    </argument>
    <argument>
      <name>clothes_washer_rated_annual_kwh</name>
      <display_name>Clothes Washer: Rated Annual Consumption</display_name>
      <description>The annual energy consumed by the clothes washer, as rated, obtained from the EnergyGuide label. This includes both the appliance electricity consumption and the energy required for water heating.</description>
      <type>String</type>
      <units>kWh/yr</units>
      <required>true</required>
      <model_dependent>false</model_dependent>
      <default_value>auto</default_value>
    </argument>
    <argument>
      <name>clothes_washer_label_electric_rate</name>
      <display_name>Clothes Washer: Label Electric Rate</display_name>
      <description>The annual energy consumed by the clothes washer, as rated, obtained from the EnergyGuide label. This includes both the appliance electricity consumption and the energy required for water heating.</description>
      <type>String</type>
      <units>$/kWh</units>
      <required>true</required>
      <model_dependent>false</model_dependent>
      <default_value>auto</default_value>
    </argument>
    <argument>
      <name>clothes_washer_label_gas_rate</name>
      <display_name>Clothes Washer: Label Gas Rate</display_name>
      <description>The annual energy consumed by the clothes washer, as rated, obtained from the EnergyGuide label. This includes both the appliance electricity consumption and the energy required for water heating.</description>
      <type>String</type>
      <units>$/therm</units>
      <required>true</required>
      <model_dependent>false</model_dependent>
      <default_value>auto</default_value>
    </argument>
    <argument>
      <name>clothes_washer_label_annual_gas_cost</name>
      <display_name>Clothes Washer: Label Annual Cost with Gas DHW</display_name>
      <description>The annual cost of using the system under test conditions. Input is obtained from the EnergyGuide label.</description>
      <type>String</type>
      <units>$</units>
      <required>true</required>
      <model_dependent>false</model_dependent>
      <default_value>auto</default_value>
    </argument>
    <argument>
      <name>clothes_washer_label_usage</name>
      <display_name>Clothes Washer: Label Usage</display_name>
      <description>The clothes washer loads per week.</description>
      <type>String</type>
      <units>cyc/wk</units>
      <required>true</required>
      <model_dependent>false</model_dependent>
      <default_value>auto</default_value>
    </argument>
    <argument>
      <name>clothes_washer_capacity</name>
      <display_name>Clothes Washer: Drum Volume</display_name>
      <description>Volume of the washer drum. Obtained from the EnergyStar website or the manufacturer's literature.</description>
      <type>String</type>
      <units>ft^3</units>
      <required>true</required>
      <model_dependent>false</model_dependent>
      <default_value>auto</default_value>
    </argument>
    <argument>
      <name>clothes_washer_usage_multiplier</name>
      <display_name>Clothes Washer: Usage Multiplier</display_name>
      <description>Multiplier on the clothes washer energy and hot water usage that can reflect, e.g., high/low usage occupants.</description>
      <type>Double</type>
      <required>true</required>
      <model_dependent>false</model_dependent>
      <default_value>1</default_value>
    </argument>
    <argument>
      <name>clothes_dryer_location</name>
      <display_name>Clothes Dryer: Location</display_name>
      <description>The space type for the clothes dryer location.</description>
      <type>Choice</type>
      <required>true</required>
      <model_dependent>false</model_dependent>
      <default_value>auto</default_value>
      <choices>
        <choice>
          <value>auto</value>
          <display_name>auto</display_name>
        </choice>
        <choice>
          <value>none</value>
          <display_name>none</display_name>
        </choice>
        <choice>
          <value>living space</value>
          <display_name>living space</display_name>
        </choice>
        <choice>
          <value>basement - conditioned</value>
          <display_name>basement - conditioned</display_name>
        </choice>
        <choice>
          <value>basement - unconditioned</value>
          <display_name>basement - unconditioned</display_name>
        </choice>
        <choice>
          <value>garage</value>
          <display_name>garage</display_name>
        </choice>
        <choice>
          <value>other housing unit</value>
          <display_name>other housing unit</display_name>
        </choice>
        <choice>
          <value>other heated space</value>
          <display_name>other heated space</display_name>
        </choice>
        <choice>
          <value>other multifamily buffer space</value>
          <display_name>other multifamily buffer space</display_name>
        </choice>
        <choice>
          <value>other non-freezing space</value>
          <display_name>other non-freezing space</display_name>
        </choice>
      </choices>
    </argument>
    <argument>
      <name>clothes_dryer_fuel_type</name>
      <display_name>Clothes Dryer: Fuel Type</display_name>
      <description>Type of fuel used by the clothes dryer.</description>
      <type>Choice</type>
      <required>true</required>
      <model_dependent>false</model_dependent>
      <default_value>natural gas</default_value>
      <choices>
        <choice>
          <value>electricity</value>
          <display_name>electricity</display_name>
        </choice>
        <choice>
          <value>natural gas</value>
          <display_name>natural gas</display_name>
        </choice>
        <choice>
          <value>fuel oil</value>
          <display_name>fuel oil</display_name>
        </choice>
        <choice>
          <value>propane</value>
          <display_name>propane</display_name>
        </choice>
        <choice>
          <value>wood</value>
          <display_name>wood</display_name>
        </choice>
        <choice>
          <value>coal</value>
          <display_name>coal</display_name>
        </choice>
      </choices>
    </argument>
    <argument>
      <name>clothes_dryer_efficiency_type</name>
      <display_name>Clothes Dryer: Efficiency Type</display_name>
      <description>The efficiency type of the clothes dryer.</description>
      <type>Choice</type>
      <required>true</required>
      <model_dependent>false</model_dependent>
      <default_value>CombinedEnergyFactor</default_value>
      <choices>
        <choice>
          <value>EnergyFactor</value>
          <display_name>EnergyFactor</display_name>
        </choice>
        <choice>
          <value>CombinedEnergyFactor</value>
          <display_name>CombinedEnergyFactor</display_name>
        </choice>
      </choices>
    </argument>
    <argument>
      <name>clothes_dryer_efficiency</name>
      <display_name>Clothes Dryer: Efficiency</display_name>
      <description>The efficiency of the clothes dryer.</description>
      <type>String</type>
      <units>lb/kWh</units>
      <required>true</required>
      <model_dependent>false</model_dependent>
      <default_value>auto</default_value>
    </argument>
    <argument>
      <name>clothes_dryer_vented_flow_rate</name>
      <display_name>Clothes Dryer: Vented Flow Rate</display_name>
      <description>The exhaust flow rate of the vented clothes dryer.</description>
      <type>String</type>
      <units>CFM</units>
      <required>true</required>
      <model_dependent>false</model_dependent>
      <default_value>auto</default_value>
    </argument>
    <argument>
      <name>clothes_dryer_usage_multiplier</name>
      <display_name>Clothes Dryer: Usage Multiplier</display_name>
      <description>Multiplier on the clothes dryer energy usage that can reflect, e.g., high/low usage occupants.</description>
      <type>Double</type>
      <required>true</required>
      <model_dependent>false</model_dependent>
      <default_value>1</default_value>
    </argument>
    <argument>
      <name>dishwasher_location</name>
      <display_name>Dishwasher: Location</display_name>
      <description>The space type for the dishwasher location.</description>
      <type>Choice</type>
      <required>true</required>
      <model_dependent>false</model_dependent>
      <default_value>auto</default_value>
      <choices>
        <choice>
          <value>auto</value>
          <display_name>auto</display_name>
        </choice>
        <choice>
          <value>none</value>
          <display_name>none</display_name>
        </choice>
        <choice>
          <value>living space</value>
          <display_name>living space</display_name>
        </choice>
        <choice>
          <value>basement - conditioned</value>
          <display_name>basement - conditioned</display_name>
        </choice>
        <choice>
          <value>basement - unconditioned</value>
          <display_name>basement - unconditioned</display_name>
        </choice>
        <choice>
          <value>garage</value>
          <display_name>garage</display_name>
        </choice>
        <choice>
          <value>other housing unit</value>
          <display_name>other housing unit</display_name>
        </choice>
        <choice>
          <value>other heated space</value>
          <display_name>other heated space</display_name>
        </choice>
        <choice>
          <value>other multifamily buffer space</value>
          <display_name>other multifamily buffer space</display_name>
        </choice>
        <choice>
          <value>other non-freezing space</value>
          <display_name>other non-freezing space</display_name>
        </choice>
      </choices>
    </argument>
    <argument>
      <name>dishwasher_efficiency_type</name>
      <display_name>Dishwasher: Efficiency Type</display_name>
      <description>The efficiency type of dishwasher.</description>
      <type>Choice</type>
      <required>true</required>
      <model_dependent>false</model_dependent>
      <default_value>RatedAnnualkWh</default_value>
      <choices>
        <choice>
          <value>RatedAnnualkWh</value>
          <display_name>RatedAnnualkWh</display_name>
        </choice>
        <choice>
          <value>EnergyFactor</value>
          <display_name>EnergyFactor</display_name>
        </choice>
      </choices>
    </argument>
    <argument>
      <name>dishwasher_efficiency</name>
      <display_name>Dishwasher: Efficiency</display_name>
      <description>The efficiency of the dishwasher.</description>
      <type>String</type>
      <units>RatedAnnualkWh or EnergyFactor</units>
      <required>true</required>
      <model_dependent>false</model_dependent>
      <default_value>auto</default_value>
    </argument>
    <argument>
      <name>dishwasher_label_electric_rate</name>
      <display_name>Dishwasher: Label Electric Rate</display_name>
      <description>The label electric rate of the dishwasher.</description>
      <type>String</type>
      <units>$/kWh</units>
      <required>true</required>
      <model_dependent>false</model_dependent>
      <default_value>auto</default_value>
    </argument>
    <argument>
      <name>dishwasher_label_gas_rate</name>
      <display_name>Dishwasher: Label Gas Rate</display_name>
      <description>The label gas rate of the dishwasher.</description>
      <type>String</type>
      <units>$/therm</units>
      <required>true</required>
      <model_dependent>false</model_dependent>
      <default_value>auto</default_value>
    </argument>
    <argument>
      <name>dishwasher_label_annual_gas_cost</name>
      <display_name>Dishwasher: Label Annual Gas Cost</display_name>
      <description>The label annual gas cost of the dishwasher.</description>
      <type>String</type>
      <units>$</units>
      <required>true</required>
      <model_dependent>false</model_dependent>
      <default_value>auto</default_value>
    </argument>
    <argument>
      <name>dishwasher_label_usage</name>
      <display_name>Dishwasher: Label Usage</display_name>
      <description>The dishwasher loads per week.</description>
      <type>String</type>
      <units>cyc/wk</units>
      <required>true</required>
      <model_dependent>false</model_dependent>
      <default_value>auto</default_value>
    </argument>
    <argument>
      <name>dishwasher_place_setting_capacity</name>
      <display_name>Dishwasher: Number of Place Settings</display_name>
      <description>The number of place settings for the unit. Data obtained from manufacturer's literature.</description>
      <type>String</type>
      <units>#</units>
      <required>true</required>
      <model_dependent>false</model_dependent>
      <default_value>auto</default_value>
    </argument>
    <argument>
      <name>dishwasher_usage_multiplier</name>
      <display_name>Dishwasher: Usage Multiplier</display_name>
      <description>Multiplier on the dishwasher energy usage that can reflect, e.g., high/low usage occupants.</description>
      <type>Double</type>
      <required>true</required>
      <model_dependent>false</model_dependent>
      <default_value>1</default_value>
    </argument>
    <argument>
      <name>refrigerator_location</name>
      <display_name>Refrigerator: Location</display_name>
      <description>The space type for the refrigerator location.</description>
      <type>Choice</type>
      <required>true</required>
      <model_dependent>false</model_dependent>
      <default_value>auto</default_value>
      <choices>
        <choice>
          <value>auto</value>
          <display_name>auto</display_name>
        </choice>
        <choice>
          <value>none</value>
          <display_name>none</display_name>
        </choice>
        <choice>
          <value>living space</value>
          <display_name>living space</display_name>
        </choice>
        <choice>
          <value>basement - conditioned</value>
          <display_name>basement - conditioned</display_name>
        </choice>
        <choice>
          <value>basement - unconditioned</value>
          <display_name>basement - unconditioned</display_name>
        </choice>
        <choice>
          <value>garage</value>
          <display_name>garage</display_name>
        </choice>
        <choice>
          <value>other housing unit</value>
          <display_name>other housing unit</display_name>
        </choice>
        <choice>
          <value>other heated space</value>
          <display_name>other heated space</display_name>
        </choice>
        <choice>
          <value>other multifamily buffer space</value>
          <display_name>other multifamily buffer space</display_name>
        </choice>
        <choice>
          <value>other non-freezing space</value>
          <display_name>other non-freezing space</display_name>
        </choice>
      </choices>
    </argument>
    <argument>
      <name>refrigerator_rated_annual_kwh</name>
      <display_name>Refrigerator: Rated Annual Consumption</display_name>
      <description>The EnergyGuide rated annual energy consumption for a refrigerator.</description>
      <type>String</type>
      <units>kWh/yr</units>
      <required>true</required>
      <model_dependent>false</model_dependent>
      <default_value>auto</default_value>
    </argument>
    <argument>
      <name>refrigerator_usage_multiplier</name>
      <display_name>Refrigerator: Usage Multiplier</display_name>
      <description>Multiplier on the refrigerator energy usage that can reflect, e.g., high/low usage occupants.</description>
      <type>Double</type>
      <required>true</required>
      <model_dependent>false</model_dependent>
      <default_value>1</default_value>
    </argument>
    <argument>
      <name>extra_refrigerator_location</name>
      <display_name>Extra Refrigerator: Location</display_name>
      <description>The space type for the extra refrigerator location.</description>
      <type>Choice</type>
      <required>true</required>
      <model_dependent>false</model_dependent>
      <default_value>none</default_value>
      <choices>
        <choice>
          <value>auto</value>
          <display_name>auto</display_name>
        </choice>
        <choice>
          <value>none</value>
          <display_name>none</display_name>
        </choice>
        <choice>
          <value>living space</value>
          <display_name>living space</display_name>
        </choice>
        <choice>
          <value>basement - conditioned</value>
          <display_name>basement - conditioned</display_name>
        </choice>
        <choice>
          <value>basement - unconditioned</value>
          <display_name>basement - unconditioned</display_name>
        </choice>
        <choice>
          <value>garage</value>
          <display_name>garage</display_name>
        </choice>
        <choice>
          <value>other housing unit</value>
          <display_name>other housing unit</display_name>
        </choice>
        <choice>
          <value>other heated space</value>
          <display_name>other heated space</display_name>
        </choice>
        <choice>
          <value>other multifamily buffer space</value>
          <display_name>other multifamily buffer space</display_name>
        </choice>
        <choice>
          <value>other non-freezing space</value>
          <display_name>other non-freezing space</display_name>
        </choice>
      </choices>
    </argument>
    <argument>
      <name>extra_refrigerator_rated_annual_kwh</name>
      <display_name>Extra Refrigerator: Rated Annual Consumption</display_name>
      <description>The EnergyGuide rated annual energy consumption for an extra rrefrigerator.</description>
      <type>String</type>
      <units>kWh/yr</units>
      <required>true</required>
      <model_dependent>false</model_dependent>
      <default_value>auto</default_value>
    </argument>
    <argument>
      <name>extra_refrigerator_usage_multiplier</name>
      <display_name>Extra Refrigerator: Usage Multiplier</display_name>
      <description>Multiplier on the extra refrigerator energy usage that can reflect, e.g., high/low usage occupants.</description>
      <type>Double</type>
      <required>true</required>
      <model_dependent>false</model_dependent>
      <default_value>1</default_value>
    </argument>
    <argument>
      <name>freezer_location</name>
      <display_name>Freezer: Location</display_name>
      <description>The space type for the freezer location.</description>
      <type>Choice</type>
      <required>true</required>
      <model_dependent>false</model_dependent>
      <default_value>none</default_value>
      <choices>
        <choice>
          <value>auto</value>
          <display_name>auto</display_name>
        </choice>
        <choice>
          <value>none</value>
          <display_name>none</display_name>
        </choice>
        <choice>
          <value>living space</value>
          <display_name>living space</display_name>
        </choice>
        <choice>
          <value>basement - conditioned</value>
          <display_name>basement - conditioned</display_name>
        </choice>
        <choice>
          <value>basement - unconditioned</value>
          <display_name>basement - unconditioned</display_name>
        </choice>
        <choice>
          <value>garage</value>
          <display_name>garage</display_name>
        </choice>
        <choice>
          <value>other housing unit</value>
          <display_name>other housing unit</display_name>
        </choice>
        <choice>
          <value>other heated space</value>
          <display_name>other heated space</display_name>
        </choice>
        <choice>
          <value>other multifamily buffer space</value>
          <display_name>other multifamily buffer space</display_name>
        </choice>
        <choice>
          <value>other non-freezing space</value>
          <display_name>other non-freezing space</display_name>
        </choice>
      </choices>
    </argument>
    <argument>
      <name>freezer_rated_annual_kwh</name>
      <display_name>Freezer: Rated Annual Consumption</display_name>
      <description>The EnergyGuide rated annual energy consumption for a freezer.</description>
      <type>String</type>
      <units>kWh/yr</units>
      <required>true</required>
      <model_dependent>false</model_dependent>
      <default_value>auto</default_value>
    </argument>
    <argument>
      <name>freezer_usage_multiplier</name>
      <display_name>Freezer: Usage Multiplier</display_name>
      <description>Multiplier on the freezer energy usage that can reflect, e.g., high/low usage occupants.</description>
      <type>Double</type>
      <required>true</required>
      <model_dependent>false</model_dependent>
      <default_value>1</default_value>
    </argument>
    <argument>
      <name>cooking_range_oven_location</name>
      <display_name>Cooking Range/Oven: Location</display_name>
      <description>The space type for the cooking range/oven location.</description>
      <type>Choice</type>
      <required>true</required>
      <model_dependent>false</model_dependent>
      <default_value>auto</default_value>
      <choices>
        <choice>
          <value>auto</value>
          <display_name>auto</display_name>
        </choice>
        <choice>
          <value>none</value>
          <display_name>none</display_name>
        </choice>
        <choice>
          <value>living space</value>
          <display_name>living space</display_name>
        </choice>
        <choice>
          <value>basement - conditioned</value>
          <display_name>basement - conditioned</display_name>
        </choice>
        <choice>
          <value>basement - unconditioned</value>
          <display_name>basement - unconditioned</display_name>
        </choice>
        <choice>
          <value>garage</value>
          <display_name>garage</display_name>
        </choice>
        <choice>
          <value>other housing unit</value>
          <display_name>other housing unit</display_name>
        </choice>
        <choice>
          <value>other heated space</value>
          <display_name>other heated space</display_name>
        </choice>
        <choice>
          <value>other multifamily buffer space</value>
          <display_name>other multifamily buffer space</display_name>
        </choice>
        <choice>
          <value>other non-freezing space</value>
          <display_name>other non-freezing space</display_name>
        </choice>
      </choices>
    </argument>
    <argument>
      <name>cooking_range_oven_fuel_type</name>
      <display_name>Cooking Range/Oven: Fuel Type</display_name>
      <description>Type of fuel used by the cooking range/oven.</description>
      <type>Choice</type>
      <required>true</required>
      <model_dependent>false</model_dependent>
      <default_value>natural gas</default_value>
      <choices>
        <choice>
          <value>electricity</value>
          <display_name>electricity</display_name>
        </choice>
        <choice>
          <value>natural gas</value>
          <display_name>natural gas</display_name>
        </choice>
        <choice>
          <value>fuel oil</value>
          <display_name>fuel oil</display_name>
        </choice>
        <choice>
          <value>propane</value>
          <display_name>propane</display_name>
        </choice>
        <choice>
          <value>wood</value>
          <display_name>wood</display_name>
        </choice>
        <choice>
          <value>coal</value>
          <display_name>coal</display_name>
        </choice>
      </choices>
    </argument>
    <argument>
      <name>cooking_range_oven_is_induction</name>
      <display_name>Cooking Range/Oven: Is Induction</display_name>
      <description>Whether the cooking range is induction.</description>
      <type>Boolean</type>
      <required>false</required>
      <model_dependent>false</model_dependent>
      <choices>
        <choice>
          <value>true</value>
          <display_name>true</display_name>
        </choice>
        <choice>
          <value>false</value>
          <display_name>false</display_name>
        </choice>
      </choices>
    </argument>
    <argument>
      <name>cooking_range_oven_is_convection</name>
      <display_name>Cooking Range/Oven: Is Convection</display_name>
      <description>Whether the oven is convection.</description>
      <type>Boolean</type>
      <required>false</required>
      <model_dependent>false</model_dependent>
      <choices>
        <choice>
          <value>true</value>
          <display_name>true</display_name>
        </choice>
        <choice>
          <value>false</value>
          <display_name>false</display_name>
        </choice>
      </choices>
    </argument>
    <argument>
      <name>cooking_range_oven_usage_multiplier</name>
      <display_name>Cooking Range/Oven: Usage Multiplier</display_name>
      <description>Multiplier on the cooking range/oven energy usage that can reflect, e.g., high/low usage occupants.</description>
      <type>Double</type>
      <required>true</required>
      <model_dependent>false</model_dependent>
      <default_value>1</default_value>
    </argument>
    <argument>
      <name>ceiling_fan_present</name>
      <display_name>Ceiling Fan: Present</display_name>
      <description>Whether there is are any ceiling fans.</description>
      <type>Boolean</type>
      <required>true</required>
      <model_dependent>false</model_dependent>
      <default_value>true</default_value>
      <choices>
        <choice>
          <value>true</value>
          <display_name>true</display_name>
        </choice>
        <choice>
          <value>false</value>
          <display_name>false</display_name>
        </choice>
      </choices>
    </argument>
    <argument>
      <name>ceiling_fan_efficiency</name>
      <display_name>Ceiling Fan: Efficiency</display_name>
      <description>The efficiency rating of the ceiling fan(s) at medium speed.</description>
      <type>String</type>
      <units>CFM/W</units>
      <required>true</required>
      <model_dependent>false</model_dependent>
      <default_value>auto</default_value>
    </argument>
    <argument>
      <name>ceiling_fan_quantity</name>
      <display_name>Ceiling Fan: Quantity</display_name>
      <description>Total number of ceiling fans.</description>
      <type>String</type>
      <units>#</units>
      <required>true</required>
      <model_dependent>false</model_dependent>
      <default_value>auto</default_value>
    </argument>
    <argument>
      <name>ceiling_fan_cooling_setpoint_temp_offset</name>
      <display_name>Ceiling Fan: Cooling Setpoint Temperature Offset</display_name>
      <description>The setpoint temperature offset during cooling season for the ceiling fan(s). Only applies if ceiling fan quantity is greater than zero.</description>
      <type>Double</type>
      <units>deg-F</units>
      <required>true</required>
      <model_dependent>false</model_dependent>
      <default_value>0</default_value>
    </argument>
    <argument>
      <name>misc_plug_loads_television_present</name>
      <display_name>Misc Plug Loads: Television Present</display_name>
      <description>Whether there are televisions.</description>
      <type>Boolean</type>
      <required>true</required>
      <model_dependent>false</model_dependent>
      <default_value>true</default_value>
      <choices>
        <choice>
          <value>true</value>
          <display_name>true</display_name>
        </choice>
        <choice>
          <value>false</value>
          <display_name>false</display_name>
        </choice>
      </choices>
    </argument>
    <argument>
      <name>misc_plug_loads_television_annual_kwh</name>
      <display_name>Misc Plug Loads: Television Annual kWh</display_name>
      <description>The annual energy consumption of the television plug loads.</description>
      <type>String</type>
      <units>kWh/yr</units>
      <required>true</required>
      <model_dependent>false</model_dependent>
      <default_value>auto</default_value>
    </argument>
    <argument>
      <name>misc_plug_loads_television_usage_multiplier</name>
      <display_name>Misc Plug Loads: Television Usage Multiplier</display_name>
      <description>Multiplier on the television energy usage that can reflect, e.g., high/low usage occupants.</description>
      <type>Double</type>
      <required>true</required>
      <model_dependent>false</model_dependent>
      <default_value>1</default_value>
    </argument>
    <argument>
      <name>misc_plug_loads_other_annual_kwh</name>
      <display_name>Misc Plug Loads: Other Annual kWh</display_name>
      <description>The annual energy consumption of the other residual plug loads.</description>
      <type>String</type>
      <units>kWh/yr</units>
      <required>true</required>
      <model_dependent>false</model_dependent>
      <default_value>auto</default_value>
    </argument>
    <argument>
      <name>misc_plug_loads_other_frac_sensible</name>
      <display_name>Misc Plug Loads: Other Sensible Fraction</display_name>
      <description>Fraction of other residual plug loads' internal gains that are sensible.</description>
      <type>String</type>
      <units>Frac</units>
      <required>true</required>
      <model_dependent>false</model_dependent>
      <default_value>auto</default_value>
    </argument>
    <argument>
      <name>misc_plug_loads_other_frac_latent</name>
      <display_name>Misc Plug Loads: Other Latent Fraction</display_name>
      <description>Fraction of other residual plug loads' internal gains that are latent.</description>
      <type>String</type>
      <units>Frac</units>
      <required>true</required>
      <model_dependent>false</model_dependent>
      <default_value>auto</default_value>
    </argument>
    <argument>
      <name>misc_plug_loads_other_usage_multiplier</name>
      <display_name>Misc Plug Loads: Other Usage Multiplier</display_name>
      <description>Multiplier on the other energy usage that can reflect, e.g., high/low usage occupants.</description>
      <type>Double</type>
      <required>true</required>
      <model_dependent>false</model_dependent>
      <default_value>1</default_value>
    </argument>
    <argument>
      <name>misc_plug_loads_well_pump_present</name>
      <display_name>Misc Plug Loads: Well Pump Present</display_name>
      <description>Whether there is a well pump.</description>
      <type>Boolean</type>
      <required>true</required>
      <model_dependent>false</model_dependent>
      <default_value>false</default_value>
      <choices>
        <choice>
          <value>true</value>
          <display_name>true</display_name>
        </choice>
        <choice>
          <value>false</value>
          <display_name>false</display_name>
        </choice>
      </choices>
    </argument>
    <argument>
      <name>misc_plug_loads_well_pump_annual_kwh</name>
      <display_name>Misc Plug Loads: Well Pump Annual kWh</display_name>
      <description>The annual energy consumption of the well pump plug loads.</description>
      <type>String</type>
      <units>kWh/yr</units>
      <required>true</required>
      <model_dependent>false</model_dependent>
      <default_value>auto</default_value>
    </argument>
    <argument>
      <name>misc_plug_loads_well_pump_usage_multiplier</name>
      <display_name>Misc Plug Loads: Well Pump Usage Multiplier</display_name>
      <description>Multiplier on the well pump energy usage that can reflect, e.g., high/low usage occupants.</description>
      <type>Double</type>
      <required>true</required>
      <model_dependent>false</model_dependent>
      <default_value>1</default_value>
    </argument>
    <argument>
      <name>misc_plug_loads_vehicle_present</name>
      <display_name>Misc Plug Loads: Vehicle Present</display_name>
      <description>Whether there is an electric vehicle.</description>
      <type>Boolean</type>
      <required>true</required>
      <model_dependent>false</model_dependent>
      <default_value>false</default_value>
      <choices>
        <choice>
          <value>true</value>
          <display_name>true</display_name>
        </choice>
        <choice>
          <value>false</value>
          <display_name>false</display_name>
        </choice>
      </choices>
    </argument>
    <argument>
      <name>misc_plug_loads_vehicle_annual_kwh</name>
      <display_name>Misc Plug Loads: Vehicle Annual kWh</display_name>
      <description>The annual energy consumption of the electric vehicle plug loads.</description>
      <type>String</type>
      <units>kWh/yr</units>
      <required>true</required>
      <model_dependent>false</model_dependent>
      <default_value>auto</default_value>
    </argument>
    <argument>
      <name>misc_plug_loads_vehicle_usage_multiplier</name>
      <display_name>Misc Plug Loads: Vehicle Usage Multiplier</display_name>
      <description>Multiplier on the electric vehicle energy usage that can reflect, e.g., high/low usage occupants.</description>
      <type>Double</type>
      <required>true</required>
      <model_dependent>false</model_dependent>
      <default_value>1</default_value>
    </argument>
    <argument>
      <name>misc_fuel_loads_grill_present</name>
      <display_name>Misc Fuel Loads: Grill Present</display_name>
      <description>Whether there is a fuel loads grill.</description>
      <type>Boolean</type>
      <required>true</required>
      <model_dependent>false</model_dependent>
      <default_value>false</default_value>
      <choices>
        <choice>
          <value>true</value>
          <display_name>true</display_name>
        </choice>
        <choice>
          <value>false</value>
          <display_name>false</display_name>
        </choice>
      </choices>
    </argument>
    <argument>
      <name>misc_fuel_loads_grill_fuel_type</name>
      <display_name>Misc Fuel Loads: Grill Fuel Type</display_name>
      <description>The fuel type of the fuel loads grill.</description>
      <type>Choice</type>
      <required>true</required>
      <model_dependent>false</model_dependent>
      <default_value>natural gas</default_value>
      <choices>
        <choice>
          <value>natural gas</value>
          <display_name>natural gas</display_name>
        </choice>
        <choice>
          <value>fuel oil</value>
          <display_name>fuel oil</display_name>
        </choice>
        <choice>
          <value>propane</value>
          <display_name>propane</display_name>
        </choice>
        <choice>
          <value>wood</value>
          <display_name>wood</display_name>
        </choice>
        <choice>
          <value>wood pellets</value>
          <display_name>wood pellets</display_name>
        </choice>
      </choices>
    </argument>
    <argument>
      <name>misc_fuel_loads_grill_annual_therm</name>
      <display_name>Misc Fuel Loads: Grill Annual therm</display_name>
      <description>The annual energy consumption of the fuel loads grill.</description>
      <type>String</type>
      <units>therm/yr</units>
      <required>true</required>
      <model_dependent>false</model_dependent>
      <default_value>auto</default_value>
    </argument>
    <argument>
      <name>misc_fuel_loads_grill_usage_multiplier</name>
      <display_name>Misc Fuel Loads: Grill Usage Multiplier</display_name>
      <description>Multiplier on the fuel loads grill energy usage that can reflect, e.g., high/low usage occupants.</description>
      <type>Double</type>
      <required>true</required>
      <model_dependent>false</model_dependent>
      <default_value>0</default_value>
    </argument>
    <argument>
      <name>misc_fuel_loads_lighting_present</name>
      <display_name>Misc Fuel Loads: Lighting Present</display_name>
      <description>Whether there is fuel loads lighting.</description>
      <type>Boolean</type>
      <required>true</required>
      <model_dependent>false</model_dependent>
      <default_value>false</default_value>
      <choices>
        <choice>
          <value>true</value>
          <display_name>true</display_name>
        </choice>
        <choice>
          <value>false</value>
          <display_name>false</display_name>
        </choice>
      </choices>
    </argument>
    <argument>
      <name>misc_fuel_loads_lighting_fuel_type</name>
      <display_name>Misc Fuel Loads: Lighting Fuel Type</display_name>
      <description>The fuel type of the fuel loads lighting.</description>
      <type>Choice</type>
      <required>true</required>
      <model_dependent>false</model_dependent>
      <default_value>natural gas</default_value>
      <choices>
        <choice>
          <value>natural gas</value>
          <display_name>natural gas</display_name>
        </choice>
        <choice>
          <value>fuel oil</value>
          <display_name>fuel oil</display_name>
        </choice>
        <choice>
          <value>propane</value>
          <display_name>propane</display_name>
        </choice>
        <choice>
          <value>wood</value>
          <display_name>wood</display_name>
        </choice>
        <choice>
          <value>wood pellets</value>
          <display_name>wood pellets</display_name>
        </choice>
      </choices>
    </argument>
    <argument>
      <name>misc_fuel_loads_lighting_annual_therm</name>
      <display_name>Misc Fuel Loads: Lighting Annual therm</display_name>
      <description>The annual energy consumption of the fuel loads lighting.</description>
      <type>String</type>
      <units>therm/yr</units>
      <required>true</required>
      <model_dependent>false</model_dependent>
      <default_value>auto</default_value>
    </argument>
    <argument>
      <name>misc_fuel_loads_lighting_usage_multiplier</name>
      <display_name>Misc Fuel Loads: Lighting Usage Multiplier</display_name>
      <description>Multiplier on the fuel loads lighting energy usage that can reflect, e.g., high/low usage occupants.</description>
      <type>Double</type>
      <required>true</required>
      <model_dependent>false</model_dependent>
      <default_value>0</default_value>
    </argument>
    <argument>
      <name>misc_fuel_loads_fireplace_present</name>
      <display_name>Misc Fuel Loads: Fireplace Present</display_name>
      <description>Whether there is fuel loads fireplace.</description>
      <type>Boolean</type>
      <required>true</required>
      <model_dependent>false</model_dependent>
      <default_value>false</default_value>
      <choices>
        <choice>
          <value>true</value>
          <display_name>true</display_name>
        </choice>
        <choice>
          <value>false</value>
          <display_name>false</display_name>
        </choice>
      </choices>
    </argument>
    <argument>
      <name>misc_fuel_loads_fireplace_fuel_type</name>
      <display_name>Misc Fuel Loads: Fireplace Fuel Type</display_name>
      <description>The fuel type of the fuel loads fireplace.</description>
      <type>Choice</type>
      <required>true</required>
      <model_dependent>false</model_dependent>
      <default_value>natural gas</default_value>
      <choices>
        <choice>
          <value>natural gas</value>
          <display_name>natural gas</display_name>
        </choice>
        <choice>
          <value>fuel oil</value>
          <display_name>fuel oil</display_name>
        </choice>
        <choice>
          <value>propane</value>
          <display_name>propane</display_name>
        </choice>
        <choice>
          <value>wood</value>
          <display_name>wood</display_name>
        </choice>
        <choice>
          <value>wood pellets</value>
          <display_name>wood pellets</display_name>
        </choice>
      </choices>
    </argument>
    <argument>
      <name>misc_fuel_loads_fireplace_annual_therm</name>
      <display_name>Misc Fuel Loads: Fireplace Annual therm</display_name>
      <description>The annual energy consumption of the fuel loads fireplace.</description>
      <type>String</type>
      <units>therm/yr</units>
      <required>true</required>
      <model_dependent>false</model_dependent>
      <default_value>auto</default_value>
    </argument>
    <argument>
      <name>misc_fuel_loads_fireplace_frac_sensible</name>
      <display_name>Misc Fuel Loads: Fireplace Sensible Fraction</display_name>
      <description>Fraction of fireplace residual fuel loads' internal gains that are sensible.</description>
      <type>String</type>
      <units>Frac</units>
      <required>true</required>
      <model_dependent>false</model_dependent>
      <default_value>auto</default_value>
    </argument>
    <argument>
      <name>misc_fuel_loads_fireplace_frac_latent</name>
      <display_name>Misc Fuel Loads: Fireplace Latent Fraction</display_name>
      <description>Fraction of fireplace residual fuel loads' internal gains that are latent.</description>
      <type>String</type>
      <units>Frac</units>
      <required>true</required>
      <model_dependent>false</model_dependent>
      <default_value>auto</default_value>
    </argument>
    <argument>
      <name>misc_fuel_loads_fireplace_usage_multiplier</name>
      <display_name>Misc Fuel Loads: Fireplace Usage Multiplier</display_name>
      <description>Multiplier on the fuel loads fireplace energy usage that can reflect, e.g., high/low usage occupants.</description>
      <type>Double</type>
      <required>true</required>
      <model_dependent>false</model_dependent>
      <default_value>0</default_value>
    </argument>
    <argument>
      <name>pool_present</name>
      <display_name>Pool: Present</display_name>
      <description>Whether there is a pool.</description>
      <type>Boolean</type>
      <required>true</required>
      <model_dependent>false</model_dependent>
      <default_value>false</default_value>
      <choices>
        <choice>
          <value>true</value>
          <display_name>true</display_name>
        </choice>
        <choice>
          <value>false</value>
          <display_name>false</display_name>
        </choice>
      </choices>
    </argument>
    <argument>
      <name>pool_pump_annual_kwh</name>
      <display_name>Pool: Pump Annual kWh</display_name>
      <description>The annual energy consumption of the pool pump.</description>
      <type>String</type>
      <units>kWh/yr</units>
      <required>true</required>
      <model_dependent>false</model_dependent>
      <default_value>auto</default_value>
    </argument>
    <argument>
      <name>pool_pump_usage_multiplier</name>
      <display_name>Pool: Pump Usage Multiplier</display_name>
      <description>Multiplier on the pool pump energy usage that can reflect, e.g., high/low usage occupants.</description>
      <type>Double</type>
      <required>true</required>
      <model_dependent>false</model_dependent>
      <default_value>1</default_value>
    </argument>
    <argument>
      <name>pool_heater_type</name>
      <display_name>Pool: Heater Type</display_name>
      <description>The type of pool heater. Use 'none' if there is no pool heater.</description>
      <type>Choice</type>
      <required>true</required>
      <model_dependent>false</model_dependent>
      <default_value>none</default_value>
      <choices>
        <choice>
          <value>none</value>
          <display_name>none</display_name>
        </choice>
        <choice>
          <value>electric resistance</value>
          <display_name>electric resistance</display_name>
        </choice>
        <choice>
          <value>gas fired</value>
          <display_name>gas fired</display_name>
        </choice>
        <choice>
          <value>heat pump</value>
          <display_name>heat pump</display_name>
        </choice>
      </choices>
    </argument>
    <argument>
      <name>pool_heater_annual_kwh</name>
      <display_name>Pool: Heater Annual kWh</display_name>
      <description>The annual energy consumption of the electric resistance pool heater.</description>
      <type>String</type>
      <units>kWh/yr</units>
      <required>true</required>
      <model_dependent>false</model_dependent>
      <default_value>auto</default_value>
    </argument>
    <argument>
      <name>pool_heater_annual_therm</name>
      <display_name>Pool: Heater Annual therm</display_name>
      <description>The annual energy consumption of the gas fired pool heater.</description>
      <type>String</type>
      <units>therm/yr</units>
      <required>true</required>
      <model_dependent>false</model_dependent>
      <default_value>auto</default_value>
    </argument>
    <argument>
      <name>pool_heater_usage_multiplier</name>
      <display_name>Pool: Heater Usage Multiplier</display_name>
      <description>Multiplier on the pool heater energy usage that can reflect, e.g., high/low usage occupants.</description>
      <type>Double</type>
      <required>true</required>
      <model_dependent>false</model_dependent>
      <default_value>1</default_value>
    </argument>
    <argument>
      <name>hot_tub_present</name>
      <display_name>Hot Tub: Present</display_name>
      <description>Whether there is a hot tub.</description>
      <type>Boolean</type>
      <required>true</required>
      <model_dependent>false</model_dependent>
      <default_value>false</default_value>
      <choices>
        <choice>
          <value>true</value>
          <display_name>true</display_name>
        </choice>
        <choice>
          <value>false</value>
          <display_name>false</display_name>
        </choice>
      </choices>
    </argument>
    <argument>
      <name>hot_tub_pump_annual_kwh</name>
      <display_name>Hot Tub: Pump Annual kWh</display_name>
      <description>The annual energy consumption of the hot tub pump.</description>
      <type>String</type>
      <units>kWh/yr</units>
      <required>true</required>
      <model_dependent>false</model_dependent>
      <default_value>auto</default_value>
    </argument>
    <argument>
      <name>hot_tub_pump_usage_multiplier</name>
      <display_name>Hot Tub: Pump Usage Multiplier</display_name>
      <description>Multiplier on the hot tub pump energy usage that can reflect, e.g., high/low usage occupants.</description>
      <type>Double</type>
      <required>true</required>
      <model_dependent>false</model_dependent>
      <default_value>1</default_value>
    </argument>
    <argument>
      <name>hot_tub_heater_type</name>
      <display_name>Hot Tub: Heater Type</display_name>
      <description>The type of hot tub heater. Use 'none' if there is no hot tub heater.</description>
      <type>Choice</type>
      <required>true</required>
      <model_dependent>false</model_dependent>
      <default_value>none</default_value>
      <choices>
        <choice>
          <value>none</value>
          <display_name>none</display_name>
        </choice>
        <choice>
          <value>electric resistance</value>
          <display_name>electric resistance</display_name>
        </choice>
        <choice>
          <value>gas fired</value>
          <display_name>gas fired</display_name>
        </choice>
        <choice>
          <value>heat pump</value>
          <display_name>heat pump</display_name>
        </choice>
      </choices>
    </argument>
    <argument>
      <name>hot_tub_heater_annual_kwh</name>
      <display_name>Hot Tub: Heater Annual kWh</display_name>
      <description>The annual energy consumption of the electric resistance hot tub heater.</description>
      <type>String</type>
      <units>kWh/yr</units>
      <required>true</required>
      <model_dependent>false</model_dependent>
      <default_value>auto</default_value>
    </argument>
    <argument>
      <name>hot_tub_heater_annual_therm</name>
      <display_name>Hot Tub: Heater Annual therm</display_name>
      <description>The annual energy consumption of the gas fired hot tub heater.</description>
      <type>String</type>
      <units>therm/yr</units>
      <required>true</required>
      <model_dependent>false</model_dependent>
      <default_value>auto</default_value>
    </argument>
    <argument>
      <name>hot_tub_heater_usage_multiplier</name>
      <display_name>Hot Tub: Heater Usage Multiplier</display_name>
      <description>Multiplier on the hot tub heater energy usage that can reflect, e.g., high/low usage occupants.</description>
      <type>Double</type>
      <required>true</required>
      <model_dependent>false</model_dependent>
      <default_value>1</default_value>
    </argument>
    <argument>
      <name>emissions_scenario_names</name>
      <display_name>Emissions: Scenario Names</display_name>
      <description>Names of emissions scenarios. If multiple scenarios, use a comma-separated list.</description>
      <type>String</type>
      <required>false</required>
      <model_dependent>false</model_dependent>
    </argument>
    <argument>
      <name>emissions_types</name>
      <display_name>Emissions: Types</display_name>
      <description>Types of emissions (e.g., CO2e, NOx, etc.). If multiple scenarios, use a comma-separated list.</description>
      <type>String</type>
      <required>false</required>
      <model_dependent>false</model_dependent>
    </argument>
    <argument>
      <name>emissions_electricity_units</name>
      <display_name>Emissions: Electricity Units</display_name>
      <description>Electricity emissions factors units. If multiple scenarios, use a comma-separated list. Only lb/MWh and kg/MWh are allowed.</description>
      <type>String</type>
      <required>false</required>
      <model_dependent>false</model_dependent>
    </argument>
    <argument>
      <name>emissions_electricity_values_or_filepaths</name>
      <display_name>Emissions: Electricity Values or File Paths</display_name>
      <description>Electricity emissions factors values, specified as either an annual factor or an absolute/relative path to a file with hourly factors. If multiple scenarios, use a comma-separated list.</description>
      <type>String</type>
      <required>false</required>
      <model_dependent>false</model_dependent>
    </argument>
    <argument>
      <name>emissions_electricity_number_of_header_rows</name>
      <display_name>Emissions: Electricity Files Number of Header Rows</display_name>
      <description>The number of header rows in the electricity emissions factor file. Only applies when an electricity filepath is used. If multiple scenarios, use a comma-separated list.</description>
      <type>String</type>
      <required>false</required>
      <model_dependent>false</model_dependent>
    </argument>
    <argument>
      <name>emissions_electricity_column_numbers</name>
      <display_name>Emissions: Electricity Files Column Numbers</display_name>
      <description>The column number in the electricity emissions factor file. Only applies when an electricity filepath is used. If multiple scenarios, use a comma-separated list.</description>
      <type>String</type>
      <required>false</required>
      <model_dependent>false</model_dependent>
    </argument>
    <argument>
      <name>emissions_fossil_fuel_units</name>
      <display_name>Emissions: Fossil Fuel Units</display_name>
      <description>Fossil fuel emissions factors units. If multiple scenarios, use a comma-separated list. Only lb/MBtu and kg/MBtu are allowed.</description>
      <type>String</type>
      <required>false</required>
      <model_dependent>false</model_dependent>
    </argument>
    <argument>
      <name>emissions_natural_gas_values</name>
      <display_name>Emissions: Natural Gas Values</display_name>
      <description>Natural gas emissions factors values, specified as an annual factor. If multiple scenarios, use a comma-separated list.</description>
      <type>String</type>
      <required>false</required>
      <model_dependent>false</model_dependent>
    </argument>
    <argument>
      <name>emissions_propane_values</name>
      <display_name>Emissions: Propane Values</display_name>
      <description>Propane emissions factors values, specified as an annual factor. If multiple scenarios, use a comma-separated list.</description>
      <type>String</type>
      <required>false</required>
      <model_dependent>false</model_dependent>
    </argument>
    <argument>
      <name>emissions_fuel_oil_values</name>
      <display_name>Emissions: Fuel Oil Values</display_name>
      <description>Fuel oil emissions factors values, specified as an annual factor. If multiple scenarios, use a comma-separated list.</description>
      <type>String</type>
      <required>false</required>
      <model_dependent>false</model_dependent>
    </argument>
    <argument>
      <name>emissions_coal_values</name>
      <display_name>Emissions: Coal Values</display_name>
      <description>Coal emissions factors values, specified as an annual factor. If multiple scenarios, use a comma-separated list.</description>
      <type>String</type>
      <required>false</required>
      <model_dependent>false</model_dependent>
    </argument>
    <argument>
      <name>emissions_wood_values</name>
      <display_name>Emissions: Wood Values</display_name>
      <description>Wood emissions factors values, specified as an annual factor. If multiple scenarios, use a comma-separated list.</description>
      <type>String</type>
      <required>false</required>
      <model_dependent>false</model_dependent>
    </argument>
    <argument>
      <name>emissions_wood_pellets_values</name>
      <display_name>Emissions: Wood Pellets Values</display_name>
      <description>Wood pellets emissions factors values, specified as an annual factor. If multiple scenarios, use a comma-separated list.</description>
      <type>String</type>
      <required>false</required>
      <model_dependent>false</model_dependent>
    </argument>
    <argument>
      <name>additional_properties</name>
      <display_name>Additional Properties</display_name>
      <description>Additional properties specified as key-value pairs (i.e., key=value). If multiple additional properties, use a |-separated list. For example, 'LowIncome=false|Remodeled|Description=2-story home in Denver'. These properties will be stored in the HPXML file under /HPXML/SoftwareInfo/extension/AdditionalProperties.</description>
      <type>String</type>
      <required>false</required>
      <model_dependent>false</model_dependent>
    </argument>
    <argument>
      <name>apply_defaults</name>
      <display_name>Apply Default Values?</display_name>
      <description>If true, applies OS-HPXML default values to the HPXML output file.</description>
      <type>Boolean</type>
      <required>false</required>
      <model_dependent>false</model_dependent>
      <default_value>false</default_value>
      <choices>
        <choice>
          <value>true</value>
          <display_name>true</display_name>
        </choice>
        <choice>
          <value>false</value>
          <display_name>false</display_name>
        </choice>
      </choices>
    </argument>
    <argument>
      <name>apply_validation</name>
      <display_name>Apply Validation?</display_name>
      <description>If true, validates the HPXML output file. Set to false for faster performance. Note that validation is not needed if the HPXML file will be validated downstream (e.g., via the HPXMLtoOpenStudio measure).</description>
      <type>Boolean</type>
      <required>false</required>
      <model_dependent>false</model_dependent>
      <default_value>false</default_value>
      <choices>
        <choice>
          <value>true</value>
          <display_name>true</display_name>
        </choice>
        <choice>
          <value>false</value>
          <display_name>false</display_name>
        </choice>
      </choices>
    </argument>
  </arguments>
  <outputs />
  <provenances />
  <tags>
    <tag>Whole Building.Space Types</tag>
  </tags>
  <attributes>
    <attribute>
      <name>Measure Type</name>
      <value>ModelMeasure</value>
      <datatype>string</datatype>
    </attribute>
  </attributes>
  <files>
    <file>
      <filename>geometry.rb</filename>
      <filetype>rb</filetype>
      <usage_type>resource</usage_type>
      <checksum>4E620D45</checksum>
    </file>
    <file>
      <filename>build_residential_hpxml_test.rb</filename>
      <filetype>rb</filetype>
      <usage_type>test</usage_type>
      <checksum>1A3F5984</checksum>
    </file>
    <file>
      <version>
        <software_program>OpenStudio</software_program>
        <identifier>2.9.0</identifier>
        <min_compatible>2.9.0</min_compatible>
      </version>
      <filename>measure.rb</filename>
      <filetype>rb</filetype>
      <usage_type>script</usage_type>
<<<<<<< HEAD
      <checksum>19E15D28</checksum>
=======
      <checksum>DF5C3E2B</checksum>
>>>>>>> 38606ce6
    </file>
  </files>
</measure><|MERGE_RESOLUTION|>--- conflicted
+++ resolved
@@ -3,13 +3,8 @@
   <schema_version>3.0</schema_version>
   <name>build_residential_hpxml</name>
   <uid>a13a8983-2b01-4930-8af2-42030b6e4233</uid>
-<<<<<<< HEAD
-  <version_id>28402c7f-50c2-4591-a2ba-158bcf3698ba</version_id>
-  <version_modified>20220503T164902Z</version_modified>
-=======
-  <version_id>0bff9176-bb23-4ff9-aa20-59831d78c033</version_id>
-  <version_modified>20220504T192342Z</version_modified>
->>>>>>> 38606ce6
+  <version_id>8625eb09-5508-4e61-9046-74f90280845c</version_id>
+  <version_modified>20220505T005614Z</version_modified>
   <xml_checksum>2C38F48B</xml_checksum>
   <class_name>BuildResidentialHPXML</class_name>
   <display_name>HPXML Builder</display_name>
@@ -6156,11 +6151,7 @@
       <filename>measure.rb</filename>
       <filetype>rb</filetype>
       <usage_type>script</usage_type>
-<<<<<<< HEAD
-      <checksum>19E15D28</checksum>
-=======
-      <checksum>DF5C3E2B</checksum>
->>>>>>> 38606ce6
+      <checksum>59BC1F0E</checksum>
     </file>
   </files>
 </measure>