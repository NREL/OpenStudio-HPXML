<?xml version="1.0"?>
<measure>
  <schema_version>3.0</schema_version>
  <name>build_residential_hpxml</name>
  <uid>a13a8983-2b01-4930-8af2-42030b6e4233</uid>
<<<<<<< HEAD
  <version_id>4b7b5d2e-bf69-438a-9ee7-a2a686e7a6cf</version_id>
  <version_modified>20211116T222358Z</version_modified>
=======
  <version_id>eff04d99-8373-4544-a682-acb64cab7878</version_id>
  <version_modified>20211116T210240Z</version_modified>
>>>>>>> 5b99e02a
  <xml_checksum>2C38F48B</xml_checksum>
  <class_name>BuildResidentialHPXML</class_name>
  <display_name>HPXML Builder (Beta)</display_name>
  <description>Builds a residential HPXML file.</description>
  <modeler_description>TODO</modeler_description>
  <arguments>
    <argument>
      <name>hpxml_path</name>
      <display_name>HPXML File Path</display_name>
      <description>Absolute/relative path of the HPXML file.</description>
      <type>String</type>
      <required>true</required>
      <model_dependent>false</model_dependent>
    </argument>
    <argument>
      <name>software_info_program_used</name>
      <display_name>Software Info: Program Used</display_name>
      <description>The name of the software program used.</description>
      <type>String</type>
      <required>false</required>
      <model_dependent>false</model_dependent>
    </argument>
    <argument>
      <name>software_info_program_version</name>
      <display_name>Software Info: Program Version</display_name>
      <description>The version of the software program used.</description>
      <type>String</type>
      <required>false</required>
      <model_dependent>false</model_dependent>
    </argument>
    <argument>
      <name>simulation_control_timestep</name>
      <display_name>Simulation Control: Timestep</display_name>
      <description>Value must be a divisor of 60.</description>
      <type>Integer</type>
      <units>min</units>
      <required>false</required>
      <model_dependent>false</model_dependent>
    </argument>
    <argument>
      <name>simulation_control_run_period</name>
      <display_name>Simulation Control: Run Period</display_name>
      <description>Enter a date like "Jan 1 - Dec 31".</description>
      <type>String</type>
      <required>false</required>
      <model_dependent>false</model_dependent>
    </argument>
    <argument>
      <name>simulation_control_run_period_calendar_year</name>
      <display_name>Simulation Control: Run Period Calendar Year</display_name>
      <description>This numeric field should contain the calendar year that determines the start day of week. If you are running simulations using AMY weather files, the value entered for calendar year will not be used; it will be overridden by the actual year found in the AMY weather file.</description>
      <type>Integer</type>
      <units>year</units>
      <required>false</required>
      <model_dependent>false</model_dependent>
    </argument>
    <argument>
      <name>simulation_control_daylight_saving_enabled</name>
      <display_name>Simulation Control: Daylight Saving Enabled</display_name>
      <description>Whether to use daylight saving.</description>
      <type>Boolean</type>
      <required>false</required>
      <model_dependent>false</model_dependent>
      <choices>
        <choice>
          <value>true</value>
          <display_name>true</display_name>
        </choice>
        <choice>
          <value>false</value>
          <display_name>false</display_name>
        </choice>
      </choices>
    </argument>
    <argument>
      <name>simulation_control_daylight_saving_period</name>
      <display_name>Simulation Control: Daylight Saving Period</display_name>
      <description>Enter a date like "Mar 15 - Dec 15".</description>
      <type>String</type>
      <required>false</required>
      <model_dependent>false</model_dependent>
    </argument>
    <argument>
      <name>site_type</name>
      <display_name>Site: Type</display_name>
      <description>The type of site.</description>
      <type>Choice</type>
      <required>false</required>
      <model_dependent>false</model_dependent>
      <choices>
        <choice>
          <value>suburban</value>
          <display_name>suburban</display_name>
        </choice>
        <choice>
          <value>urban</value>
          <display_name>urban</display_name>
        </choice>
        <choice>
          <value>rural</value>
          <display_name>rural</display_name>
        </choice>
      </choices>
    </argument>
    <argument>
      <name>site_shielding_of_home</name>
      <display_name>Site: Shielding of Home</display_name>
      <description>Presence of nearby buildings, trees, obstructions for infiltration model.  A value of 'auto' will use 'normal'.</description>
      <type>Choice</type>
      <required>true</required>
      <model_dependent>false</model_dependent>
      <default_value>auto</default_value>
      <choices>
        <choice>
          <value>auto</value>
          <display_name>auto</display_name>
        </choice>
        <choice>
          <value>exposed</value>
          <display_name>exposed</display_name>
        </choice>
        <choice>
          <value>normal</value>
          <display_name>normal</display_name>
        </choice>
        <choice>
          <value>well-shielded</value>
          <display_name>well-shielded</display_name>
        </choice>
      </choices>
    </argument>
    <argument>
      <name>zip_code</name>
      <display_name>Zip Code</display_name>
      <description>Zip code - used for informational purposes only</description>
      <type>String</type>
      <required>false</required>
      <model_dependent>false</model_dependent>
    </argument>
    <argument>
      <name>site_iecc_zone</name>
      <display_name>Site: IECC Zone</display_name>
      <description>IECC zone of the home address. If not provided, uses the IECC zone corresponding to the EPW weather file.</description>
      <type>Choice</type>
      <required>false</required>
      <model_dependent>false</model_dependent>
      <choices>
        <choice>
          <value>1A</value>
          <display_name>1A</display_name>
        </choice>
        <choice>
          <value>1B</value>
          <display_name>1B</display_name>
        </choice>
        <choice>
          <value>1C</value>
          <display_name>1C</display_name>
        </choice>
        <choice>
          <value>2A</value>
          <display_name>2A</display_name>
        </choice>
        <choice>
          <value>2B</value>
          <display_name>2B</display_name>
        </choice>
        <choice>
          <value>2C</value>
          <display_name>2C</display_name>
        </choice>
        <choice>
          <value>3A</value>
          <display_name>3A</display_name>
        </choice>
        <choice>
          <value>3B</value>
          <display_name>3B</display_name>
        </choice>
        <choice>
          <value>3C</value>
          <display_name>3C</display_name>
        </choice>
        <choice>
          <value>4A</value>
          <display_name>4A</display_name>
        </choice>
        <choice>
          <value>4B</value>
          <display_name>4B</display_name>
        </choice>
        <choice>
          <value>4C</value>
          <display_name>4C</display_name>
        </choice>
        <choice>
          <value>5A</value>
          <display_name>5A</display_name>
        </choice>
        <choice>
          <value>5B</value>
          <display_name>5B</display_name>
        </choice>
        <choice>
          <value>5C</value>
          <display_name>5C</display_name>
        </choice>
        <choice>
          <value>6A</value>
          <display_name>6A</display_name>
        </choice>
        <choice>
          <value>6B</value>
          <display_name>6B</display_name>
        </choice>
        <choice>
          <value>6C</value>
          <display_name>6C</display_name>
        </choice>
        <choice>
          <value>7</value>
          <display_name>7</display_name>
        </choice>
        <choice>
          <value>8</value>
          <display_name>8</display_name>
        </choice>
      </choices>
    </argument>
    <argument>
      <name>site_state_code</name>
      <display_name>Site: State Code</display_name>
      <description>State code of the home address. If not provided, uses the EPW weather file state code.</description>
      <type>Choice</type>
      <required>false</required>
      <model_dependent>false</model_dependent>
      <choices>
        <choice>
          <value>AK</value>
          <display_name>AK</display_name>
        </choice>
        <choice>
          <value>AL</value>
          <display_name>AL</display_name>
        </choice>
        <choice>
          <value>AR</value>
          <display_name>AR</display_name>
        </choice>
        <choice>
          <value>AZ</value>
          <display_name>AZ</display_name>
        </choice>
        <choice>
          <value>CA</value>
          <display_name>CA</display_name>
        </choice>
        <choice>
          <value>CO</value>
          <display_name>CO</display_name>
        </choice>
        <choice>
          <value>CT</value>
          <display_name>CT</display_name>
        </choice>
        <choice>
          <value>DC</value>
          <display_name>DC</display_name>
        </choice>
        <choice>
          <value>DE</value>
          <display_name>DE</display_name>
        </choice>
        <choice>
          <value>FL</value>
          <display_name>FL</display_name>
        </choice>
        <choice>
          <value>GA</value>
          <display_name>GA</display_name>
        </choice>
        <choice>
          <value>HI</value>
          <display_name>HI</display_name>
        </choice>
        <choice>
          <value>IA</value>
          <display_name>IA</display_name>
        </choice>
        <choice>
          <value>ID</value>
          <display_name>ID</display_name>
        </choice>
        <choice>
          <value>IL</value>
          <display_name>IL</display_name>
        </choice>
        <choice>
          <value>IN</value>
          <display_name>IN</display_name>
        </choice>
        <choice>
          <value>KS</value>
          <display_name>KS</display_name>
        </choice>
        <choice>
          <value>KY</value>
          <display_name>KY</display_name>
        </choice>
        <choice>
          <value>LA</value>
          <display_name>LA</display_name>
        </choice>
        <choice>
          <value>MA</value>
          <display_name>MA</display_name>
        </choice>
        <choice>
          <value>MD</value>
          <display_name>MD</display_name>
        </choice>
        <choice>
          <value>ME</value>
          <display_name>ME</display_name>
        </choice>
        <choice>
          <value>MI</value>
          <display_name>MI</display_name>
        </choice>
        <choice>
          <value>MN</value>
          <display_name>MN</display_name>
        </choice>
        <choice>
          <value>MO</value>
          <display_name>MO</display_name>
        </choice>
        <choice>
          <value>MS</value>
          <display_name>MS</display_name>
        </choice>
        <choice>
          <value>MT</value>
          <display_name>MT</display_name>
        </choice>
        <choice>
          <value>NC</value>
          <display_name>NC</display_name>
        </choice>
        <choice>
          <value>ND</value>
          <display_name>ND</display_name>
        </choice>
        <choice>
          <value>NE</value>
          <display_name>NE</display_name>
        </choice>
        <choice>
          <value>NH</value>
          <display_name>NH</display_name>
        </choice>
        <choice>
          <value>NJ</value>
          <display_name>NJ</display_name>
        </choice>
        <choice>
          <value>NM</value>
          <display_name>NM</display_name>
        </choice>
        <choice>
          <value>NV</value>
          <display_name>NV</display_name>
        </choice>
        <choice>
          <value>NY</value>
          <display_name>NY</display_name>
        </choice>
        <choice>
          <value>OH</value>
          <display_name>OH</display_name>
        </choice>
        <choice>
          <value>OK</value>
          <display_name>OK</display_name>
        </choice>
        <choice>
          <value>OR</value>
          <display_name>OR</display_name>
        </choice>
        <choice>
          <value>PA</value>
          <display_name>PA</display_name>
        </choice>
        <choice>
          <value>RI</value>
          <display_name>RI</display_name>
        </choice>
        <choice>
          <value>SC</value>
          <display_name>SC</display_name>
        </choice>
        <choice>
          <value>SD</value>
          <display_name>SD</display_name>
        </choice>
        <choice>
          <value>TN</value>
          <display_name>TN</display_name>
        </choice>
        <choice>
          <value>TX</value>
          <display_name>TX</display_name>
        </choice>
        <choice>
          <value>UT</value>
          <display_name>UT</display_name>
        </choice>
        <choice>
          <value>VA</value>
          <display_name>VA</display_name>
        </choice>
        <choice>
          <value>VT</value>
          <display_name>VT</display_name>
        </choice>
        <choice>
          <value>WA</value>
          <display_name>WA</display_name>
        </choice>
        <choice>
          <value>WI</value>
          <display_name>WI</display_name>
        </choice>
        <choice>
          <value>WV</value>
          <display_name>WV</display_name>
        </choice>
        <choice>
          <value>WY</value>
          <display_name>WY</display_name>
        </choice>
      </choices>
    </argument>
    <argument>
      <name>weather_station_epw_filepath</name>
      <display_name>Weather Station: EnergyPlus Weather (EPW) Filepath</display_name>
      <description>Path of the EPW file.</description>
      <type>String</type>
      <required>true</required>
      <model_dependent>false</model_dependent>
      <default_value>USA_CO_Denver.Intl.AP.725650_TMY3.epw</default_value>
    </argument>
    <argument>
      <name>year_built</name>
      <display_name>Building Construction: Year Built</display_name>
      <description>The year the building was built</description>
      <type>Integer</type>
      <required>false</required>
      <model_dependent>false</model_dependent>
    </argument>
    <argument>
      <name>geometry_unit_type</name>
      <display_name>Geometry: Unit Type</display_name>
      <description>The type of dwelling unit. Use single-family attached for a dwelling unit with 1 or more stories, attached units to one or both sides, and no units above/below. Use apartment unit for a dwelling unit with 1 story, attached units to one, two, or three sides, and units above and/or below.</description>
      <type>Choice</type>
      <required>true</required>
      <model_dependent>false</model_dependent>
      <default_value>single-family detached</default_value>
      <choices>
        <choice>
          <value>single-family detached</value>
          <display_name>single-family detached</display_name>
        </choice>
        <choice>
          <value>single-family attached</value>
          <display_name>single-family attached</display_name>
        </choice>
        <choice>
          <value>apartment unit</value>
          <display_name>apartment unit</display_name>
        </choice>
      </choices>
    </argument>
    <argument>
      <name>geometry_unit_left_wall_is_adiabatic</name>
      <display_name>Geometry: Unit Left Wall Is Adiabatic</display_name>
      <description>Presence of an adiabatic left wall.</description>
      <type>Boolean</type>
      <required>true</required>
      <model_dependent>false</model_dependent>
      <default_value>false</default_value>
      <choices>
        <choice>
          <value>true</value>
          <display_name>true</display_name>
        </choice>
        <choice>
          <value>false</value>
          <display_name>false</display_name>
        </choice>
      </choices>
    </argument>
    <argument>
      <name>geometry_unit_right_wall_is_adiabatic</name>
      <display_name>Geometry: Unit Right Wall Is Adiabatic</display_name>
      <description>Presence of an adiabatic right wall.</description>
      <type>Boolean</type>
      <required>true</required>
      <model_dependent>false</model_dependent>
      <default_value>false</default_value>
      <choices>
        <choice>
          <value>true</value>
          <display_name>true</display_name>
        </choice>
        <choice>
          <value>false</value>
          <display_name>false</display_name>
        </choice>
      </choices>
    </argument>
    <argument>
      <name>geometry_unit_front_wall_is_adiabatic</name>
      <display_name>Geometry: Unit Front Wall Is Adiabatic</display_name>
      <description>Presence of an adiabatic front wall, for example, the unit is adjacent to a conditioned corridor.</description>
      <type>Boolean</type>
      <required>true</required>
      <model_dependent>false</model_dependent>
      <default_value>false</default_value>
      <choices>
        <choice>
          <value>true</value>
          <display_name>true</display_name>
        </choice>
        <choice>
          <value>false</value>
          <display_name>false</display_name>
        </choice>
      </choices>
    </argument>
    <argument>
      <name>geometry_unit_back_wall_is_adiabatic</name>
      <display_name>Geometry: Unit Back Wall Is Adiabatic</display_name>
      <description>Presence of an adiabatic back wall.</description>
      <type>Boolean</type>
      <required>true</required>
      <model_dependent>false</model_dependent>
      <default_value>false</default_value>
      <choices>
        <choice>
          <value>true</value>
          <display_name>true</display_name>
        </choice>
        <choice>
          <value>false</value>
          <display_name>false</display_name>
        </choice>
      </choices>
    </argument>
    <argument>
      <name>geometry_unit_num_floors_above_grade</name>
      <display_name>Geometry: Unit Number of Floors Above Grade</display_name>
      <description>The number of floors above grade in the unit. Conditioned attics are included. Assumed to be 1 if apartment unit.</description>
      <type>Integer</type>
      <units>#</units>
      <required>true</required>
      <model_dependent>false</model_dependent>
      <default_value>2</default_value>
    </argument>
    <argument>
      <name>geometry_unit_cfa</name>
      <display_name>Geometry: Unit Conditioned Floor Area</display_name>
      <description>The total floor area of the unit's conditioned space (including any conditioned basement floor area).</description>
      <type>Double</type>
      <units>ft^2</units>
      <required>true</required>
      <model_dependent>false</model_dependent>
      <default_value>2000</default_value>
    </argument>
    <argument>
      <name>geometry_unit_aspect_ratio</name>
      <display_name>Geometry: Unit Aspect Ratio</display_name>
      <description>The ratio of front/back wall length to left/right wall length for the unit, excluding any protruding garage wall area.</description>
      <type>Double</type>
      <units>FB/LR</units>
      <required>true</required>
      <model_dependent>false</model_dependent>
      <default_value>2</default_value>
    </argument>
    <argument>
      <name>geometry_unit_orientation</name>
      <display_name>Geometry: Unit Orientation</display_name>
      <description>The unit's orientation is measured clockwise from north (e.g., North=0, East=90, South=180, West=270).</description>
      <type>Double</type>
      <units>degrees</units>
      <required>true</required>
      <model_dependent>false</model_dependent>
      <default_value>180</default_value>
    </argument>
    <argument>
      <name>geometry_unit_num_bedrooms</name>
      <display_name>Geometry: Unit Number of Bedrooms</display_name>
      <description>The number of bedrooms in the unit. Used to determine the energy usage of appliances and plug loads, hot water usage, etc.</description>
      <type>Integer</type>
      <units>#</units>
      <required>true</required>
      <model_dependent>false</model_dependent>
      <default_value>3</default_value>
    </argument>
    <argument>
      <name>geometry_unit_num_bathrooms</name>
      <display_name>Geometry: Unit Number of Bathrooms</display_name>
      <description>The number of bathrooms in the unit.  A value of 'auto' will default the value based on the number of bedrooms.</description>
      <type>String</type>
      <units>#</units>
      <required>true</required>
      <model_dependent>false</model_dependent>
      <default_value>auto</default_value>
    </argument>
    <argument>
      <name>geometry_unit_num_occupants</name>
      <display_name>Geometry: Unit Number of Occupants</display_name>
      <description>The number of occupants in the unit. A value of 'auto' will default the value based on the number of bedrooms. Used to specify the internal gains from people only.</description>
      <type>String</type>
      <units>#</units>
      <required>true</required>
      <model_dependent>false</model_dependent>
      <default_value>auto</default_value>
    </argument>
    <argument>
      <name>geometry_building_num_units</name>
      <display_name>Geometry: Building Number of Units</display_name>
      <description>The number of units in the building. This is required for single-family attached and apartment units.</description>
      <type>Integer</type>
      <units>#</units>
      <required>false</required>
      <model_dependent>false</model_dependent>
    </argument>
    <argument>
      <name>geometry_average_ceiling_height</name>
      <display_name>Geometry: Average Ceiling Height</display_name>
      <description>Average distance from the floor to the ceiling.</description>
      <type>Double</type>
      <units>ft</units>
      <required>true</required>
      <model_dependent>false</model_dependent>
      <default_value>8</default_value>
    </argument>
    <argument>
      <name>geometry_garage_width</name>
      <display_name>Geometry: Garage Width</display_name>
      <description>The width of the garage. Enter zero for no garage. Only applies to single-family detached units.</description>
      <type>Double</type>
      <units>ft</units>
      <required>true</required>
      <model_dependent>false</model_dependent>
      <default_value>0</default_value>
    </argument>
    <argument>
      <name>geometry_garage_depth</name>
      <display_name>Geometry: Garage Depth</display_name>
      <description>The depth of the garage. Only applies to single-family detached units.</description>
      <type>Double</type>
      <units>ft</units>
      <required>true</required>
      <model_dependent>false</model_dependent>
      <default_value>20</default_value>
    </argument>
    <argument>
      <name>geometry_garage_protrusion</name>
      <display_name>Geometry: Garage Protrusion</display_name>
      <description>The fraction of the garage that is protruding from the living space. Only applies to single-family detached units.</description>
      <type>Double</type>
      <units>frac</units>
      <required>true</required>
      <model_dependent>false</model_dependent>
      <default_value>0</default_value>
    </argument>
    <argument>
      <name>geometry_garage_position</name>
      <display_name>Geometry: Garage Position</display_name>
      <description>The position of the garage. Only applies to single-family detached units.</description>
      <type>Choice</type>
      <required>true</required>
      <model_dependent>false</model_dependent>
      <default_value>Right</default_value>
      <choices>
        <choice>
          <value>Right</value>
          <display_name>Right</display_name>
        </choice>
        <choice>
          <value>Left</value>
          <display_name>Left</display_name>
        </choice>
      </choices>
    </argument>
    <argument>
      <name>geometry_foundation_type</name>
      <display_name>Geometry: Foundation Type</display_name>
      <description>The foundation type of the building.</description>
      <type>Choice</type>
      <required>true</required>
      <model_dependent>false</model_dependent>
      <default_value>SlabOnGrade</default_value>
      <choices>
        <choice>
          <value>SlabOnGrade</value>
          <display_name>SlabOnGrade</display_name>
        </choice>
        <choice>
          <value>VentedCrawlspace</value>
          <display_name>VentedCrawlspace</display_name>
        </choice>
        <choice>
          <value>UnventedCrawlspace</value>
          <display_name>UnventedCrawlspace</display_name>
        </choice>
        <choice>
          <value>ConditionedCrawlspace</value>
          <display_name>ConditionedCrawlspace</display_name>
        </choice>
        <choice>
          <value>UnconditionedBasement</value>
          <display_name>UnconditionedBasement</display_name>
        </choice>
        <choice>
          <value>ConditionedBasement</value>
          <display_name>ConditionedBasement</display_name>
        </choice>
        <choice>
          <value>Ambient</value>
          <display_name>Ambient</display_name>
        </choice>
        <choice>
          <value>AboveApartment</value>
          <display_name>AboveApartment</display_name>
        </choice>
      </choices>
    </argument>
    <argument>
      <name>geometry_foundation_height</name>
      <display_name>Geometry: Foundation Height</display_name>
      <description>The height of the foundation (e.g., 3ft for crawlspace, 8ft for basement). Only applies to basements/crawlspaces.</description>
      <type>Double</type>
      <units>ft</units>
      <required>true</required>
      <model_dependent>false</model_dependent>
      <default_value>0</default_value>
    </argument>
    <argument>
      <name>geometry_foundation_height_above_grade</name>
      <display_name>Geometry: Foundation Height Above Grade</display_name>
      <description>The depth above grade of the foundation wall. Only applies to basements/crawlspaces.</description>
      <type>Double</type>
      <units>ft</units>
      <required>true</required>
      <model_dependent>false</model_dependent>
      <default_value>0</default_value>
    </argument>
    <argument>
      <name>geometry_rim_joist_height</name>
      <display_name>Geometry: Rim Joist Height</display_name>
      <description>The height of the rim joists. Only applies to basements/crawlspaces.</description>
      <type>Double</type>
      <units>in</units>
      <required>false</required>
      <model_dependent>false</model_dependent>
    </argument>
    <argument>
      <name>geometry_attic_type</name>
      <display_name>Geometry: Attic Type</display_name>
      <description>The attic type of the building.</description>
      <type>Choice</type>
      <required>true</required>
      <model_dependent>false</model_dependent>
      <default_value>VentedAttic</default_value>
      <choices>
        <choice>
          <value>FlatRoof</value>
          <display_name>FlatRoof</display_name>
        </choice>
        <choice>
          <value>VentedAttic</value>
          <display_name>VentedAttic</display_name>
        </choice>
        <choice>
          <value>UnventedAttic</value>
          <display_name>UnventedAttic</display_name>
        </choice>
        <choice>
          <value>ConditionedAttic</value>
          <display_name>ConditionedAttic</display_name>
        </choice>
        <choice>
          <value>BelowApartment</value>
          <display_name>BelowApartment</display_name>
        </choice>
      </choices>
    </argument>
    <argument>
      <name>geometry_roof_type</name>
      <display_name>Geometry: Roof Type</display_name>
      <description>The roof type of the building. Ignored if the building has a flat roof.</description>
      <type>Choice</type>
      <required>true</required>
      <model_dependent>false</model_dependent>
      <default_value>gable</default_value>
      <choices>
        <choice>
          <value>gable</value>
          <display_name>gable</display_name>
        </choice>
        <choice>
          <value>hip</value>
          <display_name>hip</display_name>
        </choice>
      </choices>
    </argument>
    <argument>
      <name>geometry_roof_pitch</name>
      <display_name>Geometry: Roof Pitch</display_name>
      <description>The roof pitch of the attic. Ignored if the building has a flat roof.</description>
      <type>Choice</type>
      <required>true</required>
      <model_dependent>false</model_dependent>
      <default_value>6:12</default_value>
      <choices>
        <choice>
          <value>1:12</value>
          <display_name>1:12</display_name>
        </choice>
        <choice>
          <value>2:12</value>
          <display_name>2:12</display_name>
        </choice>
        <choice>
          <value>3:12</value>
          <display_name>3:12</display_name>
        </choice>
        <choice>
          <value>4:12</value>
          <display_name>4:12</display_name>
        </choice>
        <choice>
          <value>5:12</value>
          <display_name>5:12</display_name>
        </choice>
        <choice>
          <value>6:12</value>
          <display_name>6:12</display_name>
        </choice>
        <choice>
          <value>7:12</value>
          <display_name>7:12</display_name>
        </choice>
        <choice>
          <value>8:12</value>
          <display_name>8:12</display_name>
        </choice>
        <choice>
          <value>9:12</value>
          <display_name>9:12</display_name>
        </choice>
        <choice>
          <value>10:12</value>
          <display_name>10:12</display_name>
        </choice>
        <choice>
          <value>11:12</value>
          <display_name>11:12</display_name>
        </choice>
        <choice>
          <value>12:12</value>
          <display_name>12:12</display_name>
        </choice>
      </choices>
    </argument>
    <argument>
      <name>geometry_eaves_depth</name>
      <display_name>Geometry: Eaves Depth</display_name>
      <description>The eaves depth of the roof.</description>
      <type>Double</type>
      <units>ft</units>
      <required>true</required>
      <model_dependent>false</model_dependent>
      <default_value>2</default_value>
    </argument>
    <argument>
      <name>geometry_has_flue_or_chimney</name>
      <display_name>Geometry: Has Flue or Chimney</display_name>
      <description>Presence of flue or chimney for infiltration model.  A value of 'auto' will default based on the fuel type and efficiency of space/water heating equipment in the home.</description>
      <type>String</type>
      <required>true</required>
      <model_dependent>false</model_dependent>
      <default_value>auto</default_value>
    </argument>
    <argument>
      <name>neighbor_front_distance</name>
      <display_name>Neighbor: Front Distance</display_name>
      <description>The distance between the unit and the neighboring building to the front (not including eaves). A value of zero indicates no neighbors. Used for shading.</description>
      <type>Double</type>
      <units>ft</units>
      <required>true</required>
      <model_dependent>false</model_dependent>
      <default_value>0</default_value>
    </argument>
    <argument>
      <name>neighbor_back_distance</name>
      <display_name>Neighbor: Back Distance</display_name>
      <description>The distance between the unit and the neighboring building to the back (not including eaves). A value of zero indicates no neighbors. Used for shading.</description>
      <type>Double</type>
      <units>ft</units>
      <required>true</required>
      <model_dependent>false</model_dependent>
      <default_value>0</default_value>
    </argument>
    <argument>
      <name>neighbor_left_distance</name>
      <display_name>Neighbor: Left Distance</display_name>
      <description>The distance between the unit and the neighboring building to the left (not including eaves). A value of zero indicates no neighbors. Used for shading.</description>
      <type>Double</type>
      <units>ft</units>
      <required>true</required>
      <model_dependent>false</model_dependent>
      <default_value>10</default_value>
    </argument>
    <argument>
      <name>neighbor_right_distance</name>
      <display_name>Neighbor: Right Distance</display_name>
      <description>The distance between the unit and the neighboring building to the right (not including eaves). A value of zero indicates no neighbors. Used for shading.</description>
      <type>Double</type>
      <units>ft</units>
      <required>true</required>
      <model_dependent>false</model_dependent>
      <default_value>10</default_value>
    </argument>
    <argument>
      <name>neighbor_front_height</name>
      <display_name>Neighbor: Front Height</display_name>
      <description>The height of the neighboring building to the front. A value of 'auto' will use the same height as this building.</description>
      <type>String</type>
      <units>ft</units>
      <required>true</required>
      <model_dependent>false</model_dependent>
      <default_value>auto</default_value>
    </argument>
    <argument>
      <name>neighbor_back_height</name>
      <display_name>Neighbor: Back Height</display_name>
      <description>The height of the neighboring building to the back. A value of 'auto' will use the same height as this building.</description>
      <type>String</type>
      <units>ft</units>
      <required>true</required>
      <model_dependent>false</model_dependent>
      <default_value>auto</default_value>
    </argument>
    <argument>
      <name>neighbor_left_height</name>
      <display_name>Neighbor: Left Height</display_name>
      <description>The height of the neighboring building to the left. A value of 'auto' will use the same height as this building.</description>
      <type>String</type>
      <units>ft</units>
      <required>true</required>
      <model_dependent>false</model_dependent>
      <default_value>auto</default_value>
    </argument>
    <argument>
      <name>neighbor_right_height</name>
      <display_name>Neighbor: Right Height</display_name>
      <description>The height of the neighboring building to the right. A value of 'auto' will use the same height as this building.</description>
      <type>String</type>
      <units>ft</units>
      <required>true</required>
      <model_dependent>false</model_dependent>
      <default_value>auto</default_value>
    </argument>
    <argument>
      <name>floor_over_foundation_assembly_r</name>
      <display_name>Floor: Over Foundation Assembly R-value</display_name>
      <description>Assembly R-value for the floor over the foundation. Ignored if the building has a slab-on-grade foundation.</description>
      <type>Double</type>
      <units>h-ft^2-R/Btu</units>
      <required>true</required>
      <model_dependent>false</model_dependent>
      <default_value>28.1</default_value>
    </argument>
    <argument>
      <name>floor_over_garage_assembly_r</name>
      <display_name>Floor: Over Garage Assembly R-value</display_name>
      <description>Assembly R-value for the floor over the garage. Ignored unless the building has a garage under conditioned space.</description>
      <type>Double</type>
      <units>h-ft^2-R/Btu</units>
      <required>true</required>
      <model_dependent>false</model_dependent>
      <default_value>28.1</default_value>
    </argument>
    <argument>
      <name>foundation_wall_type</name>
      <display_name>Foundation Wall: Type</display_name>
      <description>The material type of the foundation wall.</description>
      <type>String</type>
      <required>true</required>
      <model_dependent>false</model_dependent>
      <default_value>auto</default_value>
    </argument>
    <argument>
      <name>foundation_wall_thickness</name>
      <display_name>Foundation Wall: Thickness</display_name>
      <description>The thickness of the foundation wall.</description>
      <type>String</type>
      <required>true</required>
      <model_dependent>false</model_dependent>
      <default_value>auto</default_value>
    </argument>
    <argument>
      <name>foundation_wall_insulation_r</name>
      <display_name>Foundation Wall: Insulation Nominal R-value</display_name>
      <description>Nominal R-value for the foundation wall insulation. Only applies to basements/crawlspaces.</description>
      <type>Double</type>
      <units>h-ft^2-R/Btu</units>
      <required>true</required>
      <model_dependent>false</model_dependent>
      <default_value>0</default_value>
    </argument>
    <argument>
      <name>foundation_wall_insulation_location</name>
      <display_name>Foundation Wall: Insulation Location</display_name>
      <description>Whether the insulation is on the interior or exterior of the foundation wall. Only applies to basements/crawlspaces.</description>
      <type>Choice</type>
      <units>ft</units>
      <required>false</required>
      <model_dependent>false</model_dependent>
      <default_value>exterior</default_value>
      <choices>
        <choice>
          <value>interior</value>
          <display_name>interior</display_name>
        </choice>
        <choice>
          <value>exterior</value>
          <display_name>exterior</display_name>
        </choice>
      </choices>
    </argument>
    <argument>
      <name>foundation_wall_insulation_distance_to_top</name>
      <display_name>Foundation Wall: Insulation Distance To Top</display_name>
      <description>The distance from the top of the foundation wall to the top of the foundation wall insulation. Only applies to basements/crawlspaces. A value of 'auto' will use zero.</description>
      <type>String</type>
      <units>ft</units>
      <required>true</required>
      <model_dependent>false</model_dependent>
      <default_value>auto</default_value>
    </argument>
    <argument>
      <name>foundation_wall_insulation_distance_to_bottom</name>
      <display_name>Foundation Wall: Insulation Distance To Bottom</display_name>
      <description>The distance from the top of the foundation wall to the bottom of the foundation wall insulation. Only applies to basements/crawlspaces. A value of 'auto' will use the height of the foundation wall.</description>
      <type>String</type>
      <units>ft</units>
      <required>true</required>
      <model_dependent>false</model_dependent>
      <default_value>auto</default_value>
    </argument>
    <argument>
      <name>foundation_wall_assembly_r</name>
      <display_name>Foundation Wall: Assembly R-value</display_name>
      <description>Assembly R-value for the foundation walls. Only applies to basements/crawlspaces. If provided, overrides the previous foundation wall insulation inputs.</description>
      <type>Double</type>
      <units>h-ft^2-R/Btu</units>
      <required>false</required>
      <model_dependent>false</model_dependent>
    </argument>
    <argument>
      <name>rim_joist_assembly_r</name>
      <display_name>Rim Joist: Assembly R-value</display_name>
      <description>Assembly R-value for the rim joists. Only applies to basements/crawlspaces.</description>
      <type>Double</type>
      <units>h-ft^2-R/Btu</units>
      <required>false</required>
      <model_dependent>false</model_dependent>
    </argument>
    <argument>
      <name>slab_perimeter_insulation_r</name>
      <display_name>Slab: Perimeter Insulation Nominal R-value</display_name>
      <description>Nominal R-value of the vertical slab perimeter insulation. Applies to slab-on-grade foundations and basement/crawlspace floors.</description>
      <type>Double</type>
      <units>h-ft^2-R/Btu</units>
      <required>true</required>
      <model_dependent>false</model_dependent>
      <default_value>0</default_value>
    </argument>
    <argument>
      <name>slab_perimeter_depth</name>
      <display_name>Slab: Perimeter Insulation Depth</display_name>
      <description>Depth from grade to bottom of vertical slab perimeter insulation. Applies to slab-on-grade foundations and basement/crawlspace floors.</description>
      <type>Double</type>
      <units>ft</units>
      <required>true</required>
      <model_dependent>false</model_dependent>
      <default_value>0</default_value>
    </argument>
    <argument>
      <name>slab_under_insulation_r</name>
      <display_name>Slab: Under Slab Insulation Nominal R-value</display_name>
      <description>Nominal R-value of the horizontal under slab insulation. Applies to slab-on-grade foundations and basement/crawlspace floors.</description>
      <type>Double</type>
      <units>h-ft^2-R/Btu</units>
      <required>true</required>
      <model_dependent>false</model_dependent>
      <default_value>0</default_value>
    </argument>
    <argument>
      <name>slab_under_width</name>
      <display_name>Slab: Under Slab Insulation Width</display_name>
      <description>Width from slab edge inward of horizontal under-slab insulation. Enter 999 to specify that the under slab insulation spans the entire slab. Applies to slab-on-grade foundations and basement/crawlspace floors.</description>
      <type>Double</type>
      <units>ft</units>
      <required>true</required>
      <model_dependent>false</model_dependent>
      <default_value>0</default_value>
    </argument>
    <argument>
      <name>slab_thickness</name>
      <display_name>Slab: Thickness</display_name>
      <description>The thickness of the slab. Zero can be entered if there is a dirt floor instead of a slab.</description>
      <type>String</type>
      <required>true</required>
      <model_dependent>false</model_dependent>
      <default_value>auto</default_value>
    </argument>
    <argument>
      <name>slab_carpet_fraction</name>
      <display_name>Slab: Carpet Fraction</display_name>
      <description>Fraction of the slab floor area that is carpeted.</description>
      <type>String</type>
      <units>Frac</units>
      <required>true</required>
      <model_dependent>false</model_dependent>
      <default_value>auto</default_value>
    </argument>
    <argument>
      <name>slab_carpet_r</name>
      <display_name>Slab: Carpet R-value</display_name>
      <description>R-value of the slab carpet.</description>
      <type>String</type>
      <units>h-ft^2-R/Btu</units>
      <required>true</required>
      <model_dependent>false</model_dependent>
      <default_value>auto</default_value>
    </argument>
    <argument>
      <name>ceiling_assembly_r</name>
      <display_name>Ceiling: Assembly R-value</display_name>
      <description>Assembly R-value for the ceiling (attic floor).</description>
      <type>Double</type>
      <units>h-ft^2-R/Btu</units>
      <required>true</required>
      <model_dependent>false</model_dependent>
      <default_value>31.6</default_value>
    </argument>
    <argument>
      <name>roof_material_type</name>
      <display_name>Roof: Material Type</display_name>
      <description>The material type of the roof.</description>
      <type>Choice</type>
      <required>false</required>
      <model_dependent>false</model_dependent>
      <choices>
        <choice>
          <value>asphalt or fiberglass shingles</value>
          <display_name>asphalt or fiberglass shingles</display_name>
        </choice>
        <choice>
          <value>concrete</value>
          <display_name>concrete</display_name>
        </choice>
        <choice>
          <value>cool roof</value>
          <display_name>cool roof</display_name>
        </choice>
        <choice>
          <value>slate or tile shingles</value>
          <display_name>slate or tile shingles</display_name>
        </choice>
        <choice>
          <value>expanded polystyrene sheathing</value>
          <display_name>expanded polystyrene sheathing</display_name>
        </choice>
        <choice>
          <value>metal surfacing</value>
          <display_name>metal surfacing</display_name>
        </choice>
        <choice>
          <value>plastic/rubber/synthetic sheeting</value>
          <display_name>plastic/rubber/synthetic sheeting</display_name>
        </choice>
        <choice>
          <value>shingles</value>
          <display_name>shingles</display_name>
        </choice>
        <choice>
          <value>wood shingles or shakes</value>
          <display_name>wood shingles or shakes</display_name>
        </choice>
      </choices>
    </argument>
    <argument>
      <name>roof_color</name>
      <display_name>Roof: Color</display_name>
      <description>The color of the roof.</description>
      <type>Choice</type>
      <required>true</required>
      <model_dependent>false</model_dependent>
      <default_value>medium</default_value>
      <choices>
        <choice>
          <value>dark</value>
          <display_name>dark</display_name>
        </choice>
        <choice>
          <value>light</value>
          <display_name>light</display_name>
        </choice>
        <choice>
          <value>medium</value>
          <display_name>medium</display_name>
        </choice>
        <choice>
          <value>medium dark</value>
          <display_name>medium dark</display_name>
        </choice>
        <choice>
          <value>reflective</value>
          <display_name>reflective</display_name>
        </choice>
      </choices>
    </argument>
    <argument>
      <name>roof_assembly_r</name>
      <display_name>Roof: Assembly R-value</display_name>
      <description>Assembly R-value of the roof.</description>
      <type>Double</type>
      <units>h-ft^2-R/Btu</units>
      <required>true</required>
      <model_dependent>false</model_dependent>
      <default_value>2.3</default_value>
    </argument>
    <argument>
      <name>roof_radiant_barrier</name>
      <display_name>Roof: Has Radiant Barrier</display_name>
      <description>Presence of a radiant barrier in the attic.</description>
      <type>Boolean</type>
      <required>true</required>
      <model_dependent>false</model_dependent>
      <default_value>false</default_value>
      <choices>
        <choice>
          <value>true</value>
          <display_name>true</display_name>
        </choice>
        <choice>
          <value>false</value>
          <display_name>false</display_name>
        </choice>
      </choices>
    </argument>
    <argument>
      <name>roof_radiant_barrier_grade</name>
      <display_name>Roof: Radiant Barrier Grade</display_name>
      <description>The grade of the radiant barrier, if it exists.</description>
      <type>Choice</type>
      <required>true</required>
      <model_dependent>false</model_dependent>
      <default_value>1</default_value>
      <choices>
        <choice>
          <value>1</value>
          <display_name>1</display_name>
        </choice>
        <choice>
          <value>2</value>
          <display_name>2</display_name>
        </choice>
        <choice>
          <value>3</value>
          <display_name>3</display_name>
        </choice>
      </choices>
    </argument>
    <argument>
      <name>wall_type</name>
      <display_name>Wall: Type</display_name>
      <description>The type of walls.</description>
      <type>Choice</type>
      <required>true</required>
      <model_dependent>false</model_dependent>
      <default_value>WoodStud</default_value>
      <choices>
        <choice>
          <value>WoodStud</value>
          <display_name>WoodStud</display_name>
        </choice>
        <choice>
          <value>ConcreteMasonryUnit</value>
          <display_name>ConcreteMasonryUnit</display_name>
        </choice>
        <choice>
          <value>DoubleWoodStud</value>
          <display_name>DoubleWoodStud</display_name>
        </choice>
        <choice>
          <value>InsulatedConcreteForms</value>
          <display_name>InsulatedConcreteForms</display_name>
        </choice>
        <choice>
          <value>LogWall</value>
          <display_name>LogWall</display_name>
        </choice>
        <choice>
          <value>StructurallyInsulatedPanel</value>
          <display_name>StructurallyInsulatedPanel</display_name>
        </choice>
        <choice>
          <value>SolidConcrete</value>
          <display_name>SolidConcrete</display_name>
        </choice>
        <choice>
          <value>SteelFrame</value>
          <display_name>SteelFrame</display_name>
        </choice>
        <choice>
          <value>Stone</value>
          <display_name>Stone</display_name>
        </choice>
        <choice>
          <value>StrawBale</value>
          <display_name>StrawBale</display_name>
        </choice>
        <choice>
          <value>StructuralBrick</value>
          <display_name>StructuralBrick</display_name>
        </choice>
      </choices>
    </argument>
    <argument>
      <name>wall_siding_type</name>
      <display_name>Wall: Siding Type</display_name>
      <description>The siding type of the walls. Also applies to rim joists.</description>
      <type>Choice</type>
      <required>false</required>
      <model_dependent>false</model_dependent>
      <choices>
        <choice>
          <value>aluminum siding</value>
          <display_name>aluminum siding</display_name>
        </choice>
        <choice>
          <value>asbestos siding</value>
          <display_name>asbestos siding</display_name>
        </choice>
        <choice>
          <value>brick veneer</value>
          <display_name>brick veneer</display_name>
        </choice>
        <choice>
          <value>composite shingle siding</value>
          <display_name>composite shingle siding</display_name>
        </choice>
        <choice>
          <value>fiber cement siding</value>
          <display_name>fiber cement siding</display_name>
        </choice>
        <choice>
          <value>masonite siding</value>
          <display_name>masonite siding</display_name>
        </choice>
        <choice>
          <value>none</value>
          <display_name>none</display_name>
        </choice>
        <choice>
          <value>stucco</value>
          <display_name>stucco</display_name>
        </choice>
        <choice>
          <value>synthetic stucco</value>
          <display_name>synthetic stucco</display_name>
        </choice>
        <choice>
          <value>vinyl siding</value>
          <display_name>vinyl siding</display_name>
        </choice>
        <choice>
          <value>wood siding</value>
          <display_name>wood siding</display_name>
        </choice>
      </choices>
    </argument>
    <argument>
      <name>wall_color</name>
      <display_name>Wall: Color</display_name>
      <description>The color of the walls. Also applies to rim joists.</description>
      <type>Choice</type>
      <required>true</required>
      <model_dependent>false</model_dependent>
      <default_value>medium</default_value>
      <choices>
        <choice>
          <value>dark</value>
          <display_name>dark</display_name>
        </choice>
        <choice>
          <value>light</value>
          <display_name>light</display_name>
        </choice>
        <choice>
          <value>medium</value>
          <display_name>medium</display_name>
        </choice>
        <choice>
          <value>medium dark</value>
          <display_name>medium dark</display_name>
        </choice>
        <choice>
          <value>reflective</value>
          <display_name>reflective</display_name>
        </choice>
      </choices>
    </argument>
    <argument>
      <name>wall_assembly_r</name>
      <display_name>Wall: Assembly R-value</display_name>
      <description>Assembly R-value of the walls.</description>
      <type>Double</type>
      <units>h-ft^2-R/Btu</units>
      <required>true</required>
      <model_dependent>false</model_dependent>
      <default_value>11.9</default_value>
    </argument>
    <argument>
      <name>window_front_wwr</name>
      <display_name>Windows: Front Window-to-Wall Ratio</display_name>
      <description>The ratio of window area to wall area for the unit's front facade. Enter 0 if specifying Front Window Area instead.</description>
      <type>Double</type>
      <required>true</required>
      <model_dependent>false</model_dependent>
      <default_value>0.18</default_value>
    </argument>
    <argument>
      <name>window_back_wwr</name>
      <display_name>Windows: Back Window-to-Wall Ratio</display_name>
      <description>The ratio of window area to wall area for the unit's back facade. Enter 0 if specifying Back Window Area instead.</description>
      <type>Double</type>
      <required>true</required>
      <model_dependent>false</model_dependent>
      <default_value>0.18</default_value>
    </argument>
    <argument>
      <name>window_left_wwr</name>
      <display_name>Windows: Left Window-to-Wall Ratio</display_name>
      <description>The ratio of window area to wall area for the unit's left facade (when viewed from the front). Enter 0 if specifying Left Window Area instead.</description>
      <type>Double</type>
      <required>true</required>
      <model_dependent>false</model_dependent>
      <default_value>0.18</default_value>
    </argument>
    <argument>
      <name>window_right_wwr</name>
      <display_name>Windows: Right Window-to-Wall Ratio</display_name>
      <description>The ratio of window area to wall area for the unit's right facade (when viewed from the front). Enter 0 if specifying Right Window Area instead.</description>
      <type>Double</type>
      <required>true</required>
      <model_dependent>false</model_dependent>
      <default_value>0.18</default_value>
    </argument>
    <argument>
      <name>window_area_front</name>
      <display_name>Windows: Front Window Area</display_name>
      <description>The amount of window area on the unit's front facade. Enter 0 if specifying Front Window-to-Wall Ratio instead.</description>
      <type>Double</type>
      <required>true</required>
      <model_dependent>false</model_dependent>
      <default_value>0</default_value>
    </argument>
    <argument>
      <name>window_area_back</name>
      <display_name>Windows: Back Window Area</display_name>
      <description>The amount of window area on the unit's back facade. Enter 0 if specifying Back Window-to-Wall Ratio instead.</description>
      <type>Double</type>
      <required>true</required>
      <model_dependent>false</model_dependent>
      <default_value>0</default_value>
    </argument>
    <argument>
      <name>window_area_left</name>
      <display_name>Windows: Left Window Area</display_name>
      <description>The amount of window area on the unit's left facade (when viewed from the front). Enter 0 if specifying Left Window-to-Wall Ratio instead.</description>
      <type>Double</type>
      <required>true</required>
      <model_dependent>false</model_dependent>
      <default_value>0</default_value>
    </argument>
    <argument>
      <name>window_area_right</name>
      <display_name>Windows: Right Window Area</display_name>
      <description>The amount of window area on the unit's right facade (when viewed from the front). Enter 0 if specifying Right Window-to-Wall Ratio instead.</description>
      <type>Double</type>
      <required>true</required>
      <model_dependent>false</model_dependent>
      <default_value>0</default_value>
    </argument>
    <argument>
      <name>window_aspect_ratio</name>
      <display_name>Windows: Aspect Ratio</display_name>
      <description>Ratio of window height to width.</description>
      <type>Double</type>
      <required>true</required>
      <model_dependent>false</model_dependent>
      <default_value>1.333</default_value>
    </argument>
    <argument>
      <name>window_fraction_operable</name>
      <display_name>Windows: Fraction Operable</display_name>
      <description>Fraction of windows that are operable.</description>
      <type>Double</type>
      <required>false</required>
      <model_dependent>false</model_dependent>
    </argument>
    <argument>
      <name>window_ufactor</name>
      <display_name>Windows: U-Factor</display_name>
      <description>Full-assembly NFRC U-factor.</description>
      <type>Double</type>
      <units>Btu/hr-ft^2-R</units>
      <required>true</required>
      <model_dependent>false</model_dependent>
      <default_value>0.37</default_value>
    </argument>
    <argument>
      <name>window_shgc</name>
      <display_name>Windows: SHGC</display_name>
      <description>Full-assembly NFRC solar heat gain coefficient.</description>
      <type>Double</type>
      <required>true</required>
      <model_dependent>false</model_dependent>
      <default_value>0.3</default_value>
    </argument>
    <argument>
      <name>window_interior_shading_winter</name>
      <display_name>Windows: Winter Interior Shading</display_name>
      <description>Interior shading multiplier for the heating season. 1.0 indicates no reduction in solar gain, 0.85 indicates 15% reduction, etc.</description>
      <type>Double</type>
      <required>false</required>
      <model_dependent>false</model_dependent>
    </argument>
    <argument>
      <name>window_interior_shading_summer</name>
      <display_name>Windows: Summer Interior Shading</display_name>
      <description>Interior shading multiplier for the cooling season. 1.0 indicates no reduction in solar gain, 0.85 indicates 15% reduction, etc.</description>
      <type>Double</type>
      <required>false</required>
      <model_dependent>false</model_dependent>
    </argument>
    <argument>
      <name>window_exterior_shading_winter</name>
      <display_name>Windows: Winter Exterior Shading</display_name>
      <description>Exterior shading multiplier for the heating season. 1.0 indicates no reduction in solar gain, 0.85 indicates 15% reduction, etc.</description>
      <type>Double</type>
      <required>false</required>
      <model_dependent>false</model_dependent>
    </argument>
    <argument>
      <name>window_exterior_shading_summer</name>
      <display_name>Windows: Summer Exterior Shading</display_name>
      <description>Exterior shading multiplier for the cooling season. 1.0 indicates no reduction in solar gain, 0.85 indicates 15% reduction, etc.</description>
      <type>Double</type>
      <required>false</required>
      <model_dependent>false</model_dependent>
    </argument>
    <argument>
      <name>overhangs_front_depth</name>
      <display_name>Overhangs: Front Depth</display_name>
      <description>The depth of overhangs for windows for the front facade.</description>
      <type>Double</type>
      <required>true</required>
      <model_dependent>false</model_dependent>
      <default_value>0</default_value>
    </argument>
    <argument>
      <name>overhangs_front_distance_to_top_of_window</name>
      <display_name>Overhangs: Front Distance to Top of Window</display_name>
      <description>The overhangs distance to the top of window for the front facade.</description>
      <type>Double</type>
      <required>true</required>
      <model_dependent>false</model_dependent>
      <default_value>0</default_value>
    </argument>
    <argument>
      <name>overhangs_front_distance_to_bottom_of_window</name>
      <display_name>Overhangs: Front Distance to Bottom of Window</display_name>
      <description>The overhangs distance to the bottom of window for the front facade.</description>
      <type>Double</type>
      <required>true</required>
      <model_dependent>false</model_dependent>
      <default_value>4</default_value>
    </argument>
    <argument>
      <name>overhangs_back_depth</name>
      <display_name>Overhangs: Back Depth</display_name>
      <description>The depth of overhangs for windows for the back facade.</description>
      <type>Double</type>
      <required>true</required>
      <model_dependent>false</model_dependent>
      <default_value>0</default_value>
    </argument>
    <argument>
      <name>overhangs_back_distance_to_top_of_window</name>
      <display_name>Overhangs: Back Distance to Top of Window</display_name>
      <description>The overhangs distance to the top of window for the back facade.</description>
      <type>Double</type>
      <required>true</required>
      <model_dependent>false</model_dependent>
      <default_value>0</default_value>
    </argument>
    <argument>
      <name>overhangs_back_distance_to_bottom_of_window</name>
      <display_name>Overhangs: Back Distance to Bottom of Window</display_name>
      <description>The overhangs distance to the bottom of window for the back facade.</description>
      <type>Double</type>
      <required>true</required>
      <model_dependent>false</model_dependent>
      <default_value>4</default_value>
    </argument>
    <argument>
      <name>overhangs_left_depth</name>
      <display_name>Overhangs: Left Depth</display_name>
      <description>The depth of overhangs for windows for the left facade.</description>
      <type>Double</type>
      <required>true</required>
      <model_dependent>false</model_dependent>
      <default_value>0</default_value>
    </argument>
    <argument>
      <name>overhangs_left_distance_to_top_of_window</name>
      <display_name>Overhangs: Left Distance to Top of Window</display_name>
      <description>The overhangs distance to the top of window for the left facade.</description>
      <type>Double</type>
      <required>true</required>
      <model_dependent>false</model_dependent>
      <default_value>0</default_value>
    </argument>
    <argument>
      <name>overhangs_left_distance_to_bottom_of_window</name>
      <display_name>Overhangs: Left Distance to Bottom of Window</display_name>
      <description>The overhangs distance to the bottom of window for the left facade.</description>
      <type>Double</type>
      <required>true</required>
      <model_dependent>false</model_dependent>
      <default_value>4</default_value>
    </argument>
    <argument>
      <name>overhangs_right_depth</name>
      <display_name>Overhangs: Right Depth</display_name>
      <description>The depth of overhangs for windows for the right facade.</description>
      <type>Double</type>
      <required>true</required>
      <model_dependent>false</model_dependent>
      <default_value>0</default_value>
    </argument>
    <argument>
      <name>overhangs_right_distance_to_top_of_window</name>
      <display_name>Overhangs: Right Distance to Top of Window</display_name>
      <description>The overhangs distance to the top of window for the right facade.</description>
      <type>Double</type>
      <required>true</required>
      <model_dependent>false</model_dependent>
      <default_value>0</default_value>
    </argument>
    <argument>
      <name>overhangs_right_distance_to_bottom_of_window</name>
      <display_name>Overhangs: Right Distance to Bottom of Window</display_name>
      <description>The overhangs distance to the bottom of window for the right facade.</description>
      <type>Double</type>
      <required>true</required>
      <model_dependent>false</model_dependent>
      <default_value>4</default_value>
    </argument>
    <argument>
      <name>skylight_area_front</name>
      <display_name>Skylights: Front Roof Area</display_name>
      <description>The amount of skylight area on the unit's front conditioned roof facade.</description>
      <type>Double</type>
      <required>true</required>
      <model_dependent>false</model_dependent>
      <default_value>0</default_value>
    </argument>
    <argument>
      <name>skylight_area_back</name>
      <display_name>Skylights: Back Roof Area</display_name>
      <description>The amount of skylight area on the unit's back conditioned roof facade.</description>
      <type>Double</type>
      <required>true</required>
      <model_dependent>false</model_dependent>
      <default_value>0</default_value>
    </argument>
    <argument>
      <name>skylight_area_left</name>
      <display_name>Skylights: Left Roof Area</display_name>
      <description>The amount of skylight area on the unit's left conditioned roof facade (when viewed from the front).</description>
      <type>Double</type>
      <required>true</required>
      <model_dependent>false</model_dependent>
      <default_value>0</default_value>
    </argument>
    <argument>
      <name>skylight_area_right</name>
      <display_name>Skylights: Right Roof Area</display_name>
      <description>The amount of skylight area on the unit's right conditioned roof facade (when viewed from the front).</description>
      <type>Double</type>
      <required>true</required>
      <model_dependent>false</model_dependent>
      <default_value>0</default_value>
    </argument>
    <argument>
      <name>skylight_ufactor</name>
      <display_name>Skylights: U-Factor</display_name>
      <description>Full-assembly NFRC U-factor.</description>
      <type>Double</type>
      <units>Btu/hr-ft^2-R</units>
      <required>true</required>
      <model_dependent>false</model_dependent>
      <default_value>0.33</default_value>
    </argument>
    <argument>
      <name>skylight_shgc</name>
      <display_name>Skylights: SHGC</display_name>
      <description>Full-assembly NFRC solar heat gain coefficient.</description>
      <type>Double</type>
      <required>true</required>
      <model_dependent>false</model_dependent>
      <default_value>0.45</default_value>
    </argument>
    <argument>
      <name>door_area</name>
      <display_name>Doors: Area</display_name>
      <description>The area of the opaque door(s).</description>
      <type>Double</type>
      <units>ft^2</units>
      <required>true</required>
      <model_dependent>false</model_dependent>
      <default_value>20</default_value>
    </argument>
    <argument>
      <name>door_rvalue</name>
      <display_name>Doors: R-value</display_name>
      <description>R-value of the opaque door(s).</description>
      <type>Double</type>
      <units>h-ft^2-R/Btu</units>
      <required>true</required>
      <model_dependent>false</model_dependent>
      <default_value>4.4</default_value>
    </argument>
    <argument>
      <name>air_leakage_units</name>
      <display_name>Air Leakage: Units</display_name>
      <description>The unit of measure for the air leakage.</description>
      <type>Choice</type>
      <required>true</required>
      <model_dependent>false</model_dependent>
      <default_value>ACH</default_value>
      <choices>
        <choice>
          <value>ACH</value>
          <display_name>ACH</display_name>
        </choice>
        <choice>
          <value>CFM</value>
          <display_name>CFM</display_name>
        </choice>
        <choice>
          <value>ACHnatural</value>
          <display_name>ACHnatural</display_name>
        </choice>
      </choices>
    </argument>
    <argument>
      <name>air_leakage_house_pressure</name>
      <display_name>Air Leakage: House Pressure</display_name>
      <description>The house pressure relative to outside. Required when units are ACH or CFM.</description>
      <type>Double</type>
      <units>Pa</units>
      <required>true</required>
      <model_dependent>false</model_dependent>
      <default_value>50</default_value>
    </argument>
    <argument>
      <name>air_leakage_value</name>
      <display_name>Air Leakage: Value</display_name>
      <description>Air exchange rate value.</description>
      <type>Double</type>
      <required>true</required>
      <model_dependent>false</model_dependent>
      <default_value>3</default_value>
    </argument>
    <argument>
      <name>heating_system_type</name>
      <display_name>Heating System: Type</display_name>
      <description>The type of heating system. Use 'none' if there is no heating system.</description>
      <type>Choice</type>
      <required>true</required>
      <model_dependent>false</model_dependent>
      <default_value>Furnace</default_value>
      <choices>
        <choice>
          <value>none</value>
          <display_name>none</display_name>
        </choice>
        <choice>
          <value>Furnace</value>
          <display_name>Furnace</display_name>
        </choice>
        <choice>
          <value>WallFurnace</value>
          <display_name>WallFurnace</display_name>
        </choice>
        <choice>
          <value>FloorFurnace</value>
          <display_name>FloorFurnace</display_name>
        </choice>
        <choice>
          <value>Boiler</value>
          <display_name>Boiler</display_name>
        </choice>
        <choice>
          <value>ElectricResistance</value>
          <display_name>ElectricResistance</display_name>
        </choice>
        <choice>
          <value>Stove</value>
          <display_name>Stove</display_name>
        </choice>
        <choice>
          <value>PortableHeater</value>
          <display_name>PortableHeater</display_name>
        </choice>
        <choice>
          <value>Fireplace</value>
          <display_name>Fireplace</display_name>
        </choice>
        <choice>
          <value>FixedHeater</value>
          <display_name>FixedHeater</display_name>
        </choice>
        <choice>
          <value>PackagedTerminalAirConditionerHeating</value>
          <display_name>PackagedTerminalAirConditionerHeating</display_name>
        </choice>
        <choice>
          <value>Shared Boiler w/ Baseboard</value>
          <display_name>Shared Boiler w/ Baseboard</display_name>
        </choice>
        <choice>
          <value>Shared Boiler w/ Ductless Fan Coil</value>
          <display_name>Shared Boiler w/ Ductless Fan Coil</display_name>
        </choice>
      </choices>
    </argument>
    <argument>
      <name>heating_system_fuel</name>
      <display_name>Heating System: Fuel Type</display_name>
      <description>The fuel type of the heating system. Ignored for ElectricResistance and PackagedTerminalAirConditionerHeating.</description>
      <type>Choice</type>
      <required>true</required>
      <model_dependent>false</model_dependent>
      <default_value>natural gas</default_value>
      <choices>
        <choice>
          <value>electricity</value>
          <display_name>electricity</display_name>
        </choice>
        <choice>
          <value>natural gas</value>
          <display_name>natural gas</display_name>
        </choice>
        <choice>
          <value>fuel oil</value>
          <display_name>fuel oil</display_name>
        </choice>
        <choice>
          <value>propane</value>
          <display_name>propane</display_name>
        </choice>
        <choice>
          <value>wood</value>
          <display_name>wood</display_name>
        </choice>
        <choice>
          <value>wood pellets</value>
          <display_name>wood pellets</display_name>
        </choice>
        <choice>
          <value>coal</value>
          <display_name>coal</display_name>
        </choice>
      </choices>
    </argument>
    <argument>
      <name>heating_system_heating_efficiency</name>
      <display_name>Heating System: Rated AFUE or Percent</display_name>
      <description>The rated heating efficiency value of the heating system.</description>
      <type>Double</type>
      <units>Frac</units>
      <required>true</required>
      <model_dependent>false</model_dependent>
      <default_value>0.78</default_value>
    </argument>
    <argument>
      <name>heating_system_heating_capacity</name>
      <display_name>Heating System: Heating Capacity</display_name>
      <description>The output heating capacity of the heating system. Enter 'auto' to size the capacity based on ACCA Manual J/S.</description>
      <type>String</type>
      <units>Btu/hr</units>
      <required>true</required>
      <model_dependent>false</model_dependent>
      <default_value>auto</default_value>
    </argument>
    <argument>
      <name>heating_system_fraction_heat_load_served</name>
      <display_name>Heating System: Fraction Heat Load Served</display_name>
      <description>The heating load served by the heating system.</description>
      <type>Double</type>
      <units>Frac</units>
      <required>true</required>
      <model_dependent>false</model_dependent>
      <default_value>1</default_value>
    </argument>
    <argument>
      <name>heating_system_airflow_defect_ratio</name>
      <display_name>Heating System: Airflow Defect Ratio</display_name>
      <description>The airflow defect ratio, defined as (InstalledAirflow - DesignAirflow) / DesignAirflow, of the heating system per ANSI/RESNET/ACCA Standard 310. A value of zero means no airflow defect. Applies only to Furnace.</description>
      <type>Double</type>
      <units>Frac</units>
      <required>false</required>
      <model_dependent>false</model_dependent>
    </argument>
    <argument>
      <name>cooling_system_type</name>
      <display_name>Cooling System: Type</display_name>
      <description>The type of cooling system. Use 'none' if there is no cooling system.</description>
      <type>Choice</type>
      <required>true</required>
      <model_dependent>false</model_dependent>
      <default_value>central air conditioner</default_value>
      <choices>
        <choice>
          <value>none</value>
          <display_name>none</display_name>
        </choice>
        <choice>
          <value>central air conditioner</value>
          <display_name>central air conditioner</display_name>
        </choice>
        <choice>
          <value>room air conditioner</value>
          <display_name>room air conditioner</display_name>
        </choice>
        <choice>
          <value>evaporative cooler</value>
          <display_name>evaporative cooler</display_name>
        </choice>
        <choice>
          <value>mini-split</value>
          <display_name>mini-split</display_name>
        </choice>
        <choice>
          <value>packaged terminal air conditioner</value>
          <display_name>packaged terminal air conditioner</display_name>
        </choice>
      </choices>
    </argument>
    <argument>
      <name>cooling_system_cooling_efficiency_type</name>
      <display_name>Cooling System: Efficiency Type</display_name>
      <description>The efficiency type of the cooling system. System types central air conditioner and mini-split use SEER. System types room air conditioner and packaged terminal air conditioner use EER or CEER. Ignored for system type evaporative cooler.</description>
      <type>Choice</type>
      <required>true</required>
      <model_dependent>false</model_dependent>
      <default_value>SEER</default_value>
      <choices>
        <choice>
          <value>SEER</value>
          <display_name>SEER</display_name>
        </choice>
        <choice>
          <value>EER</value>
          <display_name>EER</display_name>
        </choice>
        <choice>
          <value>CEER</value>
          <display_name>CEER</display_name>
        </choice>
      </choices>
    </argument>
    <argument>
      <name>cooling_system_cooling_efficiency</name>
      <display_name>Cooling System: Efficiency</display_name>
      <description>The rated efficiency value of the cooling system. Ignored for evaporative cooler.</description>
      <type>Double</type>
      <units>SEER or EER or CEER</units>
      <required>true</required>
      <model_dependent>false</model_dependent>
      <default_value>13</default_value>
    </argument>
    <argument>
      <name>cooling_system_cooling_compressor_type</name>
      <display_name>Cooling System: Cooling Compressor Type</display_name>
      <description>The compressor type of the cooling system. Only applies to central air conditioner.</description>
      <type>Choice</type>
      <required>false</required>
      <model_dependent>false</model_dependent>
      <choices>
        <choice>
          <value>single stage</value>
          <display_name>single stage</display_name>
        </choice>
        <choice>
          <value>two stage</value>
          <display_name>two stage</display_name>
        </choice>
        <choice>
          <value>variable speed</value>
          <display_name>variable speed</display_name>
        </choice>
      </choices>
    </argument>
    <argument>
      <name>cooling_system_cooling_sensible_heat_fraction</name>
      <display_name>Cooling System: Cooling Sensible Heat Fraction</display_name>
      <description>The sensible heat fraction of the cooling system. Ignored for evaporative cooler.</description>
      <type>Double</type>
      <units>Frac</units>
      <required>false</required>
      <model_dependent>false</model_dependent>
    </argument>
    <argument>
      <name>cooling_system_cooling_capacity</name>
      <display_name>Cooling System: Cooling Capacity</display_name>
      <description>The output cooling capacity of the cooling system. Enter 'auto' to size the capacity based on ACCA Manual J/S.</description>
      <type>String</type>
      <units>tons</units>
      <required>true</required>
      <model_dependent>false</model_dependent>
      <default_value>auto</default_value>
    </argument>
    <argument>
      <name>cooling_system_fraction_cool_load_served</name>
      <display_name>Cooling System: Fraction Cool Load Served</display_name>
      <description>The cooling load served by the cooling system.</description>
      <type>Double</type>
      <units>Frac</units>
      <required>true</required>
      <model_dependent>false</model_dependent>
      <default_value>1</default_value>
    </argument>
    <argument>
      <name>cooling_system_is_ducted</name>
      <display_name>Cooling System: Is Ducted</display_name>
      <description>Whether the cooling system is ducted or not. Only used for mini-split and evaporative cooler. It's assumed that central air conditioner is ducted, and room air conditioner and packaged terminal air conditioner are not ducted.</description>
      <type>Boolean</type>
      <required>true</required>
      <model_dependent>false</model_dependent>
      <default_value>false</default_value>
      <choices>
        <choice>
          <value>true</value>
          <display_name>true</display_name>
        </choice>
        <choice>
          <value>false</value>
          <display_name>false</display_name>
        </choice>
      </choices>
    </argument>
    <argument>
      <name>cooling_system_airflow_defect_ratio</name>
      <display_name>Cooling System: Airflow Defect Ratio</display_name>
      <description>The airflow defect ratio, defined as (InstalledAirflow - DesignAirflow) / DesignAirflow, of the cooling system per ANSI/RESNET/ACCA Standard 310. A value of zero means no airflow defect. Applies only to central air conditioner and ducted mini-split.</description>
      <type>Double</type>
      <units>Frac</units>
      <required>false</required>
      <model_dependent>false</model_dependent>
    </argument>
    <argument>
      <name>cooling_system_charge_defect_ratio</name>
      <display_name>Cooling System: Charge Defect Ratio</display_name>
      <description>The refrigerant charge defect ratio, defined as (InstalledCharge - DesignCharge) / DesignCharge, of the cooling system per ANSI/RESNET/ACCA Standard 310. A value of zero means no refrigerant charge defect. Applies only to central air conditioner and mini-split.</description>
      <type>Double</type>
      <units>Frac</units>
      <required>false</required>
      <model_dependent>false</model_dependent>
    </argument>
    <argument>
      <name>heat_pump_type</name>
      <display_name>Heat Pump: Type</display_name>
      <description>The type of heat pump. Use 'none' if there is no heat pump.</description>
      <type>Choice</type>
      <required>true</required>
      <model_dependent>false</model_dependent>
      <default_value>none</default_value>
      <choices>
        <choice>
          <value>none</value>
          <display_name>none</display_name>
        </choice>
        <choice>
          <value>air-to-air</value>
          <display_name>air-to-air</display_name>
        </choice>
        <choice>
          <value>mini-split</value>
          <display_name>mini-split</display_name>
        </choice>
        <choice>
          <value>ground-to-air</value>
          <display_name>ground-to-air</display_name>
        </choice>
        <choice>
          <value>packaged terminal heat pump</value>
          <display_name>packaged terminal heat pump</display_name>
        </choice>
      </choices>
    </argument>
    <argument>
      <name>heat_pump_heating_efficiency_type</name>
      <display_name>Heat Pump: Heating Efficiency Type</display_name>
      <description>The heating efficiency type of heat pump. System types air-to-air and mini-split use HSPF. System types ground-to-air and packaged terminal heat pump use COP.</description>
      <type>Choice</type>
      <required>true</required>
      <model_dependent>false</model_dependent>
      <default_value>HSPF</default_value>
      <choices>
        <choice>
          <value>HSPF</value>
          <display_name>HSPF</display_name>
        </choice>
        <choice>
          <value>COP</value>
          <display_name>COP</display_name>
        </choice>
      </choices>
    </argument>
    <argument>
      <name>heat_pump_heating_efficiency</name>
      <display_name>Heat Pump: Heating Efficiency</display_name>
      <description>The rated heating efficiency value of the heat pump.</description>
      <type>Double</type>
      <units>HSPF or COP</units>
      <required>true</required>
      <model_dependent>false</model_dependent>
      <default_value>7.7</default_value>
    </argument>
    <argument>
      <name>heat_pump_cooling_efficiency_type</name>
      <display_name>Heat Pump: Cooling Efficiency Type</display_name>
      <description>The cooling efficiency type of heat pump. System types air-to-air and mini-split use SEER. System types ground-to-air and packaged terminal heat pump use EER.</description>
      <type>Choice</type>
      <required>true</required>
      <model_dependent>false</model_dependent>
      <default_value>SEER</default_value>
      <choices>
        <choice>
          <value>SEER</value>
          <display_name>SEER</display_name>
        </choice>
        <choice>
          <value>EER</value>
          <display_name>EER</display_name>
        </choice>
        <choice>
          <value>CEER</value>
          <display_name>CEER</display_name>
        </choice>
      </choices>
    </argument>
    <argument>
      <name>heat_pump_cooling_efficiency</name>
      <display_name>Heat Pump: Cooling Efficiency</display_name>
      <description>The rated cooling efficiency value of the heat pump.</description>
      <type>Double</type>
      <units>SEER or EER</units>
      <required>true</required>
      <model_dependent>false</model_dependent>
      <default_value>13</default_value>
    </argument>
    <argument>
      <name>heat_pump_cooling_compressor_type</name>
      <display_name>Heat Pump: Cooling Compressor Type</display_name>
      <description>The compressor type of the heat pump. Only applies to air-to-air.</description>
      <type>Choice</type>
      <required>false</required>
      <model_dependent>false</model_dependent>
      <choices>
        <choice>
          <value>single stage</value>
          <display_name>single stage</display_name>
        </choice>
        <choice>
          <value>two stage</value>
          <display_name>two stage</display_name>
        </choice>
        <choice>
          <value>variable speed</value>
          <display_name>variable speed</display_name>
        </choice>
      </choices>
    </argument>
    <argument>
      <name>heat_pump_cooling_sensible_heat_fraction</name>
      <display_name>Heat Pump: Cooling Sensible Heat Fraction</display_name>
      <description>The sensible heat fraction of the heat pump.</description>
      <type>Double</type>
      <units>Frac</units>
      <required>false</required>
      <model_dependent>false</model_dependent>
    </argument>
    <argument>
      <name>heat_pump_heating_capacity</name>
      <display_name>Heat Pump: Heating Capacity</display_name>
      <description>The output heating capacity of the heat pump. Enter 'auto' to size the capacity based on ACCA Manual J/S (i.e., based on cooling design loads with some oversizing allowances for heating design loads). Enter 'auto using max load' to size the capacity based on the maximum of heating/cooling design loads.</description>
      <type>String</type>
      <units>Btu/hr</units>
      <required>true</required>
      <model_dependent>false</model_dependent>
      <default_value>auto</default_value>
    </argument>
    <argument>
      <name>heat_pump_heating_capacity_17_f</name>
      <display_name>Heat Pump: Heating Capacity 17F</display_name>
      <description>The output heating capacity of the heat pump at 17F. Only applies to air-to-air and mini-split.</description>
      <type>String</type>
      <units>Btu/hr</units>
      <required>true</required>
      <model_dependent>false</model_dependent>
      <default_value>auto</default_value>
    </argument>
    <argument>
      <name>heat_pump_cooling_capacity</name>
      <display_name>Heat Pump: Cooling Capacity</display_name>
      <description>The output cooling capacity of the heat pump. Enter 'auto' to size the capacity based on ACCA Manual J/S.</description>
      <type>String</type>
      <units>Btu/hr</units>
      <required>true</required>
      <model_dependent>false</model_dependent>
      <default_value>auto</default_value>
    </argument>
    <argument>
      <name>heat_pump_fraction_heat_load_served</name>
      <display_name>Heat Pump: Fraction Heat Load Served</display_name>
      <description>The heating load served by the heat pump.</description>
      <type>Double</type>
      <units>Frac</units>
      <required>true</required>
      <model_dependent>false</model_dependent>
      <default_value>1</default_value>
    </argument>
    <argument>
      <name>heat_pump_fraction_cool_load_served</name>
      <display_name>Heat Pump: Fraction Cool Load Served</display_name>
      <description>The cooling load served by the heat pump.</description>
      <type>Double</type>
      <units>Frac</units>
      <required>true</required>
      <model_dependent>false</model_dependent>
      <default_value>1</default_value>
    </argument>
    <argument>
      <name>heat_pump_backup_type</name>
      <display_name>Heat Pump: Backup Type</display_name>
      <description>The backup type of the heat pump. If 'integrated', represents e.g. built-in electric strip heat or dual-fuel integrated furnace. If 'separate', represents e.g. electric baseboard or boiler based on the Heating System 2 specified below. Use 'none' if there is no backup heating.</description>
      <type>Choice</type>
      <required>true</required>
      <model_dependent>false</model_dependent>
      <default_value>integrated</default_value>
      <choices>
        <choice>
          <value>none</value>
          <display_name>none</display_name>
        </choice>
        <choice>
          <value>integrated</value>
          <display_name>integrated</display_name>
        </choice>
        <choice>
          <value>separate</value>
          <display_name>separate</display_name>
        </choice>
      </choices>
    </argument>
    <argument>
      <name>heat_pump_backup_fuel</name>
      <display_name>Heat Pump: Backup Fuel Type</display_name>
      <description>The backup fuel type of the heat pump. Only applies if Backup Type is 'integrated'.</description>
      <type>Choice</type>
      <required>true</required>
      <model_dependent>false</model_dependent>
      <default_value>electricity</default_value>
      <choices>
        <choice>
          <value>electricity</value>
          <display_name>electricity</display_name>
        </choice>
        <choice>
          <value>natural gas</value>
          <display_name>natural gas</display_name>
        </choice>
        <choice>
          <value>fuel oil</value>
          <display_name>fuel oil</display_name>
        </choice>
        <choice>
          <value>propane</value>
          <display_name>propane</display_name>
        </choice>
      </choices>
    </argument>
    <argument>
      <name>heat_pump_backup_heating_efficiency</name>
      <display_name>Heat Pump: Backup Rated Efficiency</display_name>
      <description>The backup rated efficiency value of the heat pump. Percent for electricity fuel type. AFUE otherwise. Only applies if Backup Type is 'integrated'.</description>
      <type>Double</type>
      <required>true</required>
      <model_dependent>false</model_dependent>
      <default_value>1</default_value>
    </argument>
    <argument>
      <name>heat_pump_backup_heating_capacity</name>
      <display_name>Heat Pump: Backup Heating Capacity</display_name>
      <description>The backup output heating capacity of the heat pump. Enter 'auto' to size the capacity based on ACCA Manual J/S. Only applies if Backup Type is 'integrated'.</description>
      <type>String</type>
      <units>Btu/hr</units>
      <required>true</required>
      <model_dependent>false</model_dependent>
      <default_value>auto</default_value>
    </argument>
    <argument>
      <name>heat_pump_backup_heating_switchover_temp</name>
      <display_name>Heat Pump: Backup Heating Switchover Temperature</display_name>
      <description>The temperature at which the heat pump stops operating and the backup heating system starts running. Only applies to air-to-air and mini-split. If not provided, backup heating will operate as needed when heat pump capacity is insufficient. Applies if Backup Type is either 'integrated' or 'separate'.</description>
      <type>Double</type>
      <units>deg-F</units>
      <required>false</required>
      <model_dependent>false</model_dependent>
    </argument>
    <argument>
      <name>heat_pump_is_ducted</name>
      <display_name>Heat Pump: Is Ducted</display_name>
      <description>Whether the heat pump is ducted or not. Only used for mini-split. It's assumed that air-to-air and ground-to-air are ducted.</description>
      <type>Boolean</type>
      <required>false</required>
      <model_dependent>false</model_dependent>
      <choices>
        <choice>
          <value>true</value>
          <display_name>true</display_name>
        </choice>
        <choice>
          <value>false</value>
          <display_name>false</display_name>
        </choice>
      </choices>
    </argument>
    <argument>
      <name>heat_pump_airflow_defect_ratio</name>
      <display_name>Heat Pump: Airflow Defect Ratio</display_name>
      <description>The airflow defect ratio, defined as (InstalledAirflow - DesignAirflow) / DesignAirflow, of the heat pump per ANSI/RESNET/ACCA Standard 310. A value of zero means no airflow defect. Applies only to air-to-air, ducted mini-split, and ground-to-air.</description>
      <type>Double</type>
      <units>Frac</units>
      <required>false</required>
      <model_dependent>false</model_dependent>
    </argument>
    <argument>
      <name>heat_pump_charge_defect_ratio</name>
      <display_name>Heat Pump: Charge Defect Ratio</display_name>
      <description>The refrigerant charge defect ratio, defined as (InstalledCharge - DesignCharge) / DesignCharge, of the heat pump per ANSI/RESNET/ACCA Standard 310. A value of zero means no refrigerant charge defect. Applies to all heat pump types.</description>
      <type>Double</type>
      <units>Frac</units>
      <required>false</required>
      <model_dependent>false</model_dependent>
    </argument>
    <argument>
      <name>heating_system_2_type</name>
      <display_name>Heating System 2: Type</display_name>
      <description>The type of the second heating system.</description>
      <type>Choice</type>
      <required>true</required>
      <model_dependent>false</model_dependent>
      <default_value>none</default_value>
      <choices>
        <choice>
          <value>none</value>
          <display_name>none</display_name>
        </choice>
        <choice>
          <value>WallFurnace</value>
          <display_name>WallFurnace</display_name>
        </choice>
        <choice>
          <value>FloorFurnace</value>
          <display_name>FloorFurnace</display_name>
        </choice>
        <choice>
          <value>Boiler</value>
          <display_name>Boiler</display_name>
        </choice>
        <choice>
          <value>ElectricResistance</value>
          <display_name>ElectricResistance</display_name>
        </choice>
        <choice>
          <value>Stove</value>
          <display_name>Stove</display_name>
        </choice>
        <choice>
          <value>PortableHeater</value>
          <display_name>PortableHeater</display_name>
        </choice>
        <choice>
          <value>Fireplace</value>
          <display_name>Fireplace</display_name>
        </choice>
      </choices>
    </argument>
    <argument>
      <name>heating_system_2_fuel</name>
      <display_name>Heating System 2: Fuel Type</display_name>
      <description>The fuel type of the second heating system. Ignored for ElectricResistance.</description>
      <type>Choice</type>
      <required>true</required>
      <model_dependent>false</model_dependent>
      <default_value>electricity</default_value>
      <choices>
        <choice>
          <value>electricity</value>
          <display_name>electricity</display_name>
        </choice>
        <choice>
          <value>natural gas</value>
          <display_name>natural gas</display_name>
        </choice>
        <choice>
          <value>fuel oil</value>
          <display_name>fuel oil</display_name>
        </choice>
        <choice>
          <value>propane</value>
          <display_name>propane</display_name>
        </choice>
        <choice>
          <value>wood</value>
          <display_name>wood</display_name>
        </choice>
        <choice>
          <value>wood pellets</value>
          <display_name>wood pellets</display_name>
        </choice>
        <choice>
          <value>coal</value>
          <display_name>coal</display_name>
        </choice>
      </choices>
    </argument>
    <argument>
      <name>heating_system_2_heating_efficiency</name>
      <display_name>Heating System 2: Rated AFUE or Percent</display_name>
      <description>The rated heating efficiency value of the second heating system.</description>
      <type>Double</type>
      <units>Frac</units>
      <required>true</required>
      <model_dependent>false</model_dependent>
      <default_value>1</default_value>
    </argument>
    <argument>
      <name>heating_system_2_heating_capacity</name>
      <display_name>Heating System 2: Heating Capacity</display_name>
      <description>The output heating capacity of the second heating system. Enter 'auto' to size the capacity based on ACCA Manual J/S.</description>
      <type>String</type>
      <units>Btu/hr</units>
      <required>true</required>
      <model_dependent>false</model_dependent>
      <default_value>auto</default_value>
    </argument>
    <argument>
      <name>heating_system_2_fraction_heat_load_served</name>
      <display_name>Heating System 2: Fraction Heat Load Served</display_name>
      <description>The heat load served fraction of the second heating system. Ignored if this heating system serves as a backup system for a heat pump.</description>
      <type>Double</type>
      <units>Frac</units>
      <required>true</required>
      <model_dependent>false</model_dependent>
      <default_value>0.25</default_value>
    </argument>
    <argument>
      <name>hvac_control_heating_weekday_setpoint</name>
      <display_name>HVAC Control: Heating Weekday Setpoint Schedule</display_name>
      <description>Specify the constant or 24-hour comma-separated weekday heating setpoint schedule.</description>
      <type>String</type>
      <units>deg-F</units>
      <required>true</required>
      <model_dependent>false</model_dependent>
      <default_value>71</default_value>
    </argument>
    <argument>
      <name>hvac_control_heating_weekend_setpoint</name>
      <display_name>HVAC Control: Heating Weekend Setpoint Schedule</display_name>
      <description>Specify the constant or 24-hour comma-separated weekend heating setpoint schedule.</description>
      <type>String</type>
      <units>deg-F</units>
      <required>true</required>
      <model_dependent>false</model_dependent>
      <default_value>71</default_value>
    </argument>
    <argument>
      <name>hvac_control_cooling_weekday_setpoint</name>
      <display_name>HVAC Control: Cooling Weekday Setpoint Schedule</display_name>
      <description>Specify the constant or 24-hour comma-separated weekday cooling setpoint schedule.</description>
      <type>String</type>
      <units>deg-F</units>
      <required>true</required>
      <model_dependent>false</model_dependent>
      <default_value>76</default_value>
    </argument>
    <argument>
      <name>hvac_control_cooling_weekend_setpoint</name>
      <display_name>HVAC Control: Cooling Weekend Setpoint Schedule</display_name>
      <description>Specify the constant or 24-hour comma-separated weekend cooling setpoint schedule.</description>
      <type>String</type>
      <units>deg-F</units>
      <required>true</required>
      <model_dependent>false</model_dependent>
      <default_value>76</default_value>
    </argument>
    <argument>
      <name>hvac_control_heating_season_period</name>
      <display_name>HVAC Control: Heating Season Period</display_name>
      <description>Enter a date like "Nov 1 - Jun 30".</description>
      <type>String</type>
      <required>false</required>
      <model_dependent>false</model_dependent>
    </argument>
    <argument>
      <name>hvac_control_cooling_season_period</name>
      <display_name>HVAC Control: Cooling Season Period</display_name>
      <description>Enter a date like "Jun 1 - Oct 31".</description>
      <type>String</type>
      <required>false</required>
      <model_dependent>false</model_dependent>
    </argument>
    <argument>
      <name>ducts_leakage_units</name>
      <display_name>Ducts: Leakage Units</display_name>
      <description>The leakage units of the ducts.</description>
      <type>Choice</type>
      <required>true</required>
      <model_dependent>false</model_dependent>
      <default_value>Percent</default_value>
      <choices>
        <choice>
          <value>CFM25</value>
          <display_name>CFM25</display_name>
        </choice>
        <choice>
          <value>CFM50</value>
          <display_name>CFM50</display_name>
        </choice>
        <choice>
          <value>Percent</value>
          <display_name>Percent</display_name>
        </choice>
      </choices>
    </argument>
    <argument>
      <name>ducts_supply_leakage_to_outside_value</name>
      <display_name>Ducts: Supply Leakage to Outside Value</display_name>
      <description>The leakage value to outside for the supply ducts.</description>
      <type>Double</type>
      <required>true</required>
      <model_dependent>false</model_dependent>
      <default_value>0.1</default_value>
    </argument>
    <argument>
      <name>ducts_return_leakage_to_outside_value</name>
      <display_name>Ducts: Return Leakage to Outside Value</display_name>
      <description>The leakage value to outside for the return ducts.</description>
      <type>Double</type>
      <required>true</required>
      <model_dependent>false</model_dependent>
      <default_value>0.1</default_value>
    </argument>
    <argument>
      <name>ducts_supply_location</name>
      <display_name>Ducts: Supply Location</display_name>
      <description>The location of the supply ducts.</description>
      <type>Choice</type>
      <required>true</required>
      <model_dependent>false</model_dependent>
      <default_value>auto</default_value>
      <choices>
        <choice>
          <value>auto</value>
          <display_name>auto</display_name>
        </choice>
        <choice>
          <value>living space</value>
          <display_name>living space</display_name>
        </choice>
        <choice>
          <value>basement - conditioned</value>
          <display_name>basement - conditioned</display_name>
        </choice>
        <choice>
          <value>basement - unconditioned</value>
          <display_name>basement - unconditioned</display_name>
        </choice>
        <choice>
          <value>crawlspace - vented</value>
          <display_name>crawlspace - vented</display_name>
        </choice>
        <choice>
          <value>crawlspace - unvented</value>
          <display_name>crawlspace - unvented</display_name>
        </choice>
        <choice>
          <value>crawlspace - conditioned</value>
          <display_name>crawlspace - conditioned</display_name>
        </choice>
        <choice>
          <value>attic - vented</value>
          <display_name>attic - vented</display_name>
        </choice>
        <choice>
          <value>attic - unvented</value>
          <display_name>attic - unvented</display_name>
        </choice>
        <choice>
          <value>garage</value>
          <display_name>garage</display_name>
        </choice>
        <choice>
          <value>exterior wall</value>
          <display_name>exterior wall</display_name>
        </choice>
        <choice>
          <value>under slab</value>
          <display_name>under slab</display_name>
        </choice>
        <choice>
          <value>roof deck</value>
          <display_name>roof deck</display_name>
        </choice>
        <choice>
          <value>outside</value>
          <display_name>outside</display_name>
        </choice>
        <choice>
          <value>other housing unit</value>
          <display_name>other housing unit</display_name>
        </choice>
        <choice>
          <value>other heated space</value>
          <display_name>other heated space</display_name>
        </choice>
        <choice>
          <value>other multifamily buffer space</value>
          <display_name>other multifamily buffer space</display_name>
        </choice>
        <choice>
          <value>other non-freezing space</value>
          <display_name>other non-freezing space</display_name>
        </choice>
      </choices>
    </argument>
    <argument>
      <name>ducts_supply_insulation_r</name>
      <display_name>Ducts: Supply Insulation R-Value</display_name>
      <description>The insulation r-value of the supply ducts excluding air films.</description>
      <type>Double</type>
      <units>h-ft^2-R/Btu</units>
      <required>true</required>
      <model_dependent>false</model_dependent>
      <default_value>0</default_value>
    </argument>
    <argument>
      <name>ducts_supply_surface_area</name>
      <display_name>Ducts: Supply Surface Area</display_name>
      <description>The surface area of the supply ducts.</description>
      <type>String</type>
      <units>ft^2</units>
      <required>true</required>
      <model_dependent>false</model_dependent>
      <default_value>auto</default_value>
    </argument>
    <argument>
      <name>ducts_return_location</name>
      <display_name>Ducts: Return Location</display_name>
      <description>The location of the return ducts.</description>
      <type>Choice</type>
      <required>true</required>
      <model_dependent>false</model_dependent>
      <default_value>auto</default_value>
      <choices>
        <choice>
          <value>auto</value>
          <display_name>auto</display_name>
        </choice>
        <choice>
          <value>living space</value>
          <display_name>living space</display_name>
        </choice>
        <choice>
          <value>basement - conditioned</value>
          <display_name>basement - conditioned</display_name>
        </choice>
        <choice>
          <value>basement - unconditioned</value>
          <display_name>basement - unconditioned</display_name>
        </choice>
        <choice>
          <value>crawlspace - vented</value>
          <display_name>crawlspace - vented</display_name>
        </choice>
        <choice>
          <value>crawlspace - unvented</value>
          <display_name>crawlspace - unvented</display_name>
        </choice>
        <choice>
          <value>crawlspace - conditioned</value>
          <display_name>crawlspace - conditioned</display_name>
        </choice>
        <choice>
          <value>attic - vented</value>
          <display_name>attic - vented</display_name>
        </choice>
        <choice>
          <value>attic - unvented</value>
          <display_name>attic - unvented</display_name>
        </choice>
        <choice>
          <value>garage</value>
          <display_name>garage</display_name>
        </choice>
        <choice>
          <value>exterior wall</value>
          <display_name>exterior wall</display_name>
        </choice>
        <choice>
          <value>under slab</value>
          <display_name>under slab</display_name>
        </choice>
        <choice>
          <value>roof deck</value>
          <display_name>roof deck</display_name>
        </choice>
        <choice>
          <value>outside</value>
          <display_name>outside</display_name>
        </choice>
        <choice>
          <value>other housing unit</value>
          <display_name>other housing unit</display_name>
        </choice>
        <choice>
          <value>other heated space</value>
          <display_name>other heated space</display_name>
        </choice>
        <choice>
          <value>other multifamily buffer space</value>
          <display_name>other multifamily buffer space</display_name>
        </choice>
        <choice>
          <value>other non-freezing space</value>
          <display_name>other non-freezing space</display_name>
        </choice>
      </choices>
    </argument>
    <argument>
      <name>ducts_return_insulation_r</name>
      <display_name>Ducts: Return Insulation R-Value</display_name>
      <description>The insulation r-value of the return ducts excluding air films.</description>
      <type>Double</type>
      <units>h-ft^2-R/Btu</units>
      <required>true</required>
      <model_dependent>false</model_dependent>
      <default_value>0</default_value>
    </argument>
    <argument>
      <name>ducts_return_surface_area</name>
      <display_name>Ducts: Return Surface Area</display_name>
      <description>The surface area of the return ducts.</description>
      <type>String</type>
      <units>ft^2</units>
      <required>true</required>
      <model_dependent>false</model_dependent>
      <default_value>auto</default_value>
    </argument>
    <argument>
      <name>ducts_number_of_return_registers</name>
      <display_name>Ducts: Number of Return Registers</display_name>
      <description>The number of return registers of the ducts. Ignored for ducted evaporative cooler.</description>
      <type>String</type>
      <units>#</units>
      <required>true</required>
      <model_dependent>false</model_dependent>
      <default_value>auto</default_value>
    </argument>
    <argument>
      <name>mech_vent_fan_type</name>
      <display_name>Mechanical Ventilation: Fan Type</display_name>
      <description>The type of the mechanical ventilation. Use 'none' if there is no mechanical ventilation system.</description>
      <type>Choice</type>
      <required>true</required>
      <model_dependent>false</model_dependent>
      <default_value>none</default_value>
      <choices>
        <choice>
          <value>none</value>
          <display_name>none</display_name>
        </choice>
        <choice>
          <value>exhaust only</value>
          <display_name>exhaust only</display_name>
        </choice>
        <choice>
          <value>supply only</value>
          <display_name>supply only</display_name>
        </choice>
        <choice>
          <value>energy recovery ventilator</value>
          <display_name>energy recovery ventilator</display_name>
        </choice>
        <choice>
          <value>heat recovery ventilator</value>
          <display_name>heat recovery ventilator</display_name>
        </choice>
        <choice>
          <value>balanced</value>
          <display_name>balanced</display_name>
        </choice>
        <choice>
          <value>central fan integrated supply</value>
          <display_name>central fan integrated supply</display_name>
        </choice>
      </choices>
    </argument>
    <argument>
      <name>mech_vent_flow_rate</name>
      <display_name>Mechanical Ventilation: Flow Rate</display_name>
      <description>The flow rate of the mechanical ventilation.</description>
      <type>String</type>
      <units>CFM</units>
      <required>true</required>
      <model_dependent>false</model_dependent>
      <default_value>auto</default_value>
    </argument>
    <argument>
      <name>mech_vent_hours_in_operation</name>
      <display_name>Mechanical Ventilation: Hours In Operation</display_name>
      <description>The hours in operation of the mechanical ventilation.</description>
      <type>String</type>
      <units>hrs/day</units>
      <required>true</required>
      <model_dependent>false</model_dependent>
      <default_value>auto</default_value>
    </argument>
    <argument>
      <name>mech_vent_recovery_efficiency_type</name>
      <display_name>Mechanical Ventilation: Total Recovery Efficiency Type</display_name>
      <description>The total recovery efficiency type of the mechanical ventilation.</description>
      <type>Choice</type>
      <required>true</required>
      <model_dependent>false</model_dependent>
      <default_value>Unadjusted</default_value>
      <choices>
        <choice>
          <value>Unadjusted</value>
          <display_name>Unadjusted</display_name>
        </choice>
        <choice>
          <value>Adjusted</value>
          <display_name>Adjusted</display_name>
        </choice>
      </choices>
    </argument>
    <argument>
      <name>mech_vent_total_recovery_efficiency</name>
      <display_name>Mechanical Ventilation: Total Recovery Efficiency</display_name>
      <description>The Unadjusted or Adjusted total recovery efficiency of the mechanical ventilation. Applies to energy recovery ventilator.</description>
      <type>Double</type>
      <units>Frac</units>
      <required>true</required>
      <model_dependent>false</model_dependent>
      <default_value>0.48</default_value>
    </argument>
    <argument>
      <name>mech_vent_sensible_recovery_efficiency</name>
      <display_name>Mechanical Ventilation: Sensible Recovery Efficiency</display_name>
      <description>The Unadjusted or Adjusted sensible recovery efficiency of the mechanical ventilation. Applies to energy recovery ventilator and heat recovery ventilator.</description>
      <type>Double</type>
      <units>Frac</units>
      <required>true</required>
      <model_dependent>false</model_dependent>
      <default_value>0.72</default_value>
    </argument>
    <argument>
      <name>mech_vent_fan_power</name>
      <display_name>Mechanical Ventilation: Fan Power</display_name>
      <description>The fan power of the mechanical ventilation.</description>
      <type>String</type>
      <units>W</units>
      <required>true</required>
      <model_dependent>false</model_dependent>
      <default_value>auto</default_value>
    </argument>
    <argument>
      <name>mech_vent_num_units_served</name>
      <display_name>Mechanical Ventilation: Number of Units Served</display_name>
      <description>Number of dwelling units served by the mechanical ventilation system. Must be 1 if single-family detached. Used to apportion flow rate and fan power to the unit.</description>
      <type>Integer</type>
      <units>#</units>
      <required>true</required>
      <model_dependent>false</model_dependent>
      <default_value>1</default_value>
    </argument>
    <argument>
      <name>mech_vent_shared_frac_recirculation</name>
      <display_name>Shared Mechanical Ventilation: Fraction Recirculation</display_name>
      <description>Fraction of the total supply air that is recirculated, with the remainder assumed to be outdoor air. The value must be 0 for exhaust only systems. This is required for a shared mechanical ventilation system.</description>
      <type>Double</type>
      <units>Frac</units>
      <required>false</required>
      <model_dependent>false</model_dependent>
    </argument>
    <argument>
      <name>mech_vent_shared_preheating_fuel</name>
      <display_name>Shared Mechanical Ventilation: Preheating Fuel</display_name>
      <description>Fuel type of the preconditioning heating equipment. Only used for a shared mechanical ventilation system.</description>
      <type>Choice</type>
      <required>false</required>
      <model_dependent>false</model_dependent>
      <choices>
        <choice>
          <value>electricity</value>
          <display_name>electricity</display_name>
        </choice>
        <choice>
          <value>natural gas</value>
          <display_name>natural gas</display_name>
        </choice>
        <choice>
          <value>fuel oil</value>
          <display_name>fuel oil</display_name>
        </choice>
        <choice>
          <value>propane</value>
          <display_name>propane</display_name>
        </choice>
        <choice>
          <value>wood</value>
          <display_name>wood</display_name>
        </choice>
        <choice>
          <value>wood pellets</value>
          <display_name>wood pellets</display_name>
        </choice>
        <choice>
          <value>coal</value>
          <display_name>coal</display_name>
        </choice>
      </choices>
    </argument>
    <argument>
      <name>mech_vent_shared_preheating_efficiency</name>
      <display_name>Shared Mechanical Ventilation: Preheating Efficiency</display_name>
      <description>Efficiency of the preconditioning heating equipment. Only used for a shared mechanical ventilation system.</description>
      <type>Double</type>
      <units>COP</units>
      <required>false</required>
      <model_dependent>false</model_dependent>
    </argument>
    <argument>
      <name>mech_vent_shared_preheating_fraction_heat_load_served</name>
      <display_name>Shared Mechanical Ventilation: Preheating Fraction Ventilation Heat Load Served</display_name>
      <description>Fraction of heating load introduced by the shared ventilation system that is met by the preconditioning heating equipment.</description>
      <type>Double</type>
      <units>Frac</units>
      <required>false</required>
      <model_dependent>false</model_dependent>
    </argument>
    <argument>
      <name>mech_vent_shared_precooling_fuel</name>
      <display_name>Shared Mechanical Ventilation: Precooling Fuel</display_name>
      <description>Fuel type of the preconditioning cooling equipment. Only used for a shared mechanical ventilation system.</description>
      <type>Choice</type>
      <required>false</required>
      <model_dependent>false</model_dependent>
      <choices>
        <choice>
          <value>electricity</value>
          <display_name>electricity</display_name>
        </choice>
      </choices>
    </argument>
    <argument>
      <name>mech_vent_shared_precooling_efficiency</name>
      <display_name>Shared Mechanical Ventilation: Precooling Efficiency</display_name>
      <description>Efficiency of the preconditioning cooling equipment. Only used for a shared mechanical ventilation system.</description>
      <type>Double</type>
      <units>COP</units>
      <required>false</required>
      <model_dependent>false</model_dependent>
    </argument>
    <argument>
      <name>mech_vent_shared_precooling_fraction_cool_load_served</name>
      <display_name>Shared Mechanical Ventilation: Precooling Fraction Ventilation Cool Load Served</display_name>
      <description>Fraction of cooling load introduced by the shared ventilation system that is met by the preconditioning cooling equipment.</description>
      <type>Double</type>
      <units>Frac</units>
      <required>false</required>
      <model_dependent>false</model_dependent>
    </argument>
    <argument>
      <name>mech_vent_2_fan_type</name>
      <display_name>Mechanical Ventilation 2: Fan Type</display_name>
      <description>The type of the second mechanical ventilation. Use 'none' if there is no second mechanical ventilation system.</description>
      <type>Choice</type>
      <required>true</required>
      <model_dependent>false</model_dependent>
      <default_value>none</default_value>
      <choices>
        <choice>
          <value>none</value>
          <display_name>none</display_name>
        </choice>
        <choice>
          <value>exhaust only</value>
          <display_name>exhaust only</display_name>
        </choice>
        <choice>
          <value>supply only</value>
          <display_name>supply only</display_name>
        </choice>
        <choice>
          <value>energy recovery ventilator</value>
          <display_name>energy recovery ventilator</display_name>
        </choice>
        <choice>
          <value>heat recovery ventilator</value>
          <display_name>heat recovery ventilator</display_name>
        </choice>
        <choice>
          <value>balanced</value>
          <display_name>balanced</display_name>
        </choice>
      </choices>
    </argument>
    <argument>
      <name>mech_vent_2_flow_rate</name>
      <display_name>Mechanical Ventilation 2: Flow Rate</display_name>
      <description>The flow rate of the second mechanical ventilation.</description>
      <type>Double</type>
      <units>CFM</units>
      <required>true</required>
      <model_dependent>false</model_dependent>
      <default_value>110</default_value>
    </argument>
    <argument>
      <name>mech_vent_2_hours_in_operation</name>
      <display_name>Mechanical Ventilation 2: Hours In Operation</display_name>
      <description>The hours in operation of the second mechanical ventilation.</description>
      <type>Double</type>
      <units>hrs/day</units>
      <required>true</required>
      <model_dependent>false</model_dependent>
      <default_value>24</default_value>
    </argument>
    <argument>
      <name>mech_vent_2_recovery_efficiency_type</name>
      <display_name>Mechanical Ventilation 2: Total Recovery Efficiency Type</display_name>
      <description>The total recovery efficiency type of the second mechanical ventilation.</description>
      <type>Choice</type>
      <required>true</required>
      <model_dependent>false</model_dependent>
      <default_value>Unadjusted</default_value>
      <choices>
        <choice>
          <value>Unadjusted</value>
          <display_name>Unadjusted</display_name>
        </choice>
        <choice>
          <value>Adjusted</value>
          <display_name>Adjusted</display_name>
        </choice>
      </choices>
    </argument>
    <argument>
      <name>mech_vent_2_total_recovery_efficiency</name>
      <display_name>Mechanical Ventilation 2: Total Recovery Efficiency</display_name>
      <description>The Unadjusted or Adjusted total recovery efficiency of the second mechanical ventilation. Applies to energy recovery ventilator.</description>
      <type>Double</type>
      <units>Frac</units>
      <required>true</required>
      <model_dependent>false</model_dependent>
      <default_value>0.48</default_value>
    </argument>
    <argument>
      <name>mech_vent_2_sensible_recovery_efficiency</name>
      <display_name>Mechanical Ventilation 2: Sensible Recovery Efficiency</display_name>
      <description>The Unadjusted or Adjusted sensible recovery efficiency of the second mechanical ventilation. Applies to energy recovery ventilator and heat recovery ventilator.</description>
      <type>Double</type>
      <units>Frac</units>
      <required>true</required>
      <model_dependent>false</model_dependent>
      <default_value>0.72</default_value>
    </argument>
    <argument>
      <name>mech_vent_2_fan_power</name>
      <display_name>Mechanical Ventilation 2: Fan Power</display_name>
      <description>The fan power of the second mechanical ventilation.</description>
      <type>Double</type>
      <units>W</units>
      <required>true</required>
      <model_dependent>false</model_dependent>
      <default_value>30</default_value>
    </argument>
    <argument>
      <name>kitchen_fans_quantity</name>
      <display_name>Kitchen Fans: Quantity</display_name>
      <description>The quantity of the kitchen fans.</description>
      <type>String</type>
      <units>#</units>
      <required>true</required>
      <model_dependent>false</model_dependent>
      <default_value>auto</default_value>
    </argument>
    <argument>
      <name>kitchen_fans_flow_rate</name>
      <display_name>Kitchen Fans: Flow Rate</display_name>
      <description>The flow rate of the kitchen fan.</description>
      <type>String</type>
      <units>CFM</units>
      <required>false</required>
      <model_dependent>false</model_dependent>
      <default_value>auto</default_value>
    </argument>
    <argument>
      <name>kitchen_fans_hours_in_operation</name>
      <display_name>Kitchen Fans: Hours In Operation</display_name>
      <description>The hours in operation of the kitchen fan.</description>
      <type>String</type>
      <units>hrs/day</units>
      <required>false</required>
      <model_dependent>false</model_dependent>
      <default_value>auto</default_value>
    </argument>
    <argument>
      <name>kitchen_fans_power</name>
      <display_name>Kitchen Fans: Fan Power</display_name>
      <description>The fan power of the kitchen fan.</description>
      <type>String</type>
      <units>W</units>
      <required>false</required>
      <model_dependent>false</model_dependent>
      <default_value>auto</default_value>
    </argument>
    <argument>
      <name>kitchen_fans_start_hour</name>
      <display_name>Kitchen Fans: Start Hour</display_name>
      <description>The start hour of the kitchen fan.</description>
      <type>String</type>
      <units>hr</units>
      <required>false</required>
      <model_dependent>false</model_dependent>
      <default_value>auto</default_value>
    </argument>
    <argument>
      <name>bathroom_fans_quantity</name>
      <display_name>Bathroom Fans: Quantity</display_name>
      <description>The quantity of the bathroom fans.</description>
      <type>String</type>
      <units>#</units>
      <required>true</required>
      <model_dependent>false</model_dependent>
      <default_value>auto</default_value>
    </argument>
    <argument>
      <name>bathroom_fans_flow_rate</name>
      <display_name>Bathroom Fans: Flow Rate</display_name>
      <description>The flow rate of the bathroom fans.</description>
      <type>String</type>
      <units>CFM</units>
      <required>false</required>
      <model_dependent>false</model_dependent>
      <default_value>auto</default_value>
    </argument>
    <argument>
      <name>bathroom_fans_hours_in_operation</name>
      <display_name>Bathroom Fans: Hours In Operation</display_name>
      <description>The hours in operation of the bathroom fans.</description>
      <type>String</type>
      <units>hrs/day</units>
      <required>false</required>
      <model_dependent>false</model_dependent>
      <default_value>auto</default_value>
    </argument>
    <argument>
      <name>bathroom_fans_power</name>
      <display_name>Bathroom Fans: Fan Power</display_name>
      <description>The fan power of the bathroom fans.</description>
      <type>String</type>
      <units>W</units>
      <required>false</required>
      <model_dependent>false</model_dependent>
      <default_value>auto</default_value>
    </argument>
    <argument>
      <name>bathroom_fans_start_hour</name>
      <display_name>Bathroom Fans: Start Hour</display_name>
      <description>The start hour of the bathroom fans.</description>
      <type>String</type>
      <units>hr</units>
      <required>false</required>
      <model_dependent>false</model_dependent>
      <default_value>auto</default_value>
    </argument>
    <argument>
      <name>whole_house_fan_present</name>
      <display_name>Whole House Fan: Present</display_name>
      <description>Whether there is a whole house fan.</description>
      <type>Boolean</type>
      <required>true</required>
      <model_dependent>false</model_dependent>
      <default_value>false</default_value>
      <choices>
        <choice>
          <value>true</value>
          <display_name>true</display_name>
        </choice>
        <choice>
          <value>false</value>
          <display_name>false</display_name>
        </choice>
      </choices>
    </argument>
    <argument>
      <name>whole_house_fan_flow_rate</name>
      <display_name>Whole House Fan: Flow Rate</display_name>
      <description>The flow rate of the whole house fan.</description>
      <type>String</type>
      <units>CFM</units>
      <required>false</required>
      <model_dependent>false</model_dependent>
      <default_value>auto</default_value>
    </argument>
    <argument>
      <name>whole_house_fan_power</name>
      <display_name>Whole House Fan: Fan Power</display_name>
      <description>The fan power of the whole house fan.</description>
      <type>String</type>
      <units>W</units>
      <required>false</required>
      <model_dependent>false</model_dependent>
      <default_value>auto</default_value>
    </argument>
    <argument>
      <name>water_heater_type</name>
      <display_name>Water Heater: Type</display_name>
      <description>The type of water heater. Use 'none' if there is no water heater.</description>
      <type>Choice</type>
      <required>true</required>
      <model_dependent>false</model_dependent>
      <default_value>storage water heater</default_value>
      <choices>
        <choice>
          <value>none</value>
          <display_name>none</display_name>
        </choice>
        <choice>
          <value>storage water heater</value>
          <display_name>storage water heater</display_name>
        </choice>
        <choice>
          <value>instantaneous water heater</value>
          <display_name>instantaneous water heater</display_name>
        </choice>
        <choice>
          <value>heat pump water heater</value>
          <display_name>heat pump water heater</display_name>
        </choice>
        <choice>
          <value>space-heating boiler with storage tank</value>
          <display_name>space-heating boiler with storage tank</display_name>
        </choice>
        <choice>
          <value>space-heating boiler with tankless coil</value>
          <display_name>space-heating boiler with tankless coil</display_name>
        </choice>
      </choices>
    </argument>
    <argument>
      <name>water_heater_fuel_type</name>
      <display_name>Water Heater: Fuel Type</display_name>
      <description>The fuel type of water heater. Ignored for heat pump water heater.</description>
      <type>Choice</type>
      <required>true</required>
      <model_dependent>false</model_dependent>
      <default_value>natural gas</default_value>
      <choices>
        <choice>
          <value>electricity</value>
          <display_name>electricity</display_name>
        </choice>
        <choice>
          <value>natural gas</value>
          <display_name>natural gas</display_name>
        </choice>
        <choice>
          <value>fuel oil</value>
          <display_name>fuel oil</display_name>
        </choice>
        <choice>
          <value>propane</value>
          <display_name>propane</display_name>
        </choice>
        <choice>
          <value>wood</value>
          <display_name>wood</display_name>
        </choice>
        <choice>
          <value>coal</value>
          <display_name>coal</display_name>
        </choice>
      </choices>
    </argument>
    <argument>
      <name>water_heater_location</name>
      <display_name>Water Heater: Location</display_name>
      <description>The location of water heater.</description>
      <type>Choice</type>
      <required>true</required>
      <model_dependent>false</model_dependent>
      <default_value>auto</default_value>
      <choices>
        <choice>
          <value>auto</value>
          <display_name>auto</display_name>
        </choice>
        <choice>
          <value>living space</value>
          <display_name>living space</display_name>
        </choice>
        <choice>
          <value>basement - conditioned</value>
          <display_name>basement - conditioned</display_name>
        </choice>
        <choice>
          <value>basement - unconditioned</value>
          <display_name>basement - unconditioned</display_name>
        </choice>
        <choice>
          <value>garage</value>
          <display_name>garage</display_name>
        </choice>
        <choice>
          <value>attic - vented</value>
          <display_name>attic - vented</display_name>
        </choice>
        <choice>
          <value>attic - unvented</value>
          <display_name>attic - unvented</display_name>
        </choice>
        <choice>
          <value>crawlspace - vented</value>
          <display_name>crawlspace - vented</display_name>
        </choice>
        <choice>
          <value>crawlspace - unvented</value>
          <display_name>crawlspace - unvented</display_name>
        </choice>
        <choice>
          <value>crawlspace - conditioned</value>
          <display_name>crawlspace - conditioned</display_name>
        </choice>
        <choice>
          <value>other exterior</value>
          <display_name>other exterior</display_name>
        </choice>
        <choice>
          <value>other housing unit</value>
          <display_name>other housing unit</display_name>
        </choice>
        <choice>
          <value>other heated space</value>
          <display_name>other heated space</display_name>
        </choice>
        <choice>
          <value>other multifamily buffer space</value>
          <display_name>other multifamily buffer space</display_name>
        </choice>
        <choice>
          <value>other non-freezing space</value>
          <display_name>other non-freezing space</display_name>
        </choice>
      </choices>
    </argument>
    <argument>
      <name>water_heater_tank_volume</name>
      <display_name>Water Heater: Tank Volume</display_name>
      <description>Nominal volume of water heater tank. Set to 'auto' to have volume autosized. Only applies to storage water heater, heat pump water heater, and space-heating boiler with storage tank.</description>
      <type>String</type>
      <units>gal</units>
      <required>true</required>
      <model_dependent>false</model_dependent>
      <default_value>auto</default_value>
    </argument>
    <argument>
      <name>water_heater_efficiency_type</name>
      <display_name>Water Heater: Efficiency Type</display_name>
      <description>The efficiency type of water heater. Does not apply to space-heating boilers.</description>
      <type>Choice</type>
      <required>true</required>
      <model_dependent>false</model_dependent>
      <default_value>EnergyFactor</default_value>
      <choices>
        <choice>
          <value>EnergyFactor</value>
          <display_name>EnergyFactor</display_name>
        </choice>
        <choice>
          <value>UniformEnergyFactor</value>
          <display_name>UniformEnergyFactor</display_name>
        </choice>
      </choices>
    </argument>
    <argument>
      <name>water_heater_efficiency</name>
      <display_name>Water Heater: Efficiency</display_name>
      <description>Rated Energy Factor or Uniform Energy Factor. Does not apply to space-heating boilers.</description>
      <type>Double</type>
      <required>true</required>
      <model_dependent>false</model_dependent>
      <default_value>0.67</default_value>
    </argument>
    <argument>
      <name>water_heater_usage_bin</name>
      <display_name>Water Heater: Usage Bin</display_name>
      <description>The usage of the water heater. Required if Efficiency Type is UniformEnergyFactor and Type is not instantaneous water heater. Does not apply to space-heating boilers.</description>
      <type>Choice</type>
      <required>false</required>
      <model_dependent>false</model_dependent>
      <choices>
        <choice>
          <value>very small</value>
          <display_name>very small</display_name>
        </choice>
        <choice>
          <value>low</value>
          <display_name>low</display_name>
        </choice>
        <choice>
          <value>medium</value>
          <display_name>medium</display_name>
        </choice>
        <choice>
          <value>high</value>
          <display_name>high</display_name>
        </choice>
      </choices>
    </argument>
    <argument>
      <name>water_heater_recovery_efficiency</name>
      <display_name>Water Heater: Recovery Efficiency</display_name>
      <description>Ratio of energy delivered to water heater to the energy content of the fuel consumed by the water heater. Only used for non-electric storage water heaters.</description>
      <type>String</type>
      <units>Frac</units>
      <required>true</required>
      <model_dependent>false</model_dependent>
      <default_value>auto</default_value>
    </argument>
    <argument>
      <name>water_heater_heating_capacity</name>
      <display_name>Water Heater: Heating Capacity</display_name>
      <description>Heating capacity. Set to 'auto' to have heating capacity defaulted. Only applies to storage water heater.</description>
      <type>String</type>
      <units>Btu/hr</units>
      <required>true</required>
      <model_dependent>false</model_dependent>
      <default_value>auto</default_value>
    </argument>
    <argument>
      <name>water_heater_standby_loss</name>
      <display_name>Water Heater: Standby Loss</display_name>
      <description>The standby loss of water heater. Only applies to space-heating boilers.</description>
      <type>Double</type>
      <units>deg-F/hr</units>
      <required>false</required>
      <model_dependent>false</model_dependent>
    </argument>
    <argument>
      <name>water_heater_jacket_rvalue</name>
      <display_name>Water Heater: Jacket R-value</display_name>
      <description>The jacket R-value of water heater. Doesn't apply to instantaneous water heater or space-heating boiler with tankless coil.</description>
      <type>Double</type>
      <units>h-ft^2-R/Btu</units>
      <required>false</required>
      <model_dependent>false</model_dependent>
    </argument>
    <argument>
      <name>water_heater_setpoint_temperature</name>
      <display_name>Water Heater: Setpoint Temperature</display_name>
      <description>The setpoint temperature of water heater.</description>
      <type>String</type>
      <units>deg-F</units>
      <required>true</required>
      <model_dependent>false</model_dependent>
      <default_value>auto</default_value>
    </argument>
    <argument>
      <name>water_heater_num_units_served</name>
      <display_name>Water Heater: Number of Units Served</display_name>
      <description>Number of dwelling units served (directly or indirectly) by the water heater. Must be 1 if single-family detached. Used to apportion water heater tank losses to the unit.</description>
      <type>Integer</type>
      <units>#</units>
      <required>true</required>
      <model_dependent>false</model_dependent>
      <default_value>1</default_value>
    </argument>
    <argument>
      <name>water_heater_uses_desuperheater</name>
      <display_name>Water Heater: Uses Desuperheater</display_name>
      <description>Requires that the dwelling unit has a air-to-air, mini-split, or ground-to-air heat pump or a central air conditioner or mini-split air conditioner.</description>
      <type>Boolean</type>
      <required>false</required>
      <model_dependent>false</model_dependent>
      <choices>
        <choice>
          <value>true</value>
          <display_name>true</display_name>
        </choice>
        <choice>
          <value>false</value>
          <display_name>false</display_name>
        </choice>
      </choices>
    </argument>
    <argument>
      <name>hot_water_distribution_system_type</name>
      <display_name>Hot Water Distribution: System Type</display_name>
      <description>The type of the hot water distribution system.</description>
      <type>Choice</type>
      <required>true</required>
      <model_dependent>false</model_dependent>
      <default_value>Standard</default_value>
      <choices>
        <choice>
          <value>Standard</value>
          <display_name>Standard</display_name>
        </choice>
        <choice>
          <value>Recirculation</value>
          <display_name>Recirculation</display_name>
        </choice>
      </choices>
    </argument>
    <argument>
      <name>hot_water_distribution_standard_piping_length</name>
      <display_name>Hot Water Distribution: Standard Piping Length</display_name>
      <description>If the distribution system is Standard, the length of the piping. A value of 'auto' will use a default.</description>
      <type>String</type>
      <units>ft</units>
      <required>true</required>
      <model_dependent>false</model_dependent>
      <default_value>auto</default_value>
    </argument>
    <argument>
      <name>hot_water_distribution_recirc_control_type</name>
      <display_name>Hot Water Distribution: Recirculation Control Type</display_name>
      <description>If the distribution system is Recirculation, the type of hot water recirculation control, if any.</description>
      <type>Choice</type>
      <required>true</required>
      <model_dependent>false</model_dependent>
      <default_value>no control</default_value>
      <choices>
        <choice>
          <value>no control</value>
          <display_name>no control</display_name>
        </choice>
        <choice>
          <value>timer</value>
          <display_name>timer</display_name>
        </choice>
        <choice>
          <value>temperature</value>
          <display_name>temperature</display_name>
        </choice>
        <choice>
          <value>presence sensor demand control</value>
          <display_name>presence sensor demand control</display_name>
        </choice>
        <choice>
          <value>manual demand control</value>
          <display_name>manual demand control</display_name>
        </choice>
      </choices>
    </argument>
    <argument>
      <name>hot_water_distribution_recirc_piping_length</name>
      <display_name>Hot Water Distribution: Recirculation Piping Length</display_name>
      <description>If the distribution system is Recirculation, the length of the recirculation piping.</description>
      <type>String</type>
      <units>ft</units>
      <required>true</required>
      <model_dependent>false</model_dependent>
      <default_value>auto</default_value>
    </argument>
    <argument>
      <name>hot_water_distribution_recirc_branch_piping_length</name>
      <display_name>Hot Water Distribution: Recirculation Branch Piping Length</display_name>
      <description>If the distribution system is Recirculation, the length of the recirculation branch piping.</description>
      <type>String</type>
      <units>ft</units>
      <required>true</required>
      <model_dependent>false</model_dependent>
      <default_value>auto</default_value>
    </argument>
    <argument>
      <name>hot_water_distribution_recirc_pump_power</name>
      <display_name>Hot Water Distribution: Recirculation Pump Power</display_name>
      <description>If the distribution system is Recirculation, the recirculation pump power.</description>
      <type>String</type>
      <units>W</units>
      <required>true</required>
      <model_dependent>false</model_dependent>
      <default_value>auto</default_value>
    </argument>
    <argument>
      <name>hot_water_distribution_pipe_r</name>
      <display_name>Hot Water Distribution: Pipe Insulation Nominal R-Value</display_name>
      <description>Nominal R-value of the pipe insulation.</description>
      <type>String</type>
      <units>h-ft^2-R/Btu</units>
      <required>true</required>
      <model_dependent>false</model_dependent>
      <default_value>auto</default_value>
    </argument>
    <argument>
      <name>dwhr_facilities_connected</name>
      <display_name>Drain Water Heat Recovery: Facilities Connected</display_name>
      <description>Which facilities are connected for the drain water heat recovery. Use 'none' if there is no drain water heat recovery system.</description>
      <type>Choice</type>
      <required>true</required>
      <model_dependent>false</model_dependent>
      <default_value>none</default_value>
      <choices>
        <choice>
          <value>none</value>
          <display_name>none</display_name>
        </choice>
        <choice>
          <value>one</value>
          <display_name>one</display_name>
        </choice>
        <choice>
          <value>all</value>
          <display_name>all</display_name>
        </choice>
      </choices>
    </argument>
    <argument>
      <name>dwhr_equal_flow</name>
      <display_name>Drain Water Heat Recovery: Equal Flow</display_name>
      <description>Whether the drain water heat recovery has equal flow.</description>
      <type>Boolean</type>
      <required>true</required>
      <model_dependent>false</model_dependent>
      <default_value>true</default_value>
      <choices>
        <choice>
          <value>true</value>
          <display_name>true</display_name>
        </choice>
        <choice>
          <value>false</value>
          <display_name>false</display_name>
        </choice>
      </choices>
    </argument>
    <argument>
      <name>dwhr_efficiency</name>
      <display_name>Drain Water Heat Recovery: Efficiency</display_name>
      <description>The efficiency of the drain water heat recovery.</description>
      <type>Double</type>
      <units>Frac</units>
      <required>true</required>
      <model_dependent>false</model_dependent>
      <default_value>0.55</default_value>
    </argument>
    <argument>
      <name>water_fixtures_shower_low_flow</name>
      <display_name>Hot Water Fixtures: Is Shower Low Flow</display_name>
      <description>Whether the shower fixture is low flow.</description>
      <type>Boolean</type>
      <required>true</required>
      <model_dependent>false</model_dependent>
      <default_value>false</default_value>
      <choices>
        <choice>
          <value>true</value>
          <display_name>true</display_name>
        </choice>
        <choice>
          <value>false</value>
          <display_name>false</display_name>
        </choice>
      </choices>
    </argument>
    <argument>
      <name>water_fixtures_sink_low_flow</name>
      <display_name>Hot Water Fixtures: Is Sink Low Flow</display_name>
      <description>Whether the sink fixture is low flow.</description>
      <type>Boolean</type>
      <required>true</required>
      <model_dependent>false</model_dependent>
      <default_value>false</default_value>
      <choices>
        <choice>
          <value>true</value>
          <display_name>true</display_name>
        </choice>
        <choice>
          <value>false</value>
          <display_name>false</display_name>
        </choice>
      </choices>
    </argument>
    <argument>
      <name>water_fixtures_usage_multiplier</name>
      <display_name>Hot Water Fixtures: Usage Multiplier</display_name>
      <description>Multiplier on the hot water usage that can reflect, e.g., high/low usage occupants.</description>
      <type>Double</type>
      <required>true</required>
      <model_dependent>false</model_dependent>
      <default_value>1</default_value>
    </argument>
    <argument>
      <name>solar_thermal_system_type</name>
      <display_name>Solar Thermal: System Type</display_name>
      <description>The type of solar thermal system. Use 'none' if there is no solar thermal system.</description>
      <type>Choice</type>
      <required>true</required>
      <model_dependent>false</model_dependent>
      <default_value>none</default_value>
      <choices>
        <choice>
          <value>none</value>
          <display_name>none</display_name>
        </choice>
        <choice>
          <value>hot water</value>
          <display_name>hot water</display_name>
        </choice>
      </choices>
    </argument>
    <argument>
      <name>solar_thermal_collector_area</name>
      <display_name>Solar Thermal: Collector Area</display_name>
      <description>The collector area of the solar thermal system.</description>
      <type>Double</type>
      <units>ft^2</units>
      <required>true</required>
      <model_dependent>false</model_dependent>
      <default_value>40</default_value>
    </argument>
    <argument>
      <name>solar_thermal_collector_loop_type</name>
      <display_name>Solar Thermal: Collector Loop Type</display_name>
      <description>The collector loop type of the solar thermal system.</description>
      <type>Choice</type>
      <required>true</required>
      <model_dependent>false</model_dependent>
      <default_value>liquid direct</default_value>
      <choices>
        <choice>
          <value>liquid direct</value>
          <display_name>liquid direct</display_name>
        </choice>
        <choice>
          <value>liquid indirect</value>
          <display_name>liquid indirect</display_name>
        </choice>
        <choice>
          <value>passive thermosyphon</value>
          <display_name>passive thermosyphon</display_name>
        </choice>
      </choices>
    </argument>
    <argument>
      <name>solar_thermal_collector_type</name>
      <display_name>Solar Thermal: Collector Type</display_name>
      <description>The collector type of the solar thermal system.</description>
      <type>Choice</type>
      <required>true</required>
      <model_dependent>false</model_dependent>
      <default_value>evacuated tube</default_value>
      <choices>
        <choice>
          <value>evacuated tube</value>
          <display_name>evacuated tube</display_name>
        </choice>
        <choice>
          <value>single glazing black</value>
          <display_name>single glazing black</display_name>
        </choice>
        <choice>
          <value>double glazing black</value>
          <display_name>double glazing black</display_name>
        </choice>
        <choice>
          <value>integrated collector storage</value>
          <display_name>integrated collector storage</display_name>
        </choice>
      </choices>
    </argument>
    <argument>
      <name>solar_thermal_collector_azimuth</name>
      <display_name>Solar Thermal: Collector Azimuth</display_name>
      <description>The collector azimuth of the solar thermal system. Azimuth is measured clockwise from north (e.g., North=0, East=90, South=180, West=270).</description>
      <type>Double</type>
      <units>degrees</units>
      <required>true</required>
      <model_dependent>false</model_dependent>
      <default_value>180</default_value>
    </argument>
    <argument>
      <name>solar_thermal_collector_tilt</name>
      <display_name>Solar Thermal: Collector Tilt</display_name>
      <description>The collector tilt of the solar thermal system. Can also enter, e.g., RoofPitch, RoofPitch+20, Latitude, Latitude-15, etc.</description>
      <type>String</type>
      <units>degrees</units>
      <required>true</required>
      <model_dependent>false</model_dependent>
      <default_value>RoofPitch</default_value>
    </argument>
    <argument>
      <name>solar_thermal_collector_rated_optical_efficiency</name>
      <display_name>Solar Thermal: Collector Rated Optical Efficiency</display_name>
      <description>The collector rated optical efficiency of the solar thermal system.</description>
      <type>Double</type>
      <units>Frac</units>
      <required>true</required>
      <model_dependent>false</model_dependent>
      <default_value>0.5</default_value>
    </argument>
    <argument>
      <name>solar_thermal_collector_rated_thermal_losses</name>
      <display_name>Solar Thermal: Collector Rated Thermal Losses</display_name>
      <description>The collector rated thermal losses of the solar thermal system.</description>
      <type>Double</type>
      <units>Frac</units>
      <required>true</required>
      <model_dependent>false</model_dependent>
      <default_value>0.2799</default_value>
    </argument>
    <argument>
      <name>solar_thermal_storage_volume</name>
      <display_name>Solar Thermal: Storage Volume</display_name>
      <description>The storage volume of the solar thermal system.</description>
      <type>String</type>
      <units>Frac</units>
      <required>true</required>
      <model_dependent>false</model_dependent>
      <default_value>auto</default_value>
    </argument>
    <argument>
      <name>solar_thermal_solar_fraction</name>
      <display_name>Solar Thermal: Solar Fraction</display_name>
      <description>The solar fraction of the solar thermal system. If provided, overrides all other solar thermal inputs.</description>
      <type>Double</type>
      <units>Frac</units>
      <required>true</required>
      <model_dependent>false</model_dependent>
      <default_value>0</default_value>
    </argument>
    <argument>
      <name>pv_system_module_type</name>
      <display_name>PV System: Module Type</display_name>
      <description>Module type of the PV system. Use 'none' if there is no PV system.</description>
      <type>Choice</type>
      <required>true</required>
      <model_dependent>false</model_dependent>
      <default_value>none</default_value>
      <choices>
        <choice>
          <value>none</value>
          <display_name>none</display_name>
        </choice>
        <choice>
          <value>auto</value>
          <display_name>auto</display_name>
        </choice>
        <choice>
          <value>standard</value>
          <display_name>standard</display_name>
        </choice>
        <choice>
          <value>premium</value>
          <display_name>premium</display_name>
        </choice>
        <choice>
          <value>thin film</value>
          <display_name>thin film</display_name>
        </choice>
      </choices>
    </argument>
    <argument>
      <name>pv_system_location</name>
      <display_name>PV System: Location</display_name>
      <description>Location of the PV system.</description>
      <type>Choice</type>
      <required>true</required>
      <model_dependent>false</model_dependent>
      <default_value>auto</default_value>
      <choices>
        <choice>
          <value>auto</value>
          <display_name>auto</display_name>
        </choice>
        <choice>
          <value>roof</value>
          <display_name>roof</display_name>
        </choice>
        <choice>
          <value>ground</value>
          <display_name>ground</display_name>
        </choice>
      </choices>
    </argument>
    <argument>
      <name>pv_system_tracking</name>
      <display_name>PV System: Tracking</display_name>
      <description>Tracking of the PV system.</description>
      <type>Choice</type>
      <required>true</required>
      <model_dependent>false</model_dependent>
      <default_value>auto</default_value>
      <choices>
        <choice>
          <value>auto</value>
          <display_name>auto</display_name>
        </choice>
        <choice>
          <value>fixed</value>
          <display_name>fixed</display_name>
        </choice>
        <choice>
          <value>1-axis</value>
          <display_name>1-axis</display_name>
        </choice>
        <choice>
          <value>1-axis backtracked</value>
          <display_name>1-axis backtracked</display_name>
        </choice>
        <choice>
          <value>2-axis</value>
          <display_name>2-axis</display_name>
        </choice>
      </choices>
    </argument>
    <argument>
      <name>pv_system_array_azimuth</name>
      <display_name>PV System: Array Azimuth</display_name>
      <description>Array azimuth of the PV system. Azimuth is measured clockwise from north (e.g., North=0, East=90, South=180, West=270).</description>
      <type>Double</type>
      <units>degrees</units>
      <required>true</required>
      <model_dependent>false</model_dependent>
      <default_value>180</default_value>
    </argument>
    <argument>
      <name>pv_system_array_tilt</name>
      <display_name>PV System: Array Tilt</display_name>
      <description>Array tilt of the PV system. Can also enter, e.g., RoofPitch, RoofPitch+20, Latitude, Latitude-15, etc.</description>
      <type>String</type>
      <units>degrees</units>
      <required>true</required>
      <model_dependent>false</model_dependent>
      <default_value>RoofPitch</default_value>
    </argument>
    <argument>
      <name>pv_system_max_power_output</name>
      <display_name>PV System: Maximum Power Output</display_name>
      <description>Maximum power output of the PV system. For a shared system, this is the total building maximum power output.</description>
      <type>Double</type>
      <units>W</units>
      <required>true</required>
      <model_dependent>false</model_dependent>
      <default_value>4000</default_value>
    </argument>
    <argument>
      <name>pv_system_inverter_efficiency</name>
      <display_name>PV System: Inverter Efficiency</display_name>
      <description>Inverter efficiency of the PV system. If there are two PV systems, this will apply to both.</description>
      <type>Double</type>
      <units>Frac</units>
      <required>false</required>
      <model_dependent>false</model_dependent>
    </argument>
    <argument>
      <name>pv_system_system_losses_fraction</name>
      <display_name>PV System: System Losses Fraction</display_name>
      <description>System losses fraction of the PV system. If there are two PV systems, this will apply to both.</description>
      <type>Double</type>
      <units>Frac</units>
      <required>false</required>
      <model_dependent>false</model_dependent>
    </argument>
    <argument>
      <name>pv_system_num_bedrooms_served</name>
      <display_name>PV System: Number of Bedrooms Served</display_name>
      <description>Number of bedrooms served by PV system. Ignored if single-family detached. Used to apportion PV generation to the unit of a SFA/MF building. If there are two PV systems, this will apply to both.</description>
      <type>Integer</type>
      <units>#</units>
      <required>true</required>
      <model_dependent>false</model_dependent>
      <default_value>3</default_value>
    </argument>
    <argument>
      <name>pv_system_2_module_type</name>
      <display_name>PV System 2: Module Type</display_name>
      <description>Module type of the second PV system. Use 'none' if there is no PV system 2.</description>
      <type>Choice</type>
      <required>true</required>
      <model_dependent>false</model_dependent>
      <default_value>none</default_value>
      <choices>
        <choice>
          <value>none</value>
          <display_name>none</display_name>
        </choice>
        <choice>
          <value>auto</value>
          <display_name>auto</display_name>
        </choice>
        <choice>
          <value>standard</value>
          <display_name>standard</display_name>
        </choice>
        <choice>
          <value>premium</value>
          <display_name>premium</display_name>
        </choice>
        <choice>
          <value>thin film</value>
          <display_name>thin film</display_name>
        </choice>
      </choices>
    </argument>
    <argument>
      <name>pv_system_2_location</name>
      <display_name>PV System 2: Location</display_name>
      <description>Location of the second PV system.</description>
      <type>Choice</type>
      <required>true</required>
      <model_dependent>false</model_dependent>
      <default_value>auto</default_value>
      <choices>
        <choice>
          <value>auto</value>
          <display_name>auto</display_name>
        </choice>
        <choice>
          <value>roof</value>
          <display_name>roof</display_name>
        </choice>
        <choice>
          <value>ground</value>
          <display_name>ground</display_name>
        </choice>
      </choices>
    </argument>
    <argument>
      <name>pv_system_2_tracking</name>
      <display_name>PV System 2: Tracking</display_name>
      <description>Tracking of the second PV system.</description>
      <type>Choice</type>
      <required>true</required>
      <model_dependent>false</model_dependent>
      <default_value>auto</default_value>
      <choices>
        <choice>
          <value>auto</value>
          <display_name>auto</display_name>
        </choice>
        <choice>
          <value>fixed</value>
          <display_name>fixed</display_name>
        </choice>
        <choice>
          <value>1-axis</value>
          <display_name>1-axis</display_name>
        </choice>
        <choice>
          <value>1-axis backtracked</value>
          <display_name>1-axis backtracked</display_name>
        </choice>
        <choice>
          <value>2-axis</value>
          <display_name>2-axis</display_name>
        </choice>
      </choices>
    </argument>
    <argument>
      <name>pv_system_2_array_azimuth</name>
      <display_name>PV System 2: Array Azimuth</display_name>
      <description>Array azimuth of the second PV system. Azimuth is measured clockwise from north (e.g., North=0, East=90, South=180, West=270).</description>
      <type>Double</type>
      <units>degrees</units>
      <required>true</required>
      <model_dependent>false</model_dependent>
      <default_value>180</default_value>
    </argument>
    <argument>
      <name>pv_system_2_array_tilt</name>
      <display_name>PV System 2: Array Tilt</display_name>
      <description>Array tilt of the second PV system. Can also enter, e.g., RoofPitch, RoofPitch+20, Latitude, Latitude-15, etc.</description>
      <type>String</type>
      <units>degrees</units>
      <required>true</required>
      <model_dependent>false</model_dependent>
      <default_value>RoofPitch</default_value>
    </argument>
    <argument>
      <name>pv_system_2_max_power_output</name>
      <display_name>PV System 2: Maximum Power Output</display_name>
      <description>Maximum power output of the second PV system. For a shared system, this is the total building maximum power output.</description>
      <type>Double</type>
      <units>W</units>
      <required>true</required>
      <model_dependent>false</model_dependent>
      <default_value>4000</default_value>
    </argument>
    <argument>
      <name>battery_location</name>
      <display_name>Battery: Location</display_name>
      <description>The space type for the lithium ion battery location.</description>
      <type>Choice</type>
      <required>true</required>
      <model_dependent>false</model_dependent>
      <default_value>none</default_value>
      <choices>
        <choice>
          <value>auto</value>
          <display_name>auto</display_name>
        </choice>
        <choice>
          <value>none</value>
          <display_name>none</display_name>
        </choice>
        <choice>
          <value>living space</value>
          <display_name>living space</display_name>
        </choice>
        <choice>
          <value>basement - conditioned</value>
          <display_name>basement - conditioned</display_name>
        </choice>
        <choice>
          <value>basement - unconditioned</value>
          <display_name>basement - unconditioned</display_name>
        </choice>
        <choice>
          <value>crawlspace - vented</value>
          <display_name>crawlspace - vented</display_name>
        </choice>
        <choice>
          <value>crawlspace - unvented</value>
          <display_name>crawlspace - unvented</display_name>
        </choice>
        <choice>
          <value>crawlspace - conditioned</value>
          <display_name>crawlspace - conditioned</display_name>
        </choice>
        <choice>
          <value>attic - vented</value>
          <display_name>attic - vented</display_name>
        </choice>
        <choice>
          <value>attic - unvented</value>
          <display_name>attic - unvented</display_name>
        </choice>
        <choice>
          <value>garage</value>
          <display_name>garage</display_name>
        </choice>
        <choice>
          <value>outside</value>
          <display_name>outside</display_name>
        </choice>
      </choices>
    </argument>
    <argument>
      <name>battery_power</name>
      <display_name>Battery: Rated Power Output</display_name>
      <description>The rated power output of the lithium ion battery.</description>
      <type>String</type>
      <units>W</units>
      <required>true</required>
      <model_dependent>false</model_dependent>
      <default_value>auto</default_value>
    </argument>
    <argument>
      <name>battery_capacity</name>
      <display_name>Battery: Nominal Capacity</display_name>
      <description>The nominal capacity of the lithium ion battery.</description>
      <type>String</type>
      <units>kWh</units>
      <required>true</required>
      <model_dependent>false</model_dependent>
      <default_value>auto</default_value>
    </argument>
    <argument>
      <name>lighting_present</name>
      <display_name>Lighting: Present</display_name>
      <description>Whether there is lighting energy use.</description>
      <type>Boolean</type>
      <required>false</required>
      <model_dependent>false</model_dependent>
      <default_value>true</default_value>
      <choices>
        <choice>
          <value>true</value>
          <display_name>true</display_name>
        </choice>
        <choice>
          <value>false</value>
          <display_name>false</display_name>
        </choice>
      </choices>
    </argument>
    <argument>
      <name>lighting_interior_fraction_cfl</name>
      <display_name>Lighting: Interior Fraction CFL</display_name>
      <description>Fraction of all lamps (interior) that are compact fluorescent. Lighting not specified as CFL, LFL, or LED is assumed to be incandescent.</description>
      <type>Double</type>
      <required>true</required>
      <model_dependent>false</model_dependent>
      <default_value>0.1</default_value>
    </argument>
    <argument>
      <name>lighting_interior_fraction_lfl</name>
      <display_name>Lighting: Interior Fraction LFL</display_name>
      <description>Fraction of all lamps (interior) that are linear fluorescent. Lighting not specified as CFL, LFL, or LED is assumed to be incandescent.</description>
      <type>Double</type>
      <required>true</required>
      <model_dependent>false</model_dependent>
      <default_value>0</default_value>
    </argument>
    <argument>
      <name>lighting_interior_fraction_led</name>
      <display_name>Lighting: Interior Fraction LED</display_name>
      <description>Fraction of all lamps (interior) that are light emitting diodes. Lighting not specified as CFL, LFL, or LED is assumed to be incandescent.</description>
      <type>Double</type>
      <required>true</required>
      <model_dependent>false</model_dependent>
      <default_value>0</default_value>
    </argument>
    <argument>
      <name>lighting_interior_usage_multiplier</name>
      <display_name>Lighting: Interior Usage Multiplier</display_name>
      <description>Multiplier on the lighting energy usage (interior) that can reflect, e.g., high/low usage occupants.</description>
      <type>Double</type>
      <required>true</required>
      <model_dependent>false</model_dependent>
      <default_value>1</default_value>
    </argument>
    <argument>
      <name>lighting_exterior_fraction_cfl</name>
      <display_name>Lighting: Exterior Fraction CFL</display_name>
      <description>Fraction of all lamps (exterior) that are compact fluorescent. Lighting not specified as CFL, LFL, or LED is assumed to be incandescent.</description>
      <type>Double</type>
      <required>true</required>
      <model_dependent>false</model_dependent>
      <default_value>0</default_value>
    </argument>
    <argument>
      <name>lighting_exterior_fraction_lfl</name>
      <display_name>Lighting: Exterior Fraction LFL</display_name>
      <description>Fraction of all lamps (exterior) that are linear fluorescent. Lighting not specified as CFL, LFL, or LED is assumed to be incandescent.</description>
      <type>Double</type>
      <required>true</required>
      <model_dependent>false</model_dependent>
      <default_value>0</default_value>
    </argument>
    <argument>
      <name>lighting_exterior_fraction_led</name>
      <display_name>Lighting: Exterior Fraction LED</display_name>
      <description>Fraction of all lamps (exterior) that are light emitting diodes. Lighting not specified as CFL, LFL, or LED is assumed to be incandescent.</description>
      <type>Double</type>
      <required>true</required>
      <model_dependent>false</model_dependent>
      <default_value>0</default_value>
    </argument>
    <argument>
      <name>lighting_exterior_usage_multiplier</name>
      <display_name>Lighting: Exterior Usage Multiplier</display_name>
      <description>Multiplier on the lighting energy usage (exterior) that can reflect, e.g., high/low usage occupants.</description>
      <type>Double</type>
      <required>true</required>
      <model_dependent>false</model_dependent>
      <default_value>1</default_value>
    </argument>
    <argument>
      <name>lighting_garage_fraction_cfl</name>
      <display_name>Lighting: Garage Fraction CFL</display_name>
      <description>Fraction of all lamps (garage) that are compact fluorescent. Lighting not specified as CFL, LFL, or LED is assumed to be incandescent.</description>
      <type>Double</type>
      <required>true</required>
      <model_dependent>false</model_dependent>
      <default_value>0</default_value>
    </argument>
    <argument>
      <name>lighting_garage_fraction_lfl</name>
      <display_name>Lighting: Garage Fraction LFL</display_name>
      <description>Fraction of all lamps (garage) that are linear fluorescent. Lighting not specified as CFL, LFL, or LED is assumed to be incandescent.</description>
      <type>Double</type>
      <required>true</required>
      <model_dependent>false</model_dependent>
      <default_value>0</default_value>
    </argument>
    <argument>
      <name>lighting_garage_fraction_led</name>
      <display_name>Lighting: Garage Fraction LED</display_name>
      <description>Fraction of all lamps (garage) that are light emitting diodes. Lighting not specified as CFL, LFL, or LED is assumed to be incandescent.</description>
      <type>Double</type>
      <required>true</required>
      <model_dependent>false</model_dependent>
      <default_value>0</default_value>
    </argument>
    <argument>
      <name>lighting_garage_usage_multiplier</name>
      <display_name>Lighting: Garage Usage Multiplier</display_name>
      <description>Multiplier on the lighting energy usage (garage) that can reflect, e.g., high/low usage occupants.</description>
      <type>Double</type>
      <required>true</required>
      <model_dependent>false</model_dependent>
      <default_value>1</default_value>
    </argument>
    <argument>
      <name>holiday_lighting_present</name>
      <display_name>Holiday Lighting: Present</display_name>
      <description>Whether there is holiday lighting.</description>
      <type>Boolean</type>
      <required>true</required>
      <model_dependent>false</model_dependent>
      <default_value>false</default_value>
      <choices>
        <choice>
          <value>true</value>
          <display_name>true</display_name>
        </choice>
        <choice>
          <value>false</value>
          <display_name>false</display_name>
        </choice>
      </choices>
    </argument>
    <argument>
      <name>holiday_lighting_daily_kwh</name>
      <display_name>Holiday Lighting: Daily Consumption</display_name>
      <description>The daily energy consumption for holiday lighting (exterior).</description>
      <type>String</type>
      <units>kWh/day</units>
      <required>true</required>
      <model_dependent>false</model_dependent>
      <default_value>auto</default_value>
    </argument>
    <argument>
      <name>holiday_lighting_period</name>
      <display_name>Holiday Lighting: Period</display_name>
      <description>Enter a date like "Nov 25 - Jan 5".</description>
      <type>String</type>
      <required>false</required>
      <model_dependent>false</model_dependent>
    </argument>
    <argument>
      <name>dehumidifier_type</name>
      <display_name>Dehumidifier: Type</display_name>
      <description>The type of dehumidifier.</description>
      <type>Choice</type>
      <required>true</required>
      <model_dependent>false</model_dependent>
      <default_value>none</default_value>
      <choices>
        <choice>
          <value>none</value>
          <display_name>none</display_name>
        </choice>
        <choice>
          <value>portable</value>
          <display_name>portable</display_name>
        </choice>
        <choice>
          <value>whole-home</value>
          <display_name>whole-home</display_name>
        </choice>
      </choices>
    </argument>
    <argument>
      <name>dehumidifier_efficiency_type</name>
      <display_name>Dehumidifier: Efficiency Type</display_name>
      <description>The efficiency type of dehumidifier.</description>
      <type>Choice</type>
      <required>true</required>
      <model_dependent>false</model_dependent>
      <default_value>IntegratedEnergyFactor</default_value>
      <choices>
        <choice>
          <value>EnergyFactor</value>
          <display_name>EnergyFactor</display_name>
        </choice>
        <choice>
          <value>IntegratedEnergyFactor</value>
          <display_name>IntegratedEnergyFactor</display_name>
        </choice>
      </choices>
    </argument>
    <argument>
      <name>dehumidifier_efficiency</name>
      <display_name>Dehumidifier: Efficiency</display_name>
      <description>The efficiency of the dehumidifier.</description>
      <type>Double</type>
      <units>liters/kWh</units>
      <required>true</required>
      <model_dependent>false</model_dependent>
      <default_value>1.5</default_value>
    </argument>
    <argument>
      <name>dehumidifier_capacity</name>
      <display_name>Dehumidifier: Capacity</display_name>
      <description>The capacity (water removal rate) of the dehumidifier.</description>
      <type>Double</type>
      <units>pint/day</units>
      <required>true</required>
      <model_dependent>false</model_dependent>
      <default_value>40</default_value>
    </argument>
    <argument>
      <name>dehumidifier_rh_setpoint</name>
      <display_name>Dehumidifier: Relative Humidity Setpoint</display_name>
      <description>The relative humidity setpoint of the dehumidifier.</description>
      <type>Double</type>
      <units>Frac</units>
      <required>true</required>
      <model_dependent>false</model_dependent>
      <default_value>0.5</default_value>
    </argument>
    <argument>
      <name>dehumidifier_fraction_dehumidification_load_served</name>
      <display_name>Dehumidifier: Fraction Dehumidification Load Served</display_name>
      <description>The dehumidification load served fraction of the dehumidifier.</description>
      <type>Double</type>
      <units>Frac</units>
      <required>true</required>
      <model_dependent>false</model_dependent>
      <default_value>1</default_value>
    </argument>
    <argument>
      <name>clothes_washer_location</name>
      <display_name>Clothes Washer: Location</display_name>
      <description>The space type for the clothes washer location.</description>
      <type>Choice</type>
      <required>true</required>
      <model_dependent>false</model_dependent>
      <default_value>auto</default_value>
      <choices>
        <choice>
          <value>auto</value>
          <display_name>auto</display_name>
        </choice>
        <choice>
          <value>none</value>
          <display_name>none</display_name>
        </choice>
        <choice>
          <value>living space</value>
          <display_name>living space</display_name>
        </choice>
        <choice>
          <value>basement - conditioned</value>
          <display_name>basement - conditioned</display_name>
        </choice>
        <choice>
          <value>basement - unconditioned</value>
          <display_name>basement - unconditioned</display_name>
        </choice>
        <choice>
          <value>garage</value>
          <display_name>garage</display_name>
        </choice>
        <choice>
          <value>other housing unit</value>
          <display_name>other housing unit</display_name>
        </choice>
        <choice>
          <value>other heated space</value>
          <display_name>other heated space</display_name>
        </choice>
        <choice>
          <value>other multifamily buffer space</value>
          <display_name>other multifamily buffer space</display_name>
        </choice>
        <choice>
          <value>other non-freezing space</value>
          <display_name>other non-freezing space</display_name>
        </choice>
      </choices>
    </argument>
    <argument>
      <name>clothes_washer_efficiency_type</name>
      <display_name>Clothes Washer: Efficiency Type</display_name>
      <description>The efficiency type of the clothes washer.</description>
      <type>Choice</type>
      <required>true</required>
      <model_dependent>false</model_dependent>
      <default_value>IntegratedModifiedEnergyFactor</default_value>
      <choices>
        <choice>
          <value>ModifiedEnergyFactor</value>
          <display_name>ModifiedEnergyFactor</display_name>
        </choice>
        <choice>
          <value>IntegratedModifiedEnergyFactor</value>
          <display_name>IntegratedModifiedEnergyFactor</display_name>
        </choice>
      </choices>
    </argument>
    <argument>
      <name>clothes_washer_efficiency</name>
      <display_name>Clothes Washer: Efficiency</display_name>
      <description>The efficiency of the clothes washer.</description>
      <type>String</type>
      <units>ft^3/kWh-cyc</units>
      <required>true</required>
      <model_dependent>false</model_dependent>
      <default_value>auto</default_value>
    </argument>
    <argument>
      <name>clothes_washer_rated_annual_kwh</name>
      <display_name>Clothes Washer: Rated Annual Consumption</display_name>
      <description>The annual energy consumed by the clothes washer, as rated, obtained from the EnergyGuide label. This includes both the appliance electricity consumption and the energy required for water heating.</description>
      <type>String</type>
      <units>kWh/yr</units>
      <required>true</required>
      <model_dependent>false</model_dependent>
      <default_value>auto</default_value>
    </argument>
    <argument>
      <name>clothes_washer_label_electric_rate</name>
      <display_name>Clothes Washer: Label Electric Rate</display_name>
      <description>The annual energy consumed by the clothes washer, as rated, obtained from the EnergyGuide label. This includes both the appliance electricity consumption and the energy required for water heating.</description>
      <type>String</type>
      <units>$/kWh</units>
      <required>true</required>
      <model_dependent>false</model_dependent>
      <default_value>auto</default_value>
    </argument>
    <argument>
      <name>clothes_washer_label_gas_rate</name>
      <display_name>Clothes Washer: Label Gas Rate</display_name>
      <description>The annual energy consumed by the clothes washer, as rated, obtained from the EnergyGuide label. This includes both the appliance electricity consumption and the energy required for water heating.</description>
      <type>String</type>
      <units>$/therm</units>
      <required>true</required>
      <model_dependent>false</model_dependent>
      <default_value>auto</default_value>
    </argument>
    <argument>
      <name>clothes_washer_label_annual_gas_cost</name>
      <display_name>Clothes Washer: Label Annual Cost with Gas DHW</display_name>
      <description>The annual cost of using the system under test conditions. Input is obtained from the EnergyGuide label.</description>
      <type>String</type>
      <units>$</units>
      <required>true</required>
      <model_dependent>false</model_dependent>
      <default_value>auto</default_value>
    </argument>
    <argument>
      <name>clothes_washer_label_usage</name>
      <display_name>Clothes Washer: Label Usage</display_name>
      <description>The clothes washer loads per week.</description>
      <type>String</type>
      <units>cyc/wk</units>
      <required>true</required>
      <model_dependent>false</model_dependent>
      <default_value>auto</default_value>
    </argument>
    <argument>
      <name>clothes_washer_capacity</name>
      <display_name>Clothes Washer: Drum Volume</display_name>
      <description>Volume of the washer drum. Obtained from the EnergyStar website or the manufacturer's literature.</description>
      <type>String</type>
      <units>ft^3</units>
      <required>true</required>
      <model_dependent>false</model_dependent>
      <default_value>auto</default_value>
    </argument>
    <argument>
      <name>clothes_washer_usage_multiplier</name>
      <display_name>Clothes Washer: Usage Multiplier</display_name>
      <description>Multiplier on the clothes washer energy and hot water usage that can reflect, e.g., high/low usage occupants.</description>
      <type>Double</type>
      <required>true</required>
      <model_dependent>false</model_dependent>
      <default_value>1</default_value>
    </argument>
    <argument>
      <name>clothes_dryer_location</name>
      <display_name>Clothes Dryer: Location</display_name>
      <description>The space type for the clothes dryer location.</description>
      <type>Choice</type>
      <required>true</required>
      <model_dependent>false</model_dependent>
      <default_value>auto</default_value>
      <choices>
        <choice>
          <value>auto</value>
          <display_name>auto</display_name>
        </choice>
        <choice>
          <value>none</value>
          <display_name>none</display_name>
        </choice>
        <choice>
          <value>living space</value>
          <display_name>living space</display_name>
        </choice>
        <choice>
          <value>basement - conditioned</value>
          <display_name>basement - conditioned</display_name>
        </choice>
        <choice>
          <value>basement - unconditioned</value>
          <display_name>basement - unconditioned</display_name>
        </choice>
        <choice>
          <value>garage</value>
          <display_name>garage</display_name>
        </choice>
        <choice>
          <value>other housing unit</value>
          <display_name>other housing unit</display_name>
        </choice>
        <choice>
          <value>other heated space</value>
          <display_name>other heated space</display_name>
        </choice>
        <choice>
          <value>other multifamily buffer space</value>
          <display_name>other multifamily buffer space</display_name>
        </choice>
        <choice>
          <value>other non-freezing space</value>
          <display_name>other non-freezing space</display_name>
        </choice>
      </choices>
    </argument>
    <argument>
      <name>clothes_dryer_fuel_type</name>
      <display_name>Clothes Dryer: Fuel Type</display_name>
      <description>Type of fuel used by the clothes dryer.</description>
      <type>Choice</type>
      <required>true</required>
      <model_dependent>false</model_dependent>
      <default_value>natural gas</default_value>
      <choices>
        <choice>
          <value>electricity</value>
          <display_name>electricity</display_name>
        </choice>
        <choice>
          <value>natural gas</value>
          <display_name>natural gas</display_name>
        </choice>
        <choice>
          <value>fuel oil</value>
          <display_name>fuel oil</display_name>
        </choice>
        <choice>
          <value>propane</value>
          <display_name>propane</display_name>
        </choice>
        <choice>
          <value>wood</value>
          <display_name>wood</display_name>
        </choice>
        <choice>
          <value>coal</value>
          <display_name>coal</display_name>
        </choice>
      </choices>
    </argument>
    <argument>
      <name>clothes_dryer_efficiency_type</name>
      <display_name>Clothes Dryer: Efficiency Type</display_name>
      <description>The efficiency type of the clothes dryer.</description>
      <type>Choice</type>
      <required>true</required>
      <model_dependent>false</model_dependent>
      <default_value>CombinedEnergyFactor</default_value>
      <choices>
        <choice>
          <value>EnergyFactor</value>
          <display_name>EnergyFactor</display_name>
        </choice>
        <choice>
          <value>CombinedEnergyFactor</value>
          <display_name>CombinedEnergyFactor</display_name>
        </choice>
      </choices>
    </argument>
    <argument>
      <name>clothes_dryer_efficiency</name>
      <display_name>Clothes Dryer: Efficiency</display_name>
      <description>The efficiency of the clothes dryer.</description>
      <type>String</type>
      <units>lb/kWh</units>
      <required>true</required>
      <model_dependent>false</model_dependent>
      <default_value>auto</default_value>
    </argument>
    <argument>
      <name>clothes_dryer_vented_flow_rate</name>
      <display_name>Clothes Dryer: Vented Flow Rate</display_name>
      <description>The exhaust flow rate of the vented clothes dryer.</description>
      <type>String</type>
      <units>CFM</units>
      <required>true</required>
      <model_dependent>false</model_dependent>
      <default_value>auto</default_value>
    </argument>
    <argument>
      <name>clothes_dryer_usage_multiplier</name>
      <display_name>Clothes Dryer: Usage Multiplier</display_name>
      <description>Multiplier on the clothes dryer energy usage that can reflect, e.g., high/low usage occupants.</description>
      <type>Double</type>
      <required>true</required>
      <model_dependent>false</model_dependent>
      <default_value>1</default_value>
    </argument>
    <argument>
      <name>dishwasher_location</name>
      <display_name>Dishwasher: Location</display_name>
      <description>The space type for the dishwasher location.</description>
      <type>Choice</type>
      <required>true</required>
      <model_dependent>false</model_dependent>
      <default_value>auto</default_value>
      <choices>
        <choice>
          <value>auto</value>
          <display_name>auto</display_name>
        </choice>
        <choice>
          <value>none</value>
          <display_name>none</display_name>
        </choice>
        <choice>
          <value>living space</value>
          <display_name>living space</display_name>
        </choice>
        <choice>
          <value>basement - conditioned</value>
          <display_name>basement - conditioned</display_name>
        </choice>
        <choice>
          <value>basement - unconditioned</value>
          <display_name>basement - unconditioned</display_name>
        </choice>
        <choice>
          <value>garage</value>
          <display_name>garage</display_name>
        </choice>
        <choice>
          <value>other housing unit</value>
          <display_name>other housing unit</display_name>
        </choice>
        <choice>
          <value>other heated space</value>
          <display_name>other heated space</display_name>
        </choice>
        <choice>
          <value>other multifamily buffer space</value>
          <display_name>other multifamily buffer space</display_name>
        </choice>
        <choice>
          <value>other non-freezing space</value>
          <display_name>other non-freezing space</display_name>
        </choice>
      </choices>
    </argument>
    <argument>
      <name>dishwasher_efficiency_type</name>
      <display_name>Dishwasher: Efficiency Type</display_name>
      <description>The efficiency type of dishwasher.</description>
      <type>Choice</type>
      <required>true</required>
      <model_dependent>false</model_dependent>
      <default_value>RatedAnnualkWh</default_value>
      <choices>
        <choice>
          <value>RatedAnnualkWh</value>
          <display_name>RatedAnnualkWh</display_name>
        </choice>
        <choice>
          <value>EnergyFactor</value>
          <display_name>EnergyFactor</display_name>
        </choice>
      </choices>
    </argument>
    <argument>
      <name>dishwasher_efficiency</name>
      <display_name>Dishwasher: Efficiency</display_name>
      <description>The efficiency of the dishwasher.</description>
      <type>String</type>
      <units>RatedAnnualkWh or EnergyFactor</units>
      <required>true</required>
      <model_dependent>false</model_dependent>
      <default_value>auto</default_value>
    </argument>
    <argument>
      <name>dishwasher_label_electric_rate</name>
      <display_name>Dishwasher: Label Electric Rate</display_name>
      <description>The label electric rate of the dishwasher.</description>
      <type>String</type>
      <units>$/kWh</units>
      <required>true</required>
      <model_dependent>false</model_dependent>
      <default_value>auto</default_value>
    </argument>
    <argument>
      <name>dishwasher_label_gas_rate</name>
      <display_name>Dishwasher: Label Gas Rate</display_name>
      <description>The label gas rate of the dishwasher.</description>
      <type>String</type>
      <units>$/therm</units>
      <required>true</required>
      <model_dependent>false</model_dependent>
      <default_value>auto</default_value>
    </argument>
    <argument>
      <name>dishwasher_label_annual_gas_cost</name>
      <display_name>Dishwasher: Label Annual Gas Cost</display_name>
      <description>The label annual gas cost of the dishwasher.</description>
      <type>String</type>
      <units>$</units>
      <required>true</required>
      <model_dependent>false</model_dependent>
      <default_value>auto</default_value>
    </argument>
    <argument>
      <name>dishwasher_label_usage</name>
      <display_name>Dishwasher: Label Usage</display_name>
      <description>The dishwasher loads per week.</description>
      <type>String</type>
      <units>cyc/wk</units>
      <required>true</required>
      <model_dependent>false</model_dependent>
      <default_value>auto</default_value>
    </argument>
    <argument>
      <name>dishwasher_place_setting_capacity</name>
      <display_name>Dishwasher: Number of Place Settings</display_name>
      <description>The number of place settings for the unit. Data obtained from manufacturer's literature.</description>
      <type>String</type>
      <units>#</units>
      <required>true</required>
      <model_dependent>false</model_dependent>
      <default_value>auto</default_value>
    </argument>
    <argument>
      <name>dishwasher_usage_multiplier</name>
      <display_name>Dishwasher: Usage Multiplier</display_name>
      <description>Multiplier on the dishwasher energy usage that can reflect, e.g., high/low usage occupants.</description>
      <type>Double</type>
      <required>true</required>
      <model_dependent>false</model_dependent>
      <default_value>1</default_value>
    </argument>
    <argument>
      <name>refrigerator_location</name>
      <display_name>Refrigerator: Location</display_name>
      <description>The space type for the refrigerator location.</description>
      <type>Choice</type>
      <required>true</required>
      <model_dependent>false</model_dependent>
      <default_value>auto</default_value>
      <choices>
        <choice>
          <value>auto</value>
          <display_name>auto</display_name>
        </choice>
        <choice>
          <value>none</value>
          <display_name>none</display_name>
        </choice>
        <choice>
          <value>living space</value>
          <display_name>living space</display_name>
        </choice>
        <choice>
          <value>basement - conditioned</value>
          <display_name>basement - conditioned</display_name>
        </choice>
        <choice>
          <value>basement - unconditioned</value>
          <display_name>basement - unconditioned</display_name>
        </choice>
        <choice>
          <value>garage</value>
          <display_name>garage</display_name>
        </choice>
        <choice>
          <value>other housing unit</value>
          <display_name>other housing unit</display_name>
        </choice>
        <choice>
          <value>other heated space</value>
          <display_name>other heated space</display_name>
        </choice>
        <choice>
          <value>other multifamily buffer space</value>
          <display_name>other multifamily buffer space</display_name>
        </choice>
        <choice>
          <value>other non-freezing space</value>
          <display_name>other non-freezing space</display_name>
        </choice>
      </choices>
    </argument>
    <argument>
      <name>refrigerator_rated_annual_kwh</name>
      <display_name>Refrigerator: Rated Annual Consumption</display_name>
      <description>The EnergyGuide rated annual energy consumption for a refrigerator.</description>
      <type>String</type>
      <units>kWh/yr</units>
      <required>true</required>
      <model_dependent>false</model_dependent>
      <default_value>auto</default_value>
    </argument>
    <argument>
      <name>refrigerator_usage_multiplier</name>
      <display_name>Refrigerator: Usage Multiplier</display_name>
      <description>Multiplier on the refrigerator energy usage that can reflect, e.g., high/low usage occupants.</description>
      <type>Double</type>
      <required>true</required>
      <model_dependent>false</model_dependent>
      <default_value>1</default_value>
    </argument>
    <argument>
      <name>extra_refrigerator_location</name>
      <display_name>Extra Refrigerator: Location</display_name>
      <description>The space type for the extra refrigerator location.</description>
      <type>Choice</type>
      <required>true</required>
      <model_dependent>false</model_dependent>
      <default_value>none</default_value>
      <choices>
        <choice>
          <value>auto</value>
          <display_name>auto</display_name>
        </choice>
        <choice>
          <value>none</value>
          <display_name>none</display_name>
        </choice>
        <choice>
          <value>living space</value>
          <display_name>living space</display_name>
        </choice>
        <choice>
          <value>basement - conditioned</value>
          <display_name>basement - conditioned</display_name>
        </choice>
        <choice>
          <value>basement - unconditioned</value>
          <display_name>basement - unconditioned</display_name>
        </choice>
        <choice>
          <value>garage</value>
          <display_name>garage</display_name>
        </choice>
        <choice>
          <value>other housing unit</value>
          <display_name>other housing unit</display_name>
        </choice>
        <choice>
          <value>other heated space</value>
          <display_name>other heated space</display_name>
        </choice>
        <choice>
          <value>other multifamily buffer space</value>
          <display_name>other multifamily buffer space</display_name>
        </choice>
        <choice>
          <value>other non-freezing space</value>
          <display_name>other non-freezing space</display_name>
        </choice>
      </choices>
    </argument>
    <argument>
      <name>extra_refrigerator_rated_annual_kwh</name>
      <display_name>Extra Refrigerator: Rated Annual Consumption</display_name>
      <description>The EnergyGuide rated annual energy consumption for an extra rrefrigerator.</description>
      <type>String</type>
      <units>kWh/yr</units>
      <required>true</required>
      <model_dependent>false</model_dependent>
      <default_value>auto</default_value>
    </argument>
    <argument>
      <name>extra_refrigerator_usage_multiplier</name>
      <display_name>Extra Refrigerator: Usage Multiplier</display_name>
      <description>Multiplier on the extra refrigerator energy usage that can reflect, e.g., high/low usage occupants.</description>
      <type>Double</type>
      <required>true</required>
      <model_dependent>false</model_dependent>
      <default_value>1</default_value>
    </argument>
    <argument>
      <name>freezer_location</name>
      <display_name>Freezer: Location</display_name>
      <description>The space type for the freezer location.</description>
      <type>Choice</type>
      <required>true</required>
      <model_dependent>false</model_dependent>
      <default_value>none</default_value>
      <choices>
        <choice>
          <value>auto</value>
          <display_name>auto</display_name>
        </choice>
        <choice>
          <value>none</value>
          <display_name>none</display_name>
        </choice>
        <choice>
          <value>living space</value>
          <display_name>living space</display_name>
        </choice>
        <choice>
          <value>basement - conditioned</value>
          <display_name>basement - conditioned</display_name>
        </choice>
        <choice>
          <value>basement - unconditioned</value>
          <display_name>basement - unconditioned</display_name>
        </choice>
        <choice>
          <value>garage</value>
          <display_name>garage</display_name>
        </choice>
        <choice>
          <value>other housing unit</value>
          <display_name>other housing unit</display_name>
        </choice>
        <choice>
          <value>other heated space</value>
          <display_name>other heated space</display_name>
        </choice>
        <choice>
          <value>other multifamily buffer space</value>
          <display_name>other multifamily buffer space</display_name>
        </choice>
        <choice>
          <value>other non-freezing space</value>
          <display_name>other non-freezing space</display_name>
        </choice>
      </choices>
    </argument>
    <argument>
      <name>freezer_rated_annual_kwh</name>
      <display_name>Freezer: Rated Annual Consumption</display_name>
      <description>The EnergyGuide rated annual energy consumption for a freezer.</description>
      <type>String</type>
      <units>kWh/yr</units>
      <required>true</required>
      <model_dependent>false</model_dependent>
      <default_value>auto</default_value>
    </argument>
    <argument>
      <name>freezer_usage_multiplier</name>
      <display_name>Freezer: Usage Multiplier</display_name>
      <description>Multiplier on the freezer energy usage that can reflect, e.g., high/low usage occupants.</description>
      <type>Double</type>
      <required>true</required>
      <model_dependent>false</model_dependent>
      <default_value>1</default_value>
    </argument>
    <argument>
      <name>cooking_range_oven_location</name>
      <display_name>Cooking Range/Oven: Location</display_name>
      <description>The space type for the cooking range/oven location.</description>
      <type>Choice</type>
      <required>true</required>
      <model_dependent>false</model_dependent>
      <default_value>auto</default_value>
      <choices>
        <choice>
          <value>auto</value>
          <display_name>auto</display_name>
        </choice>
        <choice>
          <value>none</value>
          <display_name>none</display_name>
        </choice>
        <choice>
          <value>living space</value>
          <display_name>living space</display_name>
        </choice>
        <choice>
          <value>basement - conditioned</value>
          <display_name>basement - conditioned</display_name>
        </choice>
        <choice>
          <value>basement - unconditioned</value>
          <display_name>basement - unconditioned</display_name>
        </choice>
        <choice>
          <value>garage</value>
          <display_name>garage</display_name>
        </choice>
        <choice>
          <value>other housing unit</value>
          <display_name>other housing unit</display_name>
        </choice>
        <choice>
          <value>other heated space</value>
          <display_name>other heated space</display_name>
        </choice>
        <choice>
          <value>other multifamily buffer space</value>
          <display_name>other multifamily buffer space</display_name>
        </choice>
        <choice>
          <value>other non-freezing space</value>
          <display_name>other non-freezing space</display_name>
        </choice>
      </choices>
    </argument>
    <argument>
      <name>cooking_range_oven_fuel_type</name>
      <display_name>Cooking Range/Oven: Fuel Type</display_name>
      <description>Type of fuel used by the cooking range/oven.</description>
      <type>Choice</type>
      <required>true</required>
      <model_dependent>false</model_dependent>
      <default_value>natural gas</default_value>
      <choices>
        <choice>
          <value>electricity</value>
          <display_name>electricity</display_name>
        </choice>
        <choice>
          <value>natural gas</value>
          <display_name>natural gas</display_name>
        </choice>
        <choice>
          <value>fuel oil</value>
          <display_name>fuel oil</display_name>
        </choice>
        <choice>
          <value>propane</value>
          <display_name>propane</display_name>
        </choice>
        <choice>
          <value>wood</value>
          <display_name>wood</display_name>
        </choice>
        <choice>
          <value>coal</value>
          <display_name>coal</display_name>
        </choice>
      </choices>
    </argument>
    <argument>
      <name>cooking_range_oven_is_induction</name>
      <display_name>Cooking Range/Oven: Is Induction</display_name>
      <description>Whether the cooking range is induction.</description>
      <type>Boolean</type>
      <required>false</required>
      <model_dependent>false</model_dependent>
      <choices>
        <choice>
          <value>true</value>
          <display_name>true</display_name>
        </choice>
        <choice>
          <value>false</value>
          <display_name>false</display_name>
        </choice>
      </choices>
    </argument>
    <argument>
      <name>cooking_range_oven_is_convection</name>
      <display_name>Cooking Range/Oven: Is Convection</display_name>
      <description>Whether the oven is convection.</description>
      <type>Boolean</type>
      <required>false</required>
      <model_dependent>false</model_dependent>
      <choices>
        <choice>
          <value>true</value>
          <display_name>true</display_name>
        </choice>
        <choice>
          <value>false</value>
          <display_name>false</display_name>
        </choice>
      </choices>
    </argument>
    <argument>
      <name>cooking_range_oven_usage_multiplier</name>
      <display_name>Cooking Range/Oven: Usage Multiplier</display_name>
      <description>Multiplier on the cooking range/oven energy usage that can reflect, e.g., high/low usage occupants.</description>
      <type>Double</type>
      <required>true</required>
      <model_dependent>false</model_dependent>
      <default_value>1</default_value>
    </argument>
    <argument>
      <name>ceiling_fan_present</name>
      <display_name>Ceiling Fan: Present</display_name>
      <description>Whether there is are any ceiling fans.</description>
      <type>Boolean</type>
      <required>true</required>
      <model_dependent>false</model_dependent>
      <default_value>true</default_value>
      <choices>
        <choice>
          <value>true</value>
          <display_name>true</display_name>
        </choice>
        <choice>
          <value>false</value>
          <display_name>false</display_name>
        </choice>
      </choices>
    </argument>
    <argument>
      <name>ceiling_fan_efficiency</name>
      <display_name>Ceiling Fan: Efficiency</display_name>
      <description>The efficiency rating of the ceiling fan(s) at medium speed.</description>
      <type>String</type>
      <units>CFM/W</units>
      <required>true</required>
      <model_dependent>false</model_dependent>
      <default_value>auto</default_value>
    </argument>
    <argument>
      <name>ceiling_fan_quantity</name>
      <display_name>Ceiling Fan: Quantity</display_name>
      <description>Total number of ceiling fans.</description>
      <type>String</type>
      <units>#</units>
      <required>true</required>
      <model_dependent>false</model_dependent>
      <default_value>auto</default_value>
    </argument>
    <argument>
      <name>ceiling_fan_cooling_setpoint_temp_offset</name>
      <display_name>Ceiling Fan: Cooling Setpoint Temperature Offset</display_name>
      <description>The setpoint temperature offset during cooling season for the ceiling fan(s). Only applies if ceiling fan quantity is greater than zero.</description>
      <type>Double</type>
      <units>deg-F</units>
      <required>true</required>
      <model_dependent>false</model_dependent>
      <default_value>0</default_value>
    </argument>
    <argument>
      <name>misc_plug_loads_television_present</name>
      <display_name>Misc Plug Loads: Television Present</display_name>
      <description>Whether there are televisions.</description>
      <type>Boolean</type>
      <required>true</required>
      <model_dependent>false</model_dependent>
      <default_value>true</default_value>
      <choices>
        <choice>
          <value>true</value>
          <display_name>true</display_name>
        </choice>
        <choice>
          <value>false</value>
          <display_name>false</display_name>
        </choice>
      </choices>
    </argument>
    <argument>
      <name>misc_plug_loads_television_annual_kwh</name>
      <display_name>Misc Plug Loads: Television Annual kWh</display_name>
      <description>The annual energy consumption of the television plug loads.</description>
      <type>String</type>
      <units>kWh/yr</units>
      <required>true</required>
      <model_dependent>false</model_dependent>
      <default_value>auto</default_value>
    </argument>
    <argument>
      <name>misc_plug_loads_television_usage_multiplier</name>
      <display_name>Misc Plug Loads: Television Usage Multiplier</display_name>
      <description>Multiplier on the television energy usage that can reflect, e.g., high/low usage occupants.</description>
      <type>Double</type>
      <required>true</required>
      <model_dependent>false</model_dependent>
      <default_value>1</default_value>
    </argument>
    <argument>
      <name>misc_plug_loads_other_annual_kwh</name>
      <display_name>Misc Plug Loads: Other Annual kWh</display_name>
      <description>The annual energy consumption of the other residual plug loads.</description>
      <type>String</type>
      <units>kWh/yr</units>
      <required>true</required>
      <model_dependent>false</model_dependent>
      <default_value>auto</default_value>
    </argument>
    <argument>
      <name>misc_plug_loads_other_frac_sensible</name>
      <display_name>Misc Plug Loads: Other Sensible Fraction</display_name>
      <description>Fraction of other residual plug loads' internal gains that are sensible.</description>
      <type>String</type>
      <units>Frac</units>
      <required>true</required>
      <model_dependent>false</model_dependent>
      <default_value>auto</default_value>
    </argument>
    <argument>
      <name>misc_plug_loads_other_frac_latent</name>
      <display_name>Misc Plug Loads: Other Latent Fraction</display_name>
      <description>Fraction of other residual plug loads' internal gains that are latent.</description>
      <type>String</type>
      <units>Frac</units>
      <required>true</required>
      <model_dependent>false</model_dependent>
      <default_value>auto</default_value>
    </argument>
    <argument>
      <name>misc_plug_loads_other_usage_multiplier</name>
      <display_name>Misc Plug Loads: Other Usage Multiplier</display_name>
      <description>Multiplier on the other energy usage that can reflect, e.g., high/low usage occupants.</description>
      <type>Double</type>
      <required>true</required>
      <model_dependent>false</model_dependent>
      <default_value>1</default_value>
    </argument>
    <argument>
      <name>misc_plug_loads_well_pump_present</name>
      <display_name>Misc Plug Loads: Well Pump Present</display_name>
      <description>Whether there is a well pump.</description>
      <type>Boolean</type>
      <required>true</required>
      <model_dependent>false</model_dependent>
      <default_value>false</default_value>
      <choices>
        <choice>
          <value>true</value>
          <display_name>true</display_name>
        </choice>
        <choice>
          <value>false</value>
          <display_name>false</display_name>
        </choice>
      </choices>
    </argument>
    <argument>
      <name>misc_plug_loads_well_pump_annual_kwh</name>
      <display_name>Misc Plug Loads: Well Pump Annual kWh</display_name>
      <description>The annual energy consumption of the well pump plug loads.</description>
      <type>String</type>
      <units>kWh/yr</units>
      <required>true</required>
      <model_dependent>false</model_dependent>
      <default_value>auto</default_value>
    </argument>
    <argument>
      <name>misc_plug_loads_well_pump_usage_multiplier</name>
      <display_name>Misc Plug Loads: Well Pump Usage Multiplier</display_name>
      <description>Multiplier on the well pump energy usage that can reflect, e.g., high/low usage occupants.</description>
      <type>Double</type>
      <required>true</required>
      <model_dependent>false</model_dependent>
      <default_value>1</default_value>
    </argument>
    <argument>
      <name>misc_plug_loads_vehicle_present</name>
      <display_name>Misc Plug Loads: Vehicle Present</display_name>
      <description>Whether there is an electric vehicle.</description>
      <type>Boolean</type>
      <required>true</required>
      <model_dependent>false</model_dependent>
      <default_value>false</default_value>
      <choices>
        <choice>
          <value>true</value>
          <display_name>true</display_name>
        </choice>
        <choice>
          <value>false</value>
          <display_name>false</display_name>
        </choice>
      </choices>
    </argument>
    <argument>
      <name>misc_plug_loads_vehicle_annual_kwh</name>
      <display_name>Misc Plug Loads: Vehicle Annual kWh</display_name>
      <description>The annual energy consumption of the electric vehicle plug loads.</description>
      <type>String</type>
      <units>kWh/yr</units>
      <required>true</required>
      <model_dependent>false</model_dependent>
      <default_value>auto</default_value>
    </argument>
    <argument>
      <name>misc_plug_loads_vehicle_usage_multiplier</name>
      <display_name>Misc Plug Loads: Vehicle Usage Multiplier</display_name>
      <description>Multiplier on the electric vehicle energy usage that can reflect, e.g., high/low usage occupants.</description>
      <type>Double</type>
      <required>true</required>
      <model_dependent>false</model_dependent>
      <default_value>1</default_value>
    </argument>
    <argument>
      <name>misc_fuel_loads_grill_present</name>
      <display_name>Misc Fuel Loads: Grill Present</display_name>
      <description>Whether there is a fuel loads grill.</description>
      <type>Boolean</type>
      <required>true</required>
      <model_dependent>false</model_dependent>
      <default_value>false</default_value>
      <choices>
        <choice>
          <value>true</value>
          <display_name>true</display_name>
        </choice>
        <choice>
          <value>false</value>
          <display_name>false</display_name>
        </choice>
      </choices>
    </argument>
    <argument>
      <name>misc_fuel_loads_grill_fuel_type</name>
      <display_name>Misc Fuel Loads: Grill Fuel Type</display_name>
      <description>The fuel type of the fuel loads grill.</description>
      <type>Choice</type>
      <required>true</required>
      <model_dependent>false</model_dependent>
      <default_value>natural gas</default_value>
      <choices>
        <choice>
          <value>natural gas</value>
          <display_name>natural gas</display_name>
        </choice>
        <choice>
          <value>fuel oil</value>
          <display_name>fuel oil</display_name>
        </choice>
        <choice>
          <value>propane</value>
          <display_name>propane</display_name>
        </choice>
        <choice>
          <value>wood</value>
          <display_name>wood</display_name>
        </choice>
        <choice>
          <value>wood pellets</value>
          <display_name>wood pellets</display_name>
        </choice>
      </choices>
    </argument>
    <argument>
      <name>misc_fuel_loads_grill_annual_therm</name>
      <display_name>Misc Fuel Loads: Grill Annual therm</display_name>
      <description>The annual energy consumption of the fuel loads grill.</description>
      <type>String</type>
      <units>therm/yr</units>
      <required>true</required>
      <model_dependent>false</model_dependent>
      <default_value>auto</default_value>
    </argument>
    <argument>
      <name>misc_fuel_loads_grill_usage_multiplier</name>
      <display_name>Misc Fuel Loads: Grill Usage Multiplier</display_name>
      <description>Multiplier on the fuel loads grill energy usage that can reflect, e.g., high/low usage occupants.</description>
      <type>Double</type>
      <required>true</required>
      <model_dependent>false</model_dependent>
      <default_value>0</default_value>
    </argument>
    <argument>
      <name>misc_fuel_loads_lighting_present</name>
      <display_name>Misc Fuel Loads: Lighting Present</display_name>
      <description>Whether there is fuel loads lighting.</description>
      <type>Boolean</type>
      <required>true</required>
      <model_dependent>false</model_dependent>
      <default_value>false</default_value>
      <choices>
        <choice>
          <value>true</value>
          <display_name>true</display_name>
        </choice>
        <choice>
          <value>false</value>
          <display_name>false</display_name>
        </choice>
      </choices>
    </argument>
    <argument>
      <name>misc_fuel_loads_lighting_fuel_type</name>
      <display_name>Misc Fuel Loads: Lighting Fuel Type</display_name>
      <description>The fuel type of the fuel loads lighting.</description>
      <type>Choice</type>
      <required>true</required>
      <model_dependent>false</model_dependent>
      <default_value>natural gas</default_value>
      <choices>
        <choice>
          <value>natural gas</value>
          <display_name>natural gas</display_name>
        </choice>
        <choice>
          <value>fuel oil</value>
          <display_name>fuel oil</display_name>
        </choice>
        <choice>
          <value>propane</value>
          <display_name>propane</display_name>
        </choice>
        <choice>
          <value>wood</value>
          <display_name>wood</display_name>
        </choice>
        <choice>
          <value>wood pellets</value>
          <display_name>wood pellets</display_name>
        </choice>
      </choices>
    </argument>
    <argument>
      <name>misc_fuel_loads_lighting_annual_therm</name>
      <display_name>Misc Fuel Loads: Lighting Annual therm</display_name>
      <description>The annual energy consumption of the fuel loads lighting.</description>
      <type>String</type>
      <units>therm/yr</units>
      <required>true</required>
      <model_dependent>false</model_dependent>
      <default_value>auto</default_value>
    </argument>
    <argument>
      <name>misc_fuel_loads_lighting_usage_multiplier</name>
      <display_name>Misc Fuel Loads: Lighting Usage Multiplier</display_name>
      <description>Multiplier on the fuel loads lighting energy usage that can reflect, e.g., high/low usage occupants.</description>
      <type>Double</type>
      <required>true</required>
      <model_dependent>false</model_dependent>
      <default_value>0</default_value>
    </argument>
    <argument>
      <name>misc_fuel_loads_fireplace_present</name>
      <display_name>Misc Fuel Loads: Fireplace Present</display_name>
      <description>Whether there is fuel loads fireplace.</description>
      <type>Boolean</type>
      <required>true</required>
      <model_dependent>false</model_dependent>
      <default_value>false</default_value>
      <choices>
        <choice>
          <value>true</value>
          <display_name>true</display_name>
        </choice>
        <choice>
          <value>false</value>
          <display_name>false</display_name>
        </choice>
      </choices>
    </argument>
    <argument>
      <name>misc_fuel_loads_fireplace_fuel_type</name>
      <display_name>Misc Fuel Loads: Fireplace Fuel Type</display_name>
      <description>The fuel type of the fuel loads fireplace.</description>
      <type>Choice</type>
      <required>true</required>
      <model_dependent>false</model_dependent>
      <default_value>natural gas</default_value>
      <choices>
        <choice>
          <value>natural gas</value>
          <display_name>natural gas</display_name>
        </choice>
        <choice>
          <value>fuel oil</value>
          <display_name>fuel oil</display_name>
        </choice>
        <choice>
          <value>propane</value>
          <display_name>propane</display_name>
        </choice>
        <choice>
          <value>wood</value>
          <display_name>wood</display_name>
        </choice>
        <choice>
          <value>wood pellets</value>
          <display_name>wood pellets</display_name>
        </choice>
      </choices>
    </argument>
    <argument>
      <name>misc_fuel_loads_fireplace_annual_therm</name>
      <display_name>Misc Fuel Loads: Fireplace Annual therm</display_name>
      <description>The annual energy consumption of the fuel loads fireplace.</description>
      <type>String</type>
      <units>therm/yr</units>
      <required>true</required>
      <model_dependent>false</model_dependent>
      <default_value>auto</default_value>
    </argument>
    <argument>
      <name>misc_fuel_loads_fireplace_frac_sensible</name>
      <display_name>Misc Fuel Loads: Fireplace Sensible Fraction</display_name>
      <description>Fraction of fireplace residual fuel loads' internal gains that are sensible.</description>
      <type>String</type>
      <units>Frac</units>
      <required>true</required>
      <model_dependent>false</model_dependent>
      <default_value>auto</default_value>
    </argument>
    <argument>
      <name>misc_fuel_loads_fireplace_frac_latent</name>
      <display_name>Misc Fuel Loads: Fireplace Latent Fraction</display_name>
      <description>Fraction of fireplace residual fuel loads' internal gains that are latent.</description>
      <type>String</type>
      <units>Frac</units>
      <required>true</required>
      <model_dependent>false</model_dependent>
      <default_value>auto</default_value>
    </argument>
    <argument>
      <name>misc_fuel_loads_fireplace_usage_multiplier</name>
      <display_name>Misc Fuel Loads: Fireplace Usage Multiplier</display_name>
      <description>Multiplier on the fuel loads fireplace energy usage that can reflect, e.g., high/low usage occupants.</description>
      <type>Double</type>
      <required>true</required>
      <model_dependent>false</model_dependent>
      <default_value>0</default_value>
    </argument>
    <argument>
      <name>pool_present</name>
      <display_name>Pool: Present</display_name>
      <description>Whether there is a pool.</description>
      <type>Boolean</type>
      <required>true</required>
      <model_dependent>false</model_dependent>
      <default_value>false</default_value>
      <choices>
        <choice>
          <value>true</value>
          <display_name>true</display_name>
        </choice>
        <choice>
          <value>false</value>
          <display_name>false</display_name>
        </choice>
      </choices>
    </argument>
    <argument>
      <name>pool_pump_annual_kwh</name>
      <display_name>Pool: Pump Annual kWh</display_name>
      <description>The annual energy consumption of the pool pump.</description>
      <type>String</type>
      <units>kWh/yr</units>
      <required>true</required>
      <model_dependent>false</model_dependent>
      <default_value>auto</default_value>
    </argument>
    <argument>
      <name>pool_pump_usage_multiplier</name>
      <display_name>Pool: Pump Usage Multiplier</display_name>
      <description>Multiplier on the pool pump energy usage that can reflect, e.g., high/low usage occupants.</description>
      <type>Double</type>
      <required>true</required>
      <model_dependent>false</model_dependent>
      <default_value>1</default_value>
    </argument>
    <argument>
      <name>pool_heater_type</name>
      <display_name>Pool: Heater Type</display_name>
      <description>The type of pool heater. Use 'none' if there is no pool heater.</description>
      <type>Choice</type>
      <required>true</required>
      <model_dependent>false</model_dependent>
      <default_value>none</default_value>
      <choices>
        <choice>
          <value>none</value>
          <display_name>none</display_name>
        </choice>
        <choice>
          <value>electric resistance</value>
          <display_name>electric resistance</display_name>
        </choice>
        <choice>
          <value>gas fired</value>
          <display_name>gas fired</display_name>
        </choice>
        <choice>
          <value>heat pump</value>
          <display_name>heat pump</display_name>
        </choice>
      </choices>
    </argument>
    <argument>
      <name>pool_heater_annual_kwh</name>
      <display_name>Pool: Heater Annual kWh</display_name>
      <description>The annual energy consumption of the electric resistance pool heater.</description>
      <type>String</type>
      <units>kWh/yr</units>
      <required>true</required>
      <model_dependent>false</model_dependent>
      <default_value>auto</default_value>
    </argument>
    <argument>
      <name>pool_heater_annual_therm</name>
      <display_name>Pool: Heater Annual therm</display_name>
      <description>The annual energy consumption of the gas fired pool heater.</description>
      <type>String</type>
      <units>therm/yr</units>
      <required>true</required>
      <model_dependent>false</model_dependent>
      <default_value>auto</default_value>
    </argument>
    <argument>
      <name>pool_heater_usage_multiplier</name>
      <display_name>Pool: Heater Usage Multiplier</display_name>
      <description>Multiplier on the pool heater energy usage that can reflect, e.g., high/low usage occupants.</description>
      <type>Double</type>
      <required>true</required>
      <model_dependent>false</model_dependent>
      <default_value>1</default_value>
    </argument>
    <argument>
      <name>hot_tub_present</name>
      <display_name>Hot Tub: Present</display_name>
      <description>Whether there is a hot tub.</description>
      <type>Boolean</type>
      <required>true</required>
      <model_dependent>false</model_dependent>
      <default_value>false</default_value>
      <choices>
        <choice>
          <value>true</value>
          <display_name>true</display_name>
        </choice>
        <choice>
          <value>false</value>
          <display_name>false</display_name>
        </choice>
      </choices>
    </argument>
    <argument>
      <name>hot_tub_pump_annual_kwh</name>
      <display_name>Hot Tub: Pump Annual kWh</display_name>
      <description>The annual energy consumption of the hot tub pump.</description>
      <type>String</type>
      <units>kWh/yr</units>
      <required>true</required>
      <model_dependent>false</model_dependent>
      <default_value>auto</default_value>
    </argument>
    <argument>
      <name>hot_tub_pump_usage_multiplier</name>
      <display_name>Hot Tub: Pump Usage Multiplier</display_name>
      <description>Multiplier on the hot tub pump energy usage that can reflect, e.g., high/low usage occupants.</description>
      <type>Double</type>
      <required>true</required>
      <model_dependent>false</model_dependent>
      <default_value>1</default_value>
    </argument>
    <argument>
      <name>hot_tub_heater_type</name>
      <display_name>Hot Tub: Heater Type</display_name>
      <description>The type of hot tub heater. Use 'none' if there is no hot tub heater.</description>
      <type>Choice</type>
      <required>true</required>
      <model_dependent>false</model_dependent>
      <default_value>none</default_value>
      <choices>
        <choice>
          <value>none</value>
          <display_name>none</display_name>
        </choice>
        <choice>
          <value>electric resistance</value>
          <display_name>electric resistance</display_name>
        </choice>
        <choice>
          <value>gas fired</value>
          <display_name>gas fired</display_name>
        </choice>
        <choice>
          <value>heat pump</value>
          <display_name>heat pump</display_name>
        </choice>
      </choices>
    </argument>
    <argument>
      <name>hot_tub_heater_annual_kwh</name>
      <display_name>Hot Tub: Heater Annual kWh</display_name>
      <description>The annual energy consumption of the electric resistance hot tub heater.</description>
      <type>String</type>
      <units>kWh/yr</units>
      <required>true</required>
      <model_dependent>false</model_dependent>
      <default_value>auto</default_value>
    </argument>
    <argument>
      <name>hot_tub_heater_annual_therm</name>
      <display_name>Hot Tub: Heater Annual therm</display_name>
      <description>The annual energy consumption of the gas fired hot tub heater.</description>
      <type>String</type>
      <units>therm/yr</units>
      <required>true</required>
      <model_dependent>false</model_dependent>
      <default_value>auto</default_value>
    </argument>
    <argument>
      <name>hot_tub_heater_usage_multiplier</name>
      <display_name>Hot Tub: Heater Usage Multiplier</display_name>
      <description>Multiplier on the hot tub heater energy usage that can reflect, e.g., high/low usage occupants.</description>
      <type>Double</type>
      <required>true</required>
      <model_dependent>false</model_dependent>
      <default_value>1</default_value>
    </argument>
  </arguments>
  <outputs />
  <provenances />
  <tags>
    <tag>Whole Building.Space Types</tag>
  </tags>
  <attributes>
    <attribute>
      <name>Measure Type</name>
      <value>ModelMeasure</value>
      <datatype>string</datatype>
    </attribute>
  </attributes>
  <files>
    <file>
      <filename>extra_files/base-mf.xml</filename>
      <filetype>xml</filetype>
      <usage_type>test</usage_type>
      <checksum>938BF9F4</checksum>
    </file>
    <file>
      <filename>extra_files/base-sfa.xml</filename>
      <filetype>xml</filetype>
      <usage_type>test</usage_type>
      <checksum>3E408472</checksum>
    </file>
    <file>
      <filename>extra_files/base-sfd.xml</filename>
      <filetype>xml</filetype>
      <usage_type>test</usage_type>
      <checksum>2AC95363</checksum>
    </file>
    <file>
      <filename>extra_files/extra-auto.xml</filename>
      <filetype>xml</filetype>
      <usage_type>test</usage_type>
      <checksum>100D8173</checksum>
    </file>
    <file>
      <filename>extra_files/extra-dhw-solar-latitude.xml</filename>
      <filetype>xml</filetype>
      <usage_type>test</usage_type>
      <checksum>5B93A17E</checksum>
    </file>
    <file>
      <filename>extra_files/extra-enclosure-atticroof-conditioned-eaves-hip.xml</filename>
      <filetype>xml</filetype>
      <usage_type>test</usage_type>
      <checksum>16D50A84</checksum>
    </file>
    <file>
      <filename>extra_files/extra-enclosure-garage-atticroof-conditioned.xml</filename>
      <filetype>xml</filetype>
      <usage_type>test</usage_type>
      <checksum>88B6DDA6</checksum>
    </file>
    <file>
      <filename>extra_files/extra-enclosure-garage-partially-protruded.xml</filename>
      <filetype>xml</filetype>
      <usage_type>test</usage_type>
      <checksum>850ACE2B</checksum>
    </file>
    <file>
      <filename>extra_files/extra-enclosure-windows-shading.xml</filename>
      <filetype>xml</filetype>
      <usage_type>test</usage_type>
      <checksum>61DEA793</checksum>
    </file>
    <file>
      <filename>extra_files/extra-gas-hot-tub-heater-with-zero-kwh.xml</filename>
      <filetype>xml</filetype>
      <usage_type>test</usage_type>
      <checksum>35F505B1</checksum>
    </file>
    <file>
      <filename>extra_files/extra-gas-pool-heater-with-zero-kwh.xml</filename>
      <filetype>xml</filetype>
      <usage_type>test</usage_type>
      <checksum>8A225B39</checksum>
    </file>
    <file>
      <filename>extra_files/extra-iecc-zone-different-than-epw.xml</filename>
      <filetype>xml</filetype>
      <usage_type>test</usage_type>
      <checksum>1D464800</checksum>
    </file>
    <file>
      <filename>extra_files/extra-mf-eaves.xml</filename>
      <filetype>xml</filetype>
      <usage_type>test</usage_type>
      <checksum>E065BA39</checksum>
    </file>
    <file>
      <filename>extra_files/extra-mf-exterior-corridor.xml</filename>
      <filetype>xml</filetype>
      <usage_type>test</usage_type>
      <checksum>938BF9F4</checksum>
    </file>
    <file>
      <filename>extra_files/extra-mf-rear-units.xml</filename>
      <filetype>xml</filetype>
      <usage_type>test</usage_type>
      <checksum>938BF9F4</checksum>
    </file>
    <file>
      <filename>extra_files/extra-mf-slab-left-bottom-rear-units.xml</filename>
      <filetype>xml</filetype>
      <usage_type>test</usage_type>
      <checksum>68C0CA89</checksum>
    </file>
    <file>
      <filename>extra_files/extra-mf-slab-left-bottom.xml</filename>
      <filetype>xml</filetype>
      <usage_type>test</usage_type>
      <checksum>1D24B088</checksum>
    </file>
    <file>
      <filename>extra_files/extra-mf-slab-left-middle-rear-units.xml</filename>
      <filetype>xml</filetype>
      <usage_type>test</usage_type>
      <checksum>444C7DBB</checksum>
    </file>
    <file>
      <filename>extra_files/extra-mf-slab-left-middle.xml</filename>
      <filetype>xml</filetype>
      <usage_type>test</usage_type>
      <checksum>938BF9F4</checksum>
    </file>
    <file>
      <filename>extra_files/extra-mf-slab-left-top-rear-units.xml</filename>
      <filetype>xml</filetype>
      <usage_type>test</usage_type>
      <checksum>444C7DBB</checksum>
    </file>
    <file>
      <filename>extra_files/extra-mf-slab-left-top.xml</filename>
      <filetype>xml</filetype>
      <usage_type>test</usage_type>
      <checksum>938BF9F4</checksum>
    </file>
    <file>
      <filename>extra_files/extra-mf-slab-middle-bottom-rear-units.xml</filename>
      <filetype>xml</filetype>
      <usage_type>test</usage_type>
      <checksum>AED41C96</checksum>
    </file>
    <file>
      <filename>extra_files/extra-mf-slab-middle-bottom.xml</filename>
      <filetype>xml</filetype>
      <usage_type>test</usage_type>
      <checksum>9E85F7D1</checksum>
    </file>
    <file>
      <filename>extra_files/extra-mf-slab-middle-middle-rear-units.xml</filename>
      <filetype>xml</filetype>
      <usage_type>test</usage_type>
      <checksum>97F766BC</checksum>
    </file>
    <file>
      <filename>extra_files/extra-mf-slab-middle-middle.xml</filename>
      <filetype>xml</filetype>
      <usage_type>test</usage_type>
      <checksum>2DE157D0</checksum>
    </file>
    <file>
      <filename>extra_files/extra-mf-slab-middle-top-rear-units.xml</filename>
      <filetype>xml</filetype>
      <usage_type>test</usage_type>
      <checksum>97F766BC</checksum>
    </file>
    <file>
      <filename>extra_files/extra-mf-slab-middle-top.xml</filename>
      <filetype>xml</filetype>
      <usage_type>test</usage_type>
      <checksum>2DE157D0</checksum>
    </file>
    <file>
      <filename>extra_files/extra-mf-slab-rear-units.xml</filename>
      <filetype>xml</filetype>
      <usage_type>test</usage_type>
      <checksum>68C0CA89</checksum>
    </file>
    <file>
      <filename>extra_files/extra-mf-slab-right-bottom-rear-units.xml</filename>
      <filetype>xml</filetype>
      <usage_type>test</usage_type>
      <checksum>AED41C96</checksum>
    </file>
    <file>
      <filename>extra_files/extra-mf-slab-right-bottom.xml</filename>
      <filetype>xml</filetype>
      <usage_type>test</usage_type>
      <checksum>9E85F7D1</checksum>
    </file>
    <file>
      <filename>extra_files/extra-mf-slab-right-middle-rear-units.xml</filename>
      <filetype>xml</filetype>
      <usage_type>test</usage_type>
      <checksum>97F766BC</checksum>
    </file>
    <file>
      <filename>extra_files/extra-mf-slab-right-middle.xml</filename>
      <filetype>xml</filetype>
      <usage_type>test</usage_type>
      <checksum>2DE157D0</checksum>
    </file>
    <file>
      <filename>extra_files/extra-mf-slab-right-top-rear-units.xml</filename>
      <filetype>xml</filetype>
      <usage_type>test</usage_type>
      <checksum>97F766BC</checksum>
    </file>
    <file>
      <filename>extra_files/extra-mf-slab-right-top.xml</filename>
      <filetype>xml</filetype>
      <usage_type>test</usage_type>
      <checksum>2DE157D0</checksum>
    </file>
    <file>
      <filename>extra_files/extra-mf-slab.xml</filename>
      <filetype>xml</filetype>
      <usage_type>test</usage_type>
      <checksum>1D24B088</checksum>
    </file>
    <file>
      <filename>extra_files/extra-mf-unvented-crawlspace-left-bottom-rear-units.xml</filename>
      <filetype>xml</filetype>
      <usage_type>test</usage_type>
      <checksum>CCFB6F85</checksum>
    </file>
    <file>
      <filename>extra_files/extra-mf-unvented-crawlspace-left-bottom.xml</filename>
      <filetype>xml</filetype>
      <usage_type>test</usage_type>
      <checksum>4B9C66A6</checksum>
    </file>
    <file>
      <filename>extra_files/extra-mf-unvented-crawlspace-left-middle-rear-units.xml</filename>
      <filetype>xml</filetype>
      <usage_type>test</usage_type>
      <checksum>444C7DBB</checksum>
    </file>
    <file>
      <filename>extra_files/extra-mf-unvented-crawlspace-left-middle.xml</filename>
      <filetype>xml</filetype>
      <usage_type>test</usage_type>
      <checksum>938BF9F4</checksum>
    </file>
    <file>
      <filename>extra_files/extra-mf-unvented-crawlspace-left-top-rear-units.xml</filename>
      <filetype>xml</filetype>
      <usage_type>test</usage_type>
      <checksum>444C7DBB</checksum>
    </file>
    <file>
      <filename>extra_files/extra-mf-unvented-crawlspace-left-top.xml</filename>
      <filetype>xml</filetype>
      <usage_type>test</usage_type>
      <checksum>938BF9F4</checksum>
    </file>
    <file>
      <filename>extra_files/extra-mf-unvented-crawlspace-middle-bottom-rear-units.xml</filename>
      <filetype>xml</filetype>
      <usage_type>test</usage_type>
      <checksum>AC37C146</checksum>
    </file>
    <file>
      <filename>extra_files/extra-mf-unvented-crawlspace-middle-bottom.xml</filename>
      <filetype>xml</filetype>
      <usage_type>test</usage_type>
      <checksum>541C3839</checksum>
    </file>
    <file>
      <filename>extra_files/extra-mf-unvented-crawlspace-middle-middle-rear-units.xml</filename>
      <filetype>xml</filetype>
      <usage_type>test</usage_type>
      <checksum>97F766BC</checksum>
    </file>
    <file>
      <filename>extra_files/extra-mf-unvented-crawlspace-middle-middle.xml</filename>
      <filetype>xml</filetype>
      <usage_type>test</usage_type>
      <checksum>2DE157D0</checksum>
    </file>
    <file>
      <filename>extra_files/extra-mf-unvented-crawlspace-middle-top-rear-units.xml</filename>
      <filetype>xml</filetype>
      <usage_type>test</usage_type>
      <checksum>97F766BC</checksum>
    </file>
    <file>
      <filename>extra_files/extra-mf-unvented-crawlspace-middle-top.xml</filename>
      <filetype>xml</filetype>
      <usage_type>test</usage_type>
      <checksum>2DE157D0</checksum>
    </file>
    <file>
      <filename>extra_files/extra-mf-unvented-crawlspace-rear-units.xml</filename>
      <filetype>xml</filetype>
      <usage_type>test</usage_type>
      <checksum>CCFB6F85</checksum>
    </file>
    <file>
      <filename>extra_files/extra-mf-unvented-crawlspace-right-bottom-rear-units.xml</filename>
      <filetype>xml</filetype>
      <usage_type>test</usage_type>
      <checksum>AC37C146</checksum>
    </file>
    <file>
      <filename>extra_files/extra-mf-unvented-crawlspace-right-bottom.xml</filename>
      <filetype>xml</filetype>
      <usage_type>test</usage_type>
      <checksum>541C3839</checksum>
    </file>
    <file>
      <filename>extra_files/extra-mf-unvented-crawlspace-right-middle-rear-units.xml</filename>
      <filetype>xml</filetype>
      <usage_type>test</usage_type>
      <checksum>97F766BC</checksum>
    </file>
    <file>
      <filename>extra_files/extra-mf-unvented-crawlspace-right-middle.xml</filename>
      <filetype>xml</filetype>
      <usage_type>test</usage_type>
      <checksum>2DE157D0</checksum>
    </file>
    <file>
      <filename>extra_files/extra-mf-unvented-crawlspace-right-top-rear-units.xml</filename>
      <filetype>xml</filetype>
      <usage_type>test</usage_type>
      <checksum>97F766BC</checksum>
    </file>
    <file>
      <filename>extra_files/extra-mf-unvented-crawlspace-right-top.xml</filename>
      <filetype>xml</filetype>
      <usage_type>test</usage_type>
      <checksum>2DE157D0</checksum>
    </file>
    <file>
      <filename>extra_files/extra-mf-unvented-crawlspace.xml</filename>
      <filetype>xml</filetype>
      <usage_type>test</usage_type>
      <checksum>4B9C66A6</checksum>
    </file>
    <file>
      <filename>extra_files/extra-mf-vented-crawlspace-left-bottom-rear-units.xml</filename>
      <filetype>xml</filetype>
      <usage_type>test</usage_type>
      <checksum>95E02185</checksum>
    </file>
    <file>
      <filename>extra_files/extra-mf-vented-crawlspace-left-bottom.xml</filename>
      <filetype>xml</filetype>
      <usage_type>test</usage_type>
      <checksum>E75C808A</checksum>
    </file>
    <file>
      <filename>extra_files/extra-mf-vented-crawlspace-left-middle-rear-units.xml</filename>
      <filetype>xml</filetype>
      <usage_type>test</usage_type>
      <checksum>444C7DBB</checksum>
    </file>
    <file>
      <filename>extra_files/extra-mf-vented-crawlspace-left-middle.xml</filename>
      <filetype>xml</filetype>
      <usage_type>test</usage_type>
      <checksum>938BF9F4</checksum>
    </file>
    <file>
      <filename>extra_files/extra-mf-vented-crawlspace-left-top-rear-units.xml</filename>
      <filetype>xml</filetype>
      <usage_type>test</usage_type>
      <checksum>444C7DBB</checksum>
    </file>
    <file>
      <filename>extra_files/extra-mf-vented-crawlspace-left-top.xml</filename>
      <filetype>xml</filetype>
      <usage_type>test</usage_type>
      <checksum>938BF9F4</checksum>
    </file>
    <file>
      <filename>extra_files/extra-mf-vented-crawlspace-middle-bottom-rear-units.xml</filename>
      <filetype>xml</filetype>
      <usage_type>test</usage_type>
      <checksum>89120F3F</checksum>
    </file>
    <file>
      <filename>extra_files/extra-mf-vented-crawlspace-middle-bottom.xml</filename>
      <filetype>xml</filetype>
      <usage_type>test</usage_type>
      <checksum>C563A21B</checksum>
    </file>
    <file>
      <filename>extra_files/extra-mf-vented-crawlspace-middle-middle-rear-units.xml</filename>
      <filetype>xml</filetype>
      <usage_type>test</usage_type>
      <checksum>97F766BC</checksum>
    </file>
    <file>
      <filename>extra_files/extra-mf-vented-crawlspace-middle-middle.xml</filename>
      <filetype>xml</filetype>
      <usage_type>test</usage_type>
      <checksum>2DE157D0</checksum>
    </file>
    <file>
      <filename>extra_files/extra-mf-vented-crawlspace-middle-top-rear-units.xml</filename>
      <filetype>xml</filetype>
      <usage_type>test</usage_type>
      <checksum>97F766BC</checksum>
    </file>
    <file>
      <filename>extra_files/extra-mf-vented-crawlspace-middle-top.xml</filename>
      <filetype>xml</filetype>
      <usage_type>test</usage_type>
      <checksum>2DE157D0</checksum>
    </file>
    <file>
      <filename>extra_files/extra-mf-vented-crawlspace-rear-units.xml</filename>
      <filetype>xml</filetype>
      <usage_type>test</usage_type>
      <checksum>95E02185</checksum>
    </file>
    <file>
      <filename>extra_files/extra-mf-vented-crawlspace-right-bottom-rear-units.xml</filename>
      <filetype>xml</filetype>
      <usage_type>test</usage_type>
      <checksum>89120F3F</checksum>
    </file>
    <file>
      <filename>extra_files/extra-mf-vented-crawlspace-right-bottom.xml</filename>
      <filetype>xml</filetype>
      <usage_type>test</usage_type>
      <checksum>C563A21B</checksum>
    </file>
    <file>
      <filename>extra_files/extra-mf-vented-crawlspace-right-middle-rear-units.xml</filename>
      <filetype>xml</filetype>
      <usage_type>test</usage_type>
      <checksum>97F766BC</checksum>
    </file>
    <file>
      <filename>extra_files/extra-mf-vented-crawlspace-right-middle.xml</filename>
      <filetype>xml</filetype>
      <usage_type>test</usage_type>
      <checksum>2DE157D0</checksum>
    </file>
    <file>
      <filename>extra_files/extra-mf-vented-crawlspace-right-top-rear-units.xml</filename>
      <filetype>xml</filetype>
      <usage_type>test</usage_type>
      <checksum>97F766BC</checksum>
    </file>
    <file>
      <filename>extra_files/extra-mf-vented-crawlspace-right-top.xml</filename>
      <filetype>xml</filetype>
      <usage_type>test</usage_type>
      <checksum>2DE157D0</checksum>
    </file>
    <file>
      <filename>extra_files/extra-mf-vented-crawlspace.xml</filename>
      <filetype>xml</filetype>
      <usage_type>test</usage_type>
      <checksum>E75C808A</checksum>
    </file>
    <file>
      <filename>extra_files/extra-no-rim-joists.xml</filename>
      <filetype>xml</filetype>
      <usage_type>test</usage_type>
      <checksum>A144F128</checksum>
    </file>
    <file>
      <filename>extra_files/extra-pv-roofpitch.xml</filename>
      <filetype>xml</filetype>
      <usage_type>test</usage_type>
      <checksum>DDC1615E</checksum>
    </file>
    <file>
      <filename>extra_files/extra-second-heating-system-boiler-to-heat-pump.xml</filename>
      <filetype>xml</filetype>
      <usage_type>test</usage_type>
      <checksum>928B1AF7</checksum>
    </file>
    <file>
      <filename>extra_files/extra-second-heating-system-boiler-to-heating-system.xml</filename>
      <filetype>xml</filetype>
      <usage_type>test</usage_type>
      <checksum>F0C77349</checksum>
    </file>
    <file>
      <filename>extra_files/extra-second-heating-system-fireplace-to-heat-pump.xml</filename>
      <filetype>xml</filetype>
      <usage_type>test</usage_type>
      <checksum>C457F9A4</checksum>
    </file>
    <file>
      <filename>extra_files/extra-second-heating-system-fireplace-to-heating-system.xml</filename>
      <filetype>xml</filetype>
      <usage_type>test</usage_type>
      <checksum>BA7D8ED4</checksum>
    </file>
    <file>
      <filename>extra_files/extra-second-heating-system-portable-heater-to-heat-pump.xml</filename>
      <filetype>xml</filetype>
      <usage_type>test</usage_type>
      <checksum>ECD43CB4</checksum>
    </file>
    <file>
      <filename>extra_files/extra-second-heating-system-portable-heater-to-heating-system.xml</filename>
      <filetype>xml</filetype>
      <usage_type>test</usage_type>
      <checksum>4E40F36D</checksum>
    </file>
    <file>
      <filename>extra_files/extra-second-refrigerator.xml</filename>
      <filetype>xml</filetype>
      <usage_type>test</usage_type>
      <checksum>AD5553A9</checksum>
    </file>
    <file>
      <filename>extra_files/extra-sfa-atticroof-conditioned-eaves-hip.xml</filename>
      <filetype>xml</filetype>
      <usage_type>test</usage_type>
      <checksum>1283A962</checksum>
    </file>
    <file>
      <filename>extra_files/extra-sfa-atticroof-flat.xml</filename>
      <filetype>xml</filetype>
      <usage_type>test</usage_type>
      <checksum>7CA72413</checksum>
    </file>
    <file>
      <filename>extra_files/extra-sfa-conditioned-crawlspace.xml</filename>
      <filetype>xml</filetype>
      <usage_type>test</usage_type>
      <checksum>D630EB3A</checksum>
    </file>
    <file>
      <filename>extra_files/extra-sfa-exterior-corridor.xml</filename>
      <filetype>xml</filetype>
      <usage_type>test</usage_type>
      <checksum>3E408472</checksum>
    </file>
    <file>
      <filename>extra_files/extra-sfa-rear-units.xml</filename>
      <filetype>xml</filetype>
      <usage_type>test</usage_type>
      <checksum>3E408472</checksum>
    </file>
    <file>
      <filename>extra_files/extra-sfa-slab-middle.xml</filename>
      <filetype>xml</filetype>
      <usage_type>test</usage_type>
      <checksum>D997E459</checksum>
    </file>
    <file>
      <filename>extra_files/extra-sfa-slab-right.xml</filename>
      <filetype>xml</filetype>
      <usage_type>test</usage_type>
      <checksum>D997E459</checksum>
    </file>
    <file>
      <filename>extra_files/extra-sfa-slab.xml</filename>
      <filetype>xml</filetype>
      <usage_type>test</usage_type>
      <checksum>5FB6FCB2</checksum>
    </file>
    <file>
      <filename>extra_files/extra-sfa-unconditioned-basement-middle.xml</filename>
      <filetype>xml</filetype>
      <usage_type>test</usage_type>
      <checksum>60E0535B</checksum>
    </file>
    <file>
      <filename>extra_files/extra-sfa-unconditioned-basement-right.xml</filename>
      <filetype>xml</filetype>
      <usage_type>test</usage_type>
      <checksum>60E0535B</checksum>
    </file>
    <file>
      <filename>extra_files/extra-sfa-unconditioned-basement.xml</filename>
      <filetype>xml</filetype>
      <usage_type>test</usage_type>
      <checksum>3A5530DF</checksum>
    </file>
    <file>
      <filename>extra_files/extra-sfa-unvented-crawlspace-middle.xml</filename>
      <filetype>xml</filetype>
      <usage_type>test</usage_type>
      <checksum>747D6D88</checksum>
    </file>
    <file>
      <filename>extra_files/extra-sfa-unvented-crawlspace-right.xml</filename>
      <filetype>xml</filetype>
      <usage_type>test</usage_type>
      <checksum>747D6D88</checksum>
    </file>
    <file>
      <filename>extra_files/extra-sfa-unvented-crawlspace.xml</filename>
      <filetype>xml</filetype>
      <usage_type>test</usage_type>
      <checksum>08D2DDF9</checksum>
    </file>
    <file>
      <filename>extra_files/extra-sfa-vented-crawlspace-middle.xml</filename>
      <filetype>xml</filetype>
      <usage_type>test</usage_type>
      <checksum>49BC97D2</checksum>
    </file>
    <file>
      <filename>extra_files/extra-sfa-vented-crawlspace-right.xml</filename>
      <filetype>xml</filetype>
      <usage_type>test</usage_type>
      <checksum>49BC97D2</checksum>
    </file>
    <file>
      <filename>extra_files/extra-sfa-vented-crawlspace.xml</filename>
      <filetype>xml</filetype>
      <usage_type>test</usage_type>
      <checksum>33B96FD7</checksum>
    </file>
    <file>
      <filename>extra_files/extra-state-code-different-than-epw.xml</filename>
      <filetype>xml</filetype>
      <usage_type>test</usage_type>
      <checksum>A6D71AAA</checksum>
    </file>
    <file>
      <filename>extra_files/extra-zero-clothes-washer-kwh.xml</filename>
      <filetype>xml</filetype>
      <usage_type>test</usage_type>
      <checksum>AC593ED9</checksum>
    </file>
    <file>
      <filename>extra_files/extra-zero-dishwasher-kwh.xml</filename>
      <filetype>xml</filetype>
      <usage_type>test</usage_type>
      <checksum>9DF06924</checksum>
    </file>
    <file>
      <filename>extra_files/extra-zero-extra-refrigerator-kwh.xml</filename>
      <filetype>xml</filetype>
      <usage_type>test</usage_type>
      <checksum>2AC95363</checksum>
    </file>
    <file>
      <filename>extra_files/extra-zero-freezer-kwh.xml</filename>
      <filetype>xml</filetype>
      <usage_type>test</usage_type>
      <checksum>2AC95363</checksum>
    </file>
    <file>
      <filename>extra_files/extra-zero-refrigerator-kwh.xml</filename>
      <filetype>xml</filetype>
      <usage_type>test</usage_type>
      <checksum>581C2F5E</checksum>
    </file>
    <file>
      <filename>extra_files/warning-conditioned-attic-with-floor-insulation.xml</filename>
      <filetype>xml</filetype>
      <usage_type>test</usage_type>
      <checksum>6A05810A</checksum>
    </file>
    <file>
      <filename>extra_files/warning-conditioned-basement-with-ceiling-insulation.xml</filename>
      <filetype>xml</filetype>
      <usage_type>test</usage_type>
      <checksum>2AC95363</checksum>
    </file>
    <file>
      <filename>extra_files/warning-mf-bottom-slab-non-zero-foundation-height.xml</filename>
      <filetype>xml</filetype>
      <usage_type>test</usage_type>
      <checksum>1D24B088</checksum>
    </file>
    <file>
      <filename>extra_files/warning-multipliers-without-fuel-loads.xml</filename>
      <filetype>xml</filetype>
      <usage_type>test</usage_type>
      <checksum>2AC95363</checksum>
    </file>
    <file>
      <filename>extra_files/warning-multipliers-without-other-plug-loads.xml</filename>
      <filetype>xml</filetype>
      <usage_type>test</usage_type>
      <checksum>09381113</checksum>
    </file>
    <file>
      <filename>extra_files/warning-multipliers-without-tv-plug-loads.xml</filename>
      <filetype>xml</filetype>
      <usage_type>test</usage_type>
      <checksum>D3FE160F</checksum>
    </file>
    <file>
      <filename>extra_files/warning-multipliers-without-vehicle-plug-loads.xml</filename>
      <filetype>xml</filetype>
      <usage_type>test</usage_type>
      <checksum>2AC95363</checksum>
    </file>
    <file>
      <filename>extra_files/warning-multipliers-without-well-pump-plug-loads.xml</filename>
      <filetype>xml</filetype>
      <usage_type>test</usage_type>
      <checksum>2AC95363</checksum>
    </file>
    <file>
      <filename>extra_files/warning-non-electric-heat-pump-water-heater.xml</filename>
      <filetype>xml</filetype>
      <usage_type>test</usage_type>
      <checksum>259A8F63</checksum>
    </file>
    <file>
      <filename>extra_files/warning-second-heating-system-serves-majority-heat.xml</filename>
      <filetype>xml</filetype>
      <usage_type>test</usage_type>
      <checksum>BC8BE0D1</checksum>
    </file>
    <file>
      <filename>extra_files/warning-sfd-slab-non-zero-foundation-height.xml</filename>
      <filetype>xml</filetype>
      <usage_type>test</usage_type>
      <checksum>FF7CC552</checksum>
    </file>
    <file>
      <filename>extra_files/warning-slab-non-zero-foundation-height-above-grade.xml</filename>
      <filetype>xml</filetype>
      <usage_type>test</usage_type>
      <checksum>FF7CC552</checksum>
    </file>
    <file>
      <filename>extra_files/warning-unconditioned-basement-with-wall-and-ceiling-insulation.xml</filename>
      <filetype>xml</filetype>
      <usage_type>test</usage_type>
      <checksum>2106337F</checksum>
    </file>
    <file>
      <filename>extra_files/warning-unvented-attic-with-floor-and-roof-insulation.xml</filename>
      <filetype>xml</filetype>
      <usage_type>test</usage_type>
      <checksum>89F65B71</checksum>
    </file>
    <file>
      <filename>extra_files/warning-unvented-crawlspace-with-wall-and-ceiling-insulation.xml</filename>
      <filetype>xml</filetype>
      <usage_type>test</usage_type>
      <checksum>721C39FD</checksum>
    </file>
    <file>
      <filename>extra_files/warning-vented-attic-with-floor-and-roof-insulation.xml</filename>
      <filetype>xml</filetype>
      <usage_type>test</usage_type>
      <checksum>31EBEEC4</checksum>
    </file>
    <file>
      <filename>extra_files/warning-vented-crawlspace-with-wall-and-ceiling-insulation.xml</filename>
      <filetype>xml</filetype>
      <usage_type>test</usage_type>
      <checksum>0C06C071</checksum>
    </file>
    <file>
      <filename>extra_files/extra-sfa-atticroof-conditioned-eaves-gable.xml</filename>
      <filetype>xml</filetype>
      <usage_type>test</usage_type>
      <checksum>7578131C</checksum>
    </file>
    <file>
      <filename>extra_files/extra-enclosure-atticroof-conditioned-eaves-gable.xml</filename>
      <filetype>xml</filetype>
      <usage_type>test</usage_type>
      <checksum>2BFA7342</checksum>
    </file>
    <file>
      <version>
        <software_program>OpenStudio</software_program>
        <identifier>2.9.0</identifier>
        <min_compatible>2.9.0</min_compatible>
      </version>
      <filename>measure.rb</filename>
      <filetype>rb</filetype>
      <usage_type>script</usage_type>
<<<<<<< HEAD
      <checksum>1ED04B4D</checksum>
    </file>
    <file>
      <filename>geometry.rb</filename>
      <filetype>rb</filetype>
      <usage_type>resource</usage_type>
      <checksum>9F20CC77</checksum>
=======
      <checksum>B79AB6AD</checksum>
>>>>>>> 5b99e02a
    </file>
    <file>
      <filename>build_residential_hpxml_test.rb</filename>
      <filetype>rb</filetype>
      <usage_type>test</usage_type>
<<<<<<< HEAD
      <checksum>9F7AF48E</checksum>
=======
      <checksum>E0973EDE</checksum>
>>>>>>> 5b99e02a
    </file>
  </files>
</measure><|MERGE_RESOLUTION|>--- conflicted
+++ resolved
@@ -3,13 +3,8 @@
   <schema_version>3.0</schema_version>
   <name>build_residential_hpxml</name>
   <uid>a13a8983-2b01-4930-8af2-42030b6e4233</uid>
-<<<<<<< HEAD
-  <version_id>4b7b5d2e-bf69-438a-9ee7-a2a686e7a6cf</version_id>
-  <version_modified>20211116T222358Z</version_modified>
-=======
   <version_id>eff04d99-8373-4544-a682-acb64cab7878</version_id>
   <version_modified>20211116T210240Z</version_modified>
->>>>>>> 5b99e02a
   <xml_checksum>2C38F48B</xml_checksum>
   <class_name>BuildResidentialHPXML</class_name>
   <display_name>HPXML Builder (Beta)</display_name>
@@ -5881,760 +5876,10 @@
   </attributes>
   <files>
     <file>
-      <filename>extra_files/base-mf.xml</filename>
-      <filetype>xml</filetype>
-      <usage_type>test</usage_type>
-      <checksum>938BF9F4</checksum>
-    </file>
-    <file>
-      <filename>extra_files/base-sfa.xml</filename>
-      <filetype>xml</filetype>
-      <usage_type>test</usage_type>
-      <checksum>3E408472</checksum>
-    </file>
-    <file>
-      <filename>extra_files/base-sfd.xml</filename>
-      <filetype>xml</filetype>
-      <usage_type>test</usage_type>
-      <checksum>2AC95363</checksum>
-    </file>
-    <file>
-      <filename>extra_files/extra-auto.xml</filename>
-      <filetype>xml</filetype>
-      <usage_type>test</usage_type>
-      <checksum>100D8173</checksum>
-    </file>
-    <file>
-      <filename>extra_files/extra-dhw-solar-latitude.xml</filename>
-      <filetype>xml</filetype>
-      <usage_type>test</usage_type>
-      <checksum>5B93A17E</checksum>
-    </file>
-    <file>
-      <filename>extra_files/extra-enclosure-atticroof-conditioned-eaves-hip.xml</filename>
-      <filetype>xml</filetype>
-      <usage_type>test</usage_type>
-      <checksum>16D50A84</checksum>
-    </file>
-    <file>
-      <filename>extra_files/extra-enclosure-garage-atticroof-conditioned.xml</filename>
-      <filetype>xml</filetype>
-      <usage_type>test</usage_type>
-      <checksum>88B6DDA6</checksum>
-    </file>
-    <file>
-      <filename>extra_files/extra-enclosure-garage-partially-protruded.xml</filename>
-      <filetype>xml</filetype>
-      <usage_type>test</usage_type>
-      <checksum>850ACE2B</checksum>
-    </file>
-    <file>
-      <filename>extra_files/extra-enclosure-windows-shading.xml</filename>
-      <filetype>xml</filetype>
-      <usage_type>test</usage_type>
-      <checksum>61DEA793</checksum>
-    </file>
-    <file>
-      <filename>extra_files/extra-gas-hot-tub-heater-with-zero-kwh.xml</filename>
-      <filetype>xml</filetype>
-      <usage_type>test</usage_type>
-      <checksum>35F505B1</checksum>
-    </file>
-    <file>
-      <filename>extra_files/extra-gas-pool-heater-with-zero-kwh.xml</filename>
-      <filetype>xml</filetype>
-      <usage_type>test</usage_type>
-      <checksum>8A225B39</checksum>
-    </file>
-    <file>
-      <filename>extra_files/extra-iecc-zone-different-than-epw.xml</filename>
-      <filetype>xml</filetype>
-      <usage_type>test</usage_type>
-      <checksum>1D464800</checksum>
-    </file>
-    <file>
-      <filename>extra_files/extra-mf-eaves.xml</filename>
-      <filetype>xml</filetype>
-      <usage_type>test</usage_type>
-      <checksum>E065BA39</checksum>
-    </file>
-    <file>
-      <filename>extra_files/extra-mf-exterior-corridor.xml</filename>
-      <filetype>xml</filetype>
-      <usage_type>test</usage_type>
-      <checksum>938BF9F4</checksum>
-    </file>
-    <file>
-      <filename>extra_files/extra-mf-rear-units.xml</filename>
-      <filetype>xml</filetype>
-      <usage_type>test</usage_type>
-      <checksum>938BF9F4</checksum>
-    </file>
-    <file>
-      <filename>extra_files/extra-mf-slab-left-bottom-rear-units.xml</filename>
-      <filetype>xml</filetype>
-      <usage_type>test</usage_type>
-      <checksum>68C0CA89</checksum>
-    </file>
-    <file>
-      <filename>extra_files/extra-mf-slab-left-bottom.xml</filename>
-      <filetype>xml</filetype>
-      <usage_type>test</usage_type>
-      <checksum>1D24B088</checksum>
-    </file>
-    <file>
-      <filename>extra_files/extra-mf-slab-left-middle-rear-units.xml</filename>
-      <filetype>xml</filetype>
-      <usage_type>test</usage_type>
-      <checksum>444C7DBB</checksum>
-    </file>
-    <file>
-      <filename>extra_files/extra-mf-slab-left-middle.xml</filename>
-      <filetype>xml</filetype>
-      <usage_type>test</usage_type>
-      <checksum>938BF9F4</checksum>
-    </file>
-    <file>
-      <filename>extra_files/extra-mf-slab-left-top-rear-units.xml</filename>
-      <filetype>xml</filetype>
-      <usage_type>test</usage_type>
-      <checksum>444C7DBB</checksum>
-    </file>
-    <file>
-      <filename>extra_files/extra-mf-slab-left-top.xml</filename>
-      <filetype>xml</filetype>
-      <usage_type>test</usage_type>
-      <checksum>938BF9F4</checksum>
-    </file>
-    <file>
-      <filename>extra_files/extra-mf-slab-middle-bottom-rear-units.xml</filename>
-      <filetype>xml</filetype>
-      <usage_type>test</usage_type>
-      <checksum>AED41C96</checksum>
-    </file>
-    <file>
-      <filename>extra_files/extra-mf-slab-middle-bottom.xml</filename>
-      <filetype>xml</filetype>
-      <usage_type>test</usage_type>
-      <checksum>9E85F7D1</checksum>
-    </file>
-    <file>
-      <filename>extra_files/extra-mf-slab-middle-middle-rear-units.xml</filename>
-      <filetype>xml</filetype>
-      <usage_type>test</usage_type>
-      <checksum>97F766BC</checksum>
-    </file>
-    <file>
-      <filename>extra_files/extra-mf-slab-middle-middle.xml</filename>
-      <filetype>xml</filetype>
-      <usage_type>test</usage_type>
-      <checksum>2DE157D0</checksum>
-    </file>
-    <file>
-      <filename>extra_files/extra-mf-slab-middle-top-rear-units.xml</filename>
-      <filetype>xml</filetype>
-      <usage_type>test</usage_type>
-      <checksum>97F766BC</checksum>
-    </file>
-    <file>
-      <filename>extra_files/extra-mf-slab-middle-top.xml</filename>
-      <filetype>xml</filetype>
-      <usage_type>test</usage_type>
-      <checksum>2DE157D0</checksum>
-    </file>
-    <file>
-      <filename>extra_files/extra-mf-slab-rear-units.xml</filename>
-      <filetype>xml</filetype>
-      <usage_type>test</usage_type>
-      <checksum>68C0CA89</checksum>
-    </file>
-    <file>
-      <filename>extra_files/extra-mf-slab-right-bottom-rear-units.xml</filename>
-      <filetype>xml</filetype>
-      <usage_type>test</usage_type>
-      <checksum>AED41C96</checksum>
-    </file>
-    <file>
-      <filename>extra_files/extra-mf-slab-right-bottom.xml</filename>
-      <filetype>xml</filetype>
-      <usage_type>test</usage_type>
-      <checksum>9E85F7D1</checksum>
-    </file>
-    <file>
-      <filename>extra_files/extra-mf-slab-right-middle-rear-units.xml</filename>
-      <filetype>xml</filetype>
-      <usage_type>test</usage_type>
-      <checksum>97F766BC</checksum>
-    </file>
-    <file>
-      <filename>extra_files/extra-mf-slab-right-middle.xml</filename>
-      <filetype>xml</filetype>
-      <usage_type>test</usage_type>
-      <checksum>2DE157D0</checksum>
-    </file>
-    <file>
-      <filename>extra_files/extra-mf-slab-right-top-rear-units.xml</filename>
-      <filetype>xml</filetype>
-      <usage_type>test</usage_type>
-      <checksum>97F766BC</checksum>
-    </file>
-    <file>
-      <filename>extra_files/extra-mf-slab-right-top.xml</filename>
-      <filetype>xml</filetype>
-      <usage_type>test</usage_type>
-      <checksum>2DE157D0</checksum>
-    </file>
-    <file>
-      <filename>extra_files/extra-mf-slab.xml</filename>
-      <filetype>xml</filetype>
-      <usage_type>test</usage_type>
-      <checksum>1D24B088</checksum>
-    </file>
-    <file>
-      <filename>extra_files/extra-mf-unvented-crawlspace-left-bottom-rear-units.xml</filename>
-      <filetype>xml</filetype>
-      <usage_type>test</usage_type>
-      <checksum>CCFB6F85</checksum>
-    </file>
-    <file>
-      <filename>extra_files/extra-mf-unvented-crawlspace-left-bottom.xml</filename>
-      <filetype>xml</filetype>
-      <usage_type>test</usage_type>
-      <checksum>4B9C66A6</checksum>
-    </file>
-    <file>
-      <filename>extra_files/extra-mf-unvented-crawlspace-left-middle-rear-units.xml</filename>
-      <filetype>xml</filetype>
-      <usage_type>test</usage_type>
-      <checksum>444C7DBB</checksum>
-    </file>
-    <file>
-      <filename>extra_files/extra-mf-unvented-crawlspace-left-middle.xml</filename>
-      <filetype>xml</filetype>
-      <usage_type>test</usage_type>
-      <checksum>938BF9F4</checksum>
-    </file>
-    <file>
-      <filename>extra_files/extra-mf-unvented-crawlspace-left-top-rear-units.xml</filename>
-      <filetype>xml</filetype>
-      <usage_type>test</usage_type>
-      <checksum>444C7DBB</checksum>
-    </file>
-    <file>
-      <filename>extra_files/extra-mf-unvented-crawlspace-left-top.xml</filename>
-      <filetype>xml</filetype>
-      <usage_type>test</usage_type>
-      <checksum>938BF9F4</checksum>
-    </file>
-    <file>
-      <filename>extra_files/extra-mf-unvented-crawlspace-middle-bottom-rear-units.xml</filename>
-      <filetype>xml</filetype>
-      <usage_type>test</usage_type>
-      <checksum>AC37C146</checksum>
-    </file>
-    <file>
-      <filename>extra_files/extra-mf-unvented-crawlspace-middle-bottom.xml</filename>
-      <filetype>xml</filetype>
-      <usage_type>test</usage_type>
-      <checksum>541C3839</checksum>
-    </file>
-    <file>
-      <filename>extra_files/extra-mf-unvented-crawlspace-middle-middle-rear-units.xml</filename>
-      <filetype>xml</filetype>
-      <usage_type>test</usage_type>
-      <checksum>97F766BC</checksum>
-    </file>
-    <file>
-      <filename>extra_files/extra-mf-unvented-crawlspace-middle-middle.xml</filename>
-      <filetype>xml</filetype>
-      <usage_type>test</usage_type>
-      <checksum>2DE157D0</checksum>
-    </file>
-    <file>
-      <filename>extra_files/extra-mf-unvented-crawlspace-middle-top-rear-units.xml</filename>
-      <filetype>xml</filetype>
-      <usage_type>test</usage_type>
-      <checksum>97F766BC</checksum>
-    </file>
-    <file>
-      <filename>extra_files/extra-mf-unvented-crawlspace-middle-top.xml</filename>
-      <filetype>xml</filetype>
-      <usage_type>test</usage_type>
-      <checksum>2DE157D0</checksum>
-    </file>
-    <file>
-      <filename>extra_files/extra-mf-unvented-crawlspace-rear-units.xml</filename>
-      <filetype>xml</filetype>
-      <usage_type>test</usage_type>
-      <checksum>CCFB6F85</checksum>
-    </file>
-    <file>
-      <filename>extra_files/extra-mf-unvented-crawlspace-right-bottom-rear-units.xml</filename>
-      <filetype>xml</filetype>
-      <usage_type>test</usage_type>
-      <checksum>AC37C146</checksum>
-    </file>
-    <file>
-      <filename>extra_files/extra-mf-unvented-crawlspace-right-bottom.xml</filename>
-      <filetype>xml</filetype>
-      <usage_type>test</usage_type>
-      <checksum>541C3839</checksum>
-    </file>
-    <file>
-      <filename>extra_files/extra-mf-unvented-crawlspace-right-middle-rear-units.xml</filename>
-      <filetype>xml</filetype>
-      <usage_type>test</usage_type>
-      <checksum>97F766BC</checksum>
-    </file>
-    <file>
-      <filename>extra_files/extra-mf-unvented-crawlspace-right-middle.xml</filename>
-      <filetype>xml</filetype>
-      <usage_type>test</usage_type>
-      <checksum>2DE157D0</checksum>
-    </file>
-    <file>
-      <filename>extra_files/extra-mf-unvented-crawlspace-right-top-rear-units.xml</filename>
-      <filetype>xml</filetype>
-      <usage_type>test</usage_type>
-      <checksum>97F766BC</checksum>
-    </file>
-    <file>
-      <filename>extra_files/extra-mf-unvented-crawlspace-right-top.xml</filename>
-      <filetype>xml</filetype>
-      <usage_type>test</usage_type>
-      <checksum>2DE157D0</checksum>
-    </file>
-    <file>
-      <filename>extra_files/extra-mf-unvented-crawlspace.xml</filename>
-      <filetype>xml</filetype>
-      <usage_type>test</usage_type>
-      <checksum>4B9C66A6</checksum>
-    </file>
-    <file>
-      <filename>extra_files/extra-mf-vented-crawlspace-left-bottom-rear-units.xml</filename>
-      <filetype>xml</filetype>
-      <usage_type>test</usage_type>
-      <checksum>95E02185</checksum>
-    </file>
-    <file>
-      <filename>extra_files/extra-mf-vented-crawlspace-left-bottom.xml</filename>
-      <filetype>xml</filetype>
-      <usage_type>test</usage_type>
-      <checksum>E75C808A</checksum>
-    </file>
-    <file>
-      <filename>extra_files/extra-mf-vented-crawlspace-left-middle-rear-units.xml</filename>
-      <filetype>xml</filetype>
-      <usage_type>test</usage_type>
-      <checksum>444C7DBB</checksum>
-    </file>
-    <file>
-      <filename>extra_files/extra-mf-vented-crawlspace-left-middle.xml</filename>
-      <filetype>xml</filetype>
-      <usage_type>test</usage_type>
-      <checksum>938BF9F4</checksum>
-    </file>
-    <file>
-      <filename>extra_files/extra-mf-vented-crawlspace-left-top-rear-units.xml</filename>
-      <filetype>xml</filetype>
-      <usage_type>test</usage_type>
-      <checksum>444C7DBB</checksum>
-    </file>
-    <file>
-      <filename>extra_files/extra-mf-vented-crawlspace-left-top.xml</filename>
-      <filetype>xml</filetype>
-      <usage_type>test</usage_type>
-      <checksum>938BF9F4</checksum>
-    </file>
-    <file>
-      <filename>extra_files/extra-mf-vented-crawlspace-middle-bottom-rear-units.xml</filename>
-      <filetype>xml</filetype>
-      <usage_type>test</usage_type>
-      <checksum>89120F3F</checksum>
-    </file>
-    <file>
-      <filename>extra_files/extra-mf-vented-crawlspace-middle-bottom.xml</filename>
-      <filetype>xml</filetype>
-      <usage_type>test</usage_type>
-      <checksum>C563A21B</checksum>
-    </file>
-    <file>
-      <filename>extra_files/extra-mf-vented-crawlspace-middle-middle-rear-units.xml</filename>
-      <filetype>xml</filetype>
-      <usage_type>test</usage_type>
-      <checksum>97F766BC</checksum>
-    </file>
-    <file>
-      <filename>extra_files/extra-mf-vented-crawlspace-middle-middle.xml</filename>
-      <filetype>xml</filetype>
-      <usage_type>test</usage_type>
-      <checksum>2DE157D0</checksum>
-    </file>
-    <file>
-      <filename>extra_files/extra-mf-vented-crawlspace-middle-top-rear-units.xml</filename>
-      <filetype>xml</filetype>
-      <usage_type>test</usage_type>
-      <checksum>97F766BC</checksum>
-    </file>
-    <file>
-      <filename>extra_files/extra-mf-vented-crawlspace-middle-top.xml</filename>
-      <filetype>xml</filetype>
-      <usage_type>test</usage_type>
-      <checksum>2DE157D0</checksum>
-    </file>
-    <file>
-      <filename>extra_files/extra-mf-vented-crawlspace-rear-units.xml</filename>
-      <filetype>xml</filetype>
-      <usage_type>test</usage_type>
-      <checksum>95E02185</checksum>
-    </file>
-    <file>
-      <filename>extra_files/extra-mf-vented-crawlspace-right-bottom-rear-units.xml</filename>
-      <filetype>xml</filetype>
-      <usage_type>test</usage_type>
-      <checksum>89120F3F</checksum>
-    </file>
-    <file>
-      <filename>extra_files/extra-mf-vented-crawlspace-right-bottom.xml</filename>
-      <filetype>xml</filetype>
-      <usage_type>test</usage_type>
-      <checksum>C563A21B</checksum>
-    </file>
-    <file>
-      <filename>extra_files/extra-mf-vented-crawlspace-right-middle-rear-units.xml</filename>
-      <filetype>xml</filetype>
-      <usage_type>test</usage_type>
-      <checksum>97F766BC</checksum>
-    </file>
-    <file>
-      <filename>extra_files/extra-mf-vented-crawlspace-right-middle.xml</filename>
-      <filetype>xml</filetype>
-      <usage_type>test</usage_type>
-      <checksum>2DE157D0</checksum>
-    </file>
-    <file>
-      <filename>extra_files/extra-mf-vented-crawlspace-right-top-rear-units.xml</filename>
-      <filetype>xml</filetype>
-      <usage_type>test</usage_type>
-      <checksum>97F766BC</checksum>
-    </file>
-    <file>
-      <filename>extra_files/extra-mf-vented-crawlspace-right-top.xml</filename>
-      <filetype>xml</filetype>
-      <usage_type>test</usage_type>
-      <checksum>2DE157D0</checksum>
-    </file>
-    <file>
-      <filename>extra_files/extra-mf-vented-crawlspace.xml</filename>
-      <filetype>xml</filetype>
-      <usage_type>test</usage_type>
-      <checksum>E75C808A</checksum>
-    </file>
-    <file>
-      <filename>extra_files/extra-no-rim-joists.xml</filename>
-      <filetype>xml</filetype>
-      <usage_type>test</usage_type>
-      <checksum>A144F128</checksum>
-    </file>
-    <file>
-      <filename>extra_files/extra-pv-roofpitch.xml</filename>
-      <filetype>xml</filetype>
-      <usage_type>test</usage_type>
-      <checksum>DDC1615E</checksum>
-    </file>
-    <file>
-      <filename>extra_files/extra-second-heating-system-boiler-to-heat-pump.xml</filename>
-      <filetype>xml</filetype>
-      <usage_type>test</usage_type>
-      <checksum>928B1AF7</checksum>
-    </file>
-    <file>
-      <filename>extra_files/extra-second-heating-system-boiler-to-heating-system.xml</filename>
-      <filetype>xml</filetype>
-      <usage_type>test</usage_type>
-      <checksum>F0C77349</checksum>
-    </file>
-    <file>
-      <filename>extra_files/extra-second-heating-system-fireplace-to-heat-pump.xml</filename>
-      <filetype>xml</filetype>
-      <usage_type>test</usage_type>
-      <checksum>C457F9A4</checksum>
-    </file>
-    <file>
-      <filename>extra_files/extra-second-heating-system-fireplace-to-heating-system.xml</filename>
-      <filetype>xml</filetype>
-      <usage_type>test</usage_type>
-      <checksum>BA7D8ED4</checksum>
-    </file>
-    <file>
-      <filename>extra_files/extra-second-heating-system-portable-heater-to-heat-pump.xml</filename>
-      <filetype>xml</filetype>
-      <usage_type>test</usage_type>
-      <checksum>ECD43CB4</checksum>
-    </file>
-    <file>
-      <filename>extra_files/extra-second-heating-system-portable-heater-to-heating-system.xml</filename>
-      <filetype>xml</filetype>
-      <usage_type>test</usage_type>
-      <checksum>4E40F36D</checksum>
-    </file>
-    <file>
-      <filename>extra_files/extra-second-refrigerator.xml</filename>
-      <filetype>xml</filetype>
-      <usage_type>test</usage_type>
-      <checksum>AD5553A9</checksum>
-    </file>
-    <file>
-      <filename>extra_files/extra-sfa-atticroof-conditioned-eaves-hip.xml</filename>
-      <filetype>xml</filetype>
-      <usage_type>test</usage_type>
-      <checksum>1283A962</checksum>
-    </file>
-    <file>
-      <filename>extra_files/extra-sfa-atticroof-flat.xml</filename>
-      <filetype>xml</filetype>
-      <usage_type>test</usage_type>
-      <checksum>7CA72413</checksum>
-    </file>
-    <file>
-      <filename>extra_files/extra-sfa-conditioned-crawlspace.xml</filename>
-      <filetype>xml</filetype>
-      <usage_type>test</usage_type>
-      <checksum>D630EB3A</checksum>
-    </file>
-    <file>
-      <filename>extra_files/extra-sfa-exterior-corridor.xml</filename>
-      <filetype>xml</filetype>
-      <usage_type>test</usage_type>
-      <checksum>3E408472</checksum>
-    </file>
-    <file>
-      <filename>extra_files/extra-sfa-rear-units.xml</filename>
-      <filetype>xml</filetype>
-      <usage_type>test</usage_type>
-      <checksum>3E408472</checksum>
-    </file>
-    <file>
-      <filename>extra_files/extra-sfa-slab-middle.xml</filename>
-      <filetype>xml</filetype>
-      <usage_type>test</usage_type>
-      <checksum>D997E459</checksum>
-    </file>
-    <file>
-      <filename>extra_files/extra-sfa-slab-right.xml</filename>
-      <filetype>xml</filetype>
-      <usage_type>test</usage_type>
-      <checksum>D997E459</checksum>
-    </file>
-    <file>
-      <filename>extra_files/extra-sfa-slab.xml</filename>
-      <filetype>xml</filetype>
-      <usage_type>test</usage_type>
-      <checksum>5FB6FCB2</checksum>
-    </file>
-    <file>
-      <filename>extra_files/extra-sfa-unconditioned-basement-middle.xml</filename>
-      <filetype>xml</filetype>
-      <usage_type>test</usage_type>
-      <checksum>60E0535B</checksum>
-    </file>
-    <file>
-      <filename>extra_files/extra-sfa-unconditioned-basement-right.xml</filename>
-      <filetype>xml</filetype>
-      <usage_type>test</usage_type>
-      <checksum>60E0535B</checksum>
-    </file>
-    <file>
-      <filename>extra_files/extra-sfa-unconditioned-basement.xml</filename>
-      <filetype>xml</filetype>
-      <usage_type>test</usage_type>
-      <checksum>3A5530DF</checksum>
-    </file>
-    <file>
-      <filename>extra_files/extra-sfa-unvented-crawlspace-middle.xml</filename>
-      <filetype>xml</filetype>
-      <usage_type>test</usage_type>
-      <checksum>747D6D88</checksum>
-    </file>
-    <file>
-      <filename>extra_files/extra-sfa-unvented-crawlspace-right.xml</filename>
-      <filetype>xml</filetype>
-      <usage_type>test</usage_type>
-      <checksum>747D6D88</checksum>
-    </file>
-    <file>
-      <filename>extra_files/extra-sfa-unvented-crawlspace.xml</filename>
-      <filetype>xml</filetype>
-      <usage_type>test</usage_type>
-      <checksum>08D2DDF9</checksum>
-    </file>
-    <file>
-      <filename>extra_files/extra-sfa-vented-crawlspace-middle.xml</filename>
-      <filetype>xml</filetype>
-      <usage_type>test</usage_type>
-      <checksum>49BC97D2</checksum>
-    </file>
-    <file>
-      <filename>extra_files/extra-sfa-vented-crawlspace-right.xml</filename>
-      <filetype>xml</filetype>
-      <usage_type>test</usage_type>
-      <checksum>49BC97D2</checksum>
-    </file>
-    <file>
-      <filename>extra_files/extra-sfa-vented-crawlspace.xml</filename>
-      <filetype>xml</filetype>
-      <usage_type>test</usage_type>
-      <checksum>33B96FD7</checksum>
-    </file>
-    <file>
-      <filename>extra_files/extra-state-code-different-than-epw.xml</filename>
-      <filetype>xml</filetype>
-      <usage_type>test</usage_type>
-      <checksum>A6D71AAA</checksum>
-    </file>
-    <file>
-      <filename>extra_files/extra-zero-clothes-washer-kwh.xml</filename>
-      <filetype>xml</filetype>
-      <usage_type>test</usage_type>
-      <checksum>AC593ED9</checksum>
-    </file>
-    <file>
-      <filename>extra_files/extra-zero-dishwasher-kwh.xml</filename>
-      <filetype>xml</filetype>
-      <usage_type>test</usage_type>
-      <checksum>9DF06924</checksum>
-    </file>
-    <file>
-      <filename>extra_files/extra-zero-extra-refrigerator-kwh.xml</filename>
-      <filetype>xml</filetype>
-      <usage_type>test</usage_type>
-      <checksum>2AC95363</checksum>
-    </file>
-    <file>
-      <filename>extra_files/extra-zero-freezer-kwh.xml</filename>
-      <filetype>xml</filetype>
-      <usage_type>test</usage_type>
-      <checksum>2AC95363</checksum>
-    </file>
-    <file>
-      <filename>extra_files/extra-zero-refrigerator-kwh.xml</filename>
-      <filetype>xml</filetype>
-      <usage_type>test</usage_type>
-      <checksum>581C2F5E</checksum>
-    </file>
-    <file>
-      <filename>extra_files/warning-conditioned-attic-with-floor-insulation.xml</filename>
-      <filetype>xml</filetype>
-      <usage_type>test</usage_type>
-      <checksum>6A05810A</checksum>
-    </file>
-    <file>
-      <filename>extra_files/warning-conditioned-basement-with-ceiling-insulation.xml</filename>
-      <filetype>xml</filetype>
-      <usage_type>test</usage_type>
-      <checksum>2AC95363</checksum>
-    </file>
-    <file>
-      <filename>extra_files/warning-mf-bottom-slab-non-zero-foundation-height.xml</filename>
-      <filetype>xml</filetype>
-      <usage_type>test</usage_type>
-      <checksum>1D24B088</checksum>
-    </file>
-    <file>
-      <filename>extra_files/warning-multipliers-without-fuel-loads.xml</filename>
-      <filetype>xml</filetype>
-      <usage_type>test</usage_type>
-      <checksum>2AC95363</checksum>
-    </file>
-    <file>
-      <filename>extra_files/warning-multipliers-without-other-plug-loads.xml</filename>
-      <filetype>xml</filetype>
-      <usage_type>test</usage_type>
-      <checksum>09381113</checksum>
-    </file>
-    <file>
-      <filename>extra_files/warning-multipliers-without-tv-plug-loads.xml</filename>
-      <filetype>xml</filetype>
-      <usage_type>test</usage_type>
-      <checksum>D3FE160F</checksum>
-    </file>
-    <file>
-      <filename>extra_files/warning-multipliers-without-vehicle-plug-loads.xml</filename>
-      <filetype>xml</filetype>
-      <usage_type>test</usage_type>
-      <checksum>2AC95363</checksum>
-    </file>
-    <file>
-      <filename>extra_files/warning-multipliers-without-well-pump-plug-loads.xml</filename>
-      <filetype>xml</filetype>
-      <usage_type>test</usage_type>
-      <checksum>2AC95363</checksum>
-    </file>
-    <file>
-      <filename>extra_files/warning-non-electric-heat-pump-water-heater.xml</filename>
-      <filetype>xml</filetype>
-      <usage_type>test</usage_type>
-      <checksum>259A8F63</checksum>
-    </file>
-    <file>
-      <filename>extra_files/warning-second-heating-system-serves-majority-heat.xml</filename>
-      <filetype>xml</filetype>
-      <usage_type>test</usage_type>
-      <checksum>BC8BE0D1</checksum>
-    </file>
-    <file>
-      <filename>extra_files/warning-sfd-slab-non-zero-foundation-height.xml</filename>
-      <filetype>xml</filetype>
-      <usage_type>test</usage_type>
-      <checksum>FF7CC552</checksum>
-    </file>
-    <file>
-      <filename>extra_files/warning-slab-non-zero-foundation-height-above-grade.xml</filename>
-      <filetype>xml</filetype>
-      <usage_type>test</usage_type>
-      <checksum>FF7CC552</checksum>
-    </file>
-    <file>
-      <filename>extra_files/warning-unconditioned-basement-with-wall-and-ceiling-insulation.xml</filename>
-      <filetype>xml</filetype>
-      <usage_type>test</usage_type>
-      <checksum>2106337F</checksum>
-    </file>
-    <file>
-      <filename>extra_files/warning-unvented-attic-with-floor-and-roof-insulation.xml</filename>
-      <filetype>xml</filetype>
-      <usage_type>test</usage_type>
-      <checksum>89F65B71</checksum>
-    </file>
-    <file>
-      <filename>extra_files/warning-unvented-crawlspace-with-wall-and-ceiling-insulation.xml</filename>
-      <filetype>xml</filetype>
-      <usage_type>test</usage_type>
-      <checksum>721C39FD</checksum>
-    </file>
-    <file>
-      <filename>extra_files/warning-vented-attic-with-floor-and-roof-insulation.xml</filename>
-      <filetype>xml</filetype>
-      <usage_type>test</usage_type>
-      <checksum>31EBEEC4</checksum>
-    </file>
-    <file>
-      <filename>extra_files/warning-vented-crawlspace-with-wall-and-ceiling-insulation.xml</filename>
-      <filetype>xml</filetype>
-      <usage_type>test</usage_type>
-      <checksum>0C06C071</checksum>
-    </file>
-    <file>
-      <filename>extra_files/extra-sfa-atticroof-conditioned-eaves-gable.xml</filename>
-      <filetype>xml</filetype>
-      <usage_type>test</usage_type>
-      <checksum>7578131C</checksum>
-    </file>
-    <file>
-      <filename>extra_files/extra-enclosure-atticroof-conditioned-eaves-gable.xml</filename>
-      <filetype>xml</filetype>
-      <usage_type>test</usage_type>
-      <checksum>2BFA7342</checksum>
+      <filename>geometry.rb</filename>
+      <filetype>rb</filetype>
+      <usage_type>resource</usage_type>
+      <checksum>11D30CF5</checksum>
     </file>
     <file>
       <version>
@@ -6645,27 +5890,13 @@
       <filename>measure.rb</filename>
       <filetype>rb</filetype>
       <usage_type>script</usage_type>
-<<<<<<< HEAD
-      <checksum>1ED04B4D</checksum>
-    </file>
-    <file>
-      <filename>geometry.rb</filename>
-      <filetype>rb</filetype>
-      <usage_type>resource</usage_type>
-      <checksum>9F20CC77</checksum>
-=======
       <checksum>B79AB6AD</checksum>
->>>>>>> 5b99e02a
     </file>
     <file>
       <filename>build_residential_hpxml_test.rb</filename>
       <filetype>rb</filetype>
       <usage_type>test</usage_type>
-<<<<<<< HEAD
-      <checksum>9F7AF48E</checksum>
-=======
       <checksum>E0973EDE</checksum>
->>>>>>> 5b99e02a
     </file>
   </files>
 </measure>