<?xml version="1.0"?>
<measure>
  <schema_version>3.1</schema_version>
  <name>build_residential_hpxml</name>
  <uid>a13a8983-2b01-4930-8af2-42030b6e4233</uid>
<<<<<<< HEAD
  <version_id>b24d483e-3387-4f45-96c0-53e90e222533</version_id>
  <version_modified>2023-06-29T17:09:32Z</version_modified>
=======
  <version_id>852907d3-529a-4ce9-8510-f25b3915d167</version_id>
  <version_modified>2023-07-25T20:39:26Z</version_modified>
>>>>>>> 210e020e
  <xml_checksum>2C38F48B</xml_checksum>
  <class_name>BuildResidentialHPXML</class_name>
  <display_name>HPXML Builder</display_name>
  <description>Builds a residential HPXML file.</description>
  <modeler_description>Note: OS-HPXML default values can be found in the OS-HPXML documentation or can be seen by using the 'apply_defaults' argument.</modeler_description>
  <arguments>
    <argument>
      <name>hpxml_path</name>
      <display_name>HPXML File Path</display_name>
      <description>Absolute/relative path of the HPXML file.</description>
      <type>String</type>
      <required>true</required>
      <model_dependent>false</model_dependent>
    </argument>
    <argument>
      <name>software_info_program_used</name>
      <display_name>Software Info: Program Used</display_name>
      <description>The name of the software program used.</description>
      <type>String</type>
      <required>false</required>
      <model_dependent>false</model_dependent>
    </argument>
    <argument>
      <name>software_info_program_version</name>
      <display_name>Software Info: Program Version</display_name>
      <description>The version of the software program used.</description>
      <type>String</type>
      <required>false</required>
      <model_dependent>false</model_dependent>
    </argument>
    <argument>
      <name>schedules_filepaths</name>
      <display_name>Schedules: CSV File Paths</display_name>
      <description>Absolute/relative paths of csv files containing user-specified detailed schedules. If multiple files, use a comma-separated list.</description>
      <type>String</type>
      <required>false</required>
      <model_dependent>false</model_dependent>
    </argument>
    <argument>
      <name>schedules_vacancy_period</name>
      <display_name>Schedules: Vacancy Period</display_name>
      <description>Specifies the vacancy period. Enter a date like "Dec 15 - Jan 15". Optionally, can enter hour of the day like "Dec 15 2 - Jan 15 20" (start hour can be 0 through 23 and end hour can be 1 through 24).</description>
      <type>String</type>
      <required>false</required>
      <model_dependent>false</model_dependent>
    </argument>
    <argument>
      <name>schedules_power_outage_period</name>
      <display_name>Schedules: Power Outage Period</display_name>
      <description>Specifies the power outage period. Enter a date like "Dec 15 - Jan 15". Optionally, can enter hour of the day like "Dec 15 2 - Jan 15 20" (start hour can be 0 through 23 and end hour can be 1 through 24).</description>
      <type>String</type>
      <required>false</required>
      <model_dependent>false</model_dependent>
    </argument>
    <argument>
      <name>schedules_power_outage_window_natvent_availability</name>
      <display_name>Schedules: Power Outage Period Window Natural Ventilation Availability</display_name>
      <description>The availability of the natural ventilation schedule during the outage period.</description>
      <type>Choice</type>
      <required>false</required>
      <model_dependent>false</model_dependent>
      <choices>
        <choice>
          <value>regular schedule</value>
          <display_name>regular schedule</display_name>
        </choice>
        <choice>
          <value>always available</value>
          <display_name>always available</display_name>
        </choice>
        <choice>
          <value>always unavailable</value>
          <display_name>always unavailable</display_name>
        </choice>
      </choices>
    </argument>
    <argument>
      <name>simulation_control_timestep</name>
      <display_name>Simulation Control: Timestep</display_name>
      <description>Value must be a divisor of 60. If not provided, the OS-HPXML default is used.</description>
      <type>Integer</type>
      <units>min</units>
      <required>false</required>
      <model_dependent>false</model_dependent>
    </argument>
    <argument>
      <name>simulation_control_run_period</name>
      <display_name>Simulation Control: Run Period</display_name>
      <description>Enter a date like "Jan 1 - Dec 31". If not provided, the OS-HPXML default is used.</description>
      <type>String</type>
      <required>false</required>
      <model_dependent>false</model_dependent>
    </argument>
    <argument>
      <name>simulation_control_run_period_calendar_year</name>
      <display_name>Simulation Control: Run Period Calendar Year</display_name>
      <description>This numeric field should contain the calendar year that determines the start day of week. If you are running simulations using AMY weather files, the value entered for calendar year will not be used; it will be overridden by the actual year found in the AMY weather file. If not provided, the OS-HPXML default is used.</description>
      <type>Integer</type>
      <units>year</units>
      <required>false</required>
      <model_dependent>false</model_dependent>
    </argument>
    <argument>
      <name>simulation_control_daylight_saving_enabled</name>
      <display_name>Simulation Control: Daylight Saving Enabled</display_name>
      <description>Whether to use daylight saving. If not provided, the OS-HPXML default is used.</description>
      <type>Boolean</type>
      <required>false</required>
      <model_dependent>false</model_dependent>
      <choices>
        <choice>
          <value>true</value>
          <display_name>true</display_name>
        </choice>
        <choice>
          <value>false</value>
          <display_name>false</display_name>
        </choice>
      </choices>
    </argument>
    <argument>
      <name>simulation_control_daylight_saving_period</name>
      <display_name>Simulation Control: Daylight Saving Period</display_name>
      <description>Enter a date like "Mar 15 - Dec 15". If not provided, the OS-HPXML default is used.</description>
      <type>String</type>
      <required>false</required>
      <model_dependent>false</model_dependent>
    </argument>
    <argument>
      <name>simulation_control_temperature_capacitance_multiplier</name>
      <display_name>Simulation Control: Temperature Capacitance Multiplier</display_name>
      <description>Affects the transient calculation of indoor air temperatures. If not provided, the OS-HPXML default is used.</description>
      <type>String</type>
      <required>false</required>
      <model_dependent>false</model_dependent>
    </argument>
    <argument>
      <name>site_type</name>
      <display_name>Site: Type</display_name>
      <description>The type of site. If not provided, the OS-HPXML default is used.</description>
      <type>Choice</type>
      <required>false</required>
      <model_dependent>false</model_dependent>
      <choices>
        <choice>
          <value>suburban</value>
          <display_name>suburban</display_name>
        </choice>
        <choice>
          <value>urban</value>
          <display_name>urban</display_name>
        </choice>
        <choice>
          <value>rural</value>
          <display_name>rural</display_name>
        </choice>
      </choices>
    </argument>
    <argument>
      <name>site_shielding_of_home</name>
      <display_name>Site: Shielding of Home</display_name>
      <description>Presence of nearby buildings, trees, obstructions for infiltration model. If not provided, the OS-HPXML default is used.</description>
      <type>Choice</type>
      <required>false</required>
      <model_dependent>false</model_dependent>
      <choices>
        <choice>
          <value>exposed</value>
          <display_name>exposed</display_name>
        </choice>
        <choice>
          <value>normal</value>
          <display_name>normal</display_name>
        </choice>
        <choice>
          <value>well-shielded</value>
          <display_name>well-shielded</display_name>
        </choice>
      </choices>
    </argument>
    <argument>
      <name>site_ground_conductivity</name>
      <display_name>Site: Ground Conductivity</display_name>
      <description>Conductivity of the ground soil. If not provided, the OS-HPXML default is used.</description>
      <type>Double</type>
      <units>Btu/hr-ft-F</units>
      <required>false</required>
      <model_dependent>false</model_dependent>
    </argument>
    <argument>
      <name>site_ground_diffusivity</name>
      <display_name>Site: Ground Diffusivity</display_name>
      <description>Diffusivity of the ground soil. If not provided, the OS-HPXML default is used.</description>
      <type>Double</type>
      <units>ft^2/hr</units>
      <required>false</required>
      <model_dependent>false</model_dependent>
    </argument>
    <argument>
      <name>site_zip_code</name>
      <display_name>Site: Zip Code</display_name>
      <description>Zip code of the home address.</description>
      <type>String</type>
      <required>false</required>
      <model_dependent>false</model_dependent>
    </argument>
    <argument>
      <name>site_iecc_zone</name>
      <display_name>Site: IECC Zone</display_name>
      <description>IECC zone of the home address.</description>
      <type>Choice</type>
      <required>false</required>
      <model_dependent>false</model_dependent>
      <choices>
        <choice>
          <value>1A</value>
          <display_name>1A</display_name>
        </choice>
        <choice>
          <value>1B</value>
          <display_name>1B</display_name>
        </choice>
        <choice>
          <value>1C</value>
          <display_name>1C</display_name>
        </choice>
        <choice>
          <value>2A</value>
          <display_name>2A</display_name>
        </choice>
        <choice>
          <value>2B</value>
          <display_name>2B</display_name>
        </choice>
        <choice>
          <value>2C</value>
          <display_name>2C</display_name>
        </choice>
        <choice>
          <value>3A</value>
          <display_name>3A</display_name>
        </choice>
        <choice>
          <value>3B</value>
          <display_name>3B</display_name>
        </choice>
        <choice>
          <value>3C</value>
          <display_name>3C</display_name>
        </choice>
        <choice>
          <value>4A</value>
          <display_name>4A</display_name>
        </choice>
        <choice>
          <value>4B</value>
          <display_name>4B</display_name>
        </choice>
        <choice>
          <value>4C</value>
          <display_name>4C</display_name>
        </choice>
        <choice>
          <value>5A</value>
          <display_name>5A</display_name>
        </choice>
        <choice>
          <value>5B</value>
          <display_name>5B</display_name>
        </choice>
        <choice>
          <value>5C</value>
          <display_name>5C</display_name>
        </choice>
        <choice>
          <value>6A</value>
          <display_name>6A</display_name>
        </choice>
        <choice>
          <value>6B</value>
          <display_name>6B</display_name>
        </choice>
        <choice>
          <value>6C</value>
          <display_name>6C</display_name>
        </choice>
        <choice>
          <value>7</value>
          <display_name>7</display_name>
        </choice>
        <choice>
          <value>8</value>
          <display_name>8</display_name>
        </choice>
      </choices>
    </argument>
    <argument>
      <name>site_state_code</name>
      <display_name>Site: State Code</display_name>
      <description>State code of the home address.</description>
      <type>Choice</type>
      <required>false</required>
      <model_dependent>false</model_dependent>
      <choices>
        <choice>
          <value>AK</value>
          <display_name>AK</display_name>
        </choice>
        <choice>
          <value>AL</value>
          <display_name>AL</display_name>
        </choice>
        <choice>
          <value>AR</value>
          <display_name>AR</display_name>
        </choice>
        <choice>
          <value>AZ</value>
          <display_name>AZ</display_name>
        </choice>
        <choice>
          <value>CA</value>
          <display_name>CA</display_name>
        </choice>
        <choice>
          <value>CO</value>
          <display_name>CO</display_name>
        </choice>
        <choice>
          <value>CT</value>
          <display_name>CT</display_name>
        </choice>
        <choice>
          <value>DC</value>
          <display_name>DC</display_name>
        </choice>
        <choice>
          <value>DE</value>
          <display_name>DE</display_name>
        </choice>
        <choice>
          <value>FL</value>
          <display_name>FL</display_name>
        </choice>
        <choice>
          <value>GA</value>
          <display_name>GA</display_name>
        </choice>
        <choice>
          <value>HI</value>
          <display_name>HI</display_name>
        </choice>
        <choice>
          <value>IA</value>
          <display_name>IA</display_name>
        </choice>
        <choice>
          <value>ID</value>
          <display_name>ID</display_name>
        </choice>
        <choice>
          <value>IL</value>
          <display_name>IL</display_name>
        </choice>
        <choice>
          <value>IN</value>
          <display_name>IN</display_name>
        </choice>
        <choice>
          <value>KS</value>
          <display_name>KS</display_name>
        </choice>
        <choice>
          <value>KY</value>
          <display_name>KY</display_name>
        </choice>
        <choice>
          <value>LA</value>
          <display_name>LA</display_name>
        </choice>
        <choice>
          <value>MA</value>
          <display_name>MA</display_name>
        </choice>
        <choice>
          <value>MD</value>
          <display_name>MD</display_name>
        </choice>
        <choice>
          <value>ME</value>
          <display_name>ME</display_name>
        </choice>
        <choice>
          <value>MI</value>
          <display_name>MI</display_name>
        </choice>
        <choice>
          <value>MN</value>
          <display_name>MN</display_name>
        </choice>
        <choice>
          <value>MO</value>
          <display_name>MO</display_name>
        </choice>
        <choice>
          <value>MS</value>
          <display_name>MS</display_name>
        </choice>
        <choice>
          <value>MT</value>
          <display_name>MT</display_name>
        </choice>
        <choice>
          <value>NC</value>
          <display_name>NC</display_name>
        </choice>
        <choice>
          <value>ND</value>
          <display_name>ND</display_name>
        </choice>
        <choice>
          <value>NE</value>
          <display_name>NE</display_name>
        </choice>
        <choice>
          <value>NH</value>
          <display_name>NH</display_name>
        </choice>
        <choice>
          <value>NJ</value>
          <display_name>NJ</display_name>
        </choice>
        <choice>
          <value>NM</value>
          <display_name>NM</display_name>
        </choice>
        <choice>
          <value>NV</value>
          <display_name>NV</display_name>
        </choice>
        <choice>
          <value>NY</value>
          <display_name>NY</display_name>
        </choice>
        <choice>
          <value>OH</value>
          <display_name>OH</display_name>
        </choice>
        <choice>
          <value>OK</value>
          <display_name>OK</display_name>
        </choice>
        <choice>
          <value>OR</value>
          <display_name>OR</display_name>
        </choice>
        <choice>
          <value>PA</value>
          <display_name>PA</display_name>
        </choice>
        <choice>
          <value>RI</value>
          <display_name>RI</display_name>
        </choice>
        <choice>
          <value>SC</value>
          <display_name>SC</display_name>
        </choice>
        <choice>
          <value>SD</value>
          <display_name>SD</display_name>
        </choice>
        <choice>
          <value>TN</value>
          <display_name>TN</display_name>
        </choice>
        <choice>
          <value>TX</value>
          <display_name>TX</display_name>
        </choice>
        <choice>
          <value>UT</value>
          <display_name>UT</display_name>
        </choice>
        <choice>
          <value>VA</value>
          <display_name>VA</display_name>
        </choice>
        <choice>
          <value>VT</value>
          <display_name>VT</display_name>
        </choice>
        <choice>
          <value>WA</value>
          <display_name>WA</display_name>
        </choice>
        <choice>
          <value>WI</value>
          <display_name>WI</display_name>
        </choice>
        <choice>
          <value>WV</value>
          <display_name>WV</display_name>
        </choice>
        <choice>
          <value>WY</value>
          <display_name>WY</display_name>
        </choice>
      </choices>
    </argument>
    <argument>
      <name>site_time_zone_utc_offset</name>
      <display_name>Site: Time Zone UTC Offset</display_name>
      <description>Time zone UTC offset of the home address. Must be between -12 and 14.</description>
      <type>Double</type>
      <units>hr</units>
      <required>false</required>
      <model_dependent>false</model_dependent>
    </argument>
    <argument>
      <name>weather_station_epw_filepath</name>
      <display_name>Weather Station: EnergyPlus Weather (EPW) Filepath</display_name>
      <description>Path of the EPW file.</description>
      <type>String</type>
      <required>true</required>
      <model_dependent>false</model_dependent>
      <default_value>USA_CO_Denver.Intl.AP.725650_TMY3.epw</default_value>
    </argument>
    <argument>
      <name>year_built</name>
      <display_name>Building Construction: Year Built</display_name>
      <description>The year the building was built.</description>
      <type>Integer</type>
      <required>false</required>
      <model_dependent>false</model_dependent>
    </argument>
    <argument>
      <name>geometry_unit_type</name>
      <display_name>Geometry: Unit Type</display_name>
      <description>The type of dwelling unit. Use single-family attached for a dwelling unit with 1 or more stories, attached units to one or both sides, and no units above/below. Use apartment unit for a dwelling unit with 1 story, attached units to one, two, or three sides, and units above and/or below.</description>
      <type>Choice</type>
      <required>true</required>
      <model_dependent>false</model_dependent>
      <default_value>single-family detached</default_value>
      <choices>
        <choice>
          <value>single-family detached</value>
          <display_name>single-family detached</display_name>
        </choice>
        <choice>
          <value>single-family attached</value>
          <display_name>single-family attached</display_name>
        </choice>
        <choice>
          <value>apartment unit</value>
          <display_name>apartment unit</display_name>
        </choice>
        <choice>
          <value>manufactured home</value>
          <display_name>manufactured home</display_name>
        </choice>
      </choices>
    </argument>
    <argument>
      <name>geometry_unit_left_wall_is_adiabatic</name>
      <display_name>Geometry: Unit Left Wall Is Adiabatic</display_name>
      <description>Presence of an adiabatic left wall.</description>
      <type>Boolean</type>
      <required>false</required>
      <model_dependent>false</model_dependent>
      <default_value>false</default_value>
      <choices>
        <choice>
          <value>true</value>
          <display_name>true</display_name>
        </choice>
        <choice>
          <value>false</value>
          <display_name>false</display_name>
        </choice>
      </choices>
    </argument>
    <argument>
      <name>geometry_unit_right_wall_is_adiabatic</name>
      <display_name>Geometry: Unit Right Wall Is Adiabatic</display_name>
      <description>Presence of an adiabatic right wall.</description>
      <type>Boolean</type>
      <required>false</required>
      <model_dependent>false</model_dependent>
      <default_value>false</default_value>
      <choices>
        <choice>
          <value>true</value>
          <display_name>true</display_name>
        </choice>
        <choice>
          <value>false</value>
          <display_name>false</display_name>
        </choice>
      </choices>
    </argument>
    <argument>
      <name>geometry_unit_front_wall_is_adiabatic</name>
      <display_name>Geometry: Unit Front Wall Is Adiabatic</display_name>
      <description>Presence of an adiabatic front wall, for example, the unit is adjacent to a conditioned corridor.</description>
      <type>Boolean</type>
      <required>false</required>
      <model_dependent>false</model_dependent>
      <default_value>false</default_value>
      <choices>
        <choice>
          <value>true</value>
          <display_name>true</display_name>
        </choice>
        <choice>
          <value>false</value>
          <display_name>false</display_name>
        </choice>
      </choices>
    </argument>
    <argument>
      <name>geometry_unit_back_wall_is_adiabatic</name>
      <display_name>Geometry: Unit Back Wall Is Adiabatic</display_name>
      <description>Presence of an adiabatic back wall.</description>
      <type>Boolean</type>
      <required>false</required>
      <model_dependent>false</model_dependent>
      <default_value>false</default_value>
      <choices>
        <choice>
          <value>true</value>
          <display_name>true</display_name>
        </choice>
        <choice>
          <value>false</value>
          <display_name>false</display_name>
        </choice>
      </choices>
    </argument>
    <argument>
      <name>geometry_unit_num_floors_above_grade</name>
      <display_name>Geometry: Unit Number of Floors Above Grade</display_name>
      <description>The number of floors above grade in the unit. Attic type ConditionedAttic is included. Assumed to be 1 for apartment units.</description>
      <type>Integer</type>
      <units>#</units>
      <required>true</required>
      <model_dependent>false</model_dependent>
      <default_value>2</default_value>
    </argument>
    <argument>
      <name>geometry_unit_cfa</name>
      <display_name>Geometry: Unit Conditioned Floor Area</display_name>
      <description>The total floor area of the unit's conditioned space (including any conditioned basement floor area).</description>
      <type>Double</type>
      <units>ft^2</units>
      <required>true</required>
      <model_dependent>false</model_dependent>
      <default_value>2000</default_value>
    </argument>
    <argument>
      <name>geometry_unit_aspect_ratio</name>
      <display_name>Geometry: Unit Aspect Ratio</display_name>
      <description>The ratio of front/back wall length to left/right wall length for the unit, excluding any protruding garage wall area.</description>
      <type>Double</type>
      <units>Frac</units>
      <required>true</required>
      <model_dependent>false</model_dependent>
      <default_value>2</default_value>
    </argument>
    <argument>
      <name>geometry_unit_orientation</name>
      <display_name>Geometry: Unit Orientation</display_name>
      <description>The unit's orientation is measured clockwise from north (e.g., North=0, East=90, South=180, West=270).</description>
      <type>Double</type>
      <units>degrees</units>
      <required>true</required>
      <model_dependent>false</model_dependent>
      <default_value>180</default_value>
    </argument>
    <argument>
      <name>geometry_unit_num_bedrooms</name>
      <display_name>Geometry: Unit Number of Bedrooms</display_name>
      <description>The number of bedrooms in the unit.</description>
      <type>Integer</type>
      <units>#</units>
      <required>true</required>
      <model_dependent>false</model_dependent>
      <default_value>3</default_value>
    </argument>
    <argument>
      <name>geometry_unit_num_bathrooms</name>
      <display_name>Geometry: Unit Number of Bathrooms</display_name>
      <description>The number of bathrooms in the unit. If not provided, the OS-HPXML default is used.</description>
      <type>Integer</type>
      <units>#</units>
      <required>false</required>
      <model_dependent>false</model_dependent>
    </argument>
    <argument>
      <name>geometry_unit_num_occupants</name>
      <display_name>Geometry: Unit Number of Occupants</display_name>
      <description>The number of occupants in the unit. If not provided, an *asset* calculation is performed assuming standard occupancy, in which various end use defaults (e.g., plug loads, appliances, and hot water usage) are calculated based on Number of Bedrooms and Conditioned Floor Area per ANSI/RESNET/ICC 301-2019. If provided, an *operational* calculation is instead performed in which the end use defaults are adjusted using the relationship between Number of Bedrooms and Number of Occupants from RECS 2015.</description>
      <type>Double</type>
      <units>#</units>
      <required>false</required>
      <model_dependent>false</model_dependent>
    </argument>
    <argument>
      <name>geometry_building_num_units</name>
      <display_name>Geometry: Building Number of Units</display_name>
      <description>The number of units in the building. Required for single-family attached and apartment units.</description>
      <type>Integer</type>
      <units>#</units>
      <required>false</required>
      <model_dependent>false</model_dependent>
    </argument>
    <argument>
      <name>geometry_average_ceiling_height</name>
      <display_name>Geometry: Average Ceiling Height</display_name>
      <description>Average distance from the floor to the ceiling.</description>
      <type>Double</type>
      <units>ft</units>
      <required>true</required>
      <model_dependent>false</model_dependent>
      <default_value>8</default_value>
    </argument>
    <argument>
      <name>geometry_garage_width</name>
      <display_name>Geometry: Garage Width</display_name>
      <description>The width of the garage. Enter zero for no garage. Only applies to single-family detached units.</description>
      <type>Double</type>
      <units>ft</units>
      <required>true</required>
      <model_dependent>false</model_dependent>
      <default_value>0</default_value>
    </argument>
    <argument>
      <name>geometry_garage_depth</name>
      <display_name>Geometry: Garage Depth</display_name>
      <description>The depth of the garage. Only applies to single-family detached units.</description>
      <type>Double</type>
      <units>ft</units>
      <required>true</required>
      <model_dependent>false</model_dependent>
      <default_value>20</default_value>
    </argument>
    <argument>
      <name>geometry_garage_protrusion</name>
      <display_name>Geometry: Garage Protrusion</display_name>
      <description>The fraction of the garage that is protruding from the living space. Only applies to single-family detached units.</description>
      <type>Double</type>
      <units>Frac</units>
      <required>true</required>
      <model_dependent>false</model_dependent>
      <default_value>0</default_value>
    </argument>
    <argument>
      <name>geometry_garage_position</name>
      <display_name>Geometry: Garage Position</display_name>
      <description>The position of the garage. Only applies to single-family detached units.</description>
      <type>Choice</type>
      <required>true</required>
      <model_dependent>false</model_dependent>
      <default_value>Right</default_value>
      <choices>
        <choice>
          <value>Right</value>
          <display_name>Right</display_name>
        </choice>
        <choice>
          <value>Left</value>
          <display_name>Left</display_name>
        </choice>
      </choices>
    </argument>
    <argument>
      <name>geometry_foundation_type</name>
      <display_name>Geometry: Foundation Type</display_name>
      <description>The foundation type of the building. Foundation types ConditionedBasement and ConditionedCrawlspace are not allowed for apartment units.</description>
      <type>Choice</type>
      <required>true</required>
      <model_dependent>false</model_dependent>
      <default_value>SlabOnGrade</default_value>
      <choices>
        <choice>
          <value>SlabOnGrade</value>
          <display_name>SlabOnGrade</display_name>
        </choice>
        <choice>
          <value>VentedCrawlspace</value>
          <display_name>VentedCrawlspace</display_name>
        </choice>
        <choice>
          <value>UnventedCrawlspace</value>
          <display_name>UnventedCrawlspace</display_name>
        </choice>
        <choice>
          <value>ConditionedCrawlspace</value>
          <display_name>ConditionedCrawlspace</display_name>
        </choice>
        <choice>
          <value>UnconditionedBasement</value>
          <display_name>UnconditionedBasement</display_name>
        </choice>
        <choice>
          <value>ConditionedBasement</value>
          <display_name>ConditionedBasement</display_name>
        </choice>
        <choice>
          <value>Ambient</value>
          <display_name>Ambient</display_name>
        </choice>
        <choice>
          <value>AboveApartment</value>
          <display_name>AboveApartment</display_name>
        </choice>
        <choice>
          <value>BellyAndWingWithSkirt</value>
          <display_name>BellyAndWingWithSkirt</display_name>
        </choice>
        <choice>
          <value>BellyAndWingNoSkirt</value>
          <display_name>BellyAndWingNoSkirt</display_name>
        </choice>
      </choices>
    </argument>
    <argument>
      <name>geometry_foundation_height</name>
      <display_name>Geometry: Foundation Height</display_name>
      <description>The height of the foundation (e.g., 3ft for crawlspace, 8ft for basement). Only applies to basements/crawlspaces.</description>
      <type>Double</type>
      <units>ft</units>
      <required>true</required>
      <model_dependent>false</model_dependent>
      <default_value>0</default_value>
    </argument>
    <argument>
      <name>geometry_foundation_height_above_grade</name>
      <display_name>Geometry: Foundation Height Above Grade</display_name>
      <description>The depth above grade of the foundation wall. Only applies to basements/crawlspaces.</description>
      <type>Double</type>
      <units>ft</units>
      <required>true</required>
      <model_dependent>false</model_dependent>
      <default_value>0</default_value>
    </argument>
    <argument>
      <name>geometry_rim_joist_height</name>
      <display_name>Geometry: Rim Joist Height</display_name>
      <description>The height of the rim joists. Only applies to basements/crawlspaces.</description>
      <type>Double</type>
      <units>in</units>
      <required>false</required>
      <model_dependent>false</model_dependent>
    </argument>
    <argument>
      <name>geometry_attic_type</name>
      <display_name>Geometry: Attic Type</display_name>
      <description>The attic type of the building. Attic type ConditionedAttic is not allowed for apartment units.</description>
      <type>Choice</type>
      <required>true</required>
      <model_dependent>false</model_dependent>
      <default_value>VentedAttic</default_value>
      <choices>
        <choice>
          <value>FlatRoof</value>
          <display_name>FlatRoof</display_name>
        </choice>
        <choice>
          <value>VentedAttic</value>
          <display_name>VentedAttic</display_name>
        </choice>
        <choice>
          <value>UnventedAttic</value>
          <display_name>UnventedAttic</display_name>
        </choice>
        <choice>
          <value>ConditionedAttic</value>
          <display_name>ConditionedAttic</display_name>
        </choice>
        <choice>
          <value>BelowApartment</value>
          <display_name>BelowApartment</display_name>
        </choice>
      </choices>
    </argument>
    <argument>
      <name>geometry_roof_type</name>
      <display_name>Geometry: Roof Type</display_name>
      <description>The roof type of the building. Ignored if the building has a flat roof.</description>
      <type>Choice</type>
      <required>true</required>
      <model_dependent>false</model_dependent>
      <default_value>gable</default_value>
      <choices>
        <choice>
          <value>gable</value>
          <display_name>gable</display_name>
        </choice>
        <choice>
          <value>hip</value>
          <display_name>hip</display_name>
        </choice>
      </choices>
    </argument>
    <argument>
      <name>geometry_roof_pitch</name>
      <display_name>Geometry: Roof Pitch</display_name>
      <description>The roof pitch of the attic. Ignored if the building has a flat roof.</description>
      <type>Choice</type>
      <required>true</required>
      <model_dependent>false</model_dependent>
      <default_value>6:12</default_value>
      <choices>
        <choice>
          <value>1:12</value>
          <display_name>1:12</display_name>
        </choice>
        <choice>
          <value>2:12</value>
          <display_name>2:12</display_name>
        </choice>
        <choice>
          <value>3:12</value>
          <display_name>3:12</display_name>
        </choice>
        <choice>
          <value>4:12</value>
          <display_name>4:12</display_name>
        </choice>
        <choice>
          <value>5:12</value>
          <display_name>5:12</display_name>
        </choice>
        <choice>
          <value>6:12</value>
          <display_name>6:12</display_name>
        </choice>
        <choice>
          <value>7:12</value>
          <display_name>7:12</display_name>
        </choice>
        <choice>
          <value>8:12</value>
          <display_name>8:12</display_name>
        </choice>
        <choice>
          <value>9:12</value>
          <display_name>9:12</display_name>
        </choice>
        <choice>
          <value>10:12</value>
          <display_name>10:12</display_name>
        </choice>
        <choice>
          <value>11:12</value>
          <display_name>11:12</display_name>
        </choice>
        <choice>
          <value>12:12</value>
          <display_name>12:12</display_name>
        </choice>
      </choices>
    </argument>
    <argument>
      <name>geometry_eaves_depth</name>
      <display_name>Geometry: Eaves Depth</display_name>
      <description>The eaves depth of the roof.</description>
      <type>Double</type>
      <units>ft</units>
      <required>true</required>
      <model_dependent>false</model_dependent>
      <default_value>2</default_value>
    </argument>
    <argument>
      <name>neighbor_front_distance</name>
      <display_name>Neighbor: Front Distance</display_name>
      <description>The distance between the unit and the neighboring building to the front (not including eaves). A value of zero indicates no neighbors. Used for shading.</description>
      <type>Double</type>
      <units>ft</units>
      <required>true</required>
      <model_dependent>false</model_dependent>
      <default_value>0</default_value>
    </argument>
    <argument>
      <name>neighbor_back_distance</name>
      <display_name>Neighbor: Back Distance</display_name>
      <description>The distance between the unit and the neighboring building to the back (not including eaves). A value of zero indicates no neighbors. Used for shading.</description>
      <type>Double</type>
      <units>ft</units>
      <required>true</required>
      <model_dependent>false</model_dependent>
      <default_value>0</default_value>
    </argument>
    <argument>
      <name>neighbor_left_distance</name>
      <display_name>Neighbor: Left Distance</display_name>
      <description>The distance between the unit and the neighboring building to the left (not including eaves). A value of zero indicates no neighbors. Used for shading.</description>
      <type>Double</type>
      <units>ft</units>
      <required>true</required>
      <model_dependent>false</model_dependent>
      <default_value>10</default_value>
    </argument>
    <argument>
      <name>neighbor_right_distance</name>
      <display_name>Neighbor: Right Distance</display_name>
      <description>The distance between the unit and the neighboring building to the right (not including eaves). A value of zero indicates no neighbors. Used for shading.</description>
      <type>Double</type>
      <units>ft</units>
      <required>true</required>
      <model_dependent>false</model_dependent>
      <default_value>10</default_value>
    </argument>
    <argument>
      <name>neighbor_front_height</name>
      <display_name>Neighbor: Front Height</display_name>
      <description>The height of the neighboring building to the front. If not provided, the OS-HPXML default is used.</description>
      <type>Double</type>
      <units>ft</units>
      <required>false</required>
      <model_dependent>false</model_dependent>
    </argument>
    <argument>
      <name>neighbor_back_height</name>
      <display_name>Neighbor: Back Height</display_name>
      <description>The height of the neighboring building to the back. If not provided, the OS-HPXML default is used.</description>
      <type>Double</type>
      <units>ft</units>
      <required>false</required>
      <model_dependent>false</model_dependent>
    </argument>
    <argument>
      <name>neighbor_left_height</name>
      <display_name>Neighbor: Left Height</display_name>
      <description>The height of the neighboring building to the left. If not provided, the OS-HPXML default is used.</description>
      <type>Double</type>
      <units>ft</units>
      <required>false</required>
      <model_dependent>false</model_dependent>
    </argument>
    <argument>
      <name>neighbor_right_height</name>
      <display_name>Neighbor: Right Height</display_name>
      <description>The height of the neighboring building to the right. If not provided, the OS-HPXML default is used.</description>
      <type>Double</type>
      <units>ft</units>
      <required>false</required>
      <model_dependent>false</model_dependent>
    </argument>
    <argument>
      <name>floor_over_foundation_assembly_r</name>
      <display_name>Floor: Over Foundation Assembly R-value</display_name>
      <description>Assembly R-value for the floor over the foundation. Ignored if the building has a slab-on-grade foundation.</description>
      <type>Double</type>
      <units>h-ft^2-R/Btu</units>
      <required>true</required>
      <model_dependent>false</model_dependent>
      <default_value>28.1</default_value>
    </argument>
    <argument>
      <name>floor_over_garage_assembly_r</name>
      <display_name>Floor: Over Garage Assembly R-value</display_name>
      <description>Assembly R-value for the floor over the garage. Ignored unless the building has a garage under conditioned space.</description>
      <type>Double</type>
      <units>h-ft^2-R/Btu</units>
      <required>true</required>
      <model_dependent>false</model_dependent>
      <default_value>28.1</default_value>
    </argument>
    <argument>
      <name>floor_type</name>
      <display_name>Floor: Type</display_name>
      <description>The type of floors.</description>
      <type>Choice</type>
      <required>true</required>
      <model_dependent>false</model_dependent>
      <default_value>WoodFrame</default_value>
      <choices>
        <choice>
          <value>WoodFrame</value>
          <display_name>WoodFrame</display_name>
        </choice>
        <choice>
          <value>StructuralInsulatedPanel</value>
          <display_name>StructuralInsulatedPanel</display_name>
        </choice>
        <choice>
          <value>SolidConcrete</value>
          <display_name>SolidConcrete</display_name>
        </choice>
        <choice>
          <value>SteelFrame</value>
          <display_name>SteelFrame</display_name>
        </choice>
      </choices>
    </argument>
    <argument>
      <name>foundation_wall_type</name>
      <display_name>Foundation Wall: Type</display_name>
      <description>The material type of the foundation wall. If not provided, the OS-HPXML default is used.</description>
      <type>Choice</type>
      <required>false</required>
      <model_dependent>false</model_dependent>
      <choices>
        <choice>
          <value>solid concrete</value>
          <display_name>solid concrete</display_name>
        </choice>
        <choice>
          <value>concrete block</value>
          <display_name>concrete block</display_name>
        </choice>
        <choice>
          <value>concrete block foam core</value>
          <display_name>concrete block foam core</display_name>
        </choice>
        <choice>
          <value>concrete block perlite core</value>
          <display_name>concrete block perlite core</display_name>
        </choice>
        <choice>
          <value>concrete block vermiculite core</value>
          <display_name>concrete block vermiculite core</display_name>
        </choice>
        <choice>
          <value>concrete block solid core</value>
          <display_name>concrete block solid core</display_name>
        </choice>
        <choice>
          <value>double brick</value>
          <display_name>double brick</display_name>
        </choice>
        <choice>
          <value>wood</value>
          <display_name>wood</display_name>
        </choice>
      </choices>
    </argument>
    <argument>
      <name>foundation_wall_thickness</name>
      <display_name>Foundation Wall: Thickness</display_name>
      <description>The thickness of the foundation wall. If not provided, the OS-HPXML default is used.</description>
      <type>Double</type>
      <units>in</units>
      <required>false</required>
      <model_dependent>false</model_dependent>
    </argument>
    <argument>
      <name>foundation_wall_insulation_r</name>
      <display_name>Foundation Wall: Insulation Nominal R-value</display_name>
      <description>Nominal R-value for the foundation wall insulation. Only applies to basements/crawlspaces.</description>
      <type>Double</type>
      <units>h-ft^2-R/Btu</units>
      <required>true</required>
      <model_dependent>false</model_dependent>
      <default_value>0</default_value>
    </argument>
    <argument>
      <name>foundation_wall_insulation_location</name>
      <display_name>Foundation Wall: Insulation Location</display_name>
      <description>Whether the insulation is on the interior or exterior of the foundation wall. Only applies to basements/crawlspaces.</description>
      <type>Choice</type>
      <units>ft</units>
      <required>false</required>
      <model_dependent>false</model_dependent>
      <default_value>exterior</default_value>
      <choices>
        <choice>
          <value>interior</value>
          <display_name>interior</display_name>
        </choice>
        <choice>
          <value>exterior</value>
          <display_name>exterior</display_name>
        </choice>
      </choices>
    </argument>
    <argument>
      <name>foundation_wall_insulation_distance_to_top</name>
      <display_name>Foundation Wall: Insulation Distance To Top</display_name>
      <description>The distance from the top of the foundation wall to the top of the foundation wall insulation. Only applies to basements/crawlspaces. If not provided, the OS-HPXML default is used.</description>
      <type>Double</type>
      <units>ft</units>
      <required>false</required>
      <model_dependent>false</model_dependent>
    </argument>
    <argument>
      <name>foundation_wall_insulation_distance_to_bottom</name>
      <display_name>Foundation Wall: Insulation Distance To Bottom</display_name>
      <description>The distance from the top of the foundation wall to the bottom of the foundation wall insulation. Only applies to basements/crawlspaces. If not provided, the OS-HPXML default is used.</description>
      <type>Double</type>
      <units>ft</units>
      <required>false</required>
      <model_dependent>false</model_dependent>
    </argument>
    <argument>
      <name>foundation_wall_assembly_r</name>
      <display_name>Foundation Wall: Assembly R-value</display_name>
      <description>Assembly R-value for the foundation walls. Only applies to basements/crawlspaces. If provided, overrides the previous foundation wall insulation inputs. If not provided, it is ignored.</description>
      <type>Double</type>
      <units>h-ft^2-R/Btu</units>
      <required>false</required>
      <model_dependent>false</model_dependent>
    </argument>
    <argument>
      <name>rim_joist_assembly_r</name>
      <display_name>Rim Joist: Assembly R-value</display_name>
      <description>Assembly R-value for the rim joists. Only applies to basements/crawlspaces. Required if a rim joist height is provided.</description>
      <type>Double</type>
      <units>h-ft^2-R/Btu</units>
      <required>false</required>
      <model_dependent>false</model_dependent>
    </argument>
    <argument>
      <name>slab_perimeter_insulation_r</name>
      <display_name>Slab: Perimeter Insulation Nominal R-value</display_name>
      <description>Nominal R-value of the vertical slab perimeter insulation. Applies to slab-on-grade foundations and basement/crawlspace floors.</description>
      <type>Double</type>
      <units>h-ft^2-R/Btu</units>
      <required>true</required>
      <model_dependent>false</model_dependent>
      <default_value>0</default_value>
    </argument>
    <argument>
      <name>slab_perimeter_depth</name>
      <display_name>Slab: Perimeter Insulation Depth</display_name>
      <description>Depth from grade to bottom of vertical slab perimeter insulation. Applies to slab-on-grade foundations and basement/crawlspace floors.</description>
      <type>Double</type>
      <units>ft</units>
      <required>true</required>
      <model_dependent>false</model_dependent>
      <default_value>0</default_value>
    </argument>
    <argument>
      <name>slab_under_insulation_r</name>
      <display_name>Slab: Under Slab Insulation Nominal R-value</display_name>
      <description>Nominal R-value of the horizontal under slab insulation. Applies to slab-on-grade foundations and basement/crawlspace floors.</description>
      <type>Double</type>
      <units>h-ft^2-R/Btu</units>
      <required>true</required>
      <model_dependent>false</model_dependent>
      <default_value>0</default_value>
    </argument>
    <argument>
      <name>slab_under_width</name>
      <display_name>Slab: Under Slab Insulation Width</display_name>
      <description>Width from slab edge inward of horizontal under-slab insulation. Enter 999 to specify that the under slab insulation spans the entire slab. Applies to slab-on-grade foundations and basement/crawlspace floors.</description>
      <type>Double</type>
      <units>ft</units>
      <required>true</required>
      <model_dependent>false</model_dependent>
      <default_value>0</default_value>
    </argument>
    <argument>
      <name>slab_thickness</name>
      <display_name>Slab: Thickness</display_name>
      <description>The thickness of the slab. Zero can be entered if there is a dirt floor instead of a slab. If not provided, the OS-HPXML default is used.</description>
      <type>Double</type>
      <units>in</units>
      <required>false</required>
      <model_dependent>false</model_dependent>
    </argument>
    <argument>
      <name>slab_carpet_fraction</name>
      <display_name>Slab: Carpet Fraction</display_name>
      <description>Fraction of the slab floor area that is carpeted. If not provided, the OS-HPXML default is used.</description>
      <type>Double</type>
      <units>Frac</units>
      <required>false</required>
      <model_dependent>false</model_dependent>
    </argument>
    <argument>
      <name>slab_carpet_r</name>
      <display_name>Slab: Carpet R-value</display_name>
      <description>R-value of the slab carpet. If not provided, the OS-HPXML default is used.</description>
      <type>Double</type>
      <units>h-ft^2-R/Btu</units>
      <required>false</required>
      <model_dependent>false</model_dependent>
    </argument>
    <argument>
      <name>ceiling_assembly_r</name>
      <display_name>Ceiling: Assembly R-value</display_name>
      <description>Assembly R-value for the ceiling (attic floor).</description>
      <type>Double</type>
      <units>h-ft^2-R/Btu</units>
      <required>true</required>
      <model_dependent>false</model_dependent>
      <default_value>31.6</default_value>
    </argument>
    <argument>
      <name>roof_material_type</name>
      <display_name>Roof: Material Type</display_name>
      <description>The material type of the roof. If not provided, the OS-HPXML default is used.</description>
      <type>Choice</type>
      <required>false</required>
      <model_dependent>false</model_dependent>
      <choices>
        <choice>
          <value>asphalt or fiberglass shingles</value>
          <display_name>asphalt or fiberglass shingles</display_name>
        </choice>
        <choice>
          <value>concrete</value>
          <display_name>concrete</display_name>
        </choice>
        <choice>
          <value>cool roof</value>
          <display_name>cool roof</display_name>
        </choice>
        <choice>
          <value>slate or tile shingles</value>
          <display_name>slate or tile shingles</display_name>
        </choice>
        <choice>
          <value>expanded polystyrene sheathing</value>
          <display_name>expanded polystyrene sheathing</display_name>
        </choice>
        <choice>
          <value>metal surfacing</value>
          <display_name>metal surfacing</display_name>
        </choice>
        <choice>
          <value>plastic/rubber/synthetic sheeting</value>
          <display_name>plastic/rubber/synthetic sheeting</display_name>
        </choice>
        <choice>
          <value>shingles</value>
          <display_name>shingles</display_name>
        </choice>
        <choice>
          <value>wood shingles or shakes</value>
          <display_name>wood shingles or shakes</display_name>
        </choice>
      </choices>
    </argument>
    <argument>
      <name>roof_color</name>
      <display_name>Roof: Color</display_name>
      <description>The color of the roof. If not provided, the OS-HPXML default is used.</description>
      <type>Choice</type>
      <required>false</required>
      <model_dependent>false</model_dependent>
      <choices>
        <choice>
          <value>dark</value>
          <display_name>dark</display_name>
        </choice>
        <choice>
          <value>light</value>
          <display_name>light</display_name>
        </choice>
        <choice>
          <value>medium</value>
          <display_name>medium</display_name>
        </choice>
        <choice>
          <value>medium dark</value>
          <display_name>medium dark</display_name>
        </choice>
        <choice>
          <value>reflective</value>
          <display_name>reflective</display_name>
        </choice>
      </choices>
    </argument>
    <argument>
      <name>roof_assembly_r</name>
      <display_name>Roof: Assembly R-value</display_name>
      <description>Assembly R-value of the roof.</description>
      <type>Double</type>
      <units>h-ft^2-R/Btu</units>
      <required>true</required>
      <model_dependent>false</model_dependent>
      <default_value>2.3</default_value>
    </argument>
    <argument>
      <name>roof_radiant_barrier</name>
      <display_name>Roof: Has Radiant Barrier</display_name>
      <description>Presence of a radiant barrier in the attic.</description>
      <type>Boolean</type>
      <required>true</required>
      <model_dependent>false</model_dependent>
      <default_value>false</default_value>
      <choices>
        <choice>
          <value>true</value>
          <display_name>true</display_name>
        </choice>
        <choice>
          <value>false</value>
          <display_name>false</display_name>
        </choice>
      </choices>
    </argument>
    <argument>
      <name>roof_radiant_barrier_grade</name>
      <display_name>Roof: Radiant Barrier Grade</display_name>
      <description>The grade of the radiant barrier. If not provided, the OS-HPXML default is used.</description>
      <type>Choice</type>
      <required>false</required>
      <model_dependent>false</model_dependent>
      <default_value>1</default_value>
      <choices>
        <choice>
          <value>1</value>
          <display_name>1</display_name>
        </choice>
        <choice>
          <value>2</value>
          <display_name>2</display_name>
        </choice>
        <choice>
          <value>3</value>
          <display_name>3</display_name>
        </choice>
      </choices>
    </argument>
    <argument>
      <name>wall_type</name>
      <display_name>Wall: Type</display_name>
      <description>The type of walls.</description>
      <type>Choice</type>
      <required>true</required>
      <model_dependent>false</model_dependent>
      <default_value>WoodStud</default_value>
      <choices>
        <choice>
          <value>WoodStud</value>
          <display_name>WoodStud</display_name>
        </choice>
        <choice>
          <value>ConcreteMasonryUnit</value>
          <display_name>ConcreteMasonryUnit</display_name>
        </choice>
        <choice>
          <value>DoubleWoodStud</value>
          <display_name>DoubleWoodStud</display_name>
        </choice>
        <choice>
          <value>InsulatedConcreteForms</value>
          <display_name>InsulatedConcreteForms</display_name>
        </choice>
        <choice>
          <value>LogWall</value>
          <display_name>LogWall</display_name>
        </choice>
        <choice>
          <value>StructuralInsulatedPanel</value>
          <display_name>StructuralInsulatedPanel</display_name>
        </choice>
        <choice>
          <value>SolidConcrete</value>
          <display_name>SolidConcrete</display_name>
        </choice>
        <choice>
          <value>SteelFrame</value>
          <display_name>SteelFrame</display_name>
        </choice>
        <choice>
          <value>Stone</value>
          <display_name>Stone</display_name>
        </choice>
        <choice>
          <value>StrawBale</value>
          <display_name>StrawBale</display_name>
        </choice>
        <choice>
          <value>StructuralBrick</value>
          <display_name>StructuralBrick</display_name>
        </choice>
      </choices>
    </argument>
    <argument>
      <name>wall_siding_type</name>
      <display_name>Wall: Siding Type</display_name>
      <description>The siding type of the walls. Also applies to rim joists. If not provided, the OS-HPXML default is used.</description>
      <type>Choice</type>
      <required>false</required>
      <model_dependent>false</model_dependent>
      <choices>
        <choice>
          <value>aluminum siding</value>
          <display_name>aluminum siding</display_name>
        </choice>
        <choice>
          <value>asbestos siding</value>
          <display_name>asbestos siding</display_name>
        </choice>
        <choice>
          <value>brick veneer</value>
          <display_name>brick veneer</display_name>
        </choice>
        <choice>
          <value>composite shingle siding</value>
          <display_name>composite shingle siding</display_name>
        </choice>
        <choice>
          <value>fiber cement siding</value>
          <display_name>fiber cement siding</display_name>
        </choice>
        <choice>
          <value>masonite siding</value>
          <display_name>masonite siding</display_name>
        </choice>
        <choice>
          <value>none</value>
          <display_name>none</display_name>
        </choice>
        <choice>
          <value>stucco</value>
          <display_name>stucco</display_name>
        </choice>
        <choice>
          <value>synthetic stucco</value>
          <display_name>synthetic stucco</display_name>
        </choice>
        <choice>
          <value>vinyl siding</value>
          <display_name>vinyl siding</display_name>
        </choice>
        <choice>
          <value>wood siding</value>
          <display_name>wood siding</display_name>
        </choice>
      </choices>
    </argument>
    <argument>
      <name>wall_color</name>
      <display_name>Wall: Color</display_name>
      <description>The color of the walls. Also applies to rim joists. If not provided, the OS-HPXML default is used.</description>
      <type>Choice</type>
      <required>false</required>
      <model_dependent>false</model_dependent>
      <choices>
        <choice>
          <value>dark</value>
          <display_name>dark</display_name>
        </choice>
        <choice>
          <value>light</value>
          <display_name>light</display_name>
        </choice>
        <choice>
          <value>medium</value>
          <display_name>medium</display_name>
        </choice>
        <choice>
          <value>medium dark</value>
          <display_name>medium dark</display_name>
        </choice>
        <choice>
          <value>reflective</value>
          <display_name>reflective</display_name>
        </choice>
      </choices>
    </argument>
    <argument>
      <name>wall_assembly_r</name>
      <display_name>Wall: Assembly R-value</display_name>
      <description>Assembly R-value of the walls.</description>
      <type>Double</type>
      <units>h-ft^2-R/Btu</units>
      <required>true</required>
      <model_dependent>false</model_dependent>
      <default_value>11.9</default_value>
    </argument>
    <argument>
      <name>window_front_wwr</name>
      <display_name>Windows: Front Window-to-Wall Ratio</display_name>
      <description>The ratio of window area to wall area for the unit's front facade. Enter 0 if specifying Front Window Area instead.</description>
      <type>Double</type>
      <units>Frac</units>
      <required>true</required>
      <model_dependent>false</model_dependent>
      <default_value>0.18</default_value>
    </argument>
    <argument>
      <name>window_back_wwr</name>
      <display_name>Windows: Back Window-to-Wall Ratio</display_name>
      <description>The ratio of window area to wall area for the unit's back facade. Enter 0 if specifying Back Window Area instead.</description>
      <type>Double</type>
      <units>Frac</units>
      <required>true</required>
      <model_dependent>false</model_dependent>
      <default_value>0.18</default_value>
    </argument>
    <argument>
      <name>window_left_wwr</name>
      <display_name>Windows: Left Window-to-Wall Ratio</display_name>
      <description>The ratio of window area to wall area for the unit's left facade (when viewed from the front). Enter 0 if specifying Left Window Area instead.</description>
      <type>Double</type>
      <units>Frac</units>
      <required>true</required>
      <model_dependent>false</model_dependent>
      <default_value>0.18</default_value>
    </argument>
    <argument>
      <name>window_right_wwr</name>
      <display_name>Windows: Right Window-to-Wall Ratio</display_name>
      <description>The ratio of window area to wall area for the unit's right facade (when viewed from the front). Enter 0 if specifying Right Window Area instead.</description>
      <type>Double</type>
      <units>Frac</units>
      <required>true</required>
      <model_dependent>false</model_dependent>
      <default_value>0.18</default_value>
    </argument>
    <argument>
      <name>window_area_front</name>
      <display_name>Windows: Front Window Area</display_name>
      <description>The amount of window area on the unit's front facade. Enter 0 if specifying Front Window-to-Wall Ratio instead.</description>
      <type>Double</type>
      <units>ft^2</units>
      <required>true</required>
      <model_dependent>false</model_dependent>
      <default_value>0</default_value>
    </argument>
    <argument>
      <name>window_area_back</name>
      <display_name>Windows: Back Window Area</display_name>
      <description>The amount of window area on the unit's back facade. Enter 0 if specifying Back Window-to-Wall Ratio instead.</description>
      <type>Double</type>
      <units>ft^2</units>
      <required>true</required>
      <model_dependent>false</model_dependent>
      <default_value>0</default_value>
    </argument>
    <argument>
      <name>window_area_left</name>
      <display_name>Windows: Left Window Area</display_name>
      <description>The amount of window area on the unit's left facade (when viewed from the front). Enter 0 if specifying Left Window-to-Wall Ratio instead.</description>
      <type>Double</type>
      <units>ft^2</units>
      <required>true</required>
      <model_dependent>false</model_dependent>
      <default_value>0</default_value>
    </argument>
    <argument>
      <name>window_area_right</name>
      <display_name>Windows: Right Window Area</display_name>
      <description>The amount of window area on the unit's right facade (when viewed from the front). Enter 0 if specifying Right Window-to-Wall Ratio instead.</description>
      <type>Double</type>
      <units>ft^2</units>
      <required>true</required>
      <model_dependent>false</model_dependent>
      <default_value>0</default_value>
    </argument>
    <argument>
      <name>window_aspect_ratio</name>
      <display_name>Windows: Aspect Ratio</display_name>
      <description>Ratio of window height to width.</description>
      <type>Double</type>
      <units>Frac</units>
      <required>true</required>
      <model_dependent>false</model_dependent>
      <default_value>1.333</default_value>
    </argument>
    <argument>
      <name>window_fraction_operable</name>
      <display_name>Windows: Fraction Operable</display_name>
      <description>Fraction of windows that are operable. If not provided, the OS-HPXML default is used.</description>
      <type>Double</type>
      <units>Frac</units>
      <required>false</required>
      <model_dependent>false</model_dependent>
    </argument>
    <argument>
      <name>window_natvent_availability</name>
      <display_name>Windows: Natural Ventilation Availability</display_name>
      <description>For operable windows, the number of days/week that windows can be opened by occupants for natural ventilation. If not provided, the OS-HPXML default is used.</description>
      <type>Integer</type>
      <units>Days/week</units>
      <required>false</required>
      <model_dependent>false</model_dependent>
    </argument>
    <argument>
      <name>window_ufactor</name>
      <display_name>Windows: U-Factor</display_name>
      <description>Full-assembly NFRC U-factor.</description>
      <type>Double</type>
      <units>Btu/hr-ft^2-R</units>
      <required>true</required>
      <model_dependent>false</model_dependent>
      <default_value>0.37</default_value>
    </argument>
    <argument>
      <name>window_shgc</name>
      <display_name>Windows: SHGC</display_name>
      <description>Full-assembly NFRC solar heat gain coefficient.</description>
      <type>Double</type>
      <required>true</required>
      <model_dependent>false</model_dependent>
      <default_value>0.3</default_value>
    </argument>
    <argument>
      <name>window_interior_shading_winter</name>
      <display_name>Windows: Winter Interior Shading</display_name>
      <description>Interior shading coefficient for the winter season. 1.0 indicates no reduction in solar gain, 0.85 indicates 15% reduction, etc. If not provided, the OS-HPXML default is used.</description>
      <type>Double</type>
      <units>Frac</units>
      <required>false</required>
      <model_dependent>false</model_dependent>
    </argument>
    <argument>
      <name>window_interior_shading_summer</name>
      <display_name>Windows: Summer Interior Shading</display_name>
      <description>Interior shading coefficient for the summer season. 1.0 indicates no reduction in solar gain, 0.85 indicates 15% reduction, etc. If not provided, the OS-HPXML default is used.</description>
      <type>Double</type>
      <units>Frac</units>
      <required>false</required>
      <model_dependent>false</model_dependent>
    </argument>
    <argument>
      <name>window_exterior_shading_winter</name>
      <display_name>Windows: Winter Exterior Shading</display_name>
      <description>Exterior shading coefficient for the winter season. 1.0 indicates no reduction in solar gain, 0.85 indicates 15% reduction, etc. If not provided, the OS-HPXML default is used.</description>
      <type>Double</type>
      <units>Frac</units>
      <required>false</required>
      <model_dependent>false</model_dependent>
    </argument>
    <argument>
      <name>window_exterior_shading_summer</name>
      <display_name>Windows: Summer Exterior Shading</display_name>
      <description>Exterior shading coefficient for the summer season. 1.0 indicates no reduction in solar gain, 0.85 indicates 15% reduction, etc. If not provided, the OS-HPXML default is used.</description>
      <type>Double</type>
      <units>Frac</units>
      <required>false</required>
      <model_dependent>false</model_dependent>
    </argument>
    <argument>
      <name>window_shading_summer_season</name>
      <display_name>Windows: Shading Summer Season</display_name>
      <description>Enter a date like "May 1 - Sep 30". Defines the summer season for purposes of shading coefficients; the rest of the year is assumed to be winter. If not provided, the OS-HPXML default is used.</description>
      <type>String</type>
      <required>false</required>
      <model_dependent>false</model_dependent>
    </argument>
    <argument>
      <name>window_storm_type</name>
      <display_name>Windows: Storm Type</display_name>
      <description>The type of storm, if present. If not provided, assumes there is no storm.</description>
      <type>Choice</type>
      <required>false</required>
      <model_dependent>false</model_dependent>
      <choices>
        <choice>
          <value>clear</value>
          <display_name>clear</display_name>
        </choice>
        <choice>
          <value>low-e</value>
          <display_name>low-e</display_name>
        </choice>
      </choices>
    </argument>
    <argument>
      <name>overhangs_front_depth</name>
      <display_name>Overhangs: Front Depth</display_name>
      <description>The depth of overhangs for windows for the front facade.</description>
      <type>Double</type>
      <units>ft</units>
      <required>true</required>
      <model_dependent>false</model_dependent>
      <default_value>0</default_value>
    </argument>
    <argument>
      <name>overhangs_front_distance_to_top_of_window</name>
      <display_name>Overhangs: Front Distance to Top of Window</display_name>
      <description>The overhangs distance to the top of window for the front facade.</description>
      <type>Double</type>
      <units>ft</units>
      <required>true</required>
      <model_dependent>false</model_dependent>
      <default_value>0</default_value>
    </argument>
    <argument>
      <name>overhangs_front_distance_to_bottom_of_window</name>
      <display_name>Overhangs: Front Distance to Bottom of Window</display_name>
      <description>The overhangs distance to the bottom of window for the front facade.</description>
      <type>Double</type>
      <units>ft</units>
      <required>true</required>
      <model_dependent>false</model_dependent>
      <default_value>4</default_value>
    </argument>
    <argument>
      <name>overhangs_back_depth</name>
      <display_name>Overhangs: Back Depth</display_name>
      <description>The depth of overhangs for windows for the back facade.</description>
      <type>Double</type>
      <units>ft</units>
      <required>true</required>
      <model_dependent>false</model_dependent>
      <default_value>0</default_value>
    </argument>
    <argument>
      <name>overhangs_back_distance_to_top_of_window</name>
      <display_name>Overhangs: Back Distance to Top of Window</display_name>
      <description>The overhangs distance to the top of window for the back facade.</description>
      <type>Double</type>
      <units>ft</units>
      <required>true</required>
      <model_dependent>false</model_dependent>
      <default_value>0</default_value>
    </argument>
    <argument>
      <name>overhangs_back_distance_to_bottom_of_window</name>
      <display_name>Overhangs: Back Distance to Bottom of Window</display_name>
      <description>The overhangs distance to the bottom of window for the back facade.</description>
      <type>Double</type>
      <units>ft</units>
      <required>true</required>
      <model_dependent>false</model_dependent>
      <default_value>4</default_value>
    </argument>
    <argument>
      <name>overhangs_left_depth</name>
      <display_name>Overhangs: Left Depth</display_name>
      <description>The depth of overhangs for windows for the left facade.</description>
      <type>Double</type>
      <units>ft</units>
      <required>true</required>
      <model_dependent>false</model_dependent>
      <default_value>0</default_value>
    </argument>
    <argument>
      <name>overhangs_left_distance_to_top_of_window</name>
      <display_name>Overhangs: Left Distance to Top of Window</display_name>
      <description>The overhangs distance to the top of window for the left facade.</description>
      <type>Double</type>
      <units>ft</units>
      <required>true</required>
      <model_dependent>false</model_dependent>
      <default_value>0</default_value>
    </argument>
    <argument>
      <name>overhangs_left_distance_to_bottom_of_window</name>
      <display_name>Overhangs: Left Distance to Bottom of Window</display_name>
      <description>The overhangs distance to the bottom of window for the left facade.</description>
      <type>Double</type>
      <units>ft</units>
      <required>true</required>
      <model_dependent>false</model_dependent>
      <default_value>4</default_value>
    </argument>
    <argument>
      <name>overhangs_right_depth</name>
      <display_name>Overhangs: Right Depth</display_name>
      <description>The depth of overhangs for windows for the right facade.</description>
      <type>Double</type>
      <units>ft</units>
      <required>true</required>
      <model_dependent>false</model_dependent>
      <default_value>0</default_value>
    </argument>
    <argument>
      <name>overhangs_right_distance_to_top_of_window</name>
      <display_name>Overhangs: Right Distance to Top of Window</display_name>
      <description>The overhangs distance to the top of window for the right facade.</description>
      <type>Double</type>
      <units>ft</units>
      <required>true</required>
      <model_dependent>false</model_dependent>
      <default_value>0</default_value>
    </argument>
    <argument>
      <name>overhangs_right_distance_to_bottom_of_window</name>
      <display_name>Overhangs: Right Distance to Bottom of Window</display_name>
      <description>The overhangs distance to the bottom of window for the right facade.</description>
      <type>Double</type>
      <units>ft</units>
      <required>true</required>
      <model_dependent>false</model_dependent>
      <default_value>4</default_value>
    </argument>
    <argument>
      <name>skylight_area_front</name>
      <display_name>Skylights: Front Roof Area</display_name>
      <description>The amount of skylight area on the unit's front conditioned roof facade.</description>
      <type>Double</type>
      <units>ft^2</units>
      <required>true</required>
      <model_dependent>false</model_dependent>
      <default_value>0</default_value>
    </argument>
    <argument>
      <name>skylight_area_back</name>
      <display_name>Skylights: Back Roof Area</display_name>
      <description>The amount of skylight area on the unit's back conditioned roof facade.</description>
      <type>Double</type>
      <units>ft^2</units>
      <required>true</required>
      <model_dependent>false</model_dependent>
      <default_value>0</default_value>
    </argument>
    <argument>
      <name>skylight_area_left</name>
      <display_name>Skylights: Left Roof Area</display_name>
      <description>The amount of skylight area on the unit's left conditioned roof facade (when viewed from the front).</description>
      <type>Double</type>
      <units>ft^2</units>
      <required>true</required>
      <model_dependent>false</model_dependent>
      <default_value>0</default_value>
    </argument>
    <argument>
      <name>skylight_area_right</name>
      <display_name>Skylights: Right Roof Area</display_name>
      <description>The amount of skylight area on the unit's right conditioned roof facade (when viewed from the front).</description>
      <type>Double</type>
      <units>ft^2</units>
      <required>true</required>
      <model_dependent>false</model_dependent>
      <default_value>0</default_value>
    </argument>
    <argument>
      <name>skylight_ufactor</name>
      <display_name>Skylights: U-Factor</display_name>
      <description>Full-assembly NFRC U-factor.</description>
      <type>Double</type>
      <units>Btu/hr-ft^2-R</units>
      <required>true</required>
      <model_dependent>false</model_dependent>
      <default_value>0.33</default_value>
    </argument>
    <argument>
      <name>skylight_shgc</name>
      <display_name>Skylights: SHGC</display_name>
      <description>Full-assembly NFRC solar heat gain coefficient.</description>
      <type>Double</type>
      <required>true</required>
      <model_dependent>false</model_dependent>
      <default_value>0.45</default_value>
    </argument>
    <argument>
      <name>skylight_storm_type</name>
      <display_name>Skylights: Storm Type</display_name>
      <description>The type of storm, if present. If not provided, assumes there is no storm.</description>
      <type>Choice</type>
      <required>false</required>
      <model_dependent>false</model_dependent>
      <choices>
        <choice>
          <value>clear</value>
          <display_name>clear</display_name>
        </choice>
        <choice>
          <value>low-e</value>
          <display_name>low-e</display_name>
        </choice>
      </choices>
    </argument>
    <argument>
      <name>door_area</name>
      <display_name>Doors: Area</display_name>
      <description>The area of the opaque door(s).</description>
      <type>Double</type>
      <units>ft^2</units>
      <required>true</required>
      <model_dependent>false</model_dependent>
      <default_value>20</default_value>
    </argument>
    <argument>
      <name>door_rvalue</name>
      <display_name>Doors: R-value</display_name>
      <description>R-value of the opaque door(s).</description>
      <type>Double</type>
      <units>h-ft^2-R/Btu</units>
      <required>true</required>
      <model_dependent>false</model_dependent>
      <default_value>4.4</default_value>
    </argument>
    <argument>
      <name>air_leakage_units</name>
      <display_name>Air Leakage: Units</display_name>
      <description>The unit of measure for the air leakage.</description>
      <type>Choice</type>
      <required>true</required>
      <model_dependent>false</model_dependent>
      <default_value>ACH</default_value>
      <choices>
        <choice>
          <value>ACH</value>
          <display_name>ACH</display_name>
        </choice>
        <choice>
          <value>CFM</value>
          <display_name>CFM</display_name>
        </choice>
        <choice>
          <value>ACHnatural</value>
          <display_name>ACHnatural</display_name>
        </choice>
        <choice>
          <value>CFMnatural</value>
          <display_name>CFMnatural</display_name>
        </choice>
        <choice>
          <value>EffectiveLeakageArea</value>
          <display_name>EffectiveLeakageArea</display_name>
        </choice>
      </choices>
    </argument>
    <argument>
      <name>air_leakage_house_pressure</name>
      <display_name>Air Leakage: House Pressure</display_name>
      <description>The house pressure relative to outside. Required when units are ACH or CFM.</description>
      <type>Double</type>
      <units>Pa</units>
      <required>true</required>
      <model_dependent>false</model_dependent>
      <default_value>50</default_value>
    </argument>
    <argument>
      <name>air_leakage_value</name>
      <display_name>Air Leakage: Value</display_name>
      <description>Air exchange rate value. For 'EffectiveLeakageArea', provide value in sq. in.</description>
      <type>Double</type>
      <required>true</required>
      <model_dependent>false</model_dependent>
      <default_value>3</default_value>
    </argument>
    <argument>
      <name>air_leakage_type</name>
      <display_name>Air Leakage: Type</display_name>
      <description>Type of air leakage. If 'unit total', represents the total infiltration to the unit as measured by a compartmentalization test, in which case the air leakage value will be adjusted by the ratio of exterior envelope surface area to total envelope surface area. Otherwise, if 'unit exterior only', represents the infiltration to the unit from outside only as measured by a guarded test. Required when unit type is single-family attached or apartment unit.</description>
      <type>Choice</type>
      <required>false</required>
      <model_dependent>false</model_dependent>
      <choices>
        <choice>
          <value>unit total</value>
          <display_name>unit total</display_name>
        </choice>
        <choice>
          <value>unit exterior only</value>
          <display_name>unit exterior only</display_name>
        </choice>
      </choices>
    </argument>
    <argument>
      <name>air_leakage_has_flue_or_chimney_in_conditioned_space</name>
      <display_name>Air Leakage: Has Flue or Chimney in Conditioned Space</display_name>
      <description>Presence of flue or chimney with combustion air from conditioned space; used for infiltration model. If not provided, the OS-HPXML default is used.</description>
      <type>Boolean</type>
      <required>false</required>
      <model_dependent>false</model_dependent>
      <choices>
        <choice>
          <value>true</value>
          <display_name>true</display_name>
        </choice>
        <choice>
          <value>false</value>
          <display_name>false</display_name>
        </choice>
      </choices>
    </argument>
    <argument>
      <name>heating_system_type</name>
      <display_name>Heating System: Type</display_name>
      <description>The type of heating system. Use 'none' if there is no heating system or if there is a heat pump serving a heating load.</description>
      <type>Choice</type>
      <required>true</required>
      <model_dependent>false</model_dependent>
      <default_value>Furnace</default_value>
      <choices>
        <choice>
          <value>none</value>
          <display_name>none</display_name>
        </choice>
        <choice>
          <value>Furnace</value>
          <display_name>Furnace</display_name>
        </choice>
        <choice>
          <value>WallFurnace</value>
          <display_name>WallFurnace</display_name>
        </choice>
        <choice>
          <value>FloorFurnace</value>
          <display_name>FloorFurnace</display_name>
        </choice>
        <choice>
          <value>Boiler</value>
          <display_name>Boiler</display_name>
        </choice>
        <choice>
          <value>ElectricResistance</value>
          <display_name>ElectricResistance</display_name>
        </choice>
        <choice>
          <value>Stove</value>
          <display_name>Stove</display_name>
        </choice>
        <choice>
          <value>SpaceHeater</value>
          <display_name>SpaceHeater</display_name>
        </choice>
        <choice>
          <value>Fireplace</value>
          <display_name>Fireplace</display_name>
        </choice>
        <choice>
          <value>Shared Boiler w/ Baseboard</value>
          <display_name>Shared Boiler w/ Baseboard</display_name>
        </choice>
        <choice>
          <value>Shared Boiler w/ Ductless Fan Coil</value>
          <display_name>Shared Boiler w/ Ductless Fan Coil</display_name>
        </choice>
      </choices>
    </argument>
    <argument>
      <name>heating_system_fuel</name>
      <display_name>Heating System: Fuel Type</display_name>
      <description>The fuel type of the heating system. Ignored for ElectricResistance.</description>
      <type>Choice</type>
      <required>true</required>
      <model_dependent>false</model_dependent>
      <default_value>natural gas</default_value>
      <choices>
        <choice>
          <value>electricity</value>
          <display_name>electricity</display_name>
        </choice>
        <choice>
          <value>natural gas</value>
          <display_name>natural gas</display_name>
        </choice>
        <choice>
          <value>fuel oil</value>
          <display_name>fuel oil</display_name>
        </choice>
        <choice>
          <value>propane</value>
          <display_name>propane</display_name>
        </choice>
        <choice>
          <value>wood</value>
          <display_name>wood</display_name>
        </choice>
        <choice>
          <value>wood pellets</value>
          <display_name>wood pellets</display_name>
        </choice>
        <choice>
          <value>coal</value>
          <display_name>coal</display_name>
        </choice>
      </choices>
    </argument>
    <argument>
      <name>heating_system_heating_efficiency</name>
      <display_name>Heating System: Rated AFUE or Percent</display_name>
      <description>The rated heating efficiency value of the heating system.</description>
      <type>Double</type>
      <units>Frac</units>
      <required>true</required>
      <model_dependent>false</model_dependent>
      <default_value>0.78</default_value>
    </argument>
    <argument>
      <name>heating_system_heating_capacity</name>
      <display_name>Heating System: Heating Capacity</display_name>
      <description>The output heating capacity of the heating system. If not provided, the OS-HPXML autosized default is used.</description>
      <type>Double</type>
      <units>Btu/hr</units>
      <required>false</required>
      <model_dependent>false</model_dependent>
    </argument>
    <argument>
      <name>heating_system_fraction_heat_load_served</name>
      <display_name>Heating System: Fraction Heat Load Served</display_name>
      <description>The heating load served by the heating system.</description>
      <type>Double</type>
      <units>Frac</units>
      <required>true</required>
      <model_dependent>false</model_dependent>
      <default_value>1</default_value>
    </argument>
    <argument>
      <name>heating_system_pilot_light</name>
      <display_name>Heating System: Pilot Light</display_name>
      <description>The fuel usage of the pilot light. Applies only to Furnace, WallFurnace, FloorFurnace, Stove, Boiler, and Fireplace with non-electric fuel type. If not provided, assumes no pilot light.</description>
      <type>Double</type>
      <units>Btuh</units>
      <required>false</required>
      <model_dependent>false</model_dependent>
    </argument>
    <argument>
      <name>heating_system_airflow_defect_ratio</name>
      <display_name>Heating System: Airflow Defect Ratio</display_name>
      <description>The airflow defect ratio, defined as (InstalledAirflow - DesignAirflow) / DesignAirflow, of the heating system per ANSI/RESNET/ACCA Standard 310. A value of zero means no airflow defect. Applies only to Furnace. If not provided, assumes no defect.</description>
      <type>Double</type>
      <units>Frac</units>
      <required>false</required>
      <model_dependent>false</model_dependent>
    </argument>
    <argument>
      <name>cooling_system_type</name>
      <display_name>Cooling System: Type</display_name>
      <description>The type of cooling system. Use 'none' if there is no cooling system or if there is a heat pump serving a cooling load.</description>
      <type>Choice</type>
      <required>true</required>
      <model_dependent>false</model_dependent>
      <default_value>central air conditioner</default_value>
      <choices>
        <choice>
          <value>none</value>
          <display_name>none</display_name>
        </choice>
        <choice>
          <value>central air conditioner</value>
          <display_name>central air conditioner</display_name>
        </choice>
        <choice>
          <value>room air conditioner</value>
          <display_name>room air conditioner</display_name>
        </choice>
        <choice>
          <value>evaporative cooler</value>
          <display_name>evaporative cooler</display_name>
        </choice>
        <choice>
          <value>mini-split</value>
          <display_name>mini-split</display_name>
        </choice>
        <choice>
          <value>packaged terminal air conditioner</value>
          <display_name>packaged terminal air conditioner</display_name>
        </choice>
      </choices>
    </argument>
    <argument>
      <name>cooling_system_cooling_efficiency_type</name>
      <display_name>Cooling System: Efficiency Type</display_name>
      <description>The efficiency type of the cooling system. System types central air conditioner and mini-split use SEER or SEER2. System types room air conditioner and packaged terminal air conditioner use EER or CEER. Ignored for system type evaporative cooler.</description>
      <type>Choice</type>
      <required>true</required>
      <model_dependent>false</model_dependent>
      <default_value>SEER</default_value>
      <choices>
        <choice>
          <value>SEER</value>
          <display_name>SEER</display_name>
        </choice>
        <choice>
          <value>SEER2</value>
          <display_name>SEER2</display_name>
        </choice>
        <choice>
          <value>EER</value>
          <display_name>EER</display_name>
        </choice>
        <choice>
          <value>CEER</value>
          <display_name>CEER</display_name>
        </choice>
      </choices>
    </argument>
    <argument>
      <name>cooling_system_cooling_efficiency</name>
      <display_name>Cooling System: Efficiency</display_name>
      <description>The rated efficiency value of the cooling system. Ignored for evaporative cooler.</description>
      <type>Double</type>
      <required>true</required>
      <model_dependent>false</model_dependent>
      <default_value>13</default_value>
    </argument>
    <argument>
      <name>cooling_system_cooling_compressor_type</name>
      <display_name>Cooling System: Cooling Compressor Type</display_name>
      <description>The compressor type of the cooling system. Only applies to central air conditioner. If not provided, the OS-HPXML default is used.</description>
      <type>Choice</type>
      <required>false</required>
      <model_dependent>false</model_dependent>
      <choices>
        <choice>
          <value>single stage</value>
          <display_name>single stage</display_name>
        </choice>
        <choice>
          <value>two stage</value>
          <display_name>two stage</display_name>
        </choice>
        <choice>
          <value>variable speed</value>
          <display_name>variable speed</display_name>
        </choice>
      </choices>
    </argument>
    <argument>
      <name>cooling_system_cooling_sensible_heat_fraction</name>
      <display_name>Cooling System: Cooling Sensible Heat Fraction</display_name>
      <description>The sensible heat fraction of the cooling system. Ignored for evaporative cooler. If not provided, the OS-HPXML default is used.</description>
      <type>Double</type>
      <units>Frac</units>
      <required>false</required>
      <model_dependent>false</model_dependent>
    </argument>
    <argument>
      <name>cooling_system_cooling_capacity</name>
      <display_name>Cooling System: Cooling Capacity</display_name>
      <description>The output cooling capacity of the cooling system. If not provided, the OS-HPXML autosized default is used.</description>
      <type>Double</type>
      <units>Btu/hr</units>
      <required>false</required>
      <model_dependent>false</model_dependent>
    </argument>
    <argument>
      <name>cooling_system_fraction_cool_load_served</name>
      <display_name>Cooling System: Fraction Cool Load Served</display_name>
      <description>The cooling load served by the cooling system.</description>
      <type>Double</type>
      <units>Frac</units>
      <required>true</required>
      <model_dependent>false</model_dependent>
      <default_value>1</default_value>
    </argument>
    <argument>
      <name>cooling_system_is_ducted</name>
      <display_name>Cooling System: Is Ducted</display_name>
      <description>Whether the cooling system is ducted or not. Only used for mini-split and evaporative cooler. It's assumed that central air conditioner is ducted, and room air conditioner and packaged terminal air conditioner are not ducted.</description>
      <type>Boolean</type>
      <required>false</required>
      <model_dependent>false</model_dependent>
      <default_value>false</default_value>
      <choices>
        <choice>
          <value>true</value>
          <display_name>true</display_name>
        </choice>
        <choice>
          <value>false</value>
          <display_name>false</display_name>
        </choice>
      </choices>
    </argument>
    <argument>
      <name>cooling_system_airflow_defect_ratio</name>
      <display_name>Cooling System: Airflow Defect Ratio</display_name>
      <description>The airflow defect ratio, defined as (InstalledAirflow - DesignAirflow) / DesignAirflow, of the cooling system per ANSI/RESNET/ACCA Standard 310. A value of zero means no airflow defect. Applies only to central air conditioner and ducted mini-split. If not provided, assumes no defect.</description>
      <type>Double</type>
      <units>Frac</units>
      <required>false</required>
      <model_dependent>false</model_dependent>
    </argument>
    <argument>
      <name>cooling_system_charge_defect_ratio</name>
      <display_name>Cooling System: Charge Defect Ratio</display_name>
      <description>The refrigerant charge defect ratio, defined as (InstalledCharge - DesignCharge) / DesignCharge, of the cooling system per ANSI/RESNET/ACCA Standard 310. A value of zero means no refrigerant charge defect. Applies only to central air conditioner and mini-split. If not provided, assumes no defect.</description>
      <type>Double</type>
      <units>Frac</units>
      <required>false</required>
      <model_dependent>false</model_dependent>
    </argument>
    <argument>
      <name>cooling_system_crankcase_heater_watts</name>
      <display_name>Cooling System: Crankcase Heater Power Watts</display_name>
      <description>Cooling system crankcase heater power consumption in Watts. Applies only to central air conditioner, mini-split, packaged terminal air conditioner and room air conditioner. If not provided, the OS-HPXML default is used.</description>
      <type>Double</type>
      <units>W</units>
      <required>false</required>
      <model_dependent>false</model_dependent>
    </argument>
    <argument>
      <name>cooling_system_integrated_heating_system_fuel</name>
      <display_name>Cooling System: Integrated Heating System Fuel Type</display_name>
      <description>The fuel type of the heating system integrated into cooling system. Only used for packaged terminal air conditioner and room air conditioner.</description>
      <type>Choice</type>
      <required>false</required>
      <model_dependent>false</model_dependent>
      <choices>
        <choice>
          <value>electricity</value>
          <display_name>electricity</display_name>
        </choice>
        <choice>
          <value>natural gas</value>
          <display_name>natural gas</display_name>
        </choice>
        <choice>
          <value>fuel oil</value>
          <display_name>fuel oil</display_name>
        </choice>
        <choice>
          <value>propane</value>
          <display_name>propane</display_name>
        </choice>
        <choice>
          <value>wood</value>
          <display_name>wood</display_name>
        </choice>
        <choice>
          <value>wood pellets</value>
          <display_name>wood pellets</display_name>
        </choice>
        <choice>
          <value>coal</value>
          <display_name>coal</display_name>
        </choice>
      </choices>
    </argument>
    <argument>
      <name>cooling_system_integrated_heating_system_efficiency_percent</name>
      <display_name>Cooling System: Integrated Heating System Efficiency</display_name>
      <description>The rated heating efficiency value of the heating system integrated into cooling system. Only used for packaged terminal air conditioner and room air conditioner.</description>
      <type>Double</type>
      <units>Frac</units>
      <required>false</required>
      <model_dependent>false</model_dependent>
    </argument>
    <argument>
      <name>cooling_system_integrated_heating_system_capacity</name>
      <display_name>Cooling System: Integrated Heating System Heating Capacity</display_name>
      <description>The output heating capacity of the heating system integrated into cooling system. If not provided, the OS-HPXML autosized default is used. Only used for packaged terminal air conditioner and room air conditioner.</description>
      <type>Double</type>
      <units>Btu/hr</units>
      <required>false</required>
      <model_dependent>false</model_dependent>
    </argument>
    <argument>
      <name>cooling_system_integrated_heating_system_fraction_heat_load_served</name>
      <display_name>Cooling System: Integrated Heating System Fraction Heat Load Served</display_name>
      <description>The heating load served by the heating system integrated into cooling system. Only used for packaged terminal air conditioner and room air conditioner.</description>
      <type>Double</type>
      <units>Frac</units>
      <required>false</required>
      <model_dependent>false</model_dependent>
    </argument>
    <argument>
      <name>heat_pump_type</name>
      <display_name>Heat Pump: Type</display_name>
      <description>The type of heat pump. Use 'none' if there is no heat pump.</description>
      <type>Choice</type>
      <required>true</required>
      <model_dependent>false</model_dependent>
      <default_value>none</default_value>
      <choices>
        <choice>
          <value>none</value>
          <display_name>none</display_name>
        </choice>
        <choice>
          <value>air-to-air</value>
          <display_name>air-to-air</display_name>
        </choice>
        <choice>
          <value>mini-split</value>
          <display_name>mini-split</display_name>
        </choice>
        <choice>
          <value>ground-to-air</value>
          <display_name>ground-to-air</display_name>
        </choice>
        <choice>
          <value>packaged terminal heat pump</value>
          <display_name>packaged terminal heat pump</display_name>
        </choice>
        <choice>
          <value>room air conditioner with reverse cycle</value>
          <display_name>room air conditioner with reverse cycle</display_name>
        </choice>
      </choices>
    </argument>
    <argument>
      <name>heat_pump_heating_efficiency_type</name>
      <display_name>Heat Pump: Heating Efficiency Type</display_name>
      <description>The heating efficiency type of heat pump. System types air-to-air and mini-split use HSPF or HSPF2. System types ground-to-air, packaged terminal heat pump and room air conditioner with reverse cycle use COP.</description>
      <type>Choice</type>
      <required>true</required>
      <model_dependent>false</model_dependent>
      <default_value>HSPF</default_value>
      <choices>
        <choice>
          <value>HSPF</value>
          <display_name>HSPF</display_name>
        </choice>
        <choice>
          <value>HSPF2</value>
          <display_name>HSPF2</display_name>
        </choice>
        <choice>
          <value>COP</value>
          <display_name>COP</display_name>
        </choice>
      </choices>
    </argument>
    <argument>
      <name>heat_pump_heating_efficiency</name>
      <display_name>Heat Pump: Heating Efficiency</display_name>
      <description>The rated heating efficiency value of the heat pump.</description>
      <type>Double</type>
      <required>true</required>
      <model_dependent>false</model_dependent>
      <default_value>7.7</default_value>
    </argument>
    <argument>
      <name>heat_pump_cooling_efficiency_type</name>
      <display_name>Heat Pump: Cooling Efficiency Type</display_name>
      <description>The cooling efficiency type of heat pump. System types air-to-air and mini-split use SEER or SEER2. System types ground-to-air, packaged terminal heat pump and room air conditioner with reverse cycle use EER.</description>
      <type>Choice</type>
      <required>true</required>
      <model_dependent>false</model_dependent>
      <default_value>SEER</default_value>
      <choices>
        <choice>
          <value>SEER</value>
          <display_name>SEER</display_name>
        </choice>
        <choice>
          <value>SEER2</value>
          <display_name>SEER2</display_name>
        </choice>
        <choice>
          <value>EER</value>
          <display_name>EER</display_name>
        </choice>
        <choice>
          <value>CEER</value>
          <display_name>CEER</display_name>
        </choice>
      </choices>
    </argument>
    <argument>
      <name>heat_pump_cooling_efficiency</name>
      <display_name>Heat Pump: Cooling Efficiency</display_name>
      <description>The rated cooling efficiency value of the heat pump.</description>
      <type>Double</type>
      <required>true</required>
      <model_dependent>false</model_dependent>
      <default_value>13</default_value>
    </argument>
    <argument>
      <name>heat_pump_cooling_compressor_type</name>
      <display_name>Heat Pump: Cooling Compressor Type</display_name>
      <description>The compressor type of the heat pump. Only applies to air-to-air. If not provided, the OS-HPXML default is used.</description>
      <type>Choice</type>
      <required>false</required>
      <model_dependent>false</model_dependent>
      <choices>
        <choice>
          <value>single stage</value>
          <display_name>single stage</display_name>
        </choice>
        <choice>
          <value>two stage</value>
          <display_name>two stage</display_name>
        </choice>
        <choice>
          <value>variable speed</value>
          <display_name>variable speed</display_name>
        </choice>
      </choices>
    </argument>
    <argument>
      <name>heat_pump_cooling_sensible_heat_fraction</name>
      <display_name>Heat Pump: Cooling Sensible Heat Fraction</display_name>
      <description>The sensible heat fraction of the heat pump. If not provided, the OS-HPXML default is used.</description>
      <type>Double</type>
      <units>Frac</units>
      <required>false</required>
      <model_dependent>false</model_dependent>
    </argument>
    <argument>
      <name>heat_pump_heating_capacity</name>
      <display_name>Heat Pump: Heating Capacity</display_name>
      <description>The output heating capacity of the heat pump. If not provided, the OS-HPXML autosized default is used.</description>
      <type>Double</type>
      <units>Btu/hr</units>
      <required>false</required>
      <model_dependent>false</model_dependent>
    </argument>
    <argument>
      <name>heat_pump_heating_capacity_retention_fraction</name>
      <display_name>Heat Pump: Heating Capacity Retention Fraction</display_name>
      <description>The output heating capacity of the heat pump at a user-specified temperature (e.g., 17F or 5F) divided by the above nominal heating capacity. Applies to all heat pump types except ground-to-air. If not provided, the OS-HPXML default is used.</description>
      <type>Double</type>
      <units>Frac</units>
      <required>false</required>
      <model_dependent>false</model_dependent>
    </argument>
    <argument>
      <name>heat_pump_heating_capacity_retention_temp</name>
      <display_name>Heat Pump: Heating Capacity Retention Temperature</display_name>
      <description>The user-specified temperature (e.g., 17F or 5F) for the above heating capacity retention fraction. Applies to all heat pump types except ground-to-air. Required if the Heating Capacity Retention Fraction is provided.</description>
      <type>Double</type>
      <units>deg-F</units>
      <required>false</required>
      <model_dependent>false</model_dependent>
    </argument>
    <argument>
      <name>heat_pump_cooling_capacity</name>
      <display_name>Heat Pump: Cooling Capacity</display_name>
      <description>The output cooling capacity of the heat pump. If not provided, the OS-HPXML autosized default is used.</description>
      <type>Double</type>
      <units>Btu/hr</units>
      <required>false</required>
      <model_dependent>false</model_dependent>
    </argument>
    <argument>
      <name>heat_pump_fraction_heat_load_served</name>
      <display_name>Heat Pump: Fraction Heat Load Served</display_name>
      <description>The heating load served by the heat pump.</description>
      <type>Double</type>
      <units>Frac</units>
      <required>true</required>
      <model_dependent>false</model_dependent>
      <default_value>1</default_value>
    </argument>
    <argument>
      <name>heat_pump_fraction_cool_load_served</name>
      <display_name>Heat Pump: Fraction Cool Load Served</display_name>
      <description>The cooling load served by the heat pump.</description>
      <type>Double</type>
      <units>Frac</units>
      <required>true</required>
      <model_dependent>false</model_dependent>
      <default_value>1</default_value>
    </argument>
    <argument>
      <name>heat_pump_compressor_lockout_temp</name>
      <display_name>Heat Pump: Compressor Lockout Temperature</display_name>
      <description>The temperature below which the heat pump compressor is disabled. If both this and Backup Heating Lockout Temperature are provided and use the same value, it essentially defines a switchover temperature (for, e.g., a dual-fuel heat pump). Applies to all heat pump types other than ground-to-air. If not provided, the OS-HPXML default is used.</description>
      <type>Double</type>
      <units>deg-F</units>
      <required>false</required>
      <model_dependent>false</model_dependent>
    </argument>
    <argument>
      <name>heat_pump_backup_type</name>
      <display_name>Heat Pump: Backup Type</display_name>
      <description>The backup type of the heat pump. If 'integrated', represents e.g. built-in electric strip heat or dual-fuel integrated furnace. If 'separate', represents e.g. electric baseboard or boiler based on the Heating System 2 specified below. Use 'none' if there is no backup heating.</description>
      <type>Choice</type>
      <required>true</required>
      <model_dependent>false</model_dependent>
      <default_value>integrated</default_value>
      <choices>
        <choice>
          <value>none</value>
          <display_name>none</display_name>
        </choice>
        <choice>
          <value>integrated</value>
          <display_name>integrated</display_name>
        </choice>
        <choice>
          <value>separate</value>
          <display_name>separate</display_name>
        </choice>
      </choices>
    </argument>
    <argument>
      <name>heat_pump_backup_fuel</name>
      <display_name>Heat Pump: Backup Fuel Type</display_name>
      <description>The backup fuel type of the heat pump. Only applies if Backup Type is 'integrated'.</description>
      <type>Choice</type>
      <required>true</required>
      <model_dependent>false</model_dependent>
      <default_value>electricity</default_value>
      <choices>
        <choice>
          <value>electricity</value>
          <display_name>electricity</display_name>
        </choice>
        <choice>
          <value>natural gas</value>
          <display_name>natural gas</display_name>
        </choice>
        <choice>
          <value>fuel oil</value>
          <display_name>fuel oil</display_name>
        </choice>
        <choice>
          <value>propane</value>
          <display_name>propane</display_name>
        </choice>
      </choices>
    </argument>
    <argument>
      <name>heat_pump_backup_heating_efficiency</name>
      <display_name>Heat Pump: Backup Rated Efficiency</display_name>
      <description>The backup rated efficiency value of the heat pump. Percent for electricity fuel type. AFUE otherwise. Only applies if Backup Type is 'integrated'.</description>
      <type>Double</type>
      <required>true</required>
      <model_dependent>false</model_dependent>
      <default_value>1</default_value>
    </argument>
    <argument>
      <name>heat_pump_backup_heating_capacity</name>
      <display_name>Heat Pump: Backup Heating Capacity</display_name>
      <description>The backup output heating capacity of the heat pump. If not provided, the OS-HPXML autosized default is used. Only applies if Backup Type is 'integrated'.</description>
      <type>Double</type>
      <units>Btu/hr</units>
      <required>false</required>
      <model_dependent>false</model_dependent>
    </argument>
    <argument>
      <name>heat_pump_backup_heating_lockout_temp</name>
      <display_name>Heat Pump: Backup Heating Lockout Temperature</display_name>
      <description>The temperature above which the heat pump backup system is disabled. If both this and Compressor Lockout Temperature are provided and use the same value, it essentially defines a switchover temperature (for, e.g., a dual-fuel heat pump). Applies for both Backup Type of 'integrated' and 'separate'. If not provided, the OS-HPXML default is used.</description>
      <type>Double</type>
      <units>deg-F</units>
      <required>false</required>
      <model_dependent>false</model_dependent>
    </argument>
    <argument>
      <name>heat_pump_sizing_methodology</name>
      <display_name>Heat Pump: Sizing Methodology</display_name>
      <description>The auto-sizing methodology to use when the heat pump capacity is not provided. If not provided, the OS-HPXML default is used.</description>
      <type>Choice</type>
      <required>false</required>
      <model_dependent>false</model_dependent>
      <choices>
        <choice>
          <value>ACCA</value>
          <display_name>ACCA</display_name>
        </choice>
        <choice>
          <value>HERS</value>
          <display_name>HERS</display_name>
        </choice>
        <choice>
          <value>MaxLoad</value>
          <display_name>MaxLoad</display_name>
        </choice>
      </choices>
    </argument>
    <argument>
      <name>heat_pump_is_ducted</name>
      <display_name>Heat Pump: Is Ducted</display_name>
      <description>Whether the heat pump is ducted or not. Only used for mini-split. It's assumed that air-to-air and ground-to-air are ducted, and packaged terminal heat pump and room air conditioner with reverse cycle are not ducted. If not provided, assumes not ducted.</description>
      <type>Boolean</type>
      <required>false</required>
      <model_dependent>false</model_dependent>
      <choices>
        <choice>
          <value>true</value>
          <display_name>true</display_name>
        </choice>
        <choice>
          <value>false</value>
          <display_name>false</display_name>
        </choice>
      </choices>
    </argument>
    <argument>
      <name>heat_pump_airflow_defect_ratio</name>
      <display_name>Heat Pump: Airflow Defect Ratio</display_name>
      <description>The airflow defect ratio, defined as (InstalledAirflow - DesignAirflow) / DesignAirflow, of the heat pump per ANSI/RESNET/ACCA Standard 310. A value of zero means no airflow defect. Applies only to air-to-air, ducted mini-split, and ground-to-air. If not provided, assumes no defect.</description>
      <type>Double</type>
      <units>Frac</units>
      <required>false</required>
      <model_dependent>false</model_dependent>
    </argument>
    <argument>
      <name>heat_pump_charge_defect_ratio</name>
      <display_name>Heat Pump: Charge Defect Ratio</display_name>
      <description>The refrigerant charge defect ratio, defined as (InstalledCharge - DesignCharge) / DesignCharge, of the heat pump per ANSI/RESNET/ACCA Standard 310. A value of zero means no refrigerant charge defect. Applies to all heat pump types. If not provided, assumes no defect.</description>
      <type>Double</type>
      <units>Frac</units>
      <required>false</required>
      <model_dependent>false</model_dependent>
    </argument>
    <argument>
      <name>heat_pump_crankcase_heater_watts</name>
      <display_name>Heat Pump: Crankcase Heater Power Watts</display_name>
      <description>Heat Pump crankcase heater power consumption in Watts. Applies only to air-to-air, mini-split, packaged terminal heat pump and room air conditioner with reverse cycle. If not provided, the OS-HPXML default is used.</description>
      <type>Double</type>
      <units>W</units>
      <required>false</required>
      <model_dependent>false</model_dependent>
    </argument>
    <argument>
      <name>geothermal_loop_loop_flow</name>
      <display_name>Geothermal Loop: Loop Flow</display_name>
      <description>Water flow rate through the geothermal loop. Only applies to ground-to-air heat pump type. If not provided, the OS-HPXML autosized default is used.</description>
      <type>Double</type>
      <units>gpm</units>
      <required>false</required>
      <model_dependent>false</model_dependent>
    </argument>
    <argument>
      <name>geothermal_loop_boreholes_or_trenches_count</name>
      <display_name>Geothermal Loop: Boreholes or Trenches Count</display_name>
      <description>Number of boreholes or trenches. Only applies to ground-to-air heat pump type. If not provided, the OS-HPXML autosized default is used.</description>
      <type>Integer</type>
      <units>#</units>
      <required>false</required>
      <model_dependent>false</model_dependent>
    </argument>
    <argument>
      <name>geothermal_loop_boreholes_or_trenches_length</name>
      <display_name>Geothermal Loop: Boreholes or Trenches Length</display_name>
      <description>Average length of each borehole (vertical) or trench (horizontal). Only applies to ground-to-air heat pump type. If not provided, the OS-HPXML autosized default is used.</description>
      <type>Double</type>
      <units>ft</units>
      <required>false</required>
      <model_dependent>false</model_dependent>
    </argument>
    <argument>
      <name>geothermal_loop_boreholes_or_trenches_spacing</name>
      <display_name>Geothermal Loop: Boreholes or Trenches Spacing</display_name>
      <description>Distance between bores/trenches. Only applies to ground-to-air heat pump type. If not provided, the OS-HPXML default is used.</description>
      <type>Double</type>
      <units>ft</units>
      <required>false</required>
      <model_dependent>false</model_dependent>
    </argument>
    <argument>
      <name>geothermal_loop_boreholes_or_trenches_diameter</name>
      <display_name>Geothermal Loop: Boreholes or Trenches Diameter</display_name>
      <description>Diameter of bores/trenches. Only applies to ground-to-air heat pump type. If not provided, the OS-HPXML default is used.</description>
      <type>Double</type>
      <units>in</units>
      <required>false</required>
      <model_dependent>false</model_dependent>
    </argument>
    <argument>
      <name>geothermal_loop_grout_conductivity</name>
      <display_name>Geothermal Loop: Grout Conductivity</display_name>
      <description>Grout conductivity of the geothermal loop. Only applies to ground-to-air heat pump type. If not provided, the OS-HPXML default is used.</description>
      <type>Double</type>
      <units>Btu/hr-ft-F</units>
      <required>false</required>
      <model_dependent>false</model_dependent>
    </argument>
    <argument>
      <name>geothermal_loop_pipe_conductivity</name>
      <display_name>Geothermal Loop: Pipe Conductivity</display_name>
      <description>Pipe conductivity of the geothermal loop. Only applies to ground-to-air heat pump type. If not provided, the OS-HPXML default is used.</description>
      <type>Double</type>
      <units>Btu/hr-ft-F</units>
      <required>false</required>
      <model_dependent>false</model_dependent>
    </argument>
    <argument>
      <name>geothermal_loop_pipe_diameter</name>
      <display_name>Geothermal Loop: Pipe Diameter</display_name>
      <description>Pipe diameter of the geothermal loop. Only applies to ground-to-air heat pump type. If not provided, the OS-HPXML default is used.</description>
      <type>Choice</type>
      <units>in</units>
      <required>false</required>
      <model_dependent>false</model_dependent>
      <choices>
        <choice>
          <value>3/4" pipe</value>
          <display_name>3/4" pipe</display_name>
        </choice>
        <choice>
          <value>1" pipe</value>
          <display_name>1" pipe</display_name>
        </choice>
        <choice>
          <value>1-1/4" pipe</value>
          <display_name>1-1/4" pipe</display_name>
        </choice>
      </choices>
    </argument>
    <argument>
      <name>geothermal_loop_pipe_shank_spacing</name>
      <display_name>Geothermal Loop: Pipe Shank Spacing</display_name>
      <description>Measured as center-to-center (not edge-to-edge) distance between two branches of a vertical U-tube. Only applies to ground-to-air heat pump type. If not provided, the OS-HPXML default is used.</description>
      <type>Double</type>
      <units>in</units>
      <required>false</required>
      <model_dependent>false</model_dependent>
    </argument>
    <argument>
      <name>geothermal_loop_borefield_configuration</name>
      <display_name>Geothermal Loop: Borefield Configuration</display_name>
      <description>Borefield configuration of the geothermal loop. Only applies to ground-to-air heat pump type. If not provided, the OS-HPXML default is used.</description>
      <type>Choice</type>
      <required>false</required>
      <model_dependent>false</model_dependent>
      <choices>
        <choice>
          <value>Rectangle</value>
          <display_name>Rectangle</display_name>
        </choice>
        <choice>
          <value>Open Rectangle</value>
          <display_name>Open Rectangle</display_name>
        </choice>
        <choice>
          <value>L</value>
          <display_name>L</display_name>
        </choice>
        <choice>
          <value>U</value>
          <display_name>U</display_name>
        </choice>
        <choice>
          <value>Lopsided U</value>
          <display_name>Lopsided U</display_name>
        </choice>
      </choices>
    </argument>
    <argument>
      <name>heating_system_2_type</name>
      <display_name>Heating System 2: Type</display_name>
      <description>The type of the second heating system.</description>
      <type>Choice</type>
      <required>true</required>
      <model_dependent>false</model_dependent>
      <default_value>none</default_value>
      <choices>
        <choice>
          <value>none</value>
          <display_name>none</display_name>
        </choice>
        <choice>
          <value>Furnace</value>
          <display_name>Furnace</display_name>
        </choice>
        <choice>
          <value>WallFurnace</value>
          <display_name>WallFurnace</display_name>
        </choice>
        <choice>
          <value>FloorFurnace</value>
          <display_name>FloorFurnace</display_name>
        </choice>
        <choice>
          <value>Boiler</value>
          <display_name>Boiler</display_name>
        </choice>
        <choice>
          <value>ElectricResistance</value>
          <display_name>ElectricResistance</display_name>
        </choice>
        <choice>
          <value>Stove</value>
          <display_name>Stove</display_name>
        </choice>
        <choice>
          <value>SpaceHeater</value>
          <display_name>SpaceHeater</display_name>
        </choice>
        <choice>
          <value>Fireplace</value>
          <display_name>Fireplace</display_name>
        </choice>
      </choices>
    </argument>
    <argument>
      <name>heating_system_2_fuel</name>
      <display_name>Heating System 2: Fuel Type</display_name>
      <description>The fuel type of the second heating system. Ignored for ElectricResistance.</description>
      <type>Choice</type>
      <required>true</required>
      <model_dependent>false</model_dependent>
      <default_value>electricity</default_value>
      <choices>
        <choice>
          <value>electricity</value>
          <display_name>electricity</display_name>
        </choice>
        <choice>
          <value>natural gas</value>
          <display_name>natural gas</display_name>
        </choice>
        <choice>
          <value>fuel oil</value>
          <display_name>fuel oil</display_name>
        </choice>
        <choice>
          <value>propane</value>
          <display_name>propane</display_name>
        </choice>
        <choice>
          <value>wood</value>
          <display_name>wood</display_name>
        </choice>
        <choice>
          <value>wood pellets</value>
          <display_name>wood pellets</display_name>
        </choice>
        <choice>
          <value>coal</value>
          <display_name>coal</display_name>
        </choice>
      </choices>
    </argument>
    <argument>
      <name>heating_system_2_heating_efficiency</name>
      <display_name>Heating System 2: Rated AFUE or Percent</display_name>
      <description>The rated heating efficiency value of the second heating system.</description>
      <type>Double</type>
      <units>Frac</units>
      <required>true</required>
      <model_dependent>false</model_dependent>
      <default_value>1</default_value>
    </argument>
    <argument>
      <name>heating_system_2_heating_capacity</name>
      <display_name>Heating System 2: Heating Capacity</display_name>
      <description>The output heating capacity of the second heating system. If not provided, the OS-HPXML autosized default is used.</description>
      <type>Double</type>
      <units>Btu/hr</units>
      <required>false</required>
      <model_dependent>false</model_dependent>
    </argument>
    <argument>
      <name>heating_system_2_fraction_heat_load_served</name>
      <display_name>Heating System 2: Fraction Heat Load Served</display_name>
      <description>The heat load served fraction of the second heating system. Ignored if this heating system serves as a backup system for a heat pump.</description>
      <type>Double</type>
      <units>Frac</units>
      <required>true</required>
      <model_dependent>false</model_dependent>
      <default_value>0.25</default_value>
    </argument>
    <argument>
      <name>hvac_control_heating_weekday_setpoint</name>
      <display_name>HVAC Control: Heating Weekday Setpoint Schedule</display_name>
      <description>Specify the constant or 24-hour comma-separated weekday heating setpoint schedule. Required unless a detailed CSV schedule is provided.</description>
      <type>String</type>
      <units>deg-F</units>
      <required>false</required>
      <model_dependent>false</model_dependent>
    </argument>
    <argument>
      <name>hvac_control_heating_weekend_setpoint</name>
      <display_name>HVAC Control: Heating Weekend Setpoint Schedule</display_name>
      <description>Specify the constant or 24-hour comma-separated weekend heating setpoint schedule. Required unless a detailed CSV schedule is provided.</description>
      <type>String</type>
      <units>deg-F</units>
      <required>false</required>
      <model_dependent>false</model_dependent>
    </argument>
    <argument>
      <name>hvac_control_cooling_weekday_setpoint</name>
      <display_name>HVAC Control: Cooling Weekday Setpoint Schedule</display_name>
      <description>Specify the constant or 24-hour comma-separated weekday cooling setpoint schedule. Required unless a detailed CSV schedule is provided.</description>
      <type>String</type>
      <units>deg-F</units>
      <required>false</required>
      <model_dependent>false</model_dependent>
    </argument>
    <argument>
      <name>hvac_control_cooling_weekend_setpoint</name>
      <display_name>HVAC Control: Cooling Weekend Setpoint Schedule</display_name>
      <description>Specify the constant or 24-hour comma-separated weekend cooling setpoint schedule. Required unless a detailed CSV schedule is provided.</description>
      <type>String</type>
      <units>deg-F</units>
      <required>false</required>
      <model_dependent>false</model_dependent>
    </argument>
    <argument>
      <name>hvac_control_heating_season_period</name>
      <display_name>HVAC Control: Heating Season Period</display_name>
      <description>Enter a date like 'Nov 1 - Jun 30'. If not provided, the OS-HPXML default is used. Can also provide 'BuildingAmerica' to use automatic seasons from the Building America House Simulation Protocols.</description>
      <type>String</type>
      <required>false</required>
      <model_dependent>false</model_dependent>
    </argument>
    <argument>
      <name>hvac_control_cooling_season_period</name>
      <display_name>HVAC Control: Cooling Season Period</display_name>
      <description>Enter a date like 'Jun 1 - Oct 31'. If not provided, the OS-HPXML default is used. Can also provide 'BuildingAmerica' to use automatic seasons from the Building America House Simulation Protocols.</description>
      <type>String</type>
      <required>false</required>
      <model_dependent>false</model_dependent>
    </argument>
    <argument>
      <name>ducts_leakage_units</name>
      <display_name>Ducts: Leakage Units</display_name>
      <description>The leakage units of the ducts.</description>
      <type>Choice</type>
      <required>true</required>
      <model_dependent>false</model_dependent>
      <default_value>Percent</default_value>
      <choices>
        <choice>
          <value>CFM25</value>
          <display_name>CFM25</display_name>
        </choice>
        <choice>
          <value>CFM50</value>
          <display_name>CFM50</display_name>
        </choice>
        <choice>
          <value>Percent</value>
          <display_name>Percent</display_name>
        </choice>
      </choices>
    </argument>
    <argument>
      <name>ducts_supply_leakage_to_outside_value</name>
      <display_name>Ducts: Supply Leakage to Outside Value</display_name>
      <description>The leakage value to outside for the supply ducts.</description>
      <type>Double</type>
      <required>true</required>
      <model_dependent>false</model_dependent>
      <default_value>0.1</default_value>
    </argument>
    <argument>
      <name>ducts_return_leakage_to_outside_value</name>
      <display_name>Ducts: Return Leakage to Outside Value</display_name>
      <description>The leakage value to outside for the return ducts.</description>
      <type>Double</type>
      <required>true</required>
      <model_dependent>false</model_dependent>
      <default_value>0.1</default_value>
    </argument>
    <argument>
      <name>ducts_supply_location</name>
      <display_name>Ducts: Supply Location</display_name>
      <description>The location of the supply ducts. If not provided, the OS-HPXML default is used.</description>
      <type>Choice</type>
      <required>false</required>
      <model_dependent>false</model_dependent>
      <choices>
        <choice>
          <value>living space</value>
          <display_name>living space</display_name>
        </choice>
        <choice>
          <value>basement - conditioned</value>
          <display_name>basement - conditioned</display_name>
        </choice>
        <choice>
          <value>basement - unconditioned</value>
          <display_name>basement - unconditioned</display_name>
        </choice>
        <choice>
          <value>crawlspace - vented</value>
          <display_name>crawlspace - vented</display_name>
        </choice>
        <choice>
          <value>crawlspace - unvented</value>
          <display_name>crawlspace - unvented</display_name>
        </choice>
        <choice>
          <value>crawlspace - conditioned</value>
          <display_name>crawlspace - conditioned</display_name>
        </choice>
        <choice>
          <value>attic - vented</value>
          <display_name>attic - vented</display_name>
        </choice>
        <choice>
          <value>attic - unvented</value>
          <display_name>attic - unvented</display_name>
        </choice>
        <choice>
          <value>garage</value>
          <display_name>garage</display_name>
        </choice>
        <choice>
          <value>exterior wall</value>
          <display_name>exterior wall</display_name>
        </choice>
        <choice>
          <value>under slab</value>
          <display_name>under slab</display_name>
        </choice>
        <choice>
          <value>roof deck</value>
          <display_name>roof deck</display_name>
        </choice>
        <choice>
          <value>outside</value>
          <display_name>outside</display_name>
        </choice>
        <choice>
          <value>other housing unit</value>
          <display_name>other housing unit</display_name>
        </choice>
        <choice>
          <value>other heated space</value>
          <display_name>other heated space</display_name>
        </choice>
        <choice>
          <value>other multifamily buffer space</value>
          <display_name>other multifamily buffer space</display_name>
        </choice>
        <choice>
          <value>other non-freezing space</value>
          <display_name>other non-freezing space</display_name>
        </choice>
        <choice>
          <value>manufactured home belly</value>
          <display_name>manufactured home belly</display_name>
        </choice>
      </choices>
    </argument>
    <argument>
      <name>ducts_supply_insulation_r</name>
      <display_name>Ducts: Supply Insulation R-Value</display_name>
      <description>The insulation r-value of the supply ducts excluding air films.</description>
      <type>Double</type>
      <units>h-ft^2-R/Btu</units>
      <required>true</required>
      <model_dependent>false</model_dependent>
      <default_value>0</default_value>
    </argument>
    <argument>
      <name>ducts_supply_buried_insulation_level</name>
      <display_name>Ducts: Supply Buried Insulation Level</display_name>
      <description>Whether the supply ducts are buried in, e.g., attic loose-fill insulation. Partially buried ducts have insulation that does not cover the top of the ducts. Fully buried ducts have insulation that just covers the top of the ducts. Deeply buried ducts have insulation that continues above the top of the ducts.</description>
      <type>Choice</type>
      <required>false</required>
      <model_dependent>false</model_dependent>
      <choices>
        <choice>
          <value>not buried</value>
          <display_name>not buried</display_name>
        </choice>
        <choice>
          <value>partially buried</value>
          <display_name>partially buried</display_name>
        </choice>
        <choice>
          <value>fully buried</value>
          <display_name>fully buried</display_name>
        </choice>
        <choice>
          <value>deeply buried</value>
          <display_name>deeply buried</display_name>
        </choice>
      </choices>
    </argument>
    <argument>
      <name>ducts_supply_surface_area</name>
      <display_name>Ducts: Supply Surface Area</display_name>
      <description>The surface area of the supply ducts. If not provided, the OS-HPXML default is used.</description>
      <type>Double</type>
      <units>ft^2</units>
      <required>false</required>
      <model_dependent>false</model_dependent>
    </argument>
    <argument>
      <name>ducts_return_location</name>
      <display_name>Ducts: Return Location</display_name>
      <description>The location of the return ducts. If not provided, the OS-HPXML default is used.</description>
      <type>Choice</type>
      <required>false</required>
      <model_dependent>false</model_dependent>
      <choices>
        <choice>
          <value>living space</value>
          <display_name>living space</display_name>
        </choice>
        <choice>
          <value>basement - conditioned</value>
          <display_name>basement - conditioned</display_name>
        </choice>
        <choice>
          <value>basement - unconditioned</value>
          <display_name>basement - unconditioned</display_name>
        </choice>
        <choice>
          <value>crawlspace - vented</value>
          <display_name>crawlspace - vented</display_name>
        </choice>
        <choice>
          <value>crawlspace - unvented</value>
          <display_name>crawlspace - unvented</display_name>
        </choice>
        <choice>
          <value>crawlspace - conditioned</value>
          <display_name>crawlspace - conditioned</display_name>
        </choice>
        <choice>
          <value>attic - vented</value>
          <display_name>attic - vented</display_name>
        </choice>
        <choice>
          <value>attic - unvented</value>
          <display_name>attic - unvented</display_name>
        </choice>
        <choice>
          <value>garage</value>
          <display_name>garage</display_name>
        </choice>
        <choice>
          <value>exterior wall</value>
          <display_name>exterior wall</display_name>
        </choice>
        <choice>
          <value>under slab</value>
          <display_name>under slab</display_name>
        </choice>
        <choice>
          <value>roof deck</value>
          <display_name>roof deck</display_name>
        </choice>
        <choice>
          <value>outside</value>
          <display_name>outside</display_name>
        </choice>
        <choice>
          <value>other housing unit</value>
          <display_name>other housing unit</display_name>
        </choice>
        <choice>
          <value>other heated space</value>
          <display_name>other heated space</display_name>
        </choice>
        <choice>
          <value>other multifamily buffer space</value>
          <display_name>other multifamily buffer space</display_name>
        </choice>
        <choice>
          <value>other non-freezing space</value>
          <display_name>other non-freezing space</display_name>
        </choice>
        <choice>
          <value>manufactured home belly</value>
          <display_name>manufactured home belly</display_name>
        </choice>
      </choices>
    </argument>
    <argument>
      <name>ducts_return_insulation_r</name>
      <display_name>Ducts: Return Insulation R-Value</display_name>
      <description>The insulation r-value of the return ducts excluding air films.</description>
      <type>Double</type>
      <units>h-ft^2-R/Btu</units>
      <required>true</required>
      <model_dependent>false</model_dependent>
      <default_value>0</default_value>
    </argument>
    <argument>
      <name>ducts_return_buried_insulation_level</name>
      <display_name>Ducts: Return Buried Insulation Level</display_name>
      <description>Whether the return ducts are buried in, e.g., attic loose-fill insulation. Partially buried ducts have insulation that does not cover the top of the ducts. Fully buried ducts have insulation that just covers the top of the ducts. Deeply buried ducts have insulation that continues above the top of the ducts.</description>
      <type>Choice</type>
      <required>false</required>
      <model_dependent>false</model_dependent>
      <choices>
        <choice>
          <value>not buried</value>
          <display_name>not buried</display_name>
        </choice>
        <choice>
          <value>partially buried</value>
          <display_name>partially buried</display_name>
        </choice>
        <choice>
          <value>fully buried</value>
          <display_name>fully buried</display_name>
        </choice>
        <choice>
          <value>deeply buried</value>
          <display_name>deeply buried</display_name>
        </choice>
      </choices>
    </argument>
    <argument>
      <name>ducts_return_surface_area</name>
      <display_name>Ducts: Return Surface Area</display_name>
      <description>The surface area of the return ducts. If not provided, the OS-HPXML default is used.</description>
      <type>Double</type>
      <units>ft^2</units>
      <required>false</required>
      <model_dependent>false</model_dependent>
    </argument>
    <argument>
      <name>ducts_number_of_return_registers</name>
      <display_name>Ducts: Number of Return Registers</display_name>
      <description>The number of return registers of the ducts. Only used to calculate default return duct surface area. If not provided, the OS-HPXML default is used.</description>
      <type>Integer</type>
      <units>#</units>
      <required>false</required>
      <model_dependent>false</model_dependent>
    </argument>
    <argument>
      <name>mech_vent_fan_type</name>
      <display_name>Mechanical Ventilation: Fan Type</display_name>
      <description>The type of the mechanical ventilation. Use 'none' if there is no mechanical ventilation system.</description>
      <type>Choice</type>
      <required>true</required>
      <model_dependent>false</model_dependent>
      <default_value>none</default_value>
      <choices>
        <choice>
          <value>none</value>
          <display_name>none</display_name>
        </choice>
        <choice>
          <value>exhaust only</value>
          <display_name>exhaust only</display_name>
        </choice>
        <choice>
          <value>supply only</value>
          <display_name>supply only</display_name>
        </choice>
        <choice>
          <value>energy recovery ventilator</value>
          <display_name>energy recovery ventilator</display_name>
        </choice>
        <choice>
          <value>heat recovery ventilator</value>
          <display_name>heat recovery ventilator</display_name>
        </choice>
        <choice>
          <value>balanced</value>
          <display_name>balanced</display_name>
        </choice>
        <choice>
          <value>central fan integrated supply</value>
          <display_name>central fan integrated supply</display_name>
        </choice>
      </choices>
    </argument>
    <argument>
      <name>mech_vent_flow_rate</name>
      <display_name>Mechanical Ventilation: Flow Rate</display_name>
      <description>The flow rate of the mechanical ventilation. If not provided, the OS-HPXML default is used.</description>
      <type>Double</type>
      <units>CFM</units>
      <required>false</required>
      <model_dependent>false</model_dependent>
    </argument>
    <argument>
      <name>mech_vent_hours_in_operation</name>
      <display_name>Mechanical Ventilation: Hours In Operation</display_name>
      <description>The hours in operation of the mechanical ventilation. If not provided, the OS-HPXML default is used.</description>
      <type>Double</type>
      <units>hrs/day</units>
      <required>false</required>
      <model_dependent>false</model_dependent>
    </argument>
    <argument>
      <name>mech_vent_recovery_efficiency_type</name>
      <display_name>Mechanical Ventilation: Total Recovery Efficiency Type</display_name>
      <description>The total recovery efficiency type of the mechanical ventilation.</description>
      <type>Choice</type>
      <required>true</required>
      <model_dependent>false</model_dependent>
      <default_value>Unadjusted</default_value>
      <choices>
        <choice>
          <value>Unadjusted</value>
          <display_name>Unadjusted</display_name>
        </choice>
        <choice>
          <value>Adjusted</value>
          <display_name>Adjusted</display_name>
        </choice>
      </choices>
    </argument>
    <argument>
      <name>mech_vent_total_recovery_efficiency</name>
      <display_name>Mechanical Ventilation: Total Recovery Efficiency</display_name>
      <description>The Unadjusted or Adjusted total recovery efficiency of the mechanical ventilation. Applies to energy recovery ventilator.</description>
      <type>Double</type>
      <units>Frac</units>
      <required>true</required>
      <model_dependent>false</model_dependent>
      <default_value>0.48</default_value>
    </argument>
    <argument>
      <name>mech_vent_sensible_recovery_efficiency</name>
      <display_name>Mechanical Ventilation: Sensible Recovery Efficiency</display_name>
      <description>The Unadjusted or Adjusted sensible recovery efficiency of the mechanical ventilation. Applies to energy recovery ventilator and heat recovery ventilator.</description>
      <type>Double</type>
      <units>Frac</units>
      <required>true</required>
      <model_dependent>false</model_dependent>
      <default_value>0.72</default_value>
    </argument>
    <argument>
      <name>mech_vent_fan_power</name>
      <display_name>Mechanical Ventilation: Fan Power</display_name>
      <description>The fan power of the mechanical ventilation. If not provided, the OS-HPXML default is used.</description>
      <type>Double</type>
      <units>W</units>
      <required>false</required>
      <model_dependent>false</model_dependent>
    </argument>
    <argument>
      <name>mech_vent_num_units_served</name>
      <display_name>Mechanical Ventilation: Number of Units Served</display_name>
      <description>Number of dwelling units served by the mechanical ventilation system. Must be 1 if single-family detached. Used to apportion flow rate and fan power to the unit.</description>
      <type>Integer</type>
      <units>#</units>
      <required>true</required>
      <model_dependent>false</model_dependent>
      <default_value>1</default_value>
    </argument>
    <argument>
      <name>mech_vent_shared_frac_recirculation</name>
      <display_name>Shared Mechanical Ventilation: Fraction Recirculation</display_name>
      <description>Fraction of the total supply air that is recirculated, with the remainder assumed to be outdoor air. The value must be 0 for exhaust only systems. Required for a shared mechanical ventilation system.</description>
      <type>Double</type>
      <units>Frac</units>
      <required>false</required>
      <model_dependent>false</model_dependent>
    </argument>
    <argument>
      <name>mech_vent_shared_preheating_fuel</name>
      <display_name>Shared Mechanical Ventilation: Preheating Fuel</display_name>
      <description>Fuel type of the preconditioning heating equipment. Only used for a shared mechanical ventilation system. If not provided, assumes no preheating.</description>
      <type>Choice</type>
      <required>false</required>
      <model_dependent>false</model_dependent>
      <choices>
        <choice>
          <value>electricity</value>
          <display_name>electricity</display_name>
        </choice>
        <choice>
          <value>natural gas</value>
          <display_name>natural gas</display_name>
        </choice>
        <choice>
          <value>fuel oil</value>
          <display_name>fuel oil</display_name>
        </choice>
        <choice>
          <value>propane</value>
          <display_name>propane</display_name>
        </choice>
        <choice>
          <value>wood</value>
          <display_name>wood</display_name>
        </choice>
        <choice>
          <value>wood pellets</value>
          <display_name>wood pellets</display_name>
        </choice>
        <choice>
          <value>coal</value>
          <display_name>coal</display_name>
        </choice>
      </choices>
    </argument>
    <argument>
      <name>mech_vent_shared_preheating_efficiency</name>
      <display_name>Shared Mechanical Ventilation: Preheating Efficiency</display_name>
      <description>Efficiency of the preconditioning heating equipment. Only used for a shared mechanical ventilation system. If not provided, assumes no preheating.</description>
      <type>Double</type>
      <units>COP</units>
      <required>false</required>
      <model_dependent>false</model_dependent>
    </argument>
    <argument>
      <name>mech_vent_shared_preheating_fraction_heat_load_served</name>
      <display_name>Shared Mechanical Ventilation: Preheating Fraction Ventilation Heat Load Served</display_name>
      <description>Fraction of heating load introduced by the shared ventilation system that is met by the preconditioning heating equipment. If not provided, assumes no preheating.</description>
      <type>Double</type>
      <units>Frac</units>
      <required>false</required>
      <model_dependent>false</model_dependent>
    </argument>
    <argument>
      <name>mech_vent_shared_precooling_fuel</name>
      <display_name>Shared Mechanical Ventilation: Precooling Fuel</display_name>
      <description>Fuel type of the preconditioning cooling equipment. Only used for a shared mechanical ventilation system. If not provided, assumes no precooling.</description>
      <type>Choice</type>
      <required>false</required>
      <model_dependent>false</model_dependent>
      <choices>
        <choice>
          <value>electricity</value>
          <display_name>electricity</display_name>
        </choice>
      </choices>
    </argument>
    <argument>
      <name>mech_vent_shared_precooling_efficiency</name>
      <display_name>Shared Mechanical Ventilation: Precooling Efficiency</display_name>
      <description>Efficiency of the preconditioning cooling equipment. Only used for a shared mechanical ventilation system. If not provided, assumes no precooling.</description>
      <type>Double</type>
      <units>COP</units>
      <required>false</required>
      <model_dependent>false</model_dependent>
    </argument>
    <argument>
      <name>mech_vent_shared_precooling_fraction_cool_load_served</name>
      <display_name>Shared Mechanical Ventilation: Precooling Fraction Ventilation Cool Load Served</display_name>
      <description>Fraction of cooling load introduced by the shared ventilation system that is met by the preconditioning cooling equipment. If not provided, assumes no precooling.</description>
      <type>Double</type>
      <units>Frac</units>
      <required>false</required>
      <model_dependent>false</model_dependent>
    </argument>
    <argument>
      <name>mech_vent_2_fan_type</name>
      <display_name>Mechanical Ventilation 2: Fan Type</display_name>
      <description>The type of the second mechanical ventilation. Use 'none' if there is no second mechanical ventilation system.</description>
      <type>Choice</type>
      <required>true</required>
      <model_dependent>false</model_dependent>
      <default_value>none</default_value>
      <choices>
        <choice>
          <value>none</value>
          <display_name>none</display_name>
        </choice>
        <choice>
          <value>exhaust only</value>
          <display_name>exhaust only</display_name>
        </choice>
        <choice>
          <value>supply only</value>
          <display_name>supply only</display_name>
        </choice>
        <choice>
          <value>energy recovery ventilator</value>
          <display_name>energy recovery ventilator</display_name>
        </choice>
        <choice>
          <value>heat recovery ventilator</value>
          <display_name>heat recovery ventilator</display_name>
        </choice>
        <choice>
          <value>balanced</value>
          <display_name>balanced</display_name>
        </choice>
      </choices>
    </argument>
    <argument>
      <name>mech_vent_2_flow_rate</name>
      <display_name>Mechanical Ventilation 2: Flow Rate</display_name>
      <description>The flow rate of the second mechanical ventilation.</description>
      <type>Double</type>
      <units>CFM</units>
      <required>true</required>
      <model_dependent>false</model_dependent>
      <default_value>110</default_value>
    </argument>
    <argument>
      <name>mech_vent_2_hours_in_operation</name>
      <display_name>Mechanical Ventilation 2: Hours In Operation</display_name>
      <description>The hours in operation of the second mechanical ventilation.</description>
      <type>Double</type>
      <units>hrs/day</units>
      <required>true</required>
      <model_dependent>false</model_dependent>
      <default_value>24</default_value>
    </argument>
    <argument>
      <name>mech_vent_2_recovery_efficiency_type</name>
      <display_name>Mechanical Ventilation 2: Total Recovery Efficiency Type</display_name>
      <description>The total recovery efficiency type of the second mechanical ventilation.</description>
      <type>Choice</type>
      <required>true</required>
      <model_dependent>false</model_dependent>
      <default_value>Unadjusted</default_value>
      <choices>
        <choice>
          <value>Unadjusted</value>
          <display_name>Unadjusted</display_name>
        </choice>
        <choice>
          <value>Adjusted</value>
          <display_name>Adjusted</display_name>
        </choice>
      </choices>
    </argument>
    <argument>
      <name>mech_vent_2_total_recovery_efficiency</name>
      <display_name>Mechanical Ventilation 2: Total Recovery Efficiency</display_name>
      <description>The Unadjusted or Adjusted total recovery efficiency of the second mechanical ventilation. Applies to energy recovery ventilator.</description>
      <type>Double</type>
      <units>Frac</units>
      <required>true</required>
      <model_dependent>false</model_dependent>
      <default_value>0.48</default_value>
    </argument>
    <argument>
      <name>mech_vent_2_sensible_recovery_efficiency</name>
      <display_name>Mechanical Ventilation 2: Sensible Recovery Efficiency</display_name>
      <description>The Unadjusted or Adjusted sensible recovery efficiency of the second mechanical ventilation. Applies to energy recovery ventilator and heat recovery ventilator.</description>
      <type>Double</type>
      <units>Frac</units>
      <required>true</required>
      <model_dependent>false</model_dependent>
      <default_value>0.72</default_value>
    </argument>
    <argument>
      <name>mech_vent_2_fan_power</name>
      <display_name>Mechanical Ventilation 2: Fan Power</display_name>
      <description>The fan power of the second mechanical ventilation.</description>
      <type>Double</type>
      <units>W</units>
      <required>true</required>
      <model_dependent>false</model_dependent>
      <default_value>30</default_value>
    </argument>
    <argument>
      <name>kitchen_fans_quantity</name>
      <display_name>Kitchen Fans: Quantity</display_name>
      <description>The quantity of the kitchen fans. If not provided, the OS-HPXML default is used.</description>
      <type>Integer</type>
      <units>#</units>
      <required>false</required>
      <model_dependent>false</model_dependent>
    </argument>
    <argument>
      <name>kitchen_fans_flow_rate</name>
      <display_name>Kitchen Fans: Flow Rate</display_name>
      <description>The flow rate of the kitchen fan. If not provided, the OS-HPXML default is used.</description>
      <type>Double</type>
      <units>CFM</units>
      <required>false</required>
      <model_dependent>false</model_dependent>
    </argument>
    <argument>
      <name>kitchen_fans_hours_in_operation</name>
      <display_name>Kitchen Fans: Hours In Operation</display_name>
      <description>The hours in operation of the kitchen fan. If not provided, the OS-HPXML default is used.</description>
      <type>Double</type>
      <units>hrs/day</units>
      <required>false</required>
      <model_dependent>false</model_dependent>
    </argument>
    <argument>
      <name>kitchen_fans_power</name>
      <display_name>Kitchen Fans: Fan Power</display_name>
      <description>The fan power of the kitchen fan. If not provided, the OS-HPXML default is used.</description>
      <type>Double</type>
      <units>W</units>
      <required>false</required>
      <model_dependent>false</model_dependent>
    </argument>
    <argument>
      <name>kitchen_fans_start_hour</name>
      <display_name>Kitchen Fans: Start Hour</display_name>
      <description>The start hour of the kitchen fan. If not provided, the OS-HPXML default is used.</description>
      <type>Integer</type>
      <units>hr</units>
      <required>false</required>
      <model_dependent>false</model_dependent>
    </argument>
    <argument>
      <name>bathroom_fans_quantity</name>
      <display_name>Bathroom Fans: Quantity</display_name>
      <description>The quantity of the bathroom fans. If not provided, the OS-HPXML default is used.</description>
      <type>Integer</type>
      <units>#</units>
      <required>false</required>
      <model_dependent>false</model_dependent>
    </argument>
    <argument>
      <name>bathroom_fans_flow_rate</name>
      <display_name>Bathroom Fans: Flow Rate</display_name>
      <description>The flow rate of the bathroom fans. If not provided, the OS-HPXML default is used.</description>
      <type>Double</type>
      <units>CFM</units>
      <required>false</required>
      <model_dependent>false</model_dependent>
    </argument>
    <argument>
      <name>bathroom_fans_hours_in_operation</name>
      <display_name>Bathroom Fans: Hours In Operation</display_name>
      <description>The hours in operation of the bathroom fans. If not provided, the OS-HPXML default is used.</description>
      <type>Double</type>
      <units>hrs/day</units>
      <required>false</required>
      <model_dependent>false</model_dependent>
    </argument>
    <argument>
      <name>bathroom_fans_power</name>
      <display_name>Bathroom Fans: Fan Power</display_name>
      <description>The fan power of the bathroom fans. If not provided, the OS-HPXML default is used.</description>
      <type>Double</type>
      <units>W</units>
      <required>false</required>
      <model_dependent>false</model_dependent>
    </argument>
    <argument>
      <name>bathroom_fans_start_hour</name>
      <display_name>Bathroom Fans: Start Hour</display_name>
      <description>The start hour of the bathroom fans. If not provided, the OS-HPXML default is used.</description>
      <type>Integer</type>
      <units>hr</units>
      <required>false</required>
      <model_dependent>false</model_dependent>
    </argument>
    <argument>
      <name>whole_house_fan_present</name>
      <display_name>Whole House Fan: Present</display_name>
      <description>Whether there is a whole house fan.</description>
      <type>Boolean</type>
      <required>true</required>
      <model_dependent>false</model_dependent>
      <default_value>false</default_value>
      <choices>
        <choice>
          <value>true</value>
          <display_name>true</display_name>
        </choice>
        <choice>
          <value>false</value>
          <display_name>false</display_name>
        </choice>
      </choices>
    </argument>
    <argument>
      <name>whole_house_fan_flow_rate</name>
      <display_name>Whole House Fan: Flow Rate</display_name>
      <description>The flow rate of the whole house fan. If not provided, the OS-HPXML default is used.</description>
      <type>Double</type>
      <units>CFM</units>
      <required>false</required>
      <model_dependent>false</model_dependent>
    </argument>
    <argument>
      <name>whole_house_fan_power</name>
      <display_name>Whole House Fan: Fan Power</display_name>
      <description>The fan power of the whole house fan. If not provided, the OS-HPXML default is used.</description>
      <type>Double</type>
      <units>W</units>
      <required>false</required>
      <model_dependent>false</model_dependent>
    </argument>
    <argument>
      <name>water_heater_type</name>
      <display_name>Water Heater: Type</display_name>
      <description>The type of water heater. Use 'none' if there is no water heater.</description>
      <type>Choice</type>
      <required>true</required>
      <model_dependent>false</model_dependent>
      <default_value>storage water heater</default_value>
      <choices>
        <choice>
          <value>none</value>
          <display_name>none</display_name>
        </choice>
        <choice>
          <value>storage water heater</value>
          <display_name>storage water heater</display_name>
        </choice>
        <choice>
          <value>instantaneous water heater</value>
          <display_name>instantaneous water heater</display_name>
        </choice>
        <choice>
          <value>heat pump water heater</value>
          <display_name>heat pump water heater</display_name>
        </choice>
        <choice>
          <value>space-heating boiler with storage tank</value>
          <display_name>space-heating boiler with storage tank</display_name>
        </choice>
        <choice>
          <value>space-heating boiler with tankless coil</value>
          <display_name>space-heating boiler with tankless coil</display_name>
        </choice>
      </choices>
    </argument>
    <argument>
      <name>water_heater_fuel_type</name>
      <display_name>Water Heater: Fuel Type</display_name>
      <description>The fuel type of water heater. Ignored for heat pump water heater.</description>
      <type>Choice</type>
      <required>true</required>
      <model_dependent>false</model_dependent>
      <default_value>natural gas</default_value>
      <choices>
        <choice>
          <value>electricity</value>
          <display_name>electricity</display_name>
        </choice>
        <choice>
          <value>natural gas</value>
          <display_name>natural gas</display_name>
        </choice>
        <choice>
          <value>fuel oil</value>
          <display_name>fuel oil</display_name>
        </choice>
        <choice>
          <value>propane</value>
          <display_name>propane</display_name>
        </choice>
        <choice>
          <value>wood</value>
          <display_name>wood</display_name>
        </choice>
        <choice>
          <value>coal</value>
          <display_name>coal</display_name>
        </choice>
      </choices>
    </argument>
    <argument>
      <name>water_heater_location</name>
      <display_name>Water Heater: Location</display_name>
      <description>The location of water heater. If not provided, the OS-HPXML default is used.</description>
      <type>Choice</type>
      <required>false</required>
      <model_dependent>false</model_dependent>
      <choices>
        <choice>
          <value>living space</value>
          <display_name>living space</display_name>
        </choice>
        <choice>
          <value>basement - conditioned</value>
          <display_name>basement - conditioned</display_name>
        </choice>
        <choice>
          <value>basement - unconditioned</value>
          <display_name>basement - unconditioned</display_name>
        </choice>
        <choice>
          <value>garage</value>
          <display_name>garage</display_name>
        </choice>
        <choice>
          <value>attic - vented</value>
          <display_name>attic - vented</display_name>
        </choice>
        <choice>
          <value>attic - unvented</value>
          <display_name>attic - unvented</display_name>
        </choice>
        <choice>
          <value>crawlspace - vented</value>
          <display_name>crawlspace - vented</display_name>
        </choice>
        <choice>
          <value>crawlspace - unvented</value>
          <display_name>crawlspace - unvented</display_name>
        </choice>
        <choice>
          <value>crawlspace - conditioned</value>
          <display_name>crawlspace - conditioned</display_name>
        </choice>
        <choice>
          <value>other exterior</value>
          <display_name>other exterior</display_name>
        </choice>
        <choice>
          <value>other housing unit</value>
          <display_name>other housing unit</display_name>
        </choice>
        <choice>
          <value>other heated space</value>
          <display_name>other heated space</display_name>
        </choice>
        <choice>
          <value>other multifamily buffer space</value>
          <display_name>other multifamily buffer space</display_name>
        </choice>
        <choice>
          <value>other non-freezing space</value>
          <display_name>other non-freezing space</display_name>
        </choice>
      </choices>
    </argument>
    <argument>
      <name>water_heater_tank_volume</name>
      <display_name>Water Heater: Tank Volume</display_name>
      <description>Nominal volume of water heater tank. Only applies to storage water heater, heat pump water heater, and space-heating boiler with storage tank. If not provided, the OS-HPXML default is used.</description>
      <type>Double</type>
      <units>gal</units>
      <required>false</required>
      <model_dependent>false</model_dependent>
    </argument>
    <argument>
      <name>water_heater_efficiency_type</name>
      <display_name>Water Heater: Efficiency Type</display_name>
      <description>The efficiency type of water heater. Does not apply to space-heating boilers.</description>
      <type>Choice</type>
      <required>true</required>
      <model_dependent>false</model_dependent>
      <default_value>EnergyFactor</default_value>
      <choices>
        <choice>
          <value>EnergyFactor</value>
          <display_name>EnergyFactor</display_name>
        </choice>
        <choice>
          <value>UniformEnergyFactor</value>
          <display_name>UniformEnergyFactor</display_name>
        </choice>
      </choices>
    </argument>
    <argument>
      <name>water_heater_efficiency</name>
      <display_name>Water Heater: Efficiency</display_name>
      <description>Rated Energy Factor or Uniform Energy Factor. Does not apply to space-heating boilers.</description>
      <type>Double</type>
      <required>true</required>
      <model_dependent>false</model_dependent>
      <default_value>0.67</default_value>
    </argument>
    <argument>
      <name>water_heater_usage_bin</name>
      <display_name>Water Heater: Usage Bin</display_name>
      <description>The usage of the water heater. Only applies if Efficiency Type is UniformEnergyFactor and Type is not instantaneous water heater. Does not apply to space-heating boilers. If not provided, the OS-HPXML default is used.</description>
      <type>Choice</type>
      <required>false</required>
      <model_dependent>false</model_dependent>
      <choices>
        <choice>
          <value>very small</value>
          <display_name>very small</display_name>
        </choice>
        <choice>
          <value>low</value>
          <display_name>low</display_name>
        </choice>
        <choice>
          <value>medium</value>
          <display_name>medium</display_name>
        </choice>
        <choice>
          <value>high</value>
          <display_name>high</display_name>
        </choice>
      </choices>
    </argument>
    <argument>
      <name>water_heater_recovery_efficiency</name>
      <display_name>Water Heater: Recovery Efficiency</display_name>
      <description>Ratio of energy delivered to water heater to the energy content of the fuel consumed by the water heater. Only used for non-electric storage water heaters. If not provided, the OS-HPXML default is used.</description>
      <type>Double</type>
      <units>Frac</units>
      <required>false</required>
      <model_dependent>false</model_dependent>
    </argument>
    <argument>
      <name>water_heater_heating_capacity</name>
      <display_name>Water Heater: Heating Capacity</display_name>
      <description>Heating capacity. Only applies to storage water heater. If not provided, the OS-HPXML default is used.</description>
      <type>Double</type>
      <units>Btu/hr</units>
      <required>false</required>
      <model_dependent>false</model_dependent>
    </argument>
    <argument>
      <name>water_heater_standby_loss</name>
      <display_name>Water Heater: Standby Loss</display_name>
      <description>The standby loss of water heater. Only applies to space-heating boilers. If not provided, the OS-HPXML default is used.</description>
      <type>Double</type>
      <units>deg-F/hr</units>
      <required>false</required>
      <model_dependent>false</model_dependent>
    </argument>
    <argument>
      <name>water_heater_jacket_rvalue</name>
      <display_name>Water Heater: Jacket R-value</display_name>
      <description>The jacket R-value of water heater. Doesn't apply to instantaneous water heater or space-heating boiler with tankless coil. If not provided, defaults to no jacket insulation.</description>
      <type>Double</type>
      <units>h-ft^2-R/Btu</units>
      <required>false</required>
      <model_dependent>false</model_dependent>
    </argument>
    <argument>
      <name>water_heater_setpoint_temperature</name>
      <display_name>Water Heater: Setpoint Temperature</display_name>
      <description>The setpoint temperature of water heater. If not provided, the OS-HPXML default is used.</description>
      <type>Double</type>
      <units>deg-F</units>
      <required>false</required>
      <model_dependent>false</model_dependent>
    </argument>
    <argument>
      <name>water_heater_num_units_served</name>
      <display_name>Water Heater: Number of Units Served</display_name>
      <description>Number of dwelling units served (directly or indirectly) by the water heater. Must be 1 if single-family detached. Used to apportion water heater tank losses to the unit.</description>
      <type>Integer</type>
      <units>#</units>
      <required>true</required>
      <model_dependent>false</model_dependent>
      <default_value>1</default_value>
    </argument>
    <argument>
      <name>water_heater_uses_desuperheater</name>
      <display_name>Water Heater: Uses Desuperheater</display_name>
      <description>Requires that the dwelling unit has a air-to-air, mini-split, or ground-to-air heat pump or a central air conditioner or mini-split air conditioner. If not provided, assumes no desuperheater.</description>
      <type>Boolean</type>
      <required>false</required>
      <model_dependent>false</model_dependent>
      <choices>
        <choice>
          <value>true</value>
          <display_name>true</display_name>
        </choice>
        <choice>
          <value>false</value>
          <display_name>false</display_name>
        </choice>
      </choices>
    </argument>
    <argument>
      <name>water_heater_tank_model_type</name>
      <display_name>Water Heater: Tank Type</display_name>
      <description>Type of tank model to use. The 'stratified' tank generally provide more accurate results, but may significantly increase run time. Applies only to storage water heater. If not provided, the OS-HPXML default is used.</description>
      <type>Choice</type>
      <required>false</required>
      <model_dependent>false</model_dependent>
      <choices>
        <choice>
          <value>mixed</value>
          <display_name>mixed</display_name>
        </choice>
        <choice>
          <value>stratified</value>
          <display_name>stratified</display_name>
        </choice>
      </choices>
    </argument>
    <argument>
      <name>water_heater_operating_mode</name>
      <display_name>Water Heater: Operating Mode</display_name>
      <description>The water heater operating mode. The 'heat pump only' option only uses the heat pump, while 'hybrid/auto' allows the backup electric resistance to come on in high demand situations. This is ignored if a scheduled operating mode type is selected. Applies only to heat pump water heater. If not provided, the OS-HPXML default is used.</description>
      <type>Choice</type>
      <required>false</required>
      <model_dependent>false</model_dependent>
      <choices>
        <choice>
          <value>hybrid/auto</value>
          <display_name>hybrid/auto</display_name>
        </choice>
        <choice>
          <value>heat pump only</value>
          <display_name>heat pump only</display_name>
        </choice>
      </choices>
    </argument>
    <argument>
      <name>hot_water_distribution_system_type</name>
      <display_name>Hot Water Distribution: System Type</display_name>
      <description>The type of the hot water distribution system.</description>
      <type>Choice</type>
      <required>true</required>
      <model_dependent>false</model_dependent>
      <default_value>Standard</default_value>
      <choices>
        <choice>
          <value>Standard</value>
          <display_name>Standard</display_name>
        </choice>
        <choice>
          <value>Recirculation</value>
          <display_name>Recirculation</display_name>
        </choice>
      </choices>
    </argument>
    <argument>
      <name>hot_water_distribution_standard_piping_length</name>
      <display_name>Hot Water Distribution: Standard Piping Length</display_name>
      <description>If the distribution system is Standard, the length of the piping. If not provided, the OS-HPXML default is used.</description>
      <type>Double</type>
      <units>ft</units>
      <required>false</required>
      <model_dependent>false</model_dependent>
    </argument>
    <argument>
      <name>hot_water_distribution_recirc_control_type</name>
      <display_name>Hot Water Distribution: Recirculation Control Type</display_name>
      <description>If the distribution system is Recirculation, the type of hot water recirculation control, if any.</description>
      <type>Choice</type>
      <required>false</required>
      <model_dependent>false</model_dependent>
      <default_value>no control</default_value>
      <choices>
        <choice>
          <value>no control</value>
          <display_name>no control</display_name>
        </choice>
        <choice>
          <value>timer</value>
          <display_name>timer</display_name>
        </choice>
        <choice>
          <value>temperature</value>
          <display_name>temperature</display_name>
        </choice>
        <choice>
          <value>presence sensor demand control</value>
          <display_name>presence sensor demand control</display_name>
        </choice>
        <choice>
          <value>manual demand control</value>
          <display_name>manual demand control</display_name>
        </choice>
      </choices>
    </argument>
    <argument>
      <name>hot_water_distribution_recirc_piping_length</name>
      <display_name>Hot Water Distribution: Recirculation Piping Length</display_name>
      <description>If the distribution system is Recirculation, the length of the recirculation piping. If not provided, the OS-HPXML default is used.</description>
      <type>Double</type>
      <units>ft</units>
      <required>false</required>
      <model_dependent>false</model_dependent>
    </argument>
    <argument>
      <name>hot_water_distribution_recirc_branch_piping_length</name>
      <display_name>Hot Water Distribution: Recirculation Branch Piping Length</display_name>
      <description>If the distribution system is Recirculation, the length of the recirculation branch piping. If not provided, the OS-HPXML default is used.</description>
      <type>Double</type>
      <units>ft</units>
      <required>false</required>
      <model_dependent>false</model_dependent>
    </argument>
    <argument>
      <name>hot_water_distribution_recirc_pump_power</name>
      <display_name>Hot Water Distribution: Recirculation Pump Power</display_name>
      <description>If the distribution system is Recirculation, the recirculation pump power. If not provided, the OS-HPXML default is used.</description>
      <type>Double</type>
      <units>W</units>
      <required>false</required>
      <model_dependent>false</model_dependent>
    </argument>
    <argument>
      <name>hot_water_distribution_pipe_r</name>
      <display_name>Hot Water Distribution: Pipe Insulation Nominal R-Value</display_name>
      <description>Nominal R-value of the pipe insulation. If not provided, the OS-HPXML default is used.</description>
      <type>Double</type>
      <units>h-ft^2-R/Btu</units>
      <required>false</required>
      <model_dependent>false</model_dependent>
    </argument>
    <argument>
      <name>dwhr_facilities_connected</name>
      <display_name>Drain Water Heat Recovery: Facilities Connected</display_name>
      <description>Which facilities are connected for the drain water heat recovery. Use 'none' if there is no drain water heat recovery system.</description>
      <type>Choice</type>
      <required>true</required>
      <model_dependent>false</model_dependent>
      <default_value>none</default_value>
      <choices>
        <choice>
          <value>none</value>
          <display_name>none</display_name>
        </choice>
        <choice>
          <value>one</value>
          <display_name>one</display_name>
        </choice>
        <choice>
          <value>all</value>
          <display_name>all</display_name>
        </choice>
      </choices>
    </argument>
    <argument>
      <name>dwhr_equal_flow</name>
      <display_name>Drain Water Heat Recovery: Equal Flow</display_name>
      <description>Whether the drain water heat recovery has equal flow.</description>
      <type>Boolean</type>
      <required>false</required>
      <model_dependent>false</model_dependent>
      <default_value>true</default_value>
      <choices>
        <choice>
          <value>true</value>
          <display_name>true</display_name>
        </choice>
        <choice>
          <value>false</value>
          <display_name>false</display_name>
        </choice>
      </choices>
    </argument>
    <argument>
      <name>dwhr_efficiency</name>
      <display_name>Drain Water Heat Recovery: Efficiency</display_name>
      <description>The efficiency of the drain water heat recovery.</description>
      <type>Double</type>
      <units>Frac</units>
      <required>false</required>
      <model_dependent>false</model_dependent>
      <default_value>0.55</default_value>
    </argument>
    <argument>
      <name>water_fixtures_shower_low_flow</name>
      <display_name>Hot Water Fixtures: Is Shower Low Flow</display_name>
      <description>Whether the shower fixture is low flow.</description>
      <type>Boolean</type>
      <required>true</required>
      <model_dependent>false</model_dependent>
      <default_value>false</default_value>
      <choices>
        <choice>
          <value>true</value>
          <display_name>true</display_name>
        </choice>
        <choice>
          <value>false</value>
          <display_name>false</display_name>
        </choice>
      </choices>
    </argument>
    <argument>
      <name>water_fixtures_sink_low_flow</name>
      <display_name>Hot Water Fixtures: Is Sink Low Flow</display_name>
      <description>Whether the sink fixture is low flow.</description>
      <type>Boolean</type>
      <required>true</required>
      <model_dependent>false</model_dependent>
      <default_value>false</default_value>
      <choices>
        <choice>
          <value>true</value>
          <display_name>true</display_name>
        </choice>
        <choice>
          <value>false</value>
          <display_name>false</display_name>
        </choice>
      </choices>
    </argument>
    <argument>
      <name>water_fixtures_usage_multiplier</name>
      <display_name>Hot Water Fixtures: Usage Multiplier</display_name>
      <description>Multiplier on the hot water usage that can reflect, e.g., high/low usage occupants. If not provided, the OS-HPXML default is used.</description>
      <type>Double</type>
      <required>false</required>
      <model_dependent>false</model_dependent>
    </argument>
    <argument>
      <name>solar_thermal_system_type</name>
      <display_name>Solar Thermal: System Type</display_name>
      <description>The type of solar thermal system. Use 'none' if there is no solar thermal system.</description>
      <type>Choice</type>
      <required>true</required>
      <model_dependent>false</model_dependent>
      <default_value>none</default_value>
      <choices>
        <choice>
          <value>none</value>
          <display_name>none</display_name>
        </choice>
        <choice>
          <value>hot water</value>
          <display_name>hot water</display_name>
        </choice>
      </choices>
    </argument>
    <argument>
      <name>solar_thermal_collector_area</name>
      <display_name>Solar Thermal: Collector Area</display_name>
      <description>The collector area of the solar thermal system.</description>
      <type>Double</type>
      <units>ft^2</units>
      <required>true</required>
      <model_dependent>false</model_dependent>
      <default_value>40</default_value>
    </argument>
    <argument>
      <name>solar_thermal_collector_loop_type</name>
      <display_name>Solar Thermal: Collector Loop Type</display_name>
      <description>The collector loop type of the solar thermal system.</description>
      <type>Choice</type>
      <required>true</required>
      <model_dependent>false</model_dependent>
      <default_value>liquid direct</default_value>
      <choices>
        <choice>
          <value>liquid direct</value>
          <display_name>liquid direct</display_name>
        </choice>
        <choice>
          <value>liquid indirect</value>
          <display_name>liquid indirect</display_name>
        </choice>
        <choice>
          <value>passive thermosyphon</value>
          <display_name>passive thermosyphon</display_name>
        </choice>
      </choices>
    </argument>
    <argument>
      <name>solar_thermal_collector_type</name>
      <display_name>Solar Thermal: Collector Type</display_name>
      <description>The collector type of the solar thermal system.</description>
      <type>Choice</type>
      <required>true</required>
      <model_dependent>false</model_dependent>
      <default_value>evacuated tube</default_value>
      <choices>
        <choice>
          <value>evacuated tube</value>
          <display_name>evacuated tube</display_name>
        </choice>
        <choice>
          <value>single glazing black</value>
          <display_name>single glazing black</display_name>
        </choice>
        <choice>
          <value>double glazing black</value>
          <display_name>double glazing black</display_name>
        </choice>
        <choice>
          <value>integrated collector storage</value>
          <display_name>integrated collector storage</display_name>
        </choice>
      </choices>
    </argument>
    <argument>
      <name>solar_thermal_collector_azimuth</name>
      <display_name>Solar Thermal: Collector Azimuth</display_name>
      <description>The collector azimuth of the solar thermal system. Azimuth is measured clockwise from north (e.g., North=0, East=90, South=180, West=270).</description>
      <type>Double</type>
      <units>degrees</units>
      <required>true</required>
      <model_dependent>false</model_dependent>
      <default_value>180</default_value>
    </argument>
    <argument>
      <name>solar_thermal_collector_tilt</name>
      <display_name>Solar Thermal: Collector Tilt</display_name>
      <description>The collector tilt of the solar thermal system. Can also enter, e.g., RoofPitch, RoofPitch+20, Latitude, Latitude-15, etc.</description>
      <type>String</type>
      <units>degrees</units>
      <required>true</required>
      <model_dependent>false</model_dependent>
      <default_value>RoofPitch</default_value>
    </argument>
    <argument>
      <name>solar_thermal_collector_rated_optical_efficiency</name>
      <display_name>Solar Thermal: Collector Rated Optical Efficiency</display_name>
      <description>The collector rated optical efficiency of the solar thermal system.</description>
      <type>Double</type>
      <units>Frac</units>
      <required>true</required>
      <model_dependent>false</model_dependent>
      <default_value>0.5</default_value>
    </argument>
    <argument>
      <name>solar_thermal_collector_rated_thermal_losses</name>
      <display_name>Solar Thermal: Collector Rated Thermal Losses</display_name>
      <description>The collector rated thermal losses of the solar thermal system.</description>
      <type>Double</type>
      <units>Btu/hr-ft^2-R</units>
      <required>true</required>
      <model_dependent>false</model_dependent>
      <default_value>0.2799</default_value>
    </argument>
    <argument>
      <name>solar_thermal_storage_volume</name>
      <display_name>Solar Thermal: Storage Volume</display_name>
      <description>The storage volume of the solar thermal system. If not provided, the OS-HPXML default is used.</description>
      <type>Double</type>
      <units>gal</units>
      <required>false</required>
      <model_dependent>false</model_dependent>
    </argument>
    <argument>
      <name>solar_thermal_solar_fraction</name>
      <display_name>Solar Thermal: Solar Fraction</display_name>
      <description>The solar fraction of the solar thermal system. If provided, overrides all other solar thermal inputs.</description>
      <type>Double</type>
      <units>Frac</units>
      <required>true</required>
      <model_dependent>false</model_dependent>
      <default_value>0</default_value>
    </argument>
    <argument>
      <name>pv_system_present</name>
      <display_name>PV System: Present</display_name>
      <description>Whether there is a PV system present.</description>
      <type>Boolean</type>
      <required>true</required>
      <model_dependent>false</model_dependent>
      <default_value>false</default_value>
      <choices>
        <choice>
          <value>true</value>
          <display_name>true</display_name>
        </choice>
        <choice>
          <value>false</value>
          <display_name>false</display_name>
        </choice>
      </choices>
    </argument>
    <argument>
      <name>pv_system_module_type</name>
      <display_name>PV System: Module Type</display_name>
      <description>Module type of the PV system. If not provided, the OS-HPXML default is used.</description>
      <type>Choice</type>
      <required>false</required>
      <model_dependent>false</model_dependent>
      <choices>
        <choice>
          <value>standard</value>
          <display_name>standard</display_name>
        </choice>
        <choice>
          <value>premium</value>
          <display_name>premium</display_name>
        </choice>
        <choice>
          <value>thin film</value>
          <display_name>thin film</display_name>
        </choice>
      </choices>
    </argument>
    <argument>
      <name>pv_system_location</name>
      <display_name>PV System: Location</display_name>
      <description>Location of the PV system. If not provided, the OS-HPXML default is used.</description>
      <type>Choice</type>
      <required>false</required>
      <model_dependent>false</model_dependent>
      <choices>
        <choice>
          <value>roof</value>
          <display_name>roof</display_name>
        </choice>
        <choice>
          <value>ground</value>
          <display_name>ground</display_name>
        </choice>
      </choices>
    </argument>
    <argument>
      <name>pv_system_tracking</name>
      <display_name>PV System: Tracking</display_name>
      <description>Type of tracking for the PV system. If not provided, the OS-HPXML default is used.</description>
      <type>Choice</type>
      <required>false</required>
      <model_dependent>false</model_dependent>
      <choices>
        <choice>
          <value>fixed</value>
          <display_name>fixed</display_name>
        </choice>
        <choice>
          <value>1-axis</value>
          <display_name>1-axis</display_name>
        </choice>
        <choice>
          <value>1-axis backtracked</value>
          <display_name>1-axis backtracked</display_name>
        </choice>
        <choice>
          <value>2-axis</value>
          <display_name>2-axis</display_name>
        </choice>
      </choices>
    </argument>
    <argument>
      <name>pv_system_array_azimuth</name>
      <display_name>PV System: Array Azimuth</display_name>
      <description>Array azimuth of the PV system. Azimuth is measured clockwise from north (e.g., North=0, East=90, South=180, West=270).</description>
      <type>Double</type>
      <units>degrees</units>
      <required>true</required>
      <model_dependent>false</model_dependent>
      <default_value>180</default_value>
    </argument>
    <argument>
      <name>pv_system_array_tilt</name>
      <display_name>PV System: Array Tilt</display_name>
      <description>Array tilt of the PV system. Can also enter, e.g., RoofPitch, RoofPitch+20, Latitude, Latitude-15, etc.</description>
      <type>String</type>
      <units>degrees</units>
      <required>true</required>
      <model_dependent>false</model_dependent>
      <default_value>RoofPitch</default_value>
    </argument>
    <argument>
      <name>pv_system_max_power_output</name>
      <display_name>PV System: Maximum Power Output</display_name>
      <description>Maximum power output of the PV system. For a shared system, this is the total building maximum power output.</description>
      <type>Double</type>
      <units>W</units>
      <required>true</required>
      <model_dependent>false</model_dependent>
      <default_value>4000</default_value>
    </argument>
    <argument>
      <name>pv_system_inverter_efficiency</name>
      <display_name>PV System: Inverter Efficiency</display_name>
      <description>Inverter efficiency of the PV system. If there are two PV systems, this will apply to both. If not provided, the OS-HPXML default is used.</description>
      <type>Double</type>
      <units>Frac</units>
      <required>false</required>
      <model_dependent>false</model_dependent>
    </argument>
    <argument>
      <name>pv_system_system_losses_fraction</name>
      <display_name>PV System: System Losses Fraction</display_name>
      <description>System losses fraction of the PV system. If there are two PV systems, this will apply to both. If not provided, the OS-HPXML default is used.</description>
      <type>Double</type>
      <units>Frac</units>
      <required>false</required>
      <model_dependent>false</model_dependent>
    </argument>
    <argument>
      <name>pv_system_num_bedrooms_served</name>
      <display_name>PV System: Number of Bedrooms Served</display_name>
      <description>Number of bedrooms served by PV system. Required if single-family attached or apartment unit. Used to apportion PV generation to the unit of a SFA/MF building. If there are two PV systems, this will apply to both.</description>
      <type>Integer</type>
      <units>#</units>
      <required>false</required>
      <model_dependent>false</model_dependent>
    </argument>
    <argument>
      <name>pv_system_2_present</name>
      <display_name>PV System 2: Present</display_name>
      <description>Whether there is a second PV system present.</description>
      <type>Boolean</type>
      <required>true</required>
      <model_dependent>false</model_dependent>
      <default_value>false</default_value>
      <choices>
        <choice>
          <value>true</value>
          <display_name>true</display_name>
        </choice>
        <choice>
          <value>false</value>
          <display_name>false</display_name>
        </choice>
      </choices>
    </argument>
    <argument>
      <name>pv_system_2_module_type</name>
      <display_name>PV System 2: Module Type</display_name>
      <description>Module type of the second PV system. If not provided, the OS-HPXML default is used.</description>
      <type>Choice</type>
      <required>false</required>
      <model_dependent>false</model_dependent>
      <choices>
        <choice>
          <value>standard</value>
          <display_name>standard</display_name>
        </choice>
        <choice>
          <value>premium</value>
          <display_name>premium</display_name>
        </choice>
        <choice>
          <value>thin film</value>
          <display_name>thin film</display_name>
        </choice>
      </choices>
    </argument>
    <argument>
      <name>pv_system_2_location</name>
      <display_name>PV System 2: Location</display_name>
      <description>Location of the second PV system. If not provided, the OS-HPXML default is used.</description>
      <type>Choice</type>
      <required>false</required>
      <model_dependent>false</model_dependent>
      <choices>
        <choice>
          <value>roof</value>
          <display_name>roof</display_name>
        </choice>
        <choice>
          <value>ground</value>
          <display_name>ground</display_name>
        </choice>
      </choices>
    </argument>
    <argument>
      <name>pv_system_2_tracking</name>
      <display_name>PV System 2: Tracking</display_name>
      <description>Type of tracking for the second PV system. If not provided, the OS-HPXML default is used.</description>
      <type>Choice</type>
      <required>false</required>
      <model_dependent>false</model_dependent>
      <choices>
        <choice>
          <value>fixed</value>
          <display_name>fixed</display_name>
        </choice>
        <choice>
          <value>1-axis</value>
          <display_name>1-axis</display_name>
        </choice>
        <choice>
          <value>1-axis backtracked</value>
          <display_name>1-axis backtracked</display_name>
        </choice>
        <choice>
          <value>2-axis</value>
          <display_name>2-axis</display_name>
        </choice>
      </choices>
    </argument>
    <argument>
      <name>pv_system_2_array_azimuth</name>
      <display_name>PV System 2: Array Azimuth</display_name>
      <description>Array azimuth of the second PV system. Azimuth is measured clockwise from north (e.g., North=0, East=90, South=180, West=270).</description>
      <type>Double</type>
      <units>degrees</units>
      <required>true</required>
      <model_dependent>false</model_dependent>
      <default_value>180</default_value>
    </argument>
    <argument>
      <name>pv_system_2_array_tilt</name>
      <display_name>PV System 2: Array Tilt</display_name>
      <description>Array tilt of the second PV system. Can also enter, e.g., RoofPitch, RoofPitch+20, Latitude, Latitude-15, etc.</description>
      <type>String</type>
      <units>degrees</units>
      <required>true</required>
      <model_dependent>false</model_dependent>
      <default_value>RoofPitch</default_value>
    </argument>
    <argument>
      <name>pv_system_2_max_power_output</name>
      <display_name>PV System 2: Maximum Power Output</display_name>
      <description>Maximum power output of the second PV system. For a shared system, this is the total building maximum power output.</description>
      <type>Double</type>
      <units>W</units>
      <required>true</required>
      <model_dependent>false</model_dependent>
      <default_value>4000</default_value>
    </argument>
    <argument>
      <name>battery_present</name>
      <display_name>Battery: Present</display_name>
      <description>Whether there is a lithium ion battery present.</description>
      <type>Boolean</type>
      <required>true</required>
      <model_dependent>false</model_dependent>
      <default_value>false</default_value>
      <choices>
        <choice>
          <value>true</value>
          <display_name>true</display_name>
        </choice>
        <choice>
          <value>false</value>
          <display_name>false</display_name>
        </choice>
      </choices>
    </argument>
    <argument>
      <name>battery_location</name>
      <display_name>Battery: Location</display_name>
      <description>The space type for the lithium ion battery location. If not provided, the OS-HPXML default is used.</description>
      <type>Choice</type>
      <required>false</required>
      <model_dependent>false</model_dependent>
      <choices>
        <choice>
          <value>living space</value>
          <display_name>living space</display_name>
        </choice>
        <choice>
          <value>basement - conditioned</value>
          <display_name>basement - conditioned</display_name>
        </choice>
        <choice>
          <value>basement - unconditioned</value>
          <display_name>basement - unconditioned</display_name>
        </choice>
        <choice>
          <value>crawlspace - vented</value>
          <display_name>crawlspace - vented</display_name>
        </choice>
        <choice>
          <value>crawlspace - unvented</value>
          <display_name>crawlspace - unvented</display_name>
        </choice>
        <choice>
          <value>crawlspace - conditioned</value>
          <display_name>crawlspace - conditioned</display_name>
        </choice>
        <choice>
          <value>attic - vented</value>
          <display_name>attic - vented</display_name>
        </choice>
        <choice>
          <value>attic - unvented</value>
          <display_name>attic - unvented</display_name>
        </choice>
        <choice>
          <value>garage</value>
          <display_name>garage</display_name>
        </choice>
        <choice>
          <value>outside</value>
          <display_name>outside</display_name>
        </choice>
      </choices>
    </argument>
    <argument>
      <name>battery_power</name>
      <display_name>Battery: Rated Power Output</display_name>
      <description>The rated power output of the lithium ion battery. If not provided, the OS-HPXML default is used.</description>
      <type>Double</type>
      <units>W</units>
      <required>false</required>
      <model_dependent>false</model_dependent>
    </argument>
    <argument>
      <name>battery_capacity</name>
      <display_name>Battery: Nominal Capacity</display_name>
      <description>The nominal capacity of the lithium ion battery. If not provided, the OS-HPXML default is used.</description>
      <type>Double</type>
      <units>kWh</units>
      <required>false</required>
      <model_dependent>false</model_dependent>
    </argument>
    <argument>
      <name>battery_usable_capacity</name>
      <display_name>Battery: Usable Capacity</display_name>
      <description>The usable capacity of the lithium ion battery. If not provided, the OS-HPXML default is used.</description>
      <type>Double</type>
      <units>kWh</units>
      <required>false</required>
      <model_dependent>false</model_dependent>
    </argument>
    <argument>
      <name>battery_round_trip_efficiency</name>
      <display_name>Battery: Round Trip Efficiency</display_name>
      <description>The round trip efficiency of the lithium ion battery. If not provided, the OS-HPXML default is used.</description>
      <type>Double</type>
      <units>Frac</units>
      <required>false</required>
      <model_dependent>false</model_dependent>
    </argument>
    <argument>
      <name>lighting_present</name>
      <display_name>Lighting: Present</display_name>
      <description>Whether there is lighting energy use.</description>
      <type>Boolean</type>
      <required>true</required>
      <model_dependent>false</model_dependent>
      <default_value>true</default_value>
      <choices>
        <choice>
          <value>true</value>
          <display_name>true</display_name>
        </choice>
        <choice>
          <value>false</value>
          <display_name>false</display_name>
        </choice>
      </choices>
    </argument>
    <argument>
      <name>lighting_interior_fraction_cfl</name>
      <display_name>Lighting: Interior Fraction CFL</display_name>
      <description>Fraction of all lamps (interior) that are compact fluorescent. Lighting not specified as CFL, LFL, or LED is assumed to be incandescent.</description>
      <type>Double</type>
      <required>true</required>
      <model_dependent>false</model_dependent>
      <default_value>0.1</default_value>
    </argument>
    <argument>
      <name>lighting_interior_fraction_lfl</name>
      <display_name>Lighting: Interior Fraction LFL</display_name>
      <description>Fraction of all lamps (interior) that are linear fluorescent. Lighting not specified as CFL, LFL, or LED is assumed to be incandescent.</description>
      <type>Double</type>
      <required>true</required>
      <model_dependent>false</model_dependent>
      <default_value>0</default_value>
    </argument>
    <argument>
      <name>lighting_interior_fraction_led</name>
      <display_name>Lighting: Interior Fraction LED</display_name>
      <description>Fraction of all lamps (interior) that are light emitting diodes. Lighting not specified as CFL, LFL, or LED is assumed to be incandescent.</description>
      <type>Double</type>
      <required>true</required>
      <model_dependent>false</model_dependent>
      <default_value>0</default_value>
    </argument>
    <argument>
      <name>lighting_interior_usage_multiplier</name>
      <display_name>Lighting: Interior Usage Multiplier</display_name>
      <description>Multiplier on the lighting energy usage (interior) that can reflect, e.g., high/low usage occupants. If not provided, the OS-HPXML default is used.</description>
      <type>Double</type>
      <required>false</required>
      <model_dependent>false</model_dependent>
    </argument>
    <argument>
      <name>lighting_exterior_fraction_cfl</name>
      <display_name>Lighting: Exterior Fraction CFL</display_name>
      <description>Fraction of all lamps (exterior) that are compact fluorescent. Lighting not specified as CFL, LFL, or LED is assumed to be incandescent.</description>
      <type>Double</type>
      <required>true</required>
      <model_dependent>false</model_dependent>
      <default_value>0</default_value>
    </argument>
    <argument>
      <name>lighting_exterior_fraction_lfl</name>
      <display_name>Lighting: Exterior Fraction LFL</display_name>
      <description>Fraction of all lamps (exterior) that are linear fluorescent. Lighting not specified as CFL, LFL, or LED is assumed to be incandescent.</description>
      <type>Double</type>
      <required>true</required>
      <model_dependent>false</model_dependent>
      <default_value>0</default_value>
    </argument>
    <argument>
      <name>lighting_exterior_fraction_led</name>
      <display_name>Lighting: Exterior Fraction LED</display_name>
      <description>Fraction of all lamps (exterior) that are light emitting diodes. Lighting not specified as CFL, LFL, or LED is assumed to be incandescent.</description>
      <type>Double</type>
      <required>true</required>
      <model_dependent>false</model_dependent>
      <default_value>0</default_value>
    </argument>
    <argument>
      <name>lighting_exterior_usage_multiplier</name>
      <display_name>Lighting: Exterior Usage Multiplier</display_name>
      <description>Multiplier on the lighting energy usage (exterior) that can reflect, e.g., high/low usage occupants. If not provided, the OS-HPXML default is used.</description>
      <type>Double</type>
      <required>false</required>
      <model_dependent>false</model_dependent>
    </argument>
    <argument>
      <name>lighting_garage_fraction_cfl</name>
      <display_name>Lighting: Garage Fraction CFL</display_name>
      <description>Fraction of all lamps (garage) that are compact fluorescent. Lighting not specified as CFL, LFL, or LED is assumed to be incandescent.</description>
      <type>Double</type>
      <required>true</required>
      <model_dependent>false</model_dependent>
      <default_value>0</default_value>
    </argument>
    <argument>
      <name>lighting_garage_fraction_lfl</name>
      <display_name>Lighting: Garage Fraction LFL</display_name>
      <description>Fraction of all lamps (garage) that are linear fluorescent. Lighting not specified as CFL, LFL, or LED is assumed to be incandescent.</description>
      <type>Double</type>
      <required>true</required>
      <model_dependent>false</model_dependent>
      <default_value>0</default_value>
    </argument>
    <argument>
      <name>lighting_garage_fraction_led</name>
      <display_name>Lighting: Garage Fraction LED</display_name>
      <description>Fraction of all lamps (garage) that are light emitting diodes. Lighting not specified as CFL, LFL, or LED is assumed to be incandescent.</description>
      <type>Double</type>
      <required>true</required>
      <model_dependent>false</model_dependent>
      <default_value>0</default_value>
    </argument>
    <argument>
      <name>lighting_garage_usage_multiplier</name>
      <display_name>Lighting: Garage Usage Multiplier</display_name>
      <description>Multiplier on the lighting energy usage (garage) that can reflect, e.g., high/low usage occupants. If not provided, the OS-HPXML default is used.</description>
      <type>Double</type>
      <required>false</required>
      <model_dependent>false</model_dependent>
    </argument>
    <argument>
      <name>holiday_lighting_present</name>
      <display_name>Holiday Lighting: Present</display_name>
      <description>Whether there is holiday lighting.</description>
      <type>Boolean</type>
      <required>true</required>
      <model_dependent>false</model_dependent>
      <default_value>false</default_value>
      <choices>
        <choice>
          <value>true</value>
          <display_name>true</display_name>
        </choice>
        <choice>
          <value>false</value>
          <display_name>false</display_name>
        </choice>
      </choices>
    </argument>
    <argument>
      <name>holiday_lighting_daily_kwh</name>
      <display_name>Holiday Lighting: Daily Consumption</display_name>
      <description>The daily energy consumption for holiday lighting (exterior). If not provided, the OS-HPXML default is used.</description>
      <type>Double</type>
      <units>kWh/day</units>
      <required>false</required>
      <model_dependent>false</model_dependent>
    </argument>
    <argument>
      <name>holiday_lighting_period</name>
      <display_name>Holiday Lighting: Period</display_name>
      <description>Enter a date like "Nov 25 - Jan 5". If not provided, the OS-HPXML default is used.</description>
      <type>String</type>
      <required>false</required>
      <model_dependent>false</model_dependent>
    </argument>
    <argument>
      <name>dehumidifier_type</name>
      <display_name>Dehumidifier: Type</display_name>
      <description>The type of dehumidifier.</description>
      <type>Choice</type>
      <required>true</required>
      <model_dependent>false</model_dependent>
      <default_value>none</default_value>
      <choices>
        <choice>
          <value>none</value>
          <display_name>none</display_name>
        </choice>
        <choice>
          <value>portable</value>
          <display_name>portable</display_name>
        </choice>
        <choice>
          <value>whole-home</value>
          <display_name>whole-home</display_name>
        </choice>
      </choices>
    </argument>
    <argument>
      <name>dehumidifier_efficiency_type</name>
      <display_name>Dehumidifier: Efficiency Type</display_name>
      <description>The efficiency type of dehumidifier.</description>
      <type>Choice</type>
      <required>true</required>
      <model_dependent>false</model_dependent>
      <default_value>IntegratedEnergyFactor</default_value>
      <choices>
        <choice>
          <value>EnergyFactor</value>
          <display_name>EnergyFactor</display_name>
        </choice>
        <choice>
          <value>IntegratedEnergyFactor</value>
          <display_name>IntegratedEnergyFactor</display_name>
        </choice>
      </choices>
    </argument>
    <argument>
      <name>dehumidifier_efficiency</name>
      <display_name>Dehumidifier: Efficiency</display_name>
      <description>The efficiency of the dehumidifier.</description>
      <type>Double</type>
      <units>liters/kWh</units>
      <required>true</required>
      <model_dependent>false</model_dependent>
      <default_value>1.5</default_value>
    </argument>
    <argument>
      <name>dehumidifier_capacity</name>
      <display_name>Dehumidifier: Capacity</display_name>
      <description>The capacity (water removal rate) of the dehumidifier.</description>
      <type>Double</type>
      <units>pint/day</units>
      <required>true</required>
      <model_dependent>false</model_dependent>
      <default_value>40</default_value>
    </argument>
    <argument>
      <name>dehumidifier_rh_setpoint</name>
      <display_name>Dehumidifier: Relative Humidity Setpoint</display_name>
      <description>The relative humidity setpoint of the dehumidifier.</description>
      <type>Double</type>
      <units>Frac</units>
      <required>true</required>
      <model_dependent>false</model_dependent>
      <default_value>0.5</default_value>
    </argument>
    <argument>
      <name>dehumidifier_fraction_dehumidification_load_served</name>
      <display_name>Dehumidifier: Fraction Dehumidification Load Served</display_name>
      <description>The dehumidification load served fraction of the dehumidifier.</description>
      <type>Double</type>
      <units>Frac</units>
      <required>true</required>
      <model_dependent>false</model_dependent>
      <default_value>1</default_value>
    </argument>
    <argument>
      <name>clothes_washer_present</name>
      <display_name>Clothes Washer: Present</display_name>
      <description>Whether there is a clothes washer present.</description>
      <type>Boolean</type>
      <required>true</required>
      <model_dependent>false</model_dependent>
      <default_value>true</default_value>
      <choices>
        <choice>
          <value>true</value>
          <display_name>true</display_name>
        </choice>
        <choice>
          <value>false</value>
          <display_name>false</display_name>
        </choice>
      </choices>
    </argument>
    <argument>
      <name>clothes_washer_location</name>
      <display_name>Clothes Washer: Location</display_name>
      <description>The space type for the clothes washer location. If not provided, the OS-HPXML default is used.</description>
      <type>Choice</type>
      <required>false</required>
      <model_dependent>false</model_dependent>
      <choices>
        <choice>
          <value>living space</value>
          <display_name>living space</display_name>
        </choice>
        <choice>
          <value>basement - conditioned</value>
          <display_name>basement - conditioned</display_name>
        </choice>
        <choice>
          <value>basement - unconditioned</value>
          <display_name>basement - unconditioned</display_name>
        </choice>
        <choice>
          <value>garage</value>
          <display_name>garage</display_name>
        </choice>
        <choice>
          <value>other housing unit</value>
          <display_name>other housing unit</display_name>
        </choice>
        <choice>
          <value>other heated space</value>
          <display_name>other heated space</display_name>
        </choice>
        <choice>
          <value>other multifamily buffer space</value>
          <display_name>other multifamily buffer space</display_name>
        </choice>
        <choice>
          <value>other non-freezing space</value>
          <display_name>other non-freezing space</display_name>
        </choice>
      </choices>
    </argument>
    <argument>
      <name>clothes_washer_efficiency_type</name>
      <display_name>Clothes Washer: Efficiency Type</display_name>
      <description>The efficiency type of the clothes washer.</description>
      <type>Choice</type>
      <required>true</required>
      <model_dependent>false</model_dependent>
      <default_value>IntegratedModifiedEnergyFactor</default_value>
      <choices>
        <choice>
          <value>ModifiedEnergyFactor</value>
          <display_name>ModifiedEnergyFactor</display_name>
        </choice>
        <choice>
          <value>IntegratedModifiedEnergyFactor</value>
          <display_name>IntegratedModifiedEnergyFactor</display_name>
        </choice>
      </choices>
    </argument>
    <argument>
      <name>clothes_washer_efficiency</name>
      <display_name>Clothes Washer: Efficiency</display_name>
      <description>The efficiency of the clothes washer. If not provided, the OS-HPXML default is used.</description>
      <type>Double</type>
      <units>ft^3/kWh-cyc</units>
      <required>false</required>
      <model_dependent>false</model_dependent>
    </argument>
    <argument>
      <name>clothes_washer_rated_annual_kwh</name>
      <display_name>Clothes Washer: Rated Annual Consumption</display_name>
      <description>The annual energy consumed by the clothes washer, as rated, obtained from the EnergyGuide label. This includes both the appliance electricity consumption and the energy required for water heating. If not provided, the OS-HPXML default is used.</description>
      <type>Double</type>
      <units>kWh/yr</units>
      <required>false</required>
      <model_dependent>false</model_dependent>
    </argument>
    <argument>
      <name>clothes_washer_label_electric_rate</name>
      <display_name>Clothes Washer: Label Electric Rate</display_name>
      <description>The annual energy consumed by the clothes washer, as rated, obtained from the EnergyGuide label. This includes both the appliance electricity consumption and the energy required for water heating. If not provided, the OS-HPXML default is used.</description>
      <type>Double</type>
      <units>$/kWh</units>
      <required>false</required>
      <model_dependent>false</model_dependent>
    </argument>
    <argument>
      <name>clothes_washer_label_gas_rate</name>
      <display_name>Clothes Washer: Label Gas Rate</display_name>
      <description>The annual energy consumed by the clothes washer, as rated, obtained from the EnergyGuide label. This includes both the appliance electricity consumption and the energy required for water heating. If not provided, the OS-HPXML default is used.</description>
      <type>Double</type>
      <units>$/therm</units>
      <required>false</required>
      <model_dependent>false</model_dependent>
    </argument>
    <argument>
      <name>clothes_washer_label_annual_gas_cost</name>
      <display_name>Clothes Washer: Label Annual Cost with Gas DHW</display_name>
      <description>The annual cost of using the system under test conditions. Input is obtained from the EnergyGuide label. If not provided, the OS-HPXML default is used.</description>
      <type>Double</type>
      <units>$</units>
      <required>false</required>
      <model_dependent>false</model_dependent>
    </argument>
    <argument>
      <name>clothes_washer_label_usage</name>
      <display_name>Clothes Washer: Label Usage</display_name>
      <description>The clothes washer loads per week. If not provided, the OS-HPXML default is used.</description>
      <type>Double</type>
      <units>cyc/wk</units>
      <required>false</required>
      <model_dependent>false</model_dependent>
    </argument>
    <argument>
      <name>clothes_washer_capacity</name>
      <display_name>Clothes Washer: Drum Volume</display_name>
      <description>Volume of the washer drum. Obtained from the EnergyStar website or the manufacturer's literature. If not provided, the OS-HPXML default is used.</description>
      <type>Double</type>
      <units>ft^3</units>
      <required>false</required>
      <model_dependent>false</model_dependent>
    </argument>
    <argument>
      <name>clothes_washer_usage_multiplier</name>
      <display_name>Clothes Washer: Usage Multiplier</display_name>
      <description>Multiplier on the clothes washer energy and hot water usage that can reflect, e.g., high/low usage occupants. If not provided, the OS-HPXML default is used.</description>
      <type>Double</type>
      <required>false</required>
      <model_dependent>false</model_dependent>
    </argument>
    <argument>
      <name>clothes_dryer_present</name>
      <display_name>Clothes Dryer: Present</display_name>
      <description>Whether there is a clothes dryer present.</description>
      <type>Boolean</type>
      <required>true</required>
      <model_dependent>false</model_dependent>
      <default_value>true</default_value>
      <choices>
        <choice>
          <value>true</value>
          <display_name>true</display_name>
        </choice>
        <choice>
          <value>false</value>
          <display_name>false</display_name>
        </choice>
      </choices>
    </argument>
    <argument>
      <name>clothes_dryer_location</name>
      <display_name>Clothes Dryer: Location</display_name>
      <description>The space type for the clothes dryer location. If not provided, the OS-HPXML default is used.</description>
      <type>Choice</type>
      <required>false</required>
      <model_dependent>false</model_dependent>
      <choices>
        <choice>
          <value>living space</value>
          <display_name>living space</display_name>
        </choice>
        <choice>
          <value>basement - conditioned</value>
          <display_name>basement - conditioned</display_name>
        </choice>
        <choice>
          <value>basement - unconditioned</value>
          <display_name>basement - unconditioned</display_name>
        </choice>
        <choice>
          <value>garage</value>
          <display_name>garage</display_name>
        </choice>
        <choice>
          <value>other housing unit</value>
          <display_name>other housing unit</display_name>
        </choice>
        <choice>
          <value>other heated space</value>
          <display_name>other heated space</display_name>
        </choice>
        <choice>
          <value>other multifamily buffer space</value>
          <display_name>other multifamily buffer space</display_name>
        </choice>
        <choice>
          <value>other non-freezing space</value>
          <display_name>other non-freezing space</display_name>
        </choice>
      </choices>
    </argument>
    <argument>
      <name>clothes_dryer_fuel_type</name>
      <display_name>Clothes Dryer: Fuel Type</display_name>
      <description>Type of fuel used by the clothes dryer.</description>
      <type>Choice</type>
      <required>true</required>
      <model_dependent>false</model_dependent>
      <default_value>natural gas</default_value>
      <choices>
        <choice>
          <value>electricity</value>
          <display_name>electricity</display_name>
        </choice>
        <choice>
          <value>natural gas</value>
          <display_name>natural gas</display_name>
        </choice>
        <choice>
          <value>fuel oil</value>
          <display_name>fuel oil</display_name>
        </choice>
        <choice>
          <value>propane</value>
          <display_name>propane</display_name>
        </choice>
        <choice>
          <value>wood</value>
          <display_name>wood</display_name>
        </choice>
        <choice>
          <value>coal</value>
          <display_name>coal</display_name>
        </choice>
      </choices>
    </argument>
    <argument>
      <name>clothes_dryer_efficiency_type</name>
      <display_name>Clothes Dryer: Efficiency Type</display_name>
      <description>The efficiency type of the clothes dryer.</description>
      <type>Choice</type>
      <required>true</required>
      <model_dependent>false</model_dependent>
      <default_value>CombinedEnergyFactor</default_value>
      <choices>
        <choice>
          <value>EnergyFactor</value>
          <display_name>EnergyFactor</display_name>
        </choice>
        <choice>
          <value>CombinedEnergyFactor</value>
          <display_name>CombinedEnergyFactor</display_name>
        </choice>
      </choices>
    </argument>
    <argument>
      <name>clothes_dryer_efficiency</name>
      <display_name>Clothes Dryer: Efficiency</display_name>
      <description>The efficiency of the clothes dryer. If not provided, the OS-HPXML default is used.</description>
      <type>Double</type>
      <units>lb/kWh</units>
      <required>false</required>
      <model_dependent>false</model_dependent>
    </argument>
    <argument>
      <name>clothes_dryer_vented_flow_rate</name>
      <display_name>Clothes Dryer: Vented Flow Rate</display_name>
      <description>The exhaust flow rate of the vented clothes dryer. If not provided, the OS-HPXML default is used.</description>
      <type>Double</type>
      <units>CFM</units>
      <required>false</required>
      <model_dependent>false</model_dependent>
    </argument>
    <argument>
      <name>clothes_dryer_usage_multiplier</name>
      <display_name>Clothes Dryer: Usage Multiplier</display_name>
      <description>Multiplier on the clothes dryer energy usage that can reflect, e.g., high/low usage occupants. If not provided, the OS-HPXML default is used.</description>
      <type>Double</type>
      <required>false</required>
      <model_dependent>false</model_dependent>
    </argument>
    <argument>
      <name>dishwasher_present</name>
      <display_name>Dishwasher: Present</display_name>
      <description>Whether there is a dishwasher present.</description>
      <type>Boolean</type>
      <required>true</required>
      <model_dependent>false</model_dependent>
      <default_value>true</default_value>
      <choices>
        <choice>
          <value>true</value>
          <display_name>true</display_name>
        </choice>
        <choice>
          <value>false</value>
          <display_name>false</display_name>
        </choice>
      </choices>
    </argument>
    <argument>
      <name>dishwasher_location</name>
      <display_name>Dishwasher: Location</display_name>
      <description>The space type for the dishwasher location. If not provided, the OS-HPXML default is used.</description>
      <type>Choice</type>
      <required>false</required>
      <model_dependent>false</model_dependent>
      <choices>
        <choice>
          <value>living space</value>
          <display_name>living space</display_name>
        </choice>
        <choice>
          <value>basement - conditioned</value>
          <display_name>basement - conditioned</display_name>
        </choice>
        <choice>
          <value>basement - unconditioned</value>
          <display_name>basement - unconditioned</display_name>
        </choice>
        <choice>
          <value>garage</value>
          <display_name>garage</display_name>
        </choice>
        <choice>
          <value>other housing unit</value>
          <display_name>other housing unit</display_name>
        </choice>
        <choice>
          <value>other heated space</value>
          <display_name>other heated space</display_name>
        </choice>
        <choice>
          <value>other multifamily buffer space</value>
          <display_name>other multifamily buffer space</display_name>
        </choice>
        <choice>
          <value>other non-freezing space</value>
          <display_name>other non-freezing space</display_name>
        </choice>
      </choices>
    </argument>
    <argument>
      <name>dishwasher_efficiency_type</name>
      <display_name>Dishwasher: Efficiency Type</display_name>
      <description>The efficiency type of dishwasher.</description>
      <type>Choice</type>
      <required>true</required>
      <model_dependent>false</model_dependent>
      <default_value>RatedAnnualkWh</default_value>
      <choices>
        <choice>
          <value>RatedAnnualkWh</value>
          <display_name>RatedAnnualkWh</display_name>
        </choice>
        <choice>
          <value>EnergyFactor</value>
          <display_name>EnergyFactor</display_name>
        </choice>
      </choices>
    </argument>
    <argument>
      <name>dishwasher_efficiency</name>
      <display_name>Dishwasher: Efficiency</display_name>
      <description>The efficiency of the dishwasher. If not provided, the OS-HPXML default is used.</description>
      <type>Double</type>
      <units>RatedAnnualkWh or EnergyFactor</units>
      <required>false</required>
      <model_dependent>false</model_dependent>
    </argument>
    <argument>
      <name>dishwasher_label_electric_rate</name>
      <display_name>Dishwasher: Label Electric Rate</display_name>
      <description>The label electric rate of the dishwasher. If not provided, the OS-HPXML default is used.</description>
      <type>Double</type>
      <units>$/kWh</units>
      <required>false</required>
      <model_dependent>false</model_dependent>
    </argument>
    <argument>
      <name>dishwasher_label_gas_rate</name>
      <display_name>Dishwasher: Label Gas Rate</display_name>
      <description>The label gas rate of the dishwasher. If not provided, the OS-HPXML default is used.</description>
      <type>Double</type>
      <units>$/therm</units>
      <required>false</required>
      <model_dependent>false</model_dependent>
    </argument>
    <argument>
      <name>dishwasher_label_annual_gas_cost</name>
      <display_name>Dishwasher: Label Annual Gas Cost</display_name>
      <description>The label annual gas cost of the dishwasher. If not provided, the OS-HPXML default is used.</description>
      <type>Double</type>
      <units>$</units>
      <required>false</required>
      <model_dependent>false</model_dependent>
    </argument>
    <argument>
      <name>dishwasher_label_usage</name>
      <display_name>Dishwasher: Label Usage</display_name>
      <description>The dishwasher loads per week. If not provided, the OS-HPXML default is used.</description>
      <type>Double</type>
      <units>cyc/wk</units>
      <required>false</required>
      <model_dependent>false</model_dependent>
    </argument>
    <argument>
      <name>dishwasher_place_setting_capacity</name>
      <display_name>Dishwasher: Number of Place Settings</display_name>
      <description>The number of place settings for the unit. Data obtained from manufacturer's literature. If not provided, the OS-HPXML default is used.</description>
      <type>Integer</type>
      <units>#</units>
      <required>false</required>
      <model_dependent>false</model_dependent>
    </argument>
    <argument>
      <name>dishwasher_usage_multiplier</name>
      <display_name>Dishwasher: Usage Multiplier</display_name>
      <description>Multiplier on the dishwasher energy usage that can reflect, e.g., high/low usage occupants. If not provided, the OS-HPXML default is used.</description>
      <type>Double</type>
      <required>false</required>
      <model_dependent>false</model_dependent>
    </argument>
    <argument>
      <name>refrigerator_present</name>
      <display_name>Refrigerator: Present</display_name>
      <description>Whether there is a refrigerator present.</description>
      <type>Boolean</type>
      <required>true</required>
      <model_dependent>false</model_dependent>
      <default_value>true</default_value>
      <choices>
        <choice>
          <value>true</value>
          <display_name>true</display_name>
        </choice>
        <choice>
          <value>false</value>
          <display_name>false</display_name>
        </choice>
      </choices>
    </argument>
    <argument>
      <name>refrigerator_location</name>
      <display_name>Refrigerator: Location</display_name>
      <description>The space type for the refrigerator location. If not provided, the OS-HPXML default is used.</description>
      <type>Choice</type>
      <required>false</required>
      <model_dependent>false</model_dependent>
      <choices>
        <choice>
          <value>living space</value>
          <display_name>living space</display_name>
        </choice>
        <choice>
          <value>basement - conditioned</value>
          <display_name>basement - conditioned</display_name>
        </choice>
        <choice>
          <value>basement - unconditioned</value>
          <display_name>basement - unconditioned</display_name>
        </choice>
        <choice>
          <value>garage</value>
          <display_name>garage</display_name>
        </choice>
        <choice>
          <value>other housing unit</value>
          <display_name>other housing unit</display_name>
        </choice>
        <choice>
          <value>other heated space</value>
          <display_name>other heated space</display_name>
        </choice>
        <choice>
          <value>other multifamily buffer space</value>
          <display_name>other multifamily buffer space</display_name>
        </choice>
        <choice>
          <value>other non-freezing space</value>
          <display_name>other non-freezing space</display_name>
        </choice>
      </choices>
    </argument>
    <argument>
      <name>refrigerator_rated_annual_kwh</name>
      <display_name>Refrigerator: Rated Annual Consumption</display_name>
      <description>The EnergyGuide rated annual energy consumption for a refrigerator. If not provided, the OS-HPXML default is used.</description>
      <type>Double</type>
      <units>kWh/yr</units>
      <required>false</required>
      <model_dependent>false</model_dependent>
    </argument>
    <argument>
      <name>refrigerator_usage_multiplier</name>
      <display_name>Refrigerator: Usage Multiplier</display_name>
      <description>Multiplier on the refrigerator energy usage that can reflect, e.g., high/low usage occupants. If not provided, the OS-HPXML default is used.</description>
      <type>Double</type>
      <required>false</required>
      <model_dependent>false</model_dependent>
    </argument>
    <argument>
      <name>extra_refrigerator_present</name>
      <display_name>Extra Refrigerator: Present</display_name>
      <description>Whether there is an extra refrigerator present.</description>
      <type>Boolean</type>
      <required>true</required>
      <model_dependent>false</model_dependent>
      <default_value>false</default_value>
      <choices>
        <choice>
          <value>true</value>
          <display_name>true</display_name>
        </choice>
        <choice>
          <value>false</value>
          <display_name>false</display_name>
        </choice>
      </choices>
    </argument>
    <argument>
      <name>extra_refrigerator_location</name>
      <display_name>Extra Refrigerator: Location</display_name>
      <description>The space type for the extra refrigerator location. If not provided, the OS-HPXML default is used.</description>
      <type>Choice</type>
      <required>false</required>
      <model_dependent>false</model_dependent>
      <choices>
        <choice>
          <value>living space</value>
          <display_name>living space</display_name>
        </choice>
        <choice>
          <value>basement - conditioned</value>
          <display_name>basement - conditioned</display_name>
        </choice>
        <choice>
          <value>basement - unconditioned</value>
          <display_name>basement - unconditioned</display_name>
        </choice>
        <choice>
          <value>garage</value>
          <display_name>garage</display_name>
        </choice>
        <choice>
          <value>other housing unit</value>
          <display_name>other housing unit</display_name>
        </choice>
        <choice>
          <value>other heated space</value>
          <display_name>other heated space</display_name>
        </choice>
        <choice>
          <value>other multifamily buffer space</value>
          <display_name>other multifamily buffer space</display_name>
        </choice>
        <choice>
          <value>other non-freezing space</value>
          <display_name>other non-freezing space</display_name>
        </choice>
      </choices>
    </argument>
    <argument>
      <name>extra_refrigerator_rated_annual_kwh</name>
      <display_name>Extra Refrigerator: Rated Annual Consumption</display_name>
      <description>The EnergyGuide rated annual energy consumption for an extra rrefrigerator. If not provided, the OS-HPXML default is used.</description>
      <type>Double</type>
      <units>kWh/yr</units>
      <required>false</required>
      <model_dependent>false</model_dependent>
    </argument>
    <argument>
      <name>extra_refrigerator_usage_multiplier</name>
      <display_name>Extra Refrigerator: Usage Multiplier</display_name>
      <description>Multiplier on the extra refrigerator energy usage that can reflect, e.g., high/low usage occupants. If not provided, the OS-HPXML default is used.</description>
      <type>Double</type>
      <required>false</required>
      <model_dependent>false</model_dependent>
    </argument>
    <argument>
      <name>freezer_present</name>
      <display_name>Freezer: Present</display_name>
      <description>Whether there is a freezer present.</description>
      <type>Boolean</type>
      <required>true</required>
      <model_dependent>false</model_dependent>
      <default_value>false</default_value>
      <choices>
        <choice>
          <value>true</value>
          <display_name>true</display_name>
        </choice>
        <choice>
          <value>false</value>
          <display_name>false</display_name>
        </choice>
      </choices>
    </argument>
    <argument>
      <name>freezer_location</name>
      <display_name>Freezer: Location</display_name>
      <description>The space type for the freezer location. If not provided, the OS-HPXML default is used.</description>
      <type>Choice</type>
      <required>false</required>
      <model_dependent>false</model_dependent>
      <choices>
        <choice>
          <value>living space</value>
          <display_name>living space</display_name>
        </choice>
        <choice>
          <value>basement - conditioned</value>
          <display_name>basement - conditioned</display_name>
        </choice>
        <choice>
          <value>basement - unconditioned</value>
          <display_name>basement - unconditioned</display_name>
        </choice>
        <choice>
          <value>garage</value>
          <display_name>garage</display_name>
        </choice>
        <choice>
          <value>other housing unit</value>
          <display_name>other housing unit</display_name>
        </choice>
        <choice>
          <value>other heated space</value>
          <display_name>other heated space</display_name>
        </choice>
        <choice>
          <value>other multifamily buffer space</value>
          <display_name>other multifamily buffer space</display_name>
        </choice>
        <choice>
          <value>other non-freezing space</value>
          <display_name>other non-freezing space</display_name>
        </choice>
      </choices>
    </argument>
    <argument>
      <name>freezer_rated_annual_kwh</name>
      <display_name>Freezer: Rated Annual Consumption</display_name>
      <description>The EnergyGuide rated annual energy consumption for a freezer. If not provided, the OS-HPXML default is used.</description>
      <type>Double</type>
      <units>kWh/yr</units>
      <required>false</required>
      <model_dependent>false</model_dependent>
    </argument>
    <argument>
      <name>freezer_usage_multiplier</name>
      <display_name>Freezer: Usage Multiplier</display_name>
      <description>Multiplier on the freezer energy usage that can reflect, e.g., high/low usage occupants. If not provided, the OS-HPXML default is used.</description>
      <type>Double</type>
      <required>false</required>
      <model_dependent>false</model_dependent>
    </argument>
    <argument>
      <name>cooking_range_oven_present</name>
      <display_name>Cooking Range/Oven: Present</display_name>
      <description>Whether there is a cooking range/oven present.</description>
      <type>Boolean</type>
      <required>true</required>
      <model_dependent>false</model_dependent>
      <default_value>true</default_value>
      <choices>
        <choice>
          <value>true</value>
          <display_name>true</display_name>
        </choice>
        <choice>
          <value>false</value>
          <display_name>false</display_name>
        </choice>
      </choices>
    </argument>
    <argument>
      <name>cooking_range_oven_location</name>
      <display_name>Cooking Range/Oven: Location</display_name>
      <description>The space type for the cooking range/oven location. If not provided, the OS-HPXML default is used.</description>
      <type>Choice</type>
      <required>false</required>
      <model_dependent>false</model_dependent>
      <choices>
        <choice>
          <value>living space</value>
          <display_name>living space</display_name>
        </choice>
        <choice>
          <value>basement - conditioned</value>
          <display_name>basement - conditioned</display_name>
        </choice>
        <choice>
          <value>basement - unconditioned</value>
          <display_name>basement - unconditioned</display_name>
        </choice>
        <choice>
          <value>garage</value>
          <display_name>garage</display_name>
        </choice>
        <choice>
          <value>other housing unit</value>
          <display_name>other housing unit</display_name>
        </choice>
        <choice>
          <value>other heated space</value>
          <display_name>other heated space</display_name>
        </choice>
        <choice>
          <value>other multifamily buffer space</value>
          <display_name>other multifamily buffer space</display_name>
        </choice>
        <choice>
          <value>other non-freezing space</value>
          <display_name>other non-freezing space</display_name>
        </choice>
      </choices>
    </argument>
    <argument>
      <name>cooking_range_oven_fuel_type</name>
      <display_name>Cooking Range/Oven: Fuel Type</display_name>
      <description>Type of fuel used by the cooking range/oven.</description>
      <type>Choice</type>
      <required>true</required>
      <model_dependent>false</model_dependent>
      <default_value>natural gas</default_value>
      <choices>
        <choice>
          <value>electricity</value>
          <display_name>electricity</display_name>
        </choice>
        <choice>
          <value>natural gas</value>
          <display_name>natural gas</display_name>
        </choice>
        <choice>
          <value>fuel oil</value>
          <display_name>fuel oil</display_name>
        </choice>
        <choice>
          <value>propane</value>
          <display_name>propane</display_name>
        </choice>
        <choice>
          <value>wood</value>
          <display_name>wood</display_name>
        </choice>
        <choice>
          <value>coal</value>
          <display_name>coal</display_name>
        </choice>
      </choices>
    </argument>
    <argument>
      <name>cooking_range_oven_is_induction</name>
      <display_name>Cooking Range/Oven: Is Induction</display_name>
      <description>Whether the cooking range is induction. If not provided, the OS-HPXML default is used.</description>
      <type>Boolean</type>
      <required>false</required>
      <model_dependent>false</model_dependent>
      <choices>
        <choice>
          <value>true</value>
          <display_name>true</display_name>
        </choice>
        <choice>
          <value>false</value>
          <display_name>false</display_name>
        </choice>
      </choices>
    </argument>
    <argument>
      <name>cooking_range_oven_is_convection</name>
      <display_name>Cooking Range/Oven: Is Convection</display_name>
      <description>Whether the oven is convection. If not provided, the OS-HPXML default is used.</description>
      <type>Boolean</type>
      <required>false</required>
      <model_dependent>false</model_dependent>
      <choices>
        <choice>
          <value>true</value>
          <display_name>true</display_name>
        </choice>
        <choice>
          <value>false</value>
          <display_name>false</display_name>
        </choice>
      </choices>
    </argument>
    <argument>
      <name>cooking_range_oven_usage_multiplier</name>
      <display_name>Cooking Range/Oven: Usage Multiplier</display_name>
      <description>Multiplier on the cooking range/oven energy usage that can reflect, e.g., high/low usage occupants. If not provided, the OS-HPXML default is used.</description>
      <type>Double</type>
      <required>false</required>
      <model_dependent>false</model_dependent>
    </argument>
    <argument>
      <name>ceiling_fan_present</name>
      <display_name>Ceiling Fan: Present</display_name>
      <description>Whether there are any ceiling fans.</description>
      <type>Boolean</type>
      <required>true</required>
      <model_dependent>false</model_dependent>
      <default_value>true</default_value>
      <choices>
        <choice>
          <value>true</value>
          <display_name>true</display_name>
        </choice>
        <choice>
          <value>false</value>
          <display_name>false</display_name>
        </choice>
      </choices>
    </argument>
    <argument>
      <name>ceiling_fan_efficiency</name>
      <display_name>Ceiling Fan: Efficiency</display_name>
      <description>The efficiency rating of the ceiling fan(s) at medium speed. If not provided, the OS-HPXML default is used.</description>
      <type>Double</type>
      <units>CFM/W</units>
      <required>false</required>
      <model_dependent>false</model_dependent>
    </argument>
    <argument>
      <name>ceiling_fan_quantity</name>
      <display_name>Ceiling Fan: Quantity</display_name>
      <description>Total number of ceiling fans. If not provided, the OS-HPXML default is used.</description>
      <type>Integer</type>
      <units>#</units>
      <required>false</required>
      <model_dependent>false</model_dependent>
    </argument>
    <argument>
      <name>ceiling_fan_cooling_setpoint_temp_offset</name>
      <display_name>Ceiling Fan: Cooling Setpoint Temperature Offset</display_name>
      <description>The cooling setpoint temperature offset during months when the ceiling fans are operating. Only applies if ceiling fan quantity is greater than zero. If not provided, the OS-HPXML default is used.</description>
      <type>Double</type>
      <units>deg-F</units>
      <required>false</required>
      <model_dependent>false</model_dependent>
    </argument>
    <argument>
      <name>misc_plug_loads_television_present</name>
      <display_name>Misc Plug Loads: Television Present</display_name>
      <description>Whether there are televisions.</description>
      <type>Boolean</type>
      <required>true</required>
      <model_dependent>false</model_dependent>
      <default_value>true</default_value>
      <choices>
        <choice>
          <value>true</value>
          <display_name>true</display_name>
        </choice>
        <choice>
          <value>false</value>
          <display_name>false</display_name>
        </choice>
      </choices>
    </argument>
    <argument>
      <name>misc_plug_loads_television_annual_kwh</name>
      <display_name>Misc Plug Loads: Television Annual kWh</display_name>
      <description>The annual energy consumption of the television plug loads. If not provided, the OS-HPXML default is used.</description>
      <type>Double</type>
      <units>kWh/yr</units>
      <required>false</required>
      <model_dependent>false</model_dependent>
    </argument>
    <argument>
      <name>misc_plug_loads_television_usage_multiplier</name>
      <display_name>Misc Plug Loads: Television Usage Multiplier</display_name>
      <description>Multiplier on the television energy usage that can reflect, e.g., high/low usage occupants. If not provided, the OS-HPXML default is used.</description>
      <type>Double</type>
      <required>false</required>
      <model_dependent>false</model_dependent>
    </argument>
    <argument>
      <name>misc_plug_loads_other_annual_kwh</name>
      <display_name>Misc Plug Loads: Other Annual kWh</display_name>
      <description>The annual energy consumption of the other residual plug loads. If not provided, the OS-HPXML default is used.</description>
      <type>Double</type>
      <units>kWh/yr</units>
      <required>false</required>
      <model_dependent>false</model_dependent>
    </argument>
    <argument>
      <name>misc_plug_loads_other_frac_sensible</name>
      <display_name>Misc Plug Loads: Other Sensible Fraction</display_name>
      <description>Fraction of other residual plug loads' internal gains that are sensible. If not provided, the OS-HPXML default is used.</description>
      <type>Double</type>
      <units>Frac</units>
      <required>false</required>
      <model_dependent>false</model_dependent>
    </argument>
    <argument>
      <name>misc_plug_loads_other_frac_latent</name>
      <display_name>Misc Plug Loads: Other Latent Fraction</display_name>
      <description>Fraction of other residual plug loads' internal gains that are latent. If not provided, the OS-HPXML default is used.</description>
      <type>Double</type>
      <units>Frac</units>
      <required>false</required>
      <model_dependent>false</model_dependent>
    </argument>
    <argument>
      <name>misc_plug_loads_other_usage_multiplier</name>
      <display_name>Misc Plug Loads: Other Usage Multiplier</display_name>
      <description>Multiplier on the other energy usage that can reflect, e.g., high/low usage occupants. If not provided, the OS-HPXML default is used.</description>
      <type>Double</type>
      <required>false</required>
      <model_dependent>false</model_dependent>
    </argument>
    <argument>
      <name>misc_plug_loads_well_pump_present</name>
      <display_name>Misc Plug Loads: Well Pump Present</display_name>
      <description>Whether there is a well pump.</description>
      <type>Boolean</type>
      <required>true</required>
      <model_dependent>false</model_dependent>
      <default_value>false</default_value>
      <choices>
        <choice>
          <value>true</value>
          <display_name>true</display_name>
        </choice>
        <choice>
          <value>false</value>
          <display_name>false</display_name>
        </choice>
      </choices>
    </argument>
    <argument>
      <name>misc_plug_loads_well_pump_annual_kwh</name>
      <display_name>Misc Plug Loads: Well Pump Annual kWh</display_name>
      <description>The annual energy consumption of the well pump plug loads. If not provided, the OS-HPXML default is used.</description>
      <type>Double</type>
      <units>kWh/yr</units>
      <required>false</required>
      <model_dependent>false</model_dependent>
    </argument>
    <argument>
      <name>misc_plug_loads_well_pump_usage_multiplier</name>
      <display_name>Misc Plug Loads: Well Pump Usage Multiplier</display_name>
      <description>Multiplier on the well pump energy usage that can reflect, e.g., high/low usage occupants. If not provided, the OS-HPXML default is used.</description>
      <type>Double</type>
      <required>false</required>
      <model_dependent>false</model_dependent>
    </argument>
    <argument>
      <name>misc_plug_loads_vehicle_present</name>
      <display_name>Misc Plug Loads: Vehicle Present</display_name>
      <description>Whether there is an electric vehicle.</description>
      <type>Boolean</type>
      <required>true</required>
      <model_dependent>false</model_dependent>
      <default_value>false</default_value>
      <choices>
        <choice>
          <value>true</value>
          <display_name>true</display_name>
        </choice>
        <choice>
          <value>false</value>
          <display_name>false</display_name>
        </choice>
      </choices>
    </argument>
    <argument>
      <name>misc_plug_loads_vehicle_annual_kwh</name>
      <display_name>Misc Plug Loads: Vehicle Annual kWh</display_name>
      <description>The annual energy consumption of the electric vehicle plug loads. If not provided, the OS-HPXML default is used.</description>
      <type>Double</type>
      <units>kWh/yr</units>
      <required>false</required>
      <model_dependent>false</model_dependent>
    </argument>
    <argument>
      <name>misc_plug_loads_vehicle_usage_multiplier</name>
      <display_name>Misc Plug Loads: Vehicle Usage Multiplier</display_name>
      <description>Multiplier on the electric vehicle energy usage that can reflect, e.g., high/low usage occupants. If not provided, the OS-HPXML default is used.</description>
      <type>Double</type>
      <required>false</required>
      <model_dependent>false</model_dependent>
    </argument>
    <argument>
      <name>misc_fuel_loads_grill_present</name>
      <display_name>Misc Fuel Loads: Grill Present</display_name>
      <description>Whether there is a fuel loads grill.</description>
      <type>Boolean</type>
      <required>true</required>
      <model_dependent>false</model_dependent>
      <default_value>false</default_value>
      <choices>
        <choice>
          <value>true</value>
          <display_name>true</display_name>
        </choice>
        <choice>
          <value>false</value>
          <display_name>false</display_name>
        </choice>
      </choices>
    </argument>
    <argument>
      <name>misc_fuel_loads_grill_fuel_type</name>
      <display_name>Misc Fuel Loads: Grill Fuel Type</display_name>
      <description>The fuel type of the fuel loads grill.</description>
      <type>Choice</type>
      <required>true</required>
      <model_dependent>false</model_dependent>
      <default_value>natural gas</default_value>
      <choices>
        <choice>
          <value>natural gas</value>
          <display_name>natural gas</display_name>
        </choice>
        <choice>
          <value>fuel oil</value>
          <display_name>fuel oil</display_name>
        </choice>
        <choice>
          <value>propane</value>
          <display_name>propane</display_name>
        </choice>
        <choice>
          <value>wood</value>
          <display_name>wood</display_name>
        </choice>
        <choice>
          <value>wood pellets</value>
          <display_name>wood pellets</display_name>
        </choice>
      </choices>
    </argument>
    <argument>
      <name>misc_fuel_loads_grill_annual_therm</name>
      <display_name>Misc Fuel Loads: Grill Annual therm</display_name>
      <description>The annual energy consumption of the fuel loads grill. If not provided, the OS-HPXML default is used.</description>
      <type>Double</type>
      <units>therm/yr</units>
      <required>false</required>
      <model_dependent>false</model_dependent>
    </argument>
    <argument>
      <name>misc_fuel_loads_grill_usage_multiplier</name>
      <display_name>Misc Fuel Loads: Grill Usage Multiplier</display_name>
      <description>Multiplier on the fuel loads grill energy usage that can reflect, e.g., high/low usage occupants. If not provided, the OS-HPXML default is used.</description>
      <type>Double</type>
      <required>false</required>
      <model_dependent>false</model_dependent>
    </argument>
    <argument>
      <name>misc_fuel_loads_lighting_present</name>
      <display_name>Misc Fuel Loads: Lighting Present</display_name>
      <description>Whether there is fuel loads lighting.</description>
      <type>Boolean</type>
      <required>true</required>
      <model_dependent>false</model_dependent>
      <default_value>false</default_value>
      <choices>
        <choice>
          <value>true</value>
          <display_name>true</display_name>
        </choice>
        <choice>
          <value>false</value>
          <display_name>false</display_name>
        </choice>
      </choices>
    </argument>
    <argument>
      <name>misc_fuel_loads_lighting_fuel_type</name>
      <display_name>Misc Fuel Loads: Lighting Fuel Type</display_name>
      <description>The fuel type of the fuel loads lighting.</description>
      <type>Choice</type>
      <required>true</required>
      <model_dependent>false</model_dependent>
      <default_value>natural gas</default_value>
      <choices>
        <choice>
          <value>natural gas</value>
          <display_name>natural gas</display_name>
        </choice>
        <choice>
          <value>fuel oil</value>
          <display_name>fuel oil</display_name>
        </choice>
        <choice>
          <value>propane</value>
          <display_name>propane</display_name>
        </choice>
        <choice>
          <value>wood</value>
          <display_name>wood</display_name>
        </choice>
        <choice>
          <value>wood pellets</value>
          <display_name>wood pellets</display_name>
        </choice>
      </choices>
    </argument>
    <argument>
      <name>misc_fuel_loads_lighting_annual_therm</name>
      <display_name>Misc Fuel Loads: Lighting Annual therm</display_name>
      <description>The annual energy consumption of the fuel loads lighting. If not provided, the OS-HPXML default is used.</description>
      <type>Double</type>
      <units>therm/yr</units>
      <required>false</required>
      <model_dependent>false</model_dependent>
    </argument>
    <argument>
      <name>misc_fuel_loads_lighting_usage_multiplier</name>
      <display_name>Misc Fuel Loads: Lighting Usage Multiplier</display_name>
      <description>Multiplier on the fuel loads lighting energy usage that can reflect, e.g., high/low usage occupants. If not provided, the OS-HPXML default is used.</description>
      <type>Double</type>
      <required>false</required>
      <model_dependent>false</model_dependent>
    </argument>
    <argument>
      <name>misc_fuel_loads_fireplace_present</name>
      <display_name>Misc Fuel Loads: Fireplace Present</display_name>
      <description>Whether there is fuel loads fireplace.</description>
      <type>Boolean</type>
      <required>true</required>
      <model_dependent>false</model_dependent>
      <default_value>false</default_value>
      <choices>
        <choice>
          <value>true</value>
          <display_name>true</display_name>
        </choice>
        <choice>
          <value>false</value>
          <display_name>false</display_name>
        </choice>
      </choices>
    </argument>
    <argument>
      <name>misc_fuel_loads_fireplace_fuel_type</name>
      <display_name>Misc Fuel Loads: Fireplace Fuel Type</display_name>
      <description>The fuel type of the fuel loads fireplace.</description>
      <type>Choice</type>
      <required>true</required>
      <model_dependent>false</model_dependent>
      <default_value>natural gas</default_value>
      <choices>
        <choice>
          <value>natural gas</value>
          <display_name>natural gas</display_name>
        </choice>
        <choice>
          <value>fuel oil</value>
          <display_name>fuel oil</display_name>
        </choice>
        <choice>
          <value>propane</value>
          <display_name>propane</display_name>
        </choice>
        <choice>
          <value>wood</value>
          <display_name>wood</display_name>
        </choice>
        <choice>
          <value>wood pellets</value>
          <display_name>wood pellets</display_name>
        </choice>
      </choices>
    </argument>
    <argument>
      <name>misc_fuel_loads_fireplace_annual_therm</name>
      <display_name>Misc Fuel Loads: Fireplace Annual therm</display_name>
      <description>The annual energy consumption of the fuel loads fireplace. If not provided, the OS-HPXML default is used.</description>
      <type>Double</type>
      <units>therm/yr</units>
      <required>false</required>
      <model_dependent>false</model_dependent>
    </argument>
    <argument>
      <name>misc_fuel_loads_fireplace_frac_sensible</name>
      <display_name>Misc Fuel Loads: Fireplace Sensible Fraction</display_name>
      <description>Fraction of fireplace residual fuel loads' internal gains that are sensible. If not provided, the OS-HPXML default is used.</description>
      <type>Double</type>
      <units>Frac</units>
      <required>false</required>
      <model_dependent>false</model_dependent>
    </argument>
    <argument>
      <name>misc_fuel_loads_fireplace_frac_latent</name>
      <display_name>Misc Fuel Loads: Fireplace Latent Fraction</display_name>
      <description>Fraction of fireplace residual fuel loads' internal gains that are latent. If not provided, the OS-HPXML default is used.</description>
      <type>Double</type>
      <units>Frac</units>
      <required>false</required>
      <model_dependent>false</model_dependent>
    </argument>
    <argument>
      <name>misc_fuel_loads_fireplace_usage_multiplier</name>
      <display_name>Misc Fuel Loads: Fireplace Usage Multiplier</display_name>
      <description>Multiplier on the fuel loads fireplace energy usage that can reflect, e.g., high/low usage occupants. If not provided, the OS-HPXML default is used.</description>
      <type>Double</type>
      <required>false</required>
      <model_dependent>false</model_dependent>
    </argument>
    <argument>
      <name>pool_present</name>
      <display_name>Pool: Present</display_name>
      <description>Whether there is a pool.</description>
      <type>Boolean</type>
      <required>true</required>
      <model_dependent>false</model_dependent>
      <default_value>false</default_value>
      <choices>
        <choice>
          <value>true</value>
          <display_name>true</display_name>
        </choice>
        <choice>
          <value>false</value>
          <display_name>false</display_name>
        </choice>
      </choices>
    </argument>
    <argument>
      <name>pool_pump_annual_kwh</name>
      <display_name>Pool: Pump Annual kWh</display_name>
      <description>The annual energy consumption of the pool pump. If not provided, the OS-HPXML default is used.</description>
      <type>Double</type>
      <units>kWh/yr</units>
      <required>false</required>
      <model_dependent>false</model_dependent>
    </argument>
    <argument>
      <name>pool_pump_usage_multiplier</name>
      <display_name>Pool: Pump Usage Multiplier</display_name>
      <description>Multiplier on the pool pump energy usage that can reflect, e.g., high/low usage occupants. If not provided, the OS-HPXML default is used.</description>
      <type>Double</type>
      <required>false</required>
      <model_dependent>false</model_dependent>
    </argument>
    <argument>
      <name>pool_heater_type</name>
      <display_name>Pool: Heater Type</display_name>
      <description>The type of pool heater. Use 'none' if there is no pool heater.</description>
      <type>Choice</type>
      <required>true</required>
      <model_dependent>false</model_dependent>
      <default_value>none</default_value>
      <choices>
        <choice>
          <value>none</value>
          <display_name>none</display_name>
        </choice>
        <choice>
          <value>electric resistance</value>
          <display_name>electric resistance</display_name>
        </choice>
        <choice>
          <value>gas fired</value>
          <display_name>gas fired</display_name>
        </choice>
        <choice>
          <value>heat pump</value>
          <display_name>heat pump</display_name>
        </choice>
      </choices>
    </argument>
    <argument>
      <name>pool_heater_annual_kwh</name>
      <display_name>Pool: Heater Annual kWh</display_name>
      <description>The annual energy consumption of the electric resistance pool heater. If not provided, the OS-HPXML default is used.</description>
      <type>Double</type>
      <units>kWh/yr</units>
      <required>false</required>
      <model_dependent>false</model_dependent>
    </argument>
    <argument>
      <name>pool_heater_annual_therm</name>
      <display_name>Pool: Heater Annual therm</display_name>
      <description>The annual energy consumption of the gas fired pool heater. If not provided, the OS-HPXML default is used.</description>
      <type>Double</type>
      <units>therm/yr</units>
      <required>false</required>
      <model_dependent>false</model_dependent>
    </argument>
    <argument>
      <name>pool_heater_usage_multiplier</name>
      <display_name>Pool: Heater Usage Multiplier</display_name>
      <description>Multiplier on the pool heater energy usage that can reflect, e.g., high/low usage occupants. If not provided, the OS-HPXML default is used.</description>
      <type>Double</type>
      <required>false</required>
      <model_dependent>false</model_dependent>
    </argument>
    <argument>
      <name>hot_tub_present</name>
      <display_name>Hot Tub: Present</display_name>
      <description>Whether there is a hot tub.</description>
      <type>Boolean</type>
      <required>true</required>
      <model_dependent>false</model_dependent>
      <default_value>false</default_value>
      <choices>
        <choice>
          <value>true</value>
          <display_name>true</display_name>
        </choice>
        <choice>
          <value>false</value>
          <display_name>false</display_name>
        </choice>
      </choices>
    </argument>
    <argument>
      <name>hot_tub_pump_annual_kwh</name>
      <display_name>Hot Tub: Pump Annual kWh</display_name>
      <description>The annual energy consumption of the hot tub pump. If not provided, the OS-HPXML default is used.</description>
      <type>Double</type>
      <units>kWh/yr</units>
      <required>false</required>
      <model_dependent>false</model_dependent>
    </argument>
    <argument>
      <name>hot_tub_pump_usage_multiplier</name>
      <display_name>Hot Tub: Pump Usage Multiplier</display_name>
      <description>Multiplier on the hot tub pump energy usage that can reflect, e.g., high/low usage occupants. If not provided, the OS-HPXML default is used.</description>
      <type>Double</type>
      <required>false</required>
      <model_dependent>false</model_dependent>
    </argument>
    <argument>
      <name>hot_tub_heater_type</name>
      <display_name>Hot Tub: Heater Type</display_name>
      <description>The type of hot tub heater. Use 'none' if there is no hot tub heater.</description>
      <type>Choice</type>
      <required>true</required>
      <model_dependent>false</model_dependent>
      <default_value>none</default_value>
      <choices>
        <choice>
          <value>none</value>
          <display_name>none</display_name>
        </choice>
        <choice>
          <value>electric resistance</value>
          <display_name>electric resistance</display_name>
        </choice>
        <choice>
          <value>gas fired</value>
          <display_name>gas fired</display_name>
        </choice>
        <choice>
          <value>heat pump</value>
          <display_name>heat pump</display_name>
        </choice>
      </choices>
    </argument>
    <argument>
      <name>hot_tub_heater_annual_kwh</name>
      <display_name>Hot Tub: Heater Annual kWh</display_name>
      <description>The annual energy consumption of the electric resistance hot tub heater. If not provided, the OS-HPXML default is used.</description>
      <type>Double</type>
      <units>kWh/yr</units>
      <required>false</required>
      <model_dependent>false</model_dependent>
    </argument>
    <argument>
      <name>hot_tub_heater_annual_therm</name>
      <display_name>Hot Tub: Heater Annual therm</display_name>
      <description>The annual energy consumption of the gas fired hot tub heater. If not provided, the OS-HPXML default is used.</description>
      <type>Double</type>
      <units>therm/yr</units>
      <required>false</required>
      <model_dependent>false</model_dependent>
    </argument>
    <argument>
      <name>hot_tub_heater_usage_multiplier</name>
      <display_name>Hot Tub: Heater Usage Multiplier</display_name>
      <description>Multiplier on the hot tub heater energy usage that can reflect, e.g., high/low usage occupants. If not provided, the OS-HPXML default is used.</description>
      <type>Double</type>
      <required>false</required>
      <model_dependent>false</model_dependent>
    </argument>
    <argument>
      <name>emissions_scenario_names</name>
      <display_name>Emissions: Scenario Names</display_name>
      <description>Names of emissions scenarios. If multiple scenarios, use a comma-separated list. If not provided, no emissions scenarios are calculated.</description>
      <type>String</type>
      <required>false</required>
      <model_dependent>false</model_dependent>
    </argument>
    <argument>
      <name>emissions_types</name>
      <display_name>Emissions: Types</display_name>
      <description>Types of emissions (e.g., CO2e, NOx, etc.). If multiple scenarios, use a comma-separated list.</description>
      <type>String</type>
      <required>false</required>
      <model_dependent>false</model_dependent>
    </argument>
    <argument>
      <name>emissions_electricity_units</name>
      <display_name>Emissions: Electricity Units</display_name>
      <description>Electricity emissions factors units. If multiple scenarios, use a comma-separated list. Only lb/MWh and kg/MWh are allowed.</description>
      <type>String</type>
      <required>false</required>
      <model_dependent>false</model_dependent>
    </argument>
    <argument>
      <name>emissions_electricity_values_or_filepaths</name>
      <display_name>Emissions: Electricity Values or File Paths</display_name>
      <description>Electricity emissions factors values, specified as either an annual factor or an absolute/relative path to a file with hourly factors. If multiple scenarios, use a comma-separated list.</description>
      <type>String</type>
      <required>false</required>
      <model_dependent>false</model_dependent>
    </argument>
    <argument>
      <name>emissions_electricity_number_of_header_rows</name>
      <display_name>Emissions: Electricity Files Number of Header Rows</display_name>
      <description>The number of header rows in the electricity emissions factor file. Only applies when an electricity filepath is used. If multiple scenarios, use a comma-separated list.</description>
      <type>String</type>
      <required>false</required>
      <model_dependent>false</model_dependent>
    </argument>
    <argument>
      <name>emissions_electricity_column_numbers</name>
      <display_name>Emissions: Electricity Files Column Numbers</display_name>
      <description>The column number in the electricity emissions factor file. Only applies when an electricity filepath is used. If multiple scenarios, use a comma-separated list.</description>
      <type>String</type>
      <required>false</required>
      <model_dependent>false</model_dependent>
    </argument>
    <argument>
      <name>emissions_fossil_fuel_units</name>
      <display_name>Emissions: Fossil Fuel Units</display_name>
      <description>Fossil fuel emissions factors units. If multiple scenarios, use a comma-separated list. Only lb/MBtu and kg/MBtu are allowed.</description>
      <type>String</type>
      <required>false</required>
      <model_dependent>false</model_dependent>
    </argument>
    <argument>
      <name>emissions_natural_gas_values</name>
      <display_name>Emissions: Natural Gas Values</display_name>
      <description>Natural gas emissions factors values, specified as an annual factor. If multiple scenarios, use a comma-separated list.</description>
      <type>String</type>
      <required>false</required>
      <model_dependent>false</model_dependent>
    </argument>
    <argument>
      <name>emissions_propane_values</name>
      <display_name>Emissions: Propane Values</display_name>
      <description>Propane emissions factors values, specified as an annual factor. If multiple scenarios, use a comma-separated list.</description>
      <type>String</type>
      <required>false</required>
      <model_dependent>false</model_dependent>
    </argument>
    <argument>
      <name>emissions_fuel_oil_values</name>
      <display_name>Emissions: Fuel Oil Values</display_name>
      <description>Fuel oil emissions factors values, specified as an annual factor. If multiple scenarios, use a comma-separated list.</description>
      <type>String</type>
      <required>false</required>
      <model_dependent>false</model_dependent>
    </argument>
    <argument>
      <name>emissions_coal_values</name>
      <display_name>Emissions: Coal Values</display_name>
      <description>Coal emissions factors values, specified as an annual factor. If multiple scenarios, use a comma-separated list.</description>
      <type>String</type>
      <required>false</required>
      <model_dependent>false</model_dependent>
    </argument>
    <argument>
      <name>emissions_wood_values</name>
      <display_name>Emissions: Wood Values</display_name>
      <description>Wood emissions factors values, specified as an annual factor. If multiple scenarios, use a comma-separated list.</description>
      <type>String</type>
      <required>false</required>
      <model_dependent>false</model_dependent>
    </argument>
    <argument>
      <name>emissions_wood_pellets_values</name>
      <display_name>Emissions: Wood Pellets Values</display_name>
      <description>Wood pellets emissions factors values, specified as an annual factor. If multiple scenarios, use a comma-separated list.</description>
      <type>String</type>
      <required>false</required>
      <model_dependent>false</model_dependent>
    </argument>
    <argument>
      <name>utility_bill_scenario_names</name>
      <display_name>Utility Bills: Scenario Names</display_name>
      <description>Names of utility bill scenarios. If multiple scenarios, use a comma-separated list. If not provided, no utility bills scenarios are calculated.</description>
      <type>String</type>
      <required>false</required>
      <model_dependent>false</model_dependent>
    </argument>
    <argument>
      <name>utility_bill_electricity_filepaths</name>
      <display_name>Utility Bills: Electricity File Paths</display_name>
      <description>Electricity tariff file specified as an absolute/relative path to a file with utility rate structure information. Tariff file must be formatted to OpenEI API version 7. If multiple scenarios, use a comma-separated list.</description>
      <type>String</type>
      <required>false</required>
      <model_dependent>false</model_dependent>
    </argument>
    <argument>
      <name>utility_bill_electricity_fixed_charges</name>
      <display_name>Utility Bills: Electricity Fixed Charges</display_name>
      <description>Electricity utility bill monthly fixed charges. If multiple scenarios, use a comma-separated list.</description>
      <type>String</type>
      <required>false</required>
      <model_dependent>false</model_dependent>
    </argument>
    <argument>
      <name>utility_bill_natural_gas_fixed_charges</name>
      <display_name>Utility Bills: Natural Gas Fixed Charges</display_name>
      <description>Natural gas utility bill monthly fixed charges. If multiple scenarios, use a comma-separated list.</description>
      <type>String</type>
      <required>false</required>
      <model_dependent>false</model_dependent>
    </argument>
    <argument>
      <name>utility_bill_propane_fixed_charges</name>
      <display_name>Utility Bills: Propane Fixed Charges</display_name>
      <description>Propane utility bill monthly fixed charges. If multiple scenarios, use a comma-separated list.</description>
      <type>String</type>
      <required>false</required>
      <model_dependent>false</model_dependent>
    </argument>
    <argument>
      <name>utility_bill_fuel_oil_fixed_charges</name>
      <display_name>Utility Bills: Fuel Oil Fixed Charges</display_name>
      <description>Fuel oil utility bill monthly fixed charges. If multiple scenarios, use a comma-separated list.</description>
      <type>String</type>
      <required>false</required>
      <model_dependent>false</model_dependent>
    </argument>
    <argument>
      <name>utility_bill_coal_fixed_charges</name>
      <display_name>Utility Bills: Coal Fixed Charges</display_name>
      <description>Coal utility bill monthly fixed charges. If multiple scenarios, use a comma-separated list.</description>
      <type>String</type>
      <required>false</required>
      <model_dependent>false</model_dependent>
    </argument>
    <argument>
      <name>utility_bill_wood_fixed_charges</name>
      <display_name>Utility Bills: Wood Fixed Charges</display_name>
      <description>Wood utility bill monthly fixed charges. If multiple scenarios, use a comma-separated list.</description>
      <type>String</type>
      <required>false</required>
      <model_dependent>false</model_dependent>
    </argument>
    <argument>
      <name>utility_bill_wood_pellets_fixed_charges</name>
      <display_name>Utility Bills: Wood Pellets Fixed Charges</display_name>
      <description>Wood pellets utility bill monthly fixed charges. If multiple scenarios, use a comma-separated list.</description>
      <type>String</type>
      <required>false</required>
      <model_dependent>false</model_dependent>
    </argument>
    <argument>
      <name>utility_bill_electricity_marginal_rates</name>
      <display_name>Utility Bills: Electricity Marginal Rates</display_name>
      <description>Electricity utility bill marginal rates. If multiple scenarios, use a comma-separated list.</description>
      <type>String</type>
      <required>false</required>
      <model_dependent>false</model_dependent>
    </argument>
    <argument>
      <name>utility_bill_natural_gas_marginal_rates</name>
      <display_name>Utility Bills: Natural Gas Marginal Rates</display_name>
      <description>Natural gas utility bill marginal rates. If multiple scenarios, use a comma-separated list.</description>
      <type>String</type>
      <required>false</required>
      <model_dependent>false</model_dependent>
    </argument>
    <argument>
      <name>utility_bill_propane_marginal_rates</name>
      <display_name>Utility Bills: Propane Marginal Rates</display_name>
      <description>Propane utility bill marginal rates. If multiple scenarios, use a comma-separated list.</description>
      <type>String</type>
      <required>false</required>
      <model_dependent>false</model_dependent>
    </argument>
    <argument>
      <name>utility_bill_fuel_oil_marginal_rates</name>
      <display_name>Utility Bills: Fuel Oil Marginal Rates</display_name>
      <description>Fuel oil utility bill marginal rates. If multiple scenarios, use a comma-separated list.</description>
      <type>String</type>
      <required>false</required>
      <model_dependent>false</model_dependent>
    </argument>
    <argument>
      <name>utility_bill_coal_marginal_rates</name>
      <display_name>Utility Bills: Coal Marginal Rates</display_name>
      <description>Coal utility bill marginal rates. If multiple scenarios, use a comma-separated list.</description>
      <type>String</type>
      <required>false</required>
      <model_dependent>false</model_dependent>
    </argument>
    <argument>
      <name>utility_bill_wood_marginal_rates</name>
      <display_name>Utility Bills: Wood Marginal Rates</display_name>
      <description>Wood utility bill marginal rates. If multiple scenarios, use a comma-separated list.</description>
      <type>String</type>
      <required>false</required>
      <model_dependent>false</model_dependent>
    </argument>
    <argument>
      <name>utility_bill_wood_pellets_marginal_rates</name>
      <display_name>Utility Bills: Wood Pellets Marginal Rates</display_name>
      <description>Wood pellets utility bill marginal rates. If multiple scenarios, use a comma-separated list.</description>
      <type>String</type>
      <required>false</required>
      <model_dependent>false</model_dependent>
    </argument>
    <argument>
      <name>utility_bill_pv_compensation_types</name>
      <display_name>Utility Bills: PV Compensation Types</display_name>
      <description>Utility bill PV compensation types. If multiple scenarios, use a comma-separated list.</description>
      <type>String</type>
      <required>false</required>
      <model_dependent>false</model_dependent>
    </argument>
    <argument>
      <name>utility_bill_pv_net_metering_annual_excess_sellback_rate_types</name>
      <display_name>Utility Bills: PV Net Metering Annual Excess Sellback Rate Types</display_name>
      <description>Utility bill PV net metering annual excess sellback rate types. Only applies if the PV compensation type is 'NetMetering'. If multiple scenarios, use a comma-separated list.</description>
      <type>String</type>
      <required>false</required>
      <model_dependent>false</model_dependent>
    </argument>
    <argument>
      <name>utility_bill_pv_net_metering_annual_excess_sellback_rates</name>
      <display_name>Utility Bills: PV Net Metering Annual Excess Sellback Rates</display_name>
      <description>Utility bill PV net metering annual excess sellback rates. Only applies if the PV compensation type is 'NetMetering' and the PV annual excess sellback rate type is 'User-Specified'. If multiple scenarios, use a comma-separated list.</description>
      <type>String</type>
      <required>false</required>
      <model_dependent>false</model_dependent>
    </argument>
    <argument>
      <name>utility_bill_pv_feed_in_tariff_rates</name>
      <display_name>Utility Bills: PV Feed-In Tariff Rates</display_name>
      <description>Utility bill PV annual full/gross feed-in tariff rates. Only applies if the PV compensation type is 'FeedInTariff'. If multiple scenarios, use a comma-separated list.</description>
      <type>String</type>
      <required>false</required>
      <model_dependent>false</model_dependent>
    </argument>
    <argument>
      <name>utility_bill_pv_monthly_grid_connection_fee_units</name>
      <display_name>Utility Bills: PV Monthly Grid Connection Fee Units</display_name>
      <description>Utility bill PV monthly grid connection fee units. If multiple scenarios, use a comma-separated list.</description>
      <type>String</type>
      <required>false</required>
      <model_dependent>false</model_dependent>
    </argument>
    <argument>
      <name>utility_bill_pv_monthly_grid_connection_fees</name>
      <display_name>Utility Bills: PV Monthly Grid Connection Fees</display_name>
      <description>Utility bill PV monthly grid connection fees. If multiple scenarios, use a comma-separated list.</description>
      <type>String</type>
      <required>false</required>
      <model_dependent>false</model_dependent>
    </argument>
    <argument>
      <name>additional_properties</name>
      <display_name>Additional Properties</display_name>
      <description>Additional properties specified as key-value pairs (i.e., key=value). If multiple additional properties, use a |-separated list. For example, 'LowIncome=false|Remodeled|Description=2-story home in Denver'. These properties will be stored in the HPXML file under /HPXML/SoftwareInfo/extension/AdditionalProperties.</description>
      <type>String</type>
      <required>false</required>
      <model_dependent>false</model_dependent>
    </argument>
    <argument>
      <name>combine_like_surfaces</name>
      <display_name>Combine like surfaces?</display_name>
      <description>If true, combines like surfaces to simplify the HPXML file generated.</description>
      <type>Boolean</type>
      <required>false</required>
      <model_dependent>false</model_dependent>
      <default_value>false</default_value>
      <choices>
        <choice>
          <value>true</value>
          <display_name>true</display_name>
        </choice>
        <choice>
          <value>false</value>
          <display_name>false</display_name>
        </choice>
      </choices>
    </argument>
    <argument>
      <name>apply_defaults</name>
      <display_name>Apply Default Values?</display_name>
      <description>If true, applies OS-HPXML default values to the HPXML output file. Setting to true will also force validation of the HPXML output file before applying OS-HPXML default values.</description>
      <type>Boolean</type>
      <required>false</required>
      <model_dependent>false</model_dependent>
      <default_value>false</default_value>
      <choices>
        <choice>
          <value>true</value>
          <display_name>true</display_name>
        </choice>
        <choice>
          <value>false</value>
          <display_name>false</display_name>
        </choice>
      </choices>
    </argument>
    <argument>
      <name>apply_validation</name>
      <display_name>Apply Validation?</display_name>
      <description>If true, validates the HPXML output file. Set to false for faster performance. Note that validation is not needed if the HPXML file will be validated downstream (e.g., via the HPXMLtoOpenStudio measure).</description>
      <type>Boolean</type>
      <required>false</required>
      <model_dependent>false</model_dependent>
      <default_value>false</default_value>
      <choices>
        <choice>
          <value>true</value>
          <display_name>true</display_name>
        </choice>
        <choice>
          <value>false</value>
          <display_name>false</display_name>
        </choice>
      </choices>
    </argument>
  </arguments>
  <outputs />
  <provenances />
  <tags>
    <tag>Whole Building.Space Types</tag>
  </tags>
  <attributes>
    <attribute>
      <name>Measure Type</name>
      <value>ModelMeasure</value>
      <datatype>string</datatype>
    </attribute>
  </attributes>
  <files>
    <file>
      <version>
        <software_program>OpenStudio</software_program>
        <identifier>2.9.0</identifier>
        <min_compatible>2.9.0</min_compatible>
      </version>
      <filename>measure.rb</filename>
      <filetype>rb</filetype>
      <usage_type>script</usage_type>
<<<<<<< HEAD
      <checksum>AF3A57FF</checksum>
=======
      <checksum>B9C7AFAC</checksum>
>>>>>>> 210e020e
    </file>
    <file>
      <filename>geometry.rb</filename>
      <filetype>rb</filetype>
      <usage_type>resource</usage_type>
      <checksum>6D43B4D8</checksum>
    </file>
    <file>
      <filename>build_residential_hpxml_test.rb</filename>
      <filetype>rb</filetype>
      <usage_type>test</usage_type>
      <checksum>D9387578</checksum>
    </file>
  </files>
</measure><|MERGE_RESOLUTION|>--- conflicted
+++ resolved
@@ -3,13 +3,8 @@
   <schema_version>3.1</schema_version>
   <name>build_residential_hpxml</name>
   <uid>a13a8983-2b01-4930-8af2-42030b6e4233</uid>
-<<<<<<< HEAD
-  <version_id>b24d483e-3387-4f45-96c0-53e90e222533</version_id>
-  <version_modified>2023-06-29T17:09:32Z</version_modified>
-=======
-  <version_id>852907d3-529a-4ce9-8510-f25b3915d167</version_id>
-  <version_modified>2023-07-25T20:39:26Z</version_modified>
->>>>>>> 210e020e
+  <version_id>50220fc5-997c-44da-b55b-37309f46d545</version_id>
+  <version_modified>2023-07-25T20:41:37Z</version_modified>
   <xml_checksum>2C38F48B</xml_checksum>
   <class_name>BuildResidentialHPXML</class_name>
   <display_name>HPXML Builder</display_name>
@@ -6830,11 +6825,7 @@
       <filename>measure.rb</filename>
       <filetype>rb</filetype>
       <usage_type>script</usage_type>
-<<<<<<< HEAD
-      <checksum>AF3A57FF</checksum>
-=======
-      <checksum>B9C7AFAC</checksum>
->>>>>>> 210e020e
+      <checksum>CDAA7E06</checksum>
     </file>
     <file>
       <filename>geometry.rb</filename>
