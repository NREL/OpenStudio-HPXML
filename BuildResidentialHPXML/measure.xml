--- conflicted
+++ resolved
@@ -3,13 +3,10 @@
   <schema_version>3.1</schema_version>
   <name>build_residential_hpxml</name>
   <uid>a13a8983-2b01-4930-8af2-42030b6e4233</uid>
-<<<<<<< HEAD
   <version_id>c6b58847-c7dd-4002-8ba0-f816c2cba7c8</version_id>
   <version_modified>2024-07-11T14:43:51Z</version_modified>
-=======
   <version_id>635a8ab6-45f1-4969-b2c5-f308519438f8</version_id>
   <version_modified>2024-07-11T16:09:59Z</version_modified>
->>>>>>> 0e7e609d
   <xml_checksum>2C38F48B</xml_checksum>
   <class_name>BuildResidentialHPXML</class_name>
   <display_name>HPXML Builder</display_name>
@@ -7424,11 +7421,8 @@
       <filename>README.md</filename>
       <filetype>md</filetype>
       <usage_type>readme</usage_type>
-<<<<<<< HEAD
       <checksum>99C49B2C</checksum>
-=======
       <checksum>BD785B9E</checksum>
->>>>>>> 0e7e609d
     </file>
     <file>
       <filename>README.md.erb</filename>
@@ -7445,11 +7439,8 @@
       <filename>measure.rb</filename>
       <filetype>rb</filetype>
       <usage_type>script</usage_type>
-<<<<<<< HEAD
       <checksum>35600C68</checksum>
-=======
       <checksum>F41033B3</checksum>
->>>>>>> 0e7e609d
     </file>
     <file>
       <filename>geometry.rb</filename>
@@ -7461,11 +7452,8 @@
       <filename>test_build_residential_hpxml.rb</filename>
       <filetype>rb</filetype>
       <usage_type>test</usage_type>
-<<<<<<< HEAD
       <checksum>D8F9A809</checksum>
-=======
       <checksum>C0AF4CE1</checksum>
->>>>>>> 0e7e609d
     </file>
   </files>
 </measure>