<?xml version="1.0"?>
<measure>
  <schema_version>3.0</schema_version>
  <name>build_residential_hpxml</name>
  <uid>a13a8983-2b01-4930-8af2-42030b6e4233</uid>
<<<<<<< HEAD
  <version_id>5807a73e-372b-45e7-95e4-95c6679598e2</version_id>
  <version_modified>20210203T203232Z</version_modified>
=======
  <version_id>2e6a16d0-ce74-4a5e-ba4f-1835c2a1d3f8</version_id>
  <version_modified>20210203T231704Z</version_modified>
>>>>>>> 63956db8
  <xml_checksum>2C38F48B</xml_checksum>
  <class_name>BuildResidentialHPXML</class_name>
  <display_name>HPXML Builder</display_name>
  <description>Builds a residential HPXML file.</description>
  <modeler_description>TODO</modeler_description>
  <arguments>
    <argument>
      <name>hpxml_path</name>
      <display_name>HPXML File Path</display_name>
      <description>Absolute/relative path of the HPXML file.</description>
      <type>String</type>
      <required>true</required>
      <model_dependent>false</model_dependent>
    </argument>
    <argument>
      <name>software_program_used</name>
      <display_name>Software Program Used</display_name>
      <description>The name of the software program used.</description>
      <type>String</type>
      <required>false</required>
      <model_dependent>false</model_dependent>
    </argument>
    <argument>
      <name>software_program_version</name>
      <display_name>Software Program Version</display_name>
      <description>The version of the software program used.</description>
      <type>String</type>
      <required>false</required>
      <model_dependent>false</model_dependent>
    </argument>
    <argument>
      <name>simulation_control_timestep</name>
      <display_name>Simulation Control: Timestep</display_name>
      <description>Value must be a divisor of 60.</description>
      <type>Integer</type>
      <units>min</units>
      <required>false</required>
      <model_dependent>false</model_dependent>
    </argument>
    <argument>
      <name>simulation_control_run_period_begin_month</name>
      <display_name>Simulation Control: Run Period Begin Month</display_name>
      <description>This numeric field should contain the starting month number (1 = January, 2 = February, etc.) for the annual run period desired.</description>
      <type>Integer</type>
      <units>#</units>
      <required>false</required>
      <model_dependent>false</model_dependent>
    </argument>
    <argument>
      <name>simulation_control_run_period_begin_day_of_month</name>
      <display_name>Simulation Control: Run Period Begin Day of Month</display_name>
      <description>This numeric field should contain the starting day of the starting month (must be valid for month) for the annual run period desired.</description>
      <type>Integer</type>
      <units>#</units>
      <required>false</required>
      <model_dependent>false</model_dependent>
    </argument>
    <argument>
      <name>simulation_control_run_period_end_month</name>
      <display_name>Simulation Control: Run Period End Month</display_name>
      <description>This numeric field should contain the end month number (1 = January, 2 = February, etc.) for the annual run period desired.</description>
      <type>Integer</type>
      <units>#</units>
      <required>false</required>
      <model_dependent>false</model_dependent>
    </argument>
    <argument>
      <name>simulation_control_run_period_end_day_of_month</name>
      <display_name>Simulation Control: Run Period End Day of Month</display_name>
      <description>This numeric field should contain the ending day of the ending month (must be valid for month) for the annual run period desired.</description>
      <type>Integer</type>
      <units>#</units>
      <required>false</required>
      <model_dependent>false</model_dependent>
    </argument>
    <argument>
      <name>simulation_control_run_period_calendar_year</name>
      <display_name>Simulation Control: Run Period Calendar Year</display_name>
      <description>This numeric field should contain the calendar year that determines the start day of week. If you are running simulations using AMY weather files, the value entered for calendar year will not be used; it will be overridden by the actual year found in the AMY weather file.</description>
      <type>Integer</type>
      <units>year</units>
      <required>false</required>
      <model_dependent>false</model_dependent>
    </argument>
    <argument>
      <name>simulation_control_daylight_saving_enabled</name>
      <display_name>Simulation Control: Daylight Saving Enabled</display_name>
      <description>Whether to use daylight saving.</description>
      <type>Boolean</type>
      <required>false</required>
      <model_dependent>false</model_dependent>
      <choices>
        <choice>
          <value>true</value>
          <display_name>true</display_name>
        </choice>
        <choice>
          <value>false</value>
          <display_name>false</display_name>
        </choice>
      </choices>
    </argument>
    <argument>
      <name>simulation_control_daylight_saving_begin_month</name>
      <display_name>Simulation Control: Daylight Saving Begin Month</display_name>
      <description>This numeric field should contain the starting month number (1 = January, 2 = February, etc.) for the annual daylight saving period desired.</description>
      <type>Integer</type>
      <units>#</units>
      <required>false</required>
      <model_dependent>false</model_dependent>
    </argument>
    <argument>
      <name>simulation_control_daylight_saving_begin_day_of_month</name>
      <display_name>Simulation Control: Daylight Saving Begin Day of Month</display_name>
      <description>This numeric field should contain the starting day of the starting month (must be valid for month) for the daylight saving period desired.</description>
      <type>Integer</type>
      <units>#</units>
      <required>false</required>
      <model_dependent>false</model_dependent>
    </argument>
    <argument>
      <name>simulation_control_daylight_saving_end_month</name>
      <display_name>Simulation Control: Daylight Saving End Month</display_name>
      <description>This numeric field should contain the end month number (1 = January, 2 = February, etc.) for the daylight saving period desired.</description>
      <type>Integer</type>
      <units>#</units>
      <required>false</required>
      <model_dependent>false</model_dependent>
    </argument>
    <argument>
      <name>simulation_control_daylight_saving_end_day_of_month</name>
      <display_name>Simulation Control: Daylight Saving End Day of Month</display_name>
      <description>This numeric field should contain the ending day of the ending month (must be valid for month) for the daylight saving period desired.</description>
      <type>Integer</type>
      <units>#</units>
      <required>false</required>
      <model_dependent>false</model_dependent>
    </argument>
    <argument>
      <name>schedules_type</name>
      <display_name>Schedules: Type</display_name>
      <description>The type of occupant-related schedules to use. Schedules corresponding to 'default' are average (e.g., Building America). Schedules corresponding to 'stochastic' are generated using time-inhomogeneous Markov chains derived from American Time Use Survey data, and supplemented with sampling duration and power level from NEEA RBSA data as well as DHW draw duration and flow rate from Aquacraft/AWWA data.</description>
      <type>Choice</type>
      <required>true</required>
      <model_dependent>false</model_dependent>
      <default_value>default</default_value>
      <choices>
        <choice>
          <value>default</value>
          <display_name>default</display_name>
        </choice>
        <choice>
          <value>stochastic</value>
          <display_name>stochastic</display_name>
        </choice>
        <choice>
          <value>user-specified</value>
          <display_name>user-specified</display_name>
        </choice>
      </choices>
    </argument>
    <argument>
      <name>schedules_path</name>
      <display_name>Schedules: Path</display_name>
      <description>Absolute (or relative) path of the csv file containing user-specified occupancy schedules.</description>
      <type>String</type>
      <required>false</required>
      <model_dependent>false</model_dependent>
    </argument>
    <argument>
      <name>schedules_vacancy_begin_month</name>
      <display_name>Schedules: Vacancy Start Begin Month</display_name>
      <description>This numeric field should contain the starting month number (1 = January, 2 = February, etc.) for the vacancy period desired. Only applies if the schedules type is 'stochastic'.</description>
      <type>Integer</type>
      <units>#</units>
      <required>false</required>
      <model_dependent>false</model_dependent>
    </argument>
    <argument>
      <name>schedules_vacancy_begin_day_of_month</name>
      <display_name>Schedules: Vacancy Begin Day of Month</display_name>
      <description>This numeric field should contain the starting day of the starting month (must be valid for month) for the vacancy period desired. Only applies if the schedules type is 'stochastic'.</description>
      <type>Integer</type>
      <units>#</units>
      <required>false</required>
      <model_dependent>false</model_dependent>
    </argument>
    <argument>
      <name>schedules_vacancy_end_month</name>
      <display_name>Schedules: Vacancy Start End Month</display_name>
      <description>This numeric field should contain the end month number (1 = January, 2 = February, etc.) for the vacancy period desired. Only applies if the schedules type is 'stochastic'.</description>
      <type>Integer</type>
      <units>#</units>
      <required>false</required>
      <model_dependent>false</model_dependent>
    </argument>
    <argument>
      <name>schedules_vacancy_end_day_of_month</name>
      <display_name>Schedules: Vacancy End Day of Month</display_name>
      <description>This numeric field should contain the ending day of the ending month (must be valid for month) for the vacancy period desired. Only applies if the schedules type is 'stochastic'.</description>
      <type>Integer</type>
      <units>#</units>
      <required>false</required>
      <model_dependent>false</model_dependent>
    </argument>
    <argument>
      <name>schedules_random_seed</name>
      <display_name>Schedules: Random Seed</display_name>
      <description>This numeric field is the seed for the random number generator. Only applies if the schedules type is 'stochastic'.</description>
      <type>Integer</type>
      <units>#</units>
      <required>false</required>
      <model_dependent>false</model_dependent>
    </argument>
    <argument>
      <name>weather_station_epw_filepath</name>
      <display_name>EnergyPlus Weather (EPW) Filepath</display_name>
      <description>Path of the EPW file.</description>
      <type>String</type>
      <required>true</required>
      <model_dependent>false</model_dependent>
      <default_value>USA_CO_Denver.Intl.AP.725650_TMY3.epw</default_value>
    </argument>
    <argument>
      <name>site_type</name>
      <display_name>Site: Type</display_name>
      <description>The type of site.</description>
      <type>Choice</type>
      <required>false</required>
      <model_dependent>false</model_dependent>
      <choices>
        <choice>
          <value>suburban</value>
          <display_name>suburban</display_name>
        </choice>
        <choice>
          <value>urban</value>
          <display_name>urban</display_name>
        </choice>
        <choice>
          <value>rural</value>
          <display_name>rural</display_name>
        </choice>
      </choices>
    </argument>
    <argument>
      <name>geometry_unit_type</name>
      <display_name>Geometry: Unit Type</display_name>
      <description>The type of unit.</description>
      <type>Choice</type>
      <required>true</required>
      <model_dependent>false</model_dependent>
      <default_value>single-family detached</default_value>
      <choices>
        <choice>
          <value>single-family detached</value>
          <display_name>single-family detached</display_name>
        </choice>
        <choice>
          <value>single-family attached</value>
          <display_name>single-family attached</display_name>
        </choice>
        <choice>
          <value>apartment unit</value>
          <display_name>apartment unit</display_name>
        </choice>
      </choices>
    </argument>
    <argument>
      <name>geometry_cfa</name>
      <display_name>Geometry: Conditioned Floor Area</display_name>
      <description>The total floor area of the conditioned space (including any conditioned basement floor area).</description>
      <type>Double</type>
      <units>ft^2</units>
      <required>true</required>
      <model_dependent>false</model_dependent>
      <default_value>2000</default_value>
    </argument>
    <argument>
      <name>geometry_num_floors_above_grade</name>
      <display_name>Geometry: Number of Floors</display_name>
      <description>The number of floors above grade (in the unit if single-family detached or single-family attached, and in the building if apartment unit).</description>
      <type>Integer</type>
      <units>#</units>
      <required>true</required>
      <model_dependent>false</model_dependent>
      <default_value>2</default_value>
    </argument>
    <argument>
      <name>geometry_wall_height</name>
      <display_name>Geometry: Average Wall Height</display_name>
      <description>The average height of the walls.</description>
      <type>Double</type>
      <units>ft</units>
      <required>true</required>
      <model_dependent>false</model_dependent>
      <default_value>8</default_value>
    </argument>
    <argument>
      <name>geometry_orientation</name>
      <display_name>Geometry: Orientation</display_name>
      <description>The house's orientation is measured clockwise from due south when viewed from above (e.g., North=0, East=90, South=180, West=270).</description>
      <type>Double</type>
      <units>degrees</units>
      <required>true</required>
      <model_dependent>false</model_dependent>
      <default_value>180</default_value>
    </argument>
    <argument>
      <name>geometry_aspect_ratio</name>
      <display_name>Geometry: Aspect Ratio</display_name>
      <description>The ratio of the front/back wall length to the left/right wall length, excluding any protruding garage wall area.</description>
      <type>Double</type>
      <units>FB/LR</units>
      <required>true</required>
      <model_dependent>false</model_dependent>
      <default_value>2</default_value>
    </argument>
    <argument>
      <name>geometry_corridor_position</name>
      <display_name>Geometry: Corridor Position</display_name>
      <description>The position of the corridor. Only applies to single-family attached and apartment unit units.</description>
      <type>Choice</type>
      <required>true</required>
      <model_dependent>false</model_dependent>
      <default_value>Double-Loaded Interior</default_value>
      <choices>
        <choice>
          <value>Double-Loaded Interior</value>
          <display_name>Double-Loaded Interior</display_name>
        </choice>
        <choice>
          <value>Single Exterior (Front)</value>
          <display_name>Single Exterior (Front)</display_name>
        </choice>
        <choice>
          <value>Double Exterior</value>
          <display_name>Double Exterior</display_name>
        </choice>
        <choice>
          <value>None</value>
          <display_name>None</display_name>
        </choice>
      </choices>
    </argument>
    <argument>
      <name>geometry_corridor_width</name>
      <display_name>Geometry: Corridor Width</display_name>
      <description>The width of the corridor. Only applies to apartment unit units.</description>
      <type>Double</type>
      <units>ft</units>
      <required>true</required>
      <model_dependent>false</model_dependent>
      <default_value>10</default_value>
    </argument>
    <argument>
      <name>geometry_inset_width</name>
      <display_name>Geometry: Inset Width</display_name>
      <description>The width of the inset. Only applies to apartment unit units.</description>
      <type>Double</type>
      <units>ft</units>
      <required>true</required>
      <model_dependent>false</model_dependent>
      <default_value>0</default_value>
    </argument>
    <argument>
      <name>geometry_inset_depth</name>
      <display_name>Geometry: Inset Depth</display_name>
      <description>The depth of the inset. Only applies to apartment unit units.</description>
      <type>Double</type>
      <units>ft</units>
      <required>true</required>
      <model_dependent>false</model_dependent>
      <default_value>0</default_value>
    </argument>
    <argument>
      <name>geometry_inset_position</name>
      <display_name>Geometry: Inset Position</display_name>
      <description>The position of the inset. Only applies to apartment unit units.</description>
      <type>Choice</type>
      <required>true</required>
      <model_dependent>false</model_dependent>
      <default_value>Right</default_value>
      <choices>
        <choice>
          <value>Right</value>
          <display_name>Right</display_name>
        </choice>
        <choice>
          <value>Left</value>
          <display_name>Left</display_name>
        </choice>
      </choices>
    </argument>
    <argument>
      <name>geometry_balcony_depth</name>
      <display_name>Geometry: Balcony Depth</display_name>
      <description>The depth of the balcony. Only applies to apartment unit units.</description>
      <type>Double</type>
      <units>ft</units>
      <required>true</required>
      <model_dependent>false</model_dependent>
      <default_value>0</default_value>
    </argument>
    <argument>
      <name>geometry_garage_width</name>
      <display_name>Geometry: Garage Width</display_name>
      <description>The width of the garage. Enter zero for no garage. Only applies to single-family detached units.</description>
      <type>Double</type>
      <units>ft</units>
      <required>true</required>
      <model_dependent>false</model_dependent>
      <default_value>0</default_value>
    </argument>
    <argument>
      <name>geometry_garage_depth</name>
      <display_name>Geometry: Garage Depth</display_name>
      <description>The depth of the garage. Only applies to single-family detached units.</description>
      <type>Double</type>
      <units>ft</units>
      <required>true</required>
      <model_dependent>false</model_dependent>
      <default_value>20</default_value>
    </argument>
    <argument>
      <name>geometry_garage_protrusion</name>
      <display_name>Geometry: Garage Protrusion</display_name>
      <description>The fraction of the garage that is protruding from the living space. Only applies to single-family detached units.</description>
      <type>Double</type>
      <units>frac</units>
      <required>true</required>
      <model_dependent>false</model_dependent>
      <default_value>0</default_value>
    </argument>
    <argument>
      <name>geometry_garage_position</name>
      <display_name>Geometry: Garage Position</display_name>
      <description>The position of the garage. Only applies to single-family detached units.</description>
      <type>Choice</type>
      <required>true</required>
      <model_dependent>false</model_dependent>
      <default_value>Right</default_value>
      <choices>
        <choice>
          <value>Right</value>
          <display_name>Right</display_name>
        </choice>
        <choice>
          <value>Left</value>
          <display_name>Left</display_name>
        </choice>
      </choices>
    </argument>
    <argument>
      <name>geometry_foundation_type</name>
      <display_name>Geometry: Foundation Type</display_name>
      <description>The foundation type of the building.</description>
      <type>Choice</type>
      <required>true</required>
      <model_dependent>false</model_dependent>
      <default_value>SlabOnGrade</default_value>
      <choices>
        <choice>
          <value>SlabOnGrade</value>
          <display_name>SlabOnGrade</display_name>
        </choice>
        <choice>
          <value>VentedCrawlspace</value>
          <display_name>VentedCrawlspace</display_name>
        </choice>
        <choice>
          <value>UnventedCrawlspace</value>
          <display_name>UnventedCrawlspace</display_name>
        </choice>
        <choice>
          <value>UnconditionedBasement</value>
          <display_name>UnconditionedBasement</display_name>
        </choice>
        <choice>
          <value>ConditionedBasement</value>
          <display_name>ConditionedBasement</display_name>
        </choice>
        <choice>
          <value>Ambient</value>
          <display_name>Ambient</display_name>
        </choice>
      </choices>
    </argument>
    <argument>
      <name>geometry_foundation_height</name>
      <display_name>Geometry: Foundation Height</display_name>
      <description>The height of the foundation (e.g., 3ft for crawlspace, 8ft for basement). Only applies to basements/crawlspaces.</description>
      <type>Double</type>
      <units>ft</units>
      <required>true</required>
      <model_dependent>false</model_dependent>
      <default_value>0</default_value>
    </argument>
    <argument>
      <name>geometry_foundation_height_above_grade</name>
      <display_name>Geometry: Foundation Height Above Grade</display_name>
      <description>The depth above grade of the foundation wall. Only applies to basements/crawlspaces.</description>
      <type>Double</type>
      <units>ft</units>
      <required>true</required>
      <model_dependent>false</model_dependent>
      <default_value>0</default_value>
    </argument>
    <argument>
      <name>geometry_roof_type</name>
      <display_name>Geometry: Roof Type</display_name>
      <description>The roof type of the building. Assumed flat for apartment unit units.</description>
      <type>Choice</type>
      <required>true</required>
      <model_dependent>false</model_dependent>
      <default_value>gable</default_value>
      <choices>
        <choice>
          <value>gable</value>
          <display_name>gable</display_name>
        </choice>
        <choice>
          <value>hip</value>
          <display_name>hip</display_name>
        </choice>
        <choice>
          <value>flat</value>
          <display_name>flat</display_name>
        </choice>
      </choices>
    </argument>
    <argument>
      <name>geometry_roof_pitch</name>
      <display_name>Geometry: Roof Pitch</display_name>
      <description>The roof pitch of the attic. Ignored if the building has a flat roof.</description>
      <type>Choice</type>
      <required>true</required>
      <model_dependent>false</model_dependent>
      <default_value>6:12</default_value>
      <choices>
        <choice>
          <value>1:12</value>
          <display_name>1:12</display_name>
        </choice>
        <choice>
          <value>2:12</value>
          <display_name>2:12</display_name>
        </choice>
        <choice>
          <value>3:12</value>
          <display_name>3:12</display_name>
        </choice>
        <choice>
          <value>4:12</value>
          <display_name>4:12</display_name>
        </choice>
        <choice>
          <value>5:12</value>
          <display_name>5:12</display_name>
        </choice>
        <choice>
          <value>6:12</value>
          <display_name>6:12</display_name>
        </choice>
        <choice>
          <value>7:12</value>
          <display_name>7:12</display_name>
        </choice>
        <choice>
          <value>8:12</value>
          <display_name>8:12</display_name>
        </choice>
        <choice>
          <value>9:12</value>
          <display_name>9:12</display_name>
        </choice>
        <choice>
          <value>10:12</value>
          <display_name>10:12</display_name>
        </choice>
        <choice>
          <value>11:12</value>
          <display_name>11:12</display_name>
        </choice>
        <choice>
          <value>12:12</value>
          <display_name>12:12</display_name>
        </choice>
      </choices>
    </argument>
    <argument>
      <name>geometry_attic_type</name>
      <display_name>Geometry: Attic Type</display_name>
      <description>The attic type of the building. Ignored if the building has a flat roof.</description>
      <type>Choice</type>
      <required>true</required>
      <model_dependent>false</model_dependent>
      <default_value>VentedAttic</default_value>
      <choices>
        <choice>
          <value>VentedAttic</value>
          <display_name>VentedAttic</display_name>
        </choice>
        <choice>
          <value>UnventedAttic</value>
          <display_name>UnventedAttic</display_name>
        </choice>
        <choice>
          <value>ConditionedAttic</value>
          <display_name>ConditionedAttic</display_name>
        </choice>
      </choices>
    </argument>
    <argument>
      <name>geometry_eaves_depth</name>
      <display_name>Geometry: Eaves Depth</display_name>
      <description>The eaves depth of the roof.</description>
      <type>Double</type>
      <units>ft</units>
      <required>true</required>
      <model_dependent>false</model_dependent>
      <default_value>2</default_value>
    </argument>
    <argument>
      <name>geometry_num_bedrooms</name>
      <display_name>Geometry: Number of Bedrooms</display_name>
      <description>Specify the number of bedrooms. Used to determine the energy usage of appliances and plug loads, hot water usage, etc.</description>
      <type>Integer</type>
      <units>#</units>
      <required>true</required>
      <model_dependent>false</model_dependent>
      <default_value>3</default_value>
    </argument>
    <argument>
      <name>geometry_num_bathrooms</name>
      <display_name>Geometry: Number of Bathrooms</display_name>
      <description>Specify the number of bathrooms.</description>
      <type>String</type>
      <units>#</units>
      <required>true</required>
      <model_dependent>false</model_dependent>
      <default_value>auto</default_value>
    </argument>
    <argument>
      <name>geometry_num_occupants</name>
      <display_name>Geometry: Number of Occupants</display_name>
      <description>Specify the number of occupants. A value of 'auto' will calculate the average number of occupants from the number of bedrooms. Used to specify the internal gains from people only.</description>
      <type>String</type>
      <units>#</units>
      <required>true</required>
      <model_dependent>false</model_dependent>
      <default_value>auto</default_value>
    </argument>
    <argument>
      <name>geometry_has_flue_or_chimney</name>
      <display_name>Geometry: Has Flue or Chimney</display_name>
      <description>Whether there is a flue or chimney.</description>
      <type>String</type>
      <required>true</required>
      <model_dependent>false</model_dependent>
      <default_value>auto</default_value>
    </argument>
    <argument>
      <name>geometry_level</name>
      <display_name>Geometry: Level</display_name>
      <description>The level of the apartment unit unit.</description>
      <type>Choice</type>
      <required>false</required>
      <model_dependent>false</model_dependent>
      <choices>
        <choice>
          <value>Bottom</value>
          <display_name>Bottom</display_name>
        </choice>
        <choice>
          <value>Middle</value>
          <display_name>Middle</display_name>
        </choice>
        <choice>
          <value>Top</value>
          <display_name>Top</display_name>
        </choice>
      </choices>
    </argument>
    <argument>
      <name>geometry_horizontal_location</name>
      <display_name>Geometry: Horizontal Location</display_name>
      <description>The horizontal location of the single-family attached or apartment unit unit when viewing the front of the building.</description>
      <type>Choice</type>
      <required>false</required>
      <model_dependent>false</model_dependent>
      <choices>
        <choice>
          <value>Left</value>
          <display_name>Left</display_name>
        </choice>
        <choice>
          <value>Middle</value>
          <display_name>Middle</display_name>
        </choice>
        <choice>
          <value>Right</value>
          <display_name>Right</display_name>
        </choice>
      </choices>
    </argument>
    <argument>
      <name>geometry_building_num_units</name>
      <display_name>Geometry: Building Number of Units</display_name>
      <description>The number of units in the building. This is required for single-family attached and apartment unit units.</description>
      <type>Integer</type>
      <units>#</units>
      <required>false</required>
      <model_dependent>false</model_dependent>
    </argument>
    <argument>
      <name>geometry_building_num_bedrooms</name>
      <display_name>Geometry: Building Number of Bedrooms</display_name>
      <description>The number of bedrooms in the building. This is required for single-family attached and apartment unit units with shared PV systems.</description>
      <type>Integer</type>
      <units>#</units>
      <required>false</required>
      <model_dependent>false</model_dependent>
    </argument>
    <argument>
      <name>floor_assembly_r</name>
      <display_name>Floor: Assembly R-value</display_name>
      <description>Assembly R-value for the floor (foundation ceiling). Ignored if the building has a slab foundation.</description>
      <type>Double</type>
      <units>h-ft^2-R/Btu</units>
      <required>true</required>
      <model_dependent>false</model_dependent>
      <default_value>30</default_value>
    </argument>
    <argument>
      <name>foundation_wall_insulation_r</name>
      <display_name>Foundation: Wall Insulation Nominal R-value</display_name>
      <description>Nominal R-value for the foundation wall insulation. Only applies to basements/crawlspaces.</description>
      <type>Double</type>
      <units>h-ft^2-R/Btu</units>
      <required>true</required>
      <model_dependent>false</model_dependent>
      <default_value>0</default_value>
    </argument>
    <argument>
      <name>foundation_wall_insulation_distance_to_top</name>
      <display_name>Foundation: Wall Insulation Distance To Top</display_name>
      <description>The distance from the top of the foundation wall to the top of the foundation wall insulation. Only applies to basements/crawlspaces.</description>
      <type>Double</type>
      <units>ft</units>
      <required>true</required>
      <model_dependent>false</model_dependent>
      <default_value>0</default_value>
    </argument>
    <argument>
      <name>foundation_wall_insulation_distance_to_bottom</name>
      <display_name>Foundation: Wall Insulation Distance To Bottom</display_name>
      <description>The distance from the top of the foundation wall to the bottom of the foundation wall insulation. Only applies to basements/crawlspaces.</description>
      <type>Double</type>
      <units>ft</units>
      <required>true</required>
      <model_dependent>false</model_dependent>
      <default_value>0</default_value>
    </argument>
    <argument>
      <name>foundation_wall_assembly_r</name>
      <display_name>Foundation: Wall Assembly R-value</display_name>
      <description>Assembly R-value for the foundation walls. Only applies to basements/crawlspaces. If provided, overrides the previous foundation wall insulation inputs.</description>
      <type>Double</type>
      <units>h-ft^2-R/Btu</units>
      <required>false</required>
      <model_dependent>false</model_dependent>
    </argument>
    <argument>
      <name>foundation_wall_thickness</name>
      <display_name>Foundation: Wall Thickness</display_name>
      <description>The thickness of the foundation wall.</description>
      <type>String</type>
      <required>true</required>
      <model_dependent>false</model_dependent>
      <default_value>auto</default_value>
    </argument>
    <argument>
      <name>slab_perimeter_insulation_r</name>
      <display_name>Slab: Perimeter Insulation Nominal R-value</display_name>
      <description>Nominal R-value of the vertical slab perimeter insulation. Applies to slab-on-grade foundations and basement/crawlspace floors.</description>
      <type>Double</type>
      <units>h-ft^2-R/Btu</units>
      <required>true</required>
      <model_dependent>false</model_dependent>
      <default_value>0</default_value>
    </argument>
    <argument>
      <name>slab_perimeter_depth</name>
      <display_name>Slab: Perimeter Insulation Depth</display_name>
      <description>Depth from grade to bottom of vertical slab perimeter insulation. Applies to slab-on-grade foundations and basement/crawlspace floors.</description>
      <type>Double</type>
      <units>ft</units>
      <required>true</required>
      <model_dependent>false</model_dependent>
      <default_value>0</default_value>
    </argument>
    <argument>
      <name>slab_under_insulation_r</name>
      <display_name>Slab: Under Slab Insulation Nominal R-value</display_name>
      <description>Nominal R-value of the horizontal under slab insulation. Applies to slab-on-grade foundations and basement/crawlspace floors.</description>
      <type>Double</type>
      <units>h-ft^2-R/Btu</units>
      <required>true</required>
      <model_dependent>false</model_dependent>
      <default_value>0</default_value>
    </argument>
    <argument>
      <name>slab_under_width</name>
      <display_name>Slab: Under Slab Insulation Width</display_name>
      <description>Width from slab edge inward of horizontal under-slab insulation. Enter 999 to specify that the under slab insulation spans the entire slab. Applies to slab-on-grade foundations and basement/crawlspace floors.</description>
      <type>Double</type>
      <units>ft</units>
      <required>true</required>
      <model_dependent>false</model_dependent>
      <default_value>0</default_value>
    </argument>
    <argument>
      <name>slab_thickness</name>
      <display_name>Slab: Thickness</display_name>
      <description>The thickness of the slab.</description>
      <type>String</type>
      <required>true</required>
      <model_dependent>false</model_dependent>
      <default_value>auto</default_value>
    </argument>
    <argument>
      <name>slab_carpet_fraction</name>
      <display_name>Slab: Carpet Fraction</display_name>
      <description>Fraction of the slab floor area that is carpeted.</description>
      <type>String</type>
      <units>Frac</units>
      <required>true</required>
      <model_dependent>false</model_dependent>
      <default_value>auto</default_value>
    </argument>
    <argument>
      <name>slab_carpet_r</name>
      <display_name>Slab: Carpet R-value</display_name>
      <description>R-value of the slab carpet.</description>
      <type>String</type>
      <units>h-ft^2-R/Btu</units>
      <required>true</required>
      <model_dependent>false</model_dependent>
      <default_value>auto</default_value>
    </argument>
    <argument>
      <name>ceiling_assembly_r</name>
      <display_name>Ceiling: Assembly R-value</display_name>
      <description>Assembly R-value for the ceiling (attic floor).</description>
      <type>Double</type>
      <units>h-ft^2-R/Btu</units>
      <required>true</required>
      <model_dependent>false</model_dependent>
      <default_value>30</default_value>
    </argument>
    <argument>
      <name>roof_material_type</name>
      <display_name>Roof: Material Type</display_name>
      <description>The material type of the roof.</description>
      <type>Choice</type>
      <required>false</required>
      <model_dependent>false</model_dependent>
      <choices>
        <choice>
          <value>asphalt or fiberglass shingles</value>
          <display_name>asphalt or fiberglass shingles</display_name>
        </choice>
        <choice>
          <value>concrete</value>
          <display_name>concrete</display_name>
        </choice>
        <choice>
          <value>slate or tile shingles</value>
          <display_name>slate or tile shingles</display_name>
        </choice>
        <choice>
          <value>metal surfacing</value>
          <display_name>metal surfacing</display_name>
        </choice>
        <choice>
          <value>plastic/rubber/synthetic sheeting</value>
          <display_name>plastic/rubber/synthetic sheeting</display_name>
        </choice>
        <choice>
          <value>wood shingles or shakes</value>
          <display_name>wood shingles or shakes</display_name>
        </choice>
      </choices>
    </argument>
    <argument>
      <name>roof_color</name>
      <display_name>Roof: Color</display_name>
      <description>The color of the roof.</description>
      <type>Choice</type>
      <required>true</required>
      <model_dependent>false</model_dependent>
      <default_value>auto</default_value>
      <choices>
        <choice>
          <value>auto</value>
          <display_name>auto</display_name>
        </choice>
        <choice>
          <value>dark</value>
          <display_name>dark</display_name>
        </choice>
        <choice>
          <value>light</value>
          <display_name>light</display_name>
        </choice>
        <choice>
          <value>medium</value>
          <display_name>medium</display_name>
        </choice>
        <choice>
          <value>medium dark</value>
          <display_name>medium dark</display_name>
        </choice>
        <choice>
          <value>reflective</value>
          <display_name>reflective</display_name>
        </choice>
      </choices>
    </argument>
    <argument>
      <name>roof_assembly_r</name>
      <display_name>Roof: Assembly R-value</display_name>
      <description>Assembly R-value of the roof.</description>
      <type>Double</type>
      <units>h-ft^2-R/Btu</units>
      <required>true</required>
      <model_dependent>false</model_dependent>
      <default_value>2.3</default_value>
    </argument>
    <argument>
      <name>roof_solar_absorptance</name>
      <display_name>Roof: Solar Absorptance</display_name>
      <description>The solar absorptance of the roof.</description>
      <type>String</type>
      <required>true</required>
      <model_dependent>false</model_dependent>
      <default_value>auto</default_value>
    </argument>
    <argument>
      <name>roof_emittance</name>
      <display_name>Roof: Emittance</display_name>
      <description>The emittance of the roof.</description>
      <type>String</type>
      <required>true</required>
      <model_dependent>false</model_dependent>
      <default_value>auto</default_value>
    </argument>
    <argument>
      <name>roof_radiant_barrier</name>
      <display_name>Roof: Has Radiant Barrier</display_name>
      <description>Specifies whether the attic has a radiant barrier.</description>
      <type>String</type>
      <required>true</required>
      <model_dependent>false</model_dependent>
      <default_value>auto</default_value>
    </argument>
    <argument>
      <name>roof_radiant_barrier_grade</name>
      <display_name>Roof: Radiant Barrier Grade</display_name>
      <description>The grade of the radiant barrier, if it exists.</description>
      <type>Choice</type>
      <required>true</required>
      <model_dependent>false</model_dependent>
      <default_value>1</default_value>
      <choices>
        <choice>
          <value>1</value>
          <display_name>1</display_name>
        </choice>
        <choice>
          <value>2</value>
          <display_name>2</display_name>
        </choice>
        <choice>
          <value>3</value>
          <display_name>3</display_name>
        </choice>
      </choices>
    </argument>
    <argument>
      <name>neighbor_front_distance</name>
      <display_name>Neighbor: Front Distance</display_name>
      <description>The minimum distance between the simulated house and the neighboring house to the front (not including eaves). A value of zero indicates no neighbors.</description>
      <type>Double</type>
      <units>ft</units>
      <required>true</required>
      <model_dependent>false</model_dependent>
      <default_value>0</default_value>
    </argument>
    <argument>
      <name>neighbor_back_distance</name>
      <display_name>Neighbor: Back Distance</display_name>
      <description>The minimum distance between the simulated house and the neighboring house to the back (not including eaves). A value of zero indicates no neighbors.</description>
      <type>Double</type>
      <units>ft</units>
      <required>true</required>
      <model_dependent>false</model_dependent>
      <default_value>0</default_value>
    </argument>
    <argument>
      <name>neighbor_left_distance</name>
      <display_name>Neighbor: Left Distance</display_name>
      <description>The minimum distance between the simulated house and the neighboring house to the left (not including eaves). A value of zero indicates no neighbors.</description>
      <type>Double</type>
      <units>ft</units>
      <required>true</required>
      <model_dependent>false</model_dependent>
      <default_value>10</default_value>
    </argument>
    <argument>
      <name>neighbor_right_distance</name>
      <display_name>Neighbor: Right Distance</display_name>
      <description>The minimum distance between the simulated house and the neighboring house to the right (not including eaves). A value of zero indicates no neighbors.</description>
      <type>Double</type>
      <units>ft</units>
      <required>true</required>
      <model_dependent>false</model_dependent>
      <default_value>10</default_value>
    </argument>
    <argument>
      <name>neighbor_front_height</name>
      <display_name>Neighbor: Front Height</display_name>
      <description>The height of the neighboring building to the front. A value of 'auto' will use the same height as this building.</description>
      <type>String</type>
      <units>ft</units>
      <required>true</required>
      <model_dependent>false</model_dependent>
      <default_value>auto</default_value>
    </argument>
    <argument>
      <name>neighbor_back_height</name>
      <display_name>Neighbor: Back Height</display_name>
      <description>The height of the neighboring building to the back. A value of 'auto' will use the same height as this building.</description>
      <type>String</type>
      <units>ft</units>
      <required>true</required>
      <model_dependent>false</model_dependent>
      <default_value>auto</default_value>
    </argument>
    <argument>
      <name>neighbor_left_height</name>
      <display_name>Neighbor: Left Height</display_name>
      <description>The height of the neighboring building to the left. A value of 'auto' will use the same height as this building.</description>
      <type>String</type>
      <units>ft</units>
      <required>true</required>
      <model_dependent>false</model_dependent>
      <default_value>auto</default_value>
    </argument>
    <argument>
      <name>neighbor_right_height</name>
      <display_name>Neighbor: Right Height</display_name>
      <description>The height of the neighboring building to the right. A value of 'auto' will use the same height as this building.</description>
      <type>String</type>
      <units>ft</units>
      <required>true</required>
      <model_dependent>false</model_dependent>
      <default_value>auto</default_value>
    </argument>
    <argument>
      <name>wall_type</name>
      <display_name>Walls: Type</display_name>
      <description>The type of exterior walls.</description>
      <type>Choice</type>
      <required>true</required>
      <model_dependent>false</model_dependent>
      <default_value>WoodStud</default_value>
      <choices>
        <choice>
          <value>WoodStud</value>
          <display_name>WoodStud</display_name>
        </choice>
        <choice>
          <value>ConcreteMasonryUnit</value>
          <display_name>ConcreteMasonryUnit</display_name>
        </choice>
        <choice>
          <value>DoubleWoodStud</value>
          <display_name>DoubleWoodStud</display_name>
        </choice>
        <choice>
          <value>InsulatedConcreteForms</value>
          <display_name>InsulatedConcreteForms</display_name>
        </choice>
        <choice>
          <value>LogWall</value>
          <display_name>LogWall</display_name>
        </choice>
        <choice>
          <value>StructurallyInsulatedPanel</value>
          <display_name>StructurallyInsulatedPanel</display_name>
        </choice>
        <choice>
          <value>SolidConcrete</value>
          <display_name>SolidConcrete</display_name>
        </choice>
        <choice>
          <value>SteelFrame</value>
          <display_name>SteelFrame</display_name>
        </choice>
        <choice>
          <value>Stone</value>
          <display_name>Stone</display_name>
        </choice>
        <choice>
          <value>StrawBale</value>
          <display_name>StrawBale</display_name>
        </choice>
        <choice>
          <value>StructuralBrick</value>
          <display_name>StructuralBrick</display_name>
        </choice>
      </choices>
    </argument>
    <argument>
      <name>wall_siding_type</name>
      <display_name>Wall: Siding Type</display_name>
      <description>The siding type of the exterior walls.</description>
      <type>Choice</type>
      <required>false</required>
      <model_dependent>false</model_dependent>
      <choices>
        <choice>
          <value>aluminum siding</value>
          <display_name>aluminum siding</display_name>
        </choice>
        <choice>
          <value>brick veneer</value>
          <display_name>brick veneer</display_name>
        </choice>
        <choice>
          <value>fiber cement siding</value>
          <display_name>fiber cement siding</display_name>
        </choice>
        <choice>
          <value>stucco</value>
          <display_name>stucco</display_name>
        </choice>
        <choice>
          <value>vinyl siding</value>
          <display_name>vinyl siding</display_name>
        </choice>
        <choice>
          <value>wood siding</value>
          <display_name>wood siding</display_name>
        </choice>
      </choices>
    </argument>
    <argument>
      <name>wall_color</name>
      <display_name>Wall: Color</display_name>
      <description>The color of the exterior walls.</description>
      <type>Choice</type>
      <required>true</required>
      <model_dependent>false</model_dependent>
      <default_value>auto</default_value>
      <choices>
        <choice>
          <value>auto</value>
          <display_name>auto</display_name>
        </choice>
        <choice>
          <value>dark</value>
          <display_name>dark</display_name>
        </choice>
        <choice>
          <value>light</value>
          <display_name>light</display_name>
        </choice>
        <choice>
          <value>medium</value>
          <display_name>medium</display_name>
        </choice>
        <choice>
          <value>medium dark</value>
          <display_name>medium dark</display_name>
        </choice>
        <choice>
          <value>reflective</value>
          <display_name>reflective</display_name>
        </choice>
      </choices>
    </argument>
    <argument>
      <name>wall_assembly_r</name>
      <display_name>Walls: Assembly R-value</display_name>
      <description>Assembly R-value of the exterior walls.</description>
      <type>Double</type>
      <units>h-ft^2-R/Btu</units>
      <required>true</required>
      <model_dependent>false</model_dependent>
      <default_value>13</default_value>
    </argument>
    <argument>
      <name>wall_solar_absorptance</name>
      <display_name>Wall: Solar Absorptance</display_name>
      <description>The solar absorptance of the exterior walls.</description>
      <type>String</type>
      <required>true</required>
      <model_dependent>false</model_dependent>
      <default_value>auto</default_value>
    </argument>
    <argument>
      <name>wall_emittance</name>
      <display_name>Wall: Emittance</display_name>
      <description>The emittance of the exterior walls.</description>
      <type>String</type>
      <required>true</required>
      <model_dependent>false</model_dependent>
      <default_value>auto</default_value>
    </argument>
    <argument>
      <name>window_front_wwr</name>
      <display_name>Windows: Front Window-to-Wall Ratio</display_name>
      <description>The ratio of window area to wall area for the building's front facade. Enter 0 if specifying Front Window Area instead.</description>
      <type>Double</type>
      <required>true</required>
      <model_dependent>false</model_dependent>
      <default_value>0.18</default_value>
    </argument>
    <argument>
      <name>window_back_wwr</name>
      <display_name>Windows: Back Window-to-Wall Ratio</display_name>
      <description>The ratio of window area to wall area for the building's back facade. Enter 0 if specifying Back Window Area instead.</description>
      <type>Double</type>
      <required>true</required>
      <model_dependent>false</model_dependent>
      <default_value>0.18</default_value>
    </argument>
    <argument>
      <name>window_left_wwr</name>
      <display_name>Windows: Left Window-to-Wall Ratio</display_name>
      <description>The ratio of window area to wall area for the building's left facade. Enter 0 if specifying Left Window Area instead.</description>
      <type>Double</type>
      <required>true</required>
      <model_dependent>false</model_dependent>
      <default_value>0.18</default_value>
    </argument>
    <argument>
      <name>window_right_wwr</name>
      <display_name>Windows: Right Window-to-Wall Ratio</display_name>
      <description>The ratio of window area to wall area for the building's right facade. Enter 0 if specifying Right Window Area instead.</description>
      <type>Double</type>
      <required>true</required>
      <model_dependent>false</model_dependent>
      <default_value>0.18</default_value>
    </argument>
    <argument>
      <name>window_area_front</name>
      <display_name>Windows: Front Window Area</display_name>
      <description>The amount of window area on the building's front facade. Enter 0 if specifying Front Window-to-Wall Ratio instead.</description>
      <type>Double</type>
      <required>true</required>
      <model_dependent>false</model_dependent>
      <default_value>0</default_value>
    </argument>
    <argument>
      <name>window_area_back</name>
      <display_name>Windows: Back Window Area</display_name>
      <description>The amount of window area on the building's back facade. Enter 0 if specifying Back Window-to-Wall Ratio instead.</description>
      <type>Double</type>
      <required>true</required>
      <model_dependent>false</model_dependent>
      <default_value>0</default_value>
    </argument>
    <argument>
      <name>window_area_left</name>
      <display_name>Windows: Left Window Area</display_name>
      <description>The amount of window area on the building's left facade. Enter 0 if specifying Left Window-to-Wall Ratio instead.</description>
      <type>Double</type>
      <required>true</required>
      <model_dependent>false</model_dependent>
      <default_value>0</default_value>
    </argument>
    <argument>
      <name>window_area_right</name>
      <display_name>Windows: Right Window Area</display_name>
      <description>The amount of window area on the building's right facade. Enter 0 if specifying Right Window-to-Wall Ratio instead.</description>
      <type>Double</type>
      <required>true</required>
      <model_dependent>false</model_dependent>
      <default_value>0</default_value>
    </argument>
    <argument>
      <name>window_aspect_ratio</name>
      <display_name>Windows: Aspect Ratio</display_name>
      <description>Ratio of window height to width.</description>
      <type>Double</type>
      <required>true</required>
      <model_dependent>false</model_dependent>
      <default_value>1.333</default_value>
    </argument>
    <argument>
      <name>window_fraction_operable</name>
      <display_name>Windows: Fraction Operable</display_name>
      <description>Fraction of windows that are operable.</description>
      <type>Double</type>
      <required>false</required>
      <model_dependent>false</model_dependent>
    </argument>
    <argument>
      <name>window_ufactor</name>
      <display_name>Windows: U-Factor</display_name>
      <description>The heat transfer coefficient of the windows.</description>
      <type>Double</type>
      <units>Btu/hr-ft^2-R</units>
      <required>true</required>
      <model_dependent>false</model_dependent>
      <default_value>0.37</default_value>
    </argument>
    <argument>
      <name>window_shgc</name>
      <display_name>Windows: SHGC</display_name>
      <description>The ratio of solar heat gain through a glazing system compared to that of an unobstructed opening, for windows.</description>
      <type>Double</type>
      <required>true</required>
      <model_dependent>false</model_dependent>
      <default_value>0.3</default_value>
    </argument>
    <argument>
      <name>window_interior_shading_winter</name>
      <display_name>Windows: Winter Interior Shading</display_name>
      <description>Interior shading multiplier for the heating season. 1.0 indicates no reduction in solar gain, 0.85 indicates 15% reduction, etc.</description>
      <type>Double</type>
      <required>false</required>
      <model_dependent>false</model_dependent>
    </argument>
    <argument>
      <name>window_interior_shading_summer</name>
      <display_name>Windows: Summer Interior Shading</display_name>
      <description>Interior shading multiplier for the cooling season. 1.0 indicates no reduction in solar gain, 0.85 indicates 15% reduction, etc.</description>
      <type>Double</type>
      <required>false</required>
      <model_dependent>false</model_dependent>
    </argument>
    <argument>
      <name>window_exterior_shading_winter</name>
      <display_name>Windows: Winter Exterior Shading</display_name>
      <description>Exterior shading multiplier for the heating season. 1.0 indicates no reduction in solar gain, 0.85 indicates 15% reduction, etc.</description>
      <type>Double</type>
      <required>false</required>
      <model_dependent>false</model_dependent>
    </argument>
    <argument>
      <name>window_exterior_shading_summer</name>
      <display_name>Windows: Summer Exterior Shading</display_name>
      <description>Exterior shading multiplier for the cooling season. 1.0 indicates no reduction in solar gain, 0.85 indicates 15% reduction, etc.</description>
      <type>Double</type>
      <required>false</required>
      <model_dependent>false</model_dependent>
    </argument>
    <argument>
      <name>overhangs_front_depth</name>
      <display_name>Overhangs: Front Facade Depth</display_name>
      <description>Specifies the depth of overhangs for windows on the front facade.</description>
      <type>Double</type>
      <required>true</required>
      <model_dependent>false</model_dependent>
      <default_value>0</default_value>
    </argument>
    <argument>
      <name>overhangs_front_distance_to_top_of_window</name>
      <display_name>Overhangs: Front Facade Distance to Top of Window</display_name>
      <description>Specifies the distance to the top of window of overhangs for windows on the front facade.</description>
      <type>Double</type>
      <required>true</required>
      <model_dependent>false</model_dependent>
      <default_value>0</default_value>
    </argument>
    <argument>
      <name>overhangs_back_depth</name>
      <display_name>Overhangs: Back Facade Depth</display_name>
      <description>Specifies the depth of overhangs for windows on the back facade.</description>
      <type>Double</type>
      <required>true</required>
      <model_dependent>false</model_dependent>
      <default_value>0</default_value>
    </argument>
    <argument>
      <name>overhangs_back_distance_to_top_of_window</name>
      <display_name>Overhangs: Back Facade Distance to Top of Window</display_name>
      <description>Specifies the distance to the top of window of overhangs for windows on the back facade.</description>
      <type>Double</type>
      <required>true</required>
      <model_dependent>false</model_dependent>
      <default_value>0</default_value>
    </argument>
    <argument>
      <name>overhangs_left_depth</name>
      <display_name>Overhangs: Left Facade Depth</display_name>
      <description>Specifies the depth of overhangs for windows on the left facade.</description>
      <type>Double</type>
      <required>true</required>
      <model_dependent>false</model_dependent>
      <default_value>0</default_value>
    </argument>
    <argument>
      <name>overhangs_left_distance_to_top_of_window</name>
      <display_name>Overhangs: Left Facade Distance to Top of Window</display_name>
      <description>Specifies the distance to the top of window of overhangs for windows on the left facade.</description>
      <type>Double</type>
      <required>true</required>
      <model_dependent>false</model_dependent>
      <default_value>0</default_value>
    </argument>
    <argument>
      <name>overhangs_right_depth</name>
      <display_name>Overhangs: Right Facade Depth</display_name>
      <description>Specifies the depth of overhangs for windows on the right facade.</description>
      <type>Double</type>
      <required>true</required>
      <model_dependent>false</model_dependent>
      <default_value>0</default_value>
    </argument>
    <argument>
      <name>overhangs_right_distance_to_top_of_window</name>
      <display_name>Overhangs: Right Facade Distance to Top of Window</display_name>
      <description>Specifies the distance to the top of window of overhangs for windows on the right facade.</description>
      <type>Double</type>
      <required>true</required>
      <model_dependent>false</model_dependent>
      <default_value>0</default_value>
    </argument>
    <argument>
      <name>skylight_area_front</name>
      <display_name>Skylights: Front Roof Area</display_name>
      <description>The amount of skylight area on the building's front conditioned roof facade.</description>
      <type>Double</type>
      <required>true</required>
      <model_dependent>false</model_dependent>
      <default_value>0</default_value>
    </argument>
    <argument>
      <name>skylight_area_back</name>
      <display_name>Skylights: Back Roof Area</display_name>
      <description>The amount of skylight area on the building's back conditioned roof facade.</description>
      <type>Double</type>
      <required>true</required>
      <model_dependent>false</model_dependent>
      <default_value>0</default_value>
    </argument>
    <argument>
      <name>skylight_area_left</name>
      <display_name>Skylights: Left Roof Area</display_name>
      <description>The amount of skylight area on the building's left conditioned roof facade.</description>
      <type>Double</type>
      <required>true</required>
      <model_dependent>false</model_dependent>
      <default_value>0</default_value>
    </argument>
    <argument>
      <name>skylight_area_right</name>
      <display_name>Skylights: Right Roof Area</display_name>
      <description>The amount of skylight area on the building's right conditioned roof facade.</description>
      <type>Double</type>
      <required>true</required>
      <model_dependent>false</model_dependent>
      <default_value>0</default_value>
    </argument>
    <argument>
      <name>skylight_ufactor</name>
      <display_name>Skylights: U-Factor</display_name>
      <description>The heat transfer coefficient of the skylights.</description>
      <type>Double</type>
      <units>Btu/hr-ft^2-R</units>
      <required>true</required>
      <model_dependent>false</model_dependent>
      <default_value>0.33</default_value>
    </argument>
    <argument>
      <name>skylight_shgc</name>
      <display_name>Skylights: SHGC</display_name>
      <description>The ratio of solar heat gain through a glazing system compared to that of an unobstructed opening, for skylights.</description>
      <type>Double</type>
      <required>true</required>
      <model_dependent>false</model_dependent>
      <default_value>0.45</default_value>
    </argument>
    <argument>
      <name>door_area</name>
      <display_name>Doors: Area</display_name>
      <description>The area of the opaque door(s).</description>
      <type>Double</type>
      <units>ft^2</units>
      <required>true</required>
      <model_dependent>false</model_dependent>
      <default_value>20</default_value>
    </argument>
    <argument>
      <name>door_rvalue</name>
      <display_name>Doors: R-value</display_name>
      <description>R-value of the doors.</description>
      <type>Double</type>
      <units>h-ft^2-R/Btu</units>
      <required>true</required>
      <model_dependent>false</model_dependent>
      <default_value>5</default_value>
    </argument>
    <argument>
      <name>air_leakage_units</name>
      <display_name>Air Leakage: Units</display_name>
      <description>The unit of measure for the above-grade living air leakage.</description>
      <type>Choice</type>
      <required>true</required>
      <model_dependent>false</model_dependent>
      <default_value>ACH</default_value>
      <choices>
        <choice>
          <value>ACH</value>
          <display_name>ACH</display_name>
        </choice>
        <choice>
          <value>CFM</value>
          <display_name>CFM</display_name>
        </choice>
        <choice>
          <value>ACHnatural</value>
          <display_name>ACHnatural</display_name>
        </choice>
      </choices>
    </argument>
    <argument>
      <name>air_leakage_house_pressure</name>
      <display_name>Air Leakage: House Pressure</display_name>
      <description>The pressure of the house for the above-grade living air leakage when the air leakage units are ACH or CFM.</description>
      <type>Double</type>
      <units>Pa</units>
      <required>true</required>
      <model_dependent>false</model_dependent>
      <default_value>50</default_value>
    </argument>
    <argument>
      <name>air_leakage_value</name>
      <display_name>Air Leakage: Value</display_name>
      <description>Air exchange rate, in ACH or CFM at the specified house pressure.</description>
      <type>Double</type>
      <required>true</required>
      <model_dependent>false</model_dependent>
      <default_value>3</default_value>
    </argument>
    <argument>
      <name>air_leakage_shelter_coefficient</name>
      <display_name>Air Leakage: Shelter Coefficient</display_name>
      <description>The local shelter coefficient (AIM-2 infiltration model) accounts for nearby buildings, trees, and obstructions.</description>
      <type>String</type>
      <units>Frac</units>
      <required>true</required>
      <model_dependent>false</model_dependent>
      <default_value>auto</default_value>
    </argument>
    <argument>
      <name>heating_system_type</name>
      <display_name>Heating System: Type</display_name>
      <description>The type of heating system. Use 'none' if there is no heating system.</description>
      <type>Choice</type>
      <required>true</required>
      <model_dependent>false</model_dependent>
      <default_value>Furnace</default_value>
      <choices>
        <choice>
          <value>none</value>
          <display_name>none</display_name>
        </choice>
        <choice>
          <value>Furnace</value>
          <display_name>Furnace</display_name>
        </choice>
        <choice>
          <value>WallFurnace</value>
          <display_name>WallFurnace</display_name>
        </choice>
        <choice>
          <value>FloorFurnace</value>
          <display_name>FloorFurnace</display_name>
        </choice>
        <choice>
          <value>Boiler</value>
          <display_name>Boiler</display_name>
        </choice>
        <choice>
          <value>ElectricResistance</value>
          <display_name>ElectricResistance</display_name>
        </choice>
        <choice>
          <value>Stove</value>
          <display_name>Stove</display_name>
        </choice>
        <choice>
          <value>PortableHeater</value>
          <display_name>PortableHeater</display_name>
        </choice>
        <choice>
          <value>Fireplace</value>
          <display_name>Fireplace</display_name>
        </choice>
        <choice>
          <value>FixedHeater</value>
          <display_name>FixedHeater</display_name>
        </choice>
      </choices>
    </argument>
    <argument>
      <name>heating_system_fuel</name>
      <display_name>Heating System: Fuel Type</display_name>
      <description>The fuel type of the heating system. Ignored for ElectricResistance.</description>
      <type>Choice</type>
      <required>true</required>
      <model_dependent>false</model_dependent>
      <default_value>natural gas</default_value>
      <choices>
        <choice>
          <value>electricity</value>
          <display_name>electricity</display_name>
        </choice>
        <choice>
          <value>natural gas</value>
          <display_name>natural gas</display_name>
        </choice>
        <choice>
          <value>fuel oil</value>
          <display_name>fuel oil</display_name>
        </choice>
        <choice>
          <value>propane</value>
          <display_name>propane</display_name>
        </choice>
        <choice>
          <value>wood</value>
          <display_name>wood</display_name>
        </choice>
        <choice>
          <value>wood pellets</value>
          <display_name>wood pellets</display_name>
        </choice>
        <choice>
          <value>coal</value>
          <display_name>coal</display_name>
        </choice>
      </choices>
    </argument>
    <argument>
      <name>heating_system_heating_efficiency</name>
      <display_name>Heating System: Rated AFUE or Percent</display_name>
      <description>The rated heating efficiency value of the heating system.</description>
      <type>Double</type>
      <units>Frac</units>
      <required>true</required>
      <model_dependent>false</model_dependent>
      <default_value>0.78</default_value>
    </argument>
    <argument>
      <name>heating_system_heating_capacity</name>
      <display_name>Heating System: Heating Capacity</display_name>
      <description>The output heating capacity of the heating system. If using 'auto', the autosizing algorithm will use ACCA Manual J/S to set the capacity to meet its load served.</description>
      <type>String</type>
      <units>Btu/hr</units>
      <required>true</required>
      <model_dependent>false</model_dependent>
      <default_value>auto</default_value>
    </argument>
    <argument>
      <name>heating_system_fraction_heat_load_served</name>
      <display_name>Heating System: Fraction Heat Load Served</display_name>
      <description>The heating load served by the heating system.</description>
      <type>Double</type>
      <units>Frac</units>
      <required>true</required>
      <model_dependent>false</model_dependent>
      <default_value>1</default_value>
    </argument>
    <argument>
      <name>heating_system_airflow_defect_ratio</name>
      <display_name>Heating System: Airflow Defect Ratio</display_name>
      <description>The airflow defect ratio, defined as (InstalledAirflow - DesignAirflow) / DesignAirflow, of the heating system per ANSI/RESNET/ACCA Standard 310. A value of zero means no airflow defect. Applies only to Furnace.</description>
      <type>Double</type>
      <units>Frac</units>
      <required>false</required>
      <model_dependent>false</model_dependent>
    </argument>
    <argument>
      <name>cooling_system_type</name>
      <display_name>Cooling System: Type</display_name>
      <description>The type of cooling system. Use 'none' if there is no cooling system.</description>
      <type>Choice</type>
      <required>true</required>
      <model_dependent>false</model_dependent>
      <default_value>central air conditioner</default_value>
      <choices>
        <choice>
          <value>none</value>
          <display_name>none</display_name>
        </choice>
        <choice>
          <value>central air conditioner</value>
          <display_name>central air conditioner</display_name>
        </choice>
        <choice>
          <value>room air conditioner</value>
          <display_name>room air conditioner</display_name>
        </choice>
        <choice>
          <value>evaporative cooler</value>
          <display_name>evaporative cooler</display_name>
        </choice>
        <choice>
          <value>mini-split</value>
          <display_name>mini-split</display_name>
        </choice>
      </choices>
    </argument>
    <argument>
      <name>cooling_system_cooling_efficiency_type</name>
      <display_name>Cooling System: Efficiency Type</display_name>
      <description>The efficiency type of the cooling system. System types central air conditioner and mini-split use SEER. System type room air conditioner uses EER. Ignored for system type evaporative cooler.</description>
      <type>Choice</type>
      <required>true</required>
      <model_dependent>false</model_dependent>
      <default_value>SEER</default_value>
      <choices>
        <choice>
          <value>SEER</value>
          <display_name>SEER</display_name>
        </choice>
        <choice>
          <value>EER</value>
          <display_name>EER</display_name>
        </choice>
      </choices>
    </argument>
    <argument>
      <name>cooling_system_cooling_efficiency</name>
      <display_name>Cooling System: Efficiency</display_name>
      <description>The rated efficiency value of the cooling system. Ignored for evaporative cooler.</description>
      <type>Double</type>
      <units>SEER or EER</units>
      <required>true</required>
      <model_dependent>false</model_dependent>
      <default_value>13</default_value>
    </argument>
    <argument>
      <name>cooling_system_cooling_compressor_type</name>
      <display_name>Cooling System: Cooling Compressor Type</display_name>
      <description>The compressor type of the cooling system. Only applies to central air conditioner.</description>
      <type>Choice</type>
      <required>false</required>
      <model_dependent>false</model_dependent>
      <choices>
        <choice>
          <value>single stage</value>
          <display_name>single stage</display_name>
        </choice>
        <choice>
          <value>two stage</value>
          <display_name>two stage</display_name>
        </choice>
        <choice>
          <value>variable speed</value>
          <display_name>variable speed</display_name>
        </choice>
      </choices>
    </argument>
    <argument>
      <name>cooling_system_cooling_sensible_heat_fraction</name>
      <display_name>Cooling System: Cooling Sensible Heat Fraction</display_name>
      <description>The sensible heat fraction of the cooling system. Ignored for evaporative cooler.</description>
      <type>Double</type>
      <units>Frac</units>
      <required>false</required>
      <model_dependent>false</model_dependent>
    </argument>
    <argument>
      <name>cooling_system_cooling_capacity</name>
      <display_name>Cooling System: Cooling Capacity</display_name>
      <description>The output cooling capacity of the cooling system. If using 'auto', the autosizing algorithm will use ACCA Manual J/S to set the capacity to meet its load served. Ignored for evaporative cooler.</description>
      <type>String</type>
      <units>tons</units>
      <required>true</required>
      <model_dependent>false</model_dependent>
      <default_value>auto</default_value>
    </argument>
    <argument>
      <name>cooling_system_fraction_cool_load_served</name>
      <display_name>Cooling System: Fraction Cool Load Served</display_name>
      <description>The cooling load served by the cooling system.</description>
      <type>Double</type>
      <units>Frac</units>
      <required>true</required>
      <model_dependent>false</model_dependent>
      <default_value>1</default_value>
    </argument>
    <argument>
      <name>cooling_system_is_ducted</name>
      <display_name>Cooling System: Is Ducted</display_name>
      <description>Whether the cooling system is ducted or not. Only used for mini-split and evaporative cooler.</description>
      <type>Boolean</type>
      <required>true</required>
      <model_dependent>false</model_dependent>
      <default_value>false</default_value>
      <choices>
        <choice>
          <value>true</value>
          <display_name>true</display_name>
        </choice>
        <choice>
          <value>false</value>
          <display_name>false</display_name>
        </choice>
      </choices>
    </argument>
    <argument>
      <name>cooling_system_airflow_defect_ratio</name>
      <display_name>Cooling System: Airflow Defect Ratio</display_name>
      <description>The airflow defect ratio, defined as (InstalledAirflow - DesignAirflow) / DesignAirflow, of the cooling system per ANSI/RESNET/ACCA Standard 310. A value of zero means no airflow defect. Applies only to central air conditioner and ducted mini-split.</description>
      <type>Double</type>
      <units>Frac</units>
      <required>false</required>
      <model_dependent>false</model_dependent>
    </argument>
    <argument>
      <name>cooling_system_charge_defect_ratio</name>
      <display_name>Cooling System: Charge Defect Ratio</display_name>
      <description>The refrigerant charge defect ratio, defined as (InstalledCharge - DesignCharge) / DesignCharge, of the cooling system per ANSI/RESNET/ACCA Standard 310. A value of zero means no refrigerant charge defect. Applies only to central air conditioner and mini-split.</description>
      <type>Double</type>
      <units>Frac</units>
      <required>false</required>
      <model_dependent>false</model_dependent>
    </argument>
    <argument>
      <name>heat_pump_type</name>
      <display_name>Heat Pump: Type</display_name>
      <description>The type of heat pump. Use 'none' if there is no heat pump.</description>
      <type>Choice</type>
      <required>true</required>
      <model_dependent>false</model_dependent>
      <default_value>none</default_value>
      <choices>
        <choice>
          <value>none</value>
          <display_name>none</display_name>
        </choice>
        <choice>
          <value>air-to-air</value>
          <display_name>air-to-air</display_name>
        </choice>
        <choice>
          <value>mini-split</value>
          <display_name>mini-split</display_name>
        </choice>
        <choice>
          <value>ground-to-air</value>
          <display_name>ground-to-air</display_name>
        </choice>
      </choices>
    </argument>
    <argument>
      <name>heat_pump_heating_efficiency_type</name>
      <display_name>Heat Pump: Heating Efficiency Type</display_name>
      <description>The heating efficiency type of heat pump. System types air-to-air and mini-split use HSPF. System type ground-to-air uses COP.</description>
      <type>Choice</type>
      <required>true</required>
      <model_dependent>false</model_dependent>
      <default_value>HSPF</default_value>
      <choices>
        <choice>
          <value>HSPF</value>
          <display_name>HSPF</display_name>
        </choice>
        <choice>
          <value>COP</value>
          <display_name>COP</display_name>
        </choice>
      </choices>
    </argument>
    <argument>
      <name>heat_pump_heating_efficiency</name>
      <display_name>Heat Pump: Heating Efficiency</display_name>
      <description>The rated heating efficiency value of the heat pump.</description>
      <type>Double</type>
      <units>HSPF or COP</units>
      <required>true</required>
      <model_dependent>false</model_dependent>
      <default_value>7.7</default_value>
    </argument>
    <argument>
      <name>heat_pump_cooling_efficiency_type</name>
      <display_name>Heat Pump: Cooling Efficiency Type</display_name>
      <description>The cooling efficiency type of heat pump. System types air-to-air and mini-split use SEER. System type ground-to-air uses EER.</description>
      <type>Choice</type>
      <required>true</required>
      <model_dependent>false</model_dependent>
      <default_value>SEER</default_value>
      <choices>
        <choice>
          <value>SEER</value>
          <display_name>SEER</display_name>
        </choice>
        <choice>
          <value>EER</value>
          <display_name>EER</display_name>
        </choice>
      </choices>
    </argument>
    <argument>
      <name>heat_pump_cooling_efficiency</name>
      <display_name>Heat Pump: Cooling Efficiency</display_name>
      <description>The rated cooling efficiency value of the heat pump.</description>
      <type>Double</type>
      <units>SEER or EER</units>
      <required>true</required>
      <model_dependent>false</model_dependent>
      <default_value>13</default_value>
    </argument>
    <argument>
      <name>heat_pump_cooling_compressor_type</name>
      <display_name>Heat Pump: Cooling Compressor Type</display_name>
      <description>The compressor type of the heat pump. Only applies to air-to-air and mini-split.</description>
      <type>Choice</type>
      <required>false</required>
      <model_dependent>false</model_dependent>
      <choices>
        <choice>
          <value>single stage</value>
          <display_name>single stage</display_name>
        </choice>
        <choice>
          <value>two stage</value>
          <display_name>two stage</display_name>
        </choice>
        <choice>
          <value>variable speed</value>
          <display_name>variable speed</display_name>
        </choice>
      </choices>
    </argument>
    <argument>
      <name>heat_pump_cooling_sensible_heat_fraction</name>
      <display_name>Heat Pump: Cooling Sensible Heat Fraction</display_name>
      <description>The sensible heat fraction of the heat pump.</description>
      <type>Double</type>
      <units>Frac</units>
      <required>false</required>
      <model_dependent>false</model_dependent>
    </argument>
    <argument>
      <name>heat_pump_heating_capacity</name>
      <display_name>Heat Pump: Heating Capacity</display_name>
      <description>The output heating capacity of the heat pump. If using 'auto', the autosizing algorithm will use ACCA Manual J/S to set the capacity to meet its load served.</description>
      <type>String</type>
      <units>Btu/hr</units>
      <required>true</required>
      <model_dependent>false</model_dependent>
      <default_value>auto</default_value>
    </argument>
    <argument>
      <name>heat_pump_heating_capacity_17_f</name>
      <display_name>Heat Pump: Heating Capacity 17F</display_name>
      <description>The output heating capacity of the heat pump at 17F. Only applies to air-to-air and mini-split.</description>
      <type>String</type>
      <units>Btu/hr</units>
      <required>true</required>
      <model_dependent>false</model_dependent>
      <default_value>auto</default_value>
    </argument>
    <argument>
      <name>heat_pump_cooling_capacity</name>
      <display_name>Heat Pump: Cooling Capacity</display_name>
      <description>The output cooling capacity of the heat pump. If using 'auto', the autosizing algorithm will use ACCA Manual J/S to set the capacity to meet its load served.</description>
      <type>String</type>
      <units>Btu/hr</units>
      <required>true</required>
      <model_dependent>false</model_dependent>
      <default_value>auto</default_value>
    </argument>
    <argument>
      <name>heat_pump_fraction_heat_load_served</name>
      <display_name>Heat Pump: Fraction Heat Load Served</display_name>
      <description>The heating load served by the heat pump.</description>
      <type>Double</type>
      <units>Frac</units>
      <required>true</required>
      <model_dependent>false</model_dependent>
      <default_value>1</default_value>
    </argument>
    <argument>
      <name>heat_pump_fraction_cool_load_served</name>
      <display_name>Heat Pump: Fraction Cool Load Served</display_name>
      <description>The cooling load served by the heat pump.</description>
      <type>Double</type>
      <units>Frac</units>
      <required>true</required>
      <model_dependent>false</model_dependent>
      <default_value>1</default_value>
    </argument>
    <argument>
      <name>heat_pump_backup_fuel</name>
      <display_name>Heat Pump: Backup Fuel Type</display_name>
      <description>The backup fuel type of the heat pump. Use 'none' if there is no backup heating.</description>
      <type>Choice</type>
      <required>true</required>
      <model_dependent>false</model_dependent>
      <default_value>none</default_value>
      <choices>
        <choice>
          <value>none</value>
          <display_name>none</display_name>
        </choice>
        <choice>
          <value>electricity</value>
          <display_name>electricity</display_name>
        </choice>
        <choice>
          <value>natural gas</value>
          <display_name>natural gas</display_name>
        </choice>
        <choice>
          <value>fuel oil</value>
          <display_name>fuel oil</display_name>
        </choice>
        <choice>
          <value>propane</value>
          <display_name>propane</display_name>
        </choice>
      </choices>
    </argument>
    <argument>
      <name>heat_pump_backup_heating_efficiency</name>
      <display_name>Heat Pump: Backup Rated Efficiency</display_name>
      <description>The backup rated efficiency value of the heat pump. Percent for electricity fuel type. AFUE otherwise.</description>
      <type>Double</type>
      <required>true</required>
      <model_dependent>false</model_dependent>
      <default_value>1</default_value>
    </argument>
    <argument>
      <name>heat_pump_backup_heating_capacity</name>
      <display_name>Heat Pump: Backup Heating Capacity</display_name>
      <description>The backup output heating capacity of the heat pump. If using 'auto', the autosizing algorithm will use ACCA Manual J/S to set the capacity to meet its load served.</description>
      <type>String</type>
      <units>Btu/hr</units>
      <required>true</required>
      <model_dependent>false</model_dependent>
      <default_value>auto</default_value>
    </argument>
    <argument>
      <name>heat_pump_backup_heating_switchover_temp</name>
      <display_name>Heat Pump: Backup Heating Switchover Temperature</display_name>
      <description>The temperature at which the heat pump stops operating and the backup heating system starts running. Only applies to air-to-air and mini-split. If not provided, backup heating will operate as needed when heat pump capacity is insufficient.</description>
      <type>Double</type>
      <units>deg-F</units>
      <required>false</required>
      <model_dependent>false</model_dependent>
    </argument>
    <argument>
      <name>heat_pump_is_ducted</name>
      <display_name>Heat Pump: Is Ducted</display_name>
      <description>Whether the heat pump is ducted or not. Only used for mini-split.</description>
      <type>Boolean</type>
      <required>false</required>
      <model_dependent>false</model_dependent>
      <choices>
        <choice>
          <value>true</value>
          <display_name>true</display_name>
        </choice>
        <choice>
          <value>false</value>
          <display_name>false</display_name>
        </choice>
      </choices>
    </argument>
    <argument>
      <name>heat_pump_airflow_defect_ratio</name>
      <display_name>Heat Pump: Airflow Defect Ratio</display_name>
      <description>The airflow defect ratio, defined as (InstalledAirflow - DesignAirflow) / DesignAirflow, of the heat pump per ANSI/RESNET/ACCA Standard 310. A value of zero means no airflow defect. Applies only to air-to-air, ducted mini-split, and ground-to-air.</description>
      <type>Double</type>
      <units>Frac</units>
      <required>false</required>
      <model_dependent>false</model_dependent>
    </argument>
    <argument>
      <name>heat_pump_charge_defect_ratio</name>
      <display_name>Heat Pump: Charge Defect Ratio</display_name>
      <description>The refrigerant charge defect ratio, defined as (InstalledCharge - DesignCharge) / DesignCharge, of the heat pump per ANSI/RESNET/ACCA Standard 310. A value of zero means no refrigerant charge defect. Applies to all heat pump types.</description>
      <type>Double</type>
      <units>Frac</units>
      <required>false</required>
      <model_dependent>false</model_dependent>
    </argument>
    <argument>
      <name>heating_system_type_2</name>
      <display_name>Heating System 2: Type</display_name>
      <description>The type of the second heating system.</description>
      <type>Choice</type>
      <required>true</required>
      <model_dependent>false</model_dependent>
      <default_value>none</default_value>
      <choices>
        <choice>
          <value>none</value>
          <display_name>none</display_name>
        </choice>
        <choice>
          <value>WallFurnace</value>
          <display_name>WallFurnace</display_name>
        </choice>
        <choice>
          <value>FloorFurnace</value>
          <display_name>FloorFurnace</display_name>
        </choice>
        <choice>
          <value>Boiler</value>
          <display_name>Boiler</display_name>
        </choice>
        <choice>
          <value>ElectricResistance</value>
          <display_name>ElectricResistance</display_name>
        </choice>
        <choice>
          <value>Stove</value>
          <display_name>Stove</display_name>
        </choice>
        <choice>
          <value>PortableHeater</value>
          <display_name>PortableHeater</display_name>
        </choice>
        <choice>
          <value>Fireplace</value>
          <display_name>Fireplace</display_name>
        </choice>
      </choices>
    </argument>
    <argument>
      <name>heating_system_fuel_2</name>
      <display_name>Heating System 2: Fuel Type</display_name>
      <description>The fuel type of the second heating system. Ignored for ElectricResistance.</description>
      <type>Choice</type>
      <required>true</required>
      <model_dependent>false</model_dependent>
      <default_value>electricity</default_value>
      <choices>
        <choice>
          <value>electricity</value>
          <display_name>electricity</display_name>
        </choice>
        <choice>
          <value>natural gas</value>
          <display_name>natural gas</display_name>
        </choice>
        <choice>
          <value>fuel oil</value>
          <display_name>fuel oil</display_name>
        </choice>
        <choice>
          <value>propane</value>
          <display_name>propane</display_name>
        </choice>
        <choice>
          <value>wood</value>
          <display_name>wood</display_name>
        </choice>
        <choice>
          <value>wood pellets</value>
          <display_name>wood pellets</display_name>
        </choice>
        <choice>
          <value>coal</value>
          <display_name>coal</display_name>
        </choice>
      </choices>
    </argument>
    <argument>
      <name>heating_system_heating_efficiency_2</name>
      <display_name>Heating System 2: Rated AFUE or Percent</display_name>
      <description>For Furnace/WallFurnace/FloorFurnace/Boiler second heating system, the rated AFUE value. For ElectricResistance/Stove/PortableHeater/Fireplace, the rated Percent value.</description>
      <type>Double</type>
      <units>Frac</units>
      <required>true</required>
      <model_dependent>false</model_dependent>
      <default_value>1</default_value>
    </argument>
    <argument>
      <name>heating_system_heating_capacity_2</name>
      <display_name>Heating System 2: Heating Capacity</display_name>
      <description>The output heating capacity of the second heating system. If using 'auto', the autosizing algorithm will use ACCA Manual J/S to set the capacity to meet its load served.</description>
      <type>String</type>
      <units>Btu/hr</units>
      <required>true</required>
      <model_dependent>false</model_dependent>
      <default_value>auto</default_value>
    </argument>
    <argument>
      <name>heating_system_fraction_heat_load_served_2</name>
      <display_name>Heating System 2: Fraction Heat Load Served</display_name>
      <description>The heat load served fraction of the second heating system.</description>
      <type>Double</type>
      <units>Frac</units>
      <required>true</required>
      <model_dependent>false</model_dependent>
      <default_value>0.25</default_value>
    </argument>
    <argument>
      <name>setpoint_heating_weekday</name>
      <display_name>Heating Setpoint: Weekday Schedule</display_name>
      <description>Specify the constant or 24-hour comma-separated weekday heating schedule.</description>
      <type>String</type>
      <units>deg-F</units>
      <required>true</required>
      <model_dependent>false</model_dependent>
      <default_value>71</default_value>
    </argument>
    <argument>
      <name>setpoint_heating_weekend</name>
      <display_name>Heating Setpoint: Weekend Schedule</display_name>
      <description>Specify the constant or 24-hour comma-separated weekend heating schedule.</description>
      <type>String</type>
      <units>deg-F</units>
      <required>true</required>
      <model_dependent>false</model_dependent>
      <default_value>71</default_value>
    </argument>
    <argument>
      <name>setpoint_cooling_weekday</name>
      <display_name>Cooling Setpoint: Weekday Schedule</display_name>
      <description>Specify the constant or 24-hour comma-separated weekday cooling schedule.</description>
      <type>String</type>
      <units>deg-F</units>
      <required>true</required>
      <model_dependent>false</model_dependent>
      <default_value>76</default_value>
    </argument>
    <argument>
      <name>setpoint_cooling_weekend</name>
      <display_name>Cooling Setpoint: Weekend Schedule</display_name>
      <description>Specify the constant or 24-hour comma-separated weekend cooling schedule.</description>
      <type>String</type>
      <units>deg-F</units>
      <required>true</required>
      <model_dependent>false</model_dependent>
      <default_value>76</default_value>
    </argument>
    <argument>
      <name>ducts_supply_leakage_units</name>
      <display_name>Ducts: Supply Leakage Units</display_name>
      <description>The leakage units of the supply ducts.</description>
      <type>Choice</type>
      <required>true</required>
      <model_dependent>false</model_dependent>
      <default_value>CFM25</default_value>
      <choices>
        <choice>
          <value>CFM25</value>
          <display_name>CFM25</display_name>
        </choice>
        <choice>
          <value>Percent</value>
          <display_name>Percent</display_name>
        </choice>
      </choices>
    </argument>
    <argument>
      <name>ducts_return_leakage_units</name>
      <display_name>Ducts: Return Leakage Units</display_name>
      <description>The leakage units of the return ducts.</description>
      <type>Choice</type>
      <required>true</required>
      <model_dependent>false</model_dependent>
      <default_value>CFM25</default_value>
      <choices>
        <choice>
          <value>CFM25</value>
          <display_name>CFM25</display_name>
        </choice>
        <choice>
          <value>Percent</value>
          <display_name>Percent</display_name>
        </choice>
      </choices>
    </argument>
    <argument>
      <name>ducts_supply_leakage_value</name>
      <display_name>Ducts: Supply Leakage Value</display_name>
      <description>The leakage value to outside of the supply ducts.</description>
      <type>Double</type>
      <required>true</required>
      <model_dependent>false</model_dependent>
      <default_value>75</default_value>
    </argument>
    <argument>
      <name>ducts_return_leakage_value</name>
      <display_name>Ducts: Return Leakage Value</display_name>
      <description>The leakage value to outside of the return ducts.</description>
      <type>Double</type>
      <required>true</required>
      <model_dependent>false</model_dependent>
      <default_value>25</default_value>
    </argument>
    <argument>
      <name>ducts_supply_insulation_r</name>
      <display_name>Ducts: Supply Insulation R-Value</display_name>
      <description>The insulation r-value of the supply ducts.</description>
      <type>Double</type>
      <units>h-ft^2-R/Btu</units>
      <required>true</required>
      <model_dependent>false</model_dependent>
      <default_value>0</default_value>
    </argument>
    <argument>
      <name>ducts_return_insulation_r</name>
      <display_name>Ducts: Return Insulation R-Value</display_name>
      <description>The insulation r-value of the return ducts.</description>
      <type>Double</type>
      <units>h-ft^2-R/Btu</units>
      <required>true</required>
      <model_dependent>false</model_dependent>
      <default_value>0</default_value>
    </argument>
    <argument>
      <name>ducts_supply_location</name>
      <display_name>Ducts: Supply Location</display_name>
      <description>The location of the supply ducts.</description>
      <type>Choice</type>
      <required>true</required>
      <model_dependent>false</model_dependent>
      <default_value>auto</default_value>
      <choices>
        <choice>
          <value>auto</value>
          <display_name>auto</display_name>
        </choice>
        <choice>
          <value>living space</value>
          <display_name>living space</display_name>
        </choice>
        <choice>
          <value>basement - conditioned</value>
          <display_name>basement - conditioned</display_name>
        </choice>
        <choice>
          <value>basement - unconditioned</value>
          <display_name>basement - unconditioned</display_name>
        </choice>
        <choice>
          <value>crawlspace - vented</value>
          <display_name>crawlspace - vented</display_name>
        </choice>
        <choice>
          <value>crawlspace - unvented</value>
          <display_name>crawlspace - unvented</display_name>
        </choice>
        <choice>
          <value>attic - vented</value>
          <display_name>attic - vented</display_name>
        </choice>
        <choice>
          <value>attic - unvented</value>
          <display_name>attic - unvented</display_name>
        </choice>
        <choice>
          <value>garage</value>
          <display_name>garage</display_name>
        </choice>
        <choice>
          <value>exterior wall</value>
          <display_name>exterior wall</display_name>
        </choice>
        <choice>
          <value>under slab</value>
          <display_name>under slab</display_name>
        </choice>
        <choice>
          <value>roof deck</value>
          <display_name>roof deck</display_name>
        </choice>
        <choice>
          <value>outside</value>
          <display_name>outside</display_name>
        </choice>
        <choice>
          <value>other housing unit</value>
          <display_name>other housing unit</display_name>
        </choice>
        <choice>
          <value>other heated space</value>
          <display_name>other heated space</display_name>
        </choice>
        <choice>
          <value>other multifamily buffer space</value>
          <display_name>other multifamily buffer space</display_name>
        </choice>
        <choice>
          <value>other non-freezing space</value>
          <display_name>other non-freezing space</display_name>
        </choice>
      </choices>
    </argument>
    <argument>
      <name>ducts_return_location</name>
      <display_name>Ducts: Return Location</display_name>
      <description>The location of the return ducts.</description>
      <type>Choice</type>
      <required>true</required>
      <model_dependent>false</model_dependent>
      <default_value>auto</default_value>
      <choices>
        <choice>
          <value>auto</value>
          <display_name>auto</display_name>
        </choice>
        <choice>
          <value>living space</value>
          <display_name>living space</display_name>
        </choice>
        <choice>
          <value>basement - conditioned</value>
          <display_name>basement - conditioned</display_name>
        </choice>
        <choice>
          <value>basement - unconditioned</value>
          <display_name>basement - unconditioned</display_name>
        </choice>
        <choice>
          <value>crawlspace - vented</value>
          <display_name>crawlspace - vented</display_name>
        </choice>
        <choice>
          <value>crawlspace - unvented</value>
          <display_name>crawlspace - unvented</display_name>
        </choice>
        <choice>
          <value>attic - vented</value>
          <display_name>attic - vented</display_name>
        </choice>
        <choice>
          <value>attic - unvented</value>
          <display_name>attic - unvented</display_name>
        </choice>
        <choice>
          <value>garage</value>
          <display_name>garage</display_name>
        </choice>
        <choice>
          <value>exterior wall</value>
          <display_name>exterior wall</display_name>
        </choice>
        <choice>
          <value>under slab</value>
          <display_name>under slab</display_name>
        </choice>
        <choice>
          <value>roof deck</value>
          <display_name>roof deck</display_name>
        </choice>
        <choice>
          <value>outside</value>
          <display_name>outside</display_name>
        </choice>
        <choice>
          <value>other housing unit</value>
          <display_name>other housing unit</display_name>
        </choice>
        <choice>
          <value>other heated space</value>
          <display_name>other heated space</display_name>
        </choice>
        <choice>
          <value>other multifamily buffer space</value>
          <display_name>other multifamily buffer space</display_name>
        </choice>
        <choice>
          <value>other non-freezing space</value>
          <display_name>other non-freezing space</display_name>
        </choice>
      </choices>
    </argument>
    <argument>
      <name>ducts_supply_surface_area</name>
      <display_name>Ducts: Supply Surface Area</display_name>
      <description>The surface area of the supply ducts.</description>
      <type>String</type>
      <units>ft^2</units>
      <required>true</required>
      <model_dependent>false</model_dependent>
      <default_value>auto</default_value>
    </argument>
    <argument>
      <name>ducts_return_surface_area</name>
      <display_name>Ducts: Return Surface Area</display_name>
      <description>The surface area of the return ducts.</description>
      <type>String</type>
      <units>ft^2</units>
      <required>true</required>
      <model_dependent>false</model_dependent>
      <default_value>auto</default_value>
    </argument>
    <argument>
      <name>ducts_number_of_return_registers</name>
      <display_name>Ducts: Number of Return Registers</display_name>
      <description>The number of return registers of the ducts.</description>
      <type>String</type>
      <units>#</units>
      <required>true</required>
      <model_dependent>false</model_dependent>
      <default_value>auto</default_value>
    </argument>
    <argument>
      <name>mech_vent_fan_type</name>
      <display_name>Mechanical Ventilation: Fan Type</display_name>
      <description>The type of the mechanical ventilation. Use 'none' if there is no mechanical ventilation system.</description>
      <type>Choice</type>
      <required>true</required>
      <model_dependent>false</model_dependent>
      <default_value>none</default_value>
      <choices>
        <choice>
          <value>none</value>
          <display_name>none</display_name>
        </choice>
        <choice>
          <value>exhaust only</value>
          <display_name>exhaust only</display_name>
        </choice>
        <choice>
          <value>supply only</value>
          <display_name>supply only</display_name>
        </choice>
        <choice>
          <value>energy recovery ventilator</value>
          <display_name>energy recovery ventilator</display_name>
        </choice>
        <choice>
          <value>heat recovery ventilator</value>
          <display_name>heat recovery ventilator</display_name>
        </choice>
        <choice>
          <value>balanced</value>
          <display_name>balanced</display_name>
        </choice>
        <choice>
          <value>central fan integrated supply</value>
          <display_name>central fan integrated supply</display_name>
        </choice>
      </choices>
    </argument>
    <argument>
      <name>mech_vent_flow_rate</name>
      <display_name>Mechanical Ventilation: Flow Rate</display_name>
      <description>The flow rate of the mechanical ventilation.</description>
      <type>Double</type>
      <units>CFM</units>
      <required>true</required>
      <model_dependent>false</model_dependent>
      <default_value>110</default_value>
    </argument>
    <argument>
      <name>mech_vent_hours_in_operation</name>
      <display_name>Mechanical Ventilation: Hours In Operation</display_name>
      <description>The hours in operation of the mechanical ventilation.</description>
      <type>Double</type>
      <units>hrs/day</units>
      <required>true</required>
      <model_dependent>false</model_dependent>
      <default_value>24</default_value>
    </argument>
    <argument>
      <name>mech_vent_recovery_efficiency_type</name>
      <display_name>Mechanical Ventilation: Total Recovery Efficiency Type</display_name>
      <description>The total recovery efficiency type of the mechanical ventilation.</description>
      <type>Choice</type>
      <required>true</required>
      <model_dependent>false</model_dependent>
      <default_value>Unadjusted</default_value>
      <choices>
        <choice>
          <value>Unadjusted</value>
          <display_name>Unadjusted</display_name>
        </choice>
        <choice>
          <value>Adjusted</value>
          <display_name>Adjusted</display_name>
        </choice>
      </choices>
    </argument>
    <argument>
      <name>mech_vent_total_recovery_efficiency</name>
      <display_name>Mechanical Ventilation: Total Recovery Efficiency</display_name>
      <description>The Unadjusted or Adjusted total recovery efficiency of the mechanical ventilation. Applies to energy recovery ventilator.</description>
      <type>Double</type>
      <units>Frac</units>
      <required>true</required>
      <model_dependent>false</model_dependent>
      <default_value>0.48</default_value>
    </argument>
    <argument>
      <name>mech_vent_sensible_recovery_efficiency</name>
      <display_name>Mechanical Ventilation: Sensible Recovery Efficiency</display_name>
      <description>The Unadjusted or Adjusted sensible recovery efficiency of the mechanical ventilation. Applies to energy recovery ventilator and heat recovery ventilator.</description>
      <type>Double</type>
      <units>Frac</units>
      <required>true</required>
      <model_dependent>false</model_dependent>
      <default_value>0.72</default_value>
    </argument>
    <argument>
      <name>mech_vent_fan_power</name>
      <display_name>Mechanical Ventilation: Fan Power</display_name>
      <description>The fan power of the mechanical ventilation.</description>
      <type>Double</type>
      <units>W</units>
      <required>true</required>
      <model_dependent>false</model_dependent>
      <default_value>30</default_value>
    </argument>
    <argument>
      <name>mech_vent_num_units_served</name>
      <display_name>Mechanical Ventilation: Number of Units Served</display_name>
      <description>Number of dwelling units served by the mechanical ventilation system. Must be 1 if single-family detached. Used to apportion flow rate and fan power to the unit.</description>
      <type>Integer</type>
      <units>#</units>
      <required>true</required>
      <model_dependent>false</model_dependent>
      <default_value>1</default_value>
    </argument>
    <argument>
      <name>shared_mech_vent_frac_recirculation</name>
      <display_name>Shared Mechanical Ventilation: Fraction Recirculation</display_name>
      <description>Fraction of the total supply air that is recirculated, with the remainder assumed to be outdoor air. The value must be 0 for exhaust only systems. This is required for a shared mechanical ventilation system.</description>
      <type>Double</type>
      <units>Frac</units>
      <required>false</required>
      <model_dependent>false</model_dependent>
    </argument>
    <argument>
      <name>shared_mech_vent_preheating_fuel</name>
      <display_name>Shared Mechanical Ventilation: Preheating Fuel</display_name>
      <description>Fuel type of the preconditioning heating equipment. Only used for a shared mechanical ventilation system.</description>
      <type>Choice</type>
      <required>false</required>
      <model_dependent>false</model_dependent>
      <choices>
        <choice>
          <value>electricity</value>
          <display_name>electricity</display_name>
        </choice>
        <choice>
          <value>natural gas</value>
          <display_name>natural gas</display_name>
        </choice>
        <choice>
          <value>fuel oil</value>
          <display_name>fuel oil</display_name>
        </choice>
        <choice>
          <value>propane</value>
          <display_name>propane</display_name>
        </choice>
        <choice>
          <value>wood</value>
          <display_name>wood</display_name>
        </choice>
        <choice>
          <value>wood pellets</value>
          <display_name>wood pellets</display_name>
        </choice>
        <choice>
          <value>coal</value>
          <display_name>coal</display_name>
        </choice>
      </choices>
    </argument>
    <argument>
      <name>shared_mech_vent_preheating_efficiency</name>
      <display_name>Shared Mechanical Ventilation: Preheating Efficiency</display_name>
      <description>Efficiency of the preconditioning heating equipment. Only used for a shared mechanical ventilation system.</description>
      <type>Double</type>
      <units>COP</units>
      <required>false</required>
      <model_dependent>false</model_dependent>
    </argument>
    <argument>
      <name>shared_mech_vent_preheating_fraction_heat_load_served</name>
      <display_name>Shared Mechanical Ventilation: Preheating Fraction Ventilation Heat Load Served</display_name>
      <description>Fraction of heating load introduced by the shared ventilation system that is met by the preconditioning heating equipment.</description>
      <type>Double</type>
      <units>Frac</units>
      <required>false</required>
      <model_dependent>false</model_dependent>
    </argument>
    <argument>
      <name>shared_mech_vent_precooling_fuel</name>
      <display_name>Shared Mechanical Ventilation: Precooling Fuel</display_name>
      <description>Fuel type of the preconditioning cooling equipment. Only used for a shared mechanical ventilation system.</description>
      <type>Choice</type>
      <required>false</required>
      <model_dependent>false</model_dependent>
      <choices>
        <choice>
          <value>electricity</value>
          <display_name>electricity</display_name>
        </choice>
      </choices>
    </argument>
    <argument>
      <name>shared_mech_vent_precooling_efficiency</name>
      <display_name>Shared Mechanical Ventilation: Precooling Efficiency</display_name>
      <description>Efficiency of the preconditioning cooling equipment. Only used for a shared mechanical ventilation system.</description>
      <type>Double</type>
      <units>COP</units>
      <required>false</required>
      <model_dependent>false</model_dependent>
    </argument>
    <argument>
      <name>shared_mech_vent_precooling_fraction_cool_load_served</name>
      <display_name>Shared Mechanical Ventilation: Precooling Fraction Ventilation Cool Load Served</display_name>
      <description>Fraction of cooling load introduced by the shared ventilation system that is met by the preconditioning cooling equipment.</description>
      <type>Double</type>
      <units>Frac</units>
      <required>false</required>
      <model_dependent>false</model_dependent>
    </argument>
    <argument>
      <name>mech_vent_fan_type_2</name>
      <display_name>Mechanical Ventilation 2: Fan Type</display_name>
      <description>The type of the second mechanical ventilation. Use 'none' if there is no second mechanical ventilation system.</description>
      <type>Choice</type>
      <required>true</required>
      <model_dependent>false</model_dependent>
      <default_value>none</default_value>
      <choices>
        <choice>
          <value>none</value>
          <display_name>none</display_name>
        </choice>
        <choice>
          <value>exhaust only</value>
          <display_name>exhaust only</display_name>
        </choice>
        <choice>
          <value>supply only</value>
          <display_name>supply only</display_name>
        </choice>
        <choice>
          <value>energy recovery ventilator</value>
          <display_name>energy recovery ventilator</display_name>
        </choice>
        <choice>
          <value>heat recovery ventilator</value>
          <display_name>heat recovery ventilator</display_name>
        </choice>
        <choice>
          <value>balanced</value>
          <display_name>balanced</display_name>
        </choice>
        <choice>
          <value>central fan integrated supply</value>
          <display_name>central fan integrated supply</display_name>
        </choice>
      </choices>
    </argument>
    <argument>
      <name>mech_vent_flow_rate_2</name>
      <display_name>Mechanical Ventilation 2: Flow Rate</display_name>
      <description>The flow rate of the second mechanical ventilation.</description>
      <type>Double</type>
      <units>CFM</units>
      <required>true</required>
      <model_dependent>false</model_dependent>
      <default_value>110</default_value>
    </argument>
    <argument>
      <name>mech_vent_hours_in_operation_2</name>
      <display_name>Mechanical Ventilation 2: Hours In Operation</display_name>
      <description>The hours in operation of the second mechanical ventilation.</description>
      <type>Double</type>
      <units>hrs/day</units>
      <required>true</required>
      <model_dependent>false</model_dependent>
      <default_value>24</default_value>
    </argument>
    <argument>
      <name>mech_vent_recovery_efficiency_type_2</name>
      <display_name>Mechanical Ventilation 2: Total Recovery Efficiency Type</display_name>
      <description>The total recovery efficiency type of the second mechanical ventilation.</description>
      <type>Choice</type>
      <required>true</required>
      <model_dependent>false</model_dependent>
      <default_value>Unadjusted</default_value>
      <choices>
        <choice>
          <value>Unadjusted</value>
          <display_name>Unadjusted</display_name>
        </choice>
        <choice>
          <value>Adjusted</value>
          <display_name>Adjusted</display_name>
        </choice>
      </choices>
    </argument>
    <argument>
      <name>mech_vent_total_recovery_efficiency_2</name>
      <display_name>Mechanical Ventilation 2: Total Recovery Efficiency</display_name>
      <description>The Unadjusted or Adjusted total recovery efficiency of the second mechanical ventilation. Applies to energy recovery ventilator.</description>
      <type>Double</type>
      <units>Frac</units>
      <required>true</required>
      <model_dependent>false</model_dependent>
      <default_value>0.48</default_value>
    </argument>
    <argument>
      <name>mech_vent_sensible_recovery_efficiency_2</name>
      <display_name>Mechanical Ventilation 2: Sensible Recovery Efficiency</display_name>
      <description>The Unadjusted or Adjusted sensible recovery efficiency of the second mechanical ventilation. Applies to energy recovery ventilator and heat recovery ventilator.</description>
      <type>Double</type>
      <units>Frac</units>
      <required>true</required>
      <model_dependent>false</model_dependent>
      <default_value>0.72</default_value>
    </argument>
    <argument>
      <name>mech_vent_fan_power_2</name>
      <display_name>Mechanical Ventilation 2: Fan Power</display_name>
      <description>The fan power of the second mechanical ventilation.</description>
      <type>Double</type>
      <units>W</units>
      <required>true</required>
      <model_dependent>false</model_dependent>
      <default_value>30</default_value>
    </argument>
    <argument>
      <name>kitchen_fans_quantity</name>
      <display_name>Kitchen Fans: Quantity</display_name>
      <description>The quantity of the kitchen fans.</description>
      <type>String</type>
      <units>#</units>
      <required>true</required>
      <model_dependent>false</model_dependent>
      <default_value>auto</default_value>
    </argument>
    <argument>
      <name>kitchen_fans_flow_rate</name>
      <display_name>Kitchen Fans: Flow Rate</display_name>
      <description>The flow rate of the kitchen fan.</description>
      <type>String</type>
      <units>CFM</units>
      <required>false</required>
      <model_dependent>false</model_dependent>
      <default_value>auto</default_value>
    </argument>
    <argument>
      <name>kitchen_fans_hours_in_operation</name>
      <display_name>Kitchen Fans: Hours In Operation</display_name>
      <description>The hours in operation of the kitchen fan.</description>
      <type>String</type>
      <units>hrs/day</units>
      <required>false</required>
      <model_dependent>false</model_dependent>
      <default_value>auto</default_value>
    </argument>
    <argument>
      <name>kitchen_fans_power</name>
      <display_name>Kitchen Fans: Fan Power</display_name>
      <description>The fan power of the kitchen fan.</description>
      <type>String</type>
      <units>W</units>
      <required>false</required>
      <model_dependent>false</model_dependent>
      <default_value>auto</default_value>
    </argument>
    <argument>
      <name>kitchen_fans_start_hour</name>
      <display_name>Kitchen Fans: Start Hour</display_name>
      <description>The start hour of the kitchen fan.</description>
      <type>String</type>
      <units>hr</units>
      <required>false</required>
      <model_dependent>false</model_dependent>
      <default_value>auto</default_value>
    </argument>
    <argument>
      <name>bathroom_fans_quantity</name>
      <display_name>Bathroom Fans: Quantity</display_name>
      <description>The quantity of the bathroom fans.</description>
      <type>String</type>
      <units>#</units>
      <required>true</required>
      <model_dependent>false</model_dependent>
      <default_value>auto</default_value>
    </argument>
    <argument>
      <name>bathroom_fans_flow_rate</name>
      <display_name>Bathroom Fans: Flow Rate</display_name>
      <description>The flow rate of the bathroom fans.</description>
      <type>String</type>
      <units>CFM</units>
      <required>false</required>
      <model_dependent>false</model_dependent>
      <default_value>auto</default_value>
    </argument>
    <argument>
      <name>bathroom_fans_hours_in_operation</name>
      <display_name>Bathroom Fans: Hours In Operation</display_name>
      <description>The hours in operation of the bathroom fans.</description>
      <type>String</type>
      <units>hrs/day</units>
      <required>false</required>
      <model_dependent>false</model_dependent>
      <default_value>auto</default_value>
    </argument>
    <argument>
      <name>bathroom_fans_power</name>
      <display_name>Bathroom Fans: Fan Power</display_name>
      <description>The fan power of the bathroom fans.</description>
      <type>String</type>
      <units>W</units>
      <required>false</required>
      <model_dependent>false</model_dependent>
      <default_value>auto</default_value>
    </argument>
    <argument>
      <name>bathroom_fans_start_hour</name>
      <display_name>Bathroom Fans: Start Hour</display_name>
      <description>The start hour of the bathroom fans.</description>
      <type>String</type>
      <units>hr</units>
      <required>false</required>
      <model_dependent>false</model_dependent>
      <default_value>auto</default_value>
    </argument>
    <argument>
      <name>whole_house_fan_present</name>
      <display_name>Whole House Fan: Present</display_name>
      <description>Whether there is a whole house fan.</description>
      <type>Boolean</type>
      <required>true</required>
      <model_dependent>false</model_dependent>
      <default_value>false</default_value>
      <choices>
        <choice>
          <value>true</value>
          <display_name>true</display_name>
        </choice>
        <choice>
          <value>false</value>
          <display_name>false</display_name>
        </choice>
      </choices>
    </argument>
    <argument>
      <name>whole_house_fan_flow_rate</name>
      <display_name>Whole House Fan: Flow Rate</display_name>
      <description>The flow rate of the whole house fan.</description>
      <type>Double</type>
      <units>CFM</units>
      <required>true</required>
      <model_dependent>false</model_dependent>
      <default_value>4500</default_value>
    </argument>
    <argument>
      <name>whole_house_fan_power</name>
      <display_name>Whole House Fan: Fan Power</display_name>
      <description>The fan power of the whole house fan.</description>
      <type>Double</type>
      <units>W</units>
      <required>true</required>
      <model_dependent>false</model_dependent>
      <default_value>300</default_value>
    </argument>
    <argument>
      <name>water_heater_type</name>
      <display_name>Water Heater: Type</display_name>
      <description>The type of water heater. Use 'none' if there is no water heater.</description>
      <type>Choice</type>
      <required>true</required>
      <model_dependent>false</model_dependent>
      <default_value>storage water heater</default_value>
      <choices>
        <choice>
          <value>none</value>
          <display_name>none</display_name>
        </choice>
        <choice>
          <value>storage water heater</value>
          <display_name>storage water heater</display_name>
        </choice>
        <choice>
          <value>instantaneous water heater</value>
          <display_name>instantaneous water heater</display_name>
        </choice>
        <choice>
          <value>heat pump water heater</value>
          <display_name>heat pump water heater</display_name>
        </choice>
        <choice>
          <value>space-heating boiler with storage tank</value>
          <display_name>space-heating boiler with storage tank</display_name>
        </choice>
        <choice>
          <value>space-heating boiler with tankless coil</value>
          <display_name>space-heating boiler with tankless coil</display_name>
        </choice>
      </choices>
    </argument>
    <argument>
      <name>water_heater_fuel_type</name>
      <display_name>Water Heater: Fuel Type</display_name>
      <description>The fuel type of water heater. Ignored for heat pump water heater.</description>
      <type>Choice</type>
      <required>true</required>
      <model_dependent>false</model_dependent>
      <default_value>natural gas</default_value>
      <choices>
        <choice>
          <value>electricity</value>
          <display_name>electricity</display_name>
        </choice>
        <choice>
          <value>natural gas</value>
          <display_name>natural gas</display_name>
        </choice>
        <choice>
          <value>fuel oil</value>
          <display_name>fuel oil</display_name>
        </choice>
        <choice>
          <value>propane</value>
          <display_name>propane</display_name>
        </choice>
        <choice>
          <value>wood</value>
          <display_name>wood</display_name>
        </choice>
        <choice>
          <value>coal</value>
          <display_name>coal</display_name>
        </choice>
      </choices>
    </argument>
    <argument>
      <name>water_heater_location</name>
      <display_name>Water Heater: Location</display_name>
      <description>The location of water heater.</description>
      <type>Choice</type>
      <required>true</required>
      <model_dependent>false</model_dependent>
      <default_value>auto</default_value>
      <choices>
        <choice>
          <value>auto</value>
          <display_name>auto</display_name>
        </choice>
        <choice>
          <value>living space</value>
          <display_name>living space</display_name>
        </choice>
        <choice>
          <value>basement - conditioned</value>
          <display_name>basement - conditioned</display_name>
        </choice>
        <choice>
          <value>basement - unconditioned</value>
          <display_name>basement - unconditioned</display_name>
        </choice>
        <choice>
          <value>garage</value>
          <display_name>garage</display_name>
        </choice>
        <choice>
          <value>attic - vented</value>
          <display_name>attic - vented</display_name>
        </choice>
        <choice>
          <value>attic - unvented</value>
          <display_name>attic - unvented</display_name>
        </choice>
        <choice>
          <value>crawlspace - vented</value>
          <display_name>crawlspace - vented</display_name>
        </choice>
        <choice>
          <value>crawlspace - unvented</value>
          <display_name>crawlspace - unvented</display_name>
        </choice>
        <choice>
          <value>other exterior</value>
          <display_name>other exterior</display_name>
        </choice>
        <choice>
          <value>other housing unit</value>
          <display_name>other housing unit</display_name>
        </choice>
        <choice>
          <value>other heated space</value>
          <display_name>other heated space</display_name>
        </choice>
        <choice>
          <value>other multifamily buffer space</value>
          <display_name>other multifamily buffer space</display_name>
        </choice>
        <choice>
          <value>other non-freezing space</value>
          <display_name>other non-freezing space</display_name>
        </choice>
      </choices>
    </argument>
    <argument>
      <name>water_heater_tank_volume</name>
      <display_name>Water Heater: Tank Volume</display_name>
      <description>Nominal volume of water heater tank. Set to 'auto' to have volume autosized. Only applies to storage water heater, heat pump water heater, and space-heating boiler with storage tank.</description>
      <type>String</type>
      <units>gal</units>
      <required>true</required>
      <model_dependent>false</model_dependent>
      <default_value>auto</default_value>
    </argument>
    <argument>
      <name>water_heater_efficiency_type</name>
      <display_name>Water Heater: Efficiency Type</display_name>
      <description>The efficiency type of water heater. Does not apply to space-heating boilers.</description>
      <type>Choice</type>
      <required>true</required>
      <model_dependent>false</model_dependent>
      <default_value>EnergyFactor</default_value>
      <choices>
        <choice>
          <value>EnergyFactor</value>
          <display_name>EnergyFactor</display_name>
        </choice>
        <choice>
          <value>UniformEnergyFactor</value>
          <display_name>UniformEnergyFactor</display_name>
        </choice>
      </choices>
    </argument>
    <argument>
      <name>water_heater_efficiency</name>
      <display_name>Water Heater: Efficiency</display_name>
      <description>Rated Energy Factor or Uniform Energy Factor. Does not apply to space-heating boilers.</description>
      <type>Double</type>
      <required>true</required>
      <model_dependent>false</model_dependent>
      <default_value>0.67</default_value>
    </argument>
    <argument>
      <name>water_heater_first_hour_rating</name>
      <display_name>Water Heater: First Hour Rating</display_name>
      <description>Rated gallons of hot water supplied in an hour. Required if Efficiency Type is UniformEnergyFactor and Type is not instantaneous water heater. Does not apply to space-heating boilers.</description>
      <type>Double</type>
      <units>gal/hr</units>
      <required>false</required>
      <model_dependent>false</model_dependent>
      <default_value>56</default_value>
    </argument>
    <argument>
      <name>water_heater_recovery_efficiency</name>
      <display_name>Water Heater: Recovery Efficiency</display_name>
      <description>Ratio of energy delivered to water heater to the energy content of the fuel consumed by the water heater. Only used for non-electric storage water heaters.</description>
      <type>String</type>
      <units>Frac</units>
      <required>true</required>
      <model_dependent>false</model_dependent>
      <default_value>auto</default_value>
    </argument>
    <argument>
      <name>water_heater_standby_loss</name>
      <display_name>Water Heater: Standby Loss</display_name>
      <description>The standby loss of water heater. Only applies to space-heating boilers.</description>
      <type>Double</type>
      <units>deg-F/hr</units>
      <required>false</required>
      <model_dependent>false</model_dependent>
    </argument>
    <argument>
      <name>water_heater_jacket_rvalue</name>
      <display_name>Water Heater: Jacket R-value</display_name>
      <description>The jacket R-value of water heater. Doesn't apply to instantaneous water heater or space-heating boiler with tankless coil.</description>
      <type>Double</type>
      <units>h-ft^2-R/Btu</units>
      <required>false</required>
      <model_dependent>false</model_dependent>
    </argument>
    <argument>
      <name>water_heater_setpoint_temperature</name>
      <display_name>Water Heater: Setpoint Temperature</display_name>
      <description>The setpoint temperature of water heater.</description>
      <type>String</type>
      <units>deg-F</units>
      <required>true</required>
      <model_dependent>false</model_dependent>
      <default_value>auto</default_value>
    </argument>
    <argument>
      <name>water_heater_num_units_served</name>
      <display_name>Water Heater: Number of Units Served</display_name>
      <description>Number of dwelling units served (directly or indirectly) by the water heater. Must be 1 if single-family detached. Used to apportion water heater tank losses to the unit.</description>
      <type>Integer</type>
      <units>#</units>
      <required>true</required>
      <model_dependent>false</model_dependent>
      <default_value>1</default_value>
    </argument>
    <argument>
      <name>dhw_distribution_system_type</name>
      <display_name>Hot Water Distribution: System Type</display_name>
      <description>The type of the hot water distribution system.</description>
      <type>Choice</type>
      <required>true</required>
      <model_dependent>false</model_dependent>
      <default_value>Standard</default_value>
      <choices>
        <choice>
          <value>Standard</value>
          <display_name>Standard</display_name>
        </choice>
        <choice>
          <value>Recirculation</value>
          <display_name>Recirculation</display_name>
        </choice>
      </choices>
    </argument>
    <argument>
      <name>dhw_distribution_standard_piping_length</name>
      <display_name>Hot Water Distribution: Standard Piping Length</display_name>
      <description>If the distribution system is Standard, the length of the piping. A value of 'auto' will use a default.</description>
      <type>String</type>
      <units>ft</units>
      <required>true</required>
      <model_dependent>false</model_dependent>
      <default_value>auto</default_value>
    </argument>
    <argument>
      <name>dhw_distribution_recirc_control_type</name>
      <display_name>Hot Water Distribution: Recirculation Control Type</display_name>
      <description>If the distribution system is Recirculation, the type of hot water recirculation control, if any.</description>
      <type>Choice</type>
      <required>true</required>
      <model_dependent>false</model_dependent>
      <default_value>no control</default_value>
      <choices>
        <choice>
          <value>no control</value>
          <display_name>no control</display_name>
        </choice>
        <choice>
          <value>timer</value>
          <display_name>timer</display_name>
        </choice>
        <choice>
          <value>temperature</value>
          <display_name>temperature</display_name>
        </choice>
        <choice>
          <value>presence sensor demand control</value>
          <display_name>presence sensor demand control</display_name>
        </choice>
        <choice>
          <value>manual demand control</value>
          <display_name>manual demand control</display_name>
        </choice>
      </choices>
    </argument>
    <argument>
      <name>dhw_distribution_recirc_piping_length</name>
      <display_name>Hot Water Distribution: Recirculation Piping Length</display_name>
      <description>If the distribution system is Recirculation, the length of the recirculation piping.</description>
      <type>String</type>
      <units>ft</units>
      <required>true</required>
      <model_dependent>false</model_dependent>
      <default_value>auto</default_value>
    </argument>
    <argument>
      <name>dhw_distribution_recirc_branch_piping_length</name>
      <display_name>Hot Water Distribution: Recirculation Branch Piping Length</display_name>
      <description>If the distribution system is Recirculation, the length of the recirculation branch piping.</description>
      <type>String</type>
      <units>ft</units>
      <required>true</required>
      <model_dependent>false</model_dependent>
      <default_value>auto</default_value>
    </argument>
    <argument>
      <name>dhw_distribution_recirc_pump_power</name>
      <display_name>Hot Water Distribution: Recirculation Pump Power</display_name>
      <description>If the distribution system is Recirculation, the recirculation pump power.</description>
      <type>String</type>
      <units>W</units>
      <required>true</required>
      <model_dependent>false</model_dependent>
      <default_value>auto</default_value>
    </argument>
    <argument>
      <name>dhw_distribution_pipe_r</name>
      <display_name>Hot Water Distribution: Pipe Insulation Nominal R-Value</display_name>
      <description>Nominal R-value of the pipe insulation.</description>
      <type>String</type>
      <units>h-ft^2-R/Btu</units>
      <required>true</required>
      <model_dependent>false</model_dependent>
      <default_value>auto</default_value>
    </argument>
    <argument>
      <name>dwhr_facilities_connected</name>
      <display_name>Drain Water Heat Recovery: Facilities Connected</display_name>
      <description>Which facilities are connected for the drain water heat recovery. Use 'none' if there is no drain water heat recovery system.</description>
      <type>Choice</type>
      <required>true</required>
      <model_dependent>false</model_dependent>
      <default_value>none</default_value>
      <choices>
        <choice>
          <value>none</value>
          <display_name>none</display_name>
        </choice>
        <choice>
          <value>one</value>
          <display_name>one</display_name>
        </choice>
        <choice>
          <value>all</value>
          <display_name>all</display_name>
        </choice>
      </choices>
    </argument>
    <argument>
      <name>dwhr_equal_flow</name>
      <display_name>Drain Water Heat Recovery: Equal Flow</display_name>
      <description>Whether the drain water heat recovery has equal flow.</description>
      <type>Boolean</type>
      <required>true</required>
      <model_dependent>false</model_dependent>
      <default_value>true</default_value>
      <choices>
        <choice>
          <value>true</value>
          <display_name>true</display_name>
        </choice>
        <choice>
          <value>false</value>
          <display_name>false</display_name>
        </choice>
      </choices>
    </argument>
    <argument>
      <name>dwhr_efficiency</name>
      <display_name>Drain Water Heat Recovery: Efficiency</display_name>
      <description>The efficiency of the drain water heat recovery.</description>
      <type>Double</type>
      <units>Frac</units>
      <required>true</required>
      <model_dependent>false</model_dependent>
      <default_value>0.55</default_value>
    </argument>
    <argument>
      <name>water_fixtures_shower_low_flow</name>
      <display_name>Hot Water Fixtures: Is Shower Low Flow</display_name>
      <description>Whether the shower fixture is low flow.</description>
      <type>Boolean</type>
      <required>true</required>
      <model_dependent>false</model_dependent>
      <default_value>false</default_value>
      <choices>
        <choice>
          <value>true</value>
          <display_name>true</display_name>
        </choice>
        <choice>
          <value>false</value>
          <display_name>false</display_name>
        </choice>
      </choices>
    </argument>
    <argument>
      <name>water_fixtures_sink_low_flow</name>
      <display_name>Hot Water Fixtures: Is Sink Low Flow</display_name>
      <description>Whether the sink fixture is low flow.</description>
      <type>Boolean</type>
      <required>true</required>
      <model_dependent>false</model_dependent>
      <default_value>false</default_value>
      <choices>
        <choice>
          <value>true</value>
          <display_name>true</display_name>
        </choice>
        <choice>
          <value>false</value>
          <display_name>false</display_name>
        </choice>
      </choices>
    </argument>
    <argument>
      <name>water_fixtures_usage_multiplier</name>
      <display_name>Hot Water Fixtures: Usage Multiplier</display_name>
      <description>Multiplier on the hot water usage that can reflect, e.g., high/low usage occupants.</description>
      <type>Double</type>
      <required>true</required>
      <model_dependent>false</model_dependent>
      <default_value>1</default_value>
    </argument>
    <argument>
      <name>solar_thermal_system_type</name>
      <display_name>Solar Thermal: System Type</display_name>
      <description>The type of solar thermal system. Use 'none' if there is no solar thermal system.</description>
      <type>Choice</type>
      <required>true</required>
      <model_dependent>false</model_dependent>
      <default_value>none</default_value>
      <choices>
        <choice>
          <value>none</value>
          <display_name>none</display_name>
        </choice>
        <choice>
          <value>hot water</value>
          <display_name>hot water</display_name>
        </choice>
      </choices>
    </argument>
    <argument>
      <name>solar_thermal_collector_area</name>
      <display_name>Solar Thermal: Collector Area</display_name>
      <description>The collector area of the solar thermal system.</description>
      <type>Double</type>
      <units>ft^2</units>
      <required>true</required>
      <model_dependent>false</model_dependent>
      <default_value>40</default_value>
    </argument>
    <argument>
      <name>solar_thermal_collector_loop_type</name>
      <display_name>Solar Thermal: Collector Loop Type</display_name>
      <description>The collector loop type of the solar thermal system.</description>
      <type>Choice</type>
      <required>true</required>
      <model_dependent>false</model_dependent>
      <default_value>liquid direct</default_value>
      <choices>
        <choice>
          <value>liquid direct</value>
          <display_name>liquid direct</display_name>
        </choice>
        <choice>
          <value>liquid indirect</value>
          <display_name>liquid indirect</display_name>
        </choice>
        <choice>
          <value>passive thermosyphon</value>
          <display_name>passive thermosyphon</display_name>
        </choice>
      </choices>
    </argument>
    <argument>
      <name>solar_thermal_collector_type</name>
      <display_name>Solar Thermal: Collector Type</display_name>
      <description>The collector type of the solar thermal system.</description>
      <type>Choice</type>
      <required>true</required>
      <model_dependent>false</model_dependent>
      <default_value>evacuated tube</default_value>
      <choices>
        <choice>
          <value>evacuated tube</value>
          <display_name>evacuated tube</display_name>
        </choice>
        <choice>
          <value>single glazing black</value>
          <display_name>single glazing black</display_name>
        </choice>
        <choice>
          <value>double glazing black</value>
          <display_name>double glazing black</display_name>
        </choice>
        <choice>
          <value>integrated collector storage</value>
          <display_name>integrated collector storage</display_name>
        </choice>
      </choices>
    </argument>
    <argument>
      <name>solar_thermal_collector_azimuth</name>
      <display_name>Solar Thermal: Collector Azimuth</display_name>
      <description>The collector azimuth of the solar thermal system.</description>
      <type>Double</type>
      <units>degrees</units>
      <required>true</required>
      <model_dependent>false</model_dependent>
      <default_value>180</default_value>
    </argument>
    <argument>
      <name>solar_thermal_collector_tilt</name>
      <display_name>Solar Thermal: Collector Tilt</display_name>
      <description>The collector tilt of the solar thermal system. Can also enter, e.g., RoofPitch, RoofPitch+20, Latitude, Latitude-15, etc.</description>
      <type>String</type>
      <units>degrees</units>
      <required>true</required>
      <model_dependent>false</model_dependent>
      <default_value>RoofPitch</default_value>
    </argument>
    <argument>
      <name>solar_thermal_collector_rated_optical_efficiency</name>
      <display_name>Solar Thermal: Collector Rated Optical Efficiency</display_name>
      <description>The collector rated optical efficiency of the solar thermal system.</description>
      <type>Double</type>
      <units>Frac</units>
      <required>true</required>
      <model_dependent>false</model_dependent>
      <default_value>0.5</default_value>
    </argument>
    <argument>
      <name>solar_thermal_collector_rated_thermal_losses</name>
      <display_name>Solar Thermal: Collector Rated Thermal Losses</display_name>
      <description>The collector rated thermal losses of the solar thermal system.</description>
      <type>Double</type>
      <units>Frac</units>
      <required>true</required>
      <model_dependent>false</model_dependent>
      <default_value>0.2799</default_value>
    </argument>
    <argument>
      <name>solar_thermal_storage_volume</name>
      <display_name>Solar Thermal: Storage Volume</display_name>
      <description>The storage volume of the solar thermal system.</description>
      <type>String</type>
      <units>Frac</units>
      <required>true</required>
      <model_dependent>false</model_dependent>
      <default_value>auto</default_value>
    </argument>
    <argument>
      <name>solar_thermal_solar_fraction</name>
      <display_name>Solar Thermal: Solar Fraction</display_name>
      <description>The solar fraction of the solar thermal system. If provided, overrides all other solar thermal inputs.</description>
      <type>Double</type>
      <units>Frac</units>
      <required>true</required>
      <model_dependent>false</model_dependent>
      <default_value>0</default_value>
    </argument>
    <argument>
      <name>pv_system_module_type_1</name>
      <display_name>Photovoltaics 1: Module Type</display_name>
      <description>Module type of the PV system 1. Use 'none' if there is no PV system 1.</description>
      <type>Choice</type>
      <required>true</required>
      <model_dependent>false</model_dependent>
      <default_value>none</default_value>
      <choices>
        <choice>
          <value>none</value>
          <display_name>none</display_name>
        </choice>
        <choice>
          <value>auto</value>
          <display_name>auto</display_name>
        </choice>
        <choice>
          <value>standard</value>
          <display_name>standard</display_name>
        </choice>
        <choice>
          <value>premium</value>
          <display_name>premium</display_name>
        </choice>
        <choice>
          <value>thin film</value>
          <display_name>thin film</display_name>
        </choice>
      </choices>
    </argument>
    <argument>
      <name>pv_system_location_1</name>
      <display_name>Photovoltaics 1: Location</display_name>
      <description>Location of the PV system 1.</description>
      <type>Choice</type>
      <required>true</required>
      <model_dependent>false</model_dependent>
      <default_value>auto</default_value>
      <choices>
        <choice>
          <value>auto</value>
          <display_name>auto</display_name>
        </choice>
        <choice>
          <value>roof</value>
          <display_name>roof</display_name>
        </choice>
        <choice>
          <value>ground</value>
          <display_name>ground</display_name>
        </choice>
      </choices>
    </argument>
    <argument>
      <name>pv_system_tracking_1</name>
      <display_name>Photovoltaics 1: Tracking</display_name>
      <description>Tracking of the PV system 1.</description>
      <type>Choice</type>
      <required>true</required>
      <model_dependent>false</model_dependent>
      <default_value>auto</default_value>
      <choices>
        <choice>
          <value>auto</value>
          <display_name>auto</display_name>
        </choice>
        <choice>
          <value>fixed</value>
          <display_name>fixed</display_name>
        </choice>
        <choice>
          <value>1-axis</value>
          <display_name>1-axis</display_name>
        </choice>
        <choice>
          <value>1-axis backtracked</value>
          <display_name>1-axis backtracked</display_name>
        </choice>
        <choice>
          <value>2-axis</value>
          <display_name>2-axis</display_name>
        </choice>
      </choices>
    </argument>
    <argument>
      <name>pv_system_array_azimuth_1</name>
      <display_name>Photovoltaics 1: Array Azimuth</display_name>
      <description>Array azimuth of the PV system 1.</description>
      <type>Double</type>
      <units>degrees</units>
      <required>true</required>
      <model_dependent>false</model_dependent>
      <default_value>180</default_value>
    </argument>
    <argument>
      <name>pv_system_array_tilt_1</name>
      <display_name>Photovoltaics 1: Array Tilt</display_name>
      <description>Array tilt of the PV system 1. Can also enter, e.g., RoofPitch, RoofPitch+20, Latitude, Latitude-15, etc.</description>
      <type>String</type>
      <units>degrees</units>
      <required>true</required>
      <model_dependent>false</model_dependent>
      <default_value>RoofPitch</default_value>
    </argument>
    <argument>
      <name>pv_system_max_power_output_1</name>
      <display_name>Photovoltaics 1: Maximum Power Output</display_name>
      <description>Maximum power output of the PV system 1. For a shared system, this is the total building maximum power output.</description>
      <type>Double</type>
      <units>W</units>
      <required>true</required>
      <model_dependent>false</model_dependent>
      <default_value>4000</default_value>
    </argument>
    <argument>
      <name>pv_system_inverter_efficiency_1</name>
      <display_name>Photovoltaics 1: Inverter Efficiency</display_name>
      <description>Inverter efficiency of the PV system 1.</description>
      <type>Double</type>
      <units>Frac</units>
      <required>false</required>
      <model_dependent>false</model_dependent>
    </argument>
    <argument>
      <name>pv_system_system_losses_fraction_1</name>
      <display_name>Photovoltaics 1: System Losses Fraction</display_name>
      <description>System losses fraction of the PV system 1.</description>
      <type>Double</type>
      <units>Frac</units>
      <required>false</required>
      <model_dependent>false</model_dependent>
    </argument>
    <argument>
      <name>pv_system_num_units_served_1</name>
      <display_name>Photovoltaics 1: Number of Units Served</display_name>
      <description>Number of dwelling units served by PV system 1. Must be 1 if single-family detached. Used to apportion PV generation to the unit.</description>
      <type>Integer</type>
      <units>#</units>
      <required>true</required>
      <model_dependent>false</model_dependent>
      <default_value>1</default_value>
    </argument>
    <argument>
      <name>pv_system_module_type_2</name>
      <display_name>Photovoltaics 2: Module Type</display_name>
      <description>Module type of the PV system 2. Use 'none' if there is no PV system 2.</description>
      <type>Choice</type>
      <required>true</required>
      <model_dependent>false</model_dependent>
      <default_value>none</default_value>
      <choices>
        <choice>
          <value>none</value>
          <display_name>none</display_name>
        </choice>
        <choice>
          <value>auto</value>
          <display_name>auto</display_name>
        </choice>
        <choice>
          <value>standard</value>
          <display_name>standard</display_name>
        </choice>
        <choice>
          <value>premium</value>
          <display_name>premium</display_name>
        </choice>
        <choice>
          <value>thin film</value>
          <display_name>thin film</display_name>
        </choice>
      </choices>
    </argument>
    <argument>
      <name>pv_system_location_2</name>
      <display_name>Photovoltaics 2: Location</display_name>
      <description>Location of the PV system 2.</description>
      <type>Choice</type>
      <required>true</required>
      <model_dependent>false</model_dependent>
      <default_value>auto</default_value>
      <choices>
        <choice>
          <value>auto</value>
          <display_name>auto</display_name>
        </choice>
        <choice>
          <value>roof</value>
          <display_name>roof</display_name>
        </choice>
        <choice>
          <value>ground</value>
          <display_name>ground</display_name>
        </choice>
      </choices>
    </argument>
    <argument>
      <name>pv_system_tracking_2</name>
      <display_name>Photovoltaics 2: Tracking</display_name>
      <description>Tracking of the PV system 2.</description>
      <type>Choice</type>
      <required>true</required>
      <model_dependent>false</model_dependent>
      <default_value>auto</default_value>
      <choices>
        <choice>
          <value>auto</value>
          <display_name>auto</display_name>
        </choice>
        <choice>
          <value>fixed</value>
          <display_name>fixed</display_name>
        </choice>
        <choice>
          <value>1-axis</value>
          <display_name>1-axis</display_name>
        </choice>
        <choice>
          <value>1-axis backtracked</value>
          <display_name>1-axis backtracked</display_name>
        </choice>
        <choice>
          <value>2-axis</value>
          <display_name>2-axis</display_name>
        </choice>
      </choices>
    </argument>
    <argument>
      <name>pv_system_array_azimuth_2</name>
      <display_name>Photovoltaics 2: Array Azimuth</display_name>
      <description>Array azimuth of the PV system 2.</description>
      <type>Double</type>
      <units>degrees</units>
      <required>true</required>
      <model_dependent>false</model_dependent>
      <default_value>180</default_value>
    </argument>
    <argument>
      <name>pv_system_array_tilt_2</name>
      <display_name>Photovoltaics 2: Array Tilt</display_name>
      <description>Array tilt of the PV system 2. Can also enter, e.g., RoofPitch, RoofPitch+20, Latitude, Latitude-15, etc.</description>
      <type>String</type>
      <units>degrees</units>
      <required>true</required>
      <model_dependent>false</model_dependent>
      <default_value>RoofPitch</default_value>
    </argument>
    <argument>
      <name>pv_system_max_power_output_2</name>
      <display_name>Photovoltaics 2: Maximum Power Output</display_name>
      <description>Maximum power output of the PV system 2. For a shared system, this is the total building maximum power output.</description>
      <type>Double</type>
      <units>W</units>
      <required>true</required>
      <model_dependent>false</model_dependent>
      <default_value>4000</default_value>
    </argument>
    <argument>
      <name>pv_system_inverter_efficiency_2</name>
      <display_name>Photovoltaics 2: Inverter Efficiency</display_name>
      <description>Inverter efficiency of the PV system 2.</description>
      <type>Double</type>
      <units>Frac</units>
      <required>false</required>
      <model_dependent>false</model_dependent>
    </argument>
    <argument>
      <name>pv_system_system_losses_fraction_2</name>
      <display_name>Photovoltaics 2: System Losses Fraction</display_name>
      <description>System losses fraction of the PV system 2.</description>
      <type>Double</type>
      <units>Frac</units>
      <required>false</required>
      <model_dependent>false</model_dependent>
    </argument>
    <argument>
      <name>pv_system_num_units_served_2</name>
      <display_name>Photovoltaics 2: Number of Units Served</display_name>
      <description>Number of dwelling units served by PV system 2. Must be 1 if single-family detached. Used to apportion PV generation to the unit.</description>
      <type>Integer</type>
      <units>#</units>
      <required>true</required>
      <model_dependent>false</model_dependent>
      <default_value>1</default_value>
    </argument>
    <argument>
      <name>lighting_fraction_cfl_interior</name>
      <display_name>Lighting: Fraction CFL Interior</display_name>
      <description>Fraction of all lamps (interior) that are compact fluorescent. Lighting not specified as CFL, LFL, or LED is assumed to be incandescent.</description>
      <type>Double</type>
      <required>true</required>
      <model_dependent>false</model_dependent>
      <default_value>0.4</default_value>
    </argument>
    <argument>
      <name>lighting_fraction_lfl_interior</name>
      <display_name>Lighting: Fraction LFL Interior</display_name>
      <description>Fraction of all lamps (interior) that are linear fluorescent. Lighting not specified as CFL, LFL, or LED is assumed to be incandescent.</description>
      <type>Double</type>
      <required>true</required>
      <model_dependent>false</model_dependent>
      <default_value>0.1</default_value>
    </argument>
    <argument>
      <name>lighting_fraction_led_interior</name>
      <display_name>Lighting: Fraction LED Interior</display_name>
      <description>Fraction of all lamps (interior) that are light emitting diodes. Lighting not specified as CFL, LFL, or LED is assumed to be incandescent.</description>
      <type>Double</type>
      <required>true</required>
      <model_dependent>false</model_dependent>
      <default_value>0.25</default_value>
    </argument>
    <argument>
      <name>lighting_usage_multiplier_interior</name>
      <display_name>Lighting: Usage Multiplier Interior</display_name>
      <description>Multiplier on the lighting energy usage (interior) that can reflect, e.g., high/low usage occupants.</description>
      <type>Double</type>
      <required>true</required>
      <model_dependent>false</model_dependent>
      <default_value>1</default_value>
    </argument>
    <argument>
      <name>lighting_fraction_cfl_exterior</name>
      <display_name>Lighting: Fraction CFL Exterior</display_name>
      <description>Fraction of all lamps (exterior) that are compact fluorescent. Lighting not specified as CFL, LFL, or LED is assumed to be incandescent.</description>
      <type>Double</type>
      <required>true</required>
      <model_dependent>false</model_dependent>
      <default_value>0.4</default_value>
    </argument>
    <argument>
      <name>lighting_fraction_lfl_exterior</name>
      <display_name>Lighting: Fraction LFL Exterior</display_name>
      <description>Fraction of all lamps (exterior) that are linear fluorescent. Lighting not specified as CFL, LFL, or LED is assumed to be incandescent.</description>
      <type>Double</type>
      <required>true</required>
      <model_dependent>false</model_dependent>
      <default_value>0.1</default_value>
    </argument>
    <argument>
      <name>lighting_fraction_led_exterior</name>
      <display_name>Lighting: Fraction LED Exterior</display_name>
      <description>Fraction of all lamps (exterior) that are light emitting diodes. Lighting not specified as CFL, LFL, or LED is assumed to be incandescent.</description>
      <type>Double</type>
      <required>true</required>
      <model_dependent>false</model_dependent>
      <default_value>0.25</default_value>
    </argument>
    <argument>
      <name>lighting_usage_multiplier_exterior</name>
      <display_name>Lighting: Usage Multiplier Exterior</display_name>
      <description>Multiplier on the lighting energy usage (exterior) that can reflect, e.g., high/low usage occupants.</description>
      <type>Double</type>
      <required>true</required>
      <model_dependent>false</model_dependent>
      <default_value>1</default_value>
    </argument>
    <argument>
      <name>lighting_fraction_cfl_garage</name>
      <display_name>Lighting: Fraction CFL Garage</display_name>
      <description>Fraction of all lamps (garage) that are compact fluorescent. Lighting not specified as CFL, LFL, or LED is assumed to be incandescent.</description>
      <type>Double</type>
      <required>true</required>
      <model_dependent>false</model_dependent>
      <default_value>0.4</default_value>
    </argument>
    <argument>
      <name>lighting_fraction_lfl_garage</name>
      <display_name>Lighting: Fraction LFL Garage</display_name>
      <description>Fraction of all lamps (garage) that are linear fluorescent. Lighting not specified as CFL, LFL, or LED is assumed to be incandescent.</description>
      <type>Double</type>
      <required>true</required>
      <model_dependent>false</model_dependent>
      <default_value>0.1</default_value>
    </argument>
    <argument>
      <name>lighting_fraction_led_garage</name>
      <display_name>Lighting: Fraction LED Garage</display_name>
      <description>Fraction of all lamps (garage) that are light emitting diodes. Lighting not specified as CFL, LFL, or LED is assumed to be incandescent.</description>
      <type>Double</type>
      <required>true</required>
      <model_dependent>false</model_dependent>
      <default_value>0.25</default_value>
    </argument>
    <argument>
      <name>lighting_usage_multiplier_garage</name>
      <display_name>Lighting: Usage Multiplier Garage</display_name>
      <description>Multiplier on the lighting energy usage (garage) that can reflect, e.g., high/low usage occupants.</description>
      <type>Double</type>
      <required>true</required>
      <model_dependent>false</model_dependent>
      <default_value>1</default_value>
    </argument>
    <argument>
      <name>holiday_lighting_present</name>
      <display_name>Holiday Lighting: Present</display_name>
      <description>Whether there is holiday lighting.</description>
      <type>Boolean</type>
      <required>true</required>
      <model_dependent>false</model_dependent>
      <default_value>false</default_value>
      <choices>
        <choice>
          <value>true</value>
          <display_name>true</display_name>
        </choice>
        <choice>
          <value>false</value>
          <display_name>false</display_name>
        </choice>
      </choices>
    </argument>
    <argument>
      <name>holiday_lighting_daily_kwh</name>
      <display_name>Holiday Lighting: Daily Consumption</display_name>
      <description>The daily energy consumption for holiday lighting (exterior).</description>
      <type>String</type>
      <units>kWh/day</units>
      <required>true</required>
      <model_dependent>false</model_dependent>
      <default_value>auto</default_value>
    </argument>
    <argument>
      <name>holiday_lighting_period_begin_month</name>
      <display_name>Holiday Lighting: Period Begin Month</display_name>
      <description>This numeric field should contain the starting month number (1 = January, 2 = February, etc.) for the holiday lighting period desired.</description>
      <type>String</type>
      <units>month</units>
      <required>true</required>
      <model_dependent>false</model_dependent>
      <default_value>auto</default_value>
    </argument>
    <argument>
      <name>holiday_lighting_period_begin_day_of_month</name>
      <display_name>Holiday Lighting: Period Begin Day of Month</display_name>
      <description>This numeric field should contain the starting day of the starting month (must be valid for month) for the holiday lighting period desired.</description>
      <type>String</type>
      <units>day</units>
      <required>true</required>
      <model_dependent>false</model_dependent>
      <default_value>auto</default_value>
    </argument>
    <argument>
      <name>holiday_lighting_period_end_month</name>
      <display_name>Holiday Lighting: Period End Month</display_name>
      <description>This numeric field should contain the end month number (1 = January, 2 = February, etc.) for the holiday lighting period desired.</description>
      <type>String</type>
      <units>month</units>
      <required>true</required>
      <model_dependent>false</model_dependent>
      <default_value>auto</default_value>
    </argument>
    <argument>
      <name>holiday_lighting_period_end_day_of_month</name>
      <display_name>Holiday Lighting: Period End Day of Month</display_name>
      <description>This numeric field should contain the ending day of the ending month (must be valid for month) for the holiday lighting period desired.</description>
      <type>String</type>
      <units>day</units>
      <required>true</required>
      <model_dependent>false</model_dependent>
      <default_value>auto</default_value>
    </argument>
    <argument>
      <name>dehumidifier_type</name>
      <display_name>Dehumidifier: Type</display_name>
      <description>The type of dehumidifier.</description>
      <type>Choice</type>
      <required>true</required>
      <model_dependent>false</model_dependent>
      <default_value>none</default_value>
      <choices>
        <choice>
          <value>none</value>
          <display_name>none</display_name>
        </choice>
        <choice>
          <value>portable</value>
          <display_name>portable</display_name>
        </choice>
        <choice>
          <value>whole-home</value>
          <display_name>whole-home</display_name>
        </choice>
      </choices>
    </argument>
    <argument>
      <name>dehumidifier_efficiency_type</name>
      <display_name>Dehumidifier: Efficiency Type</display_name>
      <description>The efficiency type of dehumidifier.</description>
      <type>Choice</type>
      <required>true</required>
      <model_dependent>false</model_dependent>
      <default_value>IntegratedEnergyFactor</default_value>
      <choices>
        <choice>
          <value>EnergyFactor</value>
          <display_name>EnergyFactor</display_name>
        </choice>
        <choice>
          <value>IntegratedEnergyFactor</value>
          <display_name>IntegratedEnergyFactor</display_name>
        </choice>
      </choices>
    </argument>
    <argument>
      <name>dehumidifier_efficiency</name>
      <display_name>Dehumidifier: Efficiency</display_name>
      <description>The efficiency of the dehumidifier.</description>
      <type>Double</type>
      <units>liters/kWh</units>
      <required>true</required>
      <model_dependent>false</model_dependent>
      <default_value>1.5</default_value>
    </argument>
    <argument>
      <name>dehumidifier_capacity</name>
      <display_name>Dehumidifier: Capacity</display_name>
      <description>The capacity (water removal rate) of the dehumidifier.</description>
      <type>Double</type>
      <units>pint/day</units>
      <required>true</required>
      <model_dependent>false</model_dependent>
      <default_value>40</default_value>
    </argument>
    <argument>
      <name>dehumidifier_rh_setpoint</name>
      <display_name>Dehumidifier: Relative Humidity Setpoint</display_name>
      <description>The relative humidity setpoint of the dehumidifier.</description>
      <type>Double</type>
      <units>Frac</units>
      <required>true</required>
      <model_dependent>false</model_dependent>
      <default_value>0.5</default_value>
    </argument>
    <argument>
      <name>dehumidifier_fraction_dehumidification_load_served</name>
      <display_name>Dehumidifier: Fraction Dehumidification Load Served</display_name>
      <description>The dehumidification load served fraction of the dehumidifier.</description>
      <type>Double</type>
      <units>Frac</units>
      <required>true</required>
      <model_dependent>false</model_dependent>
      <default_value>1</default_value>
    </argument>
    <argument>
      <name>clothes_washer_location</name>
      <display_name>Clothes Washer: Location</display_name>
      <description>The space type for the clothes washer location.</description>
      <type>Choice</type>
      <required>true</required>
      <model_dependent>false</model_dependent>
      <default_value>auto</default_value>
      <choices>
        <choice>
          <value>auto</value>
          <display_name>auto</display_name>
        </choice>
        <choice>
          <value>none</value>
          <display_name>none</display_name>
        </choice>
        <choice>
          <value>living space</value>
          <display_name>living space</display_name>
        </choice>
        <choice>
          <value>basement - conditioned</value>
          <display_name>basement - conditioned</display_name>
        </choice>
        <choice>
          <value>basement - unconditioned</value>
          <display_name>basement - unconditioned</display_name>
        </choice>
        <choice>
          <value>garage</value>
          <display_name>garage</display_name>
        </choice>
        <choice>
          <value>other housing unit</value>
          <display_name>other housing unit</display_name>
        </choice>
        <choice>
          <value>other heated space</value>
          <display_name>other heated space</display_name>
        </choice>
        <choice>
          <value>other multifamily buffer space</value>
          <display_name>other multifamily buffer space</display_name>
        </choice>
        <choice>
          <value>other non-freezing space</value>
          <display_name>other non-freezing space</display_name>
        </choice>
      </choices>
    </argument>
    <argument>
      <name>clothes_washer_efficiency_type</name>
      <display_name>Clothes Washer: Efficiency Type</display_name>
      <description>The efficiency type of the clothes washer.</description>
      <type>Choice</type>
      <required>true</required>
      <model_dependent>false</model_dependent>
      <default_value>IntegratedModifiedEnergyFactor</default_value>
      <choices>
        <choice>
          <value>ModifiedEnergyFactor</value>
          <display_name>ModifiedEnergyFactor</display_name>
        </choice>
        <choice>
          <value>IntegratedModifiedEnergyFactor</value>
          <display_name>IntegratedModifiedEnergyFactor</display_name>
        </choice>
      </choices>
    </argument>
    <argument>
      <name>clothes_washer_efficiency</name>
      <display_name>Clothes Washer: Efficiency</display_name>
      <description>The efficiency of the clothes washer.</description>
      <type>String</type>
      <units>ft^3/kWh-cyc</units>
      <required>true</required>
      <model_dependent>false</model_dependent>
      <default_value>auto</default_value>
    </argument>
    <argument>
      <name>clothes_washer_rated_annual_kwh</name>
      <display_name>Clothes Washer: Rated Annual Consumption</display_name>
      <description>The annual energy consumed by the clothes washer, as rated, obtained from the EnergyGuide label. This includes both the appliance electricity consumption and the energy required for water heating.</description>
      <type>String</type>
      <units>kWh/yr</units>
      <required>true</required>
      <model_dependent>false</model_dependent>
      <default_value>auto</default_value>
    </argument>
    <argument>
      <name>clothes_washer_label_electric_rate</name>
      <display_name>Clothes Washer: Label Electric Rate</display_name>
      <description>The annual energy consumed by the clothes washer, as rated, obtained from the EnergyGuide label. This includes both the appliance electricity consumption and the energy required for water heating.</description>
      <type>String</type>
      <units>$/kWh</units>
      <required>true</required>
      <model_dependent>false</model_dependent>
      <default_value>auto</default_value>
    </argument>
    <argument>
      <name>clothes_washer_label_gas_rate</name>
      <display_name>Clothes Washer: Label Gas Rate</display_name>
      <description>The annual energy consumed by the clothes washer, as rated, obtained from the EnergyGuide label. This includes both the appliance electricity consumption and the energy required for water heating.</description>
      <type>String</type>
      <units>$/therm</units>
      <required>true</required>
      <model_dependent>false</model_dependent>
      <default_value>auto</default_value>
    </argument>
    <argument>
      <name>clothes_washer_label_annual_gas_cost</name>
      <display_name>Clothes Washer: Label Annual Cost with Gas DHW</display_name>
      <description>The annual cost of using the system under test conditions. Input is obtained from the EnergyGuide label.</description>
      <type>String</type>
      <units>$</units>
      <required>true</required>
      <model_dependent>false</model_dependent>
      <default_value>auto</default_value>
    </argument>
    <argument>
      <name>clothes_washer_label_usage</name>
      <display_name>Clothes Washer: Label Usage</display_name>
      <description>The clothes washer loads per week.</description>
      <type>String</type>
      <units>cyc/wk</units>
      <required>true</required>
      <model_dependent>false</model_dependent>
      <default_value>auto</default_value>
    </argument>
    <argument>
      <name>clothes_washer_capacity</name>
      <display_name>Clothes Washer: Drum Volume</display_name>
      <description>Volume of the washer drum. Obtained from the EnergyStar website or the manufacturer's literature.</description>
      <type>String</type>
      <units>ft^3</units>
      <required>true</required>
      <model_dependent>false</model_dependent>
      <default_value>auto</default_value>
    </argument>
    <argument>
      <name>clothes_washer_usage_multiplier</name>
      <display_name>Clothes Washer: Usage Multiplier</display_name>
      <description>Multiplier on the clothes washer energy and hot water usage that can reflect, e.g., high/low usage occupants.</description>
      <type>Double</type>
      <required>true</required>
      <model_dependent>false</model_dependent>
      <default_value>1</default_value>
    </argument>
    <argument>
      <name>clothes_dryer_location</name>
      <display_name>Clothes Dryer: Location</display_name>
      <description>The space type for the clothes dryer location.</description>
      <type>Choice</type>
      <required>true</required>
      <model_dependent>false</model_dependent>
      <default_value>auto</default_value>
      <choices>
        <choice>
          <value>auto</value>
          <display_name>auto</display_name>
        </choice>
        <choice>
          <value>none</value>
          <display_name>none</display_name>
        </choice>
        <choice>
          <value>living space</value>
          <display_name>living space</display_name>
        </choice>
        <choice>
          <value>basement - conditioned</value>
          <display_name>basement - conditioned</display_name>
        </choice>
        <choice>
          <value>basement - unconditioned</value>
          <display_name>basement - unconditioned</display_name>
        </choice>
        <choice>
          <value>garage</value>
          <display_name>garage</display_name>
        </choice>
        <choice>
          <value>other housing unit</value>
          <display_name>other housing unit</display_name>
        </choice>
        <choice>
          <value>other heated space</value>
          <display_name>other heated space</display_name>
        </choice>
        <choice>
          <value>other multifamily buffer space</value>
          <display_name>other multifamily buffer space</display_name>
        </choice>
        <choice>
          <value>other non-freezing space</value>
          <display_name>other non-freezing space</display_name>
        </choice>
      </choices>
    </argument>
    <argument>
      <name>clothes_dryer_fuel_type</name>
      <display_name>Clothes Dryer: Fuel Type</display_name>
      <description>Type of fuel used by the clothes dryer.</description>
      <type>Choice</type>
      <required>true</required>
      <model_dependent>false</model_dependent>
      <default_value>natural gas</default_value>
      <choices>
        <choice>
          <value>electricity</value>
          <display_name>electricity</display_name>
        </choice>
        <choice>
          <value>natural gas</value>
          <display_name>natural gas</display_name>
        </choice>
        <choice>
          <value>fuel oil</value>
          <display_name>fuel oil</display_name>
        </choice>
        <choice>
          <value>propane</value>
          <display_name>propane</display_name>
        </choice>
        <choice>
          <value>wood</value>
          <display_name>wood</display_name>
        </choice>
        <choice>
          <value>coal</value>
          <display_name>coal</display_name>
        </choice>
      </choices>
    </argument>
    <argument>
      <name>clothes_dryer_efficiency_type</name>
      <display_name>Clothes Dryer: Efficiency Type</display_name>
      <description>The efficiency type of the clothes dryer.</description>
      <type>Choice</type>
      <required>true</required>
      <model_dependent>false</model_dependent>
      <default_value>CombinedEnergyFactor</default_value>
      <choices>
        <choice>
          <value>EnergyFactor</value>
          <display_name>EnergyFactor</display_name>
        </choice>
        <choice>
          <value>CombinedEnergyFactor</value>
          <display_name>CombinedEnergyFactor</display_name>
        </choice>
      </choices>
    </argument>
    <argument>
      <name>clothes_dryer_efficiency</name>
      <display_name>Clothes Dryer: Efficiency</display_name>
      <description>The efficiency of the clothes dryer.</description>
      <type>String</type>
      <units>lb/kWh</units>
      <required>true</required>
      <model_dependent>false</model_dependent>
      <default_value>auto</default_value>
    </argument>
    <argument>
      <name>clothes_dryer_control_type</name>
      <display_name>Clothes Dryer: Control Type</display_name>
      <description>Type of control used by the clothes dryer.</description>
      <type>Choice</type>
      <required>true</required>
      <model_dependent>false</model_dependent>
      <default_value>auto</default_value>
      <choices>
        <choice>
          <value>auto</value>
          <display_name>auto</display_name>
        </choice>
        <choice>
          <value>timer</value>
          <display_name>timer</display_name>
        </choice>
        <choice>
          <value>moisture</value>
          <display_name>moisture</display_name>
        </choice>
      </choices>
    </argument>
    <argument>
      <name>clothes_dryer_vented_flow_rate</name>
      <display_name>Clothes Dryer: Vented Flow Rate</display_name>
      <description>The exhaust flow rate of the vented clothes dryer.</description>
      <type>String</type>
      <units>CFM</units>
      <required>true</required>
      <model_dependent>false</model_dependent>
      <default_value>auto</default_value>
    </argument>
    <argument>
      <name>clothes_dryer_usage_multiplier</name>
      <display_name>Clothes Dryer: Usage Multiplier</display_name>
      <description>Multiplier on the clothes dryer energy usage that can reflect, e.g., high/low usage occupants.</description>
      <type>Double</type>
      <required>true</required>
      <model_dependent>false</model_dependent>
      <default_value>1</default_value>
    </argument>
    <argument>
      <name>dishwasher_location</name>
      <display_name>Dishwasher: Location</display_name>
      <description>The space type for the dishwasher location.</description>
      <type>Choice</type>
      <required>true</required>
      <model_dependent>false</model_dependent>
      <default_value>auto</default_value>
      <choices>
        <choice>
          <value>auto</value>
          <display_name>auto</display_name>
        </choice>
        <choice>
          <value>none</value>
          <display_name>none</display_name>
        </choice>
        <choice>
          <value>living space</value>
          <display_name>living space</display_name>
        </choice>
        <choice>
          <value>basement - conditioned</value>
          <display_name>basement - conditioned</display_name>
        </choice>
        <choice>
          <value>basement - unconditioned</value>
          <display_name>basement - unconditioned</display_name>
        </choice>
        <choice>
          <value>garage</value>
          <display_name>garage</display_name>
        </choice>
        <choice>
          <value>other housing unit</value>
          <display_name>other housing unit</display_name>
        </choice>
        <choice>
          <value>other heated space</value>
          <display_name>other heated space</display_name>
        </choice>
        <choice>
          <value>other multifamily buffer space</value>
          <display_name>other multifamily buffer space</display_name>
        </choice>
        <choice>
          <value>other non-freezing space</value>
          <display_name>other non-freezing space</display_name>
        </choice>
      </choices>
    </argument>
    <argument>
      <name>dishwasher_efficiency_type</name>
      <display_name>Dishwasher: Efficiency Type</display_name>
      <description>The efficiency type of dishwasher.</description>
      <type>Choice</type>
      <required>true</required>
      <model_dependent>false</model_dependent>
      <default_value>RatedAnnualkWh</default_value>
      <choices>
        <choice>
          <value>RatedAnnualkWh</value>
          <display_name>RatedAnnualkWh</display_name>
        </choice>
        <choice>
          <value>EnergyFactor</value>
          <display_name>EnergyFactor</display_name>
        </choice>
      </choices>
    </argument>
    <argument>
      <name>dishwasher_efficiency</name>
      <display_name>Dishwasher: Efficiency</display_name>
      <description>The efficiency of the dishwasher.</description>
      <type>String</type>
      <units>RatedAnnualkWh or EnergyFactor</units>
      <required>true</required>
      <model_dependent>false</model_dependent>
      <default_value>auto</default_value>
    </argument>
    <argument>
      <name>dishwasher_label_electric_rate</name>
      <display_name>Dishwasher: Label Electric Rate</display_name>
      <description>The label electric rate of the dishwasher.</description>
      <type>String</type>
      <units>$/kWh</units>
      <required>true</required>
      <model_dependent>false</model_dependent>
      <default_value>auto</default_value>
    </argument>
    <argument>
      <name>dishwasher_label_gas_rate</name>
      <display_name>Dishwasher: Label Gas Rate</display_name>
      <description>The label gas rate of the dishwasher.</description>
      <type>String</type>
      <units>$/therm</units>
      <required>true</required>
      <model_dependent>false</model_dependent>
      <default_value>auto</default_value>
    </argument>
    <argument>
      <name>dishwasher_label_annual_gas_cost</name>
      <display_name>Dishwasher: Label Annual Gas Cost</display_name>
      <description>The label annual gas cost of the dishwasher.</description>
      <type>String</type>
      <units>$</units>
      <required>true</required>
      <model_dependent>false</model_dependent>
      <default_value>auto</default_value>
    </argument>
    <argument>
      <name>dishwasher_label_usage</name>
      <display_name>Dishwasher: Label Usage</display_name>
      <description>The dishwasher loads per week.</description>
      <type>String</type>
      <units>cyc/wk</units>
      <required>true</required>
      <model_dependent>false</model_dependent>
      <default_value>auto</default_value>
    </argument>
    <argument>
      <name>dishwasher_place_setting_capacity</name>
      <display_name>Dishwasher: Number of Place Settings</display_name>
      <description>The number of place settings for the unit. Data obtained from manufacturer's literature.</description>
      <type>String</type>
      <units>#</units>
      <required>true</required>
      <model_dependent>false</model_dependent>
      <default_value>auto</default_value>
    </argument>
    <argument>
      <name>dishwasher_usage_multiplier</name>
      <display_name>Dishwasher: Usage Multiplier</display_name>
      <description>Multiplier on the dishwasher energy usage that can reflect, e.g., high/low usage occupants.</description>
      <type>Double</type>
      <required>true</required>
      <model_dependent>false</model_dependent>
      <default_value>1</default_value>
    </argument>
    <argument>
      <name>refrigerator_location</name>
      <display_name>Refrigerator: Location</display_name>
      <description>The space type for the refrigerator location.</description>
      <type>Choice</type>
      <required>true</required>
      <model_dependent>false</model_dependent>
      <default_value>auto</default_value>
      <choices>
        <choice>
          <value>auto</value>
          <display_name>auto</display_name>
        </choice>
        <choice>
          <value>none</value>
          <display_name>none</display_name>
        </choice>
        <choice>
          <value>living space</value>
          <display_name>living space</display_name>
        </choice>
        <choice>
          <value>basement - conditioned</value>
          <display_name>basement - conditioned</display_name>
        </choice>
        <choice>
          <value>basement - unconditioned</value>
          <display_name>basement - unconditioned</display_name>
        </choice>
        <choice>
          <value>garage</value>
          <display_name>garage</display_name>
        </choice>
        <choice>
          <value>other housing unit</value>
          <display_name>other housing unit</display_name>
        </choice>
        <choice>
          <value>other heated space</value>
          <display_name>other heated space</display_name>
        </choice>
        <choice>
          <value>other multifamily buffer space</value>
          <display_name>other multifamily buffer space</display_name>
        </choice>
        <choice>
          <value>other non-freezing space</value>
          <display_name>other non-freezing space</display_name>
        </choice>
      </choices>
    </argument>
    <argument>
      <name>refrigerator_rated_annual_kwh</name>
      <display_name>Refrigerator: Rated Annual Consumption</display_name>
      <description>The EnergyGuide rated annual energy consumption for a refrigerator.</description>
      <type>String</type>
      <units>kWh/yr</units>
      <required>true</required>
      <model_dependent>false</model_dependent>
      <default_value>auto</default_value>
    </argument>
    <argument>
      <name>refrigerator_usage_multiplier</name>
      <display_name>Refrigerator: Usage Multiplier</display_name>
      <description>Multiplier on the refrigerator energy usage that can reflect, e.g., high/low usage occupants.</description>
      <type>Double</type>
      <required>true</required>
      <model_dependent>false</model_dependent>
      <default_value>1</default_value>
    </argument>
    <argument>
      <name>extra_refrigerator_location</name>
      <display_name>Extra Refrigerator: Location</display_name>
      <description>The space type for the extra refrigerator location.</description>
      <type>Choice</type>
      <required>true</required>
      <model_dependent>false</model_dependent>
      <default_value>auto</default_value>
      <choices>
        <choice>
          <value>auto</value>
          <display_name>auto</display_name>
        </choice>
        <choice>
          <value>none</value>
          <display_name>none</display_name>
        </choice>
        <choice>
          <value>living space</value>
          <display_name>living space</display_name>
        </choice>
        <choice>
          <value>basement - conditioned</value>
          <display_name>basement - conditioned</display_name>
        </choice>
        <choice>
          <value>basement - unconditioned</value>
          <display_name>basement - unconditioned</display_name>
        </choice>
        <choice>
          <value>garage</value>
          <display_name>garage</display_name>
        </choice>
        <choice>
          <value>other housing unit</value>
          <display_name>other housing unit</display_name>
        </choice>
        <choice>
          <value>other heated space</value>
          <display_name>other heated space</display_name>
        </choice>
        <choice>
          <value>other multifamily buffer space</value>
          <display_name>other multifamily buffer space</display_name>
        </choice>
        <choice>
          <value>other non-freezing space</value>
          <display_name>other non-freezing space</display_name>
        </choice>
      </choices>
    </argument>
    <argument>
      <name>extra_refrigerator_rated_annual_kwh</name>
      <display_name>Extra Refrigerator: Rated Annual Consumption</display_name>
      <description>The EnergyGuide rated annual energy consumption for an extra rrefrigerator.</description>
      <type>String</type>
      <units>kWh/yr</units>
      <required>true</required>
      <model_dependent>false</model_dependent>
      <default_value>auto</default_value>
    </argument>
    <argument>
      <name>extra_refrigerator_usage_multiplier</name>
      <display_name>Extra Refrigerator: Usage Multiplier</display_name>
      <description>Multiplier on the extra refrigerator energy usage that can reflect, e.g., high/low usage occupants.</description>
      <type>Double</type>
      <required>true</required>
      <model_dependent>false</model_dependent>
      <default_value>1</default_value>
    </argument>
    <argument>
      <name>freezer_location</name>
      <display_name>Freezer: Location</display_name>
      <description>The space type for the freezer location.</description>
      <type>Choice</type>
      <required>true</required>
      <model_dependent>false</model_dependent>
      <default_value>auto</default_value>
      <choices>
        <choice>
          <value>auto</value>
          <display_name>auto</display_name>
        </choice>
        <choice>
          <value>none</value>
          <display_name>none</display_name>
        </choice>
        <choice>
          <value>living space</value>
          <display_name>living space</display_name>
        </choice>
        <choice>
          <value>basement - conditioned</value>
          <display_name>basement - conditioned</display_name>
        </choice>
        <choice>
          <value>basement - unconditioned</value>
          <display_name>basement - unconditioned</display_name>
        </choice>
        <choice>
          <value>garage</value>
          <display_name>garage</display_name>
        </choice>
        <choice>
          <value>other housing unit</value>
          <display_name>other housing unit</display_name>
        </choice>
        <choice>
          <value>other heated space</value>
          <display_name>other heated space</display_name>
        </choice>
        <choice>
          <value>other multifamily buffer space</value>
          <display_name>other multifamily buffer space</display_name>
        </choice>
        <choice>
          <value>other non-freezing space</value>
          <display_name>other non-freezing space</display_name>
        </choice>
      </choices>
    </argument>
    <argument>
      <name>freezer_rated_annual_kwh</name>
      <display_name>Freezer: Rated Annual Consumption</display_name>
      <description>The EnergyGuide rated annual energy consumption for a freezer.</description>
      <type>String</type>
      <units>kWh/yr</units>
      <required>true</required>
      <model_dependent>false</model_dependent>
      <default_value>auto</default_value>
    </argument>
    <argument>
      <name>freezer_usage_multiplier</name>
      <display_name>Freezer: Usage Multiplier</display_name>
      <description>Multiplier on the freezer energy usage that can reflect, e.g., high/low usage occupants.</description>
      <type>Double</type>
      <required>true</required>
      <model_dependent>false</model_dependent>
      <default_value>1</default_value>
    </argument>
    <argument>
      <name>cooking_range_oven_location</name>
      <display_name>Cooking Range/Oven: Location</display_name>
      <description>The space type for the cooking range/oven location.</description>
      <type>Choice</type>
      <required>true</required>
      <model_dependent>false</model_dependent>
      <default_value>auto</default_value>
      <choices>
        <choice>
          <value>auto</value>
          <display_name>auto</display_name>
        </choice>
        <choice>
          <value>none</value>
          <display_name>none</display_name>
        </choice>
        <choice>
          <value>living space</value>
          <display_name>living space</display_name>
        </choice>
        <choice>
          <value>basement - conditioned</value>
          <display_name>basement - conditioned</display_name>
        </choice>
        <choice>
          <value>basement - unconditioned</value>
          <display_name>basement - unconditioned</display_name>
        </choice>
        <choice>
          <value>garage</value>
          <display_name>garage</display_name>
        </choice>
        <choice>
          <value>other housing unit</value>
          <display_name>other housing unit</display_name>
        </choice>
        <choice>
          <value>other heated space</value>
          <display_name>other heated space</display_name>
        </choice>
        <choice>
          <value>other multifamily buffer space</value>
          <display_name>other multifamily buffer space</display_name>
        </choice>
        <choice>
          <value>other non-freezing space</value>
          <display_name>other non-freezing space</display_name>
        </choice>
      </choices>
    </argument>
    <argument>
      <name>cooking_range_oven_fuel_type</name>
      <display_name>Cooking Range/Oven: Fuel Type</display_name>
      <description>Type of fuel used by the cooking range/oven.</description>
      <type>Choice</type>
      <required>true</required>
      <model_dependent>false</model_dependent>
      <default_value>natural gas</default_value>
      <choices>
        <choice>
          <value>electricity</value>
          <display_name>electricity</display_name>
        </choice>
        <choice>
          <value>natural gas</value>
          <display_name>natural gas</display_name>
        </choice>
        <choice>
          <value>fuel oil</value>
          <display_name>fuel oil</display_name>
        </choice>
        <choice>
          <value>propane</value>
          <display_name>propane</display_name>
        </choice>
        <choice>
          <value>wood</value>
          <display_name>wood</display_name>
        </choice>
        <choice>
          <value>coal</value>
          <display_name>coal</display_name>
        </choice>
      </choices>
    </argument>
    <argument>
      <name>cooking_range_oven_is_induction</name>
      <display_name>Cooking Range/Oven: Is Induction</display_name>
      <description>Whether the cooking range is induction.</description>
      <type>Boolean</type>
      <required>false</required>
      <model_dependent>false</model_dependent>
      <choices>
        <choice>
          <value>true</value>
          <display_name>true</display_name>
        </choice>
        <choice>
          <value>false</value>
          <display_name>false</display_name>
        </choice>
      </choices>
    </argument>
    <argument>
      <name>cooking_range_oven_is_convection</name>
      <display_name>Cooking Range/Oven: Is Convection</display_name>
      <description>Whether the oven is convection.</description>
      <type>Boolean</type>
      <required>false</required>
      <model_dependent>false</model_dependent>
      <choices>
        <choice>
          <value>true</value>
          <display_name>true</display_name>
        </choice>
        <choice>
          <value>false</value>
          <display_name>false</display_name>
        </choice>
      </choices>
    </argument>
    <argument>
      <name>cooking_range_oven_usage_multiplier</name>
      <display_name>Cooking Range/Oven: Usage Multiplier</display_name>
      <description>Multiplier on the cooking range/oven energy usage that can reflect, e.g., high/low usage occupants.</description>
      <type>Double</type>
      <required>true</required>
      <model_dependent>false</model_dependent>
      <default_value>1</default_value>
    </argument>
    <argument>
      <name>ceiling_fan_present</name>
      <display_name>Ceiling Fan: Present</display_name>
      <description>Whether there is are any ceiling fans.</description>
      <type>Boolean</type>
      <required>true</required>
      <model_dependent>false</model_dependent>
      <default_value>true</default_value>
      <choices>
        <choice>
          <value>true</value>
          <display_name>true</display_name>
        </choice>
        <choice>
          <value>false</value>
          <display_name>false</display_name>
        </choice>
      </choices>
    </argument>
    <argument>
      <name>ceiling_fan_efficiency</name>
      <display_name>Ceiling Fan: Efficiency</display_name>
      <description>The efficiency rating of the ceiling fan(s) at medium speed.</description>
      <type>String</type>
      <units>CFM/W</units>
      <required>true</required>
      <model_dependent>false</model_dependent>
      <default_value>auto</default_value>
    </argument>
    <argument>
      <name>ceiling_fan_quantity</name>
      <display_name>Ceiling Fan: Quantity</display_name>
      <description>Total number of ceiling fans.</description>
      <type>String</type>
      <units>#</units>
      <required>true</required>
      <model_dependent>false</model_dependent>
      <default_value>auto</default_value>
    </argument>
    <argument>
      <name>ceiling_fan_cooling_setpoint_temp_offset</name>
      <display_name>Ceiling Fan: Cooling Setpoint Temperature Offset</display_name>
      <description>The setpoint temperature offset during cooling season for the ceiling fan(s). Only applies if ceiling fan quantity is greater than zero.</description>
      <type>Double</type>
      <units>deg-F</units>
      <required>true</required>
      <model_dependent>false</model_dependent>
      <default_value>0.5</default_value>
    </argument>
    <argument>
      <name>plug_loads_television_annual_kwh</name>
      <display_name>Plug Loads: Television Annual kWh</display_name>
      <description>The annual energy consumption of the television plug loads.</description>
      <type>String</type>
      <units>kWh/yr</units>
      <required>true</required>
      <model_dependent>false</model_dependent>
      <default_value>auto</default_value>
    </argument>
    <argument>
      <name>plug_loads_television_usage_multiplier</name>
      <display_name>Plug Loads: Television Usage Multiplier</display_name>
      <description>Multiplier on the television energy usage that can reflect, e.g., high/low usage occupants.</description>
      <type>Double</type>
      <required>true</required>
      <model_dependent>false</model_dependent>
      <default_value>1</default_value>
    </argument>
    <argument>
      <name>plug_loads_other_annual_kwh</name>
      <display_name>Plug Loads: Other Annual kWh</display_name>
      <description>The annual energy consumption of the other residual plug loads.</description>
      <type>String</type>
      <units>kWh/yr</units>
      <required>true</required>
      <model_dependent>false</model_dependent>
      <default_value>auto</default_value>
    </argument>
    <argument>
      <name>plug_loads_other_frac_sensible</name>
      <display_name>Plug Loads: Other Sensible Fraction</display_name>
      <description>Fraction of other residual plug loads' internal gains that are sensible.</description>
      <type>String</type>
      <units>Frac</units>
      <required>true</required>
      <model_dependent>false</model_dependent>
      <default_value>auto</default_value>
    </argument>
    <argument>
      <name>plug_loads_other_frac_latent</name>
      <display_name>Plug Loads: Other Latent Fraction</display_name>
      <description>Fraction of other residual plug loads' internal gains that are latent.</description>
      <type>String</type>
      <units>Frac</units>
      <required>true</required>
      <model_dependent>false</model_dependent>
      <default_value>auto</default_value>
    </argument>
    <argument>
      <name>plug_loads_other_usage_multiplier</name>
      <display_name>Plug Loads: Other Usage Multiplier</display_name>
      <description>Multiplier on the other energy usage that can reflect, e.g., high/low usage occupants.</description>
      <type>Double</type>
      <required>true</required>
      <model_dependent>false</model_dependent>
      <default_value>1</default_value>
    </argument>
    <argument>
      <name>plug_loads_well_pump_present</name>
      <display_name>Plug Loads: Well Pump Present</display_name>
      <description>Whether there is a well pump.</description>
      <type>Boolean</type>
      <required>true</required>
      <model_dependent>false</model_dependent>
      <default_value>false</default_value>
      <choices>
        <choice>
          <value>true</value>
          <display_name>true</display_name>
        </choice>
        <choice>
          <value>false</value>
          <display_name>false</display_name>
        </choice>
      </choices>
    </argument>
    <argument>
      <name>plug_loads_well_pump_annual_kwh</name>
      <display_name>Plug Loads: Well Pump Annual kWh</display_name>
      <description>The annual energy consumption of the well pump plug loads.</description>
      <type>String</type>
      <units>kWh/yr</units>
      <required>true</required>
      <model_dependent>false</model_dependent>
      <default_value>auto</default_value>
    </argument>
    <argument>
      <name>plug_loads_well_pump_usage_multiplier</name>
      <display_name>Plug Loads: Well Pump Usage Multiplier</display_name>
      <description>Multiplier on the well pump energy usage that can reflect, e.g., high/low usage occupants.</description>
      <type>Double</type>
      <required>true</required>
      <model_dependent>false</model_dependent>
      <default_value>1</default_value>
    </argument>
    <argument>
      <name>plug_loads_vehicle_present</name>
      <display_name>Plug Loads: Vehicle Present</display_name>
      <description>Whether there is an electric vehicle.</description>
      <type>Boolean</type>
      <required>true</required>
      <model_dependent>false</model_dependent>
      <default_value>false</default_value>
      <choices>
        <choice>
          <value>true</value>
          <display_name>true</display_name>
        </choice>
        <choice>
          <value>false</value>
          <display_name>false</display_name>
        </choice>
      </choices>
    </argument>
    <argument>
      <name>plug_loads_vehicle_annual_kwh</name>
      <display_name>Plug Loads: Vehicle Annual kWh</display_name>
      <description>The annual energy consumption of the electric vehicle plug loads.</description>
      <type>String</type>
      <units>kWh/yr</units>
      <required>true</required>
      <model_dependent>false</model_dependent>
      <default_value>auto</default_value>
    </argument>
    <argument>
      <name>plug_loads_vehicle_usage_multiplier</name>
      <display_name>Plug Loads: Vehicle Usage Multiplier</display_name>
      <description>Multiplier on the electric vehicle energy usage that can reflect, e.g., high/low usage occupants.</description>
      <type>Double</type>
      <required>true</required>
      <model_dependent>false</model_dependent>
      <default_value>1</default_value>
    </argument>
    <argument>
      <name>fuel_loads_grill_present</name>
      <display_name>Fuel Loads: Grill Present</display_name>
      <description>Whether there is a fuel loads grill.</description>
      <type>Boolean</type>
      <required>true</required>
      <model_dependent>false</model_dependent>
      <default_value>false</default_value>
      <choices>
        <choice>
          <value>true</value>
          <display_name>true</display_name>
        </choice>
        <choice>
          <value>false</value>
          <display_name>false</display_name>
        </choice>
      </choices>
    </argument>
    <argument>
      <name>fuel_loads_grill_fuel_type</name>
      <display_name>Fuel Loads: Grill Fuel Type</display_name>
      <description>The fuel type of the fuel loads grill.</description>
      <type>Choice</type>
      <required>true</required>
      <model_dependent>false</model_dependent>
      <default_value>natural gas</default_value>
      <choices>
        <choice>
          <value>natural gas</value>
          <display_name>natural gas</display_name>
        </choice>
        <choice>
          <value>fuel oil</value>
          <display_name>fuel oil</display_name>
        </choice>
        <choice>
          <value>propane</value>
          <display_name>propane</display_name>
        </choice>
        <choice>
          <value>wood</value>
          <display_name>wood</display_name>
        </choice>
        <choice>
          <value>wood pellets</value>
          <display_name>wood pellets</display_name>
        </choice>
      </choices>
    </argument>
    <argument>
      <name>fuel_loads_grill_annual_therm</name>
      <display_name>Fuel Loads: Grill Annual therm</display_name>
      <description>The annual energy consumption of the fuel loads grill.</description>
      <type>String</type>
      <units>therm/yr</units>
      <required>true</required>
      <model_dependent>false</model_dependent>
      <default_value>auto</default_value>
    </argument>
    <argument>
      <name>fuel_loads_grill_usage_multiplier</name>
      <display_name>Fuel Loads: Grill Usage Multiplier</display_name>
      <description>Multiplier on the fuel loads grill energy usage that can reflect, e.g., high/low usage occupants.</description>
      <type>Double</type>
      <required>true</required>
      <model_dependent>false</model_dependent>
      <default_value>0</default_value>
    </argument>
    <argument>
      <name>fuel_loads_lighting_present</name>
      <display_name>Fuel Loads: Lighting Present</display_name>
      <description>Whether there is fuel loads lighting.</description>
      <type>Boolean</type>
      <required>true</required>
      <model_dependent>false</model_dependent>
      <default_value>false</default_value>
      <choices>
        <choice>
          <value>true</value>
          <display_name>true</display_name>
        </choice>
        <choice>
          <value>false</value>
          <display_name>false</display_name>
        </choice>
      </choices>
    </argument>
    <argument>
      <name>fuel_loads_lighting_fuel_type</name>
      <display_name>Fuel Loads: Lighting Fuel Type</display_name>
      <description>The fuel type of the fuel loads lighting.</description>
      <type>Choice</type>
      <required>true</required>
      <model_dependent>false</model_dependent>
      <default_value>natural gas</default_value>
      <choices>
        <choice>
          <value>natural gas</value>
          <display_name>natural gas</display_name>
        </choice>
        <choice>
          <value>fuel oil</value>
          <display_name>fuel oil</display_name>
        </choice>
        <choice>
          <value>propane</value>
          <display_name>propane</display_name>
        </choice>
        <choice>
          <value>wood</value>
          <display_name>wood</display_name>
        </choice>
        <choice>
          <value>wood pellets</value>
          <display_name>wood pellets</display_name>
        </choice>
      </choices>
    </argument>
    <argument>
      <name>fuel_loads_lighting_annual_therm</name>
      <display_name>Fuel Loads: Lighting Annual therm</display_name>
      <description>The annual energy consumption of the fuel loads lighting.</description>
      <type>String</type>
      <units>therm/yr</units>
      <required>true</required>
      <model_dependent>false</model_dependent>
      <default_value>auto</default_value>
    </argument>
    <argument>
      <name>fuel_loads_lighting_usage_multiplier</name>
      <display_name>Fuel Loads: Lighting Usage Multiplier</display_name>
      <description>Multiplier on the fuel loads lighting energy usage that can reflect, e.g., high/low usage occupants.</description>
      <type>Double</type>
      <required>true</required>
      <model_dependent>false</model_dependent>
      <default_value>0</default_value>
    </argument>
    <argument>
      <name>fuel_loads_fireplace_present</name>
      <display_name>Fuel Loads: Fireplace Present</display_name>
      <description>Whether there is fuel loads fireplace.</description>
      <type>Boolean</type>
      <required>true</required>
      <model_dependent>false</model_dependent>
      <default_value>false</default_value>
      <choices>
        <choice>
          <value>true</value>
          <display_name>true</display_name>
        </choice>
        <choice>
          <value>false</value>
          <display_name>false</display_name>
        </choice>
      </choices>
    </argument>
    <argument>
      <name>fuel_loads_fireplace_fuel_type</name>
      <display_name>Fuel Loads: Fireplace Fuel Type</display_name>
      <description>The fuel type of the fuel loads fireplace.</description>
      <type>Choice</type>
      <required>true</required>
      <model_dependent>false</model_dependent>
      <default_value>natural gas</default_value>
      <choices>
        <choice>
          <value>natural gas</value>
          <display_name>natural gas</display_name>
        </choice>
        <choice>
          <value>fuel oil</value>
          <display_name>fuel oil</display_name>
        </choice>
        <choice>
          <value>propane</value>
          <display_name>propane</display_name>
        </choice>
        <choice>
          <value>wood</value>
          <display_name>wood</display_name>
        </choice>
        <choice>
          <value>wood pellets</value>
          <display_name>wood pellets</display_name>
        </choice>
      </choices>
    </argument>
    <argument>
      <name>fuel_loads_fireplace_annual_therm</name>
      <display_name>Fuel Loads: Fireplace Annual therm</display_name>
      <description>The annual energy consumption of the fuel loads fireplace.</description>
      <type>String</type>
      <units>therm/yr</units>
      <required>true</required>
      <model_dependent>false</model_dependent>
      <default_value>auto</default_value>
    </argument>
    <argument>
      <name>fuel_loads_fireplace_frac_sensible</name>
      <display_name>Fuel Loads: Fireplace Sensible Fraction</display_name>
      <description>Fraction of fireplace residual fuel loads' internal gains that are sensible.</description>
      <type>String</type>
      <units>Frac</units>
      <required>true</required>
      <model_dependent>false</model_dependent>
      <default_value>auto</default_value>
    </argument>
    <argument>
      <name>fuel_loads_fireplace_frac_latent</name>
      <display_name>Fuel Loads: Fireplace Latent Fraction</display_name>
      <description>Fraction of fireplace residual fuel loads' internal gains that are latent.</description>
      <type>String</type>
      <units>Frac</units>
      <required>true</required>
      <model_dependent>false</model_dependent>
      <default_value>auto</default_value>
    </argument>
    <argument>
      <name>fuel_loads_fireplace_usage_multiplier</name>
      <display_name>Fuel Loads: Fireplace Usage Multiplier</display_name>
      <description>Multiplier on the fuel loads fireplace energy usage that can reflect, e.g., high/low usage occupants.</description>
      <type>Double</type>
      <required>true</required>
      <model_dependent>false</model_dependent>
      <default_value>0</default_value>
    </argument>
    <argument>
      <name>pool_present</name>
      <display_name>Pool: Present</display_name>
      <description>Whether there is a pool.</description>
      <type>Boolean</type>
      <required>true</required>
      <model_dependent>false</model_dependent>
      <default_value>false</default_value>
      <choices>
        <choice>
          <value>true</value>
          <display_name>true</display_name>
        </choice>
        <choice>
          <value>false</value>
          <display_name>false</display_name>
        </choice>
      </choices>
    </argument>
    <argument>
      <name>pool_pump_annual_kwh</name>
      <display_name>Pool: Pump Annual kWh</display_name>
      <description>The annual energy consumption of the pool pump.</description>
      <type>String</type>
      <units>kWh/yr</units>
      <required>true</required>
      <model_dependent>false</model_dependent>
      <default_value>auto</default_value>
    </argument>
    <argument>
      <name>pool_pump_usage_multiplier</name>
      <display_name>Pool: Pump Usage Multiplier</display_name>
      <description>Multiplier on the pool pump energy usage that can reflect, e.g., high/low usage occupants.</description>
      <type>Double</type>
      <required>true</required>
      <model_dependent>false</model_dependent>
      <default_value>1</default_value>
    </argument>
    <argument>
      <name>pool_heater_type</name>
      <display_name>Pool: Heater Type</display_name>
      <description>The type of pool heater. Use 'none' if there is no pool heater.</description>
      <type>Choice</type>
      <required>true</required>
      <model_dependent>false</model_dependent>
      <default_value>none</default_value>
      <choices>
        <choice>
          <value>none</value>
          <display_name>none</display_name>
        </choice>
        <choice>
          <value>electric resistance</value>
          <display_name>electric resistance</display_name>
        </choice>
        <choice>
          <value>gas fired</value>
          <display_name>gas fired</display_name>
        </choice>
        <choice>
          <value>heat pump</value>
          <display_name>heat pump</display_name>
        </choice>
      </choices>
    </argument>
    <argument>
      <name>pool_heater_annual_kwh</name>
      <display_name>Pool: Heater Annual kWh</display_name>
      <description>The annual energy consumption of the electric resistance pool heater.</description>
      <type>String</type>
      <units>kWh/yr</units>
      <required>true</required>
      <model_dependent>false</model_dependent>
      <default_value>auto</default_value>
    </argument>
    <argument>
      <name>pool_heater_annual_therm</name>
      <display_name>Pool: Heater Annual therm</display_name>
      <description>The annual energy consumption of the gas fired pool heater.</description>
      <type>String</type>
      <units>therm/yr</units>
      <required>true</required>
      <model_dependent>false</model_dependent>
      <default_value>auto</default_value>
    </argument>
    <argument>
      <name>pool_heater_usage_multiplier</name>
      <display_name>Pool: Heater Usage Multiplier</display_name>
      <description>Multiplier on the pool heater energy usage that can reflect, e.g., high/low usage occupants.</description>
      <type>Double</type>
      <required>true</required>
      <model_dependent>false</model_dependent>
      <default_value>1</default_value>
    </argument>
    <argument>
      <name>hot_tub_present</name>
      <display_name>Hot Tub: Present</display_name>
      <description>Whether there is a hot tub.</description>
      <type>Boolean</type>
      <required>true</required>
      <model_dependent>false</model_dependent>
      <default_value>false</default_value>
      <choices>
        <choice>
          <value>true</value>
          <display_name>true</display_name>
        </choice>
        <choice>
          <value>false</value>
          <display_name>false</display_name>
        </choice>
      </choices>
    </argument>
    <argument>
      <name>hot_tub_pump_annual_kwh</name>
      <display_name>Hot Tub: Pump Annual kWh</display_name>
      <description>The annual energy consumption of the hot tub pump.</description>
      <type>String</type>
      <units>kWh/yr</units>
      <required>true</required>
      <model_dependent>false</model_dependent>
      <default_value>auto</default_value>
    </argument>
    <argument>
      <name>hot_tub_pump_usage_multiplier</name>
      <display_name>Hot Tub: Pump Usage Multiplier</display_name>
      <description>Multiplier on the hot tub pump energy usage that can reflect, e.g., high/low usage occupants.</description>
      <type>Double</type>
      <required>true</required>
      <model_dependent>false</model_dependent>
      <default_value>1</default_value>
    </argument>
    <argument>
      <name>hot_tub_heater_type</name>
      <display_name>Hot Tub: Heater Type</display_name>
      <description>The type of hot tub heater. Use 'none' if there is no hot tub heater.</description>
      <type>Choice</type>
      <required>true</required>
      <model_dependent>false</model_dependent>
      <default_value>none</default_value>
      <choices>
        <choice>
          <value>none</value>
          <display_name>none</display_name>
        </choice>
        <choice>
          <value>electric resistance</value>
          <display_name>electric resistance</display_name>
        </choice>
        <choice>
          <value>gas fired</value>
          <display_name>gas fired</display_name>
        </choice>
        <choice>
          <value>heat pump</value>
          <display_name>heat pump</display_name>
        </choice>
      </choices>
    </argument>
    <argument>
      <name>hot_tub_heater_annual_kwh</name>
      <display_name>Hot Tub: Heater Annual kWh</display_name>
      <description>The annual energy consumption of the electric resistance hot tub heater.</description>
      <type>String</type>
      <units>kWh/yr</units>
      <required>true</required>
      <model_dependent>false</model_dependent>
      <default_value>auto</default_value>
    </argument>
    <argument>
      <name>hot_tub_heater_annual_therm</name>
      <display_name>Hot Tub: Heater Annual therm</display_name>
      <description>The annual energy consumption of the gas fired hot tub heater.</description>
      <type>String</type>
      <units>therm/yr</units>
      <required>true</required>
      <model_dependent>false</model_dependent>
      <default_value>auto</default_value>
    </argument>
    <argument>
      <name>hot_tub_heater_usage_multiplier</name>
      <display_name>Hot Tub: Heater Usage Multiplier</display_name>
      <description>Multiplier on the hot tub heater energy usage that can reflect, e.g., high/low usage occupants.</description>
      <type>Double</type>
      <required>true</required>
      <model_dependent>false</model_dependent>
      <default_value>1</default_value>
    </argument>
  </arguments>
  <outputs />
  <provenances />
  <tags>
    <tag>Whole Building.Space Types</tag>
  </tags>
  <attributes>
    <attribute>
      <name>Measure Type</name>
      <value>ModelMeasure</value>
      <datatype>string</datatype>
    </attribute>
  </attributes>
  <files>
    <file>
      <filename>location.rb</filename>
      <filetype>rb</filetype>
      <usage_type>resource</usage_type>
      <checksum>2951BCAF</checksum>
    </file>
    <file>
      <filename>schedules_clothes_dryer_power_consumption_dist.csv</filename>
      <filetype>csv</filetype>
      <usage_type>resource</usage_type>
      <checksum>C11EB889</checksum>
    </file>
    <file>
      <filename>schedules_clothes_dryer_power_duration_dist.csv</filename>
      <filetype>csv</filetype>
      <usage_type>resource</usage_type>
      <checksum>E26C2515</checksum>
    </file>
    <file>
      <filename>schedules_clothes_washer_cluster_size_probability.csv</filename>
      <filetype>csv</filetype>
      <usage_type>resource</usage_type>
      <checksum>2401A66F</checksum>
    </file>
    <file>
      <filename>schedules_clothes_washer_event_duration_probability.csv</filename>
      <filetype>csv</filetype>
      <usage_type>resource</usage_type>
      <checksum>9D369386</checksum>
    </file>
    <file>
      <filename>schedules_clothes_washer_power_consumption_dist.csv</filename>
      <filetype>csv</filetype>
      <usage_type>resource</usage_type>
      <checksum>B82EBBFB</checksum>
    </file>
    <file>
      <filename>schedules_clothes_washer_power_duration_dist.csv</filename>
      <filetype>csv</filetype>
      <usage_type>resource</usage_type>
      <checksum>7F0BFEDA</checksum>
    </file>
    <file>
      <filename>schedules_cooking_power_consumption_dist.csv</filename>
      <filetype>csv</filetype>
      <usage_type>resource</usage_type>
      <checksum>1C8AAA92</checksum>
    </file>
    <file>
      <filename>schedules_cooking_power_duration_dist.csv</filename>
      <filetype>csv</filetype>
      <usage_type>resource</usage_type>
      <checksum>66C47C80</checksum>
    </file>
    <file>
      <filename>schedules_dishwasher_cluster_size_probability.csv</filename>
      <filetype>csv</filetype>
      <usage_type>resource</usage_type>
      <checksum>93DCD6FD</checksum>
    </file>
    <file>
      <filename>schedules_dishwasher_event_duration_probability.csv</filename>
      <filetype>csv</filetype>
      <usage_type>resource</usage_type>
      <checksum>419E598E</checksum>
    </file>
    <file>
      <filename>schedules_dishwasher_power_consumption_dist.csv</filename>
      <filetype>csv</filetype>
      <usage_type>resource</usage_type>
      <checksum>50A1CFBC</checksum>
    </file>
    <file>
      <filename>schedules_dishwasher_power_duration_dist.csv</filename>
      <filetype>csv</filetype>
      <usage_type>resource</usage_type>
      <checksum>A7E76021</checksum>
    </file>
    <file>
      <filename>schedules_README.md</filename>
      <filetype>md</filetype>
      <usage_type>resource</usage_type>
      <checksum>FA773BE2</checksum>
    </file>
    <file>
      <filename>schedules_shower_cluster_size_probability.csv</filename>
      <filetype>csv</filetype>
      <usage_type>resource</usage_type>
      <checksum>DBE185CA</checksum>
    </file>
    <file>
      <filename>schedules_shower_event_duration_probability.csv</filename>
      <filetype>csv</filetype>
      <usage_type>resource</usage_type>
      <checksum>F8A366F2</checksum>
    </file>
    <file>
      <filename>schedules_weekday_duration_probability_cluster_0_cooking_evening_duration_probability.csv</filename>
      <filetype>csv</filetype>
      <usage_type>resource</usage_type>
      <checksum>4986DD68</checksum>
    </file>
    <file>
      <filename>schedules_weekday_duration_probability_cluster_0_cooking_midday_duration_probability.csv</filename>
      <filetype>csv</filetype>
      <usage_type>resource</usage_type>
      <checksum>FBF76CFC</checksum>
    </file>
    <file>
      <filename>schedules_weekday_duration_probability_cluster_0_cooking_morning_duration_probability.csv</filename>
      <filetype>csv</filetype>
      <usage_type>resource</usage_type>
      <checksum>C54497C3</checksum>
    </file>
    <file>
      <filename>schedules_weekday_duration_probability_cluster_0_dishwashing_evening_duration_probability.csv</filename>
      <filetype>csv</filetype>
      <usage_type>resource</usage_type>
      <checksum>7C95D22E</checksum>
    </file>
    <file>
      <filename>schedules_weekday_duration_probability_cluster_0_dishwashing_midday_duration_probability.csv</filename>
      <filetype>csv</filetype>
      <usage_type>resource</usage_type>
      <checksum>05C8905F</checksum>
    </file>
    <file>
      <filename>schedules_weekday_duration_probability_cluster_0_dishwashing_morning_duration_probability.csv</filename>
      <filetype>csv</filetype>
      <usage_type>resource</usage_type>
      <checksum>DDD537E9</checksum>
    </file>
    <file>
      <filename>schedules_weekday_duration_probability_cluster_0_laundry_evening_duration_probability.csv</filename>
      <filetype>csv</filetype>
      <usage_type>resource</usage_type>
      <checksum>C3A5357C</checksum>
    </file>
    <file>
      <filename>schedules_weekday_duration_probability_cluster_0_laundry_midday_duration_probability.csv</filename>
      <filetype>csv</filetype>
      <usage_type>resource</usage_type>
      <checksum>CA0C9069</checksum>
    </file>
    <file>
      <filename>schedules_weekday_duration_probability_cluster_0_laundry_morning_duration_probability.csv</filename>
      <filetype>csv</filetype>
      <usage_type>resource</usage_type>
      <checksum>8CDCA30E</checksum>
    </file>
    <file>
      <filename>schedules_weekday_duration_probability_cluster_0_shower_evening_duration_probability.csv</filename>
      <filetype>csv</filetype>
      <usage_type>resource</usage_type>
      <checksum>54EB60DE</checksum>
    </file>
    <file>
      <filename>schedules_weekday_duration_probability_cluster_0_shower_midday_duration_probability.csv</filename>
      <filetype>csv</filetype>
      <usage_type>resource</usage_type>
      <checksum>1AD7139F</checksum>
    </file>
    <file>
      <filename>schedules_weekday_duration_probability_cluster_0_shower_morning_duration_probability.csv</filename>
      <filetype>csv</filetype>
      <usage_type>resource</usage_type>
      <checksum>8300EB00</checksum>
    </file>
    <file>
      <filename>schedules_weekday_duration_probability_cluster_1_cooking_evening_duration_probability.csv</filename>
      <filetype>csv</filetype>
      <usage_type>resource</usage_type>
      <checksum>B817132C</checksum>
    </file>
    <file>
      <filename>schedules_weekday_duration_probability_cluster_1_cooking_midday_duration_probability.csv</filename>
      <filetype>csv</filetype>
      <usage_type>resource</usage_type>
      <checksum>D45A9584</checksum>
    </file>
    <file>
      <filename>schedules_weekday_duration_probability_cluster_1_cooking_morning_duration_probability.csv</filename>
      <filetype>csv</filetype>
      <usage_type>resource</usage_type>
      <checksum>407A312C</checksum>
    </file>
    <file>
      <filename>schedules_weekday_duration_probability_cluster_1_dishwashing_evening_duration_probability.csv</filename>
      <filetype>csv</filetype>
      <usage_type>resource</usage_type>
      <checksum>652AD618</checksum>
    </file>
    <file>
      <filename>schedules_weekday_duration_probability_cluster_1_dishwashing_midday_duration_probability.csv</filename>
      <filetype>csv</filetype>
      <usage_type>resource</usage_type>
      <checksum>018B32BA</checksum>
    </file>
    <file>
      <filename>schedules_weekday_duration_probability_cluster_1_dishwashing_morning_duration_probability.csv</filename>
      <filetype>csv</filetype>
      <usage_type>resource</usage_type>
      <checksum>F3A0A48E</checksum>
    </file>
    <file>
      <filename>schedules_weekday_duration_probability_cluster_1_laundry_evening_duration_probability.csv</filename>
      <filetype>csv</filetype>
      <usage_type>resource</usage_type>
      <checksum>56010915</checksum>
    </file>
    <file>
      <filename>schedules_weekday_duration_probability_cluster_1_laundry_midday_duration_probability.csv</filename>
      <filetype>csv</filetype>
      <usage_type>resource</usage_type>
      <checksum>9843CD4C</checksum>
    </file>
    <file>
      <filename>schedules_weekday_duration_probability_cluster_1_laundry_morning_duration_probability.csv</filename>
      <filetype>csv</filetype>
      <usage_type>resource</usage_type>
      <checksum>746D40E8</checksum>
    </file>
    <file>
      <filename>schedules_weekday_duration_probability_cluster_1_shower_evening_duration_probability.csv</filename>
      <filetype>csv</filetype>
      <usage_type>resource</usage_type>
      <checksum>AE9ED85B</checksum>
    </file>
    <file>
      <filename>schedules_weekday_duration_probability_cluster_1_shower_midday_duration_probability.csv</filename>
      <filetype>csv</filetype>
      <usage_type>resource</usage_type>
      <checksum>D4FBDE56</checksum>
    </file>
    <file>
      <filename>schedules_weekday_duration_probability_cluster_1_shower_morning_duration_probability.csv</filename>
      <filetype>csv</filetype>
      <usage_type>resource</usage_type>
      <checksum>D897D4A1</checksum>
    </file>
    <file>
      <filename>schedules_weekday_duration_probability_cluster_2_cooking_evening_duration_probability.csv</filename>
      <filetype>csv</filetype>
      <usage_type>resource</usage_type>
      <checksum>8E88C92D</checksum>
    </file>
    <file>
      <filename>schedules_weekday_duration_probability_cluster_2_cooking_midday_duration_probability.csv</filename>
      <filetype>csv</filetype>
      <usage_type>resource</usage_type>
      <checksum>2244D290</checksum>
    </file>
    <file>
      <filename>schedules_weekday_duration_probability_cluster_2_cooking_morning_duration_probability.csv</filename>
      <filetype>csv</filetype>
      <usage_type>resource</usage_type>
      <checksum>0E99EBF7</checksum>
    </file>
    <file>
      <filename>schedules_weekday_duration_probability_cluster_2_dishwashing_evening_duration_probability.csv</filename>
      <filetype>csv</filetype>
      <usage_type>resource</usage_type>
      <checksum>379A086A</checksum>
    </file>
    <file>
      <filename>schedules_weekday_duration_probability_cluster_2_dishwashing_midday_duration_probability.csv</filename>
      <filetype>csv</filetype>
      <usage_type>resource</usage_type>
      <checksum>F9891815</checksum>
    </file>
    <file>
      <filename>schedules_weekday_duration_probability_cluster_2_dishwashing_morning_duration_probability.csv</filename>
      <filetype>csv</filetype>
      <usage_type>resource</usage_type>
      <checksum>23E18003</checksum>
    </file>
    <file>
      <filename>schedules_weekday_duration_probability_cluster_2_laundry_evening_duration_probability.csv</filename>
      <filetype>csv</filetype>
      <usage_type>resource</usage_type>
      <checksum>B250D83A</checksum>
    </file>
    <file>
      <filename>schedules_weekday_duration_probability_cluster_2_laundry_midday_duration_probability.csv</filename>
      <filetype>csv</filetype>
      <usage_type>resource</usage_type>
      <checksum>ACB5BCD2</checksum>
    </file>
    <file>
      <filename>schedules_weekday_duration_probability_cluster_2_laundry_morning_duration_probability.csv</filename>
      <filetype>csv</filetype>
      <usage_type>resource</usage_type>
      <checksum>26CFB684</checksum>
    </file>
    <file>
      <filename>schedules_weekday_duration_probability_cluster_2_shower_evening_duration_probability.csv</filename>
      <filetype>csv</filetype>
      <usage_type>resource</usage_type>
      <checksum>1CCBCB69</checksum>
    </file>
    <file>
      <filename>schedules_weekday_duration_probability_cluster_2_shower_midday_duration_probability.csv</filename>
      <filetype>csv</filetype>
      <usage_type>resource</usage_type>
      <checksum>41C774DB</checksum>
    </file>
    <file>
      <filename>schedules_weekday_duration_probability_cluster_2_shower_morning_duration_probability.csv</filename>
      <filetype>csv</filetype>
      <usage_type>resource</usage_type>
      <checksum>84737EBC</checksum>
    </file>
    <file>
      <filename>schedules_weekday_duration_probability_cluster_3_cooking_evening_duration_probability.csv</filename>
      <filetype>csv</filetype>
      <usage_type>resource</usage_type>
      <checksum>6F2B7686</checksum>
    </file>
    <file>
      <filename>schedules_weekday_duration_probability_cluster_3_cooking_midday_duration_probability.csv</filename>
      <filetype>csv</filetype>
      <usage_type>resource</usage_type>
      <checksum>34A7D406</checksum>
    </file>
    <file>
      <filename>schedules_weekday_duration_probability_cluster_3_cooking_morning_duration_probability.csv</filename>
      <filetype>csv</filetype>
      <usage_type>resource</usage_type>
      <checksum>615CD1D7</checksum>
    </file>
    <file>
      <filename>schedules_weekday_duration_probability_cluster_3_dishwashing_evening_duration_probability.csv</filename>
      <filetype>csv</filetype>
      <usage_type>resource</usage_type>
      <checksum>DACA45E5</checksum>
    </file>
    <file>
      <filename>schedules_weekday_duration_probability_cluster_3_dishwashing_midday_duration_probability.csv</filename>
      <filetype>csv</filetype>
      <usage_type>resource</usage_type>
      <checksum>D119B4D0</checksum>
    </file>
    <file>
      <filename>schedules_weekday_duration_probability_cluster_3_dishwashing_morning_duration_probability.csv</filename>
      <filetype>csv</filetype>
      <usage_type>resource</usage_type>
      <checksum>120B9428</checksum>
    </file>
    <file>
      <filename>schedules_weekday_duration_probability_cluster_3_laundry_evening_duration_probability.csv</filename>
      <filetype>csv</filetype>
      <usage_type>resource</usage_type>
      <checksum>267E8883</checksum>
    </file>
    <file>
      <filename>schedules_weekday_duration_probability_cluster_3_laundry_midday_duration_probability.csv</filename>
      <filetype>csv</filetype>
      <usage_type>resource</usage_type>
      <checksum>C3A5DA8B</checksum>
    </file>
    <file>
      <filename>schedules_weekday_duration_probability_cluster_3_laundry_morning_duration_probability.csv</filename>
      <filetype>csv</filetype>
      <usage_type>resource</usage_type>
      <checksum>D614AB97</checksum>
    </file>
    <file>
      <filename>schedules_weekday_duration_probability_cluster_3_shower_evening_duration_probability.csv</filename>
      <filetype>csv</filetype>
      <usage_type>resource</usage_type>
      <checksum>7FFBFD68</checksum>
    </file>
    <file>
      <filename>schedules_weekday_duration_probability_cluster_3_shower_midday_duration_probability.csv</filename>
      <filetype>csv</filetype>
      <usage_type>resource</usage_type>
      <checksum>8C62CEDB</checksum>
    </file>
    <file>
      <filename>schedules_weekday_duration_probability_cluster_3_shower_morning_duration_probability.csv</filename>
      <filetype>csv</filetype>
      <usage_type>resource</usage_type>
      <checksum>E3A10BE2</checksum>
    </file>
    <file>
      <filename>schedules_weekday_mkv_chain_initial_prob_cluster_0.csv</filename>
      <filetype>csv</filetype>
      <usage_type>resource</usage_type>
      <checksum>0AC88E84</checksum>
    </file>
    <file>
      <filename>schedules_weekday_mkv_chain_initial_prob_cluster_1.csv</filename>
      <filetype>csv</filetype>
      <usage_type>resource</usage_type>
      <checksum>AE298C53</checksum>
    </file>
    <file>
      <filename>schedules_weekday_mkv_chain_initial_prob_cluster_2.csv</filename>
      <filetype>csv</filetype>
      <usage_type>resource</usage_type>
      <checksum>42FB1588</checksum>
    </file>
    <file>
      <filename>schedules_weekday_mkv_chain_initial_prob_cluster_3.csv</filename>
      <filetype>csv</filetype>
      <usage_type>resource</usage_type>
      <checksum>5AAC2E9E</checksum>
    </file>
    <file>
      <filename>schedules_weekday_mkv_chain_transition_prob_cluster_0.csv</filename>
      <filetype>csv</filetype>
      <usage_type>resource</usage_type>
      <checksum>1BCCAC5C</checksum>
    </file>
    <file>
      <filename>schedules_weekday_mkv_chain_transition_prob_cluster_1.csv</filename>
      <filetype>csv</filetype>
      <usage_type>resource</usage_type>
      <checksum>BBB50EE1</checksum>
    </file>
    <file>
      <filename>schedules_weekday_mkv_chain_transition_prob_cluster_2.csv</filename>
      <filetype>csv</filetype>
      <usage_type>resource</usage_type>
      <checksum>7DBA15B4</checksum>
    </file>
    <file>
      <filename>schedules_weekday_mkv_chain_transition_prob_cluster_3.csv</filename>
      <filetype>csv</filetype>
      <usage_type>resource</usage_type>
      <checksum>CAC5CB5F</checksum>
    </file>
    <file>
      <filename>schedules_weekend_duration_probability_cluster_0_cooking_evening_duration_probability.csv</filename>
      <filetype>csv</filetype>
      <usage_type>resource</usage_type>
      <checksum>F6CB80B1</checksum>
    </file>
    <file>
      <filename>schedules_weekend_duration_probability_cluster_0_cooking_midday_duration_probability.csv</filename>
      <filetype>csv</filetype>
      <usage_type>resource</usage_type>
      <checksum>3CFFA67D</checksum>
    </file>
    <file>
      <filename>schedules_weekend_duration_probability_cluster_0_cooking_morning_duration_probability.csv</filename>
      <filetype>csv</filetype>
      <usage_type>resource</usage_type>
      <checksum>44F4FB7B</checksum>
    </file>
    <file>
      <filename>schedules_weekend_duration_probability_cluster_0_dishwashing_evening_duration_probability.csv</filename>
      <filetype>csv</filetype>
      <usage_type>resource</usage_type>
      <checksum>AB0BE66C</checksum>
    </file>
    <file>
      <filename>schedules_weekend_duration_probability_cluster_0_dishwashing_midday_duration_probability.csv</filename>
      <filetype>csv</filetype>
      <usage_type>resource</usage_type>
      <checksum>9120E2FD</checksum>
    </file>
    <file>
      <filename>schedules_weekend_duration_probability_cluster_0_dishwashing_morning_duration_probability.csv</filename>
      <filetype>csv</filetype>
      <usage_type>resource</usage_type>
      <checksum>A4EB422A</checksum>
    </file>
    <file>
      <filename>schedules_weekend_duration_probability_cluster_0_laundry_evening_duration_probability.csv</filename>
      <filetype>csv</filetype>
      <usage_type>resource</usage_type>
      <checksum>8ABEC58D</checksum>
    </file>
    <file>
      <filename>schedules_weekend_duration_probability_cluster_0_laundry_midday_duration_probability.csv</filename>
      <filetype>csv</filetype>
      <usage_type>resource</usage_type>
      <checksum>80C3640C</checksum>
    </file>
    <file>
      <filename>schedules_weekend_duration_probability_cluster_0_laundry_morning_duration_probability.csv</filename>
      <filetype>csv</filetype>
      <usage_type>resource</usage_type>
      <checksum>6DA7C30F</checksum>
    </file>
    <file>
      <filename>schedules_weekend_duration_probability_cluster_0_shower_evening_duration_probability.csv</filename>
      <filetype>csv</filetype>
      <usage_type>resource</usage_type>
      <checksum>ED525953</checksum>
    </file>
    <file>
      <filename>schedules_weekend_duration_probability_cluster_0_shower_midday_duration_probability.csv</filename>
      <filetype>csv</filetype>
      <usage_type>resource</usage_type>
      <checksum>332088E2</checksum>
    </file>
    <file>
      <filename>schedules_weekend_duration_probability_cluster_0_shower_morning_duration_probability.csv</filename>
      <filetype>csv</filetype>
      <usage_type>resource</usage_type>
      <checksum>86F7DFDE</checksum>
    </file>
    <file>
      <filename>schedules_weekend_duration_probability_cluster_1_cooking_evening_duration_probability.csv</filename>
      <filetype>csv</filetype>
      <usage_type>resource</usage_type>
      <checksum>2209A5BF</checksum>
    </file>
    <file>
      <filename>schedules_weekend_duration_probability_cluster_1_cooking_midday_duration_probability.csv</filename>
      <filetype>csv</filetype>
      <usage_type>resource</usage_type>
      <checksum>768859FF</checksum>
    </file>
    <file>
      <filename>schedules_weekend_duration_probability_cluster_1_cooking_morning_duration_probability.csv</filename>
      <filetype>csv</filetype>
      <usage_type>resource</usage_type>
      <checksum>2927CF95</checksum>
    </file>
    <file>
      <filename>schedules_weekend_duration_probability_cluster_1_dishwashing_evening_duration_probability.csv</filename>
      <filetype>csv</filetype>
      <usage_type>resource</usage_type>
      <checksum>B304EB88</checksum>
    </file>
    <file>
      <filename>schedules_weekend_duration_probability_cluster_1_dishwashing_midday_duration_probability.csv</filename>
      <filetype>csv</filetype>
      <usage_type>resource</usage_type>
      <checksum>5E7982A4</checksum>
    </file>
    <file>
      <filename>schedules_weekend_duration_probability_cluster_1_dishwashing_morning_duration_probability.csv</filename>
      <filetype>csv</filetype>
      <usage_type>resource</usage_type>
      <checksum>58BCE2B4</checksum>
    </file>
    <file>
      <filename>schedules_weekend_duration_probability_cluster_1_laundry_evening_duration_probability.csv</filename>
      <filetype>csv</filetype>
      <usage_type>resource</usage_type>
      <checksum>9FEF76FF</checksum>
    </file>
    <file>
      <filename>schedules_weekend_duration_probability_cluster_1_laundry_midday_duration_probability.csv</filename>
      <filetype>csv</filetype>
      <usage_type>resource</usage_type>
      <checksum>63F777DC</checksum>
    </file>
    <file>
      <filename>schedules_weekend_duration_probability_cluster_1_laundry_morning_duration_probability.csv</filename>
      <filetype>csv</filetype>
      <usage_type>resource</usage_type>
      <checksum>E731D060</checksum>
    </file>
    <file>
      <filename>schedules_weekend_duration_probability_cluster_1_shower_evening_duration_probability.csv</filename>
      <filetype>csv</filetype>
      <usage_type>resource</usage_type>
      <checksum>3E947E31</checksum>
    </file>
    <file>
      <filename>schedules_weekend_duration_probability_cluster_1_shower_midday_duration_probability.csv</filename>
      <filetype>csv</filetype>
      <usage_type>resource</usage_type>
      <checksum>FE78DD0B</checksum>
    </file>
    <file>
      <filename>schedules_weekend_duration_probability_cluster_1_shower_morning_duration_probability.csv</filename>
      <filetype>csv</filetype>
      <usage_type>resource</usage_type>
      <checksum>C6D1F192</checksum>
    </file>
    <file>
      <filename>schedules_weekend_duration_probability_cluster_2_cooking_evening_duration_probability.csv</filename>
      <filetype>csv</filetype>
      <usage_type>resource</usage_type>
      <checksum>26C904EC</checksum>
    </file>
    <file>
      <filename>schedules_weekend_duration_probability_cluster_2_cooking_midday_duration_probability.csv</filename>
      <filetype>csv</filetype>
      <usage_type>resource</usage_type>
      <checksum>51CF51D3</checksum>
    </file>
    <file>
      <filename>schedules_weekend_duration_probability_cluster_2_cooking_morning_duration_probability.csv</filename>
      <filetype>csv</filetype>
      <usage_type>resource</usage_type>
      <checksum>34855051</checksum>
    </file>
    <file>
      <filename>schedules_weekend_duration_probability_cluster_2_dishwashing_evening_duration_probability.csv</filename>
      <filetype>csv</filetype>
      <usage_type>resource</usage_type>
      <checksum>479CD610</checksum>
    </file>
    <file>
      <filename>schedules_weekend_duration_probability_cluster_2_dishwashing_midday_duration_probability.csv</filename>
      <filetype>csv</filetype>
      <usage_type>resource</usage_type>
      <checksum>29AAEE1E</checksum>
    </file>
    <file>
      <filename>schedules_weekend_duration_probability_cluster_2_dishwashing_morning_duration_probability.csv</filename>
      <filetype>csv</filetype>
      <usage_type>resource</usage_type>
      <checksum>F3A11DE1</checksum>
    </file>
    <file>
      <filename>schedules_weekend_duration_probability_cluster_2_laundry_evening_duration_probability.csv</filename>
      <filetype>csv</filetype>
      <usage_type>resource</usage_type>
      <checksum>EA68360B</checksum>
    </file>
    <file>
      <filename>schedules_weekend_duration_probability_cluster_2_laundry_midday_duration_probability.csv</filename>
      <filetype>csv</filetype>
      <usage_type>resource</usage_type>
      <checksum>78DC5051</checksum>
    </file>
    <file>
      <filename>schedules_weekend_duration_probability_cluster_2_laundry_morning_duration_probability.csv</filename>
      <filetype>csv</filetype>
      <usage_type>resource</usage_type>
      <checksum>1D1FB07E</checksum>
    </file>
    <file>
      <filename>schedules_weekend_duration_probability_cluster_2_shower_evening_duration_probability.csv</filename>
      <filetype>csv</filetype>
      <usage_type>resource</usage_type>
      <checksum>829DBC41</checksum>
    </file>
    <file>
      <filename>schedules_weekend_duration_probability_cluster_2_shower_midday_duration_probability.csv</filename>
      <filetype>csv</filetype>
      <usage_type>resource</usage_type>
      <checksum>E97FEBA7</checksum>
    </file>
    <file>
      <filename>schedules_weekend_duration_probability_cluster_2_shower_morning_duration_probability.csv</filename>
      <filetype>csv</filetype>
      <usage_type>resource</usage_type>
      <checksum>2DDD3D0B</checksum>
    </file>
    <file>
      <filename>schedules_weekend_duration_probability_cluster_3_cooking_evening_duration_probability.csv</filename>
      <filetype>csv</filetype>
      <usage_type>resource</usage_type>
      <checksum>EC70F74E</checksum>
    </file>
    <file>
      <filename>schedules_weekend_duration_probability_cluster_3_cooking_midday_duration_probability.csv</filename>
      <filetype>csv</filetype>
      <usage_type>resource</usage_type>
      <checksum>7C8976F3</checksum>
    </file>
    <file>
      <filename>schedules_weekend_duration_probability_cluster_3_cooking_morning_duration_probability.csv</filename>
      <filetype>csv</filetype>
      <usage_type>resource</usage_type>
      <checksum>5825338A</checksum>
    </file>
    <file>
      <filename>schedules_weekend_duration_probability_cluster_3_dishwashing_evening_duration_probability.csv</filename>
      <filetype>csv</filetype>
      <usage_type>resource</usage_type>
      <checksum>37B5AF9C</checksum>
    </file>
    <file>
      <filename>schedules_weekend_duration_probability_cluster_3_dishwashing_midday_duration_probability.csv</filename>
      <filetype>csv</filetype>
      <usage_type>resource</usage_type>
      <checksum>EDD63C21</checksum>
    </file>
    <file>
      <filename>schedules_weekend_duration_probability_cluster_3_dishwashing_morning_duration_probability.csv</filename>
      <filetype>csv</filetype>
      <usage_type>resource</usage_type>
      <checksum>99F23B28</checksum>
    </file>
    <file>
      <filename>schedules_weekend_duration_probability_cluster_3_laundry_evening_duration_probability.csv</filename>
      <filetype>csv</filetype>
      <usage_type>resource</usage_type>
      <checksum>C3963FF9</checksum>
    </file>
    <file>
      <filename>schedules_weekend_duration_probability_cluster_3_laundry_midday_duration_probability.csv</filename>
      <filetype>csv</filetype>
      <usage_type>resource</usage_type>
      <checksum>0B329C66</checksum>
    </file>
    <file>
      <filename>schedules_weekend_duration_probability_cluster_3_laundry_morning_duration_probability.csv</filename>
      <filetype>csv</filetype>
      <usage_type>resource</usage_type>
      <checksum>1761FEF6</checksum>
    </file>
    <file>
      <filename>schedules_weekend_duration_probability_cluster_3_shower_evening_duration_probability.csv</filename>
      <filetype>csv</filetype>
      <usage_type>resource</usage_type>
      <checksum>35AD8E7F</checksum>
    </file>
    <file>
      <filename>schedules_weekend_duration_probability_cluster_3_shower_midday_duration_probability.csv</filename>
      <filetype>csv</filetype>
      <usage_type>resource</usage_type>
      <checksum>DAF2049F</checksum>
    </file>
    <file>
      <filename>schedules_weekend_duration_probability_cluster_3_shower_morning_duration_probability.csv</filename>
      <filetype>csv</filetype>
      <usage_type>resource</usage_type>
      <checksum>C2CA1416</checksum>
    </file>
    <file>
      <filename>schedules_weekend_mkv_chain_initial_prob_cluster_0.csv</filename>
      <filetype>csv</filetype>
      <usage_type>resource</usage_type>
      <checksum>3F16AE89</checksum>
    </file>
    <file>
      <filename>schedules_weekend_mkv_chain_initial_prob_cluster_1.csv</filename>
      <filetype>csv</filetype>
      <usage_type>resource</usage_type>
      <checksum>49FEAE44</checksum>
    </file>
    <file>
      <filename>schedules_weekend_mkv_chain_initial_prob_cluster_2.csv</filename>
      <filetype>csv</filetype>
      <usage_type>resource</usage_type>
      <checksum>B48A47D6</checksum>
    </file>
    <file>
      <filename>schedules_weekend_mkv_chain_initial_prob_cluster_3.csv</filename>
      <filetype>csv</filetype>
      <usage_type>resource</usage_type>
      <checksum>B47E790B</checksum>
    </file>
    <file>
      <filename>schedules_weekend_mkv_chain_transition_prob_cluster_0.csv</filename>
      <filetype>csv</filetype>
      <usage_type>resource</usage_type>
      <checksum>E4089705</checksum>
    </file>
    <file>
      <filename>schedules_weekend_mkv_chain_transition_prob_cluster_1.csv</filename>
      <filetype>csv</filetype>
      <usage_type>resource</usage_type>
      <checksum>25700CD2</checksum>
    </file>
    <file>
      <filename>schedules_weekend_mkv_chain_transition_prob_cluster_2.csv</filename>
      <filetype>csv</filetype>
      <usage_type>resource</usage_type>
      <checksum>032B846A</checksum>
    </file>
    <file>
      <filename>schedules_weekend_mkv_chain_transition_prob_cluster_3.csv</filename>
      <filetype>csv</filetype>
      <usage_type>resource</usage_type>
      <checksum>F0F0F886</checksum>
    </file>
    <file>
      <filename>schedules_config.yml</filename>
      <filetype>yml</filetype>
      <usage_type>resource</usage_type>
      <checksum>64DD9D54</checksum>
    </file>
    <file>
      <filename>schedules.rb</filename>
      <filetype>rb</filetype>
      <usage_type>resource</usage_type>
      <checksum>9ED612C8</checksum>
    </file>
    <file>
      <filename>constants.rb</filename>
      <filetype>rb</filetype>
      <usage_type>resource</usage_type>
      <checksum>24396BA2</checksum>
    </file>
    <file>
      <filename>base.osw</filename>
      <filetype>osw</filetype>
      <usage_type>test</usage_type>
      <checksum>E1BE7E3D</checksum>
    </file>
    <file>
      <filename>base-appliances-none.osw</filename>
      <filetype>osw</filetype>
      <usage_type>test</usage_type>
      <checksum>67010831</checksum>
    </file>
    <file>
      <filename>base-mechvent-cfis.osw</filename>
      <filetype>osw</filetype>
      <usage_type>test</usage_type>
      <checksum>2E2A4B76</checksum>
    </file>
    <file>
      <filename>base-dhw-jacket-electric.osw</filename>
      <filetype>osw</filetype>
      <usage_type>test</usage_type>
      <checksum>D6D31640</checksum>
    </file>
    <file>
      <filename>base-dhw-low-flow-fixtures.osw</filename>
      <filetype>osw</filetype>
      <usage_type>test</usage_type>
      <checksum>DC06ADCE</checksum>
    </file>
    <file>
      <filename>base-dhw-recirc-demand.osw</filename>
      <filetype>osw</filetype>
      <usage_type>test</usage_type>
      <checksum>CB692C3D</checksum>
    </file>
    <file>
      <filename>base-dhw-recirc-manual.osw</filename>
      <filetype>osw</filetype>
      <usage_type>test</usage_type>
      <checksum>8B716D12</checksum>
    </file>
    <file>
      <filename>base-dhw-recirc-nocontrol.osw</filename>
      <filetype>osw</filetype>
      <usage_type>test</usage_type>
      <checksum>8D0ADCC5</checksum>
    </file>
    <file>
      <filename>base-dhw-recirc-temperature.osw</filename>
      <filetype>osw</filetype>
      <usage_type>test</usage_type>
      <checksum>5FB15DEC</checksum>
    </file>
    <file>
      <filename>base-dhw-recirc-timer.osw</filename>
      <filetype>osw</filetype>
      <usage_type>test</usage_type>
      <checksum>88D588AE</checksum>
    </file>
    <file>
      <filename>base-dhw-solar-fraction.osw</filename>
      <filetype>osw</filetype>
      <usage_type>test</usage_type>
      <checksum>A7C89577</checksum>
    </file>
    <file>
      <filename>base-enclosure-infil-cfm50.osw</filename>
      <filetype>osw</filetype>
      <usage_type>test</usage_type>
      <checksum>5F44CDBC</checksum>
    </file>
    <file>
      <filename>base-foundation-conditioned-basement-slab-insulation.osw</filename>
      <filetype>osw</filetype>
      <usage_type>test</usage_type>
      <checksum>1AC239ED</checksum>
    </file>
    <file>
      <filename>base-hvac-boiler-oil-only.osw</filename>
      <filetype>osw</filetype>
      <usage_type>test</usage_type>
      <checksum>1F669035</checksum>
    </file>
    <file>
      <filename>base-hvac-boiler-propane-only.osw</filename>
      <filetype>osw</filetype>
      <usage_type>test</usage_type>
      <checksum>E66BF3F0</checksum>
    </file>
    <file>
      <filename>base-hvac-boiler-wood-only.osw</filename>
      <filetype>osw</filetype>
      <usage_type>test</usage_type>
      <checksum>48FAB0AD</checksum>
    </file>
    <file>
      <filename>base-hvac-ducts-leakage-percent.osw</filename>
      <filetype>osw</filetype>
      <usage_type>test</usage_type>
      <checksum>5A9555D7</checksum>
    </file>
    <file>
      <filename>base-hvac-furnace-elec-only.osw</filename>
      <filetype>osw</filetype>
      <usage_type>test</usage_type>
      <checksum>112C6C56</checksum>
    </file>
    <file>
      <filename>base-hvac-furnace-oil-only.osw</filename>
      <filetype>osw</filetype>
      <usage_type>test</usage_type>
      <checksum>0C88F206</checksum>
    </file>
    <file>
      <filename>base-hvac-furnace-propane-only.osw</filename>
      <filetype>osw</filetype>
      <usage_type>test</usage_type>
      <checksum>3FDD3892</checksum>
    </file>
    <file>
      <filename>base-hvac-furnace-wood-only.osw</filename>
      <filetype>osw</filetype>
      <usage_type>test</usage_type>
      <checksum>FDE3A5DB</checksum>
    </file>
    <file>
      <filename>base-hvac-none.osw</filename>
      <filetype>osw</filetype>
      <usage_type>test</usage_type>
      <checksum>FB8C3238</checksum>
    </file>
    <file>
      <filename>base-hvac-setpoints.osw</filename>
      <filetype>osw</filetype>
      <usage_type>test</usage_type>
      <checksum>29859EE4</checksum>
    </file>
    <file>
      <filename>base-location-baltimore-md.osw</filename>
      <filetype>osw</filetype>
      <usage_type>test</usage_type>
      <checksum>2CE3DFCA</checksum>
    </file>
    <file>
      <filename>base-location-duluth-mn.osw</filename>
      <filetype>osw</filetype>
      <usage_type>test</usage_type>
      <checksum>7401173C</checksum>
    </file>
    <file>
      <filename>base-mechvent-balanced.osw</filename>
      <filetype>osw</filetype>
      <usage_type>test</usage_type>
      <checksum>2F7ABD02</checksum>
    </file>
    <file>
      <filename>base-mechvent-erv.osw</filename>
      <filetype>osw</filetype>
      <usage_type>test</usage_type>
      <checksum>F914D04B</checksum>
    </file>
    <file>
      <filename>base-mechvent-exhaust.osw</filename>
      <filetype>osw</filetype>
      <usage_type>test</usage_type>
      <checksum>45148409</checksum>
    </file>
    <file>
      <filename>base-mechvent-hrv.osw</filename>
      <filetype>osw</filetype>
      <usage_type>test</usage_type>
      <checksum>0DA3A692</checksum>
    </file>
    <file>
      <filename>base-mechvent-supply.osw</filename>
      <filetype>osw</filetype>
      <usage_type>test</usage_type>
      <checksum>9355CE6D</checksum>
    </file>
    <file>
      <filename>base-mechvent-erv-atre-asre.osw</filename>
      <filetype>osw</filetype>
      <usage_type>test</usage_type>
      <checksum>E8EF0AE2</checksum>
    </file>
    <file>
      <filename>base-enclosure-windows-none.osw</filename>
      <filetype>osw</filetype>
      <usage_type>test</usage_type>
      <checksum>C3809399</checksum>
    </file>
    <file>
      <filename>base-hvac-undersized.osw</filename>
      <filetype>osw</filetype>
      <usage_type>test</usage_type>
      <checksum>9BCA3DA1</checksum>
    </file>
    <file>
      <filename>base-atticroof-unvented-insulated-roof.osw</filename>
      <filetype>osw</filetype>
      <usage_type>test</usage_type>
      <checksum>02D36ADE</checksum>
    </file>
    <file>
      <filename>base-mechvent-hrv-asre.osw</filename>
      <filetype>osw</filetype>
      <usage_type>test</usage_type>
      <checksum>F59588D5</checksum>
    </file>
    <file>
      <filename>base-atticroof-vented.osw</filename>
      <filetype>osw</filetype>
      <usage_type>test</usage_type>
      <checksum>F9680B25</checksum>
    </file>
    <file>
      <filename>base-dhw-dwhr.osw</filename>
      <filetype>osw</filetype>
      <usage_type>test</usage_type>
      <checksum>A73A1C8B</checksum>
    </file>
    <file>
      <filename>base-enclosure-beds-4.osw</filename>
      <filetype>osw</filetype>
      <usage_type>test</usage_type>
      <checksum>D1314B09</checksum>
    </file>
    <file>
      <filename>base-foundation-ambient.osw</filename>
      <filetype>osw</filetype>
      <usage_type>test</usage_type>
      <checksum>3FA59A80</checksum>
    </file>
    <file>
      <filename>base-foundation-vented-crawlspace.osw</filename>
      <filetype>osw</filetype>
      <usage_type>test</usage_type>
      <checksum>DD0510DA</checksum>
    </file>
    <file>
      <filename>base-foundation-unvented-crawlspace.osw</filename>
      <filetype>osw</filetype>
      <usage_type>test</usage_type>
      <checksum>21574A9C</checksum>
    </file>
    <file>
      <filename>base-hvac-air-to-air-heat-pump-2-speed.osw</filename>
      <filetype>osw</filetype>
      <usage_type>test</usage_type>
      <checksum>28837A62</checksum>
    </file>
    <file>
      <filename>base-hvac-central-ac-only-2-speed.osw</filename>
      <filetype>osw</filetype>
      <usage_type>test</usage_type>
      <checksum>E3246A1D</checksum>
    </file>
    <file>
      <filename>base-hvac-air-to-air-heat-pump-var-speed.osw</filename>
      <filetype>osw</filetype>
      <usage_type>test</usage_type>
      <checksum>78FB5FFB</checksum>
    </file>
    <file>
      <filename>base-hvac-furnace-gas-central-ac-2-speed.osw</filename>
      <filetype>osw</filetype>
      <usage_type>test</usage_type>
      <checksum>5A182582</checksum>
    </file>
    <file>
      <filename>base-hvac-central-ac-only-var-speed.osw</filename>
      <filetype>osw</filetype>
      <usage_type>test</usage_type>
      <checksum>87CE7CED</checksum>
    </file>
    <file>
      <filename>base-hvac-evap-cooler-furnace-gas.osw</filename>
      <filetype>osw</filetype>
      <usage_type>test</usage_type>
      <checksum>DBAFC2BC</checksum>
    </file>
    <file>
      <filename>base-hvac-furnace-gas-central-ac-var-speed.osw</filename>
      <filetype>osw</filetype>
      <usage_type>test</usage_type>
      <checksum>0FB74385</checksum>
    </file>
    <file>
      <filename>base-hvac-furnace-gas-room-ac.osw</filename>
      <filetype>osw</filetype>
      <usage_type>test</usage_type>
      <checksum>FDFF0FB5</checksum>
    </file>
    <file>
      <filename>base-hvac-room-ac-only.osw</filename>
      <filetype>osw</filetype>
      <usage_type>test</usage_type>
      <checksum>8614A1F1</checksum>
    </file>
    <file>
      <filename>base-atticroof-flat.osw</filename>
      <filetype>osw</filetype>
      <usage_type>test</usage_type>
      <checksum>8D4D0E79</checksum>
    </file>
    <file>
      <filename>extra-dhw-solar-latitude.osw</filename>
      <filetype>osw</filetype>
      <usage_type>test</usage_type>
      <checksum>1F4E8E42</checksum>
    </file>
    <file>
      <filename>extra-pv-roofpitch.osw</filename>
      <filetype>osw</filetype>
      <usage_type>test</usage_type>
      <checksum>37FB0CAA</checksum>
    </file>
    <file>
      <filename>extra-auto.osw</filename>
      <filetype>osw</filetype>
      <usage_type>test</usage_type>
      <checksum>8946C3F4</checksum>
    </file>
    <file>
      <filename>base-hvac-boiler-elec-only.osw</filename>
      <filetype>osw</filetype>
      <usage_type>test</usage_type>
      <checksum>F0E34A1B</checksum>
    </file>
    <file>
      <filename>base-mechvent-bath-kitchen-fans.osw</filename>
      <filetype>osw</filetype>
      <usage_type>test</usage_type>
      <checksum>2DDD6CFD</checksum>
    </file>
    <file>
      <filename>base-misc-neighbor-shading.osw</filename>
      <filetype>osw</filetype>
      <usage_type>test</usage_type>
      <checksum>18D4BCB0</checksum>
    </file>
    <file>
      <filename>base-dhw-tank-heat-pump-outside.osw</filename>
      <filetype>osw</filetype>
      <usage_type>test</usage_type>
      <checksum>812F47E1</checksum>
    </file>
    <file>
      <filename>base-dhw-tank-heat-pump-with-solar-fraction.osw</filename>
      <filetype>osw</filetype>
      <usage_type>test</usage_type>
      <checksum>BE8FB3CD</checksum>
    </file>
    <file>
      <filename>base-dhw-tank-heat-pump.osw</filename>
      <filetype>osw</filetype>
      <usage_type>test</usage_type>
      <checksum>44145BD7</checksum>
    </file>
    <file>
      <filename>base-dhw-jacket-hpwh.osw</filename>
      <filetype>osw</filetype>
      <usage_type>test</usage_type>
      <checksum>137208BB</checksum>
    </file>
    <file>
      <filename>base-dhw-jacket-gas.osw</filename>
      <filetype>osw</filetype>
      <usage_type>test</usage_type>
      <checksum>B0E952FC</checksum>
    </file>
    <file>
      <filename>base-dhw-solar-direct-evacuated-tube.osw</filename>
      <filetype>osw</filetype>
      <usage_type>test</usage_type>
      <checksum>15B6078B</checksum>
    </file>
    <file>
      <filename>base-dhw-solar-direct-flat-plate.osw</filename>
      <filetype>osw</filetype>
      <usage_type>test</usage_type>
      <checksum>A44340E9</checksum>
    </file>
    <file>
      <filename>base-dhw-solar-direct-ics.osw</filename>
      <filetype>osw</filetype>
      <usage_type>test</usage_type>
      <checksum>6E111832</checksum>
    </file>
    <file>
      <filename>base-dhw-solar-indirect-flat-plate.osw</filename>
      <filetype>osw</filetype>
      <usage_type>test</usage_type>
      <checksum>2477BB2A</checksum>
    </file>
    <file>
      <filename>base-dhw-solar-thermosyphon-flat-plate.osw</filename>
      <filetype>osw</filetype>
      <usage_type>test</usage_type>
      <checksum>B0CD10FF</checksum>
    </file>
    <file>
      <filename>base-dhw-tank-heat-pump-with-solar.osw</filename>
      <filetype>osw</filetype>
      <usage_type>test</usage_type>
      <checksum>30AA1FB1</checksum>
    </file>
    <file>
      <filename>base-dhw-tank-gas-outside.osw</filename>
      <filetype>osw</filetype>
      <usage_type>test</usage_type>
      <checksum>EDB94203</checksum>
    </file>
    <file>
      <filename>base-dhw-tank-gas.osw</filename>
      <filetype>osw</filetype>
      <usage_type>test</usage_type>
      <checksum>0E0140CC</checksum>
    </file>
    <file>
      <filename>base-dhw-tank-oil.osw</filename>
      <filetype>osw</filetype>
      <usage_type>test</usage_type>
      <checksum>D5A4723D</checksum>
    </file>
    <file>
      <filename>base-dhw-tank-wood.osw</filename>
      <filetype>osw</filetype>
      <usage_type>test</usage_type>
      <checksum>6B85292E</checksum>
    </file>
    <file>
      <filename>base-dhw-tankless-gas-with-solar.osw</filename>
      <filetype>osw</filetype>
      <usage_type>test</usage_type>
      <checksum>771D4CED</checksum>
    </file>
    <file>
      <filename>base-dhw-tankless-electric.osw</filename>
      <filetype>osw</filetype>
      <usage_type>test</usage_type>
      <checksum>B56EE98E</checksum>
    </file>
    <file>
      <filename>base-dhw-tankless-gas-with-solar-fraction.osw</filename>
      <filetype>osw</filetype>
      <usage_type>test</usage_type>
      <checksum>EDB1A6A0</checksum>
    </file>
    <file>
      <filename>base-dhw-tankless-propane.osw</filename>
      <filetype>osw</filetype>
      <usage_type>test</usage_type>
      <checksum>4F4FF163</checksum>
    </file>
    <file>
      <filename>base-dhw-tankless-gas.osw</filename>
      <filetype>osw</filetype>
      <usage_type>test</usage_type>
      <checksum>E3B9B572</checksum>
    </file>
    <file>
      <filename>base-hvac-room-ac-only-33percent.osw</filename>
      <filetype>osw</filetype>
      <usage_type>test</usage_type>
      <checksum>D1980717</checksum>
    </file>
    <file>
      <filename>base-hvac-furnace-elec-central-ac-1-speed.osw</filename>
      <filetype>osw</filetype>
      <usage_type>test</usage_type>
      <checksum>B7504A82</checksum>
    </file>
    <file>
      <filename>base-enclosure-infil-natural-ach.osw</filename>
      <filetype>osw</filetype>
      <usage_type>test</usage_type>
      <checksum>F2CE1C70</checksum>
    </file>
    <file>
      <filename>base-foundation-unconditioned-basement.osw</filename>
      <filetype>osw</filetype>
      <usage_type>test</usage_type>
      <checksum>EA837F6B</checksum>
    </file>
    <file>
      <filename>base-enclosure-2stories-garage.osw</filename>
      <filetype>osw</filetype>
      <usage_type>test</usage_type>
      <checksum>1CADA543</checksum>
    </file>
    <file>
      <filename>base-enclosure-2stories.osw</filename>
      <filetype>osw</filetype>
      <usage_type>test</usage_type>
      <checksum>909076B0</checksum>
    </file>
    <file>
      <filename>base-foundation-slab.osw</filename>
      <filetype>osw</filetype>
      <usage_type>test</usage_type>
      <checksum>6E0F56F6</checksum>
    </file>
    <file>
      <filename>extra-second-refrigerator.osw</filename>
      <filetype>osw</filetype>
      <usage_type>test</usage_type>
      <checksum>C56C7FF0</checksum>
    </file>
    <file>
      <filename>base-enclosure-garage.osw</filename>
      <filetype>osw</filetype>
      <usage_type>test</usage_type>
      <checksum>3DBB9AA0</checksum>
    </file>
    <file>
      <filename>base-dhw-tank-coal.osw</filename>
      <filetype>osw</filetype>
      <usage_type>test</usage_type>
      <checksum>F88666B3</checksum>
    </file>
    <file>
      <filename>base-hvac-boiler-coal-only.osw</filename>
      <filetype>osw</filetype>
      <usage_type>test</usage_type>
      <checksum>5EEC0BBE</checksum>
    </file>
    <file>
      <filename>base-hvac-elec-resistance-only.osw</filename>
      <filetype>osw</filetype>
      <usage_type>test</usage_type>
      <checksum>3AF519EC</checksum>
    </file>
    <file>
      <filename>base-simcontrol-timestep-10-mins.osw</filename>
      <filetype>osw</filetype>
      <usage_type>test</usage_type>
      <checksum>FE48C6A8</checksum>
    </file>
    <file>
      <filename>base-simcontrol-daylight-saving-custom.osw</filename>
      <filetype>osw</filetype>
      <usage_type>test</usage_type>
      <checksum>A86562C2</checksum>
    </file>
    <file>
      <filename>base-simcontrol-daylight-saving-disabled.osw</filename>
      <filetype>osw</filetype>
      <usage_type>test</usage_type>
      <checksum>4F932A29</checksum>
    </file>
    <file>
      <filename>base-lighting-detailed.osw</filename>
      <filetype>osw</filetype>
      <usage_type>test</usage_type>
      <checksum>440C3086</checksum>
    </file>
    <file>
      <filename>base-mechvent-whole-house-fan.osw</filename>
      <filetype>osw</filetype>
      <usage_type>test</usage_type>
      <checksum>640BE80F</checksum>
    </file>
    <file>
      <filename>base-dhw-none.osw</filename>
      <filetype>osw</filetype>
      <usage_type>test</usage_type>
      <checksum>83B8F51D</checksum>
    </file>
    <file>
      <filename>base-enclosure-infil-ach-house-pressure.osw</filename>
      <filetype>osw</filetype>
      <usage_type>test</usage_type>
      <checksum>C1309216</checksum>
    </file>
    <file>
      <filename>base-enclosure-infil-cfm-house-pressure.osw</filename>
      <filetype>osw</filetype>
      <usage_type>test</usage_type>
      <checksum>A7E94CBD</checksum>
    </file>
    <file>
      <filename>base-dhw-tankless-electric-outside.osw</filename>
      <filetype>osw</filetype>
      <usage_type>test</usage_type>
      <checksum>DF8BBB38</checksum>
    </file>
    <file>
      <filename>base-enclosure-beds-5.osw</filename>
      <filetype>osw</filetype>
      <usage_type>test</usage_type>
      <checksum>658EECED</checksum>
    </file>
    <file>
      <filename>base-enclosure-beds-1.osw</filename>
      <filetype>osw</filetype>
      <usage_type>test</usage_type>
      <checksum>9BF864BD</checksum>
    </file>
    <file>
      <filename>base-enclosure-beds-2.osw</filename>
      <filetype>osw</filetype>
      <usage_type>test</usage_type>
      <checksum>95A06DC1</checksum>
    </file>
    <file>
      <filename>base-simcontrol-runperiod-1-month.osw</filename>
      <filetype>osw</filetype>
      <usage_type>test</usage_type>
      <checksum>53196FFB</checksum>
    </file>
    <file>
      <filename>extra-enclosure-garage-partially-protruded.osw</filename>
      <filetype>osw</filetype>
      <usage_type>test</usage_type>
      <checksum>27B5400B</checksum>
    </file>
    <file>
      <filename>base-atticroof-radiant-barrier.osw</filename>
      <filetype>osw</filetype>
      <usage_type>test</usage_type>
      <checksum>58EDDE41</checksum>
    </file>
    <file>
      <filename>base-location-miami-fl.osw</filename>
      <filetype>osw</filetype>
      <usage_type>test</usage_type>
      <checksum>AA822D35</checksum>
    </file>
    <file>
      <filename>base-appliances-dehumidifier.osw</filename>
      <filetype>osw</filetype>
      <usage_type>test</usage_type>
      <checksum>4F0844CF</checksum>
    </file>
    <file>
      <filename>base-location-dallas-tx.osw</filename>
      <filetype>osw</filetype>
      <usage_type>test</usage_type>
      <checksum>AA9CDFD1</checksum>
    </file>
    <file>
      <filename>base-appliances-dehumidifier-50percent.osw</filename>
      <filetype>osw</filetype>
      <usage_type>test</usage_type>
      <checksum>63437D6C</checksum>
    </file>
    <file>
      <filename>base-foundation-unconditioned-basement-assembly-r.osw</filename>
      <filetype>osw</filetype>
      <usage_type>test</usage_type>
      <checksum>7AAC3063</checksum>
    </file>
    <file>
      <filename>base-foundation-unconditioned-basement-wall-insulation.osw</filename>
      <filetype>osw</filetype>
      <usage_type>test</usage_type>
      <checksum>E949A50C</checksum>
    </file>
    <file>
      <filename>base-hvac-dual-fuel-air-to-air-heat-pump-2-speed.osw</filename>
      <filetype>osw</filetype>
      <usage_type>test</usage_type>
      <checksum>E8E8278E</checksum>
    </file>
    <file>
      <filename>base-hvac-dual-fuel-air-to-air-heat-pump-var-speed.osw</filename>
      <filetype>osw</filetype>
      <usage_type>test</usage_type>
      <checksum>1CC36AB1</checksum>
    </file>
    <file>
      <filename>base-appliances-coal.osw</filename>
      <filetype>osw</filetype>
      <usage_type>test</usage_type>
      <checksum>6A32AAC6</checksum>
    </file>
    <file>
      <filename>base-appliances-gas.osw</filename>
      <filetype>osw</filetype>
      <usage_type>test</usage_type>
      <checksum>71805AE3</checksum>
    </file>
    <file>
      <filename>base-appliances-modified.osw</filename>
      <filetype>osw</filetype>
      <usage_type>test</usage_type>
      <checksum>B686A8A3</checksum>
    </file>
    <file>
      <filename>base-appliances-oil.osw</filename>
      <filetype>osw</filetype>
      <usage_type>test</usage_type>
      <checksum>68BCFBEA</checksum>
    </file>
    <file>
      <filename>base-appliances-propane.osw</filename>
      <filetype>osw</filetype>
      <usage_type>test</usage_type>
      <checksum>9582E28C</checksum>
    </file>
    <file>
      <filename>base-appliances-wood.osw</filename>
      <filetype>osw</filetype>
      <usage_type>test</usage_type>
      <checksum>94206381</checksum>
    </file>
    <file>
      <filename>base-simcontrol-calendar-year-custom.osw</filename>
      <filetype>osw</filetype>
      <usage_type>test</usage_type>
      <checksum>AA0F03DD</checksum>
    </file>
    <file>
      <filename>base-location-AMY-2012.osw</filename>
      <filetype>osw</filetype>
      <usage_type>test</usage_type>
      <checksum>B09FD10F</checksum>
    </file>
    <file>
      <filename>base-schedules-stochastic.osw</filename>
      <filetype>osw</filetype>
      <usage_type>test</usage_type>
      <checksum>F17343B6</checksum>
    </file>
    <file>
      <filename>base-schedules-user-specified.osw</filename>
      <filetype>osw</filetype>
      <usage_type>test</usage_type>
      <checksum>C1ADF3D4</checksum>
    </file>
    <file>
      <filename>extra-vacancy-6-months.osw</filename>
      <filetype>osw</filetype>
      <usage_type>test</usage_type>
      <checksum>28B1483D</checksum>
    </file>
    <file>
      <filename>base-lighting-ceiling-fans.osw</filename>
      <filetype>osw</filetype>
      <usage_type>test</usage_type>
      <checksum>3107772F</checksum>
    </file>
    <file>
      <filename>extra-schedules-random-seed.osw</filename>
      <filetype>osw</filetype>
      <usage_type>test</usage_type>
      <checksum>ED02DE6B</checksum>
    </file>
    <file>
      <filename>base-appliances-dehumidifier-ief-portable.osw</filename>
      <filetype>osw</filetype>
      <usage_type>test</usage_type>
      <checksum>C17B3A55</checksum>
    </file>
    <file>
      <filename>base-appliances-dehumidifier-ief-whole-home.osw</filename>
      <filetype>osw</filetype>
      <usage_type>test</usage_type>
      <checksum>87F4E5D9</checksum>
    </file>
    <file>
      <filename>base-misc-defaults.osw</filename>
      <filetype>osw</filetype>
      <usage_type>test</usage_type>
      <checksum>1A331E89</checksum>
    </file>
    <file>
      <filename>base-misc-usage-multiplier.osw</filename>
      <filetype>osw</filetype>
      <usage_type>test</usage_type>
      <checksum>D764C4F0</checksum>
    </file>
    <file>
      <filename>base-pv.osw</filename>
      <filetype>osw</filetype>
      <usage_type>test</usage_type>
      <checksum>A02EC0D1</checksum>
    </file>
    <file>
      <filename>base-bldgtype-multifamily-shared-mechvent-preconditioning.osw</filename>
      <filetype>osw</filetype>
      <usage_type>test</usage_type>
      <checksum>9A6A608F</checksum>
    </file>
    <file>
      <filename>base-bldgtype-multifamily-shared-mechvent.osw</filename>
      <filetype>osw</filetype>
      <usage_type>test</usage_type>
      <checksum>6F9DEB03</checksum>
    </file>
    <file>
      <filename>base-bldgtype-multifamily-shared-pv.osw</filename>
      <filetype>osw</filetype>
      <usage_type>test</usage_type>
      <checksum>BF4D786C</checksum>
    </file>
    <file>
      <filename>base-bldgtype-multifamily-shared-water-heater.osw</filename>
      <filetype>osw</filetype>
      <usage_type>test</usage_type>
      <checksum>3F2FCBE9</checksum>
    </file>
    <file>
      <filename>base-bldgtype-multifamily.osw</filename>
      <filetype>osw</filetype>
      <usage_type>test</usage_type>
      <checksum>3B1B2A54</checksum>
    </file>
    <file>
      <filename>base-bldgtype-single-family-attached.osw</filename>
      <filetype>osw</filetype>
      <usage_type>test</usage_type>
      <checksum>9775DE11</checksum>
    </file>
    <file>
      <filename>base-dhw-tank-elec-uef.osw</filename>
      <filetype>osw</filetype>
      <usage_type>test</usage_type>
      <checksum>A110B430</checksum>
    </file>
    <file>
      <filename>base-dhw-tank-gas-uef.osw</filename>
      <filetype>osw</filetype>
      <usage_type>test</usage_type>
      <checksum>82B415AA</checksum>
    </file>
    <file>
      <filename>base-dhw-tank-heat-pump-uef.osw</filename>
      <filetype>osw</filetype>
      <usage_type>test</usage_type>
      <checksum>19BEF80B</checksum>
    </file>
    <file>
      <filename>base-dhw-tankless-electric-uef.osw</filename>
      <filetype>osw</filetype>
      <usage_type>test</usage_type>
      <checksum>5E890E1B</checksum>
    </file>
    <file>
      <filename>base-dhw-tankless-gas-uef.osw</filename>
      <filetype>osw</filetype>
      <usage_type>test</usage_type>
      <checksum>4DB1415F</checksum>
    </file>
    <file>
      <filename>base-misc-loads-large-uncommon.osw</filename>
      <filetype>osw</filetype>
      <usage_type>test</usage_type>
      <checksum>1E2D743E</checksum>
    </file>
    <file>
      <filename>base-misc-loads-large-uncommon2.osw</filename>
      <filetype>osw</filetype>
      <usage_type>test</usage_type>
      <checksum>C13FA030</checksum>
    </file>
    <file>
      <filename>base-hvac-programmable-thermostat-detailed.osw</filename>
      <filetype>osw</filetype>
      <usage_type>test</usage_type>
      <checksum>63DB2AE2</checksum>
    </file>
    <file>
      <filename>base-dhw-indirect-outside.osw</filename>
      <filetype>osw</filetype>
      <usage_type>test</usage_type>
      <checksum>91D935FD</checksum>
    </file>
    <file>
      <filename>base-hvac-boiler-gas-only.osw</filename>
      <filetype>osw</filetype>
      <usage_type>test</usage_type>
      <checksum>535719B3</checksum>
    </file>
    <file>
      <filename>base-dhw-indirect-standbyloss.osw</filename>
      <filetype>osw</filetype>
      <usage_type>test</usage_type>
      <checksum>66D4ADDA</checksum>
    </file>
    <file>
      <filename>base-dhw-indirect.osw</filename>
      <filetype>osw</filetype>
      <usage_type>test</usage_type>
      <checksum>19B4F2B9</checksum>
    </file>
    <file>
      <filename>base-dhw-jacket-indirect.osw</filename>
      <filetype>osw</filetype>
      <usage_type>test</usage_type>
      <checksum>83F13256</checksum>
    </file>
    <file>
      <filename>base-hvac-wall-furnace-elec-only.osw</filename>
      <filetype>osw</filetype>
      <usage_type>test</usage_type>
      <checksum>B58B2829</checksum>
    </file>
    <file>
      <filename>base-dhw-indirect-with-solar-fraction.osw</filename>
      <filetype>osw</filetype>
      <usage_type>test</usage_type>
      <checksum>CEB2F602</checksum>
    </file>
    <file>
      <filename>base-dhw-combi-tankless-outside.osw</filename>
      <filetype>osw</filetype>
      <usage_type>test</usage_type>
      <checksum>B9A85CE7</checksum>
    </file>
    <file>
      <filename>base-dhw-combi-tankless.osw</filename>
      <filetype>osw</filetype>
      <usage_type>test</usage_type>
      <checksum>8A6F9612</checksum>
    </file>
    <file>
      <filename>base-hvac-boiler-gas-central-ac-1-speed.osw</filename>
      <filetype>osw</filetype>
      <usage_type>test</usage_type>
      <checksum>E91FD27E</checksum>
    </file>
    <file>
      <filename>base-hvac-fireplace-wood-only.osw</filename>
      <filetype>osw</filetype>
      <usage_type>test</usage_type>
      <checksum>F895F36C</checksum>
    </file>
    <file>
      <filename>base-hvac-fixed-heater-gas-only.osw</filename>
      <filetype>osw</filetype>
      <usage_type>test</usage_type>
      <checksum>5FD44E0C</checksum>
    </file>
    <file>
      <filename>base-hvac-portable-heater-gas-only.osw</filename>
      <filetype>osw</filetype>
      <usage_type>test</usage_type>
      <checksum>9B0C87B0</checksum>
    </file>
    <file>
      <filename>base-hvac-furnace-gas-only.osw</filename>
      <filetype>osw</filetype>
      <usage_type>test</usage_type>
      <checksum>30539E27</checksum>
    </file>
    <file>
      <filename>base-hvac-evap-cooler-only.osw</filename>
      <filetype>osw</filetype>
      <usage_type>test</usage_type>
      <checksum>BD2BA197</checksum>
    </file>
    <file>
      <filename>base-hvac-mini-split-air-conditioner-only-ducted.osw</filename>
      <filetype>osw</filetype>
      <usage_type>test</usage_type>
      <checksum>504C3015</checksum>
    </file>
    <file>
      <filename>base-hvac-mini-split-air-conditioner-only-ductless.osw</filename>
      <filetype>osw</filetype>
      <usage_type>test</usage_type>
      <checksum>FB62B488</checksum>
    </file>
    <file>
      <filename>base-hvac-dual-fuel-air-to-air-heat-pump-1-speed.osw</filename>
      <filetype>osw</filetype>
      <usage_type>test</usage_type>
      <checksum>571ADCA0</checksum>
    </file>
    <file>
      <filename>base-hvac-air-to-air-heat-pump-1-speed.osw</filename>
      <filetype>osw</filetype>
      <usage_type>test</usage_type>
      <checksum>5E08D568</checksum>
    </file>
    <file>
      <filename>base-hvac-dual-fuel-air-to-air-heat-pump-1-speed-electric.osw</filename>
      <filetype>osw</filetype>
      <usage_type>test</usage_type>
      <checksum>5FA76245</checksum>
    </file>
    <file>
      <filename>base-hvac-central-ac-only-1-speed.osw</filename>
      <filetype>osw</filetype>
      <usage_type>test</usage_type>
      <checksum>2CF956C8</checksum>
    </file>
    <file>
      <filename>base-hvac-central-ac-plus-air-to-air-heat-pump-heating.osw</filename>
      <filetype>osw</filetype>
      <usage_type>test</usage_type>
      <checksum>B37A9940</checksum>
    </file>
    <file>
      <filename>base-hvac-ground-to-air-heat-pump.osw</filename>
      <filetype>osw</filetype>
      <usage_type>test</usage_type>
      <checksum>8C2DE5DD</checksum>
    </file>
    <file>
      <filename>base-hvac-stove-oil-only.osw</filename>
      <filetype>osw</filetype>
      <usage_type>test</usage_type>
      <checksum>F4B1034F</checksum>
    </file>
    <file>
      <filename>base-hvac-stove-wood-pellets-only.osw</filename>
      <filetype>osw</filetype>
      <usage_type>test</usage_type>
      <checksum>401B64AA</checksum>
    </file>
    <file>
      <filename>base-hvac-floor-furnace-propane-only.osw</filename>
      <filetype>osw</filetype>
      <usage_type>test</usage_type>
      <checksum>9F7E23AF</checksum>
    </file>
    <file>
      <filename>base-hvac-dual-fuel-mini-split-heat-pump-ducted.osw</filename>
      <filetype>osw</filetype>
      <usage_type>test</usage_type>
      <checksum>2A235BFD</checksum>
    </file>
    <file>
      <filename>base-hvac-mini-split-heat-pump-ducted-cooling-only.osw</filename>
      <filetype>osw</filetype>
      <usage_type>test</usage_type>
      <checksum>20A66972</checksum>
    </file>
    <file>
      <filename>base-hvac-mini-split-heat-pump-ducted-heating-only.osw</filename>
      <filetype>osw</filetype>
      <usage_type>test</usage_type>
      <checksum>B6FC359A</checksum>
    </file>
    <file>
      <filename>base-hvac-mini-split-heat-pump-ducted.osw</filename>
      <filetype>osw</filetype>
      <usage_type>test</usage_type>
      <checksum>50340433</checksum>
    </file>
    <file>
      <filename>base-hvac-mini-split-heat-pump-ductless.osw</filename>
      <filetype>osw</filetype>
      <usage_type>test</usage_type>
      <checksum>D12D7C80</checksum>
    </file>
    <file>
      <filename>base-enclosure-infil-flue.osw</filename>
      <filetype>osw</filetype>
      <usage_type>test</usage_type>
      <checksum>261D8BA8</checksum>
    </file>
    <file>
      <filename>extra-enclosure-windows-shading.osw</filename>
      <filetype>osw</filetype>
      <usage_type>test</usage_type>
      <checksum>5608718A</checksum>
    </file>
    <file>
      <filename>base-enclosure-overhangs.osw</filename>
      <filetype>osw</filetype>
      <usage_type>test</usage_type>
      <checksum>C8B61BF7</checksum>
    </file>
    <file>
      <filename>base-hvac-install-quality-none-furnace-gas-central-ac-1-speed.osw</filename>
      <filetype>osw</filetype>
      <usage_type>test</usage_type>
      <checksum>A2D15C83</checksum>
    </file>
    <file>
      <filename>base-hvac-install-quality-airflow-defect-furnace-gas-central-ac-1-speed.osw</filename>
      <filetype>osw</filetype>
      <usage_type>test</usage_type>
      <checksum>D537FE16</checksum>
    </file>
    <file>
      <filename>base-hvac-install-quality-charge-defect-furnace-gas-central-ac-1-speed.osw</filename>
      <filetype>osw</filetype>
      <usage_type>test</usage_type>
      <checksum>D9BF636A</checksum>
    </file>
    <file>
      <filename>base-hvac-install-quality-all-air-to-air-heat-pump-1-speed.osw</filename>
      <filetype>osw</filetype>
      <usage_type>test</usage_type>
      <checksum>0EE57DD2</checksum>
    </file>
    <file>
      <filename>base-hvac-install-quality-all-air-to-air-heat-pump-2-speed.osw</filename>
      <filetype>osw</filetype>
      <usage_type>test</usage_type>
      <checksum>022AE67B</checksum>
    </file>
    <file>
      <filename>base-hvac-install-quality-all-air-to-air-heat-pump-var-speed.osw</filename>
      <filetype>osw</filetype>
      <usage_type>test</usage_type>
      <checksum>D12065C4</checksum>
    </file>
    <file>
      <filename>base-hvac-install-quality-all-furnace-gas-central-ac-1-speed.osw</filename>
      <filetype>osw</filetype>
      <usage_type>test</usage_type>
      <checksum>DA9B0AE9</checksum>
    </file>
    <file>
      <filename>base-hvac-install-quality-all-furnace-gas-central-ac-2-speed.osw</filename>
      <filetype>osw</filetype>
      <usage_type>test</usage_type>
      <checksum>CBDCEB15</checksum>
    </file>
    <file>
      <filename>base-hvac-install-quality-all-furnace-gas-central-ac-var-speed.osw</filename>
      <filetype>osw</filetype>
      <usage_type>test</usage_type>
      <checksum>558A2322</checksum>
    </file>
    <file>
      <filename>base-hvac-install-quality-all-furnace-gas-only.osw</filename>
      <filetype>osw</filetype>
      <usage_type>test</usage_type>
      <checksum>C248ACC0</checksum>
    </file>
    <file>
      <filename>base-hvac-install-quality-all-mini-split-heat-pump-ducted.osw</filename>
      <filetype>osw</filetype>
      <usage_type>test</usage_type>
      <checksum>B4C7A821</checksum>
    </file>
    <file>
      <filename>base-hvac-install-quality-all-ground-to-air-heat-pump.osw</filename>
      <filetype>osw</filetype>
      <usage_type>test</usage_type>
      <checksum>5E1684BC</checksum>
    </file>
    <file>
      <filename>base-hvac-install-quality-all-mini-split-air-conditioner-only-ducted.osw</filename>
      <filetype>osw</filetype>
      <usage_type>test</usage_type>
      <checksum>51E68A52</checksum>
    </file>
    <file>
      <filename>base-hvac-evap-cooler-only-ducted.osw</filename>
      <filetype>osw</filetype>
      <usage_type>test</usage_type>
      <checksum>19A29DE4</checksum>
    </file>
    <file>
      <filename>base-mechvent-cfis-evap-cooler-only-ducted.osw</filename>
      <filetype>osw</filetype>
      <usage_type>test</usage_type>
      <checksum>58E22917</checksum>
    </file>
    <file>
      <filename>extra-second-heating-system-portable-heater-to-heating-system.osw</filename>
      <filetype>osw</filetype>
      <usage_type>test</usage_type>
      <checksum>8EDF7F81</checksum>
    </file>
    <file>
      <filename>extra-second-heating-system-boiler-to-heating-system.osw</filename>
      <filetype>osw</filetype>
      <usage_type>test</usage_type>
      <checksum>B5A72A55</checksum>
    </file>
    <file>
      <filename>extra-second-heating-system-fireplace-to-heating-system.osw</filename>
      <filetype>osw</filetype>
      <usage_type>test</usage_type>
      <checksum>F9010280</checksum>
    </file>
    <file>
      <filename>extra-second-heating-system-boiler-to-heat-pump.osw</filename>
      <filetype>osw</filetype>
      <usage_type>test</usage_type>
      <checksum>58CDFDAC</checksum>
    </file>
    <file>
      <filename>extra-second-heating-system-fireplace-to-heat-pump.osw</filename>
      <filetype>osw</filetype>
      <usage_type>test</usage_type>
      <checksum>C56998D5</checksum>
    </file>
    <file>
      <filename>extra-second-heating-system-portable-heater-to-heat-pump.osw</filename>
      <filetype>osw</filetype>
      <usage_type>test</usage_type>
      <checksum>75E35345</checksum>
    </file>
    <file>
      <filename>extra-bldgtype-multifamily-double-exterior.osw</filename>
      <filetype>osw</filetype>
      <usage_type>test</usage_type>
      <checksum>09829FE5</checksum>
    </file>
    <file>
      <filename>extra-bldgtype-multifamily-double-loaded-interior.osw</filename>
      <filetype>osw</filetype>
      <usage_type>test</usage_type>
      <checksum>5F24AEFF</checksum>
    </file>
    <file>
      <filename>extra-bldgtype-multifamily-single-exterior-front.osw</filename>
      <filetype>osw</filetype>
      <usage_type>test</usage_type>
      <checksum>3337AFD7</checksum>
    </file>
    <file>
      <filename>extra-bldgtype-multifamily-slab-left-bottom.osw</filename>
      <filetype>osw</filetype>
      <usage_type>test</usage_type>
      <checksum>BD9E3C2B</checksum>
    </file>
    <file>
      <filename>extra-bldgtype-multifamily-slab-left-middle.osw</filename>
      <filetype>osw</filetype>
      <usage_type>test</usage_type>
      <checksum>F99BA614</checksum>
    </file>
    <file>
      <filename>extra-bldgtype-multifamily-slab-left-top.osw</filename>
      <filetype>osw</filetype>
      <usage_type>test</usage_type>
      <checksum>0F129C05</checksum>
    </file>
    <file>
      <filename>extra-bldgtype-multifamily-slab-middle-bottom.osw</filename>
      <filetype>osw</filetype>
      <usage_type>test</usage_type>
      <checksum>23A130AA</checksum>
    </file>
    <file>
      <filename>extra-bldgtype-multifamily-slab-middle-middle.osw</filename>
      <filetype>osw</filetype>
      <usage_type>test</usage_type>
      <checksum>70CBD85A</checksum>
    </file>
    <file>
      <filename>extra-bldgtype-multifamily-slab-middle-top.osw</filename>
      <filetype>osw</filetype>
      <usage_type>test</usage_type>
      <checksum>5B69AACB</checksum>
    </file>
    <file>
      <filename>extra-bldgtype-multifamily-slab-right-bottom.osw</filename>
      <filetype>osw</filetype>
      <usage_type>test</usage_type>
      <checksum>F2FAA0FE</checksum>
    </file>
    <file>
      <filename>extra-bldgtype-multifamily-slab-right-middle.osw</filename>
      <filetype>osw</filetype>
      <usage_type>test</usage_type>
      <checksum>4BB84845</checksum>
    </file>
    <file>
      <filename>extra-bldgtype-multifamily-slab-right-top.osw</filename>
      <filetype>osw</filetype>
      <usage_type>test</usage_type>
      <checksum>AB228B46</checksum>
    </file>
    <file>
      <filename>extra-bldgtype-multifamily-slab.osw</filename>
      <filetype>osw</filetype>
      <usage_type>test</usage_type>
      <checksum>77D8923C</checksum>
    </file>
    <file>
      <filename>extra-bldgtype-multifamily-unvented-crawlspace-left-bottom.osw</filename>
      <filetype>osw</filetype>
      <usage_type>test</usage_type>
      <checksum>A05D4FFD</checksum>
    </file>
    <file>
      <filename>extra-bldgtype-multifamily-unvented-crawlspace-left-middle.osw</filename>
      <filetype>osw</filetype>
      <usage_type>test</usage_type>
      <checksum>259B5BC4</checksum>
    </file>
    <file>
      <filename>extra-bldgtype-multifamily-unvented-crawlspace-left-top.osw</filename>
      <filetype>osw</filetype>
      <usage_type>test</usage_type>
      <checksum>782BF09A</checksum>
    </file>
    <file>
      <filename>extra-bldgtype-multifamily-unvented-crawlspace-middle-bottom.osw</filename>
      <filetype>osw</filetype>
      <usage_type>test</usage_type>
      <checksum>CEAE718C</checksum>
    </file>
    <file>
      <filename>extra-bldgtype-multifamily-unvented-crawlspace-middle-middle.osw</filename>
      <filetype>osw</filetype>
      <usage_type>test</usage_type>
      <checksum>C19E511E</checksum>
    </file>
    <file>
      <filename>extra-bldgtype-multifamily-unvented-crawlspace-middle-top.osw</filename>
      <filetype>osw</filetype>
      <usage_type>test</usage_type>
      <checksum>AFB1DA1F</checksum>
    </file>
    <file>
      <filename>extra-bldgtype-multifamily-unvented-crawlspace-right-bottom.osw</filename>
      <filetype>osw</filetype>
      <usage_type>test</usage_type>
      <checksum>3ED083B7</checksum>
    </file>
    <file>
      <filename>extra-bldgtype-multifamily-unvented-crawlspace-right-middle.osw</filename>
      <filetype>osw</filetype>
      <usage_type>test</usage_type>
      <checksum>6E300DB7</checksum>
    </file>
    <file>
      <filename>extra-bldgtype-multifamily-unvented-crawlspace-right-top.osw</filename>
      <filetype>osw</filetype>
      <usage_type>test</usage_type>
      <checksum>3685A016</checksum>
    </file>
    <file>
      <filename>extra-bldgtype-multifamily-unvented-crawlspace.osw</filename>
      <filetype>osw</filetype>
      <usage_type>test</usage_type>
      <checksum>C0DB3E99</checksum>
    </file>
    <file>
      <filename>extra-bldgtype-multifamily-vented-crawlspace-left-bottom.osw</filename>
      <filetype>osw</filetype>
      <usage_type>test</usage_type>
      <checksum>64FCF40F</checksum>
    </file>
    <file>
      <filename>extra-bldgtype-multifamily-vented-crawlspace-left-middle.osw</filename>
      <filetype>osw</filetype>
      <usage_type>test</usage_type>
      <checksum>158266BB</checksum>
    </file>
    <file>
      <filename>extra-bldgtype-multifamily-vented-crawlspace-left-top.osw</filename>
      <filetype>osw</filetype>
      <usage_type>test</usage_type>
      <checksum>57C0C771</checksum>
    </file>
    <file>
      <filename>extra-bldgtype-multifamily-vented-crawlspace-middle-bottom.osw</filename>
      <filetype>osw</filetype>
      <usage_type>test</usage_type>
      <checksum>CD563BAF</checksum>
    </file>
    <file>
      <filename>extra-bldgtype-multifamily-vented-crawlspace-middle-middle.osw</filename>
      <filetype>osw</filetype>
      <usage_type>test</usage_type>
      <checksum>48902F96</checksum>
    </file>
    <file>
      <filename>extra-bldgtype-multifamily-vented-crawlspace-middle-top.osw</filename>
      <filetype>osw</filetype>
      <usage_type>test</usage_type>
      <checksum>90B75F8B</checksum>
    </file>
    <file>
      <filename>extra-bldgtype-multifamily-vented-crawlspace-right-bottom.osw</filename>
      <filetype>osw</filetype>
      <usage_type>test</usage_type>
      <checksum>9F098DE3</checksum>
    </file>
    <file>
      <filename>extra-bldgtype-multifamily-vented-crawlspace-right-middle.osw</filename>
      <filetype>osw</filetype>
      <usage_type>test</usage_type>
      <checksum>5C1444F8</checksum>
    </file>
    <file>
      <filename>extra-bldgtype-multifamily-vented-crawlspace-right-top.osw</filename>
      <filetype>osw</filetype>
      <usage_type>test</usage_type>
      <checksum>C65132FE</checksum>
    </file>
    <file>
      <filename>extra-bldgtype-multifamily-vented-crawlspace.osw</filename>
      <filetype>osw</filetype>
      <usage_type>test</usage_type>
      <checksum>2EA942FB</checksum>
    </file>
    <file>
      <filename>extra-bldgtype-single-family-attached-double-exterior.osw</filename>
      <filetype>osw</filetype>
      <usage_type>test</usage_type>
      <checksum>DC2EE48D</checksum>
    </file>
    <file>
      <filename>extra-bldgtype-single-family-attached-double-loaded-interior.osw</filename>
      <filetype>osw</filetype>
      <usage_type>test</usage_type>
      <checksum>B7E3134A</checksum>
    </file>
    <file>
      <filename>extra-bldgtype-single-family-attached-single-exterior-front.osw</filename>
      <filetype>osw</filetype>
      <usage_type>test</usage_type>
      <checksum>DBEA132F</checksum>
    </file>
    <file>
      <filename>extra-bldgtype-single-family-attached-slab-middle.osw</filename>
      <filetype>osw</filetype>
      <usage_type>test</usage_type>
      <checksum>0A916879</checksum>
    </file>
    <file>
      <filename>extra-bldgtype-single-family-attached-slab-right.osw</filename>
      <filetype>osw</filetype>
      <usage_type>test</usage_type>
      <checksum>22FD864C</checksum>
    </file>
    <file>
      <filename>extra-bldgtype-single-family-attached-slab.osw</filename>
      <filetype>osw</filetype>
      <usage_type>test</usage_type>
      <checksum>96B4470A</checksum>
    </file>
    <file>
      <filename>extra-bldgtype-single-family-attached-unconditioned-basement-middle.osw</filename>
      <filetype>osw</filetype>
      <usage_type>test</usage_type>
      <checksum>DC843CF2</checksum>
    </file>
    <file>
      <filename>extra-bldgtype-single-family-attached-unconditioned-basement-right.osw</filename>
      <filetype>osw</filetype>
      <usage_type>test</usage_type>
      <checksum>0D7C9B83</checksum>
    </file>
    <file>
      <filename>extra-bldgtype-single-family-attached-unconditioned-basement.osw</filename>
      <filetype>osw</filetype>
      <usage_type>test</usage_type>
      <checksum>D72A219C</checksum>
    </file>
    <file>
      <filename>extra-bldgtype-single-family-attached-unvented-crawlspace-middle.osw</filename>
      <filetype>osw</filetype>
      <usage_type>test</usage_type>
      <checksum>3A445A08</checksum>
    </file>
    <file>
      <filename>extra-bldgtype-single-family-attached-unvented-crawlspace-right.osw</filename>
      <filetype>osw</filetype>
      <usage_type>test</usage_type>
      <checksum>832A1830</checksum>
    </file>
    <file>
      <filename>extra-bldgtype-single-family-attached-unvented-crawlspace.osw</filename>
      <filetype>osw</filetype>
      <usage_type>test</usage_type>
      <checksum>AB83CA2F</checksum>
    </file>
    <file>
      <filename>extra-bldgtype-single-family-attached-vented-crawlspace-middle.osw</filename>
      <filetype>osw</filetype>
      <usage_type>test</usage_type>
      <checksum>490B72B9</checksum>
    </file>
    <file>
      <filename>extra-bldgtype-single-family-attached-vented-crawlspace-right.osw</filename>
      <filetype>osw</filetype>
      <usage_type>test</usage_type>
      <checksum>C27FE4F9</checksum>
    </file>
    <file>
      <filename>extra-bldgtype-single-family-attached-vented-crawlspace.osw</filename>
      <filetype>osw</filetype>
      <usage_type>test</usage_type>
      <checksum>5C1FCE2B</checksum>
    </file>
    <file>
      <filename>extra-enclosure-garage-atticroof-conditioned.osw</filename>
      <filetype>osw</filetype>
      <usage_type>test</usage_type>
      <checksum>7A118113</checksum>
    </file>
    <file>
      <filename>test_measure.xml</filename>
      <filetype>xml</filetype>
      <usage_type>test</usage_type>
      <checksum>9CF0338E</checksum>
    </file>
    <file>
      <filename>test_rakefile.xml</filename>
      <filetype>xml</filetype>
      <usage_type>test</usage_type>
      <checksum>5F266DE4</checksum>
    </file>
    <file>
      <filename>extra-bldgtype-multifamily-slab-double-loaded-interior.osw</filename>
      <filetype>osw</filetype>
      <usage_type>test</usage_type>
      <checksum>DCEC9D97</checksum>
    </file>
    <file>
      <filename>extra-bldgtype-multifamily-slab-left-bottom-double-loaded-interior.osw</filename>
      <filetype>osw</filetype>
      <usage_type>test</usage_type>
      <checksum>308BAA90</checksum>
    </file>
    <file>
      <filename>extra-bldgtype-multifamily-slab-left-middle-double-loaded-interior.osw</filename>
      <filetype>osw</filetype>
      <usage_type>test</usage_type>
      <checksum>C223D3A8</checksum>
    </file>
    <file>
      <filename>extra-bldgtype-multifamily-slab-left-top-double-loaded-interior.osw</filename>
      <filetype>osw</filetype>
      <usage_type>test</usage_type>
      <checksum>6D3C06BC</checksum>
    </file>
    <file>
      <filename>extra-bldgtype-multifamily-slab-middle-bottom-double-loaded-interior.osw</filename>
      <filetype>osw</filetype>
      <usage_type>test</usage_type>
      <checksum>C4910D3B</checksum>
    </file>
    <file>
      <filename>extra-bldgtype-multifamily-slab-middle-middle-double-loaded-interior.osw</filename>
      <filetype>osw</filetype>
      <usage_type>test</usage_type>
      <checksum>A5AF5CAF</checksum>
    </file>
    <file>
      <filename>extra-bldgtype-multifamily-slab-middle-top-double-loaded-interior.osw</filename>
      <filetype>osw</filetype>
      <usage_type>test</usage_type>
      <checksum>6C2416DF</checksum>
    </file>
    <file>
      <filename>extra-bldgtype-multifamily-slab-right-bottom-double-loaded-interior.osw</filename>
      <filetype>osw</filetype>
      <usage_type>test</usage_type>
      <checksum>0A8A11D2</checksum>
    </file>
    <file>
      <filename>extra-bldgtype-multifamily-slab-right-middle-double-loaded-interior.osw</filename>
      <filetype>osw</filetype>
      <usage_type>test</usage_type>
      <checksum>B9F81FCC</checksum>
    </file>
    <file>
      <filename>extra-bldgtype-multifamily-slab-right-top-double-loaded-interior.osw</filename>
      <filetype>osw</filetype>
      <usage_type>test</usage_type>
      <checksum>66363DD3</checksum>
    </file>
    <file>
      <filename>extra-bldgtype-multifamily-unvented-crawlspace-double-loaded-interior.osw</filename>
      <filetype>osw</filetype>
      <usage_type>test</usage_type>
      <checksum>8F076C85</checksum>
    </file>
    <file>
      <filename>extra-bldgtype-multifamily-unvented-crawlspace-left-bottom-double-loaded-interior.osw</filename>
      <filetype>osw</filetype>
      <usage_type>test</usage_type>
      <checksum>F38F2C92</checksum>
    </file>
    <file>
      <filename>extra-bldgtype-multifamily-unvented-crawlspace-left-middle-double-loaded-interior.osw</filename>
      <filetype>osw</filetype>
      <usage_type>test</usage_type>
      <checksum>EE909352</checksum>
    </file>
    <file>
      <filename>extra-bldgtype-multifamily-unvented-crawlspace-left-top-double-loaded-interior.osw</filename>
      <filetype>osw</filetype>
      <usage_type>test</usage_type>
      <checksum>5E623F41</checksum>
    </file>
    <file>
      <filename>extra-bldgtype-multifamily-unvented-crawlspace-middle-bottom-double-loaded-interior.osw</filename>
      <filetype>osw</filetype>
      <usage_type>test</usage_type>
      <checksum>CAC43CC7</checksum>
    </file>
    <file>
      <filename>extra-bldgtype-multifamily-unvented-crawlspace-middle-middle-double-loaded-interior.osw</filename>
      <filetype>osw</filetype>
      <usage_type>test</usage_type>
      <checksum>05988ED4</checksum>
    </file>
    <file>
      <filename>extra-bldgtype-multifamily-unvented-crawlspace-middle-top-double-loaded-interior.osw</filename>
      <filetype>osw</filetype>
      <usage_type>test</usage_type>
      <checksum>1DD1FA75</checksum>
    </file>
    <file>
      <filename>extra-bldgtype-multifamily-unvented-crawlspace-right-bottom-double-loaded-interior.osw</filename>
      <filetype>osw</filetype>
      <usage_type>test</usage_type>
      <checksum>317353B6</checksum>
    </file>
    <file>
      <filename>extra-bldgtype-multifamily-unvented-crawlspace-right-middle-double-loaded-interior.osw</filename>
      <filetype>osw</filetype>
      <usage_type>test</usage_type>
      <checksum>31889040</checksum>
    </file>
    <file>
      <filename>extra-bldgtype-multifamily-unvented-crawlspace-right-top-double-loaded-interior.osw</filename>
      <filetype>osw</filetype>
      <usage_type>test</usage_type>
      <checksum>070275C2</checksum>
    </file>
    <file>
      <filename>extra-bldgtype-multifamily-vented-crawlspace-double-loaded-interior.osw</filename>
      <filetype>osw</filetype>
      <usage_type>test</usage_type>
      <checksum>E57B4F1D</checksum>
    </file>
    <file>
      <filename>extra-bldgtype-multifamily-vented-crawlspace-left-bottom-double-loaded-interior.osw</filename>
      <filetype>osw</filetype>
      <usage_type>test</usage_type>
      <checksum>2FB72D68</checksum>
    </file>
    <file>
      <filename>extra-bldgtype-multifamily-vented-crawlspace-left-middle-double-loaded-interior.osw</filename>
      <filetype>osw</filetype>
      <usage_type>test</usage_type>
      <checksum>BE05E04A</checksum>
    </file>
    <file>
      <filename>extra-bldgtype-multifamily-vented-crawlspace-left-top-double-loaded-interior.osw</filename>
      <filetype>osw</filetype>
      <usage_type>test</usage_type>
      <checksum>D97E7CC5</checksum>
    </file>
    <file>
      <filename>extra-bldgtype-multifamily-vented-crawlspace-middle-bottom-double-loaded-interior.osw</filename>
      <filetype>osw</filetype>
      <usage_type>test</usage_type>
      <checksum>6A9F7567</checksum>
    </file>
    <file>
      <filename>extra-bldgtype-multifamily-vented-crawlspace-middle-middle-double-loaded-interior.osw</filename>
      <filetype>osw</filetype>
      <usage_type>test</usage_type>
      <checksum>7780CAA7</checksum>
    </file>
    <file>
      <filename>extra-bldgtype-multifamily-vented-crawlspace-middle-top-double-loaded-interior.osw</filename>
      <filetype>osw</filetype>
      <usage_type>test</usage_type>
      <checksum>48F97C94</checksum>
    </file>
    <file>
      <filename>extra-bldgtype-multifamily-vented-crawlspace-right-bottom-double-loaded-interior.osw</filename>
      <filetype>osw</filetype>
      <usage_type>test</usage_type>
      <checksum>27CAB64D</checksum>
    </file>
    <file>
      <filename>extra-bldgtype-multifamily-vented-crawlspace-right-middle-double-loaded-interior.osw</filename>
      <filetype>osw</filetype>
      <usage_type>test</usage_type>
      <checksum>69B95B9D</checksum>
    </file>
    <file>
      <filename>extra-bldgtype-multifamily-vented-crawlspace-right-top-double-loaded-interior.osw</filename>
      <filetype>osw</filetype>
      <usage_type>test</usage_type>
      <checksum>69846458</checksum>
    </file>
    <file>
      <filename>build_residential_hpxml_test.rb</filename>
      <filetype>rb</filetype>
      <usage_type>test</usage_type>
      <checksum>9B11E688</checksum>
    </file>
    <file>
      <version>
        <software_program>OpenStudio</software_program>
        <identifier>2.9.0</identifier>
        <min_compatible>2.9.0</min_compatible>
      </version>
      <filename>measure.rb</filename>
      <filetype>rb</filetype>
      <usage_type>script</usage_type>
      <checksum>9727C961</checksum>
    </file>
    <file>
      <filename>geometry.rb</filename>
      <filetype>rb</filetype>
      <usage_type>resource</usage_type>
      <checksum>AF635A66</checksum>
    </file>
    <file>
      <filename>test_measure.xml</filename>
      <filetype>xml</filetype>
      <usage_type>test</usage_type>
      <checksum>30E6937D</checksum>
    </file>
    <file>
      <filename>test_rakefile.xml</filename>
      <filetype>xml</filetype>
      <usage_type>test</usage_type>
      <checksum>5F266DE4</checksum>
    </file>
  </files>
</measure><|MERGE_RESOLUTION|>--- conflicted
+++ resolved
@@ -3,13 +3,8 @@
   <schema_version>3.0</schema_version>
   <name>build_residential_hpxml</name>
   <uid>a13a8983-2b01-4930-8af2-42030b6e4233</uid>
-<<<<<<< HEAD
-  <version_id>5807a73e-372b-45e7-95e4-95c6679598e2</version_id>
-  <version_modified>20210203T203232Z</version_modified>
-=======
-  <version_id>2e6a16d0-ce74-4a5e-ba4f-1835c2a1d3f8</version_id>
-  <version_modified>20210203T231704Z</version_modified>
->>>>>>> 63956db8
+  <version_id>b17875e3-ee66-40f2-b6a3-ef7c73ef9930</version_id>
+  <version_modified>20210203T232610Z</version_modified>
   <xml_checksum>2C38F48B</xml_checksum>
   <class_name>BuildResidentialHPXML</class_name>
   <display_name>HPXML Builder</display_name>
@@ -6288,6 +6283,12 @@
       <checksum>24396BA2</checksum>
     </file>
     <file>
+      <filename>build_residential_hpxml_test.rb</filename>
+      <filetype>rb</filetype>
+      <usage_type>test</usage_type>
+      <checksum>9B11E688</checksum>
+    </file>
+    <file>
       <filename>base.osw</filename>
       <filetype>osw</filetype>
       <usage_type>test</usage_type>
@@ -7480,306 +7481,12 @@
       <filetype>osw</filetype>
       <usage_type>test</usage_type>
       <checksum>75E35345</checksum>
-    </file>
-    <file>
-      <filename>extra-bldgtype-multifamily-double-exterior.osw</filename>
-      <filetype>osw</filetype>
-      <usage_type>test</usage_type>
-      <checksum>09829FE5</checksum>
-    </file>
-    <file>
-      <filename>extra-bldgtype-multifamily-double-loaded-interior.osw</filename>
-      <filetype>osw</filetype>
-      <usage_type>test</usage_type>
-      <checksum>5F24AEFF</checksum>
-    </file>
-    <file>
-      <filename>extra-bldgtype-multifamily-single-exterior-front.osw</filename>
-      <filetype>osw</filetype>
-      <usage_type>test</usage_type>
-      <checksum>3337AFD7</checksum>
-    </file>
-    <file>
-      <filename>extra-bldgtype-multifamily-slab-left-bottom.osw</filename>
-      <filetype>osw</filetype>
-      <usage_type>test</usage_type>
-      <checksum>BD9E3C2B</checksum>
-    </file>
-    <file>
-      <filename>extra-bldgtype-multifamily-slab-left-middle.osw</filename>
-      <filetype>osw</filetype>
-      <usage_type>test</usage_type>
-      <checksum>F99BA614</checksum>
-    </file>
-    <file>
-      <filename>extra-bldgtype-multifamily-slab-left-top.osw</filename>
-      <filetype>osw</filetype>
-      <usage_type>test</usage_type>
-      <checksum>0F129C05</checksum>
-    </file>
-    <file>
-      <filename>extra-bldgtype-multifamily-slab-middle-bottom.osw</filename>
-      <filetype>osw</filetype>
-      <usage_type>test</usage_type>
-      <checksum>23A130AA</checksum>
-    </file>
-    <file>
-      <filename>extra-bldgtype-multifamily-slab-middle-middle.osw</filename>
-      <filetype>osw</filetype>
-      <usage_type>test</usage_type>
-      <checksum>70CBD85A</checksum>
-    </file>
-    <file>
-      <filename>extra-bldgtype-multifamily-slab-middle-top.osw</filename>
-      <filetype>osw</filetype>
-      <usage_type>test</usage_type>
-      <checksum>5B69AACB</checksum>
-    </file>
-    <file>
-      <filename>extra-bldgtype-multifamily-slab-right-bottom.osw</filename>
-      <filetype>osw</filetype>
-      <usage_type>test</usage_type>
-      <checksum>F2FAA0FE</checksum>
-    </file>
-    <file>
-      <filename>extra-bldgtype-multifamily-slab-right-middle.osw</filename>
-      <filetype>osw</filetype>
-      <usage_type>test</usage_type>
-      <checksum>4BB84845</checksum>
-    </file>
-    <file>
-      <filename>extra-bldgtype-multifamily-slab-right-top.osw</filename>
-      <filetype>osw</filetype>
-      <usage_type>test</usage_type>
-      <checksum>AB228B46</checksum>
-    </file>
-    <file>
-      <filename>extra-bldgtype-multifamily-slab.osw</filename>
-      <filetype>osw</filetype>
-      <usage_type>test</usage_type>
-      <checksum>77D8923C</checksum>
-    </file>
-    <file>
-      <filename>extra-bldgtype-multifamily-unvented-crawlspace-left-bottom.osw</filename>
-      <filetype>osw</filetype>
-      <usage_type>test</usage_type>
-      <checksum>A05D4FFD</checksum>
-    </file>
-    <file>
-      <filename>extra-bldgtype-multifamily-unvented-crawlspace-left-middle.osw</filename>
-      <filetype>osw</filetype>
-      <usage_type>test</usage_type>
-      <checksum>259B5BC4</checksum>
-    </file>
-    <file>
-      <filename>extra-bldgtype-multifamily-unvented-crawlspace-left-top.osw</filename>
-      <filetype>osw</filetype>
-      <usage_type>test</usage_type>
-      <checksum>782BF09A</checksum>
-    </file>
-    <file>
-      <filename>extra-bldgtype-multifamily-unvented-crawlspace-middle-bottom.osw</filename>
-      <filetype>osw</filetype>
-      <usage_type>test</usage_type>
-      <checksum>CEAE718C</checksum>
-    </file>
-    <file>
-      <filename>extra-bldgtype-multifamily-unvented-crawlspace-middle-middle.osw</filename>
-      <filetype>osw</filetype>
-      <usage_type>test</usage_type>
-      <checksum>C19E511E</checksum>
-    </file>
-    <file>
-      <filename>extra-bldgtype-multifamily-unvented-crawlspace-middle-top.osw</filename>
-      <filetype>osw</filetype>
-      <usage_type>test</usage_type>
-      <checksum>AFB1DA1F</checksum>
-    </file>
-    <file>
-      <filename>extra-bldgtype-multifamily-unvented-crawlspace-right-bottom.osw</filename>
-      <filetype>osw</filetype>
-      <usage_type>test</usage_type>
-      <checksum>3ED083B7</checksum>
-    </file>
-    <file>
-      <filename>extra-bldgtype-multifamily-unvented-crawlspace-right-middle.osw</filename>
-      <filetype>osw</filetype>
-      <usage_type>test</usage_type>
-      <checksum>6E300DB7</checksum>
-    </file>
-    <file>
-      <filename>extra-bldgtype-multifamily-unvented-crawlspace-right-top.osw</filename>
-      <filetype>osw</filetype>
-      <usage_type>test</usage_type>
-      <checksum>3685A016</checksum>
-    </file>
-    <file>
-      <filename>extra-bldgtype-multifamily-unvented-crawlspace.osw</filename>
-      <filetype>osw</filetype>
-      <usage_type>test</usage_type>
-      <checksum>C0DB3E99</checksum>
-    </file>
-    <file>
-      <filename>extra-bldgtype-multifamily-vented-crawlspace-left-bottom.osw</filename>
-      <filetype>osw</filetype>
-      <usage_type>test</usage_type>
-      <checksum>64FCF40F</checksum>
-    </file>
-    <file>
-      <filename>extra-bldgtype-multifamily-vented-crawlspace-left-middle.osw</filename>
-      <filetype>osw</filetype>
-      <usage_type>test</usage_type>
-      <checksum>158266BB</checksum>
-    </file>
-    <file>
-      <filename>extra-bldgtype-multifamily-vented-crawlspace-left-top.osw</filename>
-      <filetype>osw</filetype>
-      <usage_type>test</usage_type>
-      <checksum>57C0C771</checksum>
-    </file>
-    <file>
-      <filename>extra-bldgtype-multifamily-vented-crawlspace-middle-bottom.osw</filename>
-      <filetype>osw</filetype>
-      <usage_type>test</usage_type>
-      <checksum>CD563BAF</checksum>
-    </file>
-    <file>
-      <filename>extra-bldgtype-multifamily-vented-crawlspace-middle-middle.osw</filename>
-      <filetype>osw</filetype>
-      <usage_type>test</usage_type>
-      <checksum>48902F96</checksum>
-    </file>
-    <file>
-      <filename>extra-bldgtype-multifamily-vented-crawlspace-middle-top.osw</filename>
-      <filetype>osw</filetype>
-      <usage_type>test</usage_type>
-      <checksum>90B75F8B</checksum>
-    </file>
-    <file>
-      <filename>extra-bldgtype-multifamily-vented-crawlspace-right-bottom.osw</filename>
-      <filetype>osw</filetype>
-      <usage_type>test</usage_type>
-      <checksum>9F098DE3</checksum>
-    </file>
-    <file>
-      <filename>extra-bldgtype-multifamily-vented-crawlspace-right-middle.osw</filename>
-      <filetype>osw</filetype>
-      <usage_type>test</usage_type>
-      <checksum>5C1444F8</checksum>
-    </file>
-    <file>
-      <filename>extra-bldgtype-multifamily-vented-crawlspace-right-top.osw</filename>
-      <filetype>osw</filetype>
-      <usage_type>test</usage_type>
-      <checksum>C65132FE</checksum>
-    </file>
-    <file>
-      <filename>extra-bldgtype-multifamily-vented-crawlspace.osw</filename>
-      <filetype>osw</filetype>
-      <usage_type>test</usage_type>
-      <checksum>2EA942FB</checksum>
-    </file>
-    <file>
-      <filename>extra-bldgtype-single-family-attached-double-exterior.osw</filename>
-      <filetype>osw</filetype>
-      <usage_type>test</usage_type>
-      <checksum>DC2EE48D</checksum>
-    </file>
-    <file>
-      <filename>extra-bldgtype-single-family-attached-double-loaded-interior.osw</filename>
-      <filetype>osw</filetype>
-      <usage_type>test</usage_type>
-      <checksum>B7E3134A</checksum>
-    </file>
-    <file>
-      <filename>extra-bldgtype-single-family-attached-single-exterior-front.osw</filename>
-      <filetype>osw</filetype>
-      <usage_type>test</usage_type>
-      <checksum>DBEA132F</checksum>
-    </file>
-    <file>
-      <filename>extra-bldgtype-single-family-attached-slab-middle.osw</filename>
-      <filetype>osw</filetype>
-      <usage_type>test</usage_type>
-      <checksum>0A916879</checksum>
-    </file>
-    <file>
-      <filename>extra-bldgtype-single-family-attached-slab-right.osw</filename>
-      <filetype>osw</filetype>
-      <usage_type>test</usage_type>
-      <checksum>22FD864C</checksum>
-    </file>
-    <file>
-      <filename>extra-bldgtype-single-family-attached-slab.osw</filename>
-      <filetype>osw</filetype>
-      <usage_type>test</usage_type>
-      <checksum>96B4470A</checksum>
-    </file>
-    <file>
-      <filename>extra-bldgtype-single-family-attached-unconditioned-basement-middle.osw</filename>
-      <filetype>osw</filetype>
-      <usage_type>test</usage_type>
-      <checksum>DC843CF2</checksum>
-    </file>
-    <file>
-      <filename>extra-bldgtype-single-family-attached-unconditioned-basement-right.osw</filename>
-      <filetype>osw</filetype>
-      <usage_type>test</usage_type>
-      <checksum>0D7C9B83</checksum>
-    </file>
-    <file>
-      <filename>extra-bldgtype-single-family-attached-unconditioned-basement.osw</filename>
-      <filetype>osw</filetype>
-      <usage_type>test</usage_type>
-      <checksum>D72A219C</checksum>
-    </file>
-    <file>
-      <filename>extra-bldgtype-single-family-attached-unvented-crawlspace-middle.osw</filename>
-      <filetype>osw</filetype>
-      <usage_type>test</usage_type>
-      <checksum>3A445A08</checksum>
-    </file>
-    <file>
-      <filename>extra-bldgtype-single-family-attached-unvented-crawlspace-right.osw</filename>
-      <filetype>osw</filetype>
-      <usage_type>test</usage_type>
-      <checksum>832A1830</checksum>
-    </file>
-    <file>
-      <filename>extra-bldgtype-single-family-attached-unvented-crawlspace.osw</filename>
-      <filetype>osw</filetype>
-      <usage_type>test</usage_type>
-      <checksum>AB83CA2F</checksum>
-    </file>
-    <file>
-      <filename>extra-bldgtype-single-family-attached-vented-crawlspace-middle.osw</filename>
-      <filetype>osw</filetype>
-      <usage_type>test</usage_type>
-      <checksum>490B72B9</checksum>
-    </file>
-    <file>
-      <filename>extra-bldgtype-single-family-attached-vented-crawlspace-right.osw</filename>
-      <filetype>osw</filetype>
-      <usage_type>test</usage_type>
-      <checksum>C27FE4F9</checksum>
-    </file>
-    <file>
-      <filename>extra-bldgtype-single-family-attached-vented-crawlspace.osw</filename>
-      <filetype>osw</filetype>
-      <usage_type>test</usage_type>
-      <checksum>5C1FCE2B</checksum>
-    </file>
-    <file>
-      <filename>extra-enclosure-garage-atticroof-conditioned.osw</filename>
-      <filetype>osw</filetype>
-      <usage_type>test</usage_type>
-      <checksum>7A118113</checksum>
     </file>
     <file>
       <filename>test_measure.xml</filename>
       <filetype>xml</filetype>
       <usage_type>test</usage_type>
-      <checksum>9CF0338E</checksum>
+      <checksum>30E6937D</checksum>
     </file>
     <file>
       <filename>test_rakefile.xml</filename>
@@ -7788,190 +7495,10 @@
       <checksum>5F266DE4</checksum>
     </file>
     <file>
-      <filename>extra-bldgtype-multifamily-slab-double-loaded-interior.osw</filename>
-      <filetype>osw</filetype>
-      <usage_type>test</usage_type>
-      <checksum>DCEC9D97</checksum>
-    </file>
-    <file>
-      <filename>extra-bldgtype-multifamily-slab-left-bottom-double-loaded-interior.osw</filename>
-      <filetype>osw</filetype>
-      <usage_type>test</usage_type>
-      <checksum>308BAA90</checksum>
-    </file>
-    <file>
-      <filename>extra-bldgtype-multifamily-slab-left-middle-double-loaded-interior.osw</filename>
-      <filetype>osw</filetype>
-      <usage_type>test</usage_type>
-      <checksum>C223D3A8</checksum>
-    </file>
-    <file>
-      <filename>extra-bldgtype-multifamily-slab-left-top-double-loaded-interior.osw</filename>
-      <filetype>osw</filetype>
-      <usage_type>test</usage_type>
-      <checksum>6D3C06BC</checksum>
-    </file>
-    <file>
-      <filename>extra-bldgtype-multifamily-slab-middle-bottom-double-loaded-interior.osw</filename>
-      <filetype>osw</filetype>
-      <usage_type>test</usage_type>
-      <checksum>C4910D3B</checksum>
-    </file>
-    <file>
-      <filename>extra-bldgtype-multifamily-slab-middle-middle-double-loaded-interior.osw</filename>
-      <filetype>osw</filetype>
-      <usage_type>test</usage_type>
-      <checksum>A5AF5CAF</checksum>
-    </file>
-    <file>
-      <filename>extra-bldgtype-multifamily-slab-middle-top-double-loaded-interior.osw</filename>
-      <filetype>osw</filetype>
-      <usage_type>test</usage_type>
-      <checksum>6C2416DF</checksum>
-    </file>
-    <file>
-      <filename>extra-bldgtype-multifamily-slab-right-bottom-double-loaded-interior.osw</filename>
-      <filetype>osw</filetype>
-      <usage_type>test</usage_type>
-      <checksum>0A8A11D2</checksum>
-    </file>
-    <file>
-      <filename>extra-bldgtype-multifamily-slab-right-middle-double-loaded-interior.osw</filename>
-      <filetype>osw</filetype>
-      <usage_type>test</usage_type>
-      <checksum>B9F81FCC</checksum>
-    </file>
-    <file>
-      <filename>extra-bldgtype-multifamily-slab-right-top-double-loaded-interior.osw</filename>
-      <filetype>osw</filetype>
-      <usage_type>test</usage_type>
-      <checksum>66363DD3</checksum>
-    </file>
-    <file>
-      <filename>extra-bldgtype-multifamily-unvented-crawlspace-double-loaded-interior.osw</filename>
-      <filetype>osw</filetype>
-      <usage_type>test</usage_type>
-      <checksum>8F076C85</checksum>
-    </file>
-    <file>
-      <filename>extra-bldgtype-multifamily-unvented-crawlspace-left-bottom-double-loaded-interior.osw</filename>
-      <filetype>osw</filetype>
-      <usage_type>test</usage_type>
-      <checksum>F38F2C92</checksum>
-    </file>
-    <file>
-      <filename>extra-bldgtype-multifamily-unvented-crawlspace-left-middle-double-loaded-interior.osw</filename>
-      <filetype>osw</filetype>
-      <usage_type>test</usage_type>
-      <checksum>EE909352</checksum>
-    </file>
-    <file>
-      <filename>extra-bldgtype-multifamily-unvented-crawlspace-left-top-double-loaded-interior.osw</filename>
-      <filetype>osw</filetype>
-      <usage_type>test</usage_type>
-      <checksum>5E623F41</checksum>
-    </file>
-    <file>
-      <filename>extra-bldgtype-multifamily-unvented-crawlspace-middle-bottom-double-loaded-interior.osw</filename>
-      <filetype>osw</filetype>
-      <usage_type>test</usage_type>
-      <checksum>CAC43CC7</checksum>
-    </file>
-    <file>
-      <filename>extra-bldgtype-multifamily-unvented-crawlspace-middle-middle-double-loaded-interior.osw</filename>
-      <filetype>osw</filetype>
-      <usage_type>test</usage_type>
-      <checksum>05988ED4</checksum>
-    </file>
-    <file>
-      <filename>extra-bldgtype-multifamily-unvented-crawlspace-middle-top-double-loaded-interior.osw</filename>
-      <filetype>osw</filetype>
-      <usage_type>test</usage_type>
-      <checksum>1DD1FA75</checksum>
-    </file>
-    <file>
-      <filename>extra-bldgtype-multifamily-unvented-crawlspace-right-bottom-double-loaded-interior.osw</filename>
-      <filetype>osw</filetype>
-      <usage_type>test</usage_type>
-      <checksum>317353B6</checksum>
-    </file>
-    <file>
-      <filename>extra-bldgtype-multifamily-unvented-crawlspace-right-middle-double-loaded-interior.osw</filename>
-      <filetype>osw</filetype>
-      <usage_type>test</usage_type>
-      <checksum>31889040</checksum>
-    </file>
-    <file>
-      <filename>extra-bldgtype-multifamily-unvented-crawlspace-right-top-double-loaded-interior.osw</filename>
-      <filetype>osw</filetype>
-      <usage_type>test</usage_type>
-      <checksum>070275C2</checksum>
-    </file>
-    <file>
-      <filename>extra-bldgtype-multifamily-vented-crawlspace-double-loaded-interior.osw</filename>
-      <filetype>osw</filetype>
-      <usage_type>test</usage_type>
-      <checksum>E57B4F1D</checksum>
-    </file>
-    <file>
-      <filename>extra-bldgtype-multifamily-vented-crawlspace-left-bottom-double-loaded-interior.osw</filename>
-      <filetype>osw</filetype>
-      <usage_type>test</usage_type>
-      <checksum>2FB72D68</checksum>
-    </file>
-    <file>
-      <filename>extra-bldgtype-multifamily-vented-crawlspace-left-middle-double-loaded-interior.osw</filename>
-      <filetype>osw</filetype>
-      <usage_type>test</usage_type>
-      <checksum>BE05E04A</checksum>
-    </file>
-    <file>
-      <filename>extra-bldgtype-multifamily-vented-crawlspace-left-top-double-loaded-interior.osw</filename>
-      <filetype>osw</filetype>
-      <usage_type>test</usage_type>
-      <checksum>D97E7CC5</checksum>
-    </file>
-    <file>
-      <filename>extra-bldgtype-multifamily-vented-crawlspace-middle-bottom-double-loaded-interior.osw</filename>
-      <filetype>osw</filetype>
-      <usage_type>test</usage_type>
-      <checksum>6A9F7567</checksum>
-    </file>
-    <file>
-      <filename>extra-bldgtype-multifamily-vented-crawlspace-middle-middle-double-loaded-interior.osw</filename>
-      <filetype>osw</filetype>
-      <usage_type>test</usage_type>
-      <checksum>7780CAA7</checksum>
-    </file>
-    <file>
-      <filename>extra-bldgtype-multifamily-vented-crawlspace-middle-top-double-loaded-interior.osw</filename>
-      <filetype>osw</filetype>
-      <usage_type>test</usage_type>
-      <checksum>48F97C94</checksum>
-    </file>
-    <file>
-      <filename>extra-bldgtype-multifamily-vented-crawlspace-right-bottom-double-loaded-interior.osw</filename>
-      <filetype>osw</filetype>
-      <usage_type>test</usage_type>
-      <checksum>27CAB64D</checksum>
-    </file>
-    <file>
-      <filename>extra-bldgtype-multifamily-vented-crawlspace-right-middle-double-loaded-interior.osw</filename>
-      <filetype>osw</filetype>
-      <usage_type>test</usage_type>
-      <checksum>69B95B9D</checksum>
-    </file>
-    <file>
-      <filename>extra-bldgtype-multifamily-vented-crawlspace-right-top-double-loaded-interior.osw</filename>
-      <filetype>osw</filetype>
-      <usage_type>test</usage_type>
-      <checksum>69846458</checksum>
-    </file>
-    <file>
-      <filename>build_residential_hpxml_test.rb</filename>
+      <filename>geometry.rb</filename>
       <filetype>rb</filetype>
-      <usage_type>test</usage_type>
-      <checksum>9B11E688</checksum>
+      <usage_type>resource</usage_type>
+      <checksum>AF635A66</checksum>
     </file>
     <file>
       <version>
@@ -7982,25 +7509,481 @@
       <filename>measure.rb</filename>
       <filetype>rb</filetype>
       <usage_type>script</usage_type>
-      <checksum>9727C961</checksum>
-    </file>
-    <file>
-      <filename>geometry.rb</filename>
-      <filetype>rb</filetype>
-      <usage_type>resource</usage_type>
-      <checksum>AF635A66</checksum>
-    </file>
-    <file>
-      <filename>test_measure.xml</filename>
-      <filetype>xml</filetype>
-      <usage_type>test</usage_type>
-      <checksum>30E6937D</checksum>
-    </file>
-    <file>
-      <filename>test_rakefile.xml</filename>
-      <filetype>xml</filetype>
-      <usage_type>test</usage_type>
-      <checksum>5F266DE4</checksum>
+      <checksum>4CE2FE14</checksum>
+    </file>
+    <file>
+      <filename>extra-bldgtype-multifamily-double-exterior.osw</filename>
+      <filetype>osw</filetype>
+      <usage_type>test</usage_type>
+      <checksum>09829FE5</checksum>
+    </file>
+    <file>
+      <filename>extra-bldgtype-multifamily-double-loaded-interior.osw</filename>
+      <filetype>osw</filetype>
+      <usage_type>test</usage_type>
+      <checksum>5F24AEFF</checksum>
+    </file>
+    <file>
+      <filename>extra-bldgtype-multifamily-single-exterior-front.osw</filename>
+      <filetype>osw</filetype>
+      <usage_type>test</usage_type>
+      <checksum>3337AFD7</checksum>
+    </file>
+    <file>
+      <filename>extra-bldgtype-multifamily-slab-double-loaded-interior.osw</filename>
+      <filetype>osw</filetype>
+      <usage_type>test</usage_type>
+      <checksum>DCEC9D97</checksum>
+    </file>
+    <file>
+      <filename>extra-bldgtype-multifamily-slab-left-bottom-double-loaded-interior.osw</filename>
+      <filetype>osw</filetype>
+      <usage_type>test</usage_type>
+      <checksum>308BAA90</checksum>
+    </file>
+    <file>
+      <filename>extra-bldgtype-multifamily-slab-left-bottom.osw</filename>
+      <filetype>osw</filetype>
+      <usage_type>test</usage_type>
+      <checksum>BD9E3C2B</checksum>
+    </file>
+    <file>
+      <filename>extra-bldgtype-multifamily-slab-left-middle-double-loaded-interior.osw</filename>
+      <filetype>osw</filetype>
+      <usage_type>test</usage_type>
+      <checksum>C223D3A8</checksum>
+    </file>
+    <file>
+      <filename>extra-bldgtype-multifamily-slab-left-middle.osw</filename>
+      <filetype>osw</filetype>
+      <usage_type>test</usage_type>
+      <checksum>F99BA614</checksum>
+    </file>
+    <file>
+      <filename>extra-bldgtype-multifamily-slab-left-top-double-loaded-interior.osw</filename>
+      <filetype>osw</filetype>
+      <usage_type>test</usage_type>
+      <checksum>6D3C06BC</checksum>
+    </file>
+    <file>
+      <filename>extra-bldgtype-multifamily-slab-left-top.osw</filename>
+      <filetype>osw</filetype>
+      <usage_type>test</usage_type>
+      <checksum>0F129C05</checksum>
+    </file>
+    <file>
+      <filename>extra-bldgtype-multifamily-slab-middle-bottom-double-loaded-interior.osw</filename>
+      <filetype>osw</filetype>
+      <usage_type>test</usage_type>
+      <checksum>C4910D3B</checksum>
+    </file>
+    <file>
+      <filename>extra-bldgtype-multifamily-slab-middle-bottom.osw</filename>
+      <filetype>osw</filetype>
+      <usage_type>test</usage_type>
+      <checksum>23A130AA</checksum>
+    </file>
+    <file>
+      <filename>extra-bldgtype-multifamily-slab-middle-middle-double-loaded-interior.osw</filename>
+      <filetype>osw</filetype>
+      <usage_type>test</usage_type>
+      <checksum>A5AF5CAF</checksum>
+    </file>
+    <file>
+      <filename>extra-bldgtype-multifamily-slab-middle-middle.osw</filename>
+      <filetype>osw</filetype>
+      <usage_type>test</usage_type>
+      <checksum>70CBD85A</checksum>
+    </file>
+    <file>
+      <filename>extra-bldgtype-multifamily-slab-middle-top-double-loaded-interior.osw</filename>
+      <filetype>osw</filetype>
+      <usage_type>test</usage_type>
+      <checksum>6C2416DF</checksum>
+    </file>
+    <file>
+      <filename>extra-bldgtype-multifamily-slab-middle-top.osw</filename>
+      <filetype>osw</filetype>
+      <usage_type>test</usage_type>
+      <checksum>5B69AACB</checksum>
+    </file>
+    <file>
+      <filename>extra-bldgtype-multifamily-slab-right-bottom-double-loaded-interior.osw</filename>
+      <filetype>osw</filetype>
+      <usage_type>test</usage_type>
+      <checksum>0A8A11D2</checksum>
+    </file>
+    <file>
+      <filename>extra-bldgtype-multifamily-slab-right-bottom.osw</filename>
+      <filetype>osw</filetype>
+      <usage_type>test</usage_type>
+      <checksum>F2FAA0FE</checksum>
+    </file>
+    <file>
+      <filename>extra-bldgtype-multifamily-slab-right-middle-double-loaded-interior.osw</filename>
+      <filetype>osw</filetype>
+      <usage_type>test</usage_type>
+      <checksum>B9F81FCC</checksum>
+    </file>
+    <file>
+      <filename>extra-bldgtype-multifamily-slab-right-middle.osw</filename>
+      <filetype>osw</filetype>
+      <usage_type>test</usage_type>
+      <checksum>4BB84845</checksum>
+    </file>
+    <file>
+      <filename>extra-bldgtype-multifamily-slab-right-top-double-loaded-interior.osw</filename>
+      <filetype>osw</filetype>
+      <usage_type>test</usage_type>
+      <checksum>66363DD3</checksum>
+    </file>
+    <file>
+      <filename>extra-bldgtype-multifamily-slab-right-top.osw</filename>
+      <filetype>osw</filetype>
+      <usage_type>test</usage_type>
+      <checksum>AB228B46</checksum>
+    </file>
+    <file>
+      <filename>extra-bldgtype-multifamily-slab.osw</filename>
+      <filetype>osw</filetype>
+      <usage_type>test</usage_type>
+      <checksum>77D8923C</checksum>
+    </file>
+    <file>
+      <filename>extra-bldgtype-multifamily-unvented-crawlspace-double-loaded-interior.osw</filename>
+      <filetype>osw</filetype>
+      <usage_type>test</usage_type>
+      <checksum>8F076C85</checksum>
+    </file>
+    <file>
+      <filename>extra-bldgtype-multifamily-unvented-crawlspace-left-bottom-double-loaded-interior.osw</filename>
+      <filetype>osw</filetype>
+      <usage_type>test</usage_type>
+      <checksum>F38F2C92</checksum>
+    </file>
+    <file>
+      <filename>extra-bldgtype-multifamily-unvented-crawlspace-left-bottom.osw</filename>
+      <filetype>osw</filetype>
+      <usage_type>test</usage_type>
+      <checksum>A05D4FFD</checksum>
+    </file>
+    <file>
+      <filename>extra-bldgtype-multifamily-unvented-crawlspace-left-middle-double-loaded-interior.osw</filename>
+      <filetype>osw</filetype>
+      <usage_type>test</usage_type>
+      <checksum>EE909352</checksum>
+    </file>
+    <file>
+      <filename>extra-bldgtype-multifamily-unvented-crawlspace-left-middle.osw</filename>
+      <filetype>osw</filetype>
+      <usage_type>test</usage_type>
+      <checksum>259B5BC4</checksum>
+    </file>
+    <file>
+      <filename>extra-bldgtype-multifamily-unvented-crawlspace-left-top-double-loaded-interior.osw</filename>
+      <filetype>osw</filetype>
+      <usage_type>test</usage_type>
+      <checksum>5E623F41</checksum>
+    </file>
+    <file>
+      <filename>extra-bldgtype-multifamily-unvented-crawlspace-left-top.osw</filename>
+      <filetype>osw</filetype>
+      <usage_type>test</usage_type>
+      <checksum>782BF09A</checksum>
+    </file>
+    <file>
+      <filename>extra-bldgtype-multifamily-unvented-crawlspace-middle-bottom-double-loaded-interior.osw</filename>
+      <filetype>osw</filetype>
+      <usage_type>test</usage_type>
+      <checksum>CAC43CC7</checksum>
+    </file>
+    <file>
+      <filename>extra-bldgtype-multifamily-unvented-crawlspace-middle-bottom.osw</filename>
+      <filetype>osw</filetype>
+      <usage_type>test</usage_type>
+      <checksum>CEAE718C</checksum>
+    </file>
+    <file>
+      <filename>extra-bldgtype-multifamily-unvented-crawlspace-middle-middle-double-loaded-interior.osw</filename>
+      <filetype>osw</filetype>
+      <usage_type>test</usage_type>
+      <checksum>05988ED4</checksum>
+    </file>
+    <file>
+      <filename>extra-bldgtype-multifamily-unvented-crawlspace-middle-middle.osw</filename>
+      <filetype>osw</filetype>
+      <usage_type>test</usage_type>
+      <checksum>C19E511E</checksum>
+    </file>
+    <file>
+      <filename>extra-bldgtype-multifamily-unvented-crawlspace-middle-top-double-loaded-interior.osw</filename>
+      <filetype>osw</filetype>
+      <usage_type>test</usage_type>
+      <checksum>1DD1FA75</checksum>
+    </file>
+    <file>
+      <filename>extra-bldgtype-multifamily-unvented-crawlspace-middle-top.osw</filename>
+      <filetype>osw</filetype>
+      <usage_type>test</usage_type>
+      <checksum>AFB1DA1F</checksum>
+    </file>
+    <file>
+      <filename>extra-bldgtype-multifamily-unvented-crawlspace-right-bottom-double-loaded-interior.osw</filename>
+      <filetype>osw</filetype>
+      <usage_type>test</usage_type>
+      <checksum>317353B6</checksum>
+    </file>
+    <file>
+      <filename>extra-bldgtype-multifamily-unvented-crawlspace-right-bottom.osw</filename>
+      <filetype>osw</filetype>
+      <usage_type>test</usage_type>
+      <checksum>3ED083B7</checksum>
+    </file>
+    <file>
+      <filename>extra-bldgtype-multifamily-unvented-crawlspace-right-middle-double-loaded-interior.osw</filename>
+      <filetype>osw</filetype>
+      <usage_type>test</usage_type>
+      <checksum>31889040</checksum>
+    </file>
+    <file>
+      <filename>extra-bldgtype-multifamily-unvented-crawlspace-right-middle.osw</filename>
+      <filetype>osw</filetype>
+      <usage_type>test</usage_type>
+      <checksum>6E300DB7</checksum>
+    </file>
+    <file>
+      <filename>extra-bldgtype-multifamily-unvented-crawlspace-right-top-double-loaded-interior.osw</filename>
+      <filetype>osw</filetype>
+      <usage_type>test</usage_type>
+      <checksum>070275C2</checksum>
+    </file>
+    <file>
+      <filename>extra-bldgtype-multifamily-unvented-crawlspace-right-top.osw</filename>
+      <filetype>osw</filetype>
+      <usage_type>test</usage_type>
+      <checksum>3685A016</checksum>
+    </file>
+    <file>
+      <filename>extra-bldgtype-multifamily-unvented-crawlspace.osw</filename>
+      <filetype>osw</filetype>
+      <usage_type>test</usage_type>
+      <checksum>C0DB3E99</checksum>
+    </file>
+    <file>
+      <filename>extra-bldgtype-multifamily-vented-crawlspace-double-loaded-interior.osw</filename>
+      <filetype>osw</filetype>
+      <usage_type>test</usage_type>
+      <checksum>E57B4F1D</checksum>
+    </file>
+    <file>
+      <filename>extra-bldgtype-multifamily-vented-crawlspace-left-bottom-double-loaded-interior.osw</filename>
+      <filetype>osw</filetype>
+      <usage_type>test</usage_type>
+      <checksum>2FB72D68</checksum>
+    </file>
+    <file>
+      <filename>extra-bldgtype-multifamily-vented-crawlspace-left-bottom.osw</filename>
+      <filetype>osw</filetype>
+      <usage_type>test</usage_type>
+      <checksum>64FCF40F</checksum>
+    </file>
+    <file>
+      <filename>extra-bldgtype-multifamily-vented-crawlspace-left-middle-double-loaded-interior.osw</filename>
+      <filetype>osw</filetype>
+      <usage_type>test</usage_type>
+      <checksum>BE05E04A</checksum>
+    </file>
+    <file>
+      <filename>extra-bldgtype-multifamily-vented-crawlspace-left-middle.osw</filename>
+      <filetype>osw</filetype>
+      <usage_type>test</usage_type>
+      <checksum>158266BB</checksum>
+    </file>
+    <file>
+      <filename>extra-bldgtype-multifamily-vented-crawlspace-left-top-double-loaded-interior.osw</filename>
+      <filetype>osw</filetype>
+      <usage_type>test</usage_type>
+      <checksum>D97E7CC5</checksum>
+    </file>
+    <file>
+      <filename>extra-bldgtype-multifamily-vented-crawlspace-left-top.osw</filename>
+      <filetype>osw</filetype>
+      <usage_type>test</usage_type>
+      <checksum>57C0C771</checksum>
+    </file>
+    <file>
+      <filename>extra-bldgtype-multifamily-vented-crawlspace-middle-bottom-double-loaded-interior.osw</filename>
+      <filetype>osw</filetype>
+      <usage_type>test</usage_type>
+      <checksum>6A9F7567</checksum>
+    </file>
+    <file>
+      <filename>extra-bldgtype-multifamily-vented-crawlspace-middle-bottom.osw</filename>
+      <filetype>osw</filetype>
+      <usage_type>test</usage_type>
+      <checksum>CD563BAF</checksum>
+    </file>
+    <file>
+      <filename>extra-bldgtype-multifamily-vented-crawlspace-middle-middle-double-loaded-interior.osw</filename>
+      <filetype>osw</filetype>
+      <usage_type>test</usage_type>
+      <checksum>7780CAA7</checksum>
+    </file>
+    <file>
+      <filename>extra-bldgtype-multifamily-vented-crawlspace-middle-middle.osw</filename>
+      <filetype>osw</filetype>
+      <usage_type>test</usage_type>
+      <checksum>48902F96</checksum>
+    </file>
+    <file>
+      <filename>extra-bldgtype-multifamily-vented-crawlspace-middle-top-double-loaded-interior.osw</filename>
+      <filetype>osw</filetype>
+      <usage_type>test</usage_type>
+      <checksum>48F97C94</checksum>
+    </file>
+    <file>
+      <filename>extra-bldgtype-multifamily-vented-crawlspace-middle-top.osw</filename>
+      <filetype>osw</filetype>
+      <usage_type>test</usage_type>
+      <checksum>90B75F8B</checksum>
+    </file>
+    <file>
+      <filename>extra-bldgtype-multifamily-vented-crawlspace-right-bottom-double-loaded-interior.osw</filename>
+      <filetype>osw</filetype>
+      <usage_type>test</usage_type>
+      <checksum>27CAB64D</checksum>
+    </file>
+    <file>
+      <filename>extra-bldgtype-multifamily-vented-crawlspace-right-bottom.osw</filename>
+      <filetype>osw</filetype>
+      <usage_type>test</usage_type>
+      <checksum>9F098DE3</checksum>
+    </file>
+    <file>
+      <filename>extra-bldgtype-multifamily-vented-crawlspace-right-middle-double-loaded-interior.osw</filename>
+      <filetype>osw</filetype>
+      <usage_type>test</usage_type>
+      <checksum>69B95B9D</checksum>
+    </file>
+    <file>
+      <filename>extra-bldgtype-multifamily-vented-crawlspace-right-middle.osw</filename>
+      <filetype>osw</filetype>
+      <usage_type>test</usage_type>
+      <checksum>5C1444F8</checksum>
+    </file>
+    <file>
+      <filename>extra-bldgtype-multifamily-vented-crawlspace-right-top-double-loaded-interior.osw</filename>
+      <filetype>osw</filetype>
+      <usage_type>test</usage_type>
+      <checksum>69846458</checksum>
+    </file>
+    <file>
+      <filename>extra-bldgtype-multifamily-vented-crawlspace-right-top.osw</filename>
+      <filetype>osw</filetype>
+      <usage_type>test</usage_type>
+      <checksum>C65132FE</checksum>
+    </file>
+    <file>
+      <filename>extra-bldgtype-multifamily-vented-crawlspace.osw</filename>
+      <filetype>osw</filetype>
+      <usage_type>test</usage_type>
+      <checksum>2EA942FB</checksum>
+    </file>
+    <file>
+      <filename>extra-bldgtype-single-family-attached-double-exterior.osw</filename>
+      <filetype>osw</filetype>
+      <usage_type>test</usage_type>
+      <checksum>DC2EE48D</checksum>
+    </file>
+    <file>
+      <filename>extra-bldgtype-single-family-attached-double-loaded-interior.osw</filename>
+      <filetype>osw</filetype>
+      <usage_type>test</usage_type>
+      <checksum>B7E3134A</checksum>
+    </file>
+    <file>
+      <filename>extra-bldgtype-single-family-attached-single-exterior-front.osw</filename>
+      <filetype>osw</filetype>
+      <usage_type>test</usage_type>
+      <checksum>DBEA132F</checksum>
+    </file>
+    <file>
+      <filename>extra-bldgtype-single-family-attached-slab-middle.osw</filename>
+      <filetype>osw</filetype>
+      <usage_type>test</usage_type>
+      <checksum>0A916879</checksum>
+    </file>
+    <file>
+      <filename>extra-bldgtype-single-family-attached-slab-right.osw</filename>
+      <filetype>osw</filetype>
+      <usage_type>test</usage_type>
+      <checksum>22FD864C</checksum>
+    </file>
+    <file>
+      <filename>extra-bldgtype-single-family-attached-slab.osw</filename>
+      <filetype>osw</filetype>
+      <usage_type>test</usage_type>
+      <checksum>96B4470A</checksum>
+    </file>
+    <file>
+      <filename>extra-bldgtype-single-family-attached-unconditioned-basement-middle.osw</filename>
+      <filetype>osw</filetype>
+      <usage_type>test</usage_type>
+      <checksum>DC843CF2</checksum>
+    </file>
+    <file>
+      <filename>extra-bldgtype-single-family-attached-unconditioned-basement-right.osw</filename>
+      <filetype>osw</filetype>
+      <usage_type>test</usage_type>
+      <checksum>0D7C9B83</checksum>
+    </file>
+    <file>
+      <filename>extra-bldgtype-single-family-attached-unconditioned-basement.osw</filename>
+      <filetype>osw</filetype>
+      <usage_type>test</usage_type>
+      <checksum>D72A219C</checksum>
+    </file>
+    <file>
+      <filename>extra-bldgtype-single-family-attached-unvented-crawlspace-middle.osw</filename>
+      <filetype>osw</filetype>
+      <usage_type>test</usage_type>
+      <checksum>3A445A08</checksum>
+    </file>
+    <file>
+      <filename>extra-bldgtype-single-family-attached-unvented-crawlspace-right.osw</filename>
+      <filetype>osw</filetype>
+      <usage_type>test</usage_type>
+      <checksum>832A1830</checksum>
+    </file>
+    <file>
+      <filename>extra-bldgtype-single-family-attached-unvented-crawlspace.osw</filename>
+      <filetype>osw</filetype>
+      <usage_type>test</usage_type>
+      <checksum>AB83CA2F</checksum>
+    </file>
+    <file>
+      <filename>extra-bldgtype-single-family-attached-vented-crawlspace-middle.osw</filename>
+      <filetype>osw</filetype>
+      <usage_type>test</usage_type>
+      <checksum>490B72B9</checksum>
+    </file>
+    <file>
+      <filename>extra-bldgtype-single-family-attached-vented-crawlspace-right.osw</filename>
+      <filetype>osw</filetype>
+      <usage_type>test</usage_type>
+      <checksum>C27FE4F9</checksum>
+    </file>
+    <file>
+      <filename>extra-bldgtype-single-family-attached-vented-crawlspace.osw</filename>
+      <filetype>osw</filetype>
+      <usage_type>test</usage_type>
+      <checksum>5C1FCE2B</checksum>
+    </file>
+    <file>
+      <filename>extra-enclosure-garage-atticroof-conditioned.osw</filename>
+      <filetype>osw</filetype>
+      <usage_type>test</usage_type>
+      <checksum>7A118113</checksum>
     </file>
   </files>
 </measure>