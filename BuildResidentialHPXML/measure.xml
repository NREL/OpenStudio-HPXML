--- conflicted
+++ resolved
@@ -3,13 +3,8 @@
   <schema_version>3.1</schema_version>
   <name>build_residential_hpxml</name>
   <uid>a13a8983-2b01-4930-8af2-42030b6e4233</uid>
-<<<<<<< HEAD
-  <version_id>28011070-7e84-4c67-8812-f5c8f3bdb35d</version_id>
-  <version_modified>2024-02-07T16:31:26Z</version_modified>
-=======
-  <version_id>f2656ed9-4491-4e74-93ae-ad65beb77be6</version_id>
-  <version_modified>2024-02-01T23:33:18Z</version_modified>
->>>>>>> 0200043b
+  <version_id>d8725151-1922-4d74-ab9c-e849c99083a2</version_id>
+  <version_modified>2024-02-08T15:51:06Z</version_modified>
   <xml_checksum>2C38F48B</xml_checksum>
   <class_name>BuildResidentialHPXML</class_name>
   <display_name>HPXML Builder</display_name>
@@ -7163,11 +7158,7 @@
       <filename>README.md</filename>
       <filetype>md</filetype>
       <usage_type>readme</usage_type>
-<<<<<<< HEAD
-      <checksum>96659379</checksum>
-=======
-      <checksum>A8644FE1</checksum>
->>>>>>> 0200043b
+      <checksum>C1095C84</checksum>
     </file>
     <file>
       <filename>README.md.erb</filename>
@@ -7184,11 +7175,7 @@
       <filename>measure.rb</filename>
       <filetype>rb</filetype>
       <usage_type>script</usage_type>
-<<<<<<< HEAD
-      <checksum>B509929A</checksum>
-=======
-      <checksum>538AD9A0</checksum>
->>>>>>> 0200043b
+      <checksum>27400F30</checksum>
     </file>
     <file>
       <filename>geometry.rb</filename>
