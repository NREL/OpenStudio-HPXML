<?xml version="1.0"?>
<measure>
  <schema_version>3.1</schema_version>
  <name>build_residential_hpxml</name>
  <uid>a13a8983-2b01-4930-8af2-42030b6e4233</uid>
<<<<<<< HEAD
  <version_id>31072cad-57c4-4bf5-a1a2-d189b17b0439</version_id>
  <version_modified>2025-02-26T19:32:39Z</version_modified>
=======
  <version_id>14cc47f3-db15-4a6a-9522-8e667765b83e</version_id>
  <version_modified>2025-03-05T22:50:03Z</version_modified>
>>>>>>> 6ddda820
  <xml_checksum>2C38F48B</xml_checksum>
  <class_name>BuildResidentialHPXML</class_name>
  <display_name>HPXML Builder</display_name>
  <description>Builds a residential HPXML file.</description>
  <modeler_description>The measure handles geometry by 1) translating high-level geometry inputs (conditioned floor area, number of stories, etc.) to 3D closed-form geometry in an OpenStudio model and then 2) mapping the OpenStudio surfaces to HPXML surfaces (using surface type, boundary condition, area, orientation, etc.). Like surfaces are collapsed into a single surface with aggregate surface area. Note: OS-HPXML default values can be found in the documentation or can be seen by using the 'apply_defaults' argument.</modeler_description>
  <arguments>
    <argument>
      <name>hpxml_path</name>
      <display_name>HPXML File Path</display_name>
      <description>Absolute/relative path of the HPXML file.</description>
      <type>String</type>
      <required>true</required>
      <model_dependent>false</model_dependent>
    </argument>
    <argument>
      <name>existing_hpxml_path</name>
      <display_name>Existing HPXML File Path</display_name>
      <description>Absolute/relative path of the existing HPXML file. If not provided, a new HPXML file with one Building element is created. If provided, a new Building element will be appended to this HPXML file (e.g., to create a multifamily HPXML file describing multiple dwelling units).</description>
      <type>String</type>
      <required>false</required>
      <model_dependent>false</model_dependent>
    </argument>
    <argument>
      <name>whole_sfa_or_mf_building_sim</name>
      <display_name>Whole SFA/MF Building Simulation?</display_name>
      <description>If the HPXML file represents a single family-attached/multifamily building with multiple dwelling units defined, specifies whether to run the HPXML file as a single whole building model.</description>
      <type>Boolean</type>
      <required>false</required>
      <model_dependent>false</model_dependent>
      <choices>
        <choice>
          <value>true</value>
          <display_name>true</display_name>
        </choice>
        <choice>
          <value>false</value>
          <display_name>false</display_name>
        </choice>
      </choices>
    </argument>
    <argument>
      <name>software_info_program_used</name>
      <display_name>Software Info: Program Used</display_name>
      <description>The name of the software program used.</description>
      <type>String</type>
      <required>false</required>
      <model_dependent>false</model_dependent>
    </argument>
    <argument>
      <name>software_info_program_version</name>
      <display_name>Software Info: Program Version</display_name>
      <description>The version of the software program used.</description>
      <type>String</type>
      <required>false</required>
      <model_dependent>false</model_dependent>
    </argument>
    <argument>
      <name>schedules_filepaths</name>
      <display_name>Schedules: CSV File Paths</display_name>
      <description>Absolute/relative paths of csv files containing user-specified detailed schedules. If multiple files, use a comma-separated list.</description>
      <type>String</type>
      <required>false</required>
      <model_dependent>false</model_dependent>
    </argument>
    <argument>
      <name>schedules_unavailable_period_types</name>
      <display_name>Schedules: Unavailable Period Types</display_name>
      <description>Specifies the unavailable period types. Possible types are column names defined in unavailable_periods.csv: Vacancy, Power Outage, No Space Heating, No Space Cooling. If multiple periods, use a comma-separated list.</description>
      <type>String</type>
      <required>false</required>
      <model_dependent>false</model_dependent>
    </argument>
    <argument>
      <name>schedules_unavailable_period_dates</name>
      <display_name>Schedules: Unavailable Period Dates</display_name>
      <description>Specifies the unavailable period date ranges. Enter a date range like "Dec 15 - Jan 15". Optionally, can enter hour of the day like "Dec 15 2 - Jan 15 20" (start hour can be 0 through 23 and end hour can be 1 through 24). If multiple periods, use a comma-separated list.</description>
      <type>String</type>
      <required>false</required>
      <model_dependent>false</model_dependent>
    </argument>
    <argument>
      <name>schedules_unavailable_period_window_natvent_availabilities</name>
      <display_name>Schedules: Unavailable Period Window Natural Ventilation Availabilities</display_name>
      <description>The availability of the natural ventilation schedule during unavailable periods. Valid choices are: regular schedule, always available, always unavailable. If multiple periods, use a comma-separated list. If not provided, the OS-HPXML default (see &lt;a href='https://openstudio-hpxml.readthedocs.io/en/v1.10.0/workflow_inputs.html#hpxml-unavailable-periods'&gt;HPXML Unavailable Periods&lt;/a&gt;) is used.</description>
      <type>String</type>
      <required>false</required>
      <model_dependent>false</model_dependent>
    </argument>
    <argument>
      <name>simulation_control_timestep</name>
      <display_name>Simulation Control: Timestep</display_name>
      <description>Value must be a divisor of 60. If not provided, the OS-HPXML default (see &lt;a href='https://openstudio-hpxml.readthedocs.io/en/v1.10.0/workflow_inputs.html#hpxml-simulation-control'&gt;HPXML Simulation Control&lt;/a&gt;) is used.</description>
      <type>Integer</type>
      <units>min</units>
      <required>false</required>
      <model_dependent>false</model_dependent>
    </argument>
    <argument>
      <name>simulation_control_run_period</name>
      <display_name>Simulation Control: Run Period</display_name>
      <description>Enter a date range like 'Jan 1 - Dec 31'. If not provided, the OS-HPXML default (see &lt;a href='https://openstudio-hpxml.readthedocs.io/en/v1.10.0/workflow_inputs.html#hpxml-simulation-control'&gt;HPXML Simulation Control&lt;/a&gt;) is used.</description>
      <type>String</type>
      <required>false</required>
      <model_dependent>false</model_dependent>
    </argument>
    <argument>
      <name>simulation_control_run_period_calendar_year</name>
      <display_name>Simulation Control: Run Period Calendar Year</display_name>
      <description>This numeric field should contain the calendar year that determines the start day of week. If you are running simulations using AMY weather files, the value entered for calendar year will not be used; it will be overridden by the actual year found in the AMY weather file. If not provided, the OS-HPXML default (see &lt;a href='https://openstudio-hpxml.readthedocs.io/en/v1.10.0/workflow_inputs.html#hpxml-simulation-control'&gt;HPXML Simulation Control&lt;/a&gt;) is used.</description>
      <type>Integer</type>
      <units>year</units>
      <required>false</required>
      <model_dependent>false</model_dependent>
    </argument>
    <argument>
      <name>simulation_control_daylight_saving_enabled</name>
      <display_name>Simulation Control: Daylight Saving Enabled</display_name>
      <description>Whether to use daylight saving. If not provided, the OS-HPXML default (see &lt;a href='https://openstudio-hpxml.readthedocs.io/en/v1.10.0/workflow_inputs.html#hpxml-building-site'&gt;HPXML Building Site&lt;/a&gt;) is used.</description>
      <type>Boolean</type>
      <required>false</required>
      <model_dependent>false</model_dependent>
      <choices>
        <choice>
          <value>true</value>
          <display_name>true</display_name>
        </choice>
        <choice>
          <value>false</value>
          <display_name>false</display_name>
        </choice>
      </choices>
    </argument>
    <argument>
      <name>simulation_control_daylight_saving_period</name>
      <display_name>Simulation Control: Daylight Saving Period</display_name>
      <description>Enter a date range like 'Mar 15 - Dec 15'. If not provided, the OS-HPXML default (see &lt;a href='https://openstudio-hpxml.readthedocs.io/en/v1.10.0/workflow_inputs.html#hpxml-building-site'&gt;HPXML Building Site&lt;/a&gt;) is used.</description>
      <type>String</type>
      <required>false</required>
      <model_dependent>false</model_dependent>
    </argument>
    <argument>
      <name>simulation_control_temperature_capacitance_multiplier</name>
      <display_name>Simulation Control: Temperature Capacitance Multiplier</display_name>
      <description>Affects the transient calculation of indoor air temperatures. If not provided, the OS-HPXML default (see &lt;a href='https://openstudio-hpxml.readthedocs.io/en/v1.10.0/workflow_inputs.html#hpxml-simulation-control'&gt;HPXML Simulation Control&lt;/a&gt;) is used.</description>
      <type>Double</type>
      <required>false</required>
      <model_dependent>false</model_dependent>
    </argument>
    <argument>
      <name>simulation_control_defrost_model_type</name>
      <display_name>Simulation Control: Defrost Model Type</display_name>
      <description>Research feature to select the type of defrost model. Use standard for default E+ defrost setting. Use advanced for an improved model that better accounts for load and energy use during defrost; using advanced may impact simulation runtime. If not provided, the OS-HPXML default (see &lt;a href='https://openstudio-hpxml.readthedocs.io/en/v1.10.0/workflow_inputs.html#hpxml-simulation-control'&gt;HPXML Simulation Control&lt;/a&gt;) is used.</description>
      <type>Choice</type>
      <required>false</required>
      <model_dependent>false</model_dependent>
      <choices>
        <choice>
          <value>standard</value>
          <display_name>standard</display_name>
        </choice>
        <choice>
          <value>advanced</value>
          <display_name>advanced</display_name>
        </choice>
      </choices>
    </argument>
    <argument>
      <name>simulation_control_onoff_thermostat_deadband</name>
      <display_name>Simulation Control: HVAC On-Off Thermostat Deadband</display_name>
      <description>Research feature to model on-off thermostat deadband and start-up degradation for single or two speed AC/ASHP systems, and realistic time-based staging for two speed AC/ASHP systems. Currently only supported with 1 min timestep.</description>
      <type>Double</type>
      <units>deg-F</units>
      <required>false</required>
      <model_dependent>false</model_dependent>
    </argument>
    <argument>
      <name>simulation_control_heat_pump_backup_heating_capacity_increment</name>
      <display_name>Simulation Control: Heat Pump Backup Heating Capacity Increment</display_name>
      <description>Research feature to model capacity increment of multi-stage heat pump backup systems with time-based staging. Only applies to air-source heat pumps where Backup Type is 'integrated' and Backup Fuel Type is 'electricity'. Currently only supported with 1 min timestep.</description>
      <type>Double</type>
      <units>Btu/hr</units>
      <required>false</required>
      <model_dependent>false</model_dependent>
    </argument>
    <argument>
      <name>site_type</name>
      <display_name>Site: Type</display_name>
      <description>The type of site. If not provided, the OS-HPXML default (see &lt;a href='https://openstudio-hpxml.readthedocs.io/en/v1.10.0/workflow_inputs.html#hpxml-site'&gt;HPXML Site&lt;/a&gt;) is used.</description>
      <type>Choice</type>
      <required>false</required>
      <model_dependent>false</model_dependent>
      <choices>
        <choice>
          <value>suburban</value>
          <display_name>suburban</display_name>
        </choice>
        <choice>
          <value>urban</value>
          <display_name>urban</display_name>
        </choice>
        <choice>
          <value>rural</value>
          <display_name>rural</display_name>
        </choice>
      </choices>
    </argument>
    <argument>
      <name>site_shielding_of_home</name>
      <display_name>Site: Shielding of Home</display_name>
      <description>Presence of nearby buildings, trees, obstructions for infiltration model. If not provided, the OS-HPXML default (see &lt;a href='https://openstudio-hpxml.readthedocs.io/en/v1.10.0/workflow_inputs.html#hpxml-site'&gt;HPXML Site&lt;/a&gt;) is used.</description>
      <type>Choice</type>
      <required>false</required>
      <model_dependent>false</model_dependent>
      <choices>
        <choice>
          <value>exposed</value>
          <display_name>exposed</display_name>
        </choice>
        <choice>
          <value>normal</value>
          <display_name>normal</display_name>
        </choice>
        <choice>
          <value>well-shielded</value>
          <display_name>well-shielded</display_name>
        </choice>
      </choices>
    </argument>
    <argument>
      <name>site_soil_and_moisture_type</name>
      <display_name>Site: Soil and Moisture Type</display_name>
      <description>Type of soil and moisture. This is used to inform ground conductivity and diffusivity. If not provided, the OS-HPXML default (see &lt;a href='https://openstudio-hpxml.readthedocs.io/en/v1.10.0/workflow_inputs.html#hpxml-site'&gt;HPXML Site&lt;/a&gt;) is used.</description>
      <type>Choice</type>
      <required>false</required>
      <model_dependent>false</model_dependent>
      <choices>
        <choice>
          <value>clay, dry</value>
          <display_name>clay, dry</display_name>
        </choice>
        <choice>
          <value>clay, mixed</value>
          <display_name>clay, mixed</display_name>
        </choice>
        <choice>
          <value>clay, wet</value>
          <display_name>clay, wet</display_name>
        </choice>
        <choice>
          <value>gravel, dry</value>
          <display_name>gravel, dry</display_name>
        </choice>
        <choice>
          <value>gravel, mixed</value>
          <display_name>gravel, mixed</display_name>
        </choice>
        <choice>
          <value>gravel, wet</value>
          <display_name>gravel, wet</display_name>
        </choice>
        <choice>
          <value>loam, dry</value>
          <display_name>loam, dry</display_name>
        </choice>
        <choice>
          <value>loam, mixed</value>
          <display_name>loam, mixed</display_name>
        </choice>
        <choice>
          <value>loam, wet</value>
          <display_name>loam, wet</display_name>
        </choice>
        <choice>
          <value>sand, dry</value>
          <display_name>sand, dry</display_name>
        </choice>
        <choice>
          <value>sand, mixed</value>
          <display_name>sand, mixed</display_name>
        </choice>
        <choice>
          <value>sand, wet</value>
          <display_name>sand, wet</display_name>
        </choice>
        <choice>
          <value>silt, dry</value>
          <display_name>silt, dry</display_name>
        </choice>
        <choice>
          <value>silt, mixed</value>
          <display_name>silt, mixed</display_name>
        </choice>
        <choice>
          <value>silt, wet</value>
          <display_name>silt, wet</display_name>
        </choice>
        <choice>
          <value>unknown, dry</value>
          <display_name>unknown, dry</display_name>
        </choice>
        <choice>
          <value>unknown, mixed</value>
          <display_name>unknown, mixed</display_name>
        </choice>
        <choice>
          <value>unknown, wet</value>
          <display_name>unknown, wet</display_name>
        </choice>
      </choices>
    </argument>
    <argument>
      <name>site_ground_conductivity</name>
      <display_name>Site: Ground Conductivity</display_name>
      <description>Conductivity of the ground soil. If provided, overrides the previous site and moisture type input.</description>
      <type>Double</type>
      <units>Btu/hr-ft-F</units>
      <required>false</required>
      <model_dependent>false</model_dependent>
    </argument>
    <argument>
      <name>site_ground_diffusivity</name>
      <display_name>Site: Ground Diffusivity</display_name>
      <description>Diffusivity of the ground soil. If provided, overrides the previous site and moisture type input.</description>
      <type>Double</type>
      <units>ft^2/hr</units>
      <required>false</required>
      <model_dependent>false</model_dependent>
    </argument>
    <argument>
      <name>site_iecc_zone</name>
      <display_name>Site: IECC Zone</display_name>
      <description>IECC zone of the home address.</description>
      <type>Choice</type>
      <required>false</required>
      <model_dependent>false</model_dependent>
      <choices>
        <choice>
          <value>1A</value>
          <display_name>1A</display_name>
        </choice>
        <choice>
          <value>1B</value>
          <display_name>1B</display_name>
        </choice>
        <choice>
          <value>1C</value>
          <display_name>1C</display_name>
        </choice>
        <choice>
          <value>2A</value>
          <display_name>2A</display_name>
        </choice>
        <choice>
          <value>2B</value>
          <display_name>2B</display_name>
        </choice>
        <choice>
          <value>2C</value>
          <display_name>2C</display_name>
        </choice>
        <choice>
          <value>3A</value>
          <display_name>3A</display_name>
        </choice>
        <choice>
          <value>3B</value>
          <display_name>3B</display_name>
        </choice>
        <choice>
          <value>3C</value>
          <display_name>3C</display_name>
        </choice>
        <choice>
          <value>4A</value>
          <display_name>4A</display_name>
        </choice>
        <choice>
          <value>4B</value>
          <display_name>4B</display_name>
        </choice>
        <choice>
          <value>4C</value>
          <display_name>4C</display_name>
        </choice>
        <choice>
          <value>5A</value>
          <display_name>5A</display_name>
        </choice>
        <choice>
          <value>5B</value>
          <display_name>5B</display_name>
        </choice>
        <choice>
          <value>5C</value>
          <display_name>5C</display_name>
        </choice>
        <choice>
          <value>6A</value>
          <display_name>6A</display_name>
        </choice>
        <choice>
          <value>6B</value>
          <display_name>6B</display_name>
        </choice>
        <choice>
          <value>6C</value>
          <display_name>6C</display_name>
        </choice>
        <choice>
          <value>7</value>
          <display_name>7</display_name>
        </choice>
        <choice>
          <value>8</value>
          <display_name>8</display_name>
        </choice>
      </choices>
    </argument>
    <argument>
      <name>site_city</name>
      <display_name>Site: City</display_name>
      <description>City/municipality of the home address.</description>
      <type>String</type>
      <required>false</required>
      <model_dependent>false</model_dependent>
    </argument>
    <argument>
      <name>site_state_code</name>
      <display_name>Site: State Code</display_name>
      <description>State code of the home address. If not provided, the OS-HPXML default (see &lt;a href='https://openstudio-hpxml.readthedocs.io/en/v1.10.0/workflow_inputs.html#hpxml-site'&gt;HPXML Site&lt;/a&gt;) is used.</description>
      <type>Choice</type>
      <required>false</required>
      <model_dependent>false</model_dependent>
      <choices>
        <choice>
          <value>AK</value>
          <display_name>AK</display_name>
        </choice>
        <choice>
          <value>AL</value>
          <display_name>AL</display_name>
        </choice>
        <choice>
          <value>AR</value>
          <display_name>AR</display_name>
        </choice>
        <choice>
          <value>AZ</value>
          <display_name>AZ</display_name>
        </choice>
        <choice>
          <value>CA</value>
          <display_name>CA</display_name>
        </choice>
        <choice>
          <value>CO</value>
          <display_name>CO</display_name>
        </choice>
        <choice>
          <value>CT</value>
          <display_name>CT</display_name>
        </choice>
        <choice>
          <value>DC</value>
          <display_name>DC</display_name>
        </choice>
        <choice>
          <value>DE</value>
          <display_name>DE</display_name>
        </choice>
        <choice>
          <value>FL</value>
          <display_name>FL</display_name>
        </choice>
        <choice>
          <value>GA</value>
          <display_name>GA</display_name>
        </choice>
        <choice>
          <value>HI</value>
          <display_name>HI</display_name>
        </choice>
        <choice>
          <value>IA</value>
          <display_name>IA</display_name>
        </choice>
        <choice>
          <value>ID</value>
          <display_name>ID</display_name>
        </choice>
        <choice>
          <value>IL</value>
          <display_name>IL</display_name>
        </choice>
        <choice>
          <value>IN</value>
          <display_name>IN</display_name>
        </choice>
        <choice>
          <value>KS</value>
          <display_name>KS</display_name>
        </choice>
        <choice>
          <value>KY</value>
          <display_name>KY</display_name>
        </choice>
        <choice>
          <value>LA</value>
          <display_name>LA</display_name>
        </choice>
        <choice>
          <value>MA</value>
          <display_name>MA</display_name>
        </choice>
        <choice>
          <value>MD</value>
          <display_name>MD</display_name>
        </choice>
        <choice>
          <value>ME</value>
          <display_name>ME</display_name>
        </choice>
        <choice>
          <value>MI</value>
          <display_name>MI</display_name>
        </choice>
        <choice>
          <value>MN</value>
          <display_name>MN</display_name>
        </choice>
        <choice>
          <value>MO</value>
          <display_name>MO</display_name>
        </choice>
        <choice>
          <value>MS</value>
          <display_name>MS</display_name>
        </choice>
        <choice>
          <value>MT</value>
          <display_name>MT</display_name>
        </choice>
        <choice>
          <value>NC</value>
          <display_name>NC</display_name>
        </choice>
        <choice>
          <value>ND</value>
          <display_name>ND</display_name>
        </choice>
        <choice>
          <value>NE</value>
          <display_name>NE</display_name>
        </choice>
        <choice>
          <value>NH</value>
          <display_name>NH</display_name>
        </choice>
        <choice>
          <value>NJ</value>
          <display_name>NJ</display_name>
        </choice>
        <choice>
          <value>NM</value>
          <display_name>NM</display_name>
        </choice>
        <choice>
          <value>NV</value>
          <display_name>NV</display_name>
        </choice>
        <choice>
          <value>NY</value>
          <display_name>NY</display_name>
        </choice>
        <choice>
          <value>OH</value>
          <display_name>OH</display_name>
        </choice>
        <choice>
          <value>OK</value>
          <display_name>OK</display_name>
        </choice>
        <choice>
          <value>OR</value>
          <display_name>OR</display_name>
        </choice>
        <choice>
          <value>PA</value>
          <display_name>PA</display_name>
        </choice>
        <choice>
          <value>RI</value>
          <display_name>RI</display_name>
        </choice>
        <choice>
          <value>SC</value>
          <display_name>SC</display_name>
        </choice>
        <choice>
          <value>SD</value>
          <display_name>SD</display_name>
        </choice>
        <choice>
          <value>TN</value>
          <display_name>TN</display_name>
        </choice>
        <choice>
          <value>TX</value>
          <display_name>TX</display_name>
        </choice>
        <choice>
          <value>UT</value>
          <display_name>UT</display_name>
        </choice>
        <choice>
          <value>VA</value>
          <display_name>VA</display_name>
        </choice>
        <choice>
          <value>VT</value>
          <display_name>VT</display_name>
        </choice>
        <choice>
          <value>WA</value>
          <display_name>WA</display_name>
        </choice>
        <choice>
          <value>WI</value>
          <display_name>WI</display_name>
        </choice>
        <choice>
          <value>WV</value>
          <display_name>WV</display_name>
        </choice>
        <choice>
          <value>WY</value>
          <display_name>WY</display_name>
        </choice>
      </choices>
    </argument>
    <argument>
      <name>site_zip_code</name>
      <display_name>Site: Zip Code</display_name>
      <description>Zip code of the home address. Either this or the Weather Station: EnergyPlus Weather (EPW) Filepath input below must be provided.</description>
      <type>String</type>
      <required>false</required>
      <model_dependent>false</model_dependent>
    </argument>
    <argument>
      <name>site_time_zone_utc_offset</name>
      <display_name>Site: Time Zone UTC Offset</display_name>
      <description>Time zone UTC offset of the home address. Must be between -12 and 14. If not provided, the OS-HPXML default (see &lt;a href='https://openstudio-hpxml.readthedocs.io/en/v1.10.0/workflow_inputs.html#hpxml-site'&gt;HPXML Site&lt;/a&gt;) is used.</description>
      <type>Double</type>
      <units>hr</units>
      <required>false</required>
      <model_dependent>false</model_dependent>
    </argument>
    <argument>
      <name>site_elevation</name>
      <display_name>Site: Elevation</display_name>
      <description>Elevation of the home address. If not provided, the OS-HPXML default (see &lt;a href='https://openstudio-hpxml.readthedocs.io/en/v1.10.0/workflow_inputs.html#hpxml-site'&gt;HPXML Site&lt;/a&gt;) is used.</description>
      <type>Double</type>
      <units>ft</units>
      <required>false</required>
      <model_dependent>false</model_dependent>
    </argument>
    <argument>
      <name>site_latitude</name>
      <display_name>Site: Latitude</display_name>
      <description>Latitude of the home address. Must be between -90 and 90. Use negative values for southern hemisphere. If not provided, the OS-HPXML default (see &lt;a href='https://openstudio-hpxml.readthedocs.io/en/v1.10.0/workflow_inputs.html#hpxml-site'&gt;HPXML Site&lt;/a&gt;) is used.</description>
      <type>Double</type>
      <units>deg</units>
      <required>false</required>
      <model_dependent>false</model_dependent>
    </argument>
    <argument>
      <name>site_longitude</name>
      <display_name>Site: Longitude</display_name>
      <description>Longitude of the home address. Must be between -180 and 180. Use negative values for the western hemisphere. If not provided, the OS-HPXML default (see &lt;a href='https://openstudio-hpxml.readthedocs.io/en/v1.10.0/workflow_inputs.html#hpxml-site'&gt;HPXML Site&lt;/a&gt;) is used.</description>
      <type>Double</type>
      <units>deg</units>
      <required>false</required>
      <model_dependent>false</model_dependent>
    </argument>
    <argument>
      <name>weather_station_epw_filepath</name>
      <display_name>Weather Station: EnergyPlus Weather (EPW) Filepath</display_name>
      <description>Path of the EPW file. Either this or the Site: Zip Code input above must be provided.</description>
      <type>String</type>
      <required>false</required>
      <model_dependent>false</model_dependent>
    </argument>
    <argument>
      <name>year_built</name>
      <display_name>Building Construction: Year Built</display_name>
      <description>The year the building was built.</description>
      <type>Integer</type>
      <required>false</required>
      <model_dependent>false</model_dependent>
    </argument>
    <argument>
      <name>unit_multiplier</name>
      <display_name>Building Construction: Unit Multiplier</display_name>
      <description>The number of similar dwelling units. EnergyPlus simulation results will be multiplied this value. If not provided, defaults to 1.</description>
      <type>Integer</type>
      <required>false</required>
      <model_dependent>false</model_dependent>
    </argument>
    <argument>
      <name>geometry_unit_type</name>
      <display_name>Geometry: Unit Type</display_name>
      <description>The type of dwelling unit. Use single-family attached for a dwelling unit with 1 or more stories, attached units to one or both sides, and no units above/below. Use apartment unit for a dwelling unit with 1 story, attached units to one, two, or three sides, and units above and/or below.</description>
      <type>Choice</type>
      <required>true</required>
      <model_dependent>false</model_dependent>
      <default_value>single-family detached</default_value>
      <choices>
        <choice>
          <value>single-family detached</value>
          <display_name>single-family detached</display_name>
        </choice>
        <choice>
          <value>single-family attached</value>
          <display_name>single-family attached</display_name>
        </choice>
        <choice>
          <value>apartment unit</value>
          <display_name>apartment unit</display_name>
        </choice>
        <choice>
          <value>manufactured home</value>
          <display_name>manufactured home</display_name>
        </choice>
      </choices>
    </argument>
    <argument>
      <name>geometry_unit_left_wall_is_adiabatic</name>
      <display_name>Geometry: Unit Left Wall Is Adiabatic</display_name>
      <description>Presence of an adiabatic left wall.</description>
      <type>Boolean</type>
      <required>false</required>
      <model_dependent>false</model_dependent>
      <default_value>false</default_value>
      <choices>
        <choice>
          <value>true</value>
          <display_name>true</display_name>
        </choice>
        <choice>
          <value>false</value>
          <display_name>false</display_name>
        </choice>
      </choices>
    </argument>
    <argument>
      <name>geometry_unit_right_wall_is_adiabatic</name>
      <display_name>Geometry: Unit Right Wall Is Adiabatic</display_name>
      <description>Presence of an adiabatic right wall.</description>
      <type>Boolean</type>
      <required>false</required>
      <model_dependent>false</model_dependent>
      <default_value>false</default_value>
      <choices>
        <choice>
          <value>true</value>
          <display_name>true</display_name>
        </choice>
        <choice>
          <value>false</value>
          <display_name>false</display_name>
        </choice>
      </choices>
    </argument>
    <argument>
      <name>geometry_unit_front_wall_is_adiabatic</name>
      <display_name>Geometry: Unit Front Wall Is Adiabatic</display_name>
      <description>Presence of an adiabatic front wall, for example, the unit is adjacent to a conditioned corridor.</description>
      <type>Boolean</type>
      <required>false</required>
      <model_dependent>false</model_dependent>
      <default_value>false</default_value>
      <choices>
        <choice>
          <value>true</value>
          <display_name>true</display_name>
        </choice>
        <choice>
          <value>false</value>
          <display_name>false</display_name>
        </choice>
      </choices>
    </argument>
    <argument>
      <name>geometry_unit_back_wall_is_adiabatic</name>
      <display_name>Geometry: Unit Back Wall Is Adiabatic</display_name>
      <description>Presence of an adiabatic back wall.</description>
      <type>Boolean</type>
      <required>false</required>
      <model_dependent>false</model_dependent>
      <default_value>false</default_value>
      <choices>
        <choice>
          <value>true</value>
          <display_name>true</display_name>
        </choice>
        <choice>
          <value>false</value>
          <display_name>false</display_name>
        </choice>
      </choices>
    </argument>
    <argument>
      <name>geometry_unit_num_floors_above_grade</name>
      <display_name>Geometry: Unit Number of Floors Above Grade</display_name>
      <description>The number of floors above grade in the unit. Attic type ConditionedAttic is included. Assumed to be 1 for apartment units.</description>
      <type>Integer</type>
      <units>#</units>
      <required>true</required>
      <model_dependent>false</model_dependent>
      <default_value>2</default_value>
    </argument>
    <argument>
      <name>geometry_unit_cfa</name>
      <display_name>Geometry: Unit Conditioned Floor Area</display_name>
      <description>The total floor area of the unit's conditioned space (including any conditioned basement floor area).</description>
      <type>Double</type>
      <units>ft^2</units>
      <required>true</required>
      <model_dependent>false</model_dependent>
      <default_value>2000</default_value>
    </argument>
    <argument>
      <name>geometry_unit_aspect_ratio</name>
      <display_name>Geometry: Unit Aspect Ratio</display_name>
      <description>The ratio of front/back wall length to left/right wall length for the unit, excluding any protruding garage wall area.</description>
      <type>Double</type>
      <units>Frac</units>
      <required>true</required>
      <model_dependent>false</model_dependent>
      <default_value>2</default_value>
    </argument>
    <argument>
      <name>geometry_unit_orientation</name>
      <display_name>Geometry: Unit Orientation</display_name>
      <description>The unit's orientation is measured clockwise from north (e.g., North=0, East=90, South=180, West=270).</description>
      <type>Double</type>
      <units>degrees</units>
      <required>true</required>
      <model_dependent>false</model_dependent>
      <default_value>180</default_value>
    </argument>
    <argument>
      <name>geometry_unit_num_bedrooms</name>
      <display_name>Geometry: Unit Number of Bedrooms</display_name>
      <description>The number of bedrooms in the unit.</description>
      <type>Integer</type>
      <units>#</units>
      <required>true</required>
      <model_dependent>false</model_dependent>
      <default_value>3</default_value>
    </argument>
    <argument>
      <name>geometry_unit_num_bathrooms</name>
      <display_name>Geometry: Unit Number of Bathrooms</display_name>
      <description>The number of bathrooms in the unit. If not provided, the OS-HPXML default (see &lt;a href='https://openstudio-hpxml.readthedocs.io/en/v1.10.0/workflow_inputs.html#hpxml-building-construction'&gt;HPXML Building Construction&lt;/a&gt;) is used.</description>
      <type>Integer</type>
      <units>#</units>
      <required>false</required>
      <model_dependent>false</model_dependent>
    </argument>
    <argument>
      <name>geometry_unit_num_occupants</name>
      <display_name>Geometry: Unit Number of Occupants</display_name>
      <description>The number of occupants in the unit. If not provided, an *asset* calculation is performed assuming standard occupancy, in which various end use defaults (e.g., plug loads, appliances, and hot water usage) are calculated based on Number of Bedrooms and Conditioned Floor Area per ANSI/RESNET/ICC 301. If provided, an *operational* calculation is instead performed in which the end use defaults to reflect real-world data (where possible).</description>
      <type>Double</type>
      <units>#</units>
      <required>false</required>
      <model_dependent>false</model_dependent>
    </argument>
    <argument>
      <name>geometry_building_num_units</name>
      <display_name>Geometry: Building Number of Units</display_name>
      <description>The number of units in the building. Required for single-family attached and apartment units.</description>
      <type>Integer</type>
      <units>#</units>
      <required>false</required>
      <model_dependent>false</model_dependent>
    </argument>
    <argument>
      <name>geometry_average_ceiling_height</name>
      <display_name>Geometry: Average Ceiling Height</display_name>
      <description>Average distance from the floor to the ceiling.</description>
      <type>Double</type>
      <units>ft</units>
      <required>true</required>
      <model_dependent>false</model_dependent>
      <default_value>8</default_value>
    </argument>
    <argument>
      <name>geometry_unit_height_above_grade</name>
      <display_name>Geometry: Unit Height Above Grade</display_name>
      <description>Describes the above-grade height of apartment units on upper floors or homes above ambient or belly-and-wing foundations. It is defined as the height of the lowest conditioned floor above grade and is used to calculate the wind speed for the infiltration model. If not provided, the OS-HPXML default (see &lt;a href='https://openstudio-hpxml.readthedocs.io/en/v1.10.0/workflow_inputs.html#hpxml-building-construction'&gt;HPXML Building Construction&lt;/a&gt;) is used.</description>
      <type>Double</type>
      <units>ft</units>
      <required>false</required>
      <model_dependent>false</model_dependent>
    </argument>
    <argument>
      <name>geometry_garage_width</name>
      <display_name>Geometry: Garage Width</display_name>
      <description>The width of the garage. Enter zero for no garage. Only applies to single-family detached units.</description>
      <type>Double</type>
      <units>ft</units>
      <required>true</required>
      <model_dependent>false</model_dependent>
      <default_value>0</default_value>
    </argument>
    <argument>
      <name>geometry_garage_depth</name>
      <display_name>Geometry: Garage Depth</display_name>
      <description>The depth of the garage. Only applies to single-family detached units.</description>
      <type>Double</type>
      <units>ft</units>
      <required>true</required>
      <model_dependent>false</model_dependent>
      <default_value>20</default_value>
    </argument>
    <argument>
      <name>geometry_garage_protrusion</name>
      <display_name>Geometry: Garage Protrusion</display_name>
      <description>The fraction of the garage that is protruding from the conditioned space. Only applies to single-family detached units.</description>
      <type>Double</type>
      <units>Frac</units>
      <required>true</required>
      <model_dependent>false</model_dependent>
      <default_value>0</default_value>
    </argument>
    <argument>
      <name>geometry_garage_position</name>
      <display_name>Geometry: Garage Position</display_name>
      <description>The position of the garage. Only applies to single-family detached units.</description>
      <type>Choice</type>
      <required>true</required>
      <model_dependent>false</model_dependent>
      <default_value>Right</default_value>
      <choices>
        <choice>
          <value>Right</value>
          <display_name>Right</display_name>
        </choice>
        <choice>
          <value>Left</value>
          <display_name>Left</display_name>
        </choice>
      </choices>
    </argument>
    <argument>
      <name>geometry_foundation_type</name>
      <display_name>Geometry: Foundation Type</display_name>
      <description>The foundation type of the building. Foundation types ConditionedBasement and ConditionedCrawlspace are not allowed for apartment units.</description>
      <type>Choice</type>
      <required>true</required>
      <model_dependent>false</model_dependent>
      <default_value>SlabOnGrade</default_value>
      <choices>
        <choice>
          <value>SlabOnGrade</value>
          <display_name>SlabOnGrade</display_name>
        </choice>
        <choice>
          <value>VentedCrawlspace</value>
          <display_name>VentedCrawlspace</display_name>
        </choice>
        <choice>
          <value>UnventedCrawlspace</value>
          <display_name>UnventedCrawlspace</display_name>
        </choice>
        <choice>
          <value>ConditionedCrawlspace</value>
          <display_name>ConditionedCrawlspace</display_name>
        </choice>
        <choice>
          <value>UnconditionedBasement</value>
          <display_name>UnconditionedBasement</display_name>
        </choice>
        <choice>
          <value>ConditionedBasement</value>
          <display_name>ConditionedBasement</display_name>
        </choice>
        <choice>
          <value>Ambient</value>
          <display_name>Ambient</display_name>
        </choice>
        <choice>
          <value>AboveApartment</value>
          <display_name>AboveApartment</display_name>
        </choice>
        <choice>
          <value>BellyAndWingWithSkirt</value>
          <display_name>BellyAndWingWithSkirt</display_name>
        </choice>
        <choice>
          <value>BellyAndWingNoSkirt</value>
          <display_name>BellyAndWingNoSkirt</display_name>
        </choice>
      </choices>
    </argument>
    <argument>
      <name>geometry_foundation_height</name>
      <display_name>Geometry: Foundation Height</display_name>
      <description>The height of the foundation (e.g., 3ft for crawlspace, 8ft for basement). Only applies to basements/crawlspaces.</description>
      <type>Double</type>
      <units>ft</units>
      <required>true</required>
      <model_dependent>false</model_dependent>
      <default_value>0</default_value>
    </argument>
    <argument>
      <name>geometry_foundation_height_above_grade</name>
      <display_name>Geometry: Foundation Height Above Grade</display_name>
      <description>The depth above grade of the foundation wall. Only applies to basements/crawlspaces.</description>
      <type>Double</type>
      <units>ft</units>
      <required>true</required>
      <model_dependent>false</model_dependent>
      <default_value>0</default_value>
    </argument>
    <argument>
      <name>geometry_rim_joist_height</name>
      <display_name>Geometry: Rim Joist Height</display_name>
      <description>The height of the rim joists. Only applies to basements/crawlspaces.</description>
      <type>Double</type>
      <units>in</units>
      <required>false</required>
      <model_dependent>false</model_dependent>
    </argument>
    <argument>
      <name>geometry_attic_type</name>
      <display_name>Geometry: Attic Type</display_name>
      <description>The attic type of the building. Attic type ConditionedAttic is not allowed for apartment units.</description>
      <type>Choice</type>
      <required>true</required>
      <model_dependent>false</model_dependent>
      <default_value>VentedAttic</default_value>
      <choices>
        <choice>
          <value>FlatRoof</value>
          <display_name>FlatRoof</display_name>
        </choice>
        <choice>
          <value>VentedAttic</value>
          <display_name>VentedAttic</display_name>
        </choice>
        <choice>
          <value>UnventedAttic</value>
          <display_name>UnventedAttic</display_name>
        </choice>
        <choice>
          <value>ConditionedAttic</value>
          <display_name>ConditionedAttic</display_name>
        </choice>
        <choice>
          <value>BelowApartment</value>
          <display_name>BelowApartment</display_name>
        </choice>
      </choices>
    </argument>
    <argument>
      <name>geometry_roof_type</name>
      <display_name>Geometry: Roof Type</display_name>
      <description>The roof type of the building. Ignored if the building has a flat roof.</description>
      <type>Choice</type>
      <required>true</required>
      <model_dependent>false</model_dependent>
      <default_value>gable</default_value>
      <choices>
        <choice>
          <value>gable</value>
          <display_name>gable</display_name>
        </choice>
        <choice>
          <value>hip</value>
          <display_name>hip</display_name>
        </choice>
      </choices>
    </argument>
    <argument>
      <name>geometry_roof_pitch</name>
      <display_name>Geometry: Roof Pitch</display_name>
      <description>The roof pitch of the attic. Ignored if the building has a flat roof.</description>
      <type>Choice</type>
      <required>true</required>
      <model_dependent>false</model_dependent>
      <default_value>6:12</default_value>
      <choices>
        <choice>
          <value>1:12</value>
          <display_name>1:12</display_name>
        </choice>
        <choice>
          <value>2:12</value>
          <display_name>2:12</display_name>
        </choice>
        <choice>
          <value>3:12</value>
          <display_name>3:12</display_name>
        </choice>
        <choice>
          <value>4:12</value>
          <display_name>4:12</display_name>
        </choice>
        <choice>
          <value>5:12</value>
          <display_name>5:12</display_name>
        </choice>
        <choice>
          <value>6:12</value>
          <display_name>6:12</display_name>
        </choice>
        <choice>
          <value>7:12</value>
          <display_name>7:12</display_name>
        </choice>
        <choice>
          <value>8:12</value>
          <display_name>8:12</display_name>
        </choice>
        <choice>
          <value>9:12</value>
          <display_name>9:12</display_name>
        </choice>
        <choice>
          <value>10:12</value>
          <display_name>10:12</display_name>
        </choice>
        <choice>
          <value>11:12</value>
          <display_name>11:12</display_name>
        </choice>
        <choice>
          <value>12:12</value>
          <display_name>12:12</display_name>
        </choice>
      </choices>
    </argument>
    <argument>
      <name>geometry_eaves_depth</name>
      <display_name>Geometry: Eaves Depth</display_name>
      <description>The eaves depth of the roof.</description>
      <type>Double</type>
      <units>ft</units>
      <required>true</required>
      <model_dependent>false</model_dependent>
      <default_value>2</default_value>
    </argument>
    <argument>
      <name>neighbor_front_distance</name>
      <display_name>Neighbor: Front Distance</display_name>
      <description>The distance between the unit and the neighboring building to the front (not including eaves). A value of zero indicates no neighbors. Used for shading.</description>
      <type>Double</type>
      <units>ft</units>
      <required>true</required>
      <model_dependent>false</model_dependent>
      <default_value>0</default_value>
    </argument>
    <argument>
      <name>neighbor_back_distance</name>
      <display_name>Neighbor: Back Distance</display_name>
      <description>The distance between the unit and the neighboring building to the back (not including eaves). A value of zero indicates no neighbors. Used for shading.</description>
      <type>Double</type>
      <units>ft</units>
      <required>true</required>
      <model_dependent>false</model_dependent>
      <default_value>0</default_value>
    </argument>
    <argument>
      <name>neighbor_left_distance</name>
      <display_name>Neighbor: Left Distance</display_name>
      <description>The distance between the unit and the neighboring building to the left (not including eaves). A value of zero indicates no neighbors. Used for shading.</description>
      <type>Double</type>
      <units>ft</units>
      <required>true</required>
      <model_dependent>false</model_dependent>
      <default_value>10</default_value>
    </argument>
    <argument>
      <name>neighbor_right_distance</name>
      <display_name>Neighbor: Right Distance</display_name>
      <description>The distance between the unit and the neighboring building to the right (not including eaves). A value of zero indicates no neighbors. Used for shading.</description>
      <type>Double</type>
      <units>ft</units>
      <required>true</required>
      <model_dependent>false</model_dependent>
      <default_value>10</default_value>
    </argument>
    <argument>
      <name>neighbor_front_height</name>
      <display_name>Neighbor: Front Height</display_name>
      <description>The height of the neighboring building to the front. If not provided, the OS-HPXML default (see &lt;a href='https://openstudio-hpxml.readthedocs.io/en/v1.10.0/workflow_inputs.html#hpxml-neighbor-buildings'&gt;HPXML Neighbor Building&lt;/a&gt;) is used.</description>
      <type>Double</type>
      <units>ft</units>
      <required>false</required>
      <model_dependent>false</model_dependent>
    </argument>
    <argument>
      <name>neighbor_back_height</name>
      <display_name>Neighbor: Back Height</display_name>
      <description>The height of the neighboring building to the back. If not provided, the OS-HPXML default (see &lt;a href='https://openstudio-hpxml.readthedocs.io/en/v1.10.0/workflow_inputs.html#hpxml-neighbor-buildings'&gt;HPXML Neighbor Building&lt;/a&gt;) is used.</description>
      <type>Double</type>
      <units>ft</units>
      <required>false</required>
      <model_dependent>false</model_dependent>
    </argument>
    <argument>
      <name>neighbor_left_height</name>
      <display_name>Neighbor: Left Height</display_name>
      <description>The height of the neighboring building to the left. If not provided, the OS-HPXML default (see &lt;a href='https://openstudio-hpxml.readthedocs.io/en/v1.10.0/workflow_inputs.html#hpxml-neighbor-buildings'&gt;HPXML Neighbor Building&lt;/a&gt;) is used.</description>
      <type>Double</type>
      <units>ft</units>
      <required>false</required>
      <model_dependent>false</model_dependent>
    </argument>
    <argument>
      <name>neighbor_right_height</name>
      <display_name>Neighbor: Right Height</display_name>
      <description>The height of the neighboring building to the right. If not provided, the OS-HPXML default (see &lt;a href='https://openstudio-hpxml.readthedocs.io/en/v1.10.0/workflow_inputs.html#hpxml-neighbor-buildings'&gt;HPXML Neighbor Building&lt;/a&gt;) is used.</description>
      <type>Double</type>
      <units>ft</units>
      <required>false</required>
      <model_dependent>false</model_dependent>
    </argument>
    <argument>
      <name>floor_over_foundation_assembly_r</name>
      <display_name>Floor: Over Foundation Assembly R-value</display_name>
      <description>Assembly R-value for the floor over the foundation. Ignored if the building has a slab-on-grade foundation.</description>
      <type>Double</type>
      <units>h-ft^2-R/Btu</units>
      <required>true</required>
      <model_dependent>false</model_dependent>
      <default_value>28.1</default_value>
    </argument>
    <argument>
      <name>floor_over_garage_assembly_r</name>
      <display_name>Floor: Over Garage Assembly R-value</display_name>
      <description>Assembly R-value for the floor over the garage. Ignored unless the building has a garage under conditioned space.</description>
      <type>Double</type>
      <units>h-ft^2-R/Btu</units>
      <required>true</required>
      <model_dependent>false</model_dependent>
      <default_value>28.1</default_value>
    </argument>
    <argument>
      <name>floor_type</name>
      <display_name>Floor: Type</display_name>
      <description>The type of floors.</description>
      <type>Choice</type>
      <required>true</required>
      <model_dependent>false</model_dependent>
      <default_value>WoodFrame</default_value>
      <choices>
        <choice>
          <value>WoodFrame</value>
          <display_name>WoodFrame</display_name>
        </choice>
        <choice>
          <value>StructuralInsulatedPanel</value>
          <display_name>StructuralInsulatedPanel</display_name>
        </choice>
        <choice>
          <value>SolidConcrete</value>
          <display_name>SolidConcrete</display_name>
        </choice>
        <choice>
          <value>SteelFrame</value>
          <display_name>SteelFrame</display_name>
        </choice>
      </choices>
    </argument>
    <argument>
      <name>foundation_wall_type</name>
      <display_name>Foundation Wall: Type</display_name>
      <description>The material type of the foundation wall. If not provided, the OS-HPXML default (see &lt;a href='https://openstudio-hpxml.readthedocs.io/en/v1.10.0/workflow_inputs.html#hpxml-foundation-walls'&gt;HPXML Foundation Walls&lt;/a&gt;) is used.</description>
      <type>Choice</type>
      <required>false</required>
      <model_dependent>false</model_dependent>
      <choices>
        <choice>
          <value>solid concrete</value>
          <display_name>solid concrete</display_name>
        </choice>
        <choice>
          <value>concrete block</value>
          <display_name>concrete block</display_name>
        </choice>
        <choice>
          <value>concrete block foam core</value>
          <display_name>concrete block foam core</display_name>
        </choice>
        <choice>
          <value>concrete block perlite core</value>
          <display_name>concrete block perlite core</display_name>
        </choice>
        <choice>
          <value>concrete block vermiculite core</value>
          <display_name>concrete block vermiculite core</display_name>
        </choice>
        <choice>
          <value>concrete block solid core</value>
          <display_name>concrete block solid core</display_name>
        </choice>
        <choice>
          <value>double brick</value>
          <display_name>double brick</display_name>
        </choice>
        <choice>
          <value>wood</value>
          <display_name>wood</display_name>
        </choice>
      </choices>
    </argument>
    <argument>
      <name>foundation_wall_thickness</name>
      <display_name>Foundation Wall: Thickness</display_name>
      <description>The thickness of the foundation wall. If not provided, the OS-HPXML default (see &lt;a href='https://openstudio-hpxml.readthedocs.io/en/v1.10.0/workflow_inputs.html#hpxml-foundation-walls'&gt;HPXML Foundation Walls&lt;/a&gt;) is used.</description>
      <type>Double</type>
      <units>in</units>
      <required>false</required>
      <model_dependent>false</model_dependent>
    </argument>
    <argument>
      <name>foundation_wall_insulation_r</name>
      <display_name>Foundation Wall: Insulation Nominal R-value</display_name>
      <description>Nominal R-value for the foundation wall insulation. Only applies to basements/crawlspaces.</description>
      <type>Double</type>
      <units>h-ft^2-R/Btu</units>
      <required>true</required>
      <model_dependent>false</model_dependent>
      <default_value>0</default_value>
    </argument>
    <argument>
      <name>foundation_wall_insulation_location</name>
      <display_name>Foundation Wall: Insulation Location</display_name>
      <description>Whether the insulation is on the interior or exterior of the foundation wall. Only applies to basements/crawlspaces.</description>
      <type>Choice</type>
      <units>ft</units>
      <required>false</required>
      <model_dependent>false</model_dependent>
      <default_value>exterior</default_value>
      <choices>
        <choice>
          <value>interior</value>
          <display_name>interior</display_name>
        </choice>
        <choice>
          <value>exterior</value>
          <display_name>exterior</display_name>
        </choice>
      </choices>
    </argument>
    <argument>
      <name>foundation_wall_insulation_distance_to_top</name>
      <display_name>Foundation Wall: Insulation Distance To Top</display_name>
      <description>The distance from the top of the foundation wall to the top of the foundation wall insulation. Only applies to basements/crawlspaces. If not provided, the OS-HPXML default (see &lt;a href='https://openstudio-hpxml.readthedocs.io/en/v1.10.0/workflow_inputs.html#hpxml-foundation-walls'&gt;HPXML Foundation Walls&lt;/a&gt;) is used.</description>
      <type>Double</type>
      <units>ft</units>
      <required>false</required>
      <model_dependent>false</model_dependent>
    </argument>
    <argument>
      <name>foundation_wall_insulation_distance_to_bottom</name>
      <display_name>Foundation Wall: Insulation Distance To Bottom</display_name>
      <description>The distance from the top of the foundation wall to the bottom of the foundation wall insulation. Only applies to basements/crawlspaces. If not provided, the OS-HPXML default (see &lt;a href='https://openstudio-hpxml.readthedocs.io/en/v1.10.0/workflow_inputs.html#hpxml-foundation-walls'&gt;HPXML Foundation Walls&lt;/a&gt;) is used.</description>
      <type>Double</type>
      <units>ft</units>
      <required>false</required>
      <model_dependent>false</model_dependent>
    </argument>
    <argument>
      <name>foundation_wall_assembly_r</name>
      <display_name>Foundation Wall: Assembly R-value</display_name>
      <description>Assembly R-value for the foundation walls. Only applies to basements/crawlspaces. If provided, overrides the previous foundation wall insulation inputs. If not provided, it is ignored.</description>
      <type>Double</type>
      <units>h-ft^2-R/Btu</units>
      <required>false</required>
      <model_dependent>false</model_dependent>
    </argument>
    <argument>
      <name>rim_joist_assembly_r</name>
      <display_name>Rim Joist: Assembly R-value</display_name>
      <description>Assembly R-value for the rim joists. Only applies to basements/crawlspaces. Required if a rim joist height is provided.</description>
      <type>Double</type>
      <units>h-ft^2-R/Btu</units>
      <required>false</required>
      <model_dependent>false</model_dependent>
    </argument>
    <argument>
      <name>slab_perimeter_insulation_r</name>
      <display_name>Slab: Perimeter Insulation Nominal R-value</display_name>
      <description>Nominal R-value of the vertical slab perimeter insulation. Applies to slab-on-grade foundations and basement/crawlspace floors.</description>
      <type>Double</type>
      <units>h-ft^2-R/Btu</units>
      <required>true</required>
      <model_dependent>false</model_dependent>
      <default_value>0</default_value>
    </argument>
    <argument>
      <name>slab_perimeter_insulation_depth</name>
      <display_name>Slab: Perimeter Insulation Depth</display_name>
      <description>Depth from grade to bottom of vertical slab perimeter insulation. Applies to slab-on-grade foundations and basement/crawlspace floors.</description>
      <type>Double</type>
      <units>ft</units>
      <required>true</required>
      <model_dependent>false</model_dependent>
      <default_value>0</default_value>
    </argument>
    <argument>
      <name>slab_exterior_horizontal_insulation_r</name>
      <display_name>Slab: Exterior Horizontal Insulation Nominal R-value</display_name>
      <description>Nominal R-value of the slab exterior horizontal insulation. Applies to slab-on-grade foundations and basement/crawlspace floors.</description>
      <type>Double</type>
      <units>h-ft^2-R/Btu</units>
      <required>false</required>
      <model_dependent>false</model_dependent>
    </argument>
    <argument>
      <name>slab_exterior_horizontal_insulation_width</name>
      <display_name>Slab: Exterior Horizontal Insulation Width</display_name>
      <description>Width of the slab exterior horizontal insulation measured from the exterior surface of the vertical slab perimeter insulation. Applies to slab-on-grade foundations and basement/crawlspace floors.</description>
      <type>Double</type>
      <units>ft</units>
      <required>false</required>
      <model_dependent>false</model_dependent>
    </argument>
    <argument>
      <name>slab_exterior_horizontal_insulation_depth_below_grade</name>
      <display_name>Slab: Exterior Horizontal Insulation Depth Below Grade</display_name>
      <description>Depth of the slab exterior horizontal insulation measured from the top surface of the slab exterior horizontal insulation. Applies to slab-on-grade foundations and basement/crawlspace floors.</description>
      <type>Double</type>
      <units>ft</units>
      <required>false</required>
      <model_dependent>false</model_dependent>
    </argument>
    <argument>
      <name>slab_under_insulation_r</name>
      <display_name>Slab: Under Slab Insulation Nominal R-value</display_name>
      <description>Nominal R-value of the horizontal under slab insulation. Applies to slab-on-grade foundations and basement/crawlspace floors.</description>
      <type>Double</type>
      <units>h-ft^2-R/Btu</units>
      <required>true</required>
      <model_dependent>false</model_dependent>
      <default_value>0</default_value>
    </argument>
    <argument>
      <name>slab_under_insulation_width</name>
      <display_name>Slab: Under Slab Insulation Width</display_name>
      <description>Width from slab edge inward of horizontal under-slab insulation. Enter 999 to specify that the under slab insulation spans the entire slab. Applies to slab-on-grade foundations and basement/crawlspace floors.</description>
      <type>Double</type>
      <units>ft</units>
      <required>true</required>
      <model_dependent>false</model_dependent>
      <default_value>0</default_value>
    </argument>
    <argument>
      <name>slab_thickness</name>
      <display_name>Slab: Thickness</display_name>
      <description>The thickness of the slab. Zero can be entered if there is a dirt floor instead of a slab. If not provided, the OS-HPXML default (see &lt;a href='https://openstudio-hpxml.readthedocs.io/en/v1.10.0/workflow_inputs.html#hpxml-slabs'&gt;HPXML Slabs&lt;/a&gt;) is used.</description>
      <type>Double</type>
      <units>in</units>
      <required>false</required>
      <model_dependent>false</model_dependent>
    </argument>
    <argument>
      <name>slab_carpet_fraction</name>
      <display_name>Slab: Carpet Fraction</display_name>
      <description>Fraction of the slab floor area that is carpeted. If not provided, the OS-HPXML default (see &lt;a href='https://openstudio-hpxml.readthedocs.io/en/v1.10.0/workflow_inputs.html#hpxml-slabs'&gt;HPXML Slabs&lt;/a&gt;) is used.</description>
      <type>Double</type>
      <units>Frac</units>
      <required>false</required>
      <model_dependent>false</model_dependent>
    </argument>
    <argument>
      <name>slab_carpet_r</name>
      <display_name>Slab: Carpet R-value</display_name>
      <description>R-value of the slab carpet. If not provided, the OS-HPXML default (see &lt;a href='https://openstudio-hpxml.readthedocs.io/en/v1.10.0/workflow_inputs.html#hpxml-slabs'&gt;HPXML Slabs&lt;/a&gt;) is used.</description>
      <type>Double</type>
      <units>h-ft^2-R/Btu</units>
      <required>false</required>
      <model_dependent>false</model_dependent>
    </argument>
    <argument>
      <name>ceiling_assembly_r</name>
      <display_name>Ceiling: Assembly R-value</display_name>
      <description>Assembly R-value for the ceiling (attic floor).</description>
      <type>Double</type>
      <units>h-ft^2-R/Btu</units>
      <required>true</required>
      <model_dependent>false</model_dependent>
      <default_value>31.6</default_value>
    </argument>
    <argument>
      <name>roof_material_type</name>
      <display_name>Roof: Material Type</display_name>
      <description>The material type of the roof. If not provided, the OS-HPXML default (see &lt;a href='https://openstudio-hpxml.readthedocs.io/en/v1.10.0/workflow_inputs.html#hpxml-roofs'&gt;HPXML Roofs&lt;/a&gt;) is used.</description>
      <type>Choice</type>
      <required>false</required>
      <model_dependent>false</model_dependent>
      <choices>
        <choice>
          <value>asphalt or fiberglass shingles</value>
          <display_name>asphalt or fiberglass shingles</display_name>
        </choice>
        <choice>
          <value>concrete</value>
          <display_name>concrete</display_name>
        </choice>
        <choice>
          <value>cool roof</value>
          <display_name>cool roof</display_name>
        </choice>
        <choice>
          <value>slate or tile shingles</value>
          <display_name>slate or tile shingles</display_name>
        </choice>
        <choice>
          <value>expanded polystyrene sheathing</value>
          <display_name>expanded polystyrene sheathing</display_name>
        </choice>
        <choice>
          <value>metal surfacing</value>
          <display_name>metal surfacing</display_name>
        </choice>
        <choice>
          <value>plastic/rubber/synthetic sheeting</value>
          <display_name>plastic/rubber/synthetic sheeting</display_name>
        </choice>
        <choice>
          <value>shingles</value>
          <display_name>shingles</display_name>
        </choice>
        <choice>
          <value>wood shingles or shakes</value>
          <display_name>wood shingles or shakes</display_name>
        </choice>
      </choices>
    </argument>
    <argument>
      <name>roof_color</name>
      <display_name>Roof: Color</display_name>
      <description>The color of the roof. If not provided, the OS-HPXML default (see &lt;a href='https://openstudio-hpxml.readthedocs.io/en/v1.10.0/workflow_inputs.html#hpxml-roofs'&gt;HPXML Roofs&lt;/a&gt;) is used.</description>
      <type>Choice</type>
      <required>false</required>
      <model_dependent>false</model_dependent>
      <choices>
        <choice>
          <value>dark</value>
          <display_name>dark</display_name>
        </choice>
        <choice>
          <value>light</value>
          <display_name>light</display_name>
        </choice>
        <choice>
          <value>medium</value>
          <display_name>medium</display_name>
        </choice>
        <choice>
          <value>medium dark</value>
          <display_name>medium dark</display_name>
        </choice>
        <choice>
          <value>reflective</value>
          <display_name>reflective</display_name>
        </choice>
      </choices>
    </argument>
    <argument>
      <name>roof_assembly_r</name>
      <display_name>Roof: Assembly R-value</display_name>
      <description>Assembly R-value of the roof.</description>
      <type>Double</type>
      <units>h-ft^2-R/Btu</units>
      <required>true</required>
      <model_dependent>false</model_dependent>
      <default_value>2.3</default_value>
    </argument>
    <argument>
      <name>radiant_barrier_attic_location</name>
      <display_name>Attic: Radiant Barrier Location</display_name>
      <description>The location of the radiant barrier in the attic.</description>
      <type>Choice</type>
      <required>false</required>
      <model_dependent>false</model_dependent>
      <choices>
        <choice>
          <value>none</value>
          <display_name>none</display_name>
        </choice>
        <choice>
          <value>Attic roof only</value>
          <display_name>Attic roof only</display_name>
        </choice>
        <choice>
          <value>Attic roof and gable walls</value>
          <display_name>Attic roof and gable walls</display_name>
        </choice>
        <choice>
          <value>Attic floor</value>
          <display_name>Attic floor</display_name>
        </choice>
      </choices>
    </argument>
    <argument>
      <name>radiant_barrier_grade</name>
      <display_name>Attic: Radiant Barrier Grade</display_name>
      <description>The grade of the radiant barrier in the attic. If not provided, the OS-HPXML default (see &lt;a href='https://openstudio-hpxml.readthedocs.io/en/v1.10.0/workflow_inputs.html#hpxml-roofs'&gt;HPXML Roofs&lt;/a&gt;) is used.</description>
      <type>Choice</type>
      <required>false</required>
      <model_dependent>false</model_dependent>
      <choices>
        <choice>
          <value>1</value>
          <display_name>1</display_name>
        </choice>
        <choice>
          <value>2</value>
          <display_name>2</display_name>
        </choice>
        <choice>
          <value>3</value>
          <display_name>3</display_name>
        </choice>
      </choices>
    </argument>
    <argument>
      <name>wall_type</name>
      <display_name>Wall: Type</display_name>
      <description>The type of walls.</description>
      <type>Choice</type>
      <required>true</required>
      <model_dependent>false</model_dependent>
      <default_value>WoodStud</default_value>
      <choices>
        <choice>
          <value>WoodStud</value>
          <display_name>WoodStud</display_name>
        </choice>
        <choice>
          <value>ConcreteMasonryUnit</value>
          <display_name>ConcreteMasonryUnit</display_name>
        </choice>
        <choice>
          <value>DoubleWoodStud</value>
          <display_name>DoubleWoodStud</display_name>
        </choice>
        <choice>
          <value>InsulatedConcreteForms</value>
          <display_name>InsulatedConcreteForms</display_name>
        </choice>
        <choice>
          <value>LogWall</value>
          <display_name>LogWall</display_name>
        </choice>
        <choice>
          <value>StructuralInsulatedPanel</value>
          <display_name>StructuralInsulatedPanel</display_name>
        </choice>
        <choice>
          <value>SolidConcrete</value>
          <display_name>SolidConcrete</display_name>
        </choice>
        <choice>
          <value>SteelFrame</value>
          <display_name>SteelFrame</display_name>
        </choice>
        <choice>
          <value>Stone</value>
          <display_name>Stone</display_name>
        </choice>
        <choice>
          <value>StrawBale</value>
          <display_name>StrawBale</display_name>
        </choice>
        <choice>
          <value>StructuralBrick</value>
          <display_name>StructuralBrick</display_name>
        </choice>
      </choices>
    </argument>
    <argument>
      <name>wall_siding_type</name>
      <display_name>Wall: Siding Type</display_name>
      <description>The siding type of the walls. Also applies to rim joists. If not provided, the OS-HPXML default (see &lt;a href='https://openstudio-hpxml.readthedocs.io/en/v1.10.0/workflow_inputs.html#hpxml-walls'&gt;HPXML Walls&lt;/a&gt;) is used.</description>
      <type>Choice</type>
      <required>false</required>
      <model_dependent>false</model_dependent>
      <choices>
        <choice>
          <value>aluminum siding</value>
          <display_name>aluminum siding</display_name>
        </choice>
        <choice>
          <value>asbestos siding</value>
          <display_name>asbestos siding</display_name>
        </choice>
        <choice>
          <value>brick veneer</value>
          <display_name>brick veneer</display_name>
        </choice>
        <choice>
          <value>composite shingle siding</value>
          <display_name>composite shingle siding</display_name>
        </choice>
        <choice>
          <value>fiber cement siding</value>
          <display_name>fiber cement siding</display_name>
        </choice>
        <choice>
          <value>masonite siding</value>
          <display_name>masonite siding</display_name>
        </choice>
        <choice>
          <value>none</value>
          <display_name>none</display_name>
        </choice>
        <choice>
          <value>stucco</value>
          <display_name>stucco</display_name>
        </choice>
        <choice>
          <value>synthetic stucco</value>
          <display_name>synthetic stucco</display_name>
        </choice>
        <choice>
          <value>vinyl siding</value>
          <display_name>vinyl siding</display_name>
        </choice>
        <choice>
          <value>wood siding</value>
          <display_name>wood siding</display_name>
        </choice>
      </choices>
    </argument>
    <argument>
      <name>wall_color</name>
      <display_name>Wall: Color</display_name>
      <description>The color of the walls. Also applies to rim joists. If not provided, the OS-HPXML default (see &lt;a href='https://openstudio-hpxml.readthedocs.io/en/v1.10.0/workflow_inputs.html#hpxml-walls'&gt;HPXML Walls&lt;/a&gt;) is used.</description>
      <type>Choice</type>
      <required>false</required>
      <model_dependent>false</model_dependent>
      <choices>
        <choice>
          <value>dark</value>
          <display_name>dark</display_name>
        </choice>
        <choice>
          <value>light</value>
          <display_name>light</display_name>
        </choice>
        <choice>
          <value>medium</value>
          <display_name>medium</display_name>
        </choice>
        <choice>
          <value>medium dark</value>
          <display_name>medium dark</display_name>
        </choice>
        <choice>
          <value>reflective</value>
          <display_name>reflective</display_name>
        </choice>
      </choices>
    </argument>
    <argument>
      <name>wall_assembly_r</name>
      <display_name>Wall: Assembly R-value</display_name>
      <description>Assembly R-value of the walls.</description>
      <type>Double</type>
      <units>h-ft^2-R/Btu</units>
      <required>true</required>
      <model_dependent>false</model_dependent>
      <default_value>11.9</default_value>
    </argument>
    <argument>
      <name>window_front_wwr</name>
      <display_name>Windows: Front Window-to-Wall Ratio</display_name>
      <description>The ratio of window area to wall area for the unit's front facade. Enter 0 if specifying Front Window Area instead. If the front wall is adiabatic, the value will be ignored.</description>
      <type>Double</type>
      <units>Frac</units>
      <required>true</required>
      <model_dependent>false</model_dependent>
      <default_value>0.18</default_value>
    </argument>
    <argument>
      <name>window_back_wwr</name>
      <display_name>Windows: Back Window-to-Wall Ratio</display_name>
      <description>The ratio of window area to wall area for the unit's back facade. Enter 0 if specifying Back Window Area instead. If the back wall is adiabatic, the value will be ignored.</description>
      <type>Double</type>
      <units>Frac</units>
      <required>true</required>
      <model_dependent>false</model_dependent>
      <default_value>0.18</default_value>
    </argument>
    <argument>
      <name>window_left_wwr</name>
      <display_name>Windows: Left Window-to-Wall Ratio</display_name>
      <description>The ratio of window area to wall area for the unit's left facade (when viewed from the front). Enter 0 if specifying Left Window Area instead. If the left wall is adiabatic, the value will be ignored.</description>
      <type>Double</type>
      <units>Frac</units>
      <required>true</required>
      <model_dependent>false</model_dependent>
      <default_value>0.18</default_value>
    </argument>
    <argument>
      <name>window_right_wwr</name>
      <display_name>Windows: Right Window-to-Wall Ratio</display_name>
      <description>The ratio of window area to wall area for the unit's right facade (when viewed from the front). Enter 0 if specifying Right Window Area instead. If the right wall is adiabatic, the value will be ignored.</description>
      <type>Double</type>
      <units>Frac</units>
      <required>true</required>
      <model_dependent>false</model_dependent>
      <default_value>0.18</default_value>
    </argument>
    <argument>
      <name>window_area_front</name>
      <display_name>Windows: Front Window Area</display_name>
      <description>The amount of window area on the unit's front facade. Enter 0 if specifying Front Window-to-Wall Ratio instead. If the front wall is adiabatic, the value will be ignored.</description>
      <type>Double</type>
      <units>ft^2</units>
      <required>true</required>
      <model_dependent>false</model_dependent>
      <default_value>0</default_value>
    </argument>
    <argument>
      <name>window_area_back</name>
      <display_name>Windows: Back Window Area</display_name>
      <description>The amount of window area on the unit's back facade. Enter 0 if specifying Back Window-to-Wall Ratio instead. If the back wall is adiabatic, the value will be ignored.</description>
      <type>Double</type>
      <units>ft^2</units>
      <required>true</required>
      <model_dependent>false</model_dependent>
      <default_value>0</default_value>
    </argument>
    <argument>
      <name>window_area_left</name>
      <display_name>Windows: Left Window Area</display_name>
      <description>The amount of window area on the unit's left facade (when viewed from the front). Enter 0 if specifying Left Window-to-Wall Ratio instead. If the left wall is adiabatic, the value will be ignored.</description>
      <type>Double</type>
      <units>ft^2</units>
      <required>true</required>
      <model_dependent>false</model_dependent>
      <default_value>0</default_value>
    </argument>
    <argument>
      <name>window_area_right</name>
      <display_name>Windows: Right Window Area</display_name>
      <description>The amount of window area on the unit's right facade (when viewed from the front). Enter 0 if specifying Right Window-to-Wall Ratio instead. If the right wall is adiabatic, the value will be ignored.</description>
      <type>Double</type>
      <units>ft^2</units>
      <required>true</required>
      <model_dependent>false</model_dependent>
      <default_value>0</default_value>
    </argument>
    <argument>
      <name>window_aspect_ratio</name>
      <display_name>Windows: Aspect Ratio</display_name>
      <description>Ratio of window height to width.</description>
      <type>Double</type>
      <units>Frac</units>
      <required>true</required>
      <model_dependent>false</model_dependent>
      <default_value>1.333</default_value>
    </argument>
    <argument>
      <name>window_fraction_operable</name>
      <display_name>Windows: Fraction Operable</display_name>
      <description>Fraction of windows that are operable. If not provided, the OS-HPXML default (see &lt;a href='https://openstudio-hpxml.readthedocs.io/en/v1.10.0/workflow_inputs.html#hpxml-windows'&gt;HPXML Windows&lt;/a&gt;) is used.</description>
      <type>Double</type>
      <units>Frac</units>
      <required>false</required>
      <model_dependent>false</model_dependent>
    </argument>
    <argument>
      <name>window_natvent_availability</name>
      <display_name>Windows: Natural Ventilation Availability</display_name>
      <description>For operable windows, the number of days/week that windows can be opened by occupants for natural ventilation. If not provided, the OS-HPXML default (see &lt;a href='https://openstudio-hpxml.readthedocs.io/en/v1.10.0/workflow_inputs.html#hpxml-windows'&gt;HPXML Windows&lt;/a&gt;) is used.</description>
      <type>Integer</type>
      <units>Days/week</units>
      <required>false</required>
      <model_dependent>false</model_dependent>
    </argument>
    <argument>
      <name>window_ufactor</name>
      <display_name>Windows: U-Factor</display_name>
      <description>Full-assembly NFRC U-factor.</description>
      <type>Double</type>
      <units>Btu/hr-ft^2-R</units>
      <required>true</required>
      <model_dependent>false</model_dependent>
      <default_value>0.37</default_value>
    </argument>
    <argument>
      <name>window_shgc</name>
      <display_name>Windows: SHGC</display_name>
      <description>Full-assembly NFRC solar heat gain coefficient.</description>
      <type>Double</type>
      <required>true</required>
      <model_dependent>false</model_dependent>
      <default_value>0.3</default_value>
    </argument>
    <argument>
      <name>window_interior_shading_type</name>
      <display_name>Windows: Interior Shading Type</display_name>
      <description>Type of window interior shading. Summer/winter shading coefficients can be provided below instead. If neither is provided, the OS-HPXML default (see &lt;a href='https://openstudio-hpxml.readthedocs.io/en/v1.10.0/workflow_inputs.html#hpxml-interior-shading'&gt;HPXML Interior Shading&lt;/a&gt;) is used.</description>
      <type>Choice</type>
      <required>false</required>
      <model_dependent>false</model_dependent>
      <choices>
        <choice>
          <value>light curtains</value>
          <display_name>light curtains</display_name>
        </choice>
        <choice>
          <value>light shades</value>
          <display_name>light shades</display_name>
        </choice>
        <choice>
          <value>light blinds</value>
          <display_name>light blinds</display_name>
        </choice>
        <choice>
          <value>medium curtains</value>
          <display_name>medium curtains</display_name>
        </choice>
        <choice>
          <value>medium shades</value>
          <display_name>medium shades</display_name>
        </choice>
        <choice>
          <value>medium blinds</value>
          <display_name>medium blinds</display_name>
        </choice>
        <choice>
          <value>dark curtains</value>
          <display_name>dark curtains</display_name>
        </choice>
        <choice>
          <value>dark shades</value>
          <display_name>dark shades</display_name>
        </choice>
        <choice>
          <value>dark blinds</value>
          <display_name>dark blinds</display_name>
        </choice>
        <choice>
          <value>none</value>
          <display_name>none</display_name>
        </choice>
      </choices>
    </argument>
    <argument>
      <name>window_interior_shading_winter</name>
      <display_name>Windows: Winter Interior Shading Coefficient</display_name>
      <description>Interior shading coefficient for the winter season, which if provided overrides the shading type input. 1.0 indicates no reduction in solar gain, 0.85 indicates 15% reduction, etc. If not provided, the OS-HPXML default (see &lt;a href='https://openstudio-hpxml.readthedocs.io/en/v1.10.0/workflow_inputs.html#hpxml-interior-shading'&gt;HPXML Interior Shading&lt;/a&gt;) is used.</description>
      <type>Double</type>
      <units>Frac</units>
      <required>false</required>
      <model_dependent>false</model_dependent>
    </argument>
    <argument>
      <name>window_interior_shading_summer</name>
      <display_name>Windows: Summer Interior Shading Coefficient</display_name>
      <description>Interior shading coefficient for the summer season, which if provided overrides the shading type input. 1.0 indicates no reduction in solar gain, 0.85 indicates 15% reduction, etc. If not provided, the OS-HPXML default (see &lt;a href='https://openstudio-hpxml.readthedocs.io/en/v1.10.0/workflow_inputs.html#hpxml-interior-shading'&gt;HPXML Interior Shading&lt;/a&gt;) is used.</description>
      <type>Double</type>
      <units>Frac</units>
      <required>false</required>
      <model_dependent>false</model_dependent>
    </argument>
    <argument>
      <name>window_exterior_shading_type</name>
      <display_name>Windows: Exterior Shading Type</display_name>
      <description>Type of window exterior shading. Summer/winter shading coefficients can be provided below instead. If neither is provided, the OS-HPXML default (see &lt;a href='https://openstudio-hpxml.readthedocs.io/en/v1.10.0/workflow_inputs.html#hpxml-exterior-shading'&gt;HPXML Exterior Shading&lt;/a&gt;) is used.</description>
      <type>Choice</type>
      <required>false</required>
      <model_dependent>false</model_dependent>
      <choices>
        <choice>
          <value>solar film</value>
          <display_name>solar film</display_name>
        </choice>
        <choice>
          <value>solar screens</value>
          <display_name>solar screens</display_name>
        </choice>
        <choice>
          <value>none</value>
          <display_name>none</display_name>
        </choice>
      </choices>
    </argument>
    <argument>
      <name>window_exterior_shading_winter</name>
      <display_name>Windows: Winter Exterior Shading Coefficient</display_name>
      <description>Exterior shading coefficient for the winter season, which if provided overrides the shading type input. 1.0 indicates no reduction in solar gain, 0.85 indicates 15% reduction, etc. If not provided, the OS-HPXML default (see &lt;a href='https://openstudio-hpxml.readthedocs.io/en/v1.10.0/workflow_inputs.html#hpxml-exterior-shading'&gt;HPXML Exterior Shading&lt;/a&gt;) is used.</description>
      <type>Double</type>
      <units>Frac</units>
      <required>false</required>
      <model_dependent>false</model_dependent>
    </argument>
    <argument>
      <name>window_exterior_shading_summer</name>
      <display_name>Windows: Summer Exterior Shading Coefficient</display_name>
      <description>Exterior shading coefficient for the summer season, which if provided overrides the shading type input. 1.0 indicates no reduction in solar gain, 0.85 indicates 15% reduction, etc. If not provided, the OS-HPXML default (see &lt;a href='https://openstudio-hpxml.readthedocs.io/en/v1.10.0/workflow_inputs.html#hpxml-exterior-shading'&gt;HPXML Exterior Shading&lt;/a&gt;) is used.</description>
      <type>Double</type>
      <units>Frac</units>
      <required>false</required>
      <model_dependent>false</model_dependent>
    </argument>
    <argument>
      <name>window_shading_summer_season</name>
      <display_name>Windows: Shading Summer Season</display_name>
      <description>Enter a date range like 'May 1 - Sep 30'. Defines the summer season for purposes of shading coefficients; the rest of the year is assumed to be winter. If not provided, the OS-HPXML default (see &lt;a href='https://openstudio-hpxml.readthedocs.io/en/v1.10.0/workflow_inputs.html#hpxml-windows'&gt;HPXML Windows&lt;/a&gt;) is used.</description>
      <type>String</type>
      <required>false</required>
      <model_dependent>false</model_dependent>
    </argument>
    <argument>
      <name>window_insect_screens</name>
      <display_name>Windows: Insect Screens</display_name>
      <description>The type of insect screens, if present. If not provided, assumes there are no insect screens.</description>
      <type>Choice</type>
      <required>false</required>
      <model_dependent>false</model_dependent>
      <choices>
        <choice>
          <value>none</value>
          <display_name>none</display_name>
        </choice>
        <choice>
          <value>exterior</value>
          <display_name>exterior</display_name>
        </choice>
        <choice>
          <value>interior</value>
          <display_name>interior</display_name>
        </choice>
      </choices>
    </argument>
    <argument>
      <name>window_storm_type</name>
      <display_name>Windows: Storm Type</display_name>
      <description>The type of storm, if present. If not provided, assumes there is no storm.</description>
      <type>Choice</type>
      <required>false</required>
      <model_dependent>false</model_dependent>
      <choices>
        <choice>
          <value>clear</value>
          <display_name>clear</display_name>
        </choice>
        <choice>
          <value>low-e</value>
          <display_name>low-e</display_name>
        </choice>
      </choices>
    </argument>
    <argument>
      <name>overhangs_front_depth</name>
      <display_name>Overhangs: Front Depth</display_name>
      <description>The depth of overhangs for windows for the front facade.</description>
      <type>Double</type>
      <units>ft</units>
      <required>true</required>
      <model_dependent>false</model_dependent>
      <default_value>0</default_value>
    </argument>
    <argument>
      <name>overhangs_front_distance_to_top_of_window</name>
      <display_name>Overhangs: Front Distance to Top of Window</display_name>
      <description>The overhangs distance to the top of window for the front facade.</description>
      <type>Double</type>
      <units>ft</units>
      <required>true</required>
      <model_dependent>false</model_dependent>
      <default_value>0</default_value>
    </argument>
    <argument>
      <name>overhangs_front_distance_to_bottom_of_window</name>
      <display_name>Overhangs: Front Distance to Bottom of Window</display_name>
      <description>The overhangs distance to the bottom of window for the front facade.</description>
      <type>Double</type>
      <units>ft</units>
      <required>true</required>
      <model_dependent>false</model_dependent>
      <default_value>4</default_value>
    </argument>
    <argument>
      <name>overhangs_back_depth</name>
      <display_name>Overhangs: Back Depth</display_name>
      <description>The depth of overhangs for windows for the back facade.</description>
      <type>Double</type>
      <units>ft</units>
      <required>true</required>
      <model_dependent>false</model_dependent>
      <default_value>0</default_value>
    </argument>
    <argument>
      <name>overhangs_back_distance_to_top_of_window</name>
      <display_name>Overhangs: Back Distance to Top of Window</display_name>
      <description>The overhangs distance to the top of window for the back facade.</description>
      <type>Double</type>
      <units>ft</units>
      <required>true</required>
      <model_dependent>false</model_dependent>
      <default_value>0</default_value>
    </argument>
    <argument>
      <name>overhangs_back_distance_to_bottom_of_window</name>
      <display_name>Overhangs: Back Distance to Bottom of Window</display_name>
      <description>The overhangs distance to the bottom of window for the back facade.</description>
      <type>Double</type>
      <units>ft</units>
      <required>true</required>
      <model_dependent>false</model_dependent>
      <default_value>4</default_value>
    </argument>
    <argument>
      <name>overhangs_left_depth</name>
      <display_name>Overhangs: Left Depth</display_name>
      <description>The depth of overhangs for windows for the left facade.</description>
      <type>Double</type>
      <units>ft</units>
      <required>true</required>
      <model_dependent>false</model_dependent>
      <default_value>0</default_value>
    </argument>
    <argument>
      <name>overhangs_left_distance_to_top_of_window</name>
      <display_name>Overhangs: Left Distance to Top of Window</display_name>
      <description>The overhangs distance to the top of window for the left facade.</description>
      <type>Double</type>
      <units>ft</units>
      <required>true</required>
      <model_dependent>false</model_dependent>
      <default_value>0</default_value>
    </argument>
    <argument>
      <name>overhangs_left_distance_to_bottom_of_window</name>
      <display_name>Overhangs: Left Distance to Bottom of Window</display_name>
      <description>The overhangs distance to the bottom of window for the left facade.</description>
      <type>Double</type>
      <units>ft</units>
      <required>true</required>
      <model_dependent>false</model_dependent>
      <default_value>4</default_value>
    </argument>
    <argument>
      <name>overhangs_right_depth</name>
      <display_name>Overhangs: Right Depth</display_name>
      <description>The depth of overhangs for windows for the right facade.</description>
      <type>Double</type>
      <units>ft</units>
      <required>true</required>
      <model_dependent>false</model_dependent>
      <default_value>0</default_value>
    </argument>
    <argument>
      <name>overhangs_right_distance_to_top_of_window</name>
      <display_name>Overhangs: Right Distance to Top of Window</display_name>
      <description>The overhangs distance to the top of window for the right facade.</description>
      <type>Double</type>
      <units>ft</units>
      <required>true</required>
      <model_dependent>false</model_dependent>
      <default_value>0</default_value>
    </argument>
    <argument>
      <name>overhangs_right_distance_to_bottom_of_window</name>
      <display_name>Overhangs: Right Distance to Bottom of Window</display_name>
      <description>The overhangs distance to the bottom of window for the right facade.</description>
      <type>Double</type>
      <units>ft</units>
      <required>true</required>
      <model_dependent>false</model_dependent>
      <default_value>4</default_value>
    </argument>
    <argument>
      <name>skylight_area_front</name>
      <display_name>Skylights: Front Roof Area</display_name>
      <description>The amount of skylight area on the unit's front conditioned roof facade.</description>
      <type>Double</type>
      <units>ft^2</units>
      <required>true</required>
      <model_dependent>false</model_dependent>
      <default_value>0</default_value>
    </argument>
    <argument>
      <name>skylight_area_back</name>
      <display_name>Skylights: Back Roof Area</display_name>
      <description>The amount of skylight area on the unit's back conditioned roof facade.</description>
      <type>Double</type>
      <units>ft^2</units>
      <required>true</required>
      <model_dependent>false</model_dependent>
      <default_value>0</default_value>
    </argument>
    <argument>
      <name>skylight_area_left</name>
      <display_name>Skylights: Left Roof Area</display_name>
      <description>The amount of skylight area on the unit's left conditioned roof facade (when viewed from the front).</description>
      <type>Double</type>
      <units>ft^2</units>
      <required>true</required>
      <model_dependent>false</model_dependent>
      <default_value>0</default_value>
    </argument>
    <argument>
      <name>skylight_area_right</name>
      <display_name>Skylights: Right Roof Area</display_name>
      <description>The amount of skylight area on the unit's right conditioned roof facade (when viewed from the front).</description>
      <type>Double</type>
      <units>ft^2</units>
      <required>true</required>
      <model_dependent>false</model_dependent>
      <default_value>0</default_value>
    </argument>
    <argument>
      <name>skylight_ufactor</name>
      <display_name>Skylights: U-Factor</display_name>
      <description>Full-assembly NFRC U-factor.</description>
      <type>Double</type>
      <units>Btu/hr-ft^2-R</units>
      <required>true</required>
      <model_dependent>false</model_dependent>
      <default_value>0.33</default_value>
    </argument>
    <argument>
      <name>skylight_shgc</name>
      <display_name>Skylights: SHGC</display_name>
      <description>Full-assembly NFRC solar heat gain coefficient.</description>
      <type>Double</type>
      <required>true</required>
      <model_dependent>false</model_dependent>
      <default_value>0.45</default_value>
    </argument>
    <argument>
      <name>skylight_storm_type</name>
      <display_name>Skylights: Storm Type</display_name>
      <description>The type of storm, if present. If not provided, assumes there is no storm.</description>
      <type>Choice</type>
      <required>false</required>
      <model_dependent>false</model_dependent>
      <choices>
        <choice>
          <value>clear</value>
          <display_name>clear</display_name>
        </choice>
        <choice>
          <value>low-e</value>
          <display_name>low-e</display_name>
        </choice>
      </choices>
    </argument>
    <argument>
      <name>door_area</name>
      <display_name>Doors: Area</display_name>
      <description>The area of the opaque door(s).</description>
      <type>Double</type>
      <units>ft^2</units>
      <required>true</required>
      <model_dependent>false</model_dependent>
      <default_value>20</default_value>
    </argument>
    <argument>
      <name>door_rvalue</name>
      <display_name>Doors: R-value</display_name>
      <description>R-value of the opaque door(s).</description>
      <type>Double</type>
      <units>h-ft^2-R/Btu</units>
      <required>true</required>
      <model_dependent>false</model_dependent>
      <default_value>4.4</default_value>
    </argument>
    <argument>
      <name>air_leakage_leakiness_description</name>
      <display_name>Air Leakage: Leakiness Description</display_name>
      <description>Qualitative description of infiltration. If provided, the Year Built of the home is required. Either provide this input or provide a numeric air leakage value below.</description>
      <type>Choice</type>
      <required>false</required>
      <model_dependent>false</model_dependent>
      <default_value>average</default_value>
      <choices>
        <choice>
          <value>very tight</value>
          <display_name>very tight</display_name>
        </choice>
        <choice>
          <value>tight</value>
          <display_name>tight</display_name>
        </choice>
        <choice>
          <value>average</value>
          <display_name>average</display_name>
        </choice>
        <choice>
          <value>leaky</value>
          <display_name>leaky</display_name>
        </choice>
        <choice>
          <value>very leaky</value>
          <display_name>very leaky</display_name>
        </choice>
      </choices>
    </argument>
    <argument>
      <name>air_leakage_units</name>
      <display_name>Air Leakage: Units</display_name>
      <description>The unit of measure for the air leakage if providing a numeric air leakage value.</description>
      <type>Choice</type>
      <required>false</required>
      <model_dependent>false</model_dependent>
      <choices>
        <choice>
          <value>ACH</value>
          <display_name>ACH</display_name>
        </choice>
        <choice>
          <value>CFM</value>
          <display_name>CFM</display_name>
        </choice>
        <choice>
          <value>ACHnatural</value>
          <display_name>ACHnatural</display_name>
        </choice>
        <choice>
          <value>CFMnatural</value>
          <display_name>CFMnatural</display_name>
        </choice>
        <choice>
          <value>EffectiveLeakageArea</value>
          <display_name>EffectiveLeakageArea</display_name>
        </choice>
      </choices>
    </argument>
    <argument>
      <name>air_leakage_house_pressure</name>
      <display_name>Air Leakage: House Pressure</display_name>
      <description>The house pressure relative to outside if providing a numeric air leakage value. Required when units are ACH or CFM.</description>
      <type>Double</type>
      <units>Pa</units>
      <required>false</required>
      <model_dependent>false</model_dependent>
    </argument>
    <argument>
      <name>air_leakage_value</name>
      <display_name>Air Leakage: Value</display_name>
      <description>Numeric air leakage value. For 'EffectiveLeakageArea', provide value in sq. in. If provided, overrides Leakiness Description input.</description>
      <type>Double</type>
      <required>false</required>
      <model_dependent>false</model_dependent>
    </argument>
    <argument>
      <name>air_leakage_type</name>
      <display_name>Air Leakage: Type</display_name>
      <description>Type of air leakage if providing a numeric air leakage value. If 'unit total', represents the total infiltration to the unit as measured by a compartmentalization test, in which case the air leakage value will be adjusted by the ratio of exterior envelope surface area to total envelope surface area. Otherwise, if 'unit exterior only', represents the infiltration to the unit from outside only as measured by a guarded test. Required when unit type is single-family attached or apartment unit.</description>
      <type>Choice</type>
      <required>false</required>
      <model_dependent>false</model_dependent>
      <choices>
        <choice>
          <value>unit total</value>
          <display_name>unit total</display_name>
        </choice>
        <choice>
          <value>unit exterior only</value>
          <display_name>unit exterior only</display_name>
        </choice>
      </choices>
    </argument>
    <argument>
      <name>air_leakage_has_flue_or_chimney_in_conditioned_space</name>
      <display_name>Air Leakage: Has Flue or Chimney in Conditioned Space</display_name>
      <description>Presence of flue or chimney with combustion air from conditioned space; used for infiltration model. If not provided, the OS-HPXML default (see &lt;a href='https://openstudio-hpxml.readthedocs.io/en/v1.10.0/workflow_inputs.html#flue-or-chimney'&gt;Flue or Chimney&lt;/a&gt;) is used.</description>
      <type>Boolean</type>
      <required>false</required>
      <model_dependent>false</model_dependent>
      <choices>
        <choice>
          <value>true</value>
          <display_name>true</display_name>
        </choice>
        <choice>
          <value>false</value>
          <display_name>false</display_name>
        </choice>
      </choices>
    </argument>
    <argument>
      <name>heating_system_type</name>
      <display_name>Heating System: Type</display_name>
      <description>The type of heating system. Use 'none' if there is no heating system or if there is a heat pump serving a heating load.</description>
      <type>Choice</type>
      <required>true</required>
      <model_dependent>false</model_dependent>
      <default_value>Furnace</default_value>
      <choices>
        <choice>
          <value>none</value>
          <display_name>none</display_name>
        </choice>
        <choice>
          <value>Furnace</value>
          <display_name>Furnace</display_name>
        </choice>
        <choice>
          <value>WallFurnace</value>
          <display_name>WallFurnace</display_name>
        </choice>
        <choice>
          <value>FloorFurnace</value>
          <display_name>FloorFurnace</display_name>
        </choice>
        <choice>
          <value>Boiler</value>
          <display_name>Boiler</display_name>
        </choice>
        <choice>
          <value>ElectricResistance</value>
          <display_name>ElectricResistance</display_name>
        </choice>
        <choice>
          <value>Stove</value>
          <display_name>Stove</display_name>
        </choice>
        <choice>
          <value>SpaceHeater</value>
          <display_name>SpaceHeater</display_name>
        </choice>
        <choice>
          <value>Fireplace</value>
          <display_name>Fireplace</display_name>
        </choice>
        <choice>
          <value>Shared Boiler w/ Baseboard</value>
          <display_name>Shared Boiler w/ Baseboard</display_name>
        </choice>
        <choice>
          <value>Shared Boiler w/ Ductless Fan Coil</value>
          <display_name>Shared Boiler w/ Ductless Fan Coil</display_name>
        </choice>
      </choices>
    </argument>
    <argument>
      <name>heating_system_fuel</name>
      <display_name>Heating System: Fuel Type</display_name>
      <description>The fuel type of the heating system. Ignored for ElectricResistance.</description>
      <type>Choice</type>
      <required>true</required>
      <model_dependent>false</model_dependent>
      <default_value>natural gas</default_value>
      <choices>
        <choice>
          <value>electricity</value>
          <display_name>electricity</display_name>
        </choice>
        <choice>
          <value>natural gas</value>
          <display_name>natural gas</display_name>
        </choice>
        <choice>
          <value>fuel oil</value>
          <display_name>fuel oil</display_name>
        </choice>
        <choice>
          <value>propane</value>
          <display_name>propane</display_name>
        </choice>
        <choice>
          <value>wood</value>
          <display_name>wood</display_name>
        </choice>
        <choice>
          <value>wood pellets</value>
          <display_name>wood pellets</display_name>
        </choice>
        <choice>
          <value>coal</value>
          <display_name>coal</display_name>
        </choice>
      </choices>
    </argument>
    <argument>
      <name>heating_system_heating_efficiency</name>
      <display_name>Heating System: Rated AFUE or Percent</display_name>
      <description>The rated heating efficiency value of the heating system.</description>
      <type>Double</type>
      <units>Frac</units>
      <required>true</required>
      <model_dependent>false</model_dependent>
      <default_value>0.78</default_value>
    </argument>
    <argument>
      <name>heating_system_heating_capacity</name>
      <display_name>Heating System: Heating Capacity</display_name>
      <description>The output heating capacity of the heating system. If not provided, the OS-HPXML autosized default (see &lt;a href='https://openstudio-hpxml.readthedocs.io/en/v1.10.0/workflow_inputs.html#hpxml-heating-systems'&gt;HPXML Heating Systems&lt;/a&gt;) is used.</description>
      <type>Double</type>
      <units>Btu/hr</units>
      <required>false</required>
      <model_dependent>false</model_dependent>
    </argument>
    <argument>
      <name>heating_system_heating_autosizing_factor</name>
      <display_name>Heating System: Heating Autosizing Factor</display_name>
      <description>The capacity scaling factor applied to the auto-sizing methodology. If not provided, 1.0 is used.</description>
      <type>Double</type>
      <required>false</required>
      <model_dependent>false</model_dependent>
    </argument>
    <argument>
      <name>heating_system_heating_autosizing_limit</name>
      <display_name>Heating System: Heating Autosizing Limit</display_name>
      <description>The maximum capacity limit applied to the auto-sizing methodology. If not provided, no limit is used.</description>
      <type>Double</type>
      <units>Btu/hr</units>
      <required>false</required>
      <model_dependent>false</model_dependent>
    </argument>
    <argument>
      <name>heating_system_fraction_heat_load_served</name>
      <display_name>Heating System: Fraction Heat Load Served</display_name>
      <description>The heating load served by the heating system.</description>
      <type>Double</type>
      <units>Frac</units>
      <required>true</required>
      <model_dependent>false</model_dependent>
      <default_value>1</default_value>
    </argument>
    <argument>
      <name>heating_system_pilot_light</name>
      <display_name>Heating System: Pilot Light</display_name>
      <description>The fuel usage of the pilot light. Applies only to Furnace, WallFurnace, FloorFurnace, Stove, Boiler, and Fireplace with non-electric fuel type. If not provided, assumes no pilot light.</description>
      <type>Double</type>
      <units>Btuh</units>
      <required>false</required>
      <model_dependent>false</model_dependent>
    </argument>
    <argument>
      <name>heating_system_airflow_defect_ratio</name>
      <display_name>Heating System: Airflow Defect Ratio</display_name>
      <description>The airflow defect ratio, defined as (InstalledAirflow - DesignAirflow) / DesignAirflow, of the heating system per ANSI/RESNET/ACCA Standard 310. A value of zero means no airflow defect. Applies only to Furnace. If not provided, assumes no defect.</description>
      <type>Double</type>
      <units>Frac</units>
      <required>false</required>
      <model_dependent>false</model_dependent>
    </argument>
    <argument>
      <name>cooling_system_type</name>
      <display_name>Cooling System: Type</display_name>
      <description>The type of cooling system. Use 'none' if there is no cooling system or if there is a heat pump serving a cooling load.</description>
      <type>Choice</type>
      <required>true</required>
      <model_dependent>false</model_dependent>
      <default_value>central air conditioner</default_value>
      <choices>
        <choice>
          <value>none</value>
          <display_name>none</display_name>
        </choice>
        <choice>
          <value>central air conditioner</value>
          <display_name>central air conditioner</display_name>
        </choice>
        <choice>
          <value>room air conditioner</value>
          <display_name>room air conditioner</display_name>
        </choice>
        <choice>
          <value>evaporative cooler</value>
          <display_name>evaporative cooler</display_name>
        </choice>
        <choice>
          <value>mini-split</value>
          <display_name>mini-split</display_name>
        </choice>
        <choice>
          <value>packaged terminal air conditioner</value>
          <display_name>packaged terminal air conditioner</display_name>
        </choice>
      </choices>
    </argument>
    <argument>
      <name>cooling_system_cooling_efficiency_type</name>
      <display_name>Cooling System: Efficiency Type</display_name>
      <description>The efficiency type of the cooling system. System types central air conditioner and mini-split use SEER or SEER2. System types room air conditioner and packaged terminal air conditioner use EER or CEER. Ignored for system type evaporative cooler.</description>
      <type>Choice</type>
      <required>true</required>
      <model_dependent>false</model_dependent>
      <default_value>SEER</default_value>
      <choices>
        <choice>
          <value>SEER</value>
          <display_name>SEER</display_name>
        </choice>
        <choice>
          <value>SEER2</value>
          <display_name>SEER2</display_name>
        </choice>
        <choice>
          <value>EER</value>
          <display_name>EER</display_name>
        </choice>
        <choice>
          <value>CEER</value>
          <display_name>CEER</display_name>
        </choice>
      </choices>
    </argument>
    <argument>
      <name>cooling_system_cooling_efficiency</name>
      <display_name>Cooling System: Efficiency</display_name>
      <description>The rated efficiency value of the cooling system. Ignored for evaporative cooler.</description>
      <type>Double</type>
      <required>true</required>
      <model_dependent>false</model_dependent>
      <default_value>13</default_value>
    </argument>
    <argument>
      <name>cooling_system_cooling_compressor_type</name>
      <display_name>Cooling System: Cooling Compressor Type</display_name>
      <description>The compressor type of the cooling system. Required for central air conditioner and mini-split.</description>
      <type>Choice</type>
      <required>false</required>
      <model_dependent>false</model_dependent>
      <choices>
        <choice>
          <value>single stage</value>
          <display_name>single stage</display_name>
        </choice>
        <choice>
          <value>two stage</value>
          <display_name>two stage</display_name>
        </choice>
        <choice>
          <value>variable speed</value>
          <display_name>variable speed</display_name>
        </choice>
      </choices>
    </argument>
    <argument>
      <name>cooling_system_cooling_sensible_heat_fraction</name>
      <display_name>Cooling System: Cooling Sensible Heat Fraction</display_name>
      <description>The sensible heat fraction of the cooling system. Ignored for evaporative cooler. If not provided, the OS-HPXML default (see &lt;a href='https://openstudio-hpxml.readthedocs.io/en/v1.10.0/workflow_inputs.html#central-air-conditioner'&gt;Central Air Conditioner&lt;/a&gt;, &lt;a href='https://openstudio-hpxml.readthedocs.io/en/v1.10.0/workflow_inputs.html#room-air-conditioner'&gt;Room Air Conditioner&lt;/a&gt;, &lt;a href='https://openstudio-hpxml.readthedocs.io/en/v1.10.0/workflow_inputs.html#packaged-terminal-air-conditioner'&gt;Packaged Terminal Air Conditioner&lt;/a&gt;, &lt;a href='https://openstudio-hpxml.readthedocs.io/en/v1.10.0/workflow_inputs.html#mini-split-air-conditioner'&gt;Mini-Split Air Conditioner&lt;/a&gt;) is used.</description>
      <type>Double</type>
      <units>Frac</units>
      <required>false</required>
      <model_dependent>false</model_dependent>
    </argument>
    <argument>
      <name>cooling_system_cooling_capacity</name>
      <display_name>Cooling System: Cooling Capacity</display_name>
      <description>The output cooling capacity of the cooling system. If not provided, the OS-HPXML autosized default (see &lt;a href='https://openstudio-hpxml.readthedocs.io/en/v1.10.0/workflow_inputs.html#central-air-conditioner'&gt;Central Air Conditioner&lt;/a&gt;, &lt;a href='https://openstudio-hpxml.readthedocs.io/en/v1.10.0/workflow_inputs.html#room-air-conditioner'&gt;Room Air Conditioner&lt;/a&gt;, &lt;a href='https://openstudio-hpxml.readthedocs.io/en/v1.10.0/workflow_inputs.html#packaged-terminal-air-conditioner'&gt;Packaged Terminal Air Conditioner&lt;/a&gt;, &lt;a href='https://openstudio-hpxml.readthedocs.io/en/v1.10.0/workflow_inputs.html#evaporative-cooler'&gt;Evaporative Cooler&lt;/a&gt;, &lt;a href='https://openstudio-hpxml.readthedocs.io/en/v1.10.0/workflow_inputs.html#mini-split-air-conditioner'&gt;Mini-Split Air Conditioner&lt;/a&gt;) is used.</description>
      <type>Double</type>
      <units>Btu/hr</units>
      <required>false</required>
      <model_dependent>false</model_dependent>
    </argument>
    <argument>
      <name>cooling_system_cooling_autosizing_factor</name>
      <display_name>Cooling System: Cooling Autosizing Factor</display_name>
      <description>The capacity scaling factor applied to the auto-sizing methodology. If not provided, 1.0 is used.</description>
      <type>Double</type>
      <required>false</required>
      <model_dependent>false</model_dependent>
    </argument>
    <argument>
      <name>cooling_system_cooling_autosizing_limit</name>
      <display_name>Cooling System: Cooling Autosizing Limit</display_name>
      <description>The maximum capacity limit applied to the auto-sizing methodology. If not provided, no limit is used.</description>
      <type>Double</type>
      <units>Btu/hr</units>
      <required>false</required>
      <model_dependent>false</model_dependent>
    </argument>
    <argument>
      <name>cooling_system_fraction_cool_load_served</name>
      <display_name>Cooling System: Fraction Cool Load Served</display_name>
      <description>The cooling load served by the cooling system.</description>
      <type>Double</type>
      <units>Frac</units>
      <required>true</required>
      <model_dependent>false</model_dependent>
      <default_value>1</default_value>
    </argument>
    <argument>
      <name>cooling_system_is_ducted</name>
      <display_name>Cooling System: Is Ducted</display_name>
      <description>Whether the cooling system is ducted or not. Only used for mini-split and evaporative cooler. It's assumed that central air conditioner is ducted, and room air conditioner and packaged terminal air conditioner are not ducted.</description>
      <type>Boolean</type>
      <required>false</required>
      <model_dependent>false</model_dependent>
      <default_value>false</default_value>
      <choices>
        <choice>
          <value>true</value>
          <display_name>true</display_name>
        </choice>
        <choice>
          <value>false</value>
          <display_name>false</display_name>
        </choice>
      </choices>
    </argument>
    <argument>
      <name>cooling_system_airflow_defect_ratio</name>
      <display_name>Cooling System: Airflow Defect Ratio</display_name>
      <description>The airflow defect ratio, defined as (InstalledAirflow - DesignAirflow) / DesignAirflow, of the cooling system per ANSI/RESNET/ACCA Standard 310. A value of zero means no airflow defect. Applies only to central air conditioner and ducted mini-split. If not provided, assumes no defect.</description>
      <type>Double</type>
      <units>Frac</units>
      <required>false</required>
      <model_dependent>false</model_dependent>
    </argument>
    <argument>
      <name>cooling_system_charge_defect_ratio</name>
      <display_name>Cooling System: Charge Defect Ratio</display_name>
      <description>The refrigerant charge defect ratio, defined as (InstalledCharge - DesignCharge) / DesignCharge, of the cooling system per ANSI/RESNET/ACCA Standard 310. A value of zero means no refrigerant charge defect. Applies only to central air conditioner and mini-split. If not provided, assumes no defect.</description>
      <type>Double</type>
      <units>Frac</units>
      <required>false</required>
      <model_dependent>false</model_dependent>
    </argument>
    <argument>
      <name>cooling_system_crankcase_heater_watts</name>
      <display_name>Cooling System: Crankcase Heater Power Watts</display_name>
      <description>Cooling system crankcase heater power consumption in Watts. Applies only to central air conditioner, room air conditioner, packaged terminal air conditioner and mini-split. If not provided, the OS-HPXML default (see &lt;a href='https://openstudio-hpxml.readthedocs.io/en/v1.10.0/workflow_inputs.html#central-air-conditioner'&gt;Central Air Conditioner&lt;/a&gt;, &lt;a href='https://openstudio-hpxml.readthedocs.io/en/v1.10.0/workflow_inputs.html#room-air-conditioner'&gt;Room Air Conditioner&lt;/a&gt;, &lt;a href='https://openstudio-hpxml.readthedocs.io/en/v1.10.0/workflow_inputs.html#packaged-terminal-air-conditioner'&gt;Packaged Terminal Air Conditioner&lt;/a&gt;, &lt;a href='https://openstudio-hpxml.readthedocs.io/en/v1.10.0/workflow_inputs.html#mini-split-air-conditioner'&gt;Mini-Split Air Conditioner&lt;/a&gt;) is used.</description>
      <type>Double</type>
      <units>W</units>
      <required>false</required>
      <model_dependent>false</model_dependent>
    </argument>
    <argument>
      <name>cooling_system_integrated_heating_system_fuel</name>
      <display_name>Cooling System: Integrated Heating System Fuel Type</display_name>
      <description>The fuel type of the heating system integrated into cooling system. Only used for packaged terminal air conditioner and room air conditioner.</description>
      <type>Choice</type>
      <required>false</required>
      <model_dependent>false</model_dependent>
      <choices>
        <choice>
          <value>electricity</value>
          <display_name>electricity</display_name>
        </choice>
        <choice>
          <value>natural gas</value>
          <display_name>natural gas</display_name>
        </choice>
        <choice>
          <value>fuel oil</value>
          <display_name>fuel oil</display_name>
        </choice>
        <choice>
          <value>propane</value>
          <display_name>propane</display_name>
        </choice>
        <choice>
          <value>wood</value>
          <display_name>wood</display_name>
        </choice>
        <choice>
          <value>wood pellets</value>
          <display_name>wood pellets</display_name>
        </choice>
        <choice>
          <value>coal</value>
          <display_name>coal</display_name>
        </choice>
      </choices>
    </argument>
    <argument>
      <name>cooling_system_integrated_heating_system_efficiency_percent</name>
      <display_name>Cooling System: Integrated Heating System Efficiency</display_name>
      <description>The rated heating efficiency value of the heating system integrated into cooling system. Only used for packaged terminal air conditioner and room air conditioner.</description>
      <type>Double</type>
      <units>Frac</units>
      <required>false</required>
      <model_dependent>false</model_dependent>
    </argument>
    <argument>
      <name>cooling_system_integrated_heating_system_capacity</name>
      <display_name>Cooling System: Integrated Heating System Heating Capacity</display_name>
      <description>The output heating capacity of the heating system integrated into cooling system. If not provided, the OS-HPXML autosized default (see &lt;a href='https://openstudio-hpxml.readthedocs.io/en/v1.10.0/workflow_inputs.html#room-air-conditioner'&gt;Room Air Conditioner&lt;/a&gt;, &lt;a href='https://openstudio-hpxml.readthedocs.io/en/v1.10.0/workflow_inputs.html#packaged-terminal-air-conditioner'&gt;Packaged Terminal Air Conditioner&lt;/a&gt;) is used. Only used for room air conditioner and packaged terminal air conditioner.</description>
      <type>Double</type>
      <units>Btu/hr</units>
      <required>false</required>
      <model_dependent>false</model_dependent>
    </argument>
    <argument>
      <name>cooling_system_integrated_heating_system_fraction_heat_load_served</name>
      <display_name>Cooling System: Integrated Heating System Fraction Heat Load Served</display_name>
      <description>The heating load served by the heating system integrated into cooling system. Only used for packaged terminal air conditioner and room air conditioner.</description>
      <type>Double</type>
      <units>Frac</units>
      <required>false</required>
      <model_dependent>false</model_dependent>
    </argument>
    <argument>
      <name>heat_pump_type</name>
      <display_name>Heat Pump: Type</display_name>
      <description>The type of heat pump. Use 'none' if there is no heat pump.</description>
      <type>Choice</type>
      <required>true</required>
      <model_dependent>false</model_dependent>
      <default_value>none</default_value>
      <choices>
        <choice>
          <value>none</value>
          <display_name>none</display_name>
        </choice>
        <choice>
          <value>air-to-air</value>
          <display_name>air-to-air</display_name>
        </choice>
        <choice>
          <value>mini-split</value>
          <display_name>mini-split</display_name>
        </choice>
        <choice>
          <value>ground-to-air</value>
          <display_name>ground-to-air</display_name>
        </choice>
        <choice>
          <value>packaged terminal heat pump</value>
          <display_name>packaged terminal heat pump</display_name>
        </choice>
        <choice>
          <value>room air conditioner with reverse cycle</value>
          <display_name>room air conditioner with reverse cycle</display_name>
        </choice>
      </choices>
    </argument>
    <argument>
      <name>heat_pump_heating_efficiency_type</name>
      <display_name>Heat Pump: Heating Efficiency Type</display_name>
      <description>The heating efficiency type of heat pump. System types air-to-air and mini-split use HSPF or HSPF2. System types ground-to-air, packaged terminal heat pump and room air conditioner with reverse cycle use COP.</description>
      <type>Choice</type>
      <required>true</required>
      <model_dependent>false</model_dependent>
      <default_value>HSPF</default_value>
      <choices>
        <choice>
          <value>HSPF</value>
          <display_name>HSPF</display_name>
        </choice>
        <choice>
          <value>HSPF2</value>
          <display_name>HSPF2</display_name>
        </choice>
        <choice>
          <value>COP</value>
          <display_name>COP</display_name>
        </choice>
      </choices>
    </argument>
    <argument>
      <name>heat_pump_heating_efficiency</name>
      <display_name>Heat Pump: Heating Efficiency</display_name>
      <description>The rated heating efficiency value of the heat pump.</description>
      <type>Double</type>
      <required>true</required>
      <model_dependent>false</model_dependent>
      <default_value>7.7</default_value>
    </argument>
    <argument>
      <name>heat_pump_cooling_efficiency_type</name>
      <display_name>Heat Pump: Cooling Efficiency Type</display_name>
      <description>The cooling efficiency type of heat pump. System types air-to-air and mini-split use SEER or SEER2. System types ground-to-air, packaged terminal heat pump and room air conditioner with reverse cycle use EER.</description>
      <type>Choice</type>
      <required>true</required>
      <model_dependent>false</model_dependent>
      <default_value>SEER</default_value>
      <choices>
        <choice>
          <value>SEER</value>
          <display_name>SEER</display_name>
        </choice>
        <choice>
          <value>SEER2</value>
          <display_name>SEER2</display_name>
        </choice>
        <choice>
          <value>EER</value>
          <display_name>EER</display_name>
        </choice>
        <choice>
          <value>CEER</value>
          <display_name>CEER</display_name>
        </choice>
      </choices>
    </argument>
    <argument>
      <name>heat_pump_cooling_efficiency</name>
      <display_name>Heat Pump: Cooling Efficiency</display_name>
      <description>The rated cooling efficiency value of the heat pump.</description>
      <type>Double</type>
      <required>true</required>
      <model_dependent>false</model_dependent>
      <default_value>13</default_value>
    </argument>
    <argument>
      <name>heat_pump_cooling_compressor_type</name>
      <display_name>Heat Pump: Cooling Compressor Type</display_name>
      <description>The compressor type of the heat pump. Required for air-to-air and mini-split.</description>
      <type>Choice</type>
      <required>false</required>
      <model_dependent>false</model_dependent>
      <choices>
        <choice>
          <value>single stage</value>
          <display_name>single stage</display_name>
        </choice>
        <choice>
          <value>two stage</value>
          <display_name>two stage</display_name>
        </choice>
        <choice>
          <value>variable speed</value>
          <display_name>variable speed</display_name>
        </choice>
      </choices>
    </argument>
    <argument>
      <name>heat_pump_cooling_sensible_heat_fraction</name>
      <display_name>Heat Pump: Cooling Sensible Heat Fraction</display_name>
      <description>The sensible heat fraction of the heat pump. If not provided, the OS-HPXML default (see &lt;a href='https://openstudio-hpxml.readthedocs.io/en/v1.10.0/workflow_inputs.html#air-to-air-heat-pump'&gt;Air-to-Air Heat Pump&lt;/a&gt;, &lt;a href='https://openstudio-hpxml.readthedocs.io/en/v1.10.0/workflow_inputs.html#mini-split-heat-pump'&gt;Mini-Split Heat Pump&lt;/a&gt;, &lt;a href='https://openstudio-hpxml.readthedocs.io/en/v1.10.0/workflow_inputs.html#packaged-terminal-heat-pump'&gt;Packaged Terminal Heat Pump&lt;/a&gt;, &lt;a href='https://openstudio-hpxml.readthedocs.io/en/v1.10.0/workflow_inputs.html#room-air-conditioner-w-reverse-cycle'&gt;Room Air Conditioner w/ Reverse Cycle&lt;/a&gt;, &lt;a href='https://openstudio-hpxml.readthedocs.io/en/v1.10.0/workflow_inputs.html#ground-to-air-heat-pump'&gt;Ground-to-Air Heat Pump&lt;/a&gt;) is used.</description>
      <type>Double</type>
      <units>Frac</units>
      <required>false</required>
      <model_dependent>false</model_dependent>
    </argument>
    <argument>
      <name>heat_pump_heating_capacity</name>
      <display_name>Heat Pump: Heating Capacity</display_name>
      <description>The output heating capacity of the heat pump. If not provided, the OS-HPXML autosized default (see &lt;a href='https://openstudio-hpxml.readthedocs.io/en/v1.10.0/workflow_inputs.html#air-to-air-heat-pump'&gt;Air-to-Air Heat Pump&lt;/a&gt;, &lt;a href='https://openstudio-hpxml.readthedocs.io/en/v1.10.0/workflow_inputs.html#mini-split-heat-pump'&gt;Mini-Split Heat Pump&lt;/a&gt;, &lt;a href='https://openstudio-hpxml.readthedocs.io/en/v1.10.0/workflow_inputs.html#packaged-terminal-heat-pump'&gt;Packaged Terminal Heat Pump&lt;/a&gt;, &lt;a href='https://openstudio-hpxml.readthedocs.io/en/v1.10.0/workflow_inputs.html#room-air-conditioner-w-reverse-cycle'&gt;Room Air Conditioner w/ Reverse Cycle&lt;/a&gt;, &lt;a href='https://openstudio-hpxml.readthedocs.io/en/v1.10.0/workflow_inputs.html#ground-to-air-heat-pump'&gt;Ground-to-Air Heat Pump&lt;/a&gt;) is used.</description>
      <type>Double</type>
      <units>Btu/hr</units>
      <required>false</required>
      <model_dependent>false</model_dependent>
    </argument>
    <argument>
      <name>heat_pump_heating_autosizing_factor</name>
      <display_name>Heat Pump: Heating Autosizing Factor</display_name>
      <description>The capacity scaling factor applied to the auto-sizing methodology. If not provided, 1.0 is used.</description>
      <type>Double</type>
      <required>false</required>
      <model_dependent>false</model_dependent>
    </argument>
    <argument>
      <name>heat_pump_heating_autosizing_limit</name>
      <display_name>Heat Pump: Heating Autosizing Limit</display_name>
      <description>The maximum capacity limit applied to the auto-sizing methodology. If not provided, no limit is used.</description>
      <type>Double</type>
      <units>Btu/hr</units>
      <required>false</required>
      <model_dependent>false</model_dependent>
    </argument>
    <argument>
      <name>heat_pump_heating_capacity_fraction_17F</name>
      <display_name>Heat Pump: Heating Capacity Fraction at 17F</display_name>
      <description>The output heating capacity of the heat pump at 17F divided by the above nominal heating capacity at 47F. Applies to all heat pump types except ground-to-air. If not provided, the OS-HPXML default (see &lt;a href='https://openstudio-hpxml.readthedocs.io/en/v1.10.0/workflow_inputs.html#air-to-air-heat-pump'&gt;Air-to-Air Heat Pump&lt;/a&gt;, &lt;a href='https://openstudio-hpxml.readthedocs.io/en/v1.10.0/workflow_inputs.html#mini-split-heat-pump'&gt;Mini-Split Heat Pump&lt;/a&gt;, &lt;a href='https://openstudio-hpxml.readthedocs.io/en/v1.10.0/workflow_inputs.html#packaged-terminal-heat-pump'&gt;Packaged Terminal Heat Pump&lt;/a&gt;, &lt;a href='https://openstudio-hpxml.readthedocs.io/en/v1.10.0/workflow_inputs.html#room-air-conditioner-w-reverse-cycle'&gt;Room Air Conditioner w/ Reverse Cycle&lt;/a&gt;) is used.</description>
      <type>Double</type>
      <units>Frac</units>
      <required>false</required>
      <model_dependent>false</model_dependent>
    </argument>
    <argument>
      <name>heat_pump_cooling_capacity</name>
      <display_name>Heat Pump: Cooling Capacity</display_name>
      <description>The output cooling capacity of the heat pump. If not provided, the OS-HPXML autosized default (see &lt;a href='https://openstudio-hpxml.readthedocs.io/en/v1.10.0/workflow_inputs.html#air-to-air-heat-pump'&gt;Air-to-Air Heat Pump&lt;/a&gt;, &lt;a href='https://openstudio-hpxml.readthedocs.io/en/v1.10.0/workflow_inputs.html#mini-split-heat-pump'&gt;Mini-Split Heat Pump&lt;/a&gt;, &lt;a href='https://openstudio-hpxml.readthedocs.io/en/v1.10.0/workflow_inputs.html#packaged-terminal-heat-pump'&gt;Packaged Terminal Heat Pump&lt;/a&gt;, &lt;a href='https://openstudio-hpxml.readthedocs.io/en/v1.10.0/workflow_inputs.html#room-air-conditioner-w-reverse-cycle'&gt;Room Air Conditioner w/ Reverse Cycle&lt;/a&gt;, &lt;a href='https://openstudio-hpxml.readthedocs.io/en/v1.10.0/workflow_inputs.html#ground-to-air-heat-pump'&gt;Ground-to-Air Heat Pump&lt;/a&gt;) is used.</description>
      <type>Double</type>
      <units>Btu/hr</units>
      <required>false</required>
      <model_dependent>false</model_dependent>
    </argument>
    <argument>
      <name>heat_pump_cooling_autosizing_factor</name>
      <display_name>Heat Pump: Cooling Autosizing Factor</display_name>
      <description>The capacity scaling factor applied to the auto-sizing methodology. If not provided, 1.0 is used.</description>
      <type>Double</type>
      <required>false</required>
      <model_dependent>false</model_dependent>
    </argument>
    <argument>
      <name>heat_pump_cooling_autosizing_limit</name>
      <display_name>Heat Pump: Cooling Autosizing Limit</display_name>
      <description>The maximum capacity limit applied to the auto-sizing methodology. If not provided, no limit is used.</description>
      <type>Double</type>
      <units>Btu/hr</units>
      <required>false</required>
      <model_dependent>false</model_dependent>
    </argument>
    <argument>
      <name>heat_pump_fraction_heat_load_served</name>
      <display_name>Heat Pump: Fraction Heat Load Served</display_name>
      <description>The heating load served by the heat pump.</description>
      <type>Double</type>
      <units>Frac</units>
      <required>true</required>
      <model_dependent>false</model_dependent>
      <default_value>1</default_value>
    </argument>
    <argument>
      <name>heat_pump_fraction_cool_load_served</name>
      <display_name>Heat Pump: Fraction Cool Load Served</display_name>
      <description>The cooling load served by the heat pump.</description>
      <type>Double</type>
      <units>Frac</units>
      <required>true</required>
      <model_dependent>false</model_dependent>
      <default_value>1</default_value>
    </argument>
    <argument>
      <name>heat_pump_compressor_lockout_temp</name>
      <display_name>Heat Pump: Compressor Lockout Temperature</display_name>
      <description>The temperature below which the heat pump compressor is disabled. If both this and Backup Heating Lockout Temperature are provided and use the same value, it essentially defines a switchover temperature (for, e.g., a dual-fuel heat pump). Applies to all heat pump types other than ground-to-air. If not provided, the OS-HPXML default (see &lt;a href='https://openstudio-hpxml.readthedocs.io/en/v1.10.0/workflow_inputs.html#air-to-air-heat-pump'&gt;Air-to-Air Heat Pump&lt;/a&gt;, &lt;a href='https://openstudio-hpxml.readthedocs.io/en/v1.10.0/workflow_inputs.html#mini-split-heat-pump'&gt;Mini-Split Heat Pump&lt;/a&gt;, &lt;a href='https://openstudio-hpxml.readthedocs.io/en/v1.10.0/workflow_inputs.html#packaged-terminal-heat-pump'&gt;Packaged Terminal Heat Pump&lt;/a&gt;, &lt;a href='https://openstudio-hpxml.readthedocs.io/en/v1.10.0/workflow_inputs.html#room-air-conditioner-w-reverse-cycle'&gt;Room Air Conditioner w/ Reverse Cycle&lt;/a&gt;) is used.</description>
      <type>Double</type>
      <units>F</units>
      <required>false</required>
      <model_dependent>false</model_dependent>
    </argument>
    <argument>
      <name>heat_pump_backup_type</name>
      <display_name>Heat Pump: Backup Type</display_name>
      <description>The backup type of the heat pump. If 'integrated', represents e.g. built-in electric strip heat or dual-fuel integrated furnace. If 'separate', represents e.g. electric baseboard or boiler based on the Heating System 2 specified below. Use 'none' if there is no backup heating.</description>
      <type>Choice</type>
      <required>true</required>
      <model_dependent>false</model_dependent>
      <default_value>integrated</default_value>
      <choices>
        <choice>
          <value>none</value>
          <display_name>none</display_name>
        </choice>
        <choice>
          <value>integrated</value>
          <display_name>integrated</display_name>
        </choice>
        <choice>
          <value>separate</value>
          <display_name>separate</display_name>
        </choice>
      </choices>
    </argument>
    <argument>
      <name>heat_pump_backup_heating_autosizing_factor</name>
      <display_name>Heat Pump: Backup Heating Autosizing Factor</display_name>
      <description>The capacity scaling factor applied to the auto-sizing methodology if Backup Type is 'integrated'. If not provided, 1.0 is used. If Backup Type is 'separate', use Heating System 2: Heating Autosizing Factor.</description>
      <type>Double</type>
      <required>false</required>
      <model_dependent>false</model_dependent>
    </argument>
    <argument>
      <name>heat_pump_backup_heating_autosizing_limit</name>
      <display_name>Heat Pump: Backup Heating Autosizing Limit</display_name>
      <description>The maximum capacity limit applied to the auto-sizing methodology if Backup Type is 'integrated'. If not provided, no limit is used. If Backup Type is 'separate', use Heating System 2: Heating Autosizing Limit.</description>
      <type>Double</type>
      <units>Btu/hr</units>
      <required>false</required>
      <model_dependent>false</model_dependent>
    </argument>
    <argument>
      <name>heat_pump_backup_fuel</name>
      <display_name>Heat Pump: Backup Fuel Type</display_name>
      <description>The backup fuel type of the heat pump. Only applies if Backup Type is 'integrated'.</description>
      <type>Choice</type>
      <required>true</required>
      <model_dependent>false</model_dependent>
      <default_value>electricity</default_value>
      <choices>
        <choice>
          <value>electricity</value>
          <display_name>electricity</display_name>
        </choice>
        <choice>
          <value>natural gas</value>
          <display_name>natural gas</display_name>
        </choice>
        <choice>
          <value>fuel oil</value>
          <display_name>fuel oil</display_name>
        </choice>
        <choice>
          <value>propane</value>
          <display_name>propane</display_name>
        </choice>
      </choices>
    </argument>
    <argument>
      <name>heat_pump_backup_heating_efficiency</name>
      <display_name>Heat Pump: Backup Rated Efficiency</display_name>
      <description>The backup rated efficiency value of the heat pump. Percent for electricity fuel type. AFUE otherwise. Only applies if Backup Type is 'integrated'.</description>
      <type>Double</type>
      <required>true</required>
      <model_dependent>false</model_dependent>
      <default_value>1</default_value>
    </argument>
    <argument>
      <name>heat_pump_backup_heating_capacity</name>
      <display_name>Heat Pump: Backup Heating Capacity</display_name>
      <description>The backup output heating capacity of the heat pump. If not provided, the OS-HPXML autosized default (see &lt;a href='https://openstudio-hpxml.readthedocs.io/en/v1.10.0/workflow_inputs.html#backup'&gt;Backup&lt;/a&gt;) is used. Only applies if Backup Type is 'integrated'.</description>
      <type>Double</type>
      <units>Btu/hr</units>
      <required>false</required>
      <model_dependent>false</model_dependent>
    </argument>
    <argument>
      <name>heat_pump_backup_heating_lockout_temp</name>
      <display_name>Heat Pump: Backup Heating Lockout Temperature</display_name>
      <description>The temperature above which the heat pump backup system is disabled. If both this and Compressor Lockout Temperature are provided and use the same value, it essentially defines a switchover temperature (for, e.g., a dual-fuel heat pump). Applies for both Backup Type of 'integrated' and 'separate'. If not provided, the OS-HPXML default (see &lt;a href='https://openstudio-hpxml.readthedocs.io/en/v1.10.0/workflow_inputs.html#backup'&gt;Backup&lt;/a&gt;) is used.</description>
      <type>Double</type>
      <units>F</units>
      <required>false</required>
      <model_dependent>false</model_dependent>
    </argument>
    <argument>
      <name>heat_pump_sizing_methodology</name>
      <display_name>Heat Pump: Sizing Methodology</display_name>
      <description>The auto-sizing methodology to use when the heat pump capacity is not provided. If not provided, the OS-HPXML default (see &lt;a href='https://openstudio-hpxml.readthedocs.io/en/v1.10.0/workflow_inputs.html#hpxml-hvac-sizing-control'&gt;HPXML HVAC Sizing Control&lt;/a&gt;) is used.</description>
      <type>Choice</type>
      <required>false</required>
      <model_dependent>false</model_dependent>
      <choices>
        <choice>
          <value>ACCA</value>
          <display_name>ACCA</display_name>
        </choice>
        <choice>
          <value>HERS</value>
          <display_name>HERS</display_name>
        </choice>
        <choice>
          <value>MaxLoad</value>
          <display_name>MaxLoad</display_name>
        </choice>
      </choices>
    </argument>
    <argument>
      <name>heat_pump_backup_sizing_methodology</name>
      <display_name>Heat Pump: Backup Sizing Methodology</display_name>
      <description>The auto-sizing methodology to use when the heat pump backup capacity is not provided. If not provided, the OS-HPXML default (see &lt;a href='https://openstudio-hpxml.readthedocs.io/en/v1.10.0/workflow_inputs.html#hpxml-hvac-sizing-control'&gt;HPXML HVAC Sizing Control&lt;/a&gt;) is used.</description>
      <type>Choice</type>
      <required>false</required>
      <model_dependent>false</model_dependent>
      <choices>
        <choice>
          <value>emergency</value>
          <display_name>emergency</display_name>
        </choice>
        <choice>
          <value>supplemental</value>
          <display_name>supplemental</display_name>
        </choice>
      </choices>
    </argument>
    <argument>
      <name>heat_pump_is_ducted</name>
      <display_name>Heat Pump: Is Ducted</display_name>
      <description>Whether the heat pump is ducted or not. Only used for mini-split. It's assumed that air-to-air and ground-to-air are ducted, and packaged terminal heat pump and room air conditioner with reverse cycle are not ducted. If not provided, assumes not ducted.</description>
      <type>Boolean</type>
      <required>false</required>
      <model_dependent>false</model_dependent>
      <choices>
        <choice>
          <value>true</value>
          <display_name>true</display_name>
        </choice>
        <choice>
          <value>false</value>
          <display_name>false</display_name>
        </choice>
      </choices>
    </argument>
    <argument>
      <name>heat_pump_airflow_defect_ratio</name>
      <display_name>Heat Pump: Airflow Defect Ratio</display_name>
      <description>The airflow defect ratio, defined as (InstalledAirflow - DesignAirflow) / DesignAirflow, of the heat pump per ANSI/RESNET/ACCA Standard 310. A value of zero means no airflow defect. Applies only to air-to-air, ducted mini-split, and ground-to-air. If not provided, assumes no defect.</description>
      <type>Double</type>
      <units>Frac</units>
      <required>false</required>
      <model_dependent>false</model_dependent>
    </argument>
    <argument>
      <name>heat_pump_charge_defect_ratio</name>
      <display_name>Heat Pump: Charge Defect Ratio</display_name>
      <description>The refrigerant charge defect ratio, defined as (InstalledCharge - DesignCharge) / DesignCharge, of the heat pump per ANSI/RESNET/ACCA Standard 310. A value of zero means no refrigerant charge defect. Applies to all heat pump types. If not provided, assumes no defect.</description>
      <type>Double</type>
      <units>Frac</units>
      <required>false</required>
      <model_dependent>false</model_dependent>
    </argument>
    <argument>
      <name>heat_pump_crankcase_heater_watts</name>
      <display_name>Heat Pump: Crankcase Heater Power Watts</display_name>
      <description>Heat Pump crankcase heater power consumption in Watts. Applies only to air-to-air, mini-split, packaged terminal heat pump and room air conditioner with reverse cycle. If not provided, the OS-HPXML default (see &lt;a href='https://openstudio-hpxml.readthedocs.io/en/v1.10.0/workflow_inputs.html#air-to-air-heat-pump'&gt;Air-to-Air Heat Pump&lt;/a&gt;, &lt;a href='https://openstudio-hpxml.readthedocs.io/en/v1.10.0/workflow_inputs.html#mini-split-heat-pump'&gt;Mini-Split Heat Pump&lt;/a&gt;, &lt;a href='https://openstudio-hpxml.readthedocs.io/en/v1.10.0/workflow_inputs.html#packaged-terminal-heat-pump'&gt;Packaged Terminal Heat Pump&lt;/a&gt;, &lt;a href='https://openstudio-hpxml.readthedocs.io/en/v1.10.0/workflow_inputs.html#room-air-conditioner-w-reverse-cycle'&gt;Room Air Conditioner w/ Reverse Cycle&lt;/a&gt;) is used.</description>
      <type>Double</type>
      <units>W</units>
      <required>false</required>
      <model_dependent>false</model_dependent>
    </argument>
    <argument>
      <name>heat_pump_pan_heater_watts</name>
      <display_name>Heat Pump: Pan Heater Power Watts</display_name>
      <description>Heat Pump pan heater power consumption in Watts. Applies only to air-to-air and mini-split. If not provided, the OS-HPXML default (see &lt;a href='https://openstudio-hpxml.readthedocs.io/en/v1.10.0/workflow_inputs.html#air-to-air-heat-pump'&gt;Air-to-Air Heat Pump&lt;/a&gt;, &lt;a href='https://openstudio-hpxml.readthedocs.io/en/v1.10.0/workflow_inputs.html#mini-split-heat-pump'&gt;Mini-Split Heat Pump&lt;/a&gt;) is used.</description>
      <type>Double</type>
      <units>W</units>
      <required>false</required>
      <model_dependent>false</model_dependent>
    </argument>
    <argument>
      <name>heat_pump_pan_heater_control_type</name>
      <display_name>Heat Pump: Pan Heater Control Type</display_name>
      <description>Heat pump pan heater control type. If 'continuous', operates continuously when outdoor temperature is below 32F. If 'defrost mode', operates only during defrost mode when outdoor temperature is below 32F. Applies only to air-to-air and mini-split. If not provided, the OS-HPXML default (see &lt;a href='https://openstudio-hpxml.readthedocs.io/en/v1.10.0/workflow_inputs.html#air-to-air-heat-pump'&gt;Air-to-Air Heat Pump&lt;/a&gt;, &lt;a href='https://openstudio-hpxml.readthedocs.io/en/v1.10.0/workflow_inputs.html#mini-split-heat-pump'&gt;Mini-Split Heat Pump&lt;/a&gt;) is used.</description>
      <type>Choice</type>
      <required>false</required>
      <model_dependent>false</model_dependent>
      <choices>
        <choice>
          <value>continuous</value>
          <display_name>continuous</display_name>
        </choice>
        <choice>
          <value>defrost mode</value>
          <display_name>defrost mode</display_name>
        </choice>
      </choices>
    </argument>
    <argument>
      <name>hvac_perf_data_capacity_type</name>
      <display_name>HVAC Detailed Performance Data: Capacity Type</display_name>
      <description>Type of capacity values for detailed performance data if available. Applies only to air-source HVAC systems (central and mini-split air conditioners, air-to-air and mini-split heat pumps).</description>
      <type>Choice</type>
      <units>Absolute capacities</units>
      <required>false</required>
      <model_dependent>false</model_dependent>
      <choices>
        <choice>
          <value>Absolute capacities</value>
          <display_name>Absolute capacities</display_name>
        </choice>
        <choice>
          <value>Normalized capacity fractions</value>
          <display_name>Normalized capacity fractions</display_name>
        </choice>
      </choices>
    </argument>
    <argument>
      <name>hvac_perf_data_heating_outdoor_temperatures</name>
      <display_name>HVAC Detailed Performance Data: Heating Outdoor Temperatures</display_name>
      <description>Outdoor temperatures of heating detailed performance data if available. Applies only to air-source HVAC systems (air-to-air and mini-split heat pumps). Only certain outdoor temperatures are allowed, see the OS-HPXML documentation (&lt;a href='https://openstudio-hpxml.readthedocs.io/en/v1.10.0/workflow_inputs.html#detailed-heating-performance-data'&gt;Detailed Heating Performance Data&lt;/a&gt;).</description>
      <type>String</type>
      <units>F</units>
      <required>false</required>
      <model_dependent>false</model_dependent>
    </argument>
    <argument>
      <name>hvac_perf_data_heating_min_speed_capacities</name>
      <display_name>HVAC Detailed Performance Data: Heating Minimum Speed Capacities</display_name>
      <description>Minimum speed capacities of heating detailed performance data if available, corresponding to the above outdoor temperatures. Applies only to two stage and variable speed air-source HVAC systems (air-to-air and mini-split heat pumps). Not all values are required, see the OS-HPXML documentation (&lt;a href='https://openstudio-hpxml.readthedocs.io/en/v1.10.0/workflow_inputs.html#detailed-heating-performance-data'&gt;Detailed Heating Performance Data&lt;/a&gt;).</description>
      <type>String</type>
      <units>Btu/hr or Frac</units>
      <required>false</required>
      <model_dependent>false</model_dependent>
    </argument>
    <argument>
      <name>hvac_perf_data_heating_nom_speed_capacities</name>
      <display_name>HVAC Detailed Performance Data: Heating Nominal Speed Capacities</display_name>
      <description>Nominal speed capacities of heating detailed performance data if available, corresponding to the above outdoor temperatures. Applies only to air-source HVAC systems (air-to-air and mini-split heat pumps). Not all values are required, see the OS-HPXML documentation (&lt;a href='https://openstudio-hpxml.readthedocs.io/en/v1.10.0/workflow_inputs.html#detailed-heating-performance-data'&gt;Detailed Heating Performance Data&lt;/a&gt;).</description>
      <type>String</type>
      <units>Btu/hr or Frac</units>
      <required>false</required>
      <model_dependent>false</model_dependent>
    </argument>
    <argument>
      <name>hvac_perf_data_heating_max_speed_capacities</name>
      <display_name>HVAC Detailed Performance Data: Heating Maximum Speed Capacities</display_name>
      <description>Maximum speed capacities of heating detailed performance data if available, corresponding to the above outdoor temperatures. Applies only to variable speed air-source HVAC systems (air-to-air and mini-split heat pumps). Not all values are required, see the OS-HPXML documentation (&lt;a href='https://openstudio-hpxml.readthedocs.io/en/v1.10.0/workflow_inputs.html#detailed-heating-performance-data'&gt;Detailed Heating Performance Data&lt;/a&gt;).</description>
      <type>String</type>
      <units>Btu/hr or Frac</units>
      <required>false</required>
      <model_dependent>false</model_dependent>
    </argument>
    <argument>
      <name>hvac_perf_data_heating_min_speed_cops</name>
      <display_name>HVAC Detailed Performance Data: Heating Minimum Speed COPs</display_name>
      <description>Minimum speed efficiency COP values of heating detailed performance data if available, corresponding to the above outdoor temperatures. Applies only to two stage and variable speed air-source HVAC systems (air-to-air and mini-split heat pumps). Not all values are required, see the OS-HPXML documentation (&lt;a href='https://openstudio-hpxml.readthedocs.io/en/v1.10.0/workflow_inputs.html#detailed-heating-performance-data'&gt;Detailed Heating Performance Data&lt;/a&gt;).</description>
      <type>String</type>
      <units>W/W</units>
      <required>false</required>
      <model_dependent>false</model_dependent>
    </argument>
    <argument>
      <name>hvac_perf_data_heating_nom_speed_cops</name>
      <display_name>HVAC Detailed Performance Data: Heating Nominal Speed COPs</display_name>
      <description>Nominal speed efficiency COP values of heating detailed performance data if available, corresponding to the above outdoor temperatures. Applies only to air-source HVAC systems (air-to-air and mini-split heat pumps). Not all values are required, see the OS-HPXML documentation (&lt;a href='https://openstudio-hpxml.readthedocs.io/en/v1.10.0/workflow_inputs.html#detailed-heating-performance-data'&gt;Detailed Heating Performance Data&lt;/a&gt;).</description>
      <type>String</type>
      <units>W/W</units>
      <required>false</required>
      <model_dependent>false</model_dependent>
    </argument>
    <argument>
      <name>hvac_perf_data_heating_max_speed_cops</name>
      <display_name>HVAC Detailed Performance Data: Heating Maximum Speed COPs</display_name>
      <description>Maximum speed efficiency COP values of heating detailed performance data if available, corresponding to the above outdoor temperatures. Applies only to variable speed air-source HVAC systems (air-to-air and mini-split heat pumps). Not all values are required, see the OS-HPXML documentation (&lt;a href='https://openstudio-hpxml.readthedocs.io/en/v1.10.0/workflow_inputs.html#detailed-heating-performance-data'&gt;Detailed Heating Performance Data&lt;/a&gt;).</description>
      <type>String</type>
      <units>W/W</units>
      <required>false</required>
      <model_dependent>false</model_dependent>
    </argument>
    <argument>
      <name>hvac_perf_data_cooling_outdoor_temperatures</name>
      <display_name>HVAC Detailed Performance Data: Cooling Outdoor Temperatures</display_name>
      <description>Outdoor temperatures of cooling detailed performance data if available. Applies only to variable-speed air-source HVAC systems (central and mini-split air conditioners, air-to-air and mini-split heat pumps). Only certain outdoor temperatures are allowed, see the OS-HPXML documentation (&lt;a href='https://openstudio-hpxml.readthedocs.io/en/v1.10.0/workflow_inputs.html#detailed-cooling-performance-data'&gt;Detailed Cooling Performance Data&lt;/a&gt;).</description>
      <type>String</type>
      <units>F</units>
      <required>false</required>
      <model_dependent>false</model_dependent>
    </argument>
    <argument>
      <name>hvac_perf_data_cooling_min_speed_capacities</name>
      <display_name>HVAC Detailed Performance Data: Cooling Minimum Speed Capacities</display_name>
      <description>Minimum speed capacities of cooling detailed performance data if available, corresponding to the above outdoor temperatures. Applies only to two stage and variable speed air-source HVAC systems (central and mini-split air conditioners, air-to-air and mini-split heat pumps). Not all values are required, see the OS-HPXML documentation (&lt;a href='https://openstudio-hpxml.readthedocs.io/en/v1.10.0/workflow_inputs.html#detailed-cooling-performance-data'&gt;Detailed Cooling Performance Data&lt;/a&gt;).</description>
      <type>String</type>
      <units>Btu/hr or Frac</units>
      <required>false</required>
      <model_dependent>false</model_dependent>
    </argument>
    <argument>
      <name>hvac_perf_data_cooling_nom_speed_capacities</name>
      <display_name>HVAC Detailed Performance Data: Cooling Nominal Speed Capacities</display_name>
      <description>Nominal speed capacities of cooling detailed performance data if available, corresponding to the above outdoor temperatures. Applies only to air-source HVAC systems (central and mini-split air conditioners, air-to-air and mini-split heat pumps). Not all values are required, see the OS-HPXML documentation (&lt;a href='https://openstudio-hpxml.readthedocs.io/en/v1.10.0/workflow_inputs.html#detailed-cooling-performance-data'&gt;Detailed Cooling Performance Data&lt;/a&gt;).</description>
      <type>String</type>
      <units>Btu/hr or Frac</units>
      <required>false</required>
      <model_dependent>false</model_dependent>
    </argument>
    <argument>
      <name>hvac_perf_data_cooling_max_speed_capacities</name>
      <display_name>HVAC Detailed Performance Data: Cooling Maximum Speed Capacities</display_name>
      <description>Maximum speed capacities of cooling detailed performance data if available, corresponding to the above outdoor temperatures. Applies only to variable speed air-source HVAC systems (central and mini-split air conditioners, air-to-air and mini-split heat pumps). Not all values are required, see the OS-HPXML documentation (&lt;a href='https://openstudio-hpxml.readthedocs.io/en/v1.10.0/workflow_inputs.html#detailed-cooling-performance-data'&gt;Detailed Cooling Performance Data&lt;/a&gt;).</description>
      <type>String</type>
      <units>Btu/hr or Frac</units>
      <required>false</required>
      <model_dependent>false</model_dependent>
    </argument>
    <argument>
      <name>hvac_perf_data_cooling_min_speed_cops</name>
      <display_name>HVAC Detailed Performance Data: Cooling Minimum Speed COPs</display_name>
      <description>Minimum speed efficiency COP values of cooling detailed performance data if available, corresponding to the above outdoor temperatures. Applies only to two stage and variable speed air-source HVAC systems (central and mini-split air conditioners, air-to-air and mini-split heat pumps). Not all values are required, see the OS-HPXML documentation (&lt;a href='https://openstudio-hpxml.readthedocs.io/en/v1.10.0/workflow_inputs.html#detailed-cooling-performance-data'&gt;Detailed Cooling Performance Data&lt;/a&gt;).</description>
      <type>String</type>
      <units>W/W</units>
      <required>false</required>
      <model_dependent>false</model_dependent>
    </argument>
    <argument>
      <name>hvac_perf_data_cooling_nom_speed_cops</name>
      <display_name>HVAC Detailed Performance Data: Cooling Nominal Speed COPs</display_name>
      <description>Nominal speed efficiency COP values of cooling detailed performance data if available, corresponding to the above outdoor temperatures. Applies only to air-source HVAC systems (central and mini-split air conditioners, air-to-air and mini-split heat pumps). Not all values are required, see the OS-HPXML documentation (&lt;a href='https://openstudio-hpxml.readthedocs.io/en/v1.10.0/workflow_inputs.html#detailed-cooling-performance-data'&gt;Detailed Cooling Performance Data&lt;/a&gt;).</description>
      <type>String</type>
      <units>W/W</units>
      <required>false</required>
      <model_dependent>false</model_dependent>
    </argument>
    <argument>
      <name>hvac_perf_data_cooling_max_speed_cops</name>
      <display_name>HVAC Detailed Performance Data: Cooling Maximum Speed COPs</display_name>
      <description>Maximum speed efficiency COP values of cooling detailed performance data if available, corresponding to the above outdoor temperatures. Applies only to variable speed air-source HVAC systems (central and mini-split air conditioners, air-to-air and mini-split heat pumps). Not all values are required, see the OS-HPXML documentation (&lt;a href='https://openstudio-hpxml.readthedocs.io/en/v1.10.0/workflow_inputs.html#detailed-cooling-performance-data'&gt;Detailed Cooling Performance Data&lt;/a&gt;).</description>
      <type>String</type>
      <units>W/W</units>
      <required>false</required>
      <model_dependent>false</model_dependent>
    </argument>
    <argument>
      <name>geothermal_loop_configuration</name>
      <display_name>Geothermal Loop: Configuration</display_name>
      <description>Configuration of the geothermal loop. Only applies to ground-to-air heat pump type. If not provided, the OS-HPXML default (see &lt;a href='https://openstudio-hpxml.readthedocs.io/en/v1.10.0/workflow_inputs.html#ground-to-air-heat-pump'&gt;Ground-to-Air Heat Pump&lt;/a&gt;) is used.</description>
      <type>Choice</type>
      <required>false</required>
      <model_dependent>false</model_dependent>
      <choices>
        <choice>
          <value>none</value>
          <display_name>none</display_name>
        </choice>
        <choice>
          <value>vertical</value>
          <display_name>vertical</display_name>
        </choice>
      </choices>
    </argument>
    <argument>
      <name>geothermal_loop_borefield_configuration</name>
      <display_name>Geothermal Loop: Borefield Configuration</display_name>
      <description>Borefield configuration of the geothermal loop. Only applies to ground-to-air heat pump type. If not provided, the OS-HPXML default (see &lt;a href='https://openstudio-hpxml.readthedocs.io/en/v1.10.0/workflow_inputs.html#hpxml-geothermal-loops'&gt;HPXML Geothermal Loops&lt;/a&gt;) is used.</description>
      <type>Choice</type>
      <required>false</required>
      <model_dependent>false</model_dependent>
      <choices>
        <choice>
          <value>Rectangle</value>
          <display_name>Rectangle</display_name>
        </choice>
        <choice>
          <value>Open Rectangle</value>
          <display_name>Open Rectangle</display_name>
        </choice>
        <choice>
          <value>C</value>
          <display_name>C</display_name>
        </choice>
        <choice>
          <value>L</value>
          <display_name>L</display_name>
        </choice>
        <choice>
          <value>U</value>
          <display_name>U</display_name>
        </choice>
        <choice>
          <value>Lopsided U</value>
          <display_name>Lopsided U</display_name>
        </choice>
      </choices>
    </argument>
    <argument>
      <name>geothermal_loop_loop_flow</name>
      <display_name>Geothermal Loop: Loop Flow</display_name>
      <description>Water flow rate through the geothermal loop. Only applies to ground-to-air heat pump type. If not provided, the OS-HPXML autosized default (see &lt;a href='https://openstudio-hpxml.readthedocs.io/en/v1.10.0/workflow_inputs.html#hpxml-geothermal-loops'&gt;HPXML Geothermal Loops&lt;/a&gt;) is used.</description>
      <type>Double</type>
      <units>gpm</units>
      <required>false</required>
      <model_dependent>false</model_dependent>
    </argument>
    <argument>
      <name>geothermal_loop_boreholes_count</name>
      <display_name>Geothermal Loop: Boreholes Count</display_name>
      <description>Number of boreholes. Only applies to ground-to-air heat pump type. If not provided, the OS-HPXML autosized default (see &lt;a href='https://openstudio-hpxml.readthedocs.io/en/v1.10.0/workflow_inputs.html#hpxml-geothermal-loops'&gt;HPXML Geothermal Loops&lt;/a&gt;) is used.</description>
      <type>Integer</type>
      <units>#</units>
      <required>false</required>
      <model_dependent>false</model_dependent>
    </argument>
    <argument>
      <name>geothermal_loop_boreholes_length</name>
      <display_name>Geothermal Loop: Boreholes Length</display_name>
      <description>Average length of each borehole (vertical). Only applies to ground-to-air heat pump type. If not provided, the OS-HPXML autosized default (see &lt;a href='https://openstudio-hpxml.readthedocs.io/en/v1.10.0/workflow_inputs.html#hpxml-geothermal-loops'&gt;HPXML Geothermal Loops&lt;/a&gt;) is used.</description>
      <type>Double</type>
      <units>ft</units>
      <required>false</required>
      <model_dependent>false</model_dependent>
    </argument>
    <argument>
      <name>geothermal_loop_boreholes_spacing</name>
      <display_name>Geothermal Loop: Boreholes Spacing</display_name>
      <description>Distance between bores. Only applies to ground-to-air heat pump type. If not provided, the OS-HPXML default (see &lt;a href='https://openstudio-hpxml.readthedocs.io/en/v1.10.0/workflow_inputs.html#hpxml-geothermal-loops'&gt;HPXML Geothermal Loops&lt;/a&gt;) is used.</description>
      <type>Double</type>
      <units>ft</units>
      <required>false</required>
      <model_dependent>false</model_dependent>
    </argument>
    <argument>
      <name>geothermal_loop_boreholes_diameter</name>
      <display_name>Geothermal Loop: Boreholes Diameter</display_name>
      <description>Diameter of bores. Only applies to ground-to-air heat pump type. If not provided, the OS-HPXML default (see &lt;a href='https://openstudio-hpxml.readthedocs.io/en/v1.10.0/workflow_inputs.html#hpxml-geothermal-loops'&gt;HPXML Geothermal Loops&lt;/a&gt;) is used.</description>
      <type>Double</type>
      <units>in</units>
      <required>false</required>
      <model_dependent>false</model_dependent>
    </argument>
    <argument>
      <name>geothermal_loop_grout_type</name>
      <display_name>Geothermal Loop: Grout Type</display_name>
      <description>Grout type of the geothermal loop. Only applies to ground-to-air heat pump type. If not provided, the OS-HPXML default (see &lt;a href='https://openstudio-hpxml.readthedocs.io/en/v1.10.0/workflow_inputs.html#hpxml-geothermal-loops'&gt;HPXML Geothermal Loops&lt;/a&gt;) is used.</description>
      <type>Choice</type>
      <required>false</required>
      <model_dependent>false</model_dependent>
      <choices>
        <choice>
          <value>standard</value>
          <display_name>standard</display_name>
        </choice>
        <choice>
          <value>thermally enhanced</value>
          <display_name>thermally enhanced</display_name>
        </choice>
      </choices>
    </argument>
    <argument>
      <name>geothermal_loop_pipe_type</name>
      <display_name>Geothermal Loop: Pipe Type</display_name>
      <description>Pipe type of the geothermal loop. Only applies to ground-to-air heat pump type. If not provided, the OS-HPXML default (see &lt;a href='https://openstudio-hpxml.readthedocs.io/en/v1.10.0/workflow_inputs.html#hpxml-geothermal-loops'&gt;HPXML Geothermal Loops&lt;/a&gt;) is used.</description>
      <type>Choice</type>
      <required>false</required>
      <model_dependent>false</model_dependent>
      <choices>
        <choice>
          <value>standard</value>
          <display_name>standard</display_name>
        </choice>
        <choice>
          <value>thermally enhanced</value>
          <display_name>thermally enhanced</display_name>
        </choice>
      </choices>
    </argument>
    <argument>
      <name>geothermal_loop_pipe_diameter</name>
      <display_name>Geothermal Loop: Pipe Diameter</display_name>
      <description>Pipe diameter of the geothermal loop. Only applies to ground-to-air heat pump type. If not provided, the OS-HPXML default (see &lt;a href='https://openstudio-hpxml.readthedocs.io/en/v1.10.0/workflow_inputs.html#hpxml-geothermal-loops'&gt;HPXML Geothermal Loops&lt;/a&gt;) is used.</description>
      <type>Choice</type>
      <units>in</units>
      <required>false</required>
      <model_dependent>false</model_dependent>
      <choices>
        <choice>
          <value>3/4" pipe</value>
          <display_name>3/4" pipe</display_name>
        </choice>
        <choice>
          <value>1" pipe</value>
          <display_name>1" pipe</display_name>
        </choice>
        <choice>
          <value>1-1/4" pipe</value>
          <display_name>1-1/4" pipe</display_name>
        </choice>
      </choices>
    </argument>
    <argument>
      <name>heating_system_2_type</name>
      <display_name>Heating System 2: Type</display_name>
      <description>The type of the second heating system. If a heat pump is specified and the backup type is 'separate', this heating system represents 'separate' backup heating. For ducted heat pumps where the backup heating system is a 'Furnace', the backup would typically be characterized as 'integrated' in that the furnace and heat pump share the same distribution system and blower fan; a 'Furnace' as 'separate' backup to a ducted heat pump is not supported.</description>
      <type>Choice</type>
      <required>true</required>
      <model_dependent>false</model_dependent>
      <default_value>none</default_value>
      <choices>
        <choice>
          <value>none</value>
          <display_name>none</display_name>
        </choice>
        <choice>
          <value>Furnace</value>
          <display_name>Furnace</display_name>
        </choice>
        <choice>
          <value>WallFurnace</value>
          <display_name>WallFurnace</display_name>
        </choice>
        <choice>
          <value>FloorFurnace</value>
          <display_name>FloorFurnace</display_name>
        </choice>
        <choice>
          <value>Boiler</value>
          <display_name>Boiler</display_name>
        </choice>
        <choice>
          <value>ElectricResistance</value>
          <display_name>ElectricResistance</display_name>
        </choice>
        <choice>
          <value>Stove</value>
          <display_name>Stove</display_name>
        </choice>
        <choice>
          <value>SpaceHeater</value>
          <display_name>SpaceHeater</display_name>
        </choice>
        <choice>
          <value>Fireplace</value>
          <display_name>Fireplace</display_name>
        </choice>
      </choices>
    </argument>
    <argument>
      <name>heating_system_2_fuel</name>
      <display_name>Heating System 2: Fuel Type</display_name>
      <description>The fuel type of the second heating system. Ignored for ElectricResistance.</description>
      <type>Choice</type>
      <required>true</required>
      <model_dependent>false</model_dependent>
      <default_value>electricity</default_value>
      <choices>
        <choice>
          <value>electricity</value>
          <display_name>electricity</display_name>
        </choice>
        <choice>
          <value>natural gas</value>
          <display_name>natural gas</display_name>
        </choice>
        <choice>
          <value>fuel oil</value>
          <display_name>fuel oil</display_name>
        </choice>
        <choice>
          <value>propane</value>
          <display_name>propane</display_name>
        </choice>
        <choice>
          <value>wood</value>
          <display_name>wood</display_name>
        </choice>
        <choice>
          <value>wood pellets</value>
          <display_name>wood pellets</display_name>
        </choice>
        <choice>
          <value>coal</value>
          <display_name>coal</display_name>
        </choice>
      </choices>
    </argument>
    <argument>
      <name>heating_system_2_heating_efficiency</name>
      <display_name>Heating System 2: Rated AFUE or Percent</display_name>
      <description>The rated heating efficiency value of the second heating system.</description>
      <type>Double</type>
      <units>Frac</units>
      <required>true</required>
      <model_dependent>false</model_dependent>
      <default_value>1</default_value>
    </argument>
    <argument>
      <name>heating_system_2_heating_capacity</name>
      <display_name>Heating System 2: Heating Capacity</display_name>
      <description>The output heating capacity of the second heating system. If not provided, the OS-HPXML autosized default (see &lt;a href='https://openstudio-hpxml.readthedocs.io/en/v1.10.0/workflow_inputs.html#hpxml-heating-systems'&gt;HPXML Heating Systems&lt;/a&gt;) is used.</description>
      <type>Double</type>
      <units>Btu/hr</units>
      <required>false</required>
      <model_dependent>false</model_dependent>
    </argument>
    <argument>
      <name>heating_system_2_heating_autosizing_factor</name>
      <display_name>Heating System 2: Heating Autosizing Factor</display_name>
      <description>The capacity scaling factor applied to the auto-sizing methodology. If not provided, 1.0 is used.</description>
      <type>Double</type>
      <required>false</required>
      <model_dependent>false</model_dependent>
    </argument>
    <argument>
      <name>heating_system_2_heating_autosizing_limit</name>
      <display_name>Heating System 2: Heating Autosizing Limit</display_name>
      <description>The maximum capacity limit applied to the auto-sizing methodology. If not provided, no limit is used.</description>
      <type>Double</type>
      <units>Btu/hr</units>
      <required>false</required>
      <model_dependent>false</model_dependent>
    </argument>
    <argument>
      <name>heating_system_2_fraction_heat_load_served</name>
      <display_name>Heating System 2: Fraction Heat Load Served</display_name>
      <description>The heat load served fraction of the second heating system. Ignored if this heating system serves as a backup system for a heat pump.</description>
      <type>Double</type>
      <units>Frac</units>
      <required>true</required>
      <model_dependent>false</model_dependent>
      <default_value>0.25</default_value>
    </argument>
    <argument>
      <name>hvac_control_heating_weekday_setpoint</name>
      <display_name>HVAC Control: Heating Weekday Setpoint Schedule</display_name>
      <description>Specify the constant or 24-hour comma-separated weekday heating setpoint schedule. Required unless a detailed CSV schedule is provided.</description>
      <type>String</type>
      <units>F</units>
      <required>false</required>
      <model_dependent>false</model_dependent>
    </argument>
    <argument>
      <name>hvac_control_heating_weekend_setpoint</name>
      <display_name>HVAC Control: Heating Weekend Setpoint Schedule</display_name>
      <description>Specify the constant or 24-hour comma-separated weekend heating setpoint schedule. Required unless a detailed CSV schedule is provided.</description>
      <type>String</type>
      <units>F</units>
      <required>false</required>
      <model_dependent>false</model_dependent>
    </argument>
    <argument>
      <name>hvac_control_cooling_weekday_setpoint</name>
      <display_name>HVAC Control: Cooling Weekday Setpoint Schedule</display_name>
      <description>Specify the constant or 24-hour comma-separated weekday cooling setpoint schedule. Required unless a detailed CSV schedule is provided.</description>
      <type>String</type>
      <units>F</units>
      <required>false</required>
      <model_dependent>false</model_dependent>
    </argument>
    <argument>
      <name>hvac_control_cooling_weekend_setpoint</name>
      <display_name>HVAC Control: Cooling Weekend Setpoint Schedule</display_name>
      <description>Specify the constant or 24-hour comma-separated weekend cooling setpoint schedule. Required unless a detailed CSV schedule is provided.</description>
      <type>String</type>
      <units>F</units>
      <required>false</required>
      <model_dependent>false</model_dependent>
    </argument>
    <argument>
      <name>hvac_control_heating_season_period</name>
      <display_name>HVAC Control: Heating Season Period</display_name>
      <description>Enter a date range like 'Nov 1 - Jun 30'. If not provided, the OS-HPXML default (see &lt;a href='https://openstudio-hpxml.readthedocs.io/en/v1.10.0/workflow_inputs.html#hpxml-hvac-control'&gt;HPXML HVAC Control&lt;/a&gt;) is used. Can also provide 'BuildingAmerica' to use automatic seasons from the Building America House Simulation Protocols.</description>
      <type>String</type>
      <required>false</required>
      <model_dependent>false</model_dependent>
    </argument>
    <argument>
      <name>hvac_control_cooling_season_period</name>
      <display_name>HVAC Control: Cooling Season Period</display_name>
      <description>Enter a date range like 'Jun 1 - Oct 31'. If not provided, the OS-HPXML default (see &lt;a href='https://openstudio-hpxml.readthedocs.io/en/v1.10.0/workflow_inputs.html#hpxml-hvac-control'&gt;HPXML HVAC Control&lt;/a&gt;) is used. Can also provide 'BuildingAmerica' to use automatic seasons from the Building America House Simulation Protocols.</description>
      <type>String</type>
      <required>false</required>
      <model_dependent>false</model_dependent>
    </argument>
    <argument>
      <name>hvac_blower_fan_watts_per_cfm</name>
      <display_name>HVAC Blower: Fan Efficiency</display_name>
      <description>The blower fan efficiency at maximum fan speed. Applies only to split (not packaged) systems (i.e., applies to ducted systems as well as ductless mini-split systems). If not provided, the OS-HPXML default (see &lt;a href='https://openstudio-hpxml.readthedocs.io/en/v1.10.0/workflow_inputs.html#hpxml-heating-systems'&gt;HPXML Heating Systems&lt;/a&gt;, &lt;a href='https://openstudio-hpxml.readthedocs.io/en/v1.10.0/workflow_inputs.html#hpxml-cooling-systems'&gt;HPXML Cooling Systems&lt;/a&gt;, &lt;a href='https://openstudio-hpxml.readthedocs.io/en/v1.10.0/workflow_inputs.html#hpxml-heat-pumps'&gt;HPXML Heat Pumps&lt;/a&gt;) is used.</description>
      <type>Double</type>
      <units>W/CFM</units>
      <required>false</required>
      <model_dependent>false</model_dependent>
    </argument>
    <argument>
      <name>ducts_leakage_units</name>
      <display_name>Ducts: Leakage Units</display_name>
      <description>The leakage units of the ducts.</description>
      <type>Choice</type>
      <required>true</required>
      <model_dependent>false</model_dependent>
      <default_value>Percent</default_value>
      <choices>
        <choice>
          <value>CFM25</value>
          <display_name>CFM25</display_name>
        </choice>
        <choice>
          <value>CFM50</value>
          <display_name>CFM50</display_name>
        </choice>
        <choice>
          <value>Percent</value>
          <display_name>Percent</display_name>
        </choice>
      </choices>
    </argument>
    <argument>
      <name>ducts_supply_leakage_to_outside_value</name>
      <display_name>Ducts: Supply Leakage to Outside Value</display_name>
      <description>The leakage value to outside for the supply ducts.</description>
      <type>Double</type>
      <required>true</required>
      <model_dependent>false</model_dependent>
      <default_value>0.1</default_value>
    </argument>
    <argument>
      <name>ducts_supply_location</name>
      <display_name>Ducts: Supply Location</display_name>
      <description>The location of the supply ducts. If not provided, the OS-HPXML default (see &lt;a href='https://openstudio-hpxml.readthedocs.io/en/v1.10.0/workflow_inputs.html#air-distribution'&gt;Air Distribution&lt;/a&gt;) is used.</description>
      <type>Choice</type>
      <required>false</required>
      <model_dependent>false</model_dependent>
      <choices>
        <choice>
          <value>conditioned space</value>
          <display_name>conditioned space</display_name>
        </choice>
        <choice>
          <value>basement - conditioned</value>
          <display_name>basement - conditioned</display_name>
        </choice>
        <choice>
          <value>basement - unconditioned</value>
          <display_name>basement - unconditioned</display_name>
        </choice>
        <choice>
          <value>crawlspace</value>
          <display_name>crawlspace</display_name>
        </choice>
        <choice>
          <value>crawlspace - vented</value>
          <display_name>crawlspace - vented</display_name>
        </choice>
        <choice>
          <value>crawlspace - unvented</value>
          <display_name>crawlspace - unvented</display_name>
        </choice>
        <choice>
          <value>crawlspace - conditioned</value>
          <display_name>crawlspace - conditioned</display_name>
        </choice>
        <choice>
          <value>attic</value>
          <display_name>attic</display_name>
        </choice>
        <choice>
          <value>attic - vented</value>
          <display_name>attic - vented</display_name>
        </choice>
        <choice>
          <value>attic - unvented</value>
          <display_name>attic - unvented</display_name>
        </choice>
        <choice>
          <value>garage</value>
          <display_name>garage</display_name>
        </choice>
        <choice>
          <value>exterior wall</value>
          <display_name>exterior wall</display_name>
        </choice>
        <choice>
          <value>under slab</value>
          <display_name>under slab</display_name>
        </choice>
        <choice>
          <value>roof deck</value>
          <display_name>roof deck</display_name>
        </choice>
        <choice>
          <value>outside</value>
          <display_name>outside</display_name>
        </choice>
        <choice>
          <value>other housing unit</value>
          <display_name>other housing unit</display_name>
        </choice>
        <choice>
          <value>other heated space</value>
          <display_name>other heated space</display_name>
        </choice>
        <choice>
          <value>other multifamily buffer space</value>
          <display_name>other multifamily buffer space</display_name>
        </choice>
        <choice>
          <value>other non-freezing space</value>
          <display_name>other non-freezing space</display_name>
        </choice>
        <choice>
          <value>manufactured home belly</value>
          <display_name>manufactured home belly</display_name>
        </choice>
      </choices>
    </argument>
    <argument>
      <name>ducts_supply_insulation_r</name>
      <display_name>Ducts: Supply Insulation R-Value</display_name>
      <description>The nominal insulation r-value of the supply ducts excluding air films. Use 0 for uninsulated ducts.</description>
      <type>Double</type>
      <units>h-ft^2-R/Btu</units>
      <required>true</required>
      <model_dependent>false</model_dependent>
      <default_value>0</default_value>
    </argument>
    <argument>
      <name>ducts_supply_buried_insulation_level</name>
      <display_name>Ducts: Supply Buried Insulation Level</display_name>
      <description>Whether the supply ducts are buried in, e.g., attic loose-fill insulation. Partially buried ducts have insulation that does not cover the top of the ducts. Fully buried ducts have insulation that just covers the top of the ducts. Deeply buried ducts have insulation that continues above the top of the ducts.</description>
      <type>Choice</type>
      <required>false</required>
      <model_dependent>false</model_dependent>
      <choices>
        <choice>
          <value>not buried</value>
          <display_name>not buried</display_name>
        </choice>
        <choice>
          <value>partially buried</value>
          <display_name>partially buried</display_name>
        </choice>
        <choice>
          <value>fully buried</value>
          <display_name>fully buried</display_name>
        </choice>
        <choice>
          <value>deeply buried</value>
          <display_name>deeply buried</display_name>
        </choice>
      </choices>
    </argument>
    <argument>
      <name>ducts_supply_surface_area</name>
      <display_name>Ducts: Supply Surface Area</display_name>
      <description>The supply ducts surface area in the given location. If neither Surface Area nor Area Fraction provided, the OS-HPXML default (see &lt;a href='https://openstudio-hpxml.readthedocs.io/en/v1.10.0/workflow_inputs.html#air-distribution'&gt;Air Distribution&lt;/a&gt;) is used.</description>
      <type>Double</type>
      <units>ft^2</units>
      <required>false</required>
      <model_dependent>false</model_dependent>
    </argument>
    <argument>
      <name>ducts_supply_surface_area_fraction</name>
      <display_name>Ducts: Supply Area Fraction</display_name>
      <description>The fraction of supply ducts surface area in the given location. Only used if Surface Area is not provided. If the fraction is less than 1, the remaining duct area is assumed to be in conditioned space. If neither Surface Area nor Area Fraction provided, the OS-HPXML default (see &lt;a href='https://openstudio-hpxml.readthedocs.io/en/v1.10.0/workflow_inputs.html#air-distribution'&gt;Air Distribution&lt;/a&gt;) is used.</description>
      <type>Double</type>
      <units>frac</units>
      <required>false</required>
      <model_dependent>false</model_dependent>
    </argument>
    <argument>
      <name>ducts_supply_fraction_rectangular</name>
      <display_name>Ducts: Supply Fraction Rectangular</display_name>
      <description>The fraction of supply ducts that are rectangular (as opposed to round); this affects the duct effective R-value used for modeling. If not provided, the OS-HPXML default (see &lt;a href='https://openstudio-hpxml.readthedocs.io/en/v1.10.0/workflow_inputs.html#air-distribution'&gt;Air Distribution&lt;/a&gt;) is used.</description>
      <type>Double</type>
      <units>frac</units>
      <required>false</required>
      <model_dependent>false</model_dependent>
    </argument>
    <argument>
      <name>ducts_return_leakage_to_outside_value</name>
      <display_name>Ducts: Return Leakage to Outside Value</display_name>
      <description>The leakage value to outside for the return ducts.</description>
      <type>Double</type>
      <required>true</required>
      <model_dependent>false</model_dependent>
      <default_value>0.1</default_value>
    </argument>
    <argument>
      <name>ducts_return_location</name>
      <display_name>Ducts: Return Location</display_name>
      <description>The location of the return ducts. If not provided, the OS-HPXML default (see &lt;a href='https://openstudio-hpxml.readthedocs.io/en/v1.10.0/workflow_inputs.html#air-distribution'&gt;Air Distribution&lt;/a&gt;) is used.</description>
      <type>Choice</type>
      <required>false</required>
      <model_dependent>false</model_dependent>
      <choices>
        <choice>
          <value>conditioned space</value>
          <display_name>conditioned space</display_name>
        </choice>
        <choice>
          <value>basement - conditioned</value>
          <display_name>basement - conditioned</display_name>
        </choice>
        <choice>
          <value>basement - unconditioned</value>
          <display_name>basement - unconditioned</display_name>
        </choice>
        <choice>
          <value>crawlspace</value>
          <display_name>crawlspace</display_name>
        </choice>
        <choice>
          <value>crawlspace - vented</value>
          <display_name>crawlspace - vented</display_name>
        </choice>
        <choice>
          <value>crawlspace - unvented</value>
          <display_name>crawlspace - unvented</display_name>
        </choice>
        <choice>
          <value>crawlspace - conditioned</value>
          <display_name>crawlspace - conditioned</display_name>
        </choice>
        <choice>
          <value>attic</value>
          <display_name>attic</display_name>
        </choice>
        <choice>
          <value>attic - vented</value>
          <display_name>attic - vented</display_name>
        </choice>
        <choice>
          <value>attic - unvented</value>
          <display_name>attic - unvented</display_name>
        </choice>
        <choice>
          <value>garage</value>
          <display_name>garage</display_name>
        </choice>
        <choice>
          <value>exterior wall</value>
          <display_name>exterior wall</display_name>
        </choice>
        <choice>
          <value>under slab</value>
          <display_name>under slab</display_name>
        </choice>
        <choice>
          <value>roof deck</value>
          <display_name>roof deck</display_name>
        </choice>
        <choice>
          <value>outside</value>
          <display_name>outside</display_name>
        </choice>
        <choice>
          <value>other housing unit</value>
          <display_name>other housing unit</display_name>
        </choice>
        <choice>
          <value>other heated space</value>
          <display_name>other heated space</display_name>
        </choice>
        <choice>
          <value>other multifamily buffer space</value>
          <display_name>other multifamily buffer space</display_name>
        </choice>
        <choice>
          <value>other non-freezing space</value>
          <display_name>other non-freezing space</display_name>
        </choice>
        <choice>
          <value>manufactured home belly</value>
          <display_name>manufactured home belly</display_name>
        </choice>
      </choices>
    </argument>
    <argument>
      <name>ducts_return_insulation_r</name>
      <display_name>Ducts: Return Insulation R-Value</display_name>
      <description>The nominal insulation r-value of the return ducts excluding air films. Use 0 for uninsulated ducts.</description>
      <type>Double</type>
      <units>h-ft^2-R/Btu</units>
      <required>true</required>
      <model_dependent>false</model_dependent>
      <default_value>0</default_value>
    </argument>
    <argument>
      <name>ducts_return_buried_insulation_level</name>
      <display_name>Ducts: Return Buried Insulation Level</display_name>
      <description>Whether the return ducts are buried in, e.g., attic loose-fill insulation. Partially buried ducts have insulation that does not cover the top of the ducts. Fully buried ducts have insulation that just covers the top of the ducts. Deeply buried ducts have insulation that continues above the top of the ducts.</description>
      <type>Choice</type>
      <required>false</required>
      <model_dependent>false</model_dependent>
      <choices>
        <choice>
          <value>not buried</value>
          <display_name>not buried</display_name>
        </choice>
        <choice>
          <value>partially buried</value>
          <display_name>partially buried</display_name>
        </choice>
        <choice>
          <value>fully buried</value>
          <display_name>fully buried</display_name>
        </choice>
        <choice>
          <value>deeply buried</value>
          <display_name>deeply buried</display_name>
        </choice>
      </choices>
    </argument>
    <argument>
      <name>ducts_return_surface_area</name>
      <display_name>Ducts: Return Surface Area</display_name>
      <description>The return ducts surface area in the given location. If neither Surface Area nor Area Fraction provided, the OS-HPXML default (see &lt;a href='https://openstudio-hpxml.readthedocs.io/en/v1.10.0/workflow_inputs.html#air-distribution'&gt;Air Distribution&lt;/a&gt;) is used.</description>
      <type>Double</type>
      <units>ft^2</units>
      <required>false</required>
      <model_dependent>false</model_dependent>
    </argument>
    <argument>
      <name>ducts_return_surface_area_fraction</name>
      <display_name>Ducts: Return Area Fraction</display_name>
      <description>The fraction of return ducts surface area in the given location. Only used if Surface Area is not provided. If the fraction is less than 1, the remaining duct area is assumed to be in conditioned space. If neither Surface Area nor Area Fraction provided, the OS-HPXML default (see &lt;a href='https://openstudio-hpxml.readthedocs.io/en/v1.10.0/workflow_inputs.html#air-distribution'&gt;Air Distribution&lt;/a&gt;) is used.</description>
      <type>Double</type>
      <units>frac</units>
      <required>false</required>
      <model_dependent>false</model_dependent>
    </argument>
    <argument>
      <name>ducts_number_of_return_registers</name>
      <display_name>Ducts: Number of Return Registers</display_name>
      <description>The number of return registers of the ducts. Only used to calculate default return duct surface area. If not provided, the OS-HPXML default (see &lt;a href='https://openstudio-hpxml.readthedocs.io/en/v1.10.0/workflow_inputs.html#air-distribution'&gt;Air Distribution&lt;/a&gt;) is used.</description>
      <type>Integer</type>
      <units>#</units>
      <required>false</required>
      <model_dependent>false</model_dependent>
    </argument>
    <argument>
      <name>ducts_return_fraction_rectangular</name>
      <display_name>Ducts: Return Fraction Rectangular</display_name>
      <description>The fraction of return ducts that are rectangular (as opposed to round); this affects the duct effective R-value used for modeling. If not provided, the OS-HPXML default (see &lt;a href='https://openstudio-hpxml.readthedocs.io/en/v1.10.0/workflow_inputs.html#air-distribution'&gt;Air Distribution&lt;/a&gt;) is used.</description>
      <type>Double</type>
      <units>frac</units>
      <required>false</required>
      <model_dependent>false</model_dependent>
    </argument>
    <argument>
      <name>mech_vent_fan_type</name>
      <display_name>Mechanical Ventilation: Fan Type</display_name>
      <description>The type of the mechanical ventilation. Use 'none' if there is no mechanical ventilation system.</description>
      <type>Choice</type>
      <required>true</required>
      <model_dependent>false</model_dependent>
      <default_value>none</default_value>
      <choices>
        <choice>
          <value>none</value>
          <display_name>none</display_name>
        </choice>
        <choice>
          <value>exhaust only</value>
          <display_name>exhaust only</display_name>
        </choice>
        <choice>
          <value>supply only</value>
          <display_name>supply only</display_name>
        </choice>
        <choice>
          <value>energy recovery ventilator</value>
          <display_name>energy recovery ventilator</display_name>
        </choice>
        <choice>
          <value>heat recovery ventilator</value>
          <display_name>heat recovery ventilator</display_name>
        </choice>
        <choice>
          <value>balanced</value>
          <display_name>balanced</display_name>
        </choice>
        <choice>
          <value>central fan integrated supply</value>
          <display_name>central fan integrated supply</display_name>
        </choice>
      </choices>
    </argument>
    <argument>
      <name>mech_vent_flow_rate</name>
      <display_name>Mechanical Ventilation: Flow Rate</display_name>
      <description>The flow rate of the mechanical ventilation. If not provided, the OS-HPXML default (see &lt;a href='https://openstudio-hpxml.readthedocs.io/en/v1.10.0/workflow_inputs.html#hpxml-mechanical-ventilation-fans'&gt;HPXML Mechanical Ventilation Fans&lt;/a&gt;) is used.</description>
      <type>Double</type>
      <units>CFM</units>
      <required>false</required>
      <model_dependent>false</model_dependent>
    </argument>
    <argument>
      <name>mech_vent_hours_in_operation</name>
      <display_name>Mechanical Ventilation: Hours In Operation</display_name>
      <description>The hours in operation of the mechanical ventilation. If not provided, the OS-HPXML default (see &lt;a href='https://openstudio-hpxml.readthedocs.io/en/v1.10.0/workflow_inputs.html#hpxml-mechanical-ventilation-fans'&gt;HPXML Mechanical Ventilation Fans&lt;/a&gt;) is used.</description>
      <type>Double</type>
      <units>hrs/day</units>
      <required>false</required>
      <model_dependent>false</model_dependent>
    </argument>
    <argument>
      <name>mech_vent_recovery_efficiency_type</name>
      <display_name>Mechanical Ventilation: Total Recovery Efficiency Type</display_name>
      <description>The total recovery efficiency type of the mechanical ventilation.</description>
      <type>Choice</type>
      <required>true</required>
      <model_dependent>false</model_dependent>
      <default_value>Unadjusted</default_value>
      <choices>
        <choice>
          <value>Unadjusted</value>
          <display_name>Unadjusted</display_name>
        </choice>
        <choice>
          <value>Adjusted</value>
          <display_name>Adjusted</display_name>
        </choice>
      </choices>
    </argument>
    <argument>
      <name>mech_vent_total_recovery_efficiency</name>
      <display_name>Mechanical Ventilation: Total Recovery Efficiency</display_name>
      <description>The Unadjusted or Adjusted total recovery efficiency of the mechanical ventilation. Applies to energy recovery ventilator.</description>
      <type>Double</type>
      <units>Frac</units>
      <required>true</required>
      <model_dependent>false</model_dependent>
      <default_value>0.48</default_value>
    </argument>
    <argument>
      <name>mech_vent_sensible_recovery_efficiency</name>
      <display_name>Mechanical Ventilation: Sensible Recovery Efficiency</display_name>
      <description>The Unadjusted or Adjusted sensible recovery efficiency of the mechanical ventilation. Applies to energy recovery ventilator and heat recovery ventilator.</description>
      <type>Double</type>
      <units>Frac</units>
      <required>true</required>
      <model_dependent>false</model_dependent>
      <default_value>0.72</default_value>
    </argument>
    <argument>
      <name>mech_vent_fan_power</name>
      <display_name>Mechanical Ventilation: Fan Power</display_name>
      <description>The fan power of the mechanical ventilation. If not provided, the OS-HPXML default (see &lt;a href='https://openstudio-hpxml.readthedocs.io/en/v1.10.0/workflow_inputs.html#hpxml-mechanical-ventilation-fans'&gt;HPXML Mechanical Ventilation Fans&lt;/a&gt;) is used.</description>
      <type>Double</type>
      <units>W</units>
      <required>false</required>
      <model_dependent>false</model_dependent>
    </argument>
    <argument>
      <name>mech_vent_num_units_served</name>
      <display_name>Mechanical Ventilation: Number of Units Served</display_name>
      <description>Number of dwelling units served by the mechanical ventilation system. Must be 1 if single-family detached. Used to apportion flow rate and fan power to the unit.</description>
      <type>Integer</type>
      <units>#</units>
      <required>true</required>
      <model_dependent>false</model_dependent>
      <default_value>1</default_value>
    </argument>
    <argument>
      <name>mech_vent_shared_frac_recirculation</name>
      <display_name>Shared Mechanical Ventilation: Fraction Recirculation</display_name>
      <description>Fraction of the total supply air that is recirculated, with the remainder assumed to be outdoor air. The value must be 0 for exhaust only systems. Required for a shared mechanical ventilation system.</description>
      <type>Double</type>
      <units>Frac</units>
      <required>false</required>
      <model_dependent>false</model_dependent>
    </argument>
    <argument>
      <name>mech_vent_shared_preheating_fuel</name>
      <display_name>Shared Mechanical Ventilation: Preheating Fuel</display_name>
      <description>Fuel type of the preconditioning heating equipment. Only used for a shared mechanical ventilation system. If not provided, assumes no preheating.</description>
      <type>Choice</type>
      <required>false</required>
      <model_dependent>false</model_dependent>
      <choices>
        <choice>
          <value>electricity</value>
          <display_name>electricity</display_name>
        </choice>
        <choice>
          <value>natural gas</value>
          <display_name>natural gas</display_name>
        </choice>
        <choice>
          <value>fuel oil</value>
          <display_name>fuel oil</display_name>
        </choice>
        <choice>
          <value>propane</value>
          <display_name>propane</display_name>
        </choice>
        <choice>
          <value>wood</value>
          <display_name>wood</display_name>
        </choice>
        <choice>
          <value>wood pellets</value>
          <display_name>wood pellets</display_name>
        </choice>
        <choice>
          <value>coal</value>
          <display_name>coal</display_name>
        </choice>
      </choices>
    </argument>
    <argument>
      <name>mech_vent_shared_preheating_efficiency</name>
      <display_name>Shared Mechanical Ventilation: Preheating Efficiency</display_name>
      <description>Efficiency of the preconditioning heating equipment. Only used for a shared mechanical ventilation system. If not provided, assumes no preheating.</description>
      <type>Double</type>
      <units>COP</units>
      <required>false</required>
      <model_dependent>false</model_dependent>
    </argument>
    <argument>
      <name>mech_vent_shared_preheating_fraction_heat_load_served</name>
      <display_name>Shared Mechanical Ventilation: Preheating Fraction Ventilation Heat Load Served</display_name>
      <description>Fraction of heating load introduced by the shared ventilation system that is met by the preconditioning heating equipment. If not provided, assumes no preheating.</description>
      <type>Double</type>
      <units>Frac</units>
      <required>false</required>
      <model_dependent>false</model_dependent>
    </argument>
    <argument>
      <name>mech_vent_shared_precooling_fuel</name>
      <display_name>Shared Mechanical Ventilation: Precooling Fuel</display_name>
      <description>Fuel type of the preconditioning cooling equipment. Only used for a shared mechanical ventilation system. If not provided, assumes no precooling.</description>
      <type>Choice</type>
      <required>false</required>
      <model_dependent>false</model_dependent>
      <choices>
        <choice>
          <value>electricity</value>
          <display_name>electricity</display_name>
        </choice>
      </choices>
    </argument>
    <argument>
      <name>mech_vent_shared_precooling_efficiency</name>
      <display_name>Shared Mechanical Ventilation: Precooling Efficiency</display_name>
      <description>Efficiency of the preconditioning cooling equipment. Only used for a shared mechanical ventilation system. If not provided, assumes no precooling.</description>
      <type>Double</type>
      <units>COP</units>
      <required>false</required>
      <model_dependent>false</model_dependent>
    </argument>
    <argument>
      <name>mech_vent_shared_precooling_fraction_cool_load_served</name>
      <display_name>Shared Mechanical Ventilation: Precooling Fraction Ventilation Cool Load Served</display_name>
      <description>Fraction of cooling load introduced by the shared ventilation system that is met by the preconditioning cooling equipment. If not provided, assumes no precooling.</description>
      <type>Double</type>
      <units>Frac</units>
      <required>false</required>
      <model_dependent>false</model_dependent>
    </argument>
    <argument>
      <name>mech_vent_2_fan_type</name>
      <display_name>Mechanical Ventilation 2: Fan Type</display_name>
      <description>The type of the second mechanical ventilation. Use 'none' if there is no second mechanical ventilation system.</description>
      <type>Choice</type>
      <required>true</required>
      <model_dependent>false</model_dependent>
      <default_value>none</default_value>
      <choices>
        <choice>
          <value>none</value>
          <display_name>none</display_name>
        </choice>
        <choice>
          <value>exhaust only</value>
          <display_name>exhaust only</display_name>
        </choice>
        <choice>
          <value>supply only</value>
          <display_name>supply only</display_name>
        </choice>
        <choice>
          <value>energy recovery ventilator</value>
          <display_name>energy recovery ventilator</display_name>
        </choice>
        <choice>
          <value>heat recovery ventilator</value>
          <display_name>heat recovery ventilator</display_name>
        </choice>
        <choice>
          <value>balanced</value>
          <display_name>balanced</display_name>
        </choice>
      </choices>
    </argument>
    <argument>
      <name>mech_vent_2_flow_rate</name>
      <display_name>Mechanical Ventilation 2: Flow Rate</display_name>
      <description>The flow rate of the second mechanical ventilation.</description>
      <type>Double</type>
      <units>CFM</units>
      <required>true</required>
      <model_dependent>false</model_dependent>
      <default_value>110</default_value>
    </argument>
    <argument>
      <name>mech_vent_2_hours_in_operation</name>
      <display_name>Mechanical Ventilation 2: Hours In Operation</display_name>
      <description>The hours in operation of the second mechanical ventilation.</description>
      <type>Double</type>
      <units>hrs/day</units>
      <required>true</required>
      <model_dependent>false</model_dependent>
      <default_value>24</default_value>
    </argument>
    <argument>
      <name>mech_vent_2_recovery_efficiency_type</name>
      <display_name>Mechanical Ventilation 2: Total Recovery Efficiency Type</display_name>
      <description>The total recovery efficiency type of the second mechanical ventilation.</description>
      <type>Choice</type>
      <required>true</required>
      <model_dependent>false</model_dependent>
      <default_value>Unadjusted</default_value>
      <choices>
        <choice>
          <value>Unadjusted</value>
          <display_name>Unadjusted</display_name>
        </choice>
        <choice>
          <value>Adjusted</value>
          <display_name>Adjusted</display_name>
        </choice>
      </choices>
    </argument>
    <argument>
      <name>mech_vent_2_total_recovery_efficiency</name>
      <display_name>Mechanical Ventilation 2: Total Recovery Efficiency</display_name>
      <description>The Unadjusted or Adjusted total recovery efficiency of the second mechanical ventilation. Applies to energy recovery ventilator.</description>
      <type>Double</type>
      <units>Frac</units>
      <required>true</required>
      <model_dependent>false</model_dependent>
      <default_value>0.48</default_value>
    </argument>
    <argument>
      <name>mech_vent_2_sensible_recovery_efficiency</name>
      <display_name>Mechanical Ventilation 2: Sensible Recovery Efficiency</display_name>
      <description>The Unadjusted or Adjusted sensible recovery efficiency of the second mechanical ventilation. Applies to energy recovery ventilator and heat recovery ventilator.</description>
      <type>Double</type>
      <units>Frac</units>
      <required>true</required>
      <model_dependent>false</model_dependent>
      <default_value>0.72</default_value>
    </argument>
    <argument>
      <name>mech_vent_2_fan_power</name>
      <display_name>Mechanical Ventilation 2: Fan Power</display_name>
      <description>The fan power of the second mechanical ventilation.</description>
      <type>Double</type>
      <units>W</units>
      <required>true</required>
      <model_dependent>false</model_dependent>
      <default_value>30</default_value>
    </argument>
    <argument>
      <name>kitchen_fans_quantity</name>
      <display_name>Kitchen Fans: Quantity</display_name>
      <description>The quantity of the kitchen fans. If not provided, the OS-HPXML default (see &lt;a href='https://openstudio-hpxml.readthedocs.io/en/v1.10.0/workflow_inputs.html#hpxml-local-ventilation-fans'&gt;HPXML Local Ventilation Fans&lt;/a&gt;) is used.</description>
      <type>Integer</type>
      <units>#</units>
      <required>false</required>
      <model_dependent>false</model_dependent>
    </argument>
    <argument>
      <name>kitchen_fans_flow_rate</name>
      <display_name>Kitchen Fans: Flow Rate</display_name>
      <description>The flow rate of the kitchen fan. If not provided, the OS-HPXML default (see &lt;a href='https://openstudio-hpxml.readthedocs.io/en/v1.10.0/workflow_inputs.html#hpxml-local-ventilation-fans'&gt;HPXML Local Ventilation Fans&lt;/a&gt;) is used.</description>
      <type>Double</type>
      <units>CFM</units>
      <required>false</required>
      <model_dependent>false</model_dependent>
    </argument>
    <argument>
      <name>kitchen_fans_hours_in_operation</name>
      <display_name>Kitchen Fans: Hours In Operation</display_name>
      <description>The hours in operation of the kitchen fan. If not provided, the OS-HPXML default (see &lt;a href='https://openstudio-hpxml.readthedocs.io/en/v1.10.0/workflow_inputs.html#hpxml-local-ventilation-fans'&gt;HPXML Local Ventilation Fans&lt;/a&gt;) is used.</description>
      <type>Double</type>
      <units>hrs/day</units>
      <required>false</required>
      <model_dependent>false</model_dependent>
    </argument>
    <argument>
      <name>kitchen_fans_power</name>
      <display_name>Kitchen Fans: Fan Power</display_name>
      <description>The fan power of the kitchen fan. If not provided, the OS-HPXML default (see &lt;a href='https://openstudio-hpxml.readthedocs.io/en/v1.10.0/workflow_inputs.html#hpxml-local-ventilation-fans'&gt;HPXML Local Ventilation Fans&lt;/a&gt;) is used.</description>
      <type>Double</type>
      <units>W</units>
      <required>false</required>
      <model_dependent>false</model_dependent>
    </argument>
    <argument>
      <name>kitchen_fans_start_hour</name>
      <display_name>Kitchen Fans: Start Hour</display_name>
      <description>The start hour of the kitchen fan. If not provided, the OS-HPXML default (see &lt;a href='https://openstudio-hpxml.readthedocs.io/en/v1.10.0/workflow_inputs.html#hpxml-local-ventilation-fans'&gt;HPXML Local Ventilation Fans&lt;/a&gt;) is used.</description>
      <type>Integer</type>
      <units>hr</units>
      <required>false</required>
      <model_dependent>false</model_dependent>
    </argument>
    <argument>
      <name>bathroom_fans_quantity</name>
      <display_name>Bathroom Fans: Quantity</display_name>
      <description>The quantity of the bathroom fans. If not provided, the OS-HPXML default (see &lt;a href='https://openstudio-hpxml.readthedocs.io/en/v1.10.0/workflow_inputs.html#hpxml-local-ventilation-fans'&gt;HPXML Local Ventilation Fans&lt;/a&gt;) is used.</description>
      <type>Integer</type>
      <units>#</units>
      <required>false</required>
      <model_dependent>false</model_dependent>
    </argument>
    <argument>
      <name>bathroom_fans_flow_rate</name>
      <display_name>Bathroom Fans: Flow Rate</display_name>
      <description>The flow rate of the bathroom fans. If not provided, the OS-HPXML default (see &lt;a href='https://openstudio-hpxml.readthedocs.io/en/v1.10.0/workflow_inputs.html#hpxml-local-ventilation-fans'&gt;HPXML Local Ventilation Fans&lt;/a&gt;) is used.</description>
      <type>Double</type>
      <units>CFM</units>
      <required>false</required>
      <model_dependent>false</model_dependent>
    </argument>
    <argument>
      <name>bathroom_fans_hours_in_operation</name>
      <display_name>Bathroom Fans: Hours In Operation</display_name>
      <description>The hours in operation of the bathroom fans. If not provided, the OS-HPXML default (see &lt;a href='https://openstudio-hpxml.readthedocs.io/en/v1.10.0/workflow_inputs.html#hpxml-local-ventilation-fans'&gt;HPXML Local Ventilation Fans&lt;/a&gt;) is used.</description>
      <type>Double</type>
      <units>hrs/day</units>
      <required>false</required>
      <model_dependent>false</model_dependent>
    </argument>
    <argument>
      <name>bathroom_fans_power</name>
      <display_name>Bathroom Fans: Fan Power</display_name>
      <description>The fan power of the bathroom fans. If not provided, the OS-HPXML default (see &lt;a href='https://openstudio-hpxml.readthedocs.io/en/v1.10.0/workflow_inputs.html#hpxml-local-ventilation-fans'&gt;HPXML Local Ventilation Fans&lt;/a&gt;) is used.</description>
      <type>Double</type>
      <units>W</units>
      <required>false</required>
      <model_dependent>false</model_dependent>
    </argument>
    <argument>
      <name>bathroom_fans_start_hour</name>
      <display_name>Bathroom Fans: Start Hour</display_name>
      <description>The start hour of the bathroom fans. If not provided, the OS-HPXML default (see &lt;a href='https://openstudio-hpxml.readthedocs.io/en/v1.10.0/workflow_inputs.html#hpxml-local-ventilation-fans'&gt;HPXML Local Ventilation Fans&lt;/a&gt;) is used.</description>
      <type>Integer</type>
      <units>hr</units>
      <required>false</required>
      <model_dependent>false</model_dependent>
    </argument>
    <argument>
      <name>whole_house_fan_present</name>
      <display_name>Whole House Fan: Present</display_name>
      <description>Whether there is a whole house fan.</description>
      <type>Boolean</type>
      <required>true</required>
      <model_dependent>false</model_dependent>
      <default_value>false</default_value>
      <choices>
        <choice>
          <value>true</value>
          <display_name>true</display_name>
        </choice>
        <choice>
          <value>false</value>
          <display_name>false</display_name>
        </choice>
      </choices>
    </argument>
    <argument>
      <name>whole_house_fan_flow_rate</name>
      <display_name>Whole House Fan: Flow Rate</display_name>
      <description>The flow rate of the whole house fan. If not provided, the OS-HPXML default (see &lt;a href='https://openstudio-hpxml.readthedocs.io/en/v1.10.0/workflow_inputs.html#hpxml-whole-house-fans'&gt;HPXML Whole House Fans&lt;/a&gt;) is used.</description>
      <type>Double</type>
      <units>CFM</units>
      <required>false</required>
      <model_dependent>false</model_dependent>
    </argument>
    <argument>
      <name>whole_house_fan_power</name>
      <display_name>Whole House Fan: Fan Power</display_name>
      <description>The fan power of the whole house fan. If not provided, the OS-HPXML default (see &lt;a href='https://openstudio-hpxml.readthedocs.io/en/v1.10.0/workflow_inputs.html#hpxml-whole-house-fans'&gt;HPXML Whole House Fans&lt;/a&gt;) is used.</description>
      <type>Double</type>
      <units>W</units>
      <required>false</required>
      <model_dependent>false</model_dependent>
    </argument>
    <argument>
      <name>water_heater_type</name>
      <display_name>Water Heater: Type</display_name>
      <description>The type of water heater. Use 'none' if there is no water heater.</description>
      <type>Choice</type>
      <required>true</required>
      <model_dependent>false</model_dependent>
      <default_value>storage water heater</default_value>
      <choices>
        <choice>
          <value>none</value>
          <display_name>none</display_name>
        </choice>
        <choice>
          <value>storage water heater</value>
          <display_name>storage water heater</display_name>
        </choice>
        <choice>
          <value>instantaneous water heater</value>
          <display_name>instantaneous water heater</display_name>
        </choice>
        <choice>
          <value>heat pump water heater</value>
          <display_name>heat pump water heater</display_name>
        </choice>
        <choice>
          <value>space-heating boiler with storage tank</value>
          <display_name>space-heating boiler with storage tank</display_name>
        </choice>
        <choice>
          <value>space-heating boiler with tankless coil</value>
          <display_name>space-heating boiler with tankless coil</display_name>
        </choice>
      </choices>
    </argument>
    <argument>
      <name>water_heater_fuel_type</name>
      <display_name>Water Heater: Fuel Type</display_name>
      <description>The fuel type of water heater. Ignored for heat pump water heater.</description>
      <type>Choice</type>
      <required>true</required>
      <model_dependent>false</model_dependent>
      <default_value>natural gas</default_value>
      <choices>
        <choice>
          <value>electricity</value>
          <display_name>electricity</display_name>
        </choice>
        <choice>
          <value>natural gas</value>
          <display_name>natural gas</display_name>
        </choice>
        <choice>
          <value>fuel oil</value>
          <display_name>fuel oil</display_name>
        </choice>
        <choice>
          <value>propane</value>
          <display_name>propane</display_name>
        </choice>
        <choice>
          <value>wood</value>
          <display_name>wood</display_name>
        </choice>
        <choice>
          <value>coal</value>
          <display_name>coal</display_name>
        </choice>
      </choices>
    </argument>
    <argument>
      <name>water_heater_location</name>
      <display_name>Water Heater: Location</display_name>
      <description>The location of water heater. If not provided, the OS-HPXML default (see &lt;a href='https://openstudio-hpxml.readthedocs.io/en/v1.10.0/workflow_inputs.html#hpxml-water-heating-systems'&gt;HPXML Water Heating Systems&lt;/a&gt;) is used.</description>
      <type>Choice</type>
      <required>false</required>
      <model_dependent>false</model_dependent>
      <choices>
        <choice>
          <value>conditioned space</value>
          <display_name>conditioned space</display_name>
        </choice>
        <choice>
          <value>basement - conditioned</value>
          <display_name>basement - conditioned</display_name>
        </choice>
        <choice>
          <value>basement - unconditioned</value>
          <display_name>basement - unconditioned</display_name>
        </choice>
        <choice>
          <value>garage</value>
          <display_name>garage</display_name>
        </choice>
        <choice>
          <value>attic</value>
          <display_name>attic</display_name>
        </choice>
        <choice>
          <value>attic - vented</value>
          <display_name>attic - vented</display_name>
        </choice>
        <choice>
          <value>attic - unvented</value>
          <display_name>attic - unvented</display_name>
        </choice>
        <choice>
          <value>crawlspace</value>
          <display_name>crawlspace</display_name>
        </choice>
        <choice>
          <value>crawlspace - vented</value>
          <display_name>crawlspace - vented</display_name>
        </choice>
        <choice>
          <value>crawlspace - unvented</value>
          <display_name>crawlspace - unvented</display_name>
        </choice>
        <choice>
          <value>crawlspace - conditioned</value>
          <display_name>crawlspace - conditioned</display_name>
        </choice>
        <choice>
          <value>other exterior</value>
          <display_name>other exterior</display_name>
        </choice>
        <choice>
          <value>other housing unit</value>
          <display_name>other housing unit</display_name>
        </choice>
        <choice>
          <value>other heated space</value>
          <display_name>other heated space</display_name>
        </choice>
        <choice>
          <value>other multifamily buffer space</value>
          <display_name>other multifamily buffer space</display_name>
        </choice>
        <choice>
          <value>other non-freezing space</value>
          <display_name>other non-freezing space</display_name>
        </choice>
      </choices>
    </argument>
    <argument>
      <name>water_heater_tank_volume</name>
      <display_name>Water Heater: Tank Volume</display_name>
      <description>Nominal volume of water heater tank. If not provided, the OS-HPXML default (see &lt;a href='https://openstudio-hpxml.readthedocs.io/en/v1.10.0/workflow_inputs.html#conventional-storage'&gt;Conventional Storage&lt;/a&gt;, &lt;a href='https://openstudio-hpxml.readthedocs.io/en/v1.10.0/workflow_inputs.html#heat-pump'&gt;Heat Pump&lt;/a&gt;, &lt;a href='https://openstudio-hpxml.readthedocs.io/en/v1.10.0/workflow_inputs.html#combi-boiler-w-storage'&gt;Combi Boiler w/ Storage&lt;/a&gt;) is used.</description>
      <type>Double</type>
      <units>gal</units>
      <required>false</required>
      <model_dependent>false</model_dependent>
    </argument>
    <argument>
      <name>water_heater_efficiency_type</name>
      <display_name>Water Heater: Efficiency Type</display_name>
      <description>The efficiency type of water heater. Does not apply to space-heating boilers.</description>
      <type>Choice</type>
      <required>true</required>
      <model_dependent>false</model_dependent>
      <default_value>EnergyFactor</default_value>
      <choices>
        <choice>
          <value>EnergyFactor</value>
          <display_name>EnergyFactor</display_name>
        </choice>
        <choice>
          <value>UniformEnergyFactor</value>
          <display_name>UniformEnergyFactor</display_name>
        </choice>
      </choices>
    </argument>
    <argument>
      <name>water_heater_efficiency</name>
      <display_name>Water Heater: Efficiency</display_name>
      <description>Rated Energy Factor or Uniform Energy Factor. Does not apply to space-heating boilers.</description>
      <type>Double</type>
      <required>true</required>
      <model_dependent>false</model_dependent>
      <default_value>0.67</default_value>
    </argument>
    <argument>
      <name>water_heater_usage_bin</name>
      <display_name>Water Heater: Usage Bin</display_name>
      <description>The usage of the water heater. Only applies if Efficiency Type is UniformEnergyFactor and Type is not instantaneous water heater. Does not apply to space-heating boilers. If not provided, the OS-HPXML default (see &lt;a href='https://openstudio-hpxml.readthedocs.io/en/v1.10.0/workflow_inputs.html#conventional-storage'&gt;Conventional Storage&lt;/a&gt;, &lt;a href='https://openstudio-hpxml.readthedocs.io/en/v1.10.0/workflow_inputs.html#heat-pump'&gt;Heat Pump&lt;/a&gt;) is used.</description>
      <type>Choice</type>
      <required>false</required>
      <model_dependent>false</model_dependent>
      <choices>
        <choice>
          <value>very small</value>
          <display_name>very small</display_name>
        </choice>
        <choice>
          <value>low</value>
          <display_name>low</display_name>
        </choice>
        <choice>
          <value>medium</value>
          <display_name>medium</display_name>
        </choice>
        <choice>
          <value>high</value>
          <display_name>high</display_name>
        </choice>
      </choices>
    </argument>
    <argument>
      <name>water_heater_recovery_efficiency</name>
      <display_name>Water Heater: Recovery Efficiency</display_name>
      <description>Ratio of energy delivered to water heater to the energy content of the fuel consumed by the water heater. Only used for non-electric storage water heaters. If not provided, the OS-HPXML default (see &lt;a href='https://openstudio-hpxml.readthedocs.io/en/v1.10.0/workflow_inputs.html#conventional-storage'&gt;Conventional Storage&lt;/a&gt;) is used.</description>
      <type>Double</type>
      <units>Frac</units>
      <required>false</required>
      <model_dependent>false</model_dependent>
    </argument>
    <argument>
      <name>water_heater_heating_capacity</name>
      <display_name>Water Heater: Heating Capacity</display_name>
      <description>Heating capacity. Only applies to storage water heater and heat pump water heater (compressor). If not provided, the OS-HPXML default (see &lt;a href='https://openstudio-hpxml.readthedocs.io/en/v1.10.0/workflow_inputs.html#conventional-storage'&gt;Conventional Storage&lt;/a&gt;, &lt;a href='https://openstudio-hpxml.readthedocs.io/en/v1.10.0/workflow_inputs.html#heat-pump'&gt;Heat Pump&lt;/a&gt;) is used.</description>
      <type>Double</type>
      <units>Btu/hr</units>
      <required>false</required>
      <model_dependent>false</model_dependent>
    </argument>
    <argument>
      <name>water_heater_backup_heating_capacity</name>
      <display_name>Water Heater: Backup Heating Capacity</display_name>
      <description>Backup heating capacity for a heat pump water heater. If not provided, the OS-HPXML default (see &lt;a href='https://openstudio-hpxml.readthedocs.io/en/v1.10.0/workflow_inputs.html#heat-pump'&gt;Heat Pump&lt;/a&gt;) is used.</description>
      <type>Double</type>
      <units>Btu/hr</units>
      <required>false</required>
      <model_dependent>false</model_dependent>
    </argument>
    <argument>
      <name>water_heater_standby_loss</name>
      <display_name>Water Heater: Standby Loss</display_name>
      <description>The standby loss of water heater. Only applies to space-heating boilers. If not provided, the OS-HPXML default (see &lt;a href='https://openstudio-hpxml.readthedocs.io/en/v1.10.0/workflow_inputs.html#combi-boiler-w-storage'&gt;Combi Boiler w/ Storage&lt;/a&gt;) is used.</description>
      <type>Double</type>
      <units>F/hr</units>
      <required>false</required>
      <model_dependent>false</model_dependent>
    </argument>
    <argument>
      <name>water_heater_jacket_rvalue</name>
      <display_name>Water Heater: Jacket R-value</display_name>
      <description>The jacket R-value of water heater. Doesn't apply to instantaneous water heater or space-heating boiler with tankless coil. If not provided, defaults to no jacket insulation.</description>
      <type>Double</type>
      <units>h-ft^2-R/Btu</units>
      <required>false</required>
      <model_dependent>false</model_dependent>
    </argument>
    <argument>
      <name>water_heater_setpoint_temperature</name>
      <display_name>Water Heater: Setpoint Temperature</display_name>
      <description>The setpoint temperature of water heater. If not provided, the OS-HPXML default (see &lt;a href='https://openstudio-hpxml.readthedocs.io/en/v1.10.0/workflow_inputs.html#hpxml-water-heating-systems'&gt;HPXML Water Heating Systems&lt;/a&gt;) is used.</description>
      <type>Double</type>
      <units>F</units>
      <required>false</required>
      <model_dependent>false</model_dependent>
    </argument>
    <argument>
      <name>water_heater_num_bedrooms_served</name>
      <display_name>Water Heater: Number of Bedrooms Served</display_name>
      <description>Number of bedrooms served (directly or indirectly) by the water heater. Only needed if single-family attached or apartment unit and it is a shared water heater serving multiple dwelling units. Used to apportion water heater tank losses to the unit.</description>
      <type>Integer</type>
      <units>#</units>
      <required>false</required>
      <model_dependent>false</model_dependent>
    </argument>
    <argument>
      <name>water_heater_uses_desuperheater</name>
      <display_name>Water Heater: Uses Desuperheater</display_name>
      <description>Requires that the dwelling unit has a air-to-air, mini-split, or ground-to-air heat pump or a central air conditioner or mini-split air conditioner. If not provided, assumes no desuperheater.</description>
      <type>Boolean</type>
      <required>false</required>
      <model_dependent>false</model_dependent>
      <choices>
        <choice>
          <value>true</value>
          <display_name>true</display_name>
        </choice>
        <choice>
          <value>false</value>
          <display_name>false</display_name>
        </choice>
      </choices>
    </argument>
    <argument>
      <name>water_heater_tank_model_type</name>
      <display_name>Water Heater: Tank Type</display_name>
      <description>Type of tank model to use. The 'stratified' tank generally provide more accurate results, but may significantly increase run time. Applies only to storage water heater. If not provided, the OS-HPXML default (see &lt;a href='https://openstudio-hpxml.readthedocs.io/en/v1.10.0/workflow_inputs.html#conventional-storage'&gt;Conventional Storage&lt;/a&gt;) is used.</description>
      <type>Choice</type>
      <required>false</required>
      <model_dependent>false</model_dependent>
      <choices>
        <choice>
          <value>mixed</value>
          <display_name>mixed</display_name>
        </choice>
        <choice>
          <value>stratified</value>
          <display_name>stratified</display_name>
        </choice>
      </choices>
    </argument>
    <argument>
      <name>water_heater_operating_mode</name>
      <display_name>Water Heater: Operating Mode</display_name>
      <description>The water heater operating mode. The 'heat pump only' option only uses the heat pump, while 'hybrid/auto' allows the backup electric resistance to come on in high demand situations. This is ignored if a scheduled operating mode type is selected. Applies only to heat pump water heater. If not provided, the OS-HPXML default (see &lt;a href='https://openstudio-hpxml.readthedocs.io/en/v1.10.0/workflow_inputs.html#heat-pump'&gt;Heat Pump&lt;/a&gt;) is used.</description>
      <type>Choice</type>
      <required>false</required>
      <model_dependent>false</model_dependent>
      <choices>
        <choice>
          <value>hybrid/auto</value>
          <display_name>hybrid/auto</display_name>
        </choice>
        <choice>
          <value>heat pump only</value>
          <display_name>heat pump only</display_name>
        </choice>
      </choices>
    </argument>
    <argument>
      <name>hot_water_distribution_system_type</name>
      <display_name>Hot Water Distribution: System Type</display_name>
      <description>The type of the hot water distribution system.</description>
      <type>Choice</type>
      <required>true</required>
      <model_dependent>false</model_dependent>
      <default_value>Standard</default_value>
      <choices>
        <choice>
          <value>Standard</value>
          <display_name>Standard</display_name>
        </choice>
        <choice>
          <value>Recirculation</value>
          <display_name>Recirculation</display_name>
        </choice>
      </choices>
    </argument>
    <argument>
      <name>hot_water_distribution_standard_piping_length</name>
      <display_name>Hot Water Distribution: Standard Piping Length</display_name>
      <description>If the distribution system is Standard, the length of the piping. If not provided, the OS-HPXML default (see &lt;a href='https://openstudio-hpxml.readthedocs.io/en/v1.10.0/workflow_inputs.html#standard'&gt;Standard&lt;/a&gt;) is used.</description>
      <type>Double</type>
      <units>ft</units>
      <required>false</required>
      <model_dependent>false</model_dependent>
    </argument>
    <argument>
      <name>hot_water_distribution_recirc_control_type</name>
      <display_name>Hot Water Distribution: Recirculation Control Type</display_name>
      <description>If the distribution system is Recirculation, the type of hot water recirculation control, if any.</description>
      <type>Choice</type>
      <required>false</required>
      <model_dependent>false</model_dependent>
      <default_value>no control</default_value>
      <choices>
        <choice>
          <value>no control</value>
          <display_name>no control</display_name>
        </choice>
        <choice>
          <value>timer</value>
          <display_name>timer</display_name>
        </choice>
        <choice>
          <value>temperature</value>
          <display_name>temperature</display_name>
        </choice>
        <choice>
          <value>presence sensor demand control</value>
          <display_name>presence sensor demand control</display_name>
        </choice>
        <choice>
          <value>manual demand control</value>
          <display_name>manual demand control</display_name>
        </choice>
      </choices>
    </argument>
    <argument>
      <name>hot_water_distribution_recirc_piping_length</name>
      <display_name>Hot Water Distribution: Recirculation Piping Length</display_name>
      <description>If the distribution system is Recirculation, the length of the recirculation piping. If not provided, the OS-HPXML default (see &lt;a href='https://openstudio-hpxml.readthedocs.io/en/v1.10.0/workflow_inputs.html#recirculation-in-unit'&gt;Recirculation (In-Unit)&lt;/a&gt;) is used.</description>
      <type>Double</type>
      <units>ft</units>
      <required>false</required>
      <model_dependent>false</model_dependent>
    </argument>
    <argument>
      <name>hot_water_distribution_recirc_branch_piping_length</name>
      <display_name>Hot Water Distribution: Recirculation Branch Piping Length</display_name>
      <description>If the distribution system is Recirculation, the length of the recirculation branch piping. If not provided, the OS-HPXML default (see &lt;a href='https://openstudio-hpxml.readthedocs.io/en/v1.10.0/workflow_inputs.html#recirculation-in-unit'&gt;Recirculation (In-Unit)&lt;/a&gt;) is used.</description>
      <type>Double</type>
      <units>ft</units>
      <required>false</required>
      <model_dependent>false</model_dependent>
    </argument>
    <argument>
      <name>hot_water_distribution_recirc_pump_power</name>
      <display_name>Hot Water Distribution: Recirculation Pump Power</display_name>
      <description>If the distribution system is Recirculation, the recirculation pump power. If not provided, the OS-HPXML default (see &lt;a href='https://openstudio-hpxml.readthedocs.io/en/v1.10.0/workflow_inputs.html#recirculation-in-unit'&gt;Recirculation (In-Unit)&lt;/a&gt;) is used.</description>
      <type>Double</type>
      <units>W</units>
      <required>false</required>
      <model_dependent>false</model_dependent>
    </argument>
    <argument>
      <name>hot_water_distribution_pipe_r</name>
      <display_name>Hot Water Distribution: Pipe Insulation Nominal R-Value</display_name>
      <description>Nominal R-value of the pipe insulation. If not provided, the OS-HPXML default (see &lt;a href='https://openstudio-hpxml.readthedocs.io/en/v1.10.0/workflow_inputs.html#hpxml-hot-water-distribution'&gt;HPXML Hot Water Distribution&lt;/a&gt;) is used.</description>
      <type>Double</type>
      <units>h-ft^2-R/Btu</units>
      <required>false</required>
      <model_dependent>false</model_dependent>
    </argument>
    <argument>
      <name>dwhr_facilities_connected</name>
      <display_name>Drain Water Heat Recovery: Facilities Connected</display_name>
      <description>Which facilities are connected for the drain water heat recovery. Use 'none' if there is no drain water heat recovery system.</description>
      <type>Choice</type>
      <required>true</required>
      <model_dependent>false</model_dependent>
      <default_value>none</default_value>
      <choices>
        <choice>
          <value>none</value>
          <display_name>none</display_name>
        </choice>
        <choice>
          <value>one</value>
          <display_name>one</display_name>
        </choice>
        <choice>
          <value>all</value>
          <display_name>all</display_name>
        </choice>
      </choices>
    </argument>
    <argument>
      <name>dwhr_equal_flow</name>
      <display_name>Drain Water Heat Recovery: Equal Flow</display_name>
      <description>Whether the drain water heat recovery has equal flow.</description>
      <type>Boolean</type>
      <required>false</required>
      <model_dependent>false</model_dependent>
      <default_value>true</default_value>
      <choices>
        <choice>
          <value>true</value>
          <display_name>true</display_name>
        </choice>
        <choice>
          <value>false</value>
          <display_name>false</display_name>
        </choice>
      </choices>
    </argument>
    <argument>
      <name>dwhr_efficiency</name>
      <display_name>Drain Water Heat Recovery: Efficiency</display_name>
      <description>The efficiency of the drain water heat recovery.</description>
      <type>Double</type>
      <units>Frac</units>
      <required>false</required>
      <model_dependent>false</model_dependent>
      <default_value>0.55</default_value>
    </argument>
    <argument>
      <name>water_fixtures_shower_low_flow</name>
      <display_name>Hot Water Fixtures: Is Shower Low Flow</display_name>
      <description>Whether the shower fixture is low flow.</description>
      <type>Boolean</type>
      <required>true</required>
      <model_dependent>false</model_dependent>
      <default_value>false</default_value>
      <choices>
        <choice>
          <value>true</value>
          <display_name>true</display_name>
        </choice>
        <choice>
          <value>false</value>
          <display_name>false</display_name>
        </choice>
      </choices>
    </argument>
    <argument>
      <name>water_fixtures_sink_low_flow</name>
      <display_name>Hot Water Fixtures: Is Sink Low Flow</display_name>
      <description>Whether the sink fixture is low flow.</description>
      <type>Boolean</type>
      <required>true</required>
      <model_dependent>false</model_dependent>
      <default_value>false</default_value>
      <choices>
        <choice>
          <value>true</value>
          <display_name>true</display_name>
        </choice>
        <choice>
          <value>false</value>
          <display_name>false</display_name>
        </choice>
      </choices>
    </argument>
    <argument>
      <name>water_fixtures_usage_multiplier</name>
      <display_name>Hot Water Fixtures: Usage Multiplier</display_name>
      <description>Multiplier on the hot water usage that can reflect, e.g., high/low usage occupants. If not provided, the OS-HPXML default (see &lt;a href='https://openstudio-hpxml.readthedocs.io/en/v1.10.0/workflow_inputs.html#hpxml-water-fixtures'&gt;HPXML Water Fixtures&lt;/a&gt;) is used.</description>
      <type>Double</type>
      <required>false</required>
      <model_dependent>false</model_dependent>
    </argument>
    <argument>
      <name>general_water_use_usage_multiplier</name>
      <display_name>General Water Use: Usage Multiplier</display_name>
      <description>Multiplier on internal gains from general water use (floor mopping, shower evaporation, water films on showers, tubs &amp; sinks surfaces, plant watering, etc.) that can reflect, e.g., high/low usage occupants. If not provided, the OS-HPXML default (see &lt;a href='https://openstudio-hpxml.readthedocs.io/en/v1.10.0/workflow_inputs.html#hpxml-building-occupancy'&gt;HPXML Building Occupancy&lt;/a&gt;) is used.</description>
      <type>Double</type>
      <required>false</required>
      <model_dependent>false</model_dependent>
    </argument>
    <argument>
      <name>solar_thermal_system_type</name>
      <display_name>Solar Thermal: System Type</display_name>
      <description>The type of solar thermal system. Use 'none' if there is no solar thermal system.</description>
      <type>Choice</type>
      <required>true</required>
      <model_dependent>false</model_dependent>
      <default_value>none</default_value>
      <choices>
        <choice>
          <value>none</value>
          <display_name>none</display_name>
        </choice>
        <choice>
          <value>hot water</value>
          <display_name>hot water</display_name>
        </choice>
      </choices>
    </argument>
    <argument>
      <name>solar_thermal_collector_area</name>
      <display_name>Solar Thermal: Collector Area</display_name>
      <description>The collector area of the solar thermal system.</description>
      <type>Double</type>
      <units>ft^2</units>
      <required>true</required>
      <model_dependent>false</model_dependent>
      <default_value>40</default_value>
    </argument>
    <argument>
      <name>solar_thermal_collector_loop_type</name>
      <display_name>Solar Thermal: Collector Loop Type</display_name>
      <description>The collector loop type of the solar thermal system.</description>
      <type>Choice</type>
      <required>true</required>
      <model_dependent>false</model_dependent>
      <default_value>liquid direct</default_value>
      <choices>
        <choice>
          <value>liquid direct</value>
          <display_name>liquid direct</display_name>
        </choice>
        <choice>
          <value>liquid indirect</value>
          <display_name>liquid indirect</display_name>
        </choice>
        <choice>
          <value>passive thermosyphon</value>
          <display_name>passive thermosyphon</display_name>
        </choice>
      </choices>
    </argument>
    <argument>
      <name>solar_thermal_collector_type</name>
      <display_name>Solar Thermal: Collector Type</display_name>
      <description>The collector type of the solar thermal system.</description>
      <type>Choice</type>
      <required>true</required>
      <model_dependent>false</model_dependent>
      <default_value>evacuated tube</default_value>
      <choices>
        <choice>
          <value>evacuated tube</value>
          <display_name>evacuated tube</display_name>
        </choice>
        <choice>
          <value>single glazing black</value>
          <display_name>single glazing black</display_name>
        </choice>
        <choice>
          <value>double glazing black</value>
          <display_name>double glazing black</display_name>
        </choice>
        <choice>
          <value>integrated collector storage</value>
          <display_name>integrated collector storage</display_name>
        </choice>
      </choices>
    </argument>
    <argument>
      <name>solar_thermal_collector_azimuth</name>
      <display_name>Solar Thermal: Collector Azimuth</display_name>
      <description>The collector azimuth of the solar thermal system. Azimuth is measured clockwise from north (e.g., North=0, East=90, South=180, West=270).</description>
      <type>Double</type>
      <units>degrees</units>
      <required>true</required>
      <model_dependent>false</model_dependent>
      <default_value>180</default_value>
    </argument>
    <argument>
      <name>solar_thermal_collector_tilt</name>
      <display_name>Solar Thermal: Collector Tilt</display_name>
      <description>The collector tilt of the solar thermal system. Can also enter, e.g., RoofPitch, RoofPitch+20, Latitude, Latitude-15, etc.</description>
      <type>String</type>
      <units>degrees</units>
      <required>true</required>
      <model_dependent>false</model_dependent>
      <default_value>RoofPitch</default_value>
    </argument>
    <argument>
      <name>solar_thermal_collector_rated_optical_efficiency</name>
      <display_name>Solar Thermal: Collector Rated Optical Efficiency</display_name>
      <description>The collector rated optical efficiency of the solar thermal system.</description>
      <type>Double</type>
      <units>Frac</units>
      <required>true</required>
      <model_dependent>false</model_dependent>
      <default_value>0.5</default_value>
    </argument>
    <argument>
      <name>solar_thermal_collector_rated_thermal_losses</name>
      <display_name>Solar Thermal: Collector Rated Thermal Losses</display_name>
      <description>The collector rated thermal losses of the solar thermal system.</description>
      <type>Double</type>
      <units>Btu/hr-ft^2-R</units>
      <required>true</required>
      <model_dependent>false</model_dependent>
      <default_value>0.2799</default_value>
    </argument>
    <argument>
      <name>solar_thermal_storage_volume</name>
      <display_name>Solar Thermal: Storage Volume</display_name>
      <description>The storage volume of the solar thermal system. If not provided, the OS-HPXML default (see &lt;a href='https://openstudio-hpxml.readthedocs.io/en/v1.10.0/workflow_inputs.html#detailed-inputs'&gt;Detailed Inputs&lt;/a&gt;) is used.</description>
      <type>Double</type>
      <units>gal</units>
      <required>false</required>
      <model_dependent>false</model_dependent>
    </argument>
    <argument>
      <name>solar_thermal_solar_fraction</name>
      <display_name>Solar Thermal: Solar Fraction</display_name>
      <description>The solar fraction of the solar thermal system. If provided, overrides all other solar thermal inputs.</description>
      <type>Double</type>
      <units>Frac</units>
      <required>true</required>
      <model_dependent>false</model_dependent>
      <default_value>0</default_value>
    </argument>
    <argument>
      <name>pv_system_present</name>
      <display_name>PV System: Present</display_name>
      <description>Whether there is a PV system present.</description>
      <type>Boolean</type>
      <required>true</required>
      <model_dependent>false</model_dependent>
      <default_value>false</default_value>
      <choices>
        <choice>
          <value>true</value>
          <display_name>true</display_name>
        </choice>
        <choice>
          <value>false</value>
          <display_name>false</display_name>
        </choice>
      </choices>
    </argument>
    <argument>
      <name>pv_system_module_type</name>
      <display_name>PV System: Module Type</display_name>
      <description>Module type of the PV system. If not provided, the OS-HPXML default (see &lt;a href='https://openstudio-hpxml.readthedocs.io/en/v1.10.0/workflow_inputs.html#hpxml-photovoltaics'&gt;HPXML Photovoltaics&lt;/a&gt;) is used.</description>
      <type>Choice</type>
      <required>false</required>
      <model_dependent>false</model_dependent>
      <choices>
        <choice>
          <value>standard</value>
          <display_name>standard</display_name>
        </choice>
        <choice>
          <value>premium</value>
          <display_name>premium</display_name>
        </choice>
        <choice>
          <value>thin film</value>
          <display_name>thin film</display_name>
        </choice>
      </choices>
    </argument>
    <argument>
      <name>pv_system_location</name>
      <display_name>PV System: Location</display_name>
      <description>Location of the PV system. If not provided, the OS-HPXML default (see &lt;a href='https://openstudio-hpxml.readthedocs.io/en/v1.10.0/workflow_inputs.html#hpxml-photovoltaics'&gt;HPXML Photovoltaics&lt;/a&gt;) is used.</description>
      <type>Choice</type>
      <required>false</required>
      <model_dependent>false</model_dependent>
      <choices>
        <choice>
          <value>roof</value>
          <display_name>roof</display_name>
        </choice>
        <choice>
          <value>ground</value>
          <display_name>ground</display_name>
        </choice>
      </choices>
    </argument>
    <argument>
      <name>pv_system_tracking</name>
      <display_name>PV System: Tracking</display_name>
      <description>Type of tracking for the PV system. If not provided, the OS-HPXML default (see &lt;a href='https://openstudio-hpxml.readthedocs.io/en/v1.10.0/workflow_inputs.html#hpxml-photovoltaics'&gt;HPXML Photovoltaics&lt;/a&gt;) is used.</description>
      <type>Choice</type>
      <required>false</required>
      <model_dependent>false</model_dependent>
      <choices>
        <choice>
          <value>fixed</value>
          <display_name>fixed</display_name>
        </choice>
        <choice>
          <value>1-axis</value>
          <display_name>1-axis</display_name>
        </choice>
        <choice>
          <value>1-axis backtracked</value>
          <display_name>1-axis backtracked</display_name>
        </choice>
        <choice>
          <value>2-axis</value>
          <display_name>2-axis</display_name>
        </choice>
      </choices>
    </argument>
    <argument>
      <name>pv_system_array_azimuth</name>
      <display_name>PV System: Array Azimuth</display_name>
      <description>Array azimuth of the PV system. Azimuth is measured clockwise from north (e.g., North=0, East=90, South=180, West=270).</description>
      <type>Double</type>
      <units>degrees</units>
      <required>true</required>
      <model_dependent>false</model_dependent>
      <default_value>180</default_value>
    </argument>
    <argument>
      <name>pv_system_array_tilt</name>
      <display_name>PV System: Array Tilt</display_name>
      <description>Array tilt of the PV system. Can also enter, e.g., RoofPitch, RoofPitch+20, Latitude, Latitude-15, etc.</description>
      <type>String</type>
      <units>degrees</units>
      <required>true</required>
      <model_dependent>false</model_dependent>
      <default_value>RoofPitch</default_value>
    </argument>
    <argument>
      <name>pv_system_max_power_output</name>
      <display_name>PV System: Maximum Power Output</display_name>
      <description>Maximum power output of the PV system. For a shared system, this is the total building maximum power output.</description>
      <type>Double</type>
      <units>W</units>
      <required>true</required>
      <model_dependent>false</model_dependent>
      <default_value>4000</default_value>
    </argument>
    <argument>
      <name>pv_system_inverter_efficiency</name>
      <display_name>PV System: Inverter Efficiency</display_name>
      <description>Inverter efficiency of the PV system. If there are two PV systems, this will apply to both. If not provided, the OS-HPXML default (see &lt;a href='https://openstudio-hpxml.readthedocs.io/en/v1.10.0/workflow_inputs.html#hpxml-photovoltaics'&gt;HPXML Photovoltaics&lt;/a&gt;) is used.</description>
      <type>Double</type>
      <units>Frac</units>
      <required>false</required>
      <model_dependent>false</model_dependent>
    </argument>
    <argument>
      <name>pv_system_system_losses_fraction</name>
      <display_name>PV System: System Losses Fraction</display_name>
      <description>System losses fraction of the PV system. If there are two PV systems, this will apply to both. If not provided, the OS-HPXML default (see &lt;a href='https://openstudio-hpxml.readthedocs.io/en/v1.10.0/workflow_inputs.html#hpxml-photovoltaics'&gt;HPXML Photovoltaics&lt;/a&gt;) is used.</description>
      <type>Double</type>
      <units>Frac</units>
      <required>false</required>
      <model_dependent>false</model_dependent>
    </argument>
    <argument>
      <name>pv_system_num_bedrooms_served</name>
      <display_name>PV System: Number of Bedrooms Served</display_name>
      <description>Number of bedrooms served by PV system. Only needed if single-family attached or apartment unit and it is a shared PV system serving multiple dwelling units. Used to apportion PV generation to the unit of a SFA/MF building. If there are two PV systems, this will apply to both.</description>
      <type>Integer</type>
      <units>#</units>
      <required>false</required>
      <model_dependent>false</model_dependent>
    </argument>
    <argument>
      <name>pv_system_2_present</name>
      <display_name>PV System 2: Present</display_name>
      <description>Whether there is a second PV system present.</description>
      <type>Boolean</type>
      <required>true</required>
      <model_dependent>false</model_dependent>
      <default_value>false</default_value>
      <choices>
        <choice>
          <value>true</value>
          <display_name>true</display_name>
        </choice>
        <choice>
          <value>false</value>
          <display_name>false</display_name>
        </choice>
      </choices>
    </argument>
    <argument>
      <name>pv_system_2_module_type</name>
      <display_name>PV System 2: Module Type</display_name>
      <description>Module type of the second PV system. If not provided, the OS-HPXML default (see &lt;a href='https://openstudio-hpxml.readthedocs.io/en/v1.10.0/workflow_inputs.html#hpxml-photovoltaics'&gt;HPXML Photovoltaics&lt;/a&gt;) is used.</description>
      <type>Choice</type>
      <required>false</required>
      <model_dependent>false</model_dependent>
      <choices>
        <choice>
          <value>standard</value>
          <display_name>standard</display_name>
        </choice>
        <choice>
          <value>premium</value>
          <display_name>premium</display_name>
        </choice>
        <choice>
          <value>thin film</value>
          <display_name>thin film</display_name>
        </choice>
      </choices>
    </argument>
    <argument>
      <name>pv_system_2_location</name>
      <display_name>PV System 2: Location</display_name>
      <description>Location of the second PV system. If not provided, the OS-HPXML default (see &lt;a href='https://openstudio-hpxml.readthedocs.io/en/v1.10.0/workflow_inputs.html#hpxml-photovoltaics'&gt;HPXML Photovoltaics&lt;/a&gt;) is used.</description>
      <type>Choice</type>
      <required>false</required>
      <model_dependent>false</model_dependent>
      <choices>
        <choice>
          <value>roof</value>
          <display_name>roof</display_name>
        </choice>
        <choice>
          <value>ground</value>
          <display_name>ground</display_name>
        </choice>
      </choices>
    </argument>
    <argument>
      <name>pv_system_2_tracking</name>
      <display_name>PV System 2: Tracking</display_name>
      <description>Type of tracking for the second PV system. If not provided, the OS-HPXML default (see &lt;a href='https://openstudio-hpxml.readthedocs.io/en/v1.10.0/workflow_inputs.html#hpxml-photovoltaics'&gt;HPXML Photovoltaics&lt;/a&gt;) is used.</description>
      <type>Choice</type>
      <required>false</required>
      <model_dependent>false</model_dependent>
      <choices>
        <choice>
          <value>fixed</value>
          <display_name>fixed</display_name>
        </choice>
        <choice>
          <value>1-axis</value>
          <display_name>1-axis</display_name>
        </choice>
        <choice>
          <value>1-axis backtracked</value>
          <display_name>1-axis backtracked</display_name>
        </choice>
        <choice>
          <value>2-axis</value>
          <display_name>2-axis</display_name>
        </choice>
      </choices>
    </argument>
    <argument>
      <name>pv_system_2_array_azimuth</name>
      <display_name>PV System 2: Array Azimuth</display_name>
      <description>Array azimuth of the second PV system. Azimuth is measured clockwise from north (e.g., North=0, East=90, South=180, West=270).</description>
      <type>Double</type>
      <units>degrees</units>
      <required>true</required>
      <model_dependent>false</model_dependent>
      <default_value>180</default_value>
    </argument>
    <argument>
      <name>pv_system_2_array_tilt</name>
      <display_name>PV System 2: Array Tilt</display_name>
      <description>Array tilt of the second PV system. Can also enter, e.g., RoofPitch, RoofPitch+20, Latitude, Latitude-15, etc.</description>
      <type>String</type>
      <units>degrees</units>
      <required>true</required>
      <model_dependent>false</model_dependent>
      <default_value>RoofPitch</default_value>
    </argument>
    <argument>
      <name>pv_system_2_max_power_output</name>
      <display_name>PV System 2: Maximum Power Output</display_name>
      <description>Maximum power output of the second PV system. For a shared system, this is the total building maximum power output.</description>
      <type>Double</type>
      <units>W</units>
      <required>true</required>
      <model_dependent>false</model_dependent>
      <default_value>4000</default_value>
    </argument>
    <argument>
      <name>battery_present</name>
      <display_name>Battery: Present</display_name>
      <description>Whether there is a lithium ion battery present.</description>
      <type>Boolean</type>
      <required>true</required>
      <model_dependent>false</model_dependent>
      <default_value>false</default_value>
      <choices>
        <choice>
          <value>true</value>
          <display_name>true</display_name>
        </choice>
        <choice>
          <value>false</value>
          <display_name>false</display_name>
        </choice>
      </choices>
    </argument>
    <argument>
      <name>battery_location</name>
      <display_name>Battery: Location</display_name>
      <description>The space type for the lithium ion battery location. If not provided, the OS-HPXML default (see &lt;a href='https://openstudio-hpxml.readthedocs.io/en/v1.10.0/workflow_inputs.html#hpxml-batteries'&gt;HPXML Batteries&lt;/a&gt;) is used.</description>
      <type>Choice</type>
      <required>false</required>
      <model_dependent>false</model_dependent>
      <choices>
        <choice>
          <value>conditioned space</value>
          <display_name>conditioned space</display_name>
        </choice>
        <choice>
          <value>basement - conditioned</value>
          <display_name>basement - conditioned</display_name>
        </choice>
        <choice>
          <value>basement - unconditioned</value>
          <display_name>basement - unconditioned</display_name>
        </choice>
        <choice>
          <value>crawlspace</value>
          <display_name>crawlspace</display_name>
        </choice>
        <choice>
          <value>crawlspace - vented</value>
          <display_name>crawlspace - vented</display_name>
        </choice>
        <choice>
          <value>crawlspace - unvented</value>
          <display_name>crawlspace - unvented</display_name>
        </choice>
        <choice>
          <value>crawlspace - conditioned</value>
          <display_name>crawlspace - conditioned</display_name>
        </choice>
        <choice>
          <value>attic</value>
          <display_name>attic</display_name>
        </choice>
        <choice>
          <value>attic - vented</value>
          <display_name>attic - vented</display_name>
        </choice>
        <choice>
          <value>attic - unvented</value>
          <display_name>attic - unvented</display_name>
        </choice>
        <choice>
          <value>garage</value>
          <display_name>garage</display_name>
        </choice>
        <choice>
          <value>outside</value>
          <display_name>outside</display_name>
        </choice>
      </choices>
    </argument>
    <argument>
      <name>battery_power</name>
      <display_name>Battery: Rated Power Output</display_name>
      <description>The rated power output of the lithium ion battery. If not provided, the OS-HPXML default (see &lt;a href='https://openstudio-hpxml.readthedocs.io/en/v1.10.0/workflow_inputs.html#hpxml-batteries'&gt;HPXML Batteries&lt;/a&gt;) is used.</description>
      <type>Double</type>
      <units>W</units>
      <required>false</required>
      <model_dependent>false</model_dependent>
    </argument>
    <argument>
      <name>battery_capacity</name>
      <display_name>Battery: Nominal Capacity</display_name>
      <description>The nominal capacity of the lithium ion battery. If not provided, the OS-HPXML default (see &lt;a href='https://openstudio-hpxml.readthedocs.io/en/v1.10.0/workflow_inputs.html#hpxml-batteries'&gt;HPXML Batteries&lt;/a&gt;) is used.</description>
      <type>Double</type>
      <units>kWh</units>
      <required>false</required>
      <model_dependent>false</model_dependent>
    </argument>
    <argument>
      <name>battery_usable_capacity</name>
      <display_name>Battery: Usable Capacity</display_name>
      <description>The usable capacity of the lithium ion battery. If not provided, the OS-HPXML default (see &lt;a href='https://openstudio-hpxml.readthedocs.io/en/v1.10.0/workflow_inputs.html#hpxml-batteries'&gt;HPXML Batteries&lt;/a&gt;) is used.</description>
      <type>Double</type>
      <units>kWh</units>
      <required>false</required>
      <model_dependent>false</model_dependent>
    </argument>
    <argument>
      <name>battery_round_trip_efficiency</name>
      <display_name>Battery: Round Trip Efficiency</display_name>
      <description>The round trip efficiency of the lithium ion battery. If not provided, the OS-HPXML default (see &lt;a href='https://openstudio-hpxml.readthedocs.io/en/v1.10.0/workflow_inputs.html#hpxml-batteries'&gt;HPXML Batteries&lt;/a&gt;) is used.</description>
      <type>Double</type>
      <units>Frac</units>
      <required>false</required>
      <model_dependent>false</model_dependent>
    </argument>
    <argument>
      <name>battery_num_bedrooms_served</name>
      <display_name>Battery: Number of Bedrooms Served</display_name>
      <description>Number of bedrooms served by the lithium ion battery. Only needed if single-family attached or apartment unit and it is a shared battery serving multiple dwelling units. Used to apportion battery charging/discharging to the unit of a SFA/MF building.</description>
      <type>Integer</type>
      <units>#</units>
      <required>false</required>
      <model_dependent>false</model_dependent>
    </argument>
    <argument>
      <name>vehicle_type</name>
      <display_name>Vehicle: Type</display_name>
      <description>The type of vehicle present at the home.</description>
      <type>String</type>
      <required>false</required>
      <model_dependent>false</model_dependent>
      <default_value>none</default_value>
    </argument>
    <argument>
      <name>vehicle_battery_capacity</name>
      <display_name>Vehicle: EV Battery Nominal Battery Capacity</display_name>
      <description>The nominal capacity of the vehicle battery, only applies to electric vehicles. If not provided, the OS-HPXML default (see &lt;a href='https://openstudio-hpxml.readthedocs.io/en/v1.10.0/workflow_inputs.html#hpxml-vehicles'&gt;HPXML Vehicles&lt;/a&gt;) is used.</description>
      <type>Double</type>
      <units>kWh</units>
      <required>false</required>
      <model_dependent>false</model_dependent>
    </argument>
    <argument>
      <name>vehicle_battery_usable_capacity</name>
      <display_name>Vehicle: EV Battery Usable Capacity</display_name>
      <description>The usable capacity of the vehicle battery, only applies to electric vehicles. If not provided, the OS-HPXML default (see &lt;a href='https://openstudio-hpxml.readthedocs.io/en/v1.10.0/workflow_inputs.html#hpxml-vehicles'&gt;HPXML Vehicles&lt;/a&gt;) is used.</description>
      <type>Double</type>
      <units>kWh</units>
      <required>false</required>
      <model_dependent>false</model_dependent>
    </argument>
    <argument>
      <name>vehicle_fuel_economy_units</name>
      <display_name>Vehicle: Combined Fuel Economy Units</display_name>
      <description>The combined fuel economy units of the vehicle. Only 'kWh/mile', 'mile/kWh', or 'mpge' are allow for electric vehicles. If not provided, the OS-HPXML default (see &lt;a href='https://openstudio-hpxml.readthedocs.io/en/v1.10.0/workflow_inputs.html#hpxml-vehicles'&gt;HPXML Vehicles&lt;/a&gt;) is used.</description>
      <type>Choice</type>
      <required>false</required>
      <model_dependent>false</model_dependent>
      <choices>
        <choice>
          <value>kWh/mile</value>
          <display_name>kWh/mile</display_name>
        </choice>
        <choice>
          <value>mile/kWh</value>
          <display_name>mile/kWh</display_name>
        </choice>
        <choice>
          <value>mpge</value>
          <display_name>mpge</display_name>
        </choice>
        <choice>
          <value>mpg</value>
          <display_name>mpg</display_name>
        </choice>
      </choices>
    </argument>
    <argument>
      <name>vehicle_fuel_economy_combined</name>
      <display_name>Vehicle: Combined Fuel Economy</display_name>
      <description>The combined fuel economy of the vehicle. If not provided, the OS-HPXML default (see &lt;a href='https://openstudio-hpxml.readthedocs.io/en/v1.10.0/workflow_inputs.html#hpxml-vehicles'&gt;HPXML Vehicles&lt;/a&gt;) is used.</description>
      <type>Double</type>
      <required>false</required>
      <model_dependent>false</model_dependent>
    </argument>
    <argument>
      <name>vehicle_miles_driven_per_year</name>
      <display_name>Vehicle: Miles Driven Per Year</display_name>
      <description>The annual miles the vehicle is driven. If not provided, the OS-HPXML default (see &lt;a href='https://openstudio-hpxml.readthedocs.io/en/v1.10.0/workflow_inputs.html#hpxml-vehicles'&gt;HPXML Vehicles&lt;/a&gt;) is used.</description>
      <type>Double</type>
      <units>miles</units>
      <required>false</required>
      <model_dependent>false</model_dependent>
    </argument>
    <argument>
      <name>vehicle_hours_driven_per_week</name>
      <display_name>Vehicle: Hours Driven Per Week</display_name>
      <description>The weekly hours the vehicle is driven. If not provided, the OS-HPXML default (see &lt;a href='https://openstudio-hpxml.readthedocs.io/en/v1.10.0/workflow_inputs.html#hpxml-vehicles'&gt;HPXML Vehicles&lt;/a&gt;) is used.</description>
      <type>Double</type>
      <units>hours</units>
      <required>false</required>
      <model_dependent>false</model_dependent>
    </argument>
    <argument>
      <name>vehicle_fraction_charged_home</name>
      <display_name>Vehicle: Fraction Charged at Home</display_name>
      <description>The fraction of charging energy provided by the at-home charger to the vehicle, only applies to electric vehicles. If not provided, the OS-HPXML default (see &lt;a href='https://openstudio-hpxml.readthedocs.io/en/v1.10.0/workflow_inputs.html#hpxml-vehicles'&gt;HPXML Vehicles&lt;/a&gt;) is used.</description>
      <type>Double</type>
      <required>false</required>
      <model_dependent>false</model_dependent>
    </argument>
    <argument>
      <name>ev_charger_present</name>
      <display_name>Electric Vehicle Charger: Present</display_name>
      <description>Whether there is an electric vehicle charger present.</description>
      <type>Boolean</type>
      <required>false</required>
      <model_dependent>false</model_dependent>
      <default_value>false</default_value>
      <choices>
        <choice>
          <value>true</value>
          <display_name>true</display_name>
        </choice>
        <choice>
          <value>false</value>
          <display_name>false</display_name>
        </choice>
      </choices>
    </argument>
    <argument>
      <name>ev_charger_level</name>
      <display_name>Electric Vehicle Charger: Charging Level</display_name>
      <description>The charging level of the EV charger. If not provided, the OS-HPXML default (see &lt;a href='https://openstudio-hpxml.readthedocs.io/en/v1.10.0/workflow_inputs.html#hpxml-electric-vehicle-chargers'&gt;HPXML Electric Vehicle Chargers&lt;/a&gt;) is used.</description>
      <type>Choice</type>
      <required>false</required>
      <model_dependent>false</model_dependent>
      <choices>
        <choice>
          <value>1</value>
          <display_name>1</display_name>
        </choice>
        <choice>
          <value>2</value>
          <display_name>2</display_name>
        </choice>
        <choice>
          <value>3</value>
          <display_name>3</display_name>
        </choice>
      </choices>
    </argument>
    <argument>
      <name>ev_charger_power</name>
      <display_name>Electric Vehicle Charger: Rated Charging Power</display_name>
      <description>The rated power output of the EV charger. If not provided, the OS-HPXML default (see &lt;a href='https://openstudio-hpxml.readthedocs.io/en/v1.10.0/workflow_inputs.html#hpxml-electric-vehicle-chargers'&gt;HPXML Electric Vehicle Chargers&lt;/a&gt;) is used.</description>
      <type>Double</type>
      <units>W</units>
      <required>false</required>
      <model_dependent>false</model_dependent>
    </argument>
    <argument>
      <name>ev_charger_location</name>
      <display_name>Electric Vehicle Charger: Location</display_name>
      <description>The space type for the EV charger. If not provided, the OS-HPXML default (see &lt;a href='https://openstudio-hpxml.readthedocs.io/en/v1.10.0/workflow_inputs.html#hpxml-electric-vehicle-chargers'&gt;HPXML Electric Vehicle Chargers&lt;/a&gt;) is used.</description>
      <type>Choice</type>
      <required>false</required>
      <model_dependent>false</model_dependent>
      <choices>
        <choice>
          <value>garage</value>
          <display_name>garage</display_name>
        </choice>
        <choice>
          <value>outside</value>
          <display_name>outside</display_name>
        </choice>
      </choices>
    </argument>
    <argument>
      <name>lighting_present</name>
      <display_name>Lighting: Present</display_name>
      <description>Whether there is lighting energy use.</description>
      <type>Boolean</type>
      <required>true</required>
      <model_dependent>false</model_dependent>
      <default_value>true</default_value>
      <choices>
        <choice>
          <value>true</value>
          <display_name>true</display_name>
        </choice>
        <choice>
          <value>false</value>
          <display_name>false</display_name>
        </choice>
      </choices>
    </argument>
    <argument>
      <name>lighting_interior_fraction_cfl</name>
      <display_name>Lighting: Interior Fraction CFL</display_name>
      <description>Fraction of all lamps (interior) that are compact fluorescent. Lighting not specified as CFL, LFL, or LED is assumed to be incandescent.</description>
      <type>Double</type>
      <required>true</required>
      <model_dependent>false</model_dependent>
      <default_value>0.1</default_value>
    </argument>
    <argument>
      <name>lighting_interior_fraction_lfl</name>
      <display_name>Lighting: Interior Fraction LFL</display_name>
      <description>Fraction of all lamps (interior) that are linear fluorescent. Lighting not specified as CFL, LFL, or LED is assumed to be incandescent.</description>
      <type>Double</type>
      <required>true</required>
      <model_dependent>false</model_dependent>
      <default_value>0</default_value>
    </argument>
    <argument>
      <name>lighting_interior_fraction_led</name>
      <display_name>Lighting: Interior Fraction LED</display_name>
      <description>Fraction of all lamps (interior) that are light emitting diodes. Lighting not specified as CFL, LFL, or LED is assumed to be incandescent.</description>
      <type>Double</type>
      <required>true</required>
      <model_dependent>false</model_dependent>
      <default_value>0</default_value>
    </argument>
    <argument>
      <name>lighting_interior_usage_multiplier</name>
      <display_name>Lighting: Interior Usage Multiplier</display_name>
      <description>Multiplier on the lighting energy usage (interior) that can reflect, e.g., high/low usage occupants. If not provided, the OS-HPXML default (see &lt;a href='https://openstudio-hpxml.readthedocs.io/en/v1.10.0/workflow_inputs.html#hpxml-lighting'&gt;HPXML Lighting&lt;/a&gt;) is used.</description>
      <type>Double</type>
      <required>false</required>
      <model_dependent>false</model_dependent>
    </argument>
    <argument>
      <name>lighting_exterior_fraction_cfl</name>
      <display_name>Lighting: Exterior Fraction CFL</display_name>
      <description>Fraction of all lamps (exterior) that are compact fluorescent. Lighting not specified as CFL, LFL, or LED is assumed to be incandescent.</description>
      <type>Double</type>
      <required>true</required>
      <model_dependent>false</model_dependent>
      <default_value>0</default_value>
    </argument>
    <argument>
      <name>lighting_exterior_fraction_lfl</name>
      <display_name>Lighting: Exterior Fraction LFL</display_name>
      <description>Fraction of all lamps (exterior) that are linear fluorescent. Lighting not specified as CFL, LFL, or LED is assumed to be incandescent.</description>
      <type>Double</type>
      <required>true</required>
      <model_dependent>false</model_dependent>
      <default_value>0</default_value>
    </argument>
    <argument>
      <name>lighting_exterior_fraction_led</name>
      <display_name>Lighting: Exterior Fraction LED</display_name>
      <description>Fraction of all lamps (exterior) that are light emitting diodes. Lighting not specified as CFL, LFL, or LED is assumed to be incandescent.</description>
      <type>Double</type>
      <required>true</required>
      <model_dependent>false</model_dependent>
      <default_value>0</default_value>
    </argument>
    <argument>
      <name>lighting_exterior_usage_multiplier</name>
      <display_name>Lighting: Exterior Usage Multiplier</display_name>
      <description>Multiplier on the lighting energy usage (exterior) that can reflect, e.g., high/low usage occupants. If not provided, the OS-HPXML default (see &lt;a href='https://openstudio-hpxml.readthedocs.io/en/v1.10.0/workflow_inputs.html#hpxml-lighting'&gt;HPXML Lighting&lt;/a&gt;) is used.</description>
      <type>Double</type>
      <required>false</required>
      <model_dependent>false</model_dependent>
    </argument>
    <argument>
      <name>lighting_garage_fraction_cfl</name>
      <display_name>Lighting: Garage Fraction CFL</display_name>
      <description>Fraction of all lamps (garage) that are compact fluorescent. Lighting not specified as CFL, LFL, or LED is assumed to be incandescent.</description>
      <type>Double</type>
      <required>true</required>
      <model_dependent>false</model_dependent>
      <default_value>0</default_value>
    </argument>
    <argument>
      <name>lighting_garage_fraction_lfl</name>
      <display_name>Lighting: Garage Fraction LFL</display_name>
      <description>Fraction of all lamps (garage) that are linear fluorescent. Lighting not specified as CFL, LFL, or LED is assumed to be incandescent.</description>
      <type>Double</type>
      <required>true</required>
      <model_dependent>false</model_dependent>
      <default_value>0</default_value>
    </argument>
    <argument>
      <name>lighting_garage_fraction_led</name>
      <display_name>Lighting: Garage Fraction LED</display_name>
      <description>Fraction of all lamps (garage) that are light emitting diodes. Lighting not specified as CFL, LFL, or LED is assumed to be incandescent.</description>
      <type>Double</type>
      <required>true</required>
      <model_dependent>false</model_dependent>
      <default_value>0</default_value>
    </argument>
    <argument>
      <name>lighting_garage_usage_multiplier</name>
      <display_name>Lighting: Garage Usage Multiplier</display_name>
      <description>Multiplier on the lighting energy usage (garage) that can reflect, e.g., high/low usage occupants. If not provided, the OS-HPXML default (see &lt;a href='https://openstudio-hpxml.readthedocs.io/en/v1.10.0/workflow_inputs.html#hpxml-lighting'&gt;HPXML Lighting&lt;/a&gt;) is used.</description>
      <type>Double</type>
      <required>false</required>
      <model_dependent>false</model_dependent>
    </argument>
    <argument>
      <name>holiday_lighting_present</name>
      <display_name>Holiday Lighting: Present</display_name>
      <description>Whether there is holiday lighting.</description>
      <type>Boolean</type>
      <required>true</required>
      <model_dependent>false</model_dependent>
      <default_value>false</default_value>
      <choices>
        <choice>
          <value>true</value>
          <display_name>true</display_name>
        </choice>
        <choice>
          <value>false</value>
          <display_name>false</display_name>
        </choice>
      </choices>
    </argument>
    <argument>
      <name>holiday_lighting_daily_kwh</name>
      <display_name>Holiday Lighting: Daily Consumption</display_name>
      <description>The daily energy consumption for holiday lighting (exterior). If not provided, the OS-HPXML default (see &lt;a href='https://openstudio-hpxml.readthedocs.io/en/v1.10.0/workflow_inputs.html#hpxml-lighting'&gt;HPXML Lighting&lt;/a&gt;) is used.</description>
      <type>Double</type>
      <units>kWh/day</units>
      <required>false</required>
      <model_dependent>false</model_dependent>
    </argument>
    <argument>
      <name>holiday_lighting_period</name>
      <display_name>Holiday Lighting: Period</display_name>
      <description>Enter a date range like 'Nov 25 - Jan 5'. If not provided, the OS-HPXML default (see &lt;a href='https://openstudio-hpxml.readthedocs.io/en/v1.10.0/workflow_inputs.html#hpxml-lighting'&gt;HPXML Lighting&lt;/a&gt;) is used.</description>
      <type>String</type>
      <required>false</required>
      <model_dependent>false</model_dependent>
    </argument>
    <argument>
      <name>dehumidifier_type</name>
      <display_name>Dehumidifier: Type</display_name>
      <description>The type of dehumidifier.</description>
      <type>Choice</type>
      <required>true</required>
      <model_dependent>false</model_dependent>
      <default_value>none</default_value>
      <choices>
        <choice>
          <value>none</value>
          <display_name>none</display_name>
        </choice>
        <choice>
          <value>portable</value>
          <display_name>portable</display_name>
        </choice>
        <choice>
          <value>whole-home</value>
          <display_name>whole-home</display_name>
        </choice>
      </choices>
    </argument>
    <argument>
      <name>dehumidifier_efficiency_type</name>
      <display_name>Dehumidifier: Efficiency Type</display_name>
      <description>The efficiency type of dehumidifier.</description>
      <type>Choice</type>
      <required>true</required>
      <model_dependent>false</model_dependent>
      <default_value>IntegratedEnergyFactor</default_value>
      <choices>
        <choice>
          <value>EnergyFactor</value>
          <display_name>EnergyFactor</display_name>
        </choice>
        <choice>
          <value>IntegratedEnergyFactor</value>
          <display_name>IntegratedEnergyFactor</display_name>
        </choice>
      </choices>
    </argument>
    <argument>
      <name>dehumidifier_efficiency</name>
      <display_name>Dehumidifier: Efficiency</display_name>
      <description>The efficiency of the dehumidifier.</description>
      <type>Double</type>
      <units>liters/kWh</units>
      <required>true</required>
      <model_dependent>false</model_dependent>
      <default_value>1.5</default_value>
    </argument>
    <argument>
      <name>dehumidifier_capacity</name>
      <display_name>Dehumidifier: Capacity</display_name>
      <description>The capacity (water removal rate) of the dehumidifier.</description>
      <type>Double</type>
      <units>pint/day</units>
      <required>true</required>
      <model_dependent>false</model_dependent>
      <default_value>40</default_value>
    </argument>
    <argument>
      <name>dehumidifier_rh_setpoint</name>
      <display_name>Dehumidifier: Relative Humidity Setpoint</display_name>
      <description>The relative humidity setpoint of the dehumidifier.</description>
      <type>Double</type>
      <units>Frac</units>
      <required>true</required>
      <model_dependent>false</model_dependent>
      <default_value>0.5</default_value>
    </argument>
    <argument>
      <name>dehumidifier_fraction_dehumidification_load_served</name>
      <display_name>Dehumidifier: Fraction Dehumidification Load Served</display_name>
      <description>The dehumidification load served fraction of the dehumidifier.</description>
      <type>Double</type>
      <units>Frac</units>
      <required>true</required>
      <model_dependent>false</model_dependent>
      <default_value>1</default_value>
    </argument>
    <argument>
      <name>clothes_washer_present</name>
      <display_name>Clothes Washer: Present</display_name>
      <description>Whether there is a clothes washer present.</description>
      <type>Boolean</type>
      <required>true</required>
      <model_dependent>false</model_dependent>
      <default_value>true</default_value>
      <choices>
        <choice>
          <value>true</value>
          <display_name>true</display_name>
        </choice>
        <choice>
          <value>false</value>
          <display_name>false</display_name>
        </choice>
      </choices>
    </argument>
    <argument>
      <name>clothes_washer_location</name>
      <display_name>Clothes Washer: Location</display_name>
      <description>The space type for the clothes washer location. If not provided, the OS-HPXML default (see &lt;a href='https://openstudio-hpxml.readthedocs.io/en/v1.10.0/workflow_inputs.html#hpxml-clothes-washer'&gt;HPXML Clothes Washer&lt;/a&gt;) is used.</description>
      <type>Choice</type>
      <required>false</required>
      <model_dependent>false</model_dependent>
      <choices>
        <choice>
          <value>conditioned space</value>
          <display_name>conditioned space</display_name>
        </choice>
        <choice>
          <value>basement - conditioned</value>
          <display_name>basement - conditioned</display_name>
        </choice>
        <choice>
          <value>basement - unconditioned</value>
          <display_name>basement - unconditioned</display_name>
        </choice>
        <choice>
          <value>garage</value>
          <display_name>garage</display_name>
        </choice>
        <choice>
          <value>other housing unit</value>
          <display_name>other housing unit</display_name>
        </choice>
        <choice>
          <value>other heated space</value>
          <display_name>other heated space</display_name>
        </choice>
        <choice>
          <value>other multifamily buffer space</value>
          <display_name>other multifamily buffer space</display_name>
        </choice>
        <choice>
          <value>other non-freezing space</value>
          <display_name>other non-freezing space</display_name>
        </choice>
      </choices>
    </argument>
    <argument>
      <name>clothes_washer_efficiency_type</name>
      <display_name>Clothes Washer: Efficiency Type</display_name>
      <description>The efficiency type of the clothes washer.</description>
      <type>Choice</type>
      <required>true</required>
      <model_dependent>false</model_dependent>
      <default_value>IntegratedModifiedEnergyFactor</default_value>
      <choices>
        <choice>
          <value>ModifiedEnergyFactor</value>
          <display_name>ModifiedEnergyFactor</display_name>
        </choice>
        <choice>
          <value>IntegratedModifiedEnergyFactor</value>
          <display_name>IntegratedModifiedEnergyFactor</display_name>
        </choice>
      </choices>
    </argument>
    <argument>
      <name>clothes_washer_efficiency</name>
      <display_name>Clothes Washer: Efficiency</display_name>
      <description>The efficiency of the clothes washer. If not provided, the OS-HPXML default (see &lt;a href='https://openstudio-hpxml.readthedocs.io/en/v1.10.0/workflow_inputs.html#hpxml-clothes-washer'&gt;HPXML Clothes Washer&lt;/a&gt;) is used.</description>
      <type>Double</type>
      <units>ft^3/kWh-cyc</units>
      <required>false</required>
      <model_dependent>false</model_dependent>
    </argument>
    <argument>
      <name>clothes_washer_rated_annual_kwh</name>
      <display_name>Clothes Washer: Rated Annual Consumption</display_name>
      <description>The annual energy consumed by the clothes washer, as rated, obtained from the EnergyGuide label. This includes both the appliance electricity consumption and the energy required for water heating. If not provided, the OS-HPXML default (see &lt;a href='https://openstudio-hpxml.readthedocs.io/en/v1.10.0/workflow_inputs.html#hpxml-clothes-washer'&gt;HPXML Clothes Washer&lt;/a&gt;) is used.</description>
      <type>Double</type>
      <units>kWh/yr</units>
      <required>false</required>
      <model_dependent>false</model_dependent>
    </argument>
    <argument>
      <name>clothes_washer_label_electric_rate</name>
      <display_name>Clothes Washer: Label Electric Rate</display_name>
      <description>The annual energy consumed by the clothes washer, as rated, obtained from the EnergyGuide label. This includes both the appliance electricity consumption and the energy required for water heating. If not provided, the OS-HPXML default (see &lt;a href='https://openstudio-hpxml.readthedocs.io/en/v1.10.0/workflow_inputs.html#hpxml-clothes-washer'&gt;HPXML Clothes Washer&lt;/a&gt;) is used.</description>
      <type>Double</type>
      <units>$/kWh</units>
      <required>false</required>
      <model_dependent>false</model_dependent>
    </argument>
    <argument>
      <name>clothes_washer_label_gas_rate</name>
      <display_name>Clothes Washer: Label Gas Rate</display_name>
      <description>The annual energy consumed by the clothes washer, as rated, obtained from the EnergyGuide label. This includes both the appliance electricity consumption and the energy required for water heating. If not provided, the OS-HPXML default (see &lt;a href='https://openstudio-hpxml.readthedocs.io/en/v1.10.0/workflow_inputs.html#hpxml-clothes-washer'&gt;HPXML Clothes Washer&lt;/a&gt;) is used.</description>
      <type>Double</type>
      <units>$/therm</units>
      <required>false</required>
      <model_dependent>false</model_dependent>
    </argument>
    <argument>
      <name>clothes_washer_label_annual_gas_cost</name>
      <display_name>Clothes Washer: Label Annual Cost with Gas DHW</display_name>
      <description>The annual cost of using the system under test conditions. Input is obtained from the EnergyGuide label. If not provided, the OS-HPXML default (see &lt;a href='https://openstudio-hpxml.readthedocs.io/en/v1.10.0/workflow_inputs.html#hpxml-clothes-washer'&gt;HPXML Clothes Washer&lt;/a&gt;) is used.</description>
      <type>Double</type>
      <units>$</units>
      <required>false</required>
      <model_dependent>false</model_dependent>
    </argument>
    <argument>
      <name>clothes_washer_label_usage</name>
      <display_name>Clothes Washer: Label Usage</display_name>
      <description>The clothes washer loads per week. If not provided, the OS-HPXML default (see &lt;a href='https://openstudio-hpxml.readthedocs.io/en/v1.10.0/workflow_inputs.html#hpxml-clothes-washer'&gt;HPXML Clothes Washer&lt;/a&gt;) is used.</description>
      <type>Double</type>
      <units>cyc/wk</units>
      <required>false</required>
      <model_dependent>false</model_dependent>
    </argument>
    <argument>
      <name>clothes_washer_capacity</name>
      <display_name>Clothes Washer: Drum Volume</display_name>
      <description>Volume of the washer drum. Obtained from the EnergyStar website or the manufacturer's literature. If not provided, the OS-HPXML default (see &lt;a href='https://openstudio-hpxml.readthedocs.io/en/v1.10.0/workflow_inputs.html#hpxml-clothes-washer'&gt;HPXML Clothes Washer&lt;/a&gt;) is used.</description>
      <type>Double</type>
      <units>ft^3</units>
      <required>false</required>
      <model_dependent>false</model_dependent>
    </argument>
    <argument>
      <name>clothes_washer_usage_multiplier</name>
      <display_name>Clothes Washer: Usage Multiplier</display_name>
      <description>Multiplier on the clothes washer energy and hot water usage that can reflect, e.g., high/low usage occupants. If not provided, the OS-HPXML default (see &lt;a href='https://openstudio-hpxml.readthedocs.io/en/v1.10.0/workflow_inputs.html#hpxml-clothes-washer'&gt;HPXML Clothes Washer&lt;/a&gt;) is used.</description>
      <type>Double</type>
      <required>false</required>
      <model_dependent>false</model_dependent>
    </argument>
    <argument>
      <name>clothes_dryer_present</name>
      <display_name>Clothes Dryer: Present</display_name>
      <description>Whether there is a clothes dryer present.</description>
      <type>Boolean</type>
      <required>true</required>
      <model_dependent>false</model_dependent>
      <default_value>true</default_value>
      <choices>
        <choice>
          <value>true</value>
          <display_name>true</display_name>
        </choice>
        <choice>
          <value>false</value>
          <display_name>false</display_name>
        </choice>
      </choices>
    </argument>
    <argument>
      <name>clothes_dryer_location</name>
      <display_name>Clothes Dryer: Location</display_name>
      <description>The space type for the clothes dryer location. If not provided, the OS-HPXML default (see &lt;a href='https://openstudio-hpxml.readthedocs.io/en/v1.10.0/workflow_inputs.html#hpxml-clothes-dryer'&gt;HPXML Clothes Dryer&lt;/a&gt;) is used.</description>
      <type>Choice</type>
      <required>false</required>
      <model_dependent>false</model_dependent>
      <choices>
        <choice>
          <value>conditioned space</value>
          <display_name>conditioned space</display_name>
        </choice>
        <choice>
          <value>basement - conditioned</value>
          <display_name>basement - conditioned</display_name>
        </choice>
        <choice>
          <value>basement - unconditioned</value>
          <display_name>basement - unconditioned</display_name>
        </choice>
        <choice>
          <value>garage</value>
          <display_name>garage</display_name>
        </choice>
        <choice>
          <value>other housing unit</value>
          <display_name>other housing unit</display_name>
        </choice>
        <choice>
          <value>other heated space</value>
          <display_name>other heated space</display_name>
        </choice>
        <choice>
          <value>other multifamily buffer space</value>
          <display_name>other multifamily buffer space</display_name>
        </choice>
        <choice>
          <value>other non-freezing space</value>
          <display_name>other non-freezing space</display_name>
        </choice>
      </choices>
    </argument>
    <argument>
      <name>clothes_dryer_fuel_type</name>
      <display_name>Clothes Dryer: Fuel Type</display_name>
      <description>Type of fuel used by the clothes dryer.</description>
      <type>Choice</type>
      <required>true</required>
      <model_dependent>false</model_dependent>
      <default_value>natural gas</default_value>
      <choices>
        <choice>
          <value>electricity</value>
          <display_name>electricity</display_name>
        </choice>
        <choice>
          <value>natural gas</value>
          <display_name>natural gas</display_name>
        </choice>
        <choice>
          <value>fuel oil</value>
          <display_name>fuel oil</display_name>
        </choice>
        <choice>
          <value>propane</value>
          <display_name>propane</display_name>
        </choice>
        <choice>
          <value>wood</value>
          <display_name>wood</display_name>
        </choice>
        <choice>
          <value>coal</value>
          <display_name>coal</display_name>
        </choice>
      </choices>
    </argument>
    <argument>
      <name>clothes_dryer_efficiency_type</name>
      <display_name>Clothes Dryer: Efficiency Type</display_name>
      <description>The efficiency type of the clothes dryer.</description>
      <type>Choice</type>
      <required>true</required>
      <model_dependent>false</model_dependent>
      <default_value>CombinedEnergyFactor</default_value>
      <choices>
        <choice>
          <value>EnergyFactor</value>
          <display_name>EnergyFactor</display_name>
        </choice>
        <choice>
          <value>CombinedEnergyFactor</value>
          <display_name>CombinedEnergyFactor</display_name>
        </choice>
      </choices>
    </argument>
    <argument>
      <name>clothes_dryer_efficiency</name>
      <display_name>Clothes Dryer: Efficiency</display_name>
      <description>The efficiency of the clothes dryer. If not provided, the OS-HPXML default (see &lt;a href='https://openstudio-hpxml.readthedocs.io/en/v1.10.0/workflow_inputs.html#hpxml-clothes-dryer'&gt;HPXML Clothes Dryer&lt;/a&gt;) is used.</description>
      <type>Double</type>
      <units>lb/kWh</units>
      <required>false</required>
      <model_dependent>false</model_dependent>
    </argument>
    <argument>
      <name>clothes_dryer_vented_flow_rate</name>
      <display_name>Clothes Dryer: Vented Flow Rate</display_name>
      <description>The exhaust flow rate of the vented clothes dryer. If not provided, the OS-HPXML default (see &lt;a href='https://openstudio-hpxml.readthedocs.io/en/v1.10.0/workflow_inputs.html#hpxml-clothes-dryer'&gt;HPXML Clothes Dryer&lt;/a&gt;) is used.</description>
      <type>Double</type>
      <units>CFM</units>
      <required>false</required>
      <model_dependent>false</model_dependent>
    </argument>
    <argument>
      <name>clothes_dryer_usage_multiplier</name>
      <display_name>Clothes Dryer: Usage Multiplier</display_name>
      <description>Multiplier on the clothes dryer energy usage that can reflect, e.g., high/low usage occupants. If not provided, the OS-HPXML default (see &lt;a href='https://openstudio-hpxml.readthedocs.io/en/v1.10.0/workflow_inputs.html#hpxml-clothes-dryer'&gt;HPXML Clothes Dryer&lt;/a&gt;) is used.</description>
      <type>Double</type>
      <required>false</required>
      <model_dependent>false</model_dependent>
    </argument>
    <argument>
      <name>dishwasher_present</name>
      <display_name>Dishwasher: Present</display_name>
      <description>Whether there is a dishwasher present.</description>
      <type>Boolean</type>
      <required>true</required>
      <model_dependent>false</model_dependent>
      <default_value>true</default_value>
      <choices>
        <choice>
          <value>true</value>
          <display_name>true</display_name>
        </choice>
        <choice>
          <value>false</value>
          <display_name>false</display_name>
        </choice>
      </choices>
    </argument>
    <argument>
      <name>dishwasher_location</name>
      <display_name>Dishwasher: Location</display_name>
      <description>The space type for the dishwasher location. If not provided, the OS-HPXML default (see &lt;a href='https://openstudio-hpxml.readthedocs.io/en/v1.10.0/workflow_inputs.html#hpxml-dishwasher'&gt;HPXML Dishwasher&lt;/a&gt;) is used.</description>
      <type>Choice</type>
      <required>false</required>
      <model_dependent>false</model_dependent>
      <choices>
        <choice>
          <value>conditioned space</value>
          <display_name>conditioned space</display_name>
        </choice>
        <choice>
          <value>basement - conditioned</value>
          <display_name>basement - conditioned</display_name>
        </choice>
        <choice>
          <value>basement - unconditioned</value>
          <display_name>basement - unconditioned</display_name>
        </choice>
        <choice>
          <value>garage</value>
          <display_name>garage</display_name>
        </choice>
        <choice>
          <value>other housing unit</value>
          <display_name>other housing unit</display_name>
        </choice>
        <choice>
          <value>other heated space</value>
          <display_name>other heated space</display_name>
        </choice>
        <choice>
          <value>other multifamily buffer space</value>
          <display_name>other multifamily buffer space</display_name>
        </choice>
        <choice>
          <value>other non-freezing space</value>
          <display_name>other non-freezing space</display_name>
        </choice>
      </choices>
    </argument>
    <argument>
      <name>dishwasher_efficiency_type</name>
      <display_name>Dishwasher: Efficiency Type</display_name>
      <description>The efficiency type of dishwasher.</description>
      <type>Choice</type>
      <required>true</required>
      <model_dependent>false</model_dependent>
      <default_value>RatedAnnualkWh</default_value>
      <choices>
        <choice>
          <value>RatedAnnualkWh</value>
          <display_name>RatedAnnualkWh</display_name>
        </choice>
        <choice>
          <value>EnergyFactor</value>
          <display_name>EnergyFactor</display_name>
        </choice>
      </choices>
    </argument>
    <argument>
      <name>dishwasher_efficiency</name>
      <display_name>Dishwasher: Efficiency</display_name>
      <description>The efficiency of the dishwasher. If not provided, the OS-HPXML default (see &lt;a href='https://openstudio-hpxml.readthedocs.io/en/v1.10.0/workflow_inputs.html#hpxml-dishwasher'&gt;HPXML Dishwasher&lt;/a&gt;) is used.</description>
      <type>Double</type>
      <units>RatedAnnualkWh or EnergyFactor</units>
      <required>false</required>
      <model_dependent>false</model_dependent>
    </argument>
    <argument>
      <name>dishwasher_label_electric_rate</name>
      <display_name>Dishwasher: Label Electric Rate</display_name>
      <description>The label electric rate of the dishwasher. If not provided, the OS-HPXML default (see &lt;a href='https://openstudio-hpxml.readthedocs.io/en/v1.10.0/workflow_inputs.html#hpxml-dishwasher'&gt;HPXML Dishwasher&lt;/a&gt;) is used.</description>
      <type>Double</type>
      <units>$/kWh</units>
      <required>false</required>
      <model_dependent>false</model_dependent>
    </argument>
    <argument>
      <name>dishwasher_label_gas_rate</name>
      <display_name>Dishwasher: Label Gas Rate</display_name>
      <description>The label gas rate of the dishwasher. If not provided, the OS-HPXML default (see &lt;a href='https://openstudio-hpxml.readthedocs.io/en/v1.10.0/workflow_inputs.html#hpxml-dishwasher'&gt;HPXML Dishwasher&lt;/a&gt;) is used.</description>
      <type>Double</type>
      <units>$/therm</units>
      <required>false</required>
      <model_dependent>false</model_dependent>
    </argument>
    <argument>
      <name>dishwasher_label_annual_gas_cost</name>
      <display_name>Dishwasher: Label Annual Gas Cost</display_name>
      <description>The label annual gas cost of the dishwasher. If not provided, the OS-HPXML default (see &lt;a href='https://openstudio-hpxml.readthedocs.io/en/v1.10.0/workflow_inputs.html#hpxml-dishwasher'&gt;HPXML Dishwasher&lt;/a&gt;) is used.</description>
      <type>Double</type>
      <units>$</units>
      <required>false</required>
      <model_dependent>false</model_dependent>
    </argument>
    <argument>
      <name>dishwasher_label_usage</name>
      <display_name>Dishwasher: Label Usage</display_name>
      <description>The dishwasher loads per week. If not provided, the OS-HPXML default (see &lt;a href='https://openstudio-hpxml.readthedocs.io/en/v1.10.0/workflow_inputs.html#hpxml-dishwasher'&gt;HPXML Dishwasher&lt;/a&gt;) is used.</description>
      <type>Double</type>
      <units>cyc/wk</units>
      <required>false</required>
      <model_dependent>false</model_dependent>
    </argument>
    <argument>
      <name>dishwasher_place_setting_capacity</name>
      <display_name>Dishwasher: Number of Place Settings</display_name>
      <description>The number of place settings for the unit. Data obtained from manufacturer's literature. If not provided, the OS-HPXML default (see &lt;a href='https://openstudio-hpxml.readthedocs.io/en/v1.10.0/workflow_inputs.html#hpxml-dishwasher'&gt;HPXML Dishwasher&lt;/a&gt;) is used.</description>
      <type>Integer</type>
      <units>#</units>
      <required>false</required>
      <model_dependent>false</model_dependent>
    </argument>
    <argument>
      <name>dishwasher_usage_multiplier</name>
      <display_name>Dishwasher: Usage Multiplier</display_name>
      <description>Multiplier on the dishwasher energy usage that can reflect, e.g., high/low usage occupants. If not provided, the OS-HPXML default (see &lt;a href='https://openstudio-hpxml.readthedocs.io/en/v1.10.0/workflow_inputs.html#hpxml-dishwasher'&gt;HPXML Dishwasher&lt;/a&gt;) is used.</description>
      <type>Double</type>
      <required>false</required>
      <model_dependent>false</model_dependent>
    </argument>
    <argument>
      <name>refrigerator_present</name>
      <display_name>Refrigerator: Present</display_name>
      <description>Whether there is a refrigerator present.</description>
      <type>Boolean</type>
      <required>true</required>
      <model_dependent>false</model_dependent>
      <default_value>true</default_value>
      <choices>
        <choice>
          <value>true</value>
          <display_name>true</display_name>
        </choice>
        <choice>
          <value>false</value>
          <display_name>false</display_name>
        </choice>
      </choices>
    </argument>
    <argument>
      <name>refrigerator_location</name>
      <display_name>Refrigerator: Location</display_name>
      <description>The space type for the refrigerator location. If not provided, the OS-HPXML default (see &lt;a href='https://openstudio-hpxml.readthedocs.io/en/v1.10.0/workflow_inputs.html#hpxml-refrigerators'&gt;HPXML Refrigerators&lt;/a&gt;) is used.</description>
      <type>Choice</type>
      <required>false</required>
      <model_dependent>false</model_dependent>
      <choices>
        <choice>
          <value>conditioned space</value>
          <display_name>conditioned space</display_name>
        </choice>
        <choice>
          <value>basement - conditioned</value>
          <display_name>basement - conditioned</display_name>
        </choice>
        <choice>
          <value>basement - unconditioned</value>
          <display_name>basement - unconditioned</display_name>
        </choice>
        <choice>
          <value>garage</value>
          <display_name>garage</display_name>
        </choice>
        <choice>
          <value>other housing unit</value>
          <display_name>other housing unit</display_name>
        </choice>
        <choice>
          <value>other heated space</value>
          <display_name>other heated space</display_name>
        </choice>
        <choice>
          <value>other multifamily buffer space</value>
          <display_name>other multifamily buffer space</display_name>
        </choice>
        <choice>
          <value>other non-freezing space</value>
          <display_name>other non-freezing space</display_name>
        </choice>
      </choices>
    </argument>
    <argument>
      <name>refrigerator_rated_annual_kwh</name>
      <display_name>Refrigerator: Rated Annual Consumption</display_name>
      <description>The EnergyGuide rated annual energy consumption for a refrigerator. If not provided, the OS-HPXML default (see &lt;a href='https://openstudio-hpxml.readthedocs.io/en/v1.10.0/workflow_inputs.html#hpxml-refrigerators'&gt;HPXML Refrigerators&lt;/a&gt;) is used.</description>
      <type>Double</type>
      <units>kWh/yr</units>
      <required>false</required>
      <model_dependent>false</model_dependent>
    </argument>
    <argument>
      <name>refrigerator_usage_multiplier</name>
      <display_name>Refrigerator: Usage Multiplier</display_name>
      <description>Multiplier on the refrigerator energy usage that can reflect, e.g., high/low usage occupants. If not provided, the OS-HPXML default (see &lt;a href='https://openstudio-hpxml.readthedocs.io/en/v1.10.0/workflow_inputs.html#hpxml-refrigerators'&gt;HPXML Refrigerators&lt;/a&gt;) is used.</description>
      <type>Double</type>
      <required>false</required>
      <model_dependent>false</model_dependent>
    </argument>
    <argument>
      <name>extra_refrigerator_present</name>
      <display_name>Extra Refrigerator: Present</display_name>
      <description>Whether there is an extra refrigerator present.</description>
      <type>Boolean</type>
      <required>true</required>
      <model_dependent>false</model_dependent>
      <default_value>false</default_value>
      <choices>
        <choice>
          <value>true</value>
          <display_name>true</display_name>
        </choice>
        <choice>
          <value>false</value>
          <display_name>false</display_name>
        </choice>
      </choices>
    </argument>
    <argument>
      <name>extra_refrigerator_location</name>
      <display_name>Extra Refrigerator: Location</display_name>
      <description>The space type for the extra refrigerator location. If not provided, the OS-HPXML default (see &lt;a href='https://openstudio-hpxml.readthedocs.io/en/v1.10.0/workflow_inputs.html#hpxml-refrigerators'&gt;HPXML Refrigerators&lt;/a&gt;) is used.</description>
      <type>Choice</type>
      <required>false</required>
      <model_dependent>false</model_dependent>
      <choices>
        <choice>
          <value>conditioned space</value>
          <display_name>conditioned space</display_name>
        </choice>
        <choice>
          <value>basement - conditioned</value>
          <display_name>basement - conditioned</display_name>
        </choice>
        <choice>
          <value>basement - unconditioned</value>
          <display_name>basement - unconditioned</display_name>
        </choice>
        <choice>
          <value>garage</value>
          <display_name>garage</display_name>
        </choice>
        <choice>
          <value>other housing unit</value>
          <display_name>other housing unit</display_name>
        </choice>
        <choice>
          <value>other heated space</value>
          <display_name>other heated space</display_name>
        </choice>
        <choice>
          <value>other multifamily buffer space</value>
          <display_name>other multifamily buffer space</display_name>
        </choice>
        <choice>
          <value>other non-freezing space</value>
          <display_name>other non-freezing space</display_name>
        </choice>
      </choices>
    </argument>
    <argument>
      <name>extra_refrigerator_rated_annual_kwh</name>
      <display_name>Extra Refrigerator: Rated Annual Consumption</display_name>
      <description>The EnergyGuide rated annual energy consumption for an extra refrigerator. If not provided, the OS-HPXML default (see &lt;a href='https://openstudio-hpxml.readthedocs.io/en/v1.10.0/workflow_inputs.html#hpxml-refrigerators'&gt;HPXML Refrigerators&lt;/a&gt;) is used.</description>
      <type>Double</type>
      <units>kWh/yr</units>
      <required>false</required>
      <model_dependent>false</model_dependent>
    </argument>
    <argument>
      <name>extra_refrigerator_usage_multiplier</name>
      <display_name>Extra Refrigerator: Usage Multiplier</display_name>
      <description>Multiplier on the extra refrigerator energy usage that can reflect, e.g., high/low usage occupants. If not provided, the OS-HPXML default (see &lt;a href='https://openstudio-hpxml.readthedocs.io/en/v1.10.0/workflow_inputs.html#hpxml-refrigerators'&gt;HPXML Refrigerators&lt;/a&gt;) is used.</description>
      <type>Double</type>
      <required>false</required>
      <model_dependent>false</model_dependent>
    </argument>
    <argument>
      <name>freezer_present</name>
      <display_name>Freezer: Present</display_name>
      <description>Whether there is a freezer present.</description>
      <type>Boolean</type>
      <required>true</required>
      <model_dependent>false</model_dependent>
      <default_value>false</default_value>
      <choices>
        <choice>
          <value>true</value>
          <display_name>true</display_name>
        </choice>
        <choice>
          <value>false</value>
          <display_name>false</display_name>
        </choice>
      </choices>
    </argument>
    <argument>
      <name>freezer_location</name>
      <display_name>Freezer: Location</display_name>
      <description>The space type for the freezer location. If not provided, the OS-HPXML default (see &lt;a href='https://openstudio-hpxml.readthedocs.io/en/v1.10.0/workflow_inputs.html#hpxml-freezers'&gt;HPXML Freezers&lt;/a&gt;) is used.</description>
      <type>Choice</type>
      <required>false</required>
      <model_dependent>false</model_dependent>
      <choices>
        <choice>
          <value>conditioned space</value>
          <display_name>conditioned space</display_name>
        </choice>
        <choice>
          <value>basement - conditioned</value>
          <display_name>basement - conditioned</display_name>
        </choice>
        <choice>
          <value>basement - unconditioned</value>
          <display_name>basement - unconditioned</display_name>
        </choice>
        <choice>
          <value>garage</value>
          <display_name>garage</display_name>
        </choice>
        <choice>
          <value>other housing unit</value>
          <display_name>other housing unit</display_name>
        </choice>
        <choice>
          <value>other heated space</value>
          <display_name>other heated space</display_name>
        </choice>
        <choice>
          <value>other multifamily buffer space</value>
          <display_name>other multifamily buffer space</display_name>
        </choice>
        <choice>
          <value>other non-freezing space</value>
          <display_name>other non-freezing space</display_name>
        </choice>
      </choices>
    </argument>
    <argument>
      <name>freezer_rated_annual_kwh</name>
      <display_name>Freezer: Rated Annual Consumption</display_name>
      <description>The EnergyGuide rated annual energy consumption for a freezer. If not provided, the OS-HPXML default (see &lt;a href='https://openstudio-hpxml.readthedocs.io/en/v1.10.0/workflow_inputs.html#hpxml-freezers'&gt;HPXML Freezers&lt;/a&gt;) is used.</description>
      <type>Double</type>
      <units>kWh/yr</units>
      <required>false</required>
      <model_dependent>false</model_dependent>
    </argument>
    <argument>
      <name>freezer_usage_multiplier</name>
      <display_name>Freezer: Usage Multiplier</display_name>
      <description>Multiplier on the freezer energy usage that can reflect, e.g., high/low usage occupants. If not provided, the OS-HPXML default (see &lt;a href='https://openstudio-hpxml.readthedocs.io/en/v1.10.0/workflow_inputs.html#hpxml-freezers'&gt;HPXML Freezers&lt;/a&gt;) is used.</description>
      <type>Double</type>
      <required>false</required>
      <model_dependent>false</model_dependent>
    </argument>
    <argument>
      <name>cooking_range_oven_present</name>
      <display_name>Cooking Range/Oven: Present</display_name>
      <description>Whether there is a cooking range/oven present.</description>
      <type>Boolean</type>
      <required>true</required>
      <model_dependent>false</model_dependent>
      <default_value>true</default_value>
      <choices>
        <choice>
          <value>true</value>
          <display_name>true</display_name>
        </choice>
        <choice>
          <value>false</value>
          <display_name>false</display_name>
        </choice>
      </choices>
    </argument>
    <argument>
      <name>cooking_range_oven_location</name>
      <display_name>Cooking Range/Oven: Location</display_name>
      <description>The space type for the cooking range/oven location. If not provided, the OS-HPXML default (see &lt;a href='https://openstudio-hpxml.readthedocs.io/en/v1.10.0/workflow_inputs.html#hpxml-cooking-range-oven'&gt;HPXML Cooking Range/Oven&lt;/a&gt;) is used.</description>
      <type>Choice</type>
      <required>false</required>
      <model_dependent>false</model_dependent>
      <choices>
        <choice>
          <value>conditioned space</value>
          <display_name>conditioned space</display_name>
        </choice>
        <choice>
          <value>basement - conditioned</value>
          <display_name>basement - conditioned</display_name>
        </choice>
        <choice>
          <value>basement - unconditioned</value>
          <display_name>basement - unconditioned</display_name>
        </choice>
        <choice>
          <value>garage</value>
          <display_name>garage</display_name>
        </choice>
        <choice>
          <value>other housing unit</value>
          <display_name>other housing unit</display_name>
        </choice>
        <choice>
          <value>other heated space</value>
          <display_name>other heated space</display_name>
        </choice>
        <choice>
          <value>other multifamily buffer space</value>
          <display_name>other multifamily buffer space</display_name>
        </choice>
        <choice>
          <value>other non-freezing space</value>
          <display_name>other non-freezing space</display_name>
        </choice>
      </choices>
    </argument>
    <argument>
      <name>cooking_range_oven_fuel_type</name>
      <display_name>Cooking Range/Oven: Fuel Type</display_name>
      <description>Type of fuel used by the cooking range/oven.</description>
      <type>Choice</type>
      <required>true</required>
      <model_dependent>false</model_dependent>
      <default_value>natural gas</default_value>
      <choices>
        <choice>
          <value>electricity</value>
          <display_name>electricity</display_name>
        </choice>
        <choice>
          <value>natural gas</value>
          <display_name>natural gas</display_name>
        </choice>
        <choice>
          <value>fuel oil</value>
          <display_name>fuel oil</display_name>
        </choice>
        <choice>
          <value>propane</value>
          <display_name>propane</display_name>
        </choice>
        <choice>
          <value>wood</value>
          <display_name>wood</display_name>
        </choice>
        <choice>
          <value>coal</value>
          <display_name>coal</display_name>
        </choice>
      </choices>
    </argument>
    <argument>
      <name>cooking_range_oven_is_induction</name>
      <display_name>Cooking Range/Oven: Is Induction</display_name>
      <description>Whether the cooking range is induction. If not provided, the OS-HPXML default (see &lt;a href='https://openstudio-hpxml.readthedocs.io/en/v1.10.0/workflow_inputs.html#hpxml-cooking-range-oven'&gt;HPXML Cooking Range/Oven&lt;/a&gt;) is used.</description>
      <type>Boolean</type>
      <required>false</required>
      <model_dependent>false</model_dependent>
      <choices>
        <choice>
          <value>true</value>
          <display_name>true</display_name>
        </choice>
        <choice>
          <value>false</value>
          <display_name>false</display_name>
        </choice>
      </choices>
    </argument>
    <argument>
      <name>cooking_range_oven_is_convection</name>
      <display_name>Cooking Range/Oven: Is Convection</display_name>
      <description>Whether the oven is convection. If not provided, the OS-HPXML default (see &lt;a href='https://openstudio-hpxml.readthedocs.io/en/v1.10.0/workflow_inputs.html#hpxml-cooking-range-oven'&gt;HPXML Cooking Range/Oven&lt;/a&gt;) is used.</description>
      <type>Boolean</type>
      <required>false</required>
      <model_dependent>false</model_dependent>
      <choices>
        <choice>
          <value>true</value>
          <display_name>true</display_name>
        </choice>
        <choice>
          <value>false</value>
          <display_name>false</display_name>
        </choice>
      </choices>
    </argument>
    <argument>
      <name>cooking_range_oven_usage_multiplier</name>
      <display_name>Cooking Range/Oven: Usage Multiplier</display_name>
      <description>Multiplier on the cooking range/oven energy usage that can reflect, e.g., high/low usage occupants. If not provided, the OS-HPXML default (see &lt;a href='https://openstudio-hpxml.readthedocs.io/en/v1.10.0/workflow_inputs.html#hpxml-cooking-range-oven'&gt;HPXML Cooking Range/Oven&lt;/a&gt;) is used.</description>
      <type>Double</type>
      <required>false</required>
      <model_dependent>false</model_dependent>
    </argument>
    <argument>
      <name>ceiling_fan_present</name>
      <display_name>Ceiling Fan: Present</display_name>
      <description>Whether there are any ceiling fans.</description>
      <type>Boolean</type>
      <required>true</required>
      <model_dependent>false</model_dependent>
      <default_value>true</default_value>
      <choices>
        <choice>
          <value>true</value>
          <display_name>true</display_name>
        </choice>
        <choice>
          <value>false</value>
          <display_name>false</display_name>
        </choice>
      </choices>
    </argument>
    <argument>
      <name>ceiling_fan_label_energy_use</name>
      <display_name>Ceiling Fan: Label Energy Use</display_name>
      <description>The label average energy use of the ceiling fan(s). If neither Efficiency nor Label Energy Use provided, the OS-HPXML default (see &lt;a href='https://openstudio-hpxml.readthedocs.io/en/v1.10.0/workflow_inputs.html#hpxml-ceiling-fans'&gt;HPXML Ceiling Fans&lt;/a&gt;) is used.</description>
      <type>Double</type>
      <units>W</units>
      <required>false</required>
      <model_dependent>false</model_dependent>
    </argument>
    <argument>
      <name>ceiling_fan_efficiency</name>
      <display_name>Ceiling Fan: Efficiency</display_name>
      <description>The efficiency rating of the ceiling fan(s) at medium speed. Only used if Label Energy Use not provided. If neither Efficiency nor Label Energy Use provided, the OS-HPXML default (see &lt;a href='https://openstudio-hpxml.readthedocs.io/en/v1.10.0/workflow_inputs.html#hpxml-ceiling-fans'&gt;HPXML Ceiling Fans&lt;/a&gt;) is used.</description>
      <type>Double</type>
      <units>CFM/W</units>
      <required>false</required>
      <model_dependent>false</model_dependent>
    </argument>
    <argument>
      <name>ceiling_fan_quantity</name>
      <display_name>Ceiling Fan: Quantity</display_name>
      <description>Total number of ceiling fans. If not provided, the OS-HPXML default (see &lt;a href='https://openstudio-hpxml.readthedocs.io/en/v1.10.0/workflow_inputs.html#hpxml-ceiling-fans'&gt;HPXML Ceiling Fans&lt;/a&gt;) is used.</description>
      <type>Integer</type>
      <units>#</units>
      <required>false</required>
      <model_dependent>false</model_dependent>
    </argument>
    <argument>
      <name>ceiling_fan_cooling_setpoint_temp_offset</name>
      <display_name>Ceiling Fan: Cooling Setpoint Temperature Offset</display_name>
      <description>The cooling setpoint temperature offset during months when the ceiling fans are operating. Only applies if ceiling fan quantity is greater than zero. If not provided, the OS-HPXML default (see &lt;a href='https://openstudio-hpxml.readthedocs.io/en/v1.10.0/workflow_inputs.html#hpxml-ceiling-fans'&gt;HPXML Ceiling Fans&lt;/a&gt;) is used.</description>
      <type>Double</type>
      <units>F</units>
      <required>false</required>
      <model_dependent>false</model_dependent>
    </argument>
    <argument>
      <name>misc_plug_loads_television_present</name>
      <display_name>Misc Plug Loads: Television Present</display_name>
      <description>Whether there are televisions.</description>
      <type>Boolean</type>
      <required>true</required>
      <model_dependent>false</model_dependent>
      <default_value>true</default_value>
      <choices>
        <choice>
          <value>true</value>
          <display_name>true</display_name>
        </choice>
        <choice>
          <value>false</value>
          <display_name>false</display_name>
        </choice>
      </choices>
    </argument>
    <argument>
      <name>misc_plug_loads_television_annual_kwh</name>
      <display_name>Misc Plug Loads: Television Annual kWh</display_name>
      <description>The annual energy consumption of the television plug loads. If not provided, the OS-HPXML default (see &lt;a href='https://openstudio-hpxml.readthedocs.io/en/v1.10.0/workflow_inputs.html#hpxml-plug-loads'&gt;HPXML Plug Loads&lt;/a&gt;) is used.</description>
      <type>Double</type>
      <units>kWh/yr</units>
      <required>false</required>
      <model_dependent>false</model_dependent>
    </argument>
    <argument>
      <name>misc_plug_loads_television_usage_multiplier</name>
      <display_name>Misc Plug Loads: Television Usage Multiplier</display_name>
      <description>Multiplier on the television energy usage that can reflect, e.g., high/low usage occupants. If not provided, the OS-HPXML default (see &lt;a href='https://openstudio-hpxml.readthedocs.io/en/v1.10.0/workflow_inputs.html#hpxml-plug-loads'&gt;HPXML Plug Loads&lt;/a&gt;) is used.</description>
      <type>Double</type>
      <required>false</required>
      <model_dependent>false</model_dependent>
    </argument>
    <argument>
      <name>misc_plug_loads_other_annual_kwh</name>
      <display_name>Misc Plug Loads: Other Annual kWh</display_name>
      <description>The annual energy consumption of the other residual plug loads. If not provided, the OS-HPXML default (see &lt;a href='https://openstudio-hpxml.readthedocs.io/en/v1.10.0/workflow_inputs.html#hpxml-plug-loads'&gt;HPXML Plug Loads&lt;/a&gt;) is used.</description>
      <type>Double</type>
      <units>kWh/yr</units>
      <required>false</required>
      <model_dependent>false</model_dependent>
    </argument>
    <argument>
      <name>misc_plug_loads_other_frac_sensible</name>
      <display_name>Misc Plug Loads: Other Sensible Fraction</display_name>
      <description>Fraction of other residual plug loads' internal gains that are sensible. If not provided, the OS-HPXML default (see &lt;a href='https://openstudio-hpxml.readthedocs.io/en/v1.10.0/workflow_inputs.html#hpxml-plug-loads'&gt;HPXML Plug Loads&lt;/a&gt;) is used.</description>
      <type>Double</type>
      <units>Frac</units>
      <required>false</required>
      <model_dependent>false</model_dependent>
    </argument>
    <argument>
      <name>misc_plug_loads_other_frac_latent</name>
      <display_name>Misc Plug Loads: Other Latent Fraction</display_name>
      <description>Fraction of other residual plug loads' internal gains that are latent. If not provided, the OS-HPXML default (see &lt;a href='https://openstudio-hpxml.readthedocs.io/en/v1.10.0/workflow_inputs.html#hpxml-plug-loads'&gt;HPXML Plug Loads&lt;/a&gt;) is used.</description>
      <type>Double</type>
      <units>Frac</units>
      <required>false</required>
      <model_dependent>false</model_dependent>
    </argument>
    <argument>
      <name>misc_plug_loads_other_usage_multiplier</name>
      <display_name>Misc Plug Loads: Other Usage Multiplier</display_name>
      <description>Multiplier on the other energy usage that can reflect, e.g., high/low usage occupants. If not provided, the OS-HPXML default (see &lt;a href='https://openstudio-hpxml.readthedocs.io/en/v1.10.0/workflow_inputs.html#hpxml-plug-loads'&gt;HPXML Plug Loads&lt;/a&gt;) is used.</description>
      <type>Double</type>
      <required>false</required>
      <model_dependent>false</model_dependent>
    </argument>
    <argument>
      <name>misc_plug_loads_well_pump_present</name>
      <display_name>Misc Plug Loads: Well Pump Present</display_name>
      <description>Whether there is a well pump.</description>
      <type>Boolean</type>
      <required>true</required>
      <model_dependent>false</model_dependent>
      <default_value>false</default_value>
      <choices>
        <choice>
          <value>true</value>
          <display_name>true</display_name>
        </choice>
        <choice>
          <value>false</value>
          <display_name>false</display_name>
        </choice>
      </choices>
    </argument>
    <argument>
      <name>misc_plug_loads_well_pump_annual_kwh</name>
      <display_name>Misc Plug Loads: Well Pump Annual kWh</display_name>
      <description>The annual energy consumption of the well pump plug loads. If not provided, the OS-HPXML default (see &lt;a href='https://openstudio-hpxml.readthedocs.io/en/v1.10.0/workflow_inputs.html#hpxml-plug-loads'&gt;HPXML Plug Loads&lt;/a&gt;) is used.</description>
      <type>Double</type>
      <units>kWh/yr</units>
      <required>false</required>
      <model_dependent>false</model_dependent>
    </argument>
    <argument>
      <name>misc_plug_loads_well_pump_usage_multiplier</name>
      <display_name>Misc Plug Loads: Well Pump Usage Multiplier</display_name>
      <description>Multiplier on the well pump energy usage that can reflect, e.g., high/low usage occupants. If not provided, the OS-HPXML default (see &lt;a href='https://openstudio-hpxml.readthedocs.io/en/v1.10.0/workflow_inputs.html#hpxml-plug-loads'&gt;HPXML Plug Loads&lt;/a&gt;) is used.</description>
      <type>Double</type>
      <required>false</required>
      <model_dependent>false</model_dependent>
    </argument>
    <argument>
      <name>misc_plug_loads_vehicle_present</name>
      <display_name>Misc Plug Loads: Vehicle Present</display_name>
      <description>Whether there is an electric vehicle.</description>
      <type>Boolean</type>
      <required>true</required>
      <model_dependent>false</model_dependent>
      <default_value>false</default_value>
      <choices>
        <choice>
          <value>true</value>
          <display_name>true</display_name>
        </choice>
        <choice>
          <value>false</value>
          <display_name>false</display_name>
        </choice>
      </choices>
    </argument>
    <argument>
      <name>misc_plug_loads_vehicle_annual_kwh</name>
      <display_name>Misc Plug Loads: Vehicle Annual kWh</display_name>
      <description>The annual energy consumption of the electric vehicle plug loads. If not provided, the OS-HPXML default (see &lt;a href='https://openstudio-hpxml.readthedocs.io/en/v1.10.0/workflow_inputs.html#hpxml-plug-loads'&gt;HPXML Plug Loads&lt;/a&gt;) is used.</description>
      <type>Double</type>
      <units>kWh/yr</units>
      <required>false</required>
      <model_dependent>false</model_dependent>
    </argument>
    <argument>
      <name>misc_plug_loads_vehicle_usage_multiplier</name>
      <display_name>Misc Plug Loads: Vehicle Usage Multiplier</display_name>
      <description>Multiplier on the electric vehicle energy usage that can reflect, e.g., high/low usage occupants. If not provided, the OS-HPXML default (see &lt;a href='https://openstudio-hpxml.readthedocs.io/en/v1.10.0/workflow_inputs.html#hpxml-plug-loads'&gt;HPXML Plug Loads&lt;/a&gt;) is used.</description>
      <type>Double</type>
      <required>false</required>
      <model_dependent>false</model_dependent>
    </argument>
    <argument>
      <name>misc_fuel_loads_grill_present</name>
      <display_name>Misc Fuel Loads: Grill Present</display_name>
      <description>Whether there is a fuel loads grill.</description>
      <type>Boolean</type>
      <required>true</required>
      <model_dependent>false</model_dependent>
      <default_value>false</default_value>
      <choices>
        <choice>
          <value>true</value>
          <display_name>true</display_name>
        </choice>
        <choice>
          <value>false</value>
          <display_name>false</display_name>
        </choice>
      </choices>
    </argument>
    <argument>
      <name>misc_fuel_loads_grill_fuel_type</name>
      <display_name>Misc Fuel Loads: Grill Fuel Type</display_name>
      <description>The fuel type of the fuel loads grill.</description>
      <type>Choice</type>
      <required>true</required>
      <model_dependent>false</model_dependent>
      <default_value>natural gas</default_value>
      <choices>
        <choice>
          <value>natural gas</value>
          <display_name>natural gas</display_name>
        </choice>
        <choice>
          <value>fuel oil</value>
          <display_name>fuel oil</display_name>
        </choice>
        <choice>
          <value>propane</value>
          <display_name>propane</display_name>
        </choice>
        <choice>
          <value>wood</value>
          <display_name>wood</display_name>
        </choice>
        <choice>
          <value>wood pellets</value>
          <display_name>wood pellets</display_name>
        </choice>
      </choices>
    </argument>
    <argument>
      <name>misc_fuel_loads_grill_annual_therm</name>
      <display_name>Misc Fuel Loads: Grill Annual therm</display_name>
      <description>The annual energy consumption of the fuel loads grill. If not provided, the OS-HPXML default (see &lt;a href='https://openstudio-hpxml.readthedocs.io/en/v1.10.0/workflow_inputs.html#hpxml-fuel-loads'&gt;HPXML Fuel Loads&lt;/a&gt;) is used.</description>
      <type>Double</type>
      <units>therm/yr</units>
      <required>false</required>
      <model_dependent>false</model_dependent>
    </argument>
    <argument>
      <name>misc_fuel_loads_grill_usage_multiplier</name>
      <display_name>Misc Fuel Loads: Grill Usage Multiplier</display_name>
      <description>Multiplier on the fuel loads grill energy usage that can reflect, e.g., high/low usage occupants. If not provided, the OS-HPXML default (see &lt;a href='https://openstudio-hpxml.readthedocs.io/en/v1.10.0/workflow_inputs.html#hpxml-fuel-loads'&gt;HPXML Fuel Loads&lt;/a&gt;) is used.</description>
      <type>Double</type>
      <required>false</required>
      <model_dependent>false</model_dependent>
    </argument>
    <argument>
      <name>misc_fuel_loads_lighting_present</name>
      <display_name>Misc Fuel Loads: Lighting Present</display_name>
      <description>Whether there is fuel loads lighting.</description>
      <type>Boolean</type>
      <required>true</required>
      <model_dependent>false</model_dependent>
      <default_value>false</default_value>
      <choices>
        <choice>
          <value>true</value>
          <display_name>true</display_name>
        </choice>
        <choice>
          <value>false</value>
          <display_name>false</display_name>
        </choice>
      </choices>
    </argument>
    <argument>
      <name>misc_fuel_loads_lighting_fuel_type</name>
      <display_name>Misc Fuel Loads: Lighting Fuel Type</display_name>
      <description>The fuel type of the fuel loads lighting.</description>
      <type>Choice</type>
      <required>true</required>
      <model_dependent>false</model_dependent>
      <default_value>natural gas</default_value>
      <choices>
        <choice>
          <value>natural gas</value>
          <display_name>natural gas</display_name>
        </choice>
        <choice>
          <value>fuel oil</value>
          <display_name>fuel oil</display_name>
        </choice>
        <choice>
          <value>propane</value>
          <display_name>propane</display_name>
        </choice>
        <choice>
          <value>wood</value>
          <display_name>wood</display_name>
        </choice>
        <choice>
          <value>wood pellets</value>
          <display_name>wood pellets</display_name>
        </choice>
      </choices>
    </argument>
    <argument>
      <name>misc_fuel_loads_lighting_annual_therm</name>
      <display_name>Misc Fuel Loads: Lighting Annual therm</display_name>
      <description>The annual energy consumption of the fuel loads lighting. If not provided, the OS-HPXML default (see &lt;a href='https://openstudio-hpxml.readthedocs.io/en/v1.10.0/workflow_inputs.html#hpxml-fuel-loads'&gt;HPXML Fuel Loads&lt;/a&gt;)is used.</description>
      <type>Double</type>
      <units>therm/yr</units>
      <required>false</required>
      <model_dependent>false</model_dependent>
    </argument>
    <argument>
      <name>misc_fuel_loads_lighting_usage_multiplier</name>
      <display_name>Misc Fuel Loads: Lighting Usage Multiplier</display_name>
      <description>Multiplier on the fuel loads lighting energy usage that can reflect, e.g., high/low usage occupants. If not provided, the OS-HPXML default (see &lt;a href='https://openstudio-hpxml.readthedocs.io/en/v1.10.0/workflow_inputs.html#hpxml-fuel-loads'&gt;HPXML Fuel Loads&lt;/a&gt;) is used.</description>
      <type>Double</type>
      <required>false</required>
      <model_dependent>false</model_dependent>
    </argument>
    <argument>
      <name>misc_fuel_loads_fireplace_present</name>
      <display_name>Misc Fuel Loads: Fireplace Present</display_name>
      <description>Whether there is fuel loads fireplace.</description>
      <type>Boolean</type>
      <required>true</required>
      <model_dependent>false</model_dependent>
      <default_value>false</default_value>
      <choices>
        <choice>
          <value>true</value>
          <display_name>true</display_name>
        </choice>
        <choice>
          <value>false</value>
          <display_name>false</display_name>
        </choice>
      </choices>
    </argument>
    <argument>
      <name>misc_fuel_loads_fireplace_fuel_type</name>
      <display_name>Misc Fuel Loads: Fireplace Fuel Type</display_name>
      <description>The fuel type of the fuel loads fireplace.</description>
      <type>Choice</type>
      <required>true</required>
      <model_dependent>false</model_dependent>
      <default_value>natural gas</default_value>
      <choices>
        <choice>
          <value>natural gas</value>
          <display_name>natural gas</display_name>
        </choice>
        <choice>
          <value>fuel oil</value>
          <display_name>fuel oil</display_name>
        </choice>
        <choice>
          <value>propane</value>
          <display_name>propane</display_name>
        </choice>
        <choice>
          <value>wood</value>
          <display_name>wood</display_name>
        </choice>
        <choice>
          <value>wood pellets</value>
          <display_name>wood pellets</display_name>
        </choice>
      </choices>
    </argument>
    <argument>
      <name>misc_fuel_loads_fireplace_annual_therm</name>
      <display_name>Misc Fuel Loads: Fireplace Annual therm</display_name>
      <description>The annual energy consumption of the fuel loads fireplace. If not provided, the OS-HPXML default (see &lt;a href='https://openstudio-hpxml.readthedocs.io/en/v1.10.0/workflow_inputs.html#hpxml-fuel-loads'&gt;HPXML Fuel Loads&lt;/a&gt;) is used.</description>
      <type>Double</type>
      <units>therm/yr</units>
      <required>false</required>
      <model_dependent>false</model_dependent>
    </argument>
    <argument>
      <name>misc_fuel_loads_fireplace_frac_sensible</name>
      <display_name>Misc Fuel Loads: Fireplace Sensible Fraction</display_name>
      <description>Fraction of fireplace residual fuel loads' internal gains that are sensible. If not provided, the OS-HPXML default (see &lt;a href='https://openstudio-hpxml.readthedocs.io/en/v1.10.0/workflow_inputs.html#hpxml-fuel-loads'&gt;HPXML Fuel Loads&lt;/a&gt;) is used.</description>
      <type>Double</type>
      <units>Frac</units>
      <required>false</required>
      <model_dependent>false</model_dependent>
    </argument>
    <argument>
      <name>misc_fuel_loads_fireplace_frac_latent</name>
      <display_name>Misc Fuel Loads: Fireplace Latent Fraction</display_name>
      <description>Fraction of fireplace residual fuel loads' internal gains that are latent. If not provided, the OS-HPXML default (see &lt;a href='https://openstudio-hpxml.readthedocs.io/en/v1.10.0/workflow_inputs.html#hpxml-fuel-loads'&gt;HPXML Fuel Loads&lt;/a&gt;) is used.</description>
      <type>Double</type>
      <units>Frac</units>
      <required>false</required>
      <model_dependent>false</model_dependent>
    </argument>
    <argument>
      <name>misc_fuel_loads_fireplace_usage_multiplier</name>
      <display_name>Misc Fuel Loads: Fireplace Usage Multiplier</display_name>
      <description>Multiplier on the fuel loads fireplace energy usage that can reflect, e.g., high/low usage occupants. If not provided, the OS-HPXML default (see &lt;a href='https://openstudio-hpxml.readthedocs.io/en/v1.10.0/workflow_inputs.html#hpxml-fuel-loads'&gt;HPXML Fuel Loads&lt;/a&gt;) is used.</description>
      <type>Double</type>
      <required>false</required>
      <model_dependent>false</model_dependent>
    </argument>
    <argument>
      <name>pool_present</name>
      <display_name>Pool: Present</display_name>
      <description>Whether there is a pool.</description>
      <type>Boolean</type>
      <required>true</required>
      <model_dependent>false</model_dependent>
      <default_value>false</default_value>
      <choices>
        <choice>
          <value>true</value>
          <display_name>true</display_name>
        </choice>
        <choice>
          <value>false</value>
          <display_name>false</display_name>
        </choice>
      </choices>
    </argument>
    <argument>
      <name>pool_pump_annual_kwh</name>
      <display_name>Pool: Pump Annual kWh</display_name>
      <description>The annual energy consumption of the pool pump. If not provided, the OS-HPXML default (see &lt;a href='https://openstudio-hpxml.readthedocs.io/en/v1.10.0/workflow_inputs.html#pool-pump'&gt;Pool Pump&lt;/a&gt;) is used.</description>
      <type>Double</type>
      <units>kWh/yr</units>
      <required>false</required>
      <model_dependent>false</model_dependent>
    </argument>
    <argument>
      <name>pool_pump_usage_multiplier</name>
      <display_name>Pool: Pump Usage Multiplier</display_name>
      <description>Multiplier on the pool pump energy usage that can reflect, e.g., high/low usage occupants. If not provided, the OS-HPXML default (see &lt;a href='https://openstudio-hpxml.readthedocs.io/en/v1.10.0/workflow_inputs.html#pool-pump'&gt;Pool Pump&lt;/a&gt;) is used.</description>
      <type>Double</type>
      <required>false</required>
      <model_dependent>false</model_dependent>
    </argument>
    <argument>
      <name>pool_heater_type</name>
      <display_name>Pool: Heater Type</display_name>
      <description>The type of pool heater. Use 'none' if there is no pool heater.</description>
      <type>Choice</type>
      <required>true</required>
      <model_dependent>false</model_dependent>
      <default_value>none</default_value>
      <choices>
        <choice>
          <value>none</value>
          <display_name>none</display_name>
        </choice>
        <choice>
          <value>electric resistance</value>
          <display_name>electric resistance</display_name>
        </choice>
        <choice>
          <value>gas fired</value>
          <display_name>gas fired</display_name>
        </choice>
        <choice>
          <value>heat pump</value>
          <display_name>heat pump</display_name>
        </choice>
      </choices>
    </argument>
    <argument>
      <name>pool_heater_annual_kwh</name>
      <display_name>Pool: Heater Annual kWh</display_name>
      <description>The annual energy consumption of the electric resistance pool heater. If not provided, the OS-HPXML default (see &lt;a href='https://openstudio-hpxml.readthedocs.io/en/v1.10.0/workflow_inputs.html#pool-heater'&gt;Pool Heater&lt;/a&gt;) is used.</description>
      <type>Double</type>
      <units>kWh/yr</units>
      <required>false</required>
      <model_dependent>false</model_dependent>
    </argument>
    <argument>
      <name>pool_heater_annual_therm</name>
      <display_name>Pool: Heater Annual therm</display_name>
      <description>The annual energy consumption of the gas fired pool heater. If not provided, the OS-HPXML default (see &lt;a href='https://openstudio-hpxml.readthedocs.io/en/v1.10.0/workflow_inputs.html#pool-heater'&gt;Pool Heater&lt;/a&gt;) is used.</description>
      <type>Double</type>
      <units>therm/yr</units>
      <required>false</required>
      <model_dependent>false</model_dependent>
    </argument>
    <argument>
      <name>pool_heater_usage_multiplier</name>
      <display_name>Pool: Heater Usage Multiplier</display_name>
      <description>Multiplier on the pool heater energy usage that can reflect, e.g., high/low usage occupants. If not provided, the OS-HPXML default (see &lt;a href='https://openstudio-hpxml.readthedocs.io/en/v1.10.0/workflow_inputs.html#pool-heater'&gt;Pool Heater&lt;/a&gt;) is used.</description>
      <type>Double</type>
      <required>false</required>
      <model_dependent>false</model_dependent>
    </argument>
    <argument>
      <name>permanent_spa_present</name>
      <display_name>Permanent Spa: Present</display_name>
      <description>Whether there is a permanent spa.</description>
      <type>Boolean</type>
      <required>true</required>
      <model_dependent>false</model_dependent>
      <default_value>false</default_value>
      <choices>
        <choice>
          <value>true</value>
          <display_name>true</display_name>
        </choice>
        <choice>
          <value>false</value>
          <display_name>false</display_name>
        </choice>
      </choices>
    </argument>
    <argument>
      <name>permanent_spa_pump_annual_kwh</name>
      <display_name>Permanent Spa: Pump Annual kWh</display_name>
      <description>The annual energy consumption of the permanent spa pump. If not provided, the OS-HPXML default (see &lt;a href='https://openstudio-hpxml.readthedocs.io/en/v1.10.0/workflow_inputs.html#permanent-spa-pump'&gt;Permanent Spa Pump&lt;/a&gt;) is used.</description>
      <type>Double</type>
      <units>kWh/yr</units>
      <required>false</required>
      <model_dependent>false</model_dependent>
    </argument>
    <argument>
      <name>permanent_spa_pump_usage_multiplier</name>
      <display_name>Permanent Spa: Pump Usage Multiplier</display_name>
      <description>Multiplier on the permanent spa pump energy usage that can reflect, e.g., high/low usage occupants. If not provided, the OS-HPXML default (see &lt;a href='https://openstudio-hpxml.readthedocs.io/en/v1.10.0/workflow_inputs.html#permanent-spa-pump'&gt;Permanent Spa Pump&lt;/a&gt;) is used.</description>
      <type>Double</type>
      <required>false</required>
      <model_dependent>false</model_dependent>
    </argument>
    <argument>
      <name>permanent_spa_heater_type</name>
      <display_name>Permanent Spa: Heater Type</display_name>
      <description>The type of permanent spa heater. Use 'none' if there is no permanent spa heater.</description>
      <type>Choice</type>
      <required>true</required>
      <model_dependent>false</model_dependent>
      <default_value>none</default_value>
      <choices>
        <choice>
          <value>none</value>
          <display_name>none</display_name>
        </choice>
        <choice>
          <value>electric resistance</value>
          <display_name>electric resistance</display_name>
        </choice>
        <choice>
          <value>gas fired</value>
          <display_name>gas fired</display_name>
        </choice>
        <choice>
          <value>heat pump</value>
          <display_name>heat pump</display_name>
        </choice>
      </choices>
    </argument>
    <argument>
      <name>permanent_spa_heater_annual_kwh</name>
      <display_name>Permanent Spa: Heater Annual kWh</display_name>
      <description>The annual energy consumption of the electric resistance permanent spa heater. If not provided, the OS-HPXML default (see &lt;a href='https://openstudio-hpxml.readthedocs.io/en/v1.10.0/workflow_inputs.html#permanent-spa-heater'&gt;Permanent Spa Heater&lt;/a&gt;) is used.</description>
      <type>Double</type>
      <units>kWh/yr</units>
      <required>false</required>
      <model_dependent>false</model_dependent>
    </argument>
    <argument>
      <name>permanent_spa_heater_annual_therm</name>
      <display_name>Permanent Spa: Heater Annual therm</display_name>
      <description>The annual energy consumption of the gas fired permanent spa heater. If not provided, the OS-HPXML default (see &lt;a href='https://openstudio-hpxml.readthedocs.io/en/v1.10.0/workflow_inputs.html#permanent-spa-heater'&gt;Permanent Spa Heater&lt;/a&gt;) is used.</description>
      <type>Double</type>
      <units>therm/yr</units>
      <required>false</required>
      <model_dependent>false</model_dependent>
    </argument>
    <argument>
      <name>permanent_spa_heater_usage_multiplier</name>
      <display_name>Permanent Spa: Heater Usage Multiplier</display_name>
      <description>Multiplier on the permanent spa heater energy usage that can reflect, e.g., high/low usage occupants. If not provided, the OS-HPXML default (see &lt;a href='https://openstudio-hpxml.readthedocs.io/en/v1.10.0/workflow_inputs.html#permanent-spa-heater'&gt;Permanent Spa Heater&lt;/a&gt;) is used.</description>
      <type>Double</type>
      <required>false</required>
      <model_dependent>false</model_dependent>
    </argument>
    <argument>
      <name>emissions_scenario_names</name>
      <display_name>Emissions: Scenario Names</display_name>
      <description>Names of emissions scenarios. If multiple scenarios, use a comma-separated list. If not provided, no emissions scenarios are calculated.</description>
      <type>String</type>
      <required>false</required>
      <model_dependent>false</model_dependent>
    </argument>
    <argument>
      <name>emissions_types</name>
      <display_name>Emissions: Types</display_name>
      <description>Types of emissions (e.g., CO2e, NOx, etc.). If multiple scenarios, use a comma-separated list.</description>
      <type>String</type>
      <required>false</required>
      <model_dependent>false</model_dependent>
    </argument>
    <argument>
      <name>emissions_electricity_units</name>
      <display_name>Emissions: Electricity Units</display_name>
      <description>Electricity emissions factors units. If multiple scenarios, use a comma-separated list. Only lb/MWh and kg/MWh are allowed.</description>
      <type>String</type>
      <required>false</required>
      <model_dependent>false</model_dependent>
    </argument>
    <argument>
      <name>emissions_electricity_values_or_filepaths</name>
      <display_name>Emissions: Electricity Values or File Paths</display_name>
      <description>Electricity emissions factors values, specified as either an annual factor or an absolute/relative path to a file with hourly factors. If multiple scenarios, use a comma-separated list.</description>
      <type>String</type>
      <required>false</required>
      <model_dependent>false</model_dependent>
    </argument>
    <argument>
      <name>emissions_electricity_number_of_header_rows</name>
      <display_name>Emissions: Electricity Files Number of Header Rows</display_name>
      <description>The number of header rows in the electricity emissions factor file. Only applies when an electricity filepath is used. If multiple scenarios, use a comma-separated list.</description>
      <type>String</type>
      <required>false</required>
      <model_dependent>false</model_dependent>
    </argument>
    <argument>
      <name>emissions_electricity_column_numbers</name>
      <display_name>Emissions: Electricity Files Column Numbers</display_name>
      <description>The column number in the electricity emissions factor file. Only applies when an electricity filepath is used. If multiple scenarios, use a comma-separated list.</description>
      <type>String</type>
      <required>false</required>
      <model_dependent>false</model_dependent>
    </argument>
    <argument>
      <name>emissions_fossil_fuel_units</name>
      <display_name>Emissions: Fossil Fuel Units</display_name>
      <description>Fossil fuel emissions factors units. If multiple scenarios, use a comma-separated list. Only lb/MBtu and kg/MBtu are allowed.</description>
      <type>String</type>
      <required>false</required>
      <model_dependent>false</model_dependent>
    </argument>
    <argument>
      <name>emissions_natural_gas_values</name>
      <display_name>Emissions: Natural Gas Values</display_name>
      <description>Natural gas emissions factors values, specified as an annual factor. If multiple scenarios, use a comma-separated list.</description>
      <type>String</type>
      <required>false</required>
      <model_dependent>false</model_dependent>
    </argument>
    <argument>
      <name>emissions_propane_values</name>
      <display_name>Emissions: Propane Values</display_name>
      <description>Propane emissions factors values, specified as an annual factor. If multiple scenarios, use a comma-separated list.</description>
      <type>String</type>
      <required>false</required>
      <model_dependent>false</model_dependent>
    </argument>
    <argument>
      <name>emissions_fuel_oil_values</name>
      <display_name>Emissions: Fuel Oil Values</display_name>
      <description>Fuel oil emissions factors values, specified as an annual factor. If multiple scenarios, use a comma-separated list.</description>
      <type>String</type>
      <required>false</required>
      <model_dependent>false</model_dependent>
    </argument>
    <argument>
      <name>emissions_coal_values</name>
      <display_name>Emissions: Coal Values</display_name>
      <description>Coal emissions factors values, specified as an annual factor. If multiple scenarios, use a comma-separated list.</description>
      <type>String</type>
      <required>false</required>
      <model_dependent>false</model_dependent>
    </argument>
    <argument>
      <name>emissions_wood_values</name>
      <display_name>Emissions: Wood Values</display_name>
      <description>Wood emissions factors values, specified as an annual factor. If multiple scenarios, use a comma-separated list.</description>
      <type>String</type>
      <required>false</required>
      <model_dependent>false</model_dependent>
    </argument>
    <argument>
      <name>emissions_wood_pellets_values</name>
      <display_name>Emissions: Wood Pellets Values</display_name>
      <description>Wood pellets emissions factors values, specified as an annual factor. If multiple scenarios, use a comma-separated list.</description>
      <type>String</type>
      <required>false</required>
      <model_dependent>false</model_dependent>
    </argument>
    <argument>
      <name>utility_bill_scenario_names</name>
      <display_name>Utility Bills: Scenario Names</display_name>
      <description>Names of utility bill scenarios. If multiple scenarios, use a comma-separated list. If not provided, no utility bills scenarios are calculated.</description>
      <type>String</type>
      <required>false</required>
      <model_dependent>false</model_dependent>
    </argument>
    <argument>
      <name>utility_bill_electricity_filepaths</name>
      <display_name>Utility Bills: Electricity File Paths</display_name>
      <description>Electricity tariff file specified as an absolute/relative path to a file with utility rate structure information. Tariff file must be formatted to OpenEI API version 7. If multiple scenarios, use a comma-separated list.</description>
      <type>String</type>
      <required>false</required>
      <model_dependent>false</model_dependent>
    </argument>
    <argument>
      <name>utility_bill_electricity_fixed_charges</name>
      <display_name>Utility Bills: Electricity Fixed Charges</display_name>
      <description>Electricity utility bill monthly fixed charges. If multiple scenarios, use a comma-separated list.</description>
      <type>String</type>
      <required>false</required>
      <model_dependent>false</model_dependent>
    </argument>
    <argument>
      <name>utility_bill_natural_gas_fixed_charges</name>
      <display_name>Utility Bills: Natural Gas Fixed Charges</display_name>
      <description>Natural gas utility bill monthly fixed charges. If multiple scenarios, use a comma-separated list.</description>
      <type>String</type>
      <required>false</required>
      <model_dependent>false</model_dependent>
    </argument>
    <argument>
      <name>utility_bill_propane_fixed_charges</name>
      <display_name>Utility Bills: Propane Fixed Charges</display_name>
      <description>Propane utility bill monthly fixed charges. If multiple scenarios, use a comma-separated list.</description>
      <type>String</type>
      <required>false</required>
      <model_dependent>false</model_dependent>
    </argument>
    <argument>
      <name>utility_bill_fuel_oil_fixed_charges</name>
      <display_name>Utility Bills: Fuel Oil Fixed Charges</display_name>
      <description>Fuel oil utility bill monthly fixed charges. If multiple scenarios, use a comma-separated list.</description>
      <type>String</type>
      <required>false</required>
      <model_dependent>false</model_dependent>
    </argument>
    <argument>
      <name>utility_bill_coal_fixed_charges</name>
      <display_name>Utility Bills: Coal Fixed Charges</display_name>
      <description>Coal utility bill monthly fixed charges. If multiple scenarios, use a comma-separated list.</description>
      <type>String</type>
      <required>false</required>
      <model_dependent>false</model_dependent>
    </argument>
    <argument>
      <name>utility_bill_wood_fixed_charges</name>
      <display_name>Utility Bills: Wood Fixed Charges</display_name>
      <description>Wood utility bill monthly fixed charges. If multiple scenarios, use a comma-separated list.</description>
      <type>String</type>
      <required>false</required>
      <model_dependent>false</model_dependent>
    </argument>
    <argument>
      <name>utility_bill_wood_pellets_fixed_charges</name>
      <display_name>Utility Bills: Wood Pellets Fixed Charges</display_name>
      <description>Wood pellets utility bill monthly fixed charges. If multiple scenarios, use a comma-separated list.</description>
      <type>String</type>
      <required>false</required>
      <model_dependent>false</model_dependent>
    </argument>
    <argument>
      <name>utility_bill_electricity_marginal_rates</name>
      <display_name>Utility Bills: Electricity Marginal Rates</display_name>
      <description>Electricity utility bill marginal rates. If multiple scenarios, use a comma-separated list.</description>
      <type>String</type>
      <required>false</required>
      <model_dependent>false</model_dependent>
    </argument>
    <argument>
      <name>utility_bill_natural_gas_marginal_rates</name>
      <display_name>Utility Bills: Natural Gas Marginal Rates</display_name>
      <description>Natural gas utility bill marginal rates. If multiple scenarios, use a comma-separated list.</description>
      <type>String</type>
      <required>false</required>
      <model_dependent>false</model_dependent>
    </argument>
    <argument>
      <name>utility_bill_propane_marginal_rates</name>
      <display_name>Utility Bills: Propane Marginal Rates</display_name>
      <description>Propane utility bill marginal rates. If multiple scenarios, use a comma-separated list.</description>
      <type>String</type>
      <required>false</required>
      <model_dependent>false</model_dependent>
    </argument>
    <argument>
      <name>utility_bill_fuel_oil_marginal_rates</name>
      <display_name>Utility Bills: Fuel Oil Marginal Rates</display_name>
      <description>Fuel oil utility bill marginal rates. If multiple scenarios, use a comma-separated list.</description>
      <type>String</type>
      <required>false</required>
      <model_dependent>false</model_dependent>
    </argument>
    <argument>
      <name>utility_bill_coal_marginal_rates</name>
      <display_name>Utility Bills: Coal Marginal Rates</display_name>
      <description>Coal utility bill marginal rates. If multiple scenarios, use a comma-separated list.</description>
      <type>String</type>
      <required>false</required>
      <model_dependent>false</model_dependent>
    </argument>
    <argument>
      <name>utility_bill_wood_marginal_rates</name>
      <display_name>Utility Bills: Wood Marginal Rates</display_name>
      <description>Wood utility bill marginal rates. If multiple scenarios, use a comma-separated list.</description>
      <type>String</type>
      <required>false</required>
      <model_dependent>false</model_dependent>
    </argument>
    <argument>
      <name>utility_bill_wood_pellets_marginal_rates</name>
      <display_name>Utility Bills: Wood Pellets Marginal Rates</display_name>
      <description>Wood pellets utility bill marginal rates. If multiple scenarios, use a comma-separated list.</description>
      <type>String</type>
      <required>false</required>
      <model_dependent>false</model_dependent>
    </argument>
    <argument>
      <name>utility_bill_pv_compensation_types</name>
      <display_name>Utility Bills: PV Compensation Types</display_name>
      <description>Utility bill PV compensation types. If multiple scenarios, use a comma-separated list.</description>
      <type>String</type>
      <required>false</required>
      <model_dependent>false</model_dependent>
    </argument>
    <argument>
      <name>utility_bill_pv_net_metering_annual_excess_sellback_rate_types</name>
      <display_name>Utility Bills: PV Net Metering Annual Excess Sellback Rate Types</display_name>
      <description>Utility bill PV net metering annual excess sellback rate types. Only applies if the PV compensation type is 'NetMetering'. If multiple scenarios, use a comma-separated list.</description>
      <type>String</type>
      <required>false</required>
      <model_dependent>false</model_dependent>
    </argument>
    <argument>
      <name>utility_bill_pv_net_metering_annual_excess_sellback_rates</name>
      <display_name>Utility Bills: PV Net Metering Annual Excess Sellback Rates</display_name>
      <description>Utility bill PV net metering annual excess sellback rates. Only applies if the PV compensation type is 'NetMetering' and the PV annual excess sellback rate type is 'User-Specified'. If multiple scenarios, use a comma-separated list.</description>
      <type>String</type>
      <required>false</required>
      <model_dependent>false</model_dependent>
    </argument>
    <argument>
      <name>utility_bill_pv_feed_in_tariff_rates</name>
      <display_name>Utility Bills: PV Feed-In Tariff Rates</display_name>
      <description>Utility bill PV annual full/gross feed-in tariff rates. Only applies if the PV compensation type is 'FeedInTariff'. If multiple scenarios, use a comma-separated list.</description>
      <type>String</type>
      <required>false</required>
      <model_dependent>false</model_dependent>
    </argument>
    <argument>
      <name>utility_bill_pv_monthly_grid_connection_fee_units</name>
      <display_name>Utility Bills: PV Monthly Grid Connection Fee Units</display_name>
      <description>Utility bill PV monthly grid connection fee units. If multiple scenarios, use a comma-separated list.</description>
      <type>String</type>
      <required>false</required>
      <model_dependent>false</model_dependent>
    </argument>
    <argument>
      <name>utility_bill_pv_monthly_grid_connection_fees</name>
      <display_name>Utility Bills: PV Monthly Grid Connection Fees</display_name>
      <description>Utility bill PV monthly grid connection fees. If multiple scenarios, use a comma-separated list.</description>
      <type>String</type>
      <required>false</required>
      <model_dependent>false</model_dependent>
    </argument>
    <argument>
      <name>additional_properties</name>
      <display_name>Additional Properties</display_name>
      <description>Additional properties specified as key-value pairs (i.e., key=value). If multiple additional properties, use a |-separated list. For example, 'LowIncome=false|Remodeled|Description=2-story home in Denver'. These properties will be stored in the HPXML file under /HPXML/SoftwareInfo/extension/AdditionalProperties.</description>
      <type>String</type>
      <required>false</required>
      <model_dependent>false</model_dependent>
    </argument>
    <argument>
      <name>combine_like_surfaces</name>
      <display_name>Combine like surfaces?</display_name>
      <description>If true, combines like surfaces to simplify the HPXML file generated.</description>
      <type>Boolean</type>
      <required>false</required>
      <model_dependent>false</model_dependent>
      <default_value>false</default_value>
      <choices>
        <choice>
          <value>true</value>
          <display_name>true</display_name>
        </choice>
        <choice>
          <value>false</value>
          <display_name>false</display_name>
        </choice>
      </choices>
    </argument>
    <argument>
      <name>apply_defaults</name>
      <display_name>Apply Default Values?</display_name>
      <description>If true, applies OS-HPXML default values to the HPXML output file. Setting to true will also force validation of the HPXML output file before applying OS-HPXML default values.</description>
      <type>Boolean</type>
      <required>false</required>
      <model_dependent>false</model_dependent>
      <default_value>false</default_value>
      <choices>
        <choice>
          <value>true</value>
          <display_name>true</display_name>
        </choice>
        <choice>
          <value>false</value>
          <display_name>false</display_name>
        </choice>
      </choices>
    </argument>
    <argument>
      <name>apply_validation</name>
      <display_name>Apply Validation?</display_name>
      <description>If true, validates the HPXML output file. Set to false for faster performance. Note that validation is not needed if the HPXML file will be validated downstream (e.g., via the HPXMLtoOpenStudio measure).</description>
      <type>Boolean</type>
      <required>false</required>
      <model_dependent>false</model_dependent>
      <default_value>false</default_value>
      <choices>
        <choice>
          <value>true</value>
          <display_name>true</display_name>
        </choice>
        <choice>
          <value>false</value>
          <display_name>false</display_name>
        </choice>
      </choices>
    </argument>
  </arguments>
  <outputs />
  <provenances />
  <tags>
    <tag>Whole Building.Space Types</tag>
  </tags>
  <attributes>
    <attribute>
      <name>Measure Type</name>
      <value>ModelMeasure</value>
      <datatype>string</datatype>
    </attribute>
  </attributes>
  <files>
    <file>
      <filename>README.md</filename>
      <filetype>md</filetype>
      <usage_type>readme</usage_type>
      <checksum>641CAE4C</checksum>
    </file>
    <file>
      <filename>README.md.erb</filename>
      <filetype>erb</filetype>
      <usage_type>readmeerb</usage_type>
      <checksum>513F28E9</checksum>
    </file>
    <file>
      <version>
        <software_program>OpenStudio</software_program>
        <identifier>2.9.0</identifier>
        <min_compatible>2.9.0</min_compatible>
      </version>
      <filename>measure.rb</filename>
      <filetype>rb</filetype>
      <usage_type>script</usage_type>
<<<<<<< HEAD
      <checksum>F672A893</checksum>
=======
      <checksum>B5DC0BF6</checksum>
>>>>>>> 6ddda820
    </file>
    <file>
      <filename>constants.rb</filename>
      <filetype>rb</filetype>
      <usage_type>resource</usage_type>
      <checksum>079FF429</checksum>
    </file>
    <file>
      <filename>geometry.rb</filename>
      <filetype>rb</filetype>
      <usage_type>resource</usage_type>
      <checksum>C905753A</checksum>
    </file>
    <file>
      <filename>version.txt</filename>
      <filetype>txt</filetype>
      <usage_type>resource</usage_type>
      <checksum>6D7D7910</checksum>
    </file>
    <file>
      <filename>test_build_residential_hpxml.rb</filename>
      <filetype>rb</filetype>
      <usage_type>test</usage_type>
      <checksum>C4820A26</checksum>
    </file>
  </files>
</measure><|MERGE_RESOLUTION|>--- conflicted
+++ resolved
@@ -3,13 +3,8 @@
   <schema_version>3.1</schema_version>
   <name>build_residential_hpxml</name>
   <uid>a13a8983-2b01-4930-8af2-42030b6e4233</uid>
-<<<<<<< HEAD
-  <version_id>31072cad-57c4-4bf5-a1a2-d189b17b0439</version_id>
-  <version_modified>2025-02-26T19:32:39Z</version_modified>
-=======
-  <version_id>14cc47f3-db15-4a6a-9522-8e667765b83e</version_id>
-  <version_modified>2025-03-05T22:50:03Z</version_modified>
->>>>>>> 6ddda820
+  <version_id>1856902e-c4b8-429a-9d96-5d254e187078</version_id>
+  <version_modified>2025-03-06T00:54:21Z</version_modified>
   <xml_checksum>2C38F48B</xml_checksum>
   <class_name>BuildResidentialHPXML</class_name>
   <display_name>HPXML Builder</display_name>
@@ -7758,11 +7753,7 @@
       <filename>measure.rb</filename>
       <filetype>rb</filetype>
       <usage_type>script</usage_type>
-<<<<<<< HEAD
-      <checksum>F672A893</checksum>
-=======
-      <checksum>B5DC0BF6</checksum>
->>>>>>> 6ddda820
+      <checksum>C75B2BEF</checksum>
     </file>
     <file>
       <filename>constants.rb</filename>
