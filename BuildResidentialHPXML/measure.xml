--- conflicted
+++ resolved
@@ -3,13 +3,8 @@
   <schema_version>3.1</schema_version>
   <name>build_residential_hpxml</name>
   <uid>a13a8983-2b01-4930-8af2-42030b6e4233</uid>
-<<<<<<< HEAD
-  <version_id>99374224-2250-4e52-8f41-80f642f0aaf1</version_id>
-  <version_modified>2025-02-04T23:59:37Z</version_modified>
-=======
-  <version_id>48a9fb98-bc96-4ccc-97a5-c7aaac3f2199</version_id>
-  <version_modified>2025-02-06T21:09:42Z</version_modified>
->>>>>>> 5c1f30d8
+  <version_id>8317af72-e50f-41de-8cf0-dd25049b136a</version_id>
+  <version_modified>2025-02-11T23:11:22Z</version_modified>
   <xml_checksum>2C38F48B</xml_checksum>
   <class_name>BuildResidentialHPXML</class_name>
   <display_name>HPXML Builder</display_name>
@@ -7568,11 +7563,7 @@
       <filename>README.md</filename>
       <filetype>md</filetype>
       <usage_type>readme</usage_type>
-<<<<<<< HEAD
-      <checksum>E49B1A04</checksum>
-=======
-      <checksum>47F34ABF</checksum>
->>>>>>> 5c1f30d8
+      <checksum>66B22B75</checksum>
     </file>
     <file>
       <filename>README.md.erb</filename>
@@ -7589,11 +7580,7 @@
       <filename>measure.rb</filename>
       <filetype>rb</filetype>
       <usage_type>script</usage_type>
-<<<<<<< HEAD
-      <checksum>38F8058F</checksum>
-=======
-      <checksum>ACBA8A93</checksum>
->>>>>>> 5c1f30d8
+      <checksum>52A6333E</checksum>
     </file>
     <file>
       <filename>constants.rb</filename>
