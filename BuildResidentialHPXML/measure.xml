<?xml version="1.0"?>
<measure>
  <schema_version>3.1</schema_version>
  <name>build_residential_hpxml</name>
  <uid>a13a8983-2b01-4930-8af2-42030b6e4233</uid>
<<<<<<< HEAD
  <version_id>ad61fc66-e687-42b2-89c4-96e557bd3ae6</version_id>
  <version_modified>2024-08-13T21:13:43Z</version_modified>
=======
  <version_id>ffacf8b9-4562-4319-ab8a-f4a63fc0126f</version_id>
  <version_modified>2024-08-16T19:31:29Z</version_modified>
>>>>>>> 77657cf0
  <xml_checksum>2C38F48B</xml_checksum>
  <class_name>BuildResidentialHPXML</class_name>
  <display_name>HPXML Builder</display_name>
  <description>Builds a residential HPXML file.</description>
  <modeler_description>The measure handles geometry by 1) translating high-level geometry inputs (conditioned floor area, number of stories, etc.) to 3D closed-form geometry in an OpenStudio model and then 2) mapping the OpenStudio surfaces to HPXML surfaces (using surface type, boundary condition, area, orientation, etc.). Like surfaces are collapsed into a single surface with aggregate surface area. Note: OS-HPXML default values can be found in the documentation or can be seen by using the 'apply_defaults' argument.</modeler_description>
  <arguments>
    <argument>
      <name>hpxml_path</name>
      <display_name>HPXML File Path</display_name>
      <description>Absolute/relative path of the HPXML file.</description>
      <type>String</type>
      <required>true</required>
      <model_dependent>false</model_dependent>
    </argument>
    <argument>
      <name>existing_hpxml_path</name>
      <display_name>Existing HPXML File Path</display_name>
      <description>Absolute/relative path of the existing HPXML file. If not provided, a new HPXML file with one Building element is created. If provided, a new Building element will be appended to this HPXML file (e.g., to create a multifamily HPXML file describing multiple dwelling units).</description>
      <type>String</type>
      <required>false</required>
      <model_dependent>false</model_dependent>
    </argument>
    <argument>
      <name>whole_sfa_or_mf_building_sim</name>
      <display_name>Whole SFA/MF Building Simulation?</display_name>
      <description>If the HPXML file represents a single family-attached/multifamily building with multiple dwelling units defined, specifies whether to run the HPXML file as a single whole building model.</description>
      <type>Boolean</type>
      <required>false</required>
      <model_dependent>false</model_dependent>
      <choices>
        <choice>
          <value>true</value>
          <display_name>true</display_name>
        </choice>
        <choice>
          <value>false</value>
          <display_name>false</display_name>
        </choice>
      </choices>
    </argument>
    <argument>
      <name>software_info_program_used</name>
      <display_name>Software Info: Program Used</display_name>
      <description>The name of the software program used.</description>
      <type>String</type>
      <required>false</required>
      <model_dependent>false</model_dependent>
    </argument>
    <argument>
      <name>software_info_program_version</name>
      <display_name>Software Info: Program Version</display_name>
      <description>The version of the software program used.</description>
      <type>String</type>
      <required>false</required>
      <model_dependent>false</model_dependent>
    </argument>
    <argument>
      <name>schedules_filepaths</name>
      <display_name>Schedules: CSV File Paths</display_name>
      <description>Absolute/relative paths of csv files containing user-specified detailed schedules. If multiple files, use a comma-separated list.</description>
      <type>String</type>
      <required>false</required>
      <model_dependent>false</model_dependent>
    </argument>
    <argument>
      <name>schedules_vacancy_periods</name>
      <display_name>Schedules: Vacancy Periods</display_name>
      <description>Specifies the vacancy periods. Enter a date like "Dec 15 - Jan 15". Optionally, can enter hour of the day like "Dec 15 2 - Jan 15 20" (start hour can be 0 through 23 and end hour can be 1 through 24). If multiple periods, use a comma-separated list.</description>
      <type>String</type>
      <required>false</required>
      <model_dependent>false</model_dependent>
    </argument>
    <argument>
      <name>schedules_power_outage_periods</name>
      <display_name>Schedules: Power Outage Periods</display_name>
      <description>Specifies the power outage periods. Enter a date like "Dec 15 - Jan 15". Optionally, can enter hour of the day like "Dec 15 2 - Jan 15 20" (start hour can be 0 through 23 and end hour can be 1 through 24). If multiple periods, use a comma-separated list.</description>
      <type>String</type>
      <required>false</required>
      <model_dependent>false</model_dependent>
    </argument>
    <argument>
      <name>schedules_power_outage_periods_window_natvent_availability</name>
      <display_name>Schedules: Power Outage Periods Window Natural Ventilation Availability</display_name>
      <description>The availability of the natural ventilation schedule during the power outage periods. Valid choices are 'regular schedule', 'always available', 'always unavailable'. If multiple periods, use a comma-separated list.</description>
      <type>String</type>
      <required>false</required>
      <model_dependent>false</model_dependent>
    </argument>
    <argument>
      <name>simulation_control_timestep</name>
      <display_name>Simulation Control: Timestep</display_name>
      <description>Value must be a divisor of 60. If not provided, the OS-HPXML default (see &lt;a href='https://openstudio-hpxml.readthedocs.io/en/v1.8.1/workflow_inputs.html#hpxml-simulation-control'&gt;HPXML Simulation Control&lt;/a&gt;) is used.</description>
      <type>Integer</type>
      <units>min</units>
      <required>false</required>
      <model_dependent>false</model_dependent>
    </argument>
    <argument>
      <name>simulation_control_run_period</name>
      <display_name>Simulation Control: Run Period</display_name>
      <description>Enter a date like 'Jan 1 - Dec 31'. If not provided, the OS-HPXML default (see &lt;a href='https://openstudio-hpxml.readthedocs.io/en/v1.8.1/workflow_inputs.html#hpxml-simulation-control'&gt;HPXML Simulation Control&lt;/a&gt;) is used.</description>
      <type>String</type>
      <required>false</required>
      <model_dependent>false</model_dependent>
    </argument>
    <argument>
      <name>simulation_control_run_period_calendar_year</name>
      <display_name>Simulation Control: Run Period Calendar Year</display_name>
      <description>This numeric field should contain the calendar year that determines the start day of week. If you are running simulations using AMY weather files, the value entered for calendar year will not be used; it will be overridden by the actual year found in the AMY weather file. If not provided, the OS-HPXML default (see &lt;a href='https://openstudio-hpxml.readthedocs.io/en/v1.8.1/workflow_inputs.html#hpxml-simulation-control'&gt;HPXML Simulation Control&lt;/a&gt;) is used.</description>
      <type>Integer</type>
      <units>year</units>
      <required>false</required>
      <model_dependent>false</model_dependent>
    </argument>
    <argument>
      <name>simulation_control_daylight_saving_enabled</name>
      <display_name>Simulation Control: Daylight Saving Enabled</display_name>
      <description>Whether to use daylight saving. If not provided, the OS-HPXML default (see &lt;a href='https://openstudio-hpxml.readthedocs.io/en/v1.8.1/workflow_inputs.html#hpxml-building-site'&gt;HPXML Building Site&lt;/a&gt;) is used.</description>
      <type>Boolean</type>
      <required>false</required>
      <model_dependent>false</model_dependent>
      <choices>
        <choice>
          <value>true</value>
          <display_name>true</display_name>
        </choice>
        <choice>
          <value>false</value>
          <display_name>false</display_name>
        </choice>
      </choices>
    </argument>
    <argument>
      <name>simulation_control_daylight_saving_period</name>
      <display_name>Simulation Control: Daylight Saving Period</display_name>
      <description>Enter a date like 'Mar 15 - Dec 15'. If not provided, the OS-HPXML default (see &lt;a href='https://openstudio-hpxml.readthedocs.io/en/v1.8.1/workflow_inputs.html#hpxml-building-site'&gt;HPXML Building Site&lt;/a&gt;) is used.</description>
      <type>String</type>
      <required>false</required>
      <model_dependent>false</model_dependent>
    </argument>
    <argument>
      <name>simulation_control_temperature_capacitance_multiplier</name>
      <display_name>Simulation Control: Temperature Capacitance Multiplier</display_name>
      <description>Affects the transient calculation of indoor air temperatures. If not provided, the OS-HPXML default (see &lt;a href='https://openstudio-hpxml.readthedocs.io/en/v1.8.1/workflow_inputs.html#hpxml-simulation-control'&gt;HPXML Simulation Control&lt;/a&gt;) is used.</description>
      <type>String</type>
      <required>false</required>
      <model_dependent>false</model_dependent>
    </argument>
    <argument>
      <name>simulation_control_defrost_model_type</name>
      <display_name>Simulation Control: Defrost Model Type</display_name>
      <description>Research feature to select the type of defrost model. Use standard for default E+ defrost setting. Use advanced for an improved model that better accounts for load and energy use during defrost; using advanced may impact simulation runtime. If not provided, the OS-HPXML default (see &lt;a href='https://openstudio-hpxml.readthedocs.io/en/v1.8.1/workflow_inputs.html#hpxml-simulation-control'&gt;HPXML Simulation Control&lt;/a&gt;) is used.</description>
      <type>Choice</type>
      <required>false</required>
      <model_dependent>false</model_dependent>
      <choices>
        <choice>
          <value>standard</value>
          <display_name>standard</display_name>
        </choice>
        <choice>
          <value>advanced</value>
          <display_name>advanced</display_name>
        </choice>
      </choices>
    </argument>
    <argument>
      <name>simulation_control_onoff_thermostat_deadband</name>
      <display_name>Simulation Control: HVAC On-Off Thermostat Deadband</display_name>
      <description>Research feature to model on-off thermostat deadband and start-up degradation for single or two speed AC/ASHP systems, and realistic time-based staging for two speed AC/ASHP systems. Currently only supported with 1 min timestep.</description>
      <type>Double</type>
      <units>deg-F</units>
      <required>false</required>
      <model_dependent>false</model_dependent>
    </argument>
    <argument>
      <name>simulation_control_heat_pump_backup_heating_capacity_increment</name>
      <display_name>Simulation Control: Heat Pump Backup Heating Capacity Increment</display_name>
      <description>Research feature to model capacity increment of multi-stage heat pump backup systems with time-based staging. Only applies to air-source heat pumps where Backup Type is 'integrated' and Backup Fuel Type is 'electricity'. Currently only supported with 1 min timestep.</description>
      <type>Double</type>
      <units>Btu/hr</units>
      <required>false</required>
      <model_dependent>false</model_dependent>
    </argument>
    <argument>
      <name>site_type</name>
      <display_name>Site: Type</display_name>
      <description>The type of site. If not provided, the OS-HPXML default (see &lt;a href='https://openstudio-hpxml.readthedocs.io/en/v1.8.1/workflow_inputs.html#hpxml-site'&gt;HPXML Site&lt;/a&gt;) is used.</description>
      <type>Choice</type>
      <required>false</required>
      <model_dependent>false</model_dependent>
      <choices>
        <choice>
          <value>suburban</value>
          <display_name>suburban</display_name>
        </choice>
        <choice>
          <value>urban</value>
          <display_name>urban</display_name>
        </choice>
        <choice>
          <value>rural</value>
          <display_name>rural</display_name>
        </choice>
      </choices>
    </argument>
    <argument>
      <name>site_shielding_of_home</name>
      <display_name>Site: Shielding of Home</display_name>
      <description>Presence of nearby buildings, trees, obstructions for infiltration model. If not provided, the OS-HPXML default (see &lt;a href='https://openstudio-hpxml.readthedocs.io/en/v1.8.1/workflow_inputs.html#hpxml-site'&gt;HPXML Site&lt;/a&gt;) is used.</description>
      <type>Choice</type>
      <required>false</required>
      <model_dependent>false</model_dependent>
      <choices>
        <choice>
          <value>exposed</value>
          <display_name>exposed</display_name>
        </choice>
        <choice>
          <value>normal</value>
          <display_name>normal</display_name>
        </choice>
        <choice>
          <value>well-shielded</value>
          <display_name>well-shielded</display_name>
        </choice>
      </choices>
    </argument>
    <argument>
      <name>site_soil_and_moisture_type</name>
      <display_name>Site: Soil and Moisture Type</display_name>
      <description>Type of soil and moisture. This is used to inform ground conductivity and diffusivity. If not provided, the OS-HPXML default (see &lt;a href='https://openstudio-hpxml.readthedocs.io/en/v1.8.1/workflow_inputs.html#hpxml-site'&gt;HPXML Site&lt;/a&gt;) is used.</description>
      <type>Choice</type>
      <required>false</required>
      <model_dependent>false</model_dependent>
      <choices>
        <choice>
          <value>clay, dry</value>
          <display_name>clay, dry</display_name>
        </choice>
        <choice>
          <value>clay, mixed</value>
          <display_name>clay, mixed</display_name>
        </choice>
        <choice>
          <value>clay, wet</value>
          <display_name>clay, wet</display_name>
        </choice>
        <choice>
          <value>gravel, dry</value>
          <display_name>gravel, dry</display_name>
        </choice>
        <choice>
          <value>gravel, mixed</value>
          <display_name>gravel, mixed</display_name>
        </choice>
        <choice>
          <value>gravel, wet</value>
          <display_name>gravel, wet</display_name>
        </choice>
        <choice>
          <value>loam, dry</value>
          <display_name>loam, dry</display_name>
        </choice>
        <choice>
          <value>loam, mixed</value>
          <display_name>loam, mixed</display_name>
        </choice>
        <choice>
          <value>loam, wet</value>
          <display_name>loam, wet</display_name>
        </choice>
        <choice>
          <value>sand, dry</value>
          <display_name>sand, dry</display_name>
        </choice>
        <choice>
          <value>sand, mixed</value>
          <display_name>sand, mixed</display_name>
        </choice>
        <choice>
          <value>sand, wet</value>
          <display_name>sand, wet</display_name>
        </choice>
        <choice>
          <value>silt, dry</value>
          <display_name>silt, dry</display_name>
        </choice>
        <choice>
          <value>silt, mixed</value>
          <display_name>silt, mixed</display_name>
        </choice>
        <choice>
          <value>silt, wet</value>
          <display_name>silt, wet</display_name>
        </choice>
        <choice>
          <value>unknown, dry</value>
          <display_name>unknown, dry</display_name>
        </choice>
        <choice>
          <value>unknown, mixed</value>
          <display_name>unknown, mixed</display_name>
        </choice>
        <choice>
          <value>unknown, wet</value>
          <display_name>unknown, wet</display_name>
        </choice>
      </choices>
    </argument>
    <argument>
      <name>site_ground_conductivity</name>
      <display_name>Site: Ground Conductivity</display_name>
      <description>Conductivity of the ground soil. If provided, overrides the previous site and moisture type input.</description>
      <type>Double</type>
      <units>Btu/hr-ft-F</units>
      <required>false</required>
      <model_dependent>false</model_dependent>
    </argument>
    <argument>
      <name>site_ground_diffusivity</name>
      <display_name>Site: Ground Diffusivity</display_name>
      <description>Diffusivity of the ground soil. If provided, overrides the previous site and moisture type input.</description>
      <type>Double</type>
      <units>ft^2/hr</units>
      <required>false</required>
      <model_dependent>false</model_dependent>
    </argument>
    <argument>
      <name>site_iecc_zone</name>
      <display_name>Site: IECC Zone</display_name>
      <description>IECC zone of the home address.</description>
      <type>Choice</type>
      <required>false</required>
      <model_dependent>false</model_dependent>
      <choices>
        <choice>
          <value>1A</value>
          <display_name>1A</display_name>
        </choice>
        <choice>
          <value>1B</value>
          <display_name>1B</display_name>
        </choice>
        <choice>
          <value>1C</value>
          <display_name>1C</display_name>
        </choice>
        <choice>
          <value>2A</value>
          <display_name>2A</display_name>
        </choice>
        <choice>
          <value>2B</value>
          <display_name>2B</display_name>
        </choice>
        <choice>
          <value>2C</value>
          <display_name>2C</display_name>
        </choice>
        <choice>
          <value>3A</value>
          <display_name>3A</display_name>
        </choice>
        <choice>
          <value>3B</value>
          <display_name>3B</display_name>
        </choice>
        <choice>
          <value>3C</value>
          <display_name>3C</display_name>
        </choice>
        <choice>
          <value>4A</value>
          <display_name>4A</display_name>
        </choice>
        <choice>
          <value>4B</value>
          <display_name>4B</display_name>
        </choice>
        <choice>
          <value>4C</value>
          <display_name>4C</display_name>
        </choice>
        <choice>
          <value>5A</value>
          <display_name>5A</display_name>
        </choice>
        <choice>
          <value>5B</value>
          <display_name>5B</display_name>
        </choice>
        <choice>
          <value>5C</value>
          <display_name>5C</display_name>
        </choice>
        <choice>
          <value>6A</value>
          <display_name>6A</display_name>
        </choice>
        <choice>
          <value>6B</value>
          <display_name>6B</display_name>
        </choice>
        <choice>
          <value>6C</value>
          <display_name>6C</display_name>
        </choice>
        <choice>
          <value>7</value>
          <display_name>7</display_name>
        </choice>
        <choice>
          <value>8</value>
          <display_name>8</display_name>
        </choice>
      </choices>
    </argument>
    <argument>
      <name>site_city</name>
      <display_name>Site: City</display_name>
      <description>City/municipality of the home address.</description>
      <type>String</type>
      <required>false</required>
      <model_dependent>false</model_dependent>
    </argument>
    <argument>
      <name>site_state_code</name>
      <display_name>Site: State Code</display_name>
      <description>State code of the home address. If not provided, the OS-HPXML default (see &lt;a href='https://openstudio-hpxml.readthedocs.io/en/v1.8.1/workflow_inputs.html#hpxml-site'&gt;HPXML Site&lt;/a&gt;) is used.</description>
      <type>Choice</type>
      <required>false</required>
      <model_dependent>false</model_dependent>
      <choices>
        <choice>
          <value>AK</value>
          <display_name>AK</display_name>
        </choice>
        <choice>
          <value>AL</value>
          <display_name>AL</display_name>
        </choice>
        <choice>
          <value>AR</value>
          <display_name>AR</display_name>
        </choice>
        <choice>
          <value>AZ</value>
          <display_name>AZ</display_name>
        </choice>
        <choice>
          <value>CA</value>
          <display_name>CA</display_name>
        </choice>
        <choice>
          <value>CO</value>
          <display_name>CO</display_name>
        </choice>
        <choice>
          <value>CT</value>
          <display_name>CT</display_name>
        </choice>
        <choice>
          <value>DC</value>
          <display_name>DC</display_name>
        </choice>
        <choice>
          <value>DE</value>
          <display_name>DE</display_name>
        </choice>
        <choice>
          <value>FL</value>
          <display_name>FL</display_name>
        </choice>
        <choice>
          <value>GA</value>
          <display_name>GA</display_name>
        </choice>
        <choice>
          <value>HI</value>
          <display_name>HI</display_name>
        </choice>
        <choice>
          <value>IA</value>
          <display_name>IA</display_name>
        </choice>
        <choice>
          <value>ID</value>
          <display_name>ID</display_name>
        </choice>
        <choice>
          <value>IL</value>
          <display_name>IL</display_name>
        </choice>
        <choice>
          <value>IN</value>
          <display_name>IN</display_name>
        </choice>
        <choice>
          <value>KS</value>
          <display_name>KS</display_name>
        </choice>
        <choice>
          <value>KY</value>
          <display_name>KY</display_name>
        </choice>
        <choice>
          <value>LA</value>
          <display_name>LA</display_name>
        </choice>
        <choice>
          <value>MA</value>
          <display_name>MA</display_name>
        </choice>
        <choice>
          <value>MD</value>
          <display_name>MD</display_name>
        </choice>
        <choice>
          <value>ME</value>
          <display_name>ME</display_name>
        </choice>
        <choice>
          <value>MI</value>
          <display_name>MI</display_name>
        </choice>
        <choice>
          <value>MN</value>
          <display_name>MN</display_name>
        </choice>
        <choice>
          <value>MO</value>
          <display_name>MO</display_name>
        </choice>
        <choice>
          <value>MS</value>
          <display_name>MS</display_name>
        </choice>
        <choice>
          <value>MT</value>
          <display_name>MT</display_name>
        </choice>
        <choice>
          <value>NC</value>
          <display_name>NC</display_name>
        </choice>
        <choice>
          <value>ND</value>
          <display_name>ND</display_name>
        </choice>
        <choice>
          <value>NE</value>
          <display_name>NE</display_name>
        </choice>
        <choice>
          <value>NH</value>
          <display_name>NH</display_name>
        </choice>
        <choice>
          <value>NJ</value>
          <display_name>NJ</display_name>
        </choice>
        <choice>
          <value>NM</value>
          <display_name>NM</display_name>
        </choice>
        <choice>
          <value>NV</value>
          <display_name>NV</display_name>
        </choice>
        <choice>
          <value>NY</value>
          <display_name>NY</display_name>
        </choice>
        <choice>
          <value>OH</value>
          <display_name>OH</display_name>
        </choice>
        <choice>
          <value>OK</value>
          <display_name>OK</display_name>
        </choice>
        <choice>
          <value>OR</value>
          <display_name>OR</display_name>
        </choice>
        <choice>
          <value>PA</value>
          <display_name>PA</display_name>
        </choice>
        <choice>
          <value>RI</value>
          <display_name>RI</display_name>
        </choice>
        <choice>
          <value>SC</value>
          <display_name>SC</display_name>
        </choice>
        <choice>
          <value>SD</value>
          <display_name>SD</display_name>
        </choice>
        <choice>
          <value>TN</value>
          <display_name>TN</display_name>
        </choice>
        <choice>
          <value>TX</value>
          <display_name>TX</display_name>
        </choice>
        <choice>
          <value>UT</value>
          <display_name>UT</display_name>
        </choice>
        <choice>
          <value>VA</value>
          <display_name>VA</display_name>
        </choice>
        <choice>
          <value>VT</value>
          <display_name>VT</display_name>
        </choice>
        <choice>
          <value>WA</value>
          <display_name>WA</display_name>
        </choice>
        <choice>
          <value>WI</value>
          <display_name>WI</display_name>
        </choice>
        <choice>
          <value>WV</value>
          <display_name>WV</display_name>
        </choice>
        <choice>
          <value>WY</value>
          <display_name>WY</display_name>
        </choice>
      </choices>
    </argument>
    <argument>
      <name>site_zip_code</name>
      <display_name>Site: Zip Code</display_name>
      <description>Zip code of the home address.</description>
      <type>String</type>
      <required>false</required>
      <model_dependent>false</model_dependent>
    </argument>
    <argument>
      <name>site_time_zone_utc_offset</name>
      <display_name>Site: Time Zone UTC Offset</display_name>
      <description>Time zone UTC offset of the home address. Must be between -12 and 14. If not provided, the OS-HPXML default (see &lt;a href='https://openstudio-hpxml.readthedocs.io/en/v1.8.1/workflow_inputs.html#hpxml-site'&gt;HPXML Site&lt;/a&gt;) is used.</description>
      <type>Double</type>
      <units>hr</units>
      <required>false</required>
      <model_dependent>false</model_dependent>
    </argument>
    <argument>
      <name>site_elevation</name>
      <display_name>Site: Elevation</display_name>
      <description>Elevation of the home address. If not provided, the OS-HPXML default (see &lt;a href='https://openstudio-hpxml.readthedocs.io/en/v1.8.1/workflow_inputs.html#hpxml-site'&gt;HPXML Site&lt;/a&gt;) is used.</description>
      <type>Double</type>
      <units>ft</units>
      <required>false</required>
      <model_dependent>false</model_dependent>
    </argument>
    <argument>
      <name>site_latitude</name>
      <display_name>Site: Latitude</display_name>
      <description>Latitude of the home address. Must be between -90 and 90. Use negative values for southern hemisphere. If not provided, the OS-HPXML default (see &lt;a href='https://openstudio-hpxml.readthedocs.io/en/v1.8.1/workflow_inputs.html#hpxml-site'&gt;HPXML Site&lt;/a&gt;) is used.</description>
      <type>Double</type>
      <units>deg</units>
      <required>false</required>
      <model_dependent>false</model_dependent>
    </argument>
    <argument>
      <name>site_longitude</name>
      <display_name>Site: Longitude</display_name>
      <description>Longitude of the home address. Must be between -180 and 180. Use negative values for the western hemisphere. If not provided, the OS-HPXML default (see &lt;a href='https://openstudio-hpxml.readthedocs.io/en/v1.8.1/workflow_inputs.html#hpxml-site'&gt;HPXML Site&lt;/a&gt;) is used.</description>
      <type>Double</type>
      <units>deg</units>
      <required>false</required>
      <model_dependent>false</model_dependent>
    </argument>
    <argument>
      <name>weather_station_epw_filepath</name>
      <display_name>Weather Station: EnergyPlus Weather (EPW) Filepath</display_name>
      <description>Path of the EPW file.</description>
      <type>String</type>
      <required>true</required>
      <model_dependent>false</model_dependent>
      <default_value>USA_CO_Denver.Intl.AP.725650_TMY3.epw</default_value>
    </argument>
    <argument>
      <name>year_built</name>
      <display_name>Building Construction: Year Built</display_name>
      <description>The year the building was built.</description>
      <type>Integer</type>
      <required>false</required>
      <model_dependent>false</model_dependent>
    </argument>
    <argument>
      <name>unit_multiplier</name>
      <display_name>Building Construction: Unit Multiplier</display_name>
      <description>The number of similar dwelling units. EnergyPlus simulation results will be multiplied this value. If not provided, defaults to 1.</description>
      <type>Integer</type>
      <required>false</required>
      <model_dependent>false</model_dependent>
    </argument>
    <argument>
      <name>geometry_unit_type</name>
      <display_name>Geometry: Unit Type</display_name>
      <description>The type of dwelling unit. Use single-family attached for a dwelling unit with 1 or more stories, attached units to one or both sides, and no units above/below. Use apartment unit for a dwelling unit with 1 story, attached units to one, two, or three sides, and units above and/or below.</description>
      <type>Choice</type>
      <required>true</required>
      <model_dependent>false</model_dependent>
      <default_value>single-family detached</default_value>
      <choices>
        <choice>
          <value>single-family detached</value>
          <display_name>single-family detached</display_name>
        </choice>
        <choice>
          <value>single-family attached</value>
          <display_name>single-family attached</display_name>
        </choice>
        <choice>
          <value>apartment unit</value>
          <display_name>apartment unit</display_name>
        </choice>
        <choice>
          <value>manufactured home</value>
          <display_name>manufactured home</display_name>
        </choice>
      </choices>
    </argument>
    <argument>
      <name>geometry_unit_left_wall_is_adiabatic</name>
      <display_name>Geometry: Unit Left Wall Is Adiabatic</display_name>
      <description>Presence of an adiabatic left wall.</description>
      <type>Boolean</type>
      <required>false</required>
      <model_dependent>false</model_dependent>
      <default_value>false</default_value>
      <choices>
        <choice>
          <value>true</value>
          <display_name>true</display_name>
        </choice>
        <choice>
          <value>false</value>
          <display_name>false</display_name>
        </choice>
      </choices>
    </argument>
    <argument>
      <name>geometry_unit_right_wall_is_adiabatic</name>
      <display_name>Geometry: Unit Right Wall Is Adiabatic</display_name>
      <description>Presence of an adiabatic right wall.</description>
      <type>Boolean</type>
      <required>false</required>
      <model_dependent>false</model_dependent>
      <default_value>false</default_value>
      <choices>
        <choice>
          <value>true</value>
          <display_name>true</display_name>
        </choice>
        <choice>
          <value>false</value>
          <display_name>false</display_name>
        </choice>
      </choices>
    </argument>
    <argument>
      <name>geometry_unit_front_wall_is_adiabatic</name>
      <display_name>Geometry: Unit Front Wall Is Adiabatic</display_name>
      <description>Presence of an adiabatic front wall, for example, the unit is adjacent to a conditioned corridor.</description>
      <type>Boolean</type>
      <required>false</required>
      <model_dependent>false</model_dependent>
      <default_value>false</default_value>
      <choices>
        <choice>
          <value>true</value>
          <display_name>true</display_name>
        </choice>
        <choice>
          <value>false</value>
          <display_name>false</display_name>
        </choice>
      </choices>
    </argument>
    <argument>
      <name>geometry_unit_back_wall_is_adiabatic</name>
      <display_name>Geometry: Unit Back Wall Is Adiabatic</display_name>
      <description>Presence of an adiabatic back wall.</description>
      <type>Boolean</type>
      <required>false</required>
      <model_dependent>false</model_dependent>
      <default_value>false</default_value>
      <choices>
        <choice>
          <value>true</value>
          <display_name>true</display_name>
        </choice>
        <choice>
          <value>false</value>
          <display_name>false</display_name>
        </choice>
      </choices>
    </argument>
    <argument>
      <name>geometry_unit_num_floors_above_grade</name>
      <display_name>Geometry: Unit Number of Floors Above Grade</display_name>
      <description>The number of floors above grade in the unit. Attic type ConditionedAttic is included. Assumed to be 1 for apartment units.</description>
      <type>Integer</type>
      <units>#</units>
      <required>true</required>
      <model_dependent>false</model_dependent>
      <default_value>2</default_value>
    </argument>
    <argument>
      <name>geometry_unit_cfa</name>
      <display_name>Geometry: Unit Conditioned Floor Area</display_name>
      <description>The total floor area of the unit's conditioned space (including any conditioned basement floor area).</description>
      <type>Double</type>
      <units>ft^2</units>
      <required>true</required>
      <model_dependent>false</model_dependent>
      <default_value>2000</default_value>
    </argument>
    <argument>
      <name>geometry_unit_aspect_ratio</name>
      <display_name>Geometry: Unit Aspect Ratio</display_name>
      <description>The ratio of front/back wall length to left/right wall length for the unit, excluding any protruding garage wall area.</description>
      <type>Double</type>
      <units>Frac</units>
      <required>true</required>
      <model_dependent>false</model_dependent>
      <default_value>2</default_value>
    </argument>
    <argument>
      <name>geometry_unit_orientation</name>
      <display_name>Geometry: Unit Orientation</display_name>
      <description>The unit's orientation is measured clockwise from north (e.g., North=0, East=90, South=180, West=270).</description>
      <type>Double</type>
      <units>degrees</units>
      <required>true</required>
      <model_dependent>false</model_dependent>
      <default_value>180</default_value>
    </argument>
    <argument>
      <name>geometry_unit_num_bedrooms</name>
      <display_name>Geometry: Unit Number of Bedrooms</display_name>
      <description>The number of bedrooms in the unit.</description>
      <type>Integer</type>
      <units>#</units>
      <required>true</required>
      <model_dependent>false</model_dependent>
      <default_value>3</default_value>
    </argument>
    <argument>
      <name>geometry_unit_num_bathrooms</name>
      <display_name>Geometry: Unit Number of Bathrooms</display_name>
      <description>The number of bathrooms in the unit. If not provided, the OS-HPXML default (see &lt;a href='https://openstudio-hpxml.readthedocs.io/en/v1.8.1/workflow_inputs.html#hpxml-building-construction'&gt;HPXML Building Construction&lt;/a&gt;) is used.</description>
      <type>Integer</type>
      <units>#</units>
      <required>false</required>
      <model_dependent>false</model_dependent>
    </argument>
    <argument>
      <name>geometry_unit_num_occupants</name>
      <display_name>Geometry: Unit Number of Occupants</display_name>
      <description>The number of occupants in the unit. If not provided, an *asset* calculation is performed assuming standard occupancy, in which various end use defaults (e.g., plug loads, appliances, and hot water usage) are calculated based on Number of Bedrooms and Conditioned Floor Area per ANSI/RESNET/ICC 301-2019. If provided, an *operational* calculation is instead performed in which the end use defaults are adjusted using the relationship between Number of Bedrooms and Number of Occupants from RECS 2015.</description>
      <type>Double</type>
      <units>#</units>
      <required>false</required>
      <model_dependent>false</model_dependent>
    </argument>
    <argument>
      <name>geometry_building_num_units</name>
      <display_name>Geometry: Building Number of Units</display_name>
      <description>The number of units in the building. Required for single-family attached and apartment units.</description>
      <type>Integer</type>
      <units>#</units>
      <required>false</required>
      <model_dependent>false</model_dependent>
    </argument>
    <argument>
      <name>geometry_average_ceiling_height</name>
      <display_name>Geometry: Average Ceiling Height</display_name>
      <description>Average distance from the floor to the ceiling.</description>
      <type>Double</type>
      <units>ft</units>
      <required>true</required>
      <model_dependent>false</model_dependent>
      <default_value>8</default_value>
    </argument>
    <argument>
      <name>geometry_garage_width</name>
      <display_name>Geometry: Garage Width</display_name>
      <description>The width of the garage. Enter zero for no garage. Only applies to single-family detached units.</description>
      <type>Double</type>
      <units>ft</units>
      <required>true</required>
      <model_dependent>false</model_dependent>
      <default_value>0</default_value>
    </argument>
    <argument>
      <name>geometry_garage_depth</name>
      <display_name>Geometry: Garage Depth</display_name>
      <description>The depth of the garage. Only applies to single-family detached units.</description>
      <type>Double</type>
      <units>ft</units>
      <required>true</required>
      <model_dependent>false</model_dependent>
      <default_value>20</default_value>
    </argument>
    <argument>
      <name>geometry_garage_protrusion</name>
      <display_name>Geometry: Garage Protrusion</display_name>
      <description>The fraction of the garage that is protruding from the conditioned space. Only applies to single-family detached units.</description>
      <type>Double</type>
      <units>Frac</units>
      <required>true</required>
      <model_dependent>false</model_dependent>
      <default_value>0</default_value>
    </argument>
    <argument>
      <name>geometry_garage_position</name>
      <display_name>Geometry: Garage Position</display_name>
      <description>The position of the garage. Only applies to single-family detached units.</description>
      <type>Choice</type>
      <required>true</required>
      <model_dependent>false</model_dependent>
      <default_value>Right</default_value>
      <choices>
        <choice>
          <value>Right</value>
          <display_name>Right</display_name>
        </choice>
        <choice>
          <value>Left</value>
          <display_name>Left</display_name>
        </choice>
      </choices>
    </argument>
    <argument>
      <name>geometry_foundation_type</name>
      <display_name>Geometry: Foundation Type</display_name>
      <description>The foundation type of the building. Foundation types ConditionedBasement and ConditionedCrawlspace are not allowed for apartment units.</description>
      <type>Choice</type>
      <required>true</required>
      <model_dependent>false</model_dependent>
      <default_value>SlabOnGrade</default_value>
      <choices>
        <choice>
          <value>SlabOnGrade</value>
          <display_name>SlabOnGrade</display_name>
        </choice>
        <choice>
          <value>VentedCrawlspace</value>
          <display_name>VentedCrawlspace</display_name>
        </choice>
        <choice>
          <value>UnventedCrawlspace</value>
          <display_name>UnventedCrawlspace</display_name>
        </choice>
        <choice>
          <value>ConditionedCrawlspace</value>
          <display_name>ConditionedCrawlspace</display_name>
        </choice>
        <choice>
          <value>UnconditionedBasement</value>
          <display_name>UnconditionedBasement</display_name>
        </choice>
        <choice>
          <value>ConditionedBasement</value>
          <display_name>ConditionedBasement</display_name>
        </choice>
        <choice>
          <value>Ambient</value>
          <display_name>Ambient</display_name>
        </choice>
        <choice>
          <value>AboveApartment</value>
          <display_name>AboveApartment</display_name>
        </choice>
        <choice>
          <value>BellyAndWingWithSkirt</value>
          <display_name>BellyAndWingWithSkirt</display_name>
        </choice>
        <choice>
          <value>BellyAndWingNoSkirt</value>
          <display_name>BellyAndWingNoSkirt</display_name>
        </choice>
      </choices>
    </argument>
    <argument>
      <name>geometry_foundation_height</name>
      <display_name>Geometry: Foundation Height</display_name>
      <description>The height of the foundation (e.g., 3ft for crawlspace, 8ft for basement). Only applies to basements/crawlspaces.</description>
      <type>Double</type>
      <units>ft</units>
      <required>true</required>
      <model_dependent>false</model_dependent>
      <default_value>0</default_value>
    </argument>
    <argument>
      <name>geometry_foundation_height_above_grade</name>
      <display_name>Geometry: Foundation Height Above Grade</display_name>
      <description>The depth above grade of the foundation wall. Only applies to basements/crawlspaces.</description>
      <type>Double</type>
      <units>ft</units>
      <required>true</required>
      <model_dependent>false</model_dependent>
      <default_value>0</default_value>
    </argument>
    <argument>
      <name>geometry_rim_joist_height</name>
      <display_name>Geometry: Rim Joist Height</display_name>
      <description>The height of the rim joists. Only applies to basements/crawlspaces.</description>
      <type>Double</type>
      <units>in</units>
      <required>false</required>
      <model_dependent>false</model_dependent>
    </argument>
    <argument>
      <name>geometry_attic_type</name>
      <display_name>Geometry: Attic Type</display_name>
      <description>The attic type of the building. Attic type ConditionedAttic is not allowed for apartment units.</description>
      <type>Choice</type>
      <required>true</required>
      <model_dependent>false</model_dependent>
      <default_value>VentedAttic</default_value>
      <choices>
        <choice>
          <value>FlatRoof</value>
          <display_name>FlatRoof</display_name>
        </choice>
        <choice>
          <value>VentedAttic</value>
          <display_name>VentedAttic</display_name>
        </choice>
        <choice>
          <value>UnventedAttic</value>
          <display_name>UnventedAttic</display_name>
        </choice>
        <choice>
          <value>ConditionedAttic</value>
          <display_name>ConditionedAttic</display_name>
        </choice>
        <choice>
          <value>BelowApartment</value>
          <display_name>BelowApartment</display_name>
        </choice>
      </choices>
    </argument>
    <argument>
      <name>geometry_roof_type</name>
      <display_name>Geometry: Roof Type</display_name>
      <description>The roof type of the building. Ignored if the building has a flat roof.</description>
      <type>Choice</type>
      <required>true</required>
      <model_dependent>false</model_dependent>
      <default_value>gable</default_value>
      <choices>
        <choice>
          <value>gable</value>
          <display_name>gable</display_name>
        </choice>
        <choice>
          <value>hip</value>
          <display_name>hip</display_name>
        </choice>
      </choices>
    </argument>
    <argument>
      <name>geometry_roof_pitch</name>
      <display_name>Geometry: Roof Pitch</display_name>
      <description>The roof pitch of the attic. Ignored if the building has a flat roof.</description>
      <type>Choice</type>
      <required>true</required>
      <model_dependent>false</model_dependent>
      <default_value>6:12</default_value>
      <choices>
        <choice>
          <value>1:12</value>
          <display_name>1:12</display_name>
        </choice>
        <choice>
          <value>2:12</value>
          <display_name>2:12</display_name>
        </choice>
        <choice>
          <value>3:12</value>
          <display_name>3:12</display_name>
        </choice>
        <choice>
          <value>4:12</value>
          <display_name>4:12</display_name>
        </choice>
        <choice>
          <value>5:12</value>
          <display_name>5:12</display_name>
        </choice>
        <choice>
          <value>6:12</value>
          <display_name>6:12</display_name>
        </choice>
        <choice>
          <value>7:12</value>
          <display_name>7:12</display_name>
        </choice>
        <choice>
          <value>8:12</value>
          <display_name>8:12</display_name>
        </choice>
        <choice>
          <value>9:12</value>
          <display_name>9:12</display_name>
        </choice>
        <choice>
          <value>10:12</value>
          <display_name>10:12</display_name>
        </choice>
        <choice>
          <value>11:12</value>
          <display_name>11:12</display_name>
        </choice>
        <choice>
          <value>12:12</value>
          <display_name>12:12</display_name>
        </choice>
      </choices>
    </argument>
    <argument>
      <name>geometry_eaves_depth</name>
      <display_name>Geometry: Eaves Depth</display_name>
      <description>The eaves depth of the roof.</description>
      <type>Double</type>
      <units>ft</units>
      <required>true</required>
      <model_dependent>false</model_dependent>
      <default_value>2</default_value>
    </argument>
    <argument>
      <name>neighbor_front_distance</name>
      <display_name>Neighbor: Front Distance</display_name>
      <description>The distance between the unit and the neighboring building to the front (not including eaves). A value of zero indicates no neighbors. Used for shading.</description>
      <type>Double</type>
      <units>ft</units>
      <required>true</required>
      <model_dependent>false</model_dependent>
      <default_value>0</default_value>
    </argument>
    <argument>
      <name>neighbor_back_distance</name>
      <display_name>Neighbor: Back Distance</display_name>
      <description>The distance between the unit and the neighboring building to the back (not including eaves). A value of zero indicates no neighbors. Used for shading.</description>
      <type>Double</type>
      <units>ft</units>
      <required>true</required>
      <model_dependent>false</model_dependent>
      <default_value>0</default_value>
    </argument>
    <argument>
      <name>neighbor_left_distance</name>
      <display_name>Neighbor: Left Distance</display_name>
      <description>The distance between the unit and the neighboring building to the left (not including eaves). A value of zero indicates no neighbors. Used for shading.</description>
      <type>Double</type>
      <units>ft</units>
      <required>true</required>
      <model_dependent>false</model_dependent>
      <default_value>10</default_value>
    </argument>
    <argument>
      <name>neighbor_right_distance</name>
      <display_name>Neighbor: Right Distance</display_name>
      <description>The distance between the unit and the neighboring building to the right (not including eaves). A value of zero indicates no neighbors. Used for shading.</description>
      <type>Double</type>
      <units>ft</units>
      <required>true</required>
      <model_dependent>false</model_dependent>
      <default_value>10</default_value>
    </argument>
    <argument>
      <name>neighbor_front_height</name>
      <display_name>Neighbor: Front Height</display_name>
      <description>The height of the neighboring building to the front. If not provided, the OS-HPXML default (see &lt;a href='https://openstudio-hpxml.readthedocs.io/en/v1.8.1/workflow_inputs.html#hpxml-site'&gt;HPXML Site&lt;/a&gt;) is used.</description>
      <type>Double</type>
      <units>ft</units>
      <required>false</required>
      <model_dependent>false</model_dependent>
    </argument>
    <argument>
      <name>neighbor_back_height</name>
      <display_name>Neighbor: Back Height</display_name>
      <description>The height of the neighboring building to the back. If not provided, the OS-HPXML default (see &lt;a href='https://openstudio-hpxml.readthedocs.io/en/v1.8.1/workflow_inputs.html#hpxml-site'&gt;HPXML Site&lt;/a&gt;) is used.</description>
      <type>Double</type>
      <units>ft</units>
      <required>false</required>
      <model_dependent>false</model_dependent>
    </argument>
    <argument>
      <name>neighbor_left_height</name>
      <display_name>Neighbor: Left Height</display_name>
      <description>The height of the neighboring building to the left. If not provided, the OS-HPXML default (see &lt;a href='https://openstudio-hpxml.readthedocs.io/en/v1.8.1/workflow_inputs.html#hpxml-site'&gt;HPXML Site&lt;/a&gt;) is used.</description>
      <type>Double</type>
      <units>ft</units>
      <required>false</required>
      <model_dependent>false</model_dependent>
    </argument>
    <argument>
      <name>neighbor_right_height</name>
      <display_name>Neighbor: Right Height</display_name>
      <description>The height of the neighboring building to the right. If not provided, the OS-HPXML default (see &lt;a href='https://openstudio-hpxml.readthedocs.io/en/v1.8.1/workflow_inputs.html#hpxml-site'&gt;HPXML Site&lt;/a&gt;) is used.</description>
      <type>Double</type>
      <units>ft</units>
      <required>false</required>
      <model_dependent>false</model_dependent>
    </argument>
    <argument>
      <name>floor_over_foundation_assembly_r</name>
      <display_name>Floor: Over Foundation Assembly R-value</display_name>
      <description>Assembly R-value for the floor over the foundation. Ignored if the building has a slab-on-grade foundation.</description>
      <type>Double</type>
      <units>h-ft^2-R/Btu</units>
      <required>true</required>
      <model_dependent>false</model_dependent>
      <default_value>28.1</default_value>
    </argument>
    <argument>
      <name>floor_over_garage_assembly_r</name>
      <display_name>Floor: Over Garage Assembly R-value</display_name>
      <description>Assembly R-value for the floor over the garage. Ignored unless the building has a garage under conditioned space.</description>
      <type>Double</type>
      <units>h-ft^2-R/Btu</units>
      <required>true</required>
      <model_dependent>false</model_dependent>
      <default_value>28.1</default_value>
    </argument>
    <argument>
      <name>floor_type</name>
      <display_name>Floor: Type</display_name>
      <description>The type of floors.</description>
      <type>Choice</type>
      <required>true</required>
      <model_dependent>false</model_dependent>
      <default_value>WoodFrame</default_value>
      <choices>
        <choice>
          <value>WoodFrame</value>
          <display_name>WoodFrame</display_name>
        </choice>
        <choice>
          <value>StructuralInsulatedPanel</value>
          <display_name>StructuralInsulatedPanel</display_name>
        </choice>
        <choice>
          <value>SolidConcrete</value>
          <display_name>SolidConcrete</display_name>
        </choice>
        <choice>
          <value>SteelFrame</value>
          <display_name>SteelFrame</display_name>
        </choice>
      </choices>
    </argument>
    <argument>
      <name>foundation_wall_type</name>
      <display_name>Foundation Wall: Type</display_name>
      <description>The material type of the foundation wall. If not provided, the OS-HPXML default (see &lt;a href='https://openstudio-hpxml.readthedocs.io/en/v1.8.1/workflow_inputs.html#hpxml-foundation-walls'&gt;HPXML Foundation Walls&lt;/a&gt;) is used.</description>
      <type>Choice</type>
      <required>false</required>
      <model_dependent>false</model_dependent>
      <choices>
        <choice>
          <value>solid concrete</value>
          <display_name>solid concrete</display_name>
        </choice>
        <choice>
          <value>concrete block</value>
          <display_name>concrete block</display_name>
        </choice>
        <choice>
          <value>concrete block foam core</value>
          <display_name>concrete block foam core</display_name>
        </choice>
        <choice>
          <value>concrete block perlite core</value>
          <display_name>concrete block perlite core</display_name>
        </choice>
        <choice>
          <value>concrete block vermiculite core</value>
          <display_name>concrete block vermiculite core</display_name>
        </choice>
        <choice>
          <value>concrete block solid core</value>
          <display_name>concrete block solid core</display_name>
        </choice>
        <choice>
          <value>double brick</value>
          <display_name>double brick</display_name>
        </choice>
        <choice>
          <value>wood</value>
          <display_name>wood</display_name>
        </choice>
      </choices>
    </argument>
    <argument>
      <name>foundation_wall_thickness</name>
      <display_name>Foundation Wall: Thickness</display_name>
      <description>The thickness of the foundation wall. If not provided, the OS-HPXML default (see &lt;a href='https://openstudio-hpxml.readthedocs.io/en/v1.8.1/workflow_inputs.html#hpxml-foundation-walls'&gt;HPXML Foundation Walls&lt;/a&gt;) is used.</description>
      <type>Double</type>
      <units>in</units>
      <required>false</required>
      <model_dependent>false</model_dependent>
    </argument>
    <argument>
      <name>foundation_wall_insulation_r</name>
      <display_name>Foundation Wall: Insulation Nominal R-value</display_name>
      <description>Nominal R-value for the foundation wall insulation. Only applies to basements/crawlspaces.</description>
      <type>Double</type>
      <units>h-ft^2-R/Btu</units>
      <required>true</required>
      <model_dependent>false</model_dependent>
      <default_value>0</default_value>
    </argument>
    <argument>
      <name>foundation_wall_insulation_location</name>
      <display_name>Foundation Wall: Insulation Location</display_name>
      <description>Whether the insulation is on the interior or exterior of the foundation wall. Only applies to basements/crawlspaces.</description>
      <type>Choice</type>
      <units>ft</units>
      <required>false</required>
      <model_dependent>false</model_dependent>
      <default_value>exterior</default_value>
      <choices>
        <choice>
          <value>interior</value>
          <display_name>interior</display_name>
        </choice>
        <choice>
          <value>exterior</value>
          <display_name>exterior</display_name>
        </choice>
      </choices>
    </argument>
    <argument>
      <name>foundation_wall_insulation_distance_to_top</name>
      <display_name>Foundation Wall: Insulation Distance To Top</display_name>
      <description>The distance from the top of the foundation wall to the top of the foundation wall insulation. Only applies to basements/crawlspaces. If not provided, the OS-HPXML default (see &lt;a href='https://openstudio-hpxml.readthedocs.io/en/v1.8.1/workflow_inputs.html#hpxml-foundation-walls'&gt;HPXML Foundation Walls&lt;/a&gt;) is used.</description>
      <type>Double</type>
      <units>ft</units>
      <required>false</required>
      <model_dependent>false</model_dependent>
    </argument>
    <argument>
      <name>foundation_wall_insulation_distance_to_bottom</name>
      <display_name>Foundation Wall: Insulation Distance To Bottom</display_name>
      <description>The distance from the top of the foundation wall to the bottom of the foundation wall insulation. Only applies to basements/crawlspaces. If not provided, the OS-HPXML default (see &lt;a href='https://openstudio-hpxml.readthedocs.io/en/v1.8.1/workflow_inputs.html#hpxml-foundation-walls'&gt;HPXML Foundation Walls&lt;/a&gt;) is used.</description>
      <type>Double</type>
      <units>ft</units>
      <required>false</required>
      <model_dependent>false</model_dependent>
    </argument>
    <argument>
      <name>foundation_wall_assembly_r</name>
      <display_name>Foundation Wall: Assembly R-value</display_name>
      <description>Assembly R-value for the foundation walls. Only applies to basements/crawlspaces. If provided, overrides the previous foundation wall insulation inputs. If not provided, it is ignored.</description>
      <type>Double</type>
      <units>h-ft^2-R/Btu</units>
      <required>false</required>
      <model_dependent>false</model_dependent>
    </argument>
    <argument>
      <name>rim_joist_assembly_r</name>
      <display_name>Rim Joist: Assembly R-value</display_name>
      <description>Assembly R-value for the rim joists. Only applies to basements/crawlspaces. Required if a rim joist height is provided.</description>
      <type>Double</type>
      <units>h-ft^2-R/Btu</units>
      <required>false</required>
      <model_dependent>false</model_dependent>
    </argument>
    <argument>
      <name>slab_perimeter_insulation_r</name>
      <display_name>Slab: Perimeter Insulation Nominal R-value</display_name>
      <description>Nominal R-value of the vertical slab perimeter insulation. Applies to slab-on-grade foundations and basement/crawlspace floors.</description>
      <type>Double</type>
      <units>h-ft^2-R/Btu</units>
      <required>true</required>
      <model_dependent>false</model_dependent>
      <default_value>0</default_value>
    </argument>
    <argument>
      <name>slab_perimeter_insulation_depth</name>
      <display_name>Slab: Perimeter Insulation Depth</display_name>
      <description>Depth from grade to bottom of vertical slab perimeter insulation. Applies to slab-on-grade foundations and basement/crawlspace floors.</description>
      <type>Double</type>
      <units>ft</units>
      <required>true</required>
      <model_dependent>false</model_dependent>
      <default_value>0</default_value>
    </argument>
    <argument>
      <name>slab_exterior_horizontal_insulation_r</name>
      <display_name>Slab: Exterior Horizontal Insulation Nominal R-value</display_name>
      <description>Nominal R-value of the slab exterior horizontal (wing/skirt) insulation. Applies to slab-on-grade foundations and basement/crawlspace floors.</description>
      <type>Double</type>
      <units>h-ft^2-R/Btu</units>
      <required>false</required>
      <model_dependent>false</model_dependent>
    </argument>
    <argument>
      <name>slab_exterior_horizontal_insulation_width</name>
      <display_name>Slab: Exterior Horizontal Insulation Width</display_name>
      <description>Width of the slab exterior horizontal (wing/skirt) insulation measured from the exterior surface of the vertical slab perimeter insulation. Applies to slab-on-grade foundations and basement/crawlspace floors.</description>
      <type>Double</type>
      <units>ft</units>
      <required>false</required>
      <model_dependent>false</model_dependent>
    </argument>
    <argument>
      <name>slab_exterior_horizontal_insulation_depth_below_grade</name>
      <display_name>Slab: Exterior Horizontal Insulation Depth Below Grade</display_name>
      <description>Depth of the slab exterior horizontal (wing/skirt) insulation measured from the top surface of the slab exterior horizontal insulation. Applies to slab-on-grade foundations and basement/crawlspace floors.</description>
      <type>Double</type>
      <units>ft</units>
      <required>false</required>
      <model_dependent>false</model_dependent>
    </argument>
    <argument>
      <name>slab_under_insulation_r</name>
      <display_name>Slab: Under Slab Insulation Nominal R-value</display_name>
      <description>Nominal R-value of the horizontal under slab insulation. Applies to slab-on-grade foundations and basement/crawlspace floors.</description>
      <type>Double</type>
      <units>h-ft^2-R/Btu</units>
      <required>true</required>
      <model_dependent>false</model_dependent>
      <default_value>0</default_value>
    </argument>
    <argument>
      <name>slab_under_insulation_width</name>
      <display_name>Slab: Under Slab Insulation Width</display_name>
      <description>Width from slab edge inward of horizontal under-slab insulation. Enter 999 to specify that the under slab insulation spans the entire slab. Applies to slab-on-grade foundations and basement/crawlspace floors.</description>
      <type>Double</type>
      <units>ft</units>
      <required>true</required>
      <model_dependent>false</model_dependent>
      <default_value>0</default_value>
    </argument>
    <argument>
      <name>slab_thickness</name>
      <display_name>Slab: Thickness</display_name>
      <description>The thickness of the slab. Zero can be entered if there is a dirt floor instead of a slab. If not provided, the OS-HPXML default (see &lt;a href='https://openstudio-hpxml.readthedocs.io/en/v1.8.1/workflow_inputs.html#hpxml-slabs'&gt;HPXML Slabs&lt;/a&gt;) is used.</description>
      <type>Double</type>
      <units>in</units>
      <required>false</required>
      <model_dependent>false</model_dependent>
    </argument>
    <argument>
      <name>slab_carpet_fraction</name>
      <display_name>Slab: Carpet Fraction</display_name>
      <description>Fraction of the slab floor area that is carpeted. If not provided, the OS-HPXML default (see &lt;a href='https://openstudio-hpxml.readthedocs.io/en/v1.8.1/workflow_inputs.html#hpxml-slabs'&gt;HPXML Slabs&lt;/a&gt;) is used.</description>
      <type>Double</type>
      <units>Frac</units>
      <required>false</required>
      <model_dependent>false</model_dependent>
    </argument>
    <argument>
      <name>slab_carpet_r</name>
      <display_name>Slab: Carpet R-value</display_name>
      <description>R-value of the slab carpet. If not provided, the OS-HPXML default (see &lt;a href='https://openstudio-hpxml.readthedocs.io/en/v1.8.1/workflow_inputs.html#hpxml-slabs'&gt;HPXML Slabs&lt;/a&gt;) is used.</description>
      <type>Double</type>
      <units>h-ft^2-R/Btu</units>
      <required>false</required>
      <model_dependent>false</model_dependent>
    </argument>
    <argument>
      <name>ceiling_assembly_r</name>
      <display_name>Ceiling: Assembly R-value</display_name>
      <description>Assembly R-value for the ceiling (attic floor).</description>
      <type>Double</type>
      <units>h-ft^2-R/Btu</units>
      <required>true</required>
      <model_dependent>false</model_dependent>
      <default_value>31.6</default_value>
    </argument>
    <argument>
      <name>roof_material_type</name>
      <display_name>Roof: Material Type</display_name>
      <description>The material type of the roof. If not provided, the OS-HPXML default (see &lt;a href='https://openstudio-hpxml.readthedocs.io/en/v1.8.1/workflow_inputs.html#hpxml-roofs'&gt;HPXML Roofs&lt;/a&gt;) is used.</description>
      <type>Choice</type>
      <required>false</required>
      <model_dependent>false</model_dependent>
      <choices>
        <choice>
          <value>asphalt or fiberglass shingles</value>
          <display_name>asphalt or fiberglass shingles</display_name>
        </choice>
        <choice>
          <value>concrete</value>
          <display_name>concrete</display_name>
        </choice>
        <choice>
          <value>cool roof</value>
          <display_name>cool roof</display_name>
        </choice>
        <choice>
          <value>slate or tile shingles</value>
          <display_name>slate or tile shingles</display_name>
        </choice>
        <choice>
          <value>expanded polystyrene sheathing</value>
          <display_name>expanded polystyrene sheathing</display_name>
        </choice>
        <choice>
          <value>metal surfacing</value>
          <display_name>metal surfacing</display_name>
        </choice>
        <choice>
          <value>plastic/rubber/synthetic sheeting</value>
          <display_name>plastic/rubber/synthetic sheeting</display_name>
        </choice>
        <choice>
          <value>shingles</value>
          <display_name>shingles</display_name>
        </choice>
        <choice>
          <value>wood shingles or shakes</value>
          <display_name>wood shingles or shakes</display_name>
        </choice>
      </choices>
    </argument>
    <argument>
      <name>roof_color</name>
      <display_name>Roof: Color</display_name>
      <description>The color of the roof. If not provided, the OS-HPXML default (see &lt;a href='https://openstudio-hpxml.readthedocs.io/en/v1.8.1/workflow_inputs.html#hpxml-roofs'&gt;HPXML Roofs&lt;/a&gt;) is used.</description>
      <type>Choice</type>
      <required>false</required>
      <model_dependent>false</model_dependent>
      <choices>
        <choice>
          <value>dark</value>
          <display_name>dark</display_name>
        </choice>
        <choice>
          <value>light</value>
          <display_name>light</display_name>
        </choice>
        <choice>
          <value>medium</value>
          <display_name>medium</display_name>
        </choice>
        <choice>
          <value>medium dark</value>
          <display_name>medium dark</display_name>
        </choice>
        <choice>
          <value>reflective</value>
          <display_name>reflective</display_name>
        </choice>
      </choices>
    </argument>
    <argument>
      <name>roof_assembly_r</name>
      <display_name>Roof: Assembly R-value</display_name>
      <description>Assembly R-value of the roof.</description>
      <type>Double</type>
      <units>h-ft^2-R/Btu</units>
      <required>true</required>
      <model_dependent>false</model_dependent>
      <default_value>2.3</default_value>
    </argument>
    <argument>
      <name>radiant_barrier_attic_location</name>
      <display_name>Attic: Radiant Barrier Location</display_name>
      <description>The location of the radiant barrier in the attic.</description>
      <type>Choice</type>
      <required>false</required>
      <model_dependent>false</model_dependent>
      <choices>
        <choice>
          <value>none</value>
          <display_name>none</display_name>
        </choice>
        <choice>
          <value>Attic roof only</value>
          <display_name>Attic roof only</display_name>
        </choice>
        <choice>
          <value>Attic roof and gable walls</value>
          <display_name>Attic roof and gable walls</display_name>
        </choice>
        <choice>
          <value>Attic floor</value>
          <display_name>Attic floor</display_name>
        </choice>
      </choices>
    </argument>
    <argument>
      <name>radiant_barrier_grade</name>
      <display_name>Attic: Radiant Barrier Grade</display_name>
      <description>The grade of the radiant barrier in the attic. If not provided, the OS-HPXML default (see &lt;a href='https://openstudio-hpxml.readthedocs.io/en/v1.8.1/workflow_inputs.html#hpxml-roofs'&gt;HPXML Roofs&lt;/a&gt;) is used.</description>
      <type>Choice</type>
      <required>false</required>
      <model_dependent>false</model_dependent>
      <choices>
        <choice>
          <value>1</value>
          <display_name>1</display_name>
        </choice>
        <choice>
          <value>2</value>
          <display_name>2</display_name>
        </choice>
        <choice>
          <value>3</value>
          <display_name>3</display_name>
        </choice>
      </choices>
    </argument>
    <argument>
      <name>wall_type</name>
      <display_name>Wall: Type</display_name>
      <description>The type of walls.</description>
      <type>Choice</type>
      <required>true</required>
      <model_dependent>false</model_dependent>
      <default_value>WoodStud</default_value>
      <choices>
        <choice>
          <value>WoodStud</value>
          <display_name>WoodStud</display_name>
        </choice>
        <choice>
          <value>ConcreteMasonryUnit</value>
          <display_name>ConcreteMasonryUnit</display_name>
        </choice>
        <choice>
          <value>DoubleWoodStud</value>
          <display_name>DoubleWoodStud</display_name>
        </choice>
        <choice>
          <value>InsulatedConcreteForms</value>
          <display_name>InsulatedConcreteForms</display_name>
        </choice>
        <choice>
          <value>LogWall</value>
          <display_name>LogWall</display_name>
        </choice>
        <choice>
          <value>StructuralInsulatedPanel</value>
          <display_name>StructuralInsulatedPanel</display_name>
        </choice>
        <choice>
          <value>SolidConcrete</value>
          <display_name>SolidConcrete</display_name>
        </choice>
        <choice>
          <value>SteelFrame</value>
          <display_name>SteelFrame</display_name>
        </choice>
        <choice>
          <value>Stone</value>
          <display_name>Stone</display_name>
        </choice>
        <choice>
          <value>StrawBale</value>
          <display_name>StrawBale</display_name>
        </choice>
        <choice>
          <value>StructuralBrick</value>
          <display_name>StructuralBrick</display_name>
        </choice>
      </choices>
    </argument>
    <argument>
      <name>wall_siding_type</name>
      <display_name>Wall: Siding Type</display_name>
      <description>The siding type of the walls. Also applies to rim joists. If not provided, the OS-HPXML default (see &lt;a href='https://openstudio-hpxml.readthedocs.io/en/v1.8.1/workflow_inputs.html#hpxml-walls'&gt;HPXML Walls&lt;/a&gt;) is used.</description>
      <type>Choice</type>
      <required>false</required>
      <model_dependent>false</model_dependent>
      <choices>
        <choice>
          <value>aluminum siding</value>
          <display_name>aluminum siding</display_name>
        </choice>
        <choice>
          <value>asbestos siding</value>
          <display_name>asbestos siding</display_name>
        </choice>
        <choice>
          <value>brick veneer</value>
          <display_name>brick veneer</display_name>
        </choice>
        <choice>
          <value>composite shingle siding</value>
          <display_name>composite shingle siding</display_name>
        </choice>
        <choice>
          <value>fiber cement siding</value>
          <display_name>fiber cement siding</display_name>
        </choice>
        <choice>
          <value>masonite siding</value>
          <display_name>masonite siding</display_name>
        </choice>
        <choice>
          <value>none</value>
          <display_name>none</display_name>
        </choice>
        <choice>
          <value>stucco</value>
          <display_name>stucco</display_name>
        </choice>
        <choice>
          <value>synthetic stucco</value>
          <display_name>synthetic stucco</display_name>
        </choice>
        <choice>
          <value>vinyl siding</value>
          <display_name>vinyl siding</display_name>
        </choice>
        <choice>
          <value>wood siding</value>
          <display_name>wood siding</display_name>
        </choice>
      </choices>
    </argument>
    <argument>
      <name>wall_color</name>
      <display_name>Wall: Color</display_name>
      <description>The color of the walls. Also applies to rim joists. If not provided, the OS-HPXML default (see &lt;a href='https://openstudio-hpxml.readthedocs.io/en/v1.8.1/workflow_inputs.html#hpxml-walls'&gt;HPXML Walls&lt;/a&gt;) is used.</description>
      <type>Choice</type>
      <required>false</required>
      <model_dependent>false</model_dependent>
      <choices>
        <choice>
          <value>dark</value>
          <display_name>dark</display_name>
        </choice>
        <choice>
          <value>light</value>
          <display_name>light</display_name>
        </choice>
        <choice>
          <value>medium</value>
          <display_name>medium</display_name>
        </choice>
        <choice>
          <value>medium dark</value>
          <display_name>medium dark</display_name>
        </choice>
        <choice>
          <value>reflective</value>
          <display_name>reflective</display_name>
        </choice>
      </choices>
    </argument>
    <argument>
      <name>wall_assembly_r</name>
      <display_name>Wall: Assembly R-value</display_name>
      <description>Assembly R-value of the walls.</description>
      <type>Double</type>
      <units>h-ft^2-R/Btu</units>
      <required>true</required>
      <model_dependent>false</model_dependent>
      <default_value>11.9</default_value>
    </argument>
    <argument>
      <name>window_front_wwr</name>
      <display_name>Windows: Front Window-to-Wall Ratio</display_name>
      <description>The ratio of window area to wall area for the unit's front facade. Enter 0 if specifying Front Window Area instead. If the front wall is adiabatic, the value will be ignored.</description>
      <type>Double</type>
      <units>Frac</units>
      <required>true</required>
      <model_dependent>false</model_dependent>
      <default_value>0.18</default_value>
    </argument>
    <argument>
      <name>window_back_wwr</name>
      <display_name>Windows: Back Window-to-Wall Ratio</display_name>
      <description>The ratio of window area to wall area for the unit's back facade. Enter 0 if specifying Back Window Area instead. If the back wall is adiabatic, the value will be ignored.</description>
      <type>Double</type>
      <units>Frac</units>
      <required>true</required>
      <model_dependent>false</model_dependent>
      <default_value>0.18</default_value>
    </argument>
    <argument>
      <name>window_left_wwr</name>
      <display_name>Windows: Left Window-to-Wall Ratio</display_name>
      <description>The ratio of window area to wall area for the unit's left facade (when viewed from the front). Enter 0 if specifying Left Window Area instead. If the left wall is adiabatic, the value will be ignored.</description>
      <type>Double</type>
      <units>Frac</units>
      <required>true</required>
      <model_dependent>false</model_dependent>
      <default_value>0.18</default_value>
    </argument>
    <argument>
      <name>window_right_wwr</name>
      <display_name>Windows: Right Window-to-Wall Ratio</display_name>
      <description>The ratio of window area to wall area for the unit's right facade (when viewed from the front). Enter 0 if specifying Right Window Area instead. If the right wall is adiabatic, the value will be ignored.</description>
      <type>Double</type>
      <units>Frac</units>
      <required>true</required>
      <model_dependent>false</model_dependent>
      <default_value>0.18</default_value>
    </argument>
    <argument>
      <name>window_area_front</name>
      <display_name>Windows: Front Window Area</display_name>
      <description>The amount of window area on the unit's front facade. Enter 0 if specifying Front Window-to-Wall Ratio instead. If the front wall is adiabatic, the value will be ignored.</description>
      <type>Double</type>
      <units>ft^2</units>
      <required>true</required>
      <model_dependent>false</model_dependent>
      <default_value>0</default_value>
    </argument>
    <argument>
      <name>window_area_back</name>
      <display_name>Windows: Back Window Area</display_name>
      <description>The amount of window area on the unit's back facade. Enter 0 if specifying Back Window-to-Wall Ratio instead. If the back wall is adiabatic, the value will be ignored.</description>
      <type>Double</type>
      <units>ft^2</units>
      <required>true</required>
      <model_dependent>false</model_dependent>
      <default_value>0</default_value>
    </argument>
    <argument>
      <name>window_area_left</name>
      <display_name>Windows: Left Window Area</display_name>
      <description>The amount of window area on the unit's left facade (when viewed from the front). Enter 0 if specifying Left Window-to-Wall Ratio instead. If the left wall is adiabatic, the value will be ignored.</description>
      <type>Double</type>
      <units>ft^2</units>
      <required>true</required>
      <model_dependent>false</model_dependent>
      <default_value>0</default_value>
    </argument>
    <argument>
      <name>window_area_right</name>
      <display_name>Windows: Right Window Area</display_name>
      <description>The amount of window area on the unit's right facade (when viewed from the front). Enter 0 if specifying Right Window-to-Wall Ratio instead. If the right wall is adiabatic, the value will be ignored.</description>
      <type>Double</type>
      <units>ft^2</units>
      <required>true</required>
      <model_dependent>false</model_dependent>
      <default_value>0</default_value>
    </argument>
    <argument>
      <name>window_aspect_ratio</name>
      <display_name>Windows: Aspect Ratio</display_name>
      <description>Ratio of window height to width.</description>
      <type>Double</type>
      <units>Frac</units>
      <required>true</required>
      <model_dependent>false</model_dependent>
      <default_value>1.333</default_value>
    </argument>
    <argument>
      <name>window_fraction_operable</name>
      <display_name>Windows: Fraction Operable</display_name>
      <description>Fraction of windows that are operable. If not provided, the OS-HPXML default (see &lt;a href='https://openstudio-hpxml.readthedocs.io/en/v1.8.1/workflow_inputs.html#hpxml-windows'&gt;HPXML Windows&lt;/a&gt;) is used.</description>
      <type>Double</type>
      <units>Frac</units>
      <required>false</required>
      <model_dependent>false</model_dependent>
    </argument>
    <argument>
      <name>window_natvent_availability</name>
      <display_name>Windows: Natural Ventilation Availability</display_name>
      <description>For operable windows, the number of days/week that windows can be opened by occupants for natural ventilation. If not provided, the OS-HPXML default (see &lt;a href='https://openstudio-hpxml.readthedocs.io/en/v1.8.1/workflow_inputs.html#hpxml-windows'&gt;HPXML Windows&lt;/a&gt;) is used.</description>
      <type>Integer</type>
      <units>Days/week</units>
      <required>false</required>
      <model_dependent>false</model_dependent>
    </argument>
    <argument>
      <name>window_ufactor</name>
      <display_name>Windows: U-Factor</display_name>
      <description>Full-assembly NFRC U-factor.</description>
      <type>Double</type>
      <units>Btu/hr-ft^2-R</units>
      <required>true</required>
      <model_dependent>false</model_dependent>
      <default_value>0.37</default_value>
    </argument>
    <argument>
      <name>window_shgc</name>
      <display_name>Windows: SHGC</display_name>
      <description>Full-assembly NFRC solar heat gain coefficient.</description>
      <type>Double</type>
      <required>true</required>
      <model_dependent>false</model_dependent>
      <default_value>0.3</default_value>
    </argument>
    <argument>
      <name>window_interior_shading_winter</name>
      <display_name>Windows: Winter Interior Shading</display_name>
      <description>Interior shading coefficient for the winter season. 1.0 indicates no reduction in solar gain, 0.85 indicates 15% reduction, etc. If not provided, the OS-HPXML default (see &lt;a href='https://openstudio-hpxml.readthedocs.io/en/v1.8.1/workflow_inputs.html#hpxml-windows'&gt;HPXML Windows&lt;/a&gt;) is used.</description>
      <type>Double</type>
      <units>Frac</units>
      <required>false</required>
      <model_dependent>false</model_dependent>
    </argument>
    <argument>
      <name>window_interior_shading_summer</name>
      <display_name>Windows: Summer Interior Shading</display_name>
      <description>Interior shading coefficient for the summer season. 1.0 indicates no reduction in solar gain, 0.85 indicates 15% reduction, etc. If not provided, the OS-HPXML default (see &lt;a href='https://openstudio-hpxml.readthedocs.io/en/v1.8.1/workflow_inputs.html#hpxml-windows'&gt;HPXML Windows&lt;/a&gt;) is used.</description>
      <type>Double</type>
      <units>Frac</units>
      <required>false</required>
      <model_dependent>false</model_dependent>
    </argument>
    <argument>
      <name>window_exterior_shading_winter</name>
      <display_name>Windows: Winter Exterior Shading</display_name>
      <description>Exterior shading coefficient for the winter season. 1.0 indicates no reduction in solar gain, 0.85 indicates 15% reduction, etc. If not provided, the OS-HPXML default (see &lt;a href='https://openstudio-hpxml.readthedocs.io/en/v1.8.1/workflow_inputs.html#hpxml-windows'&gt;HPXML Windows&lt;/a&gt;) is used.</description>
      <type>Double</type>
      <units>Frac</units>
      <required>false</required>
      <model_dependent>false</model_dependent>
    </argument>
    <argument>
      <name>window_exterior_shading_summer</name>
      <display_name>Windows: Summer Exterior Shading</display_name>
      <description>Exterior shading coefficient for the summer season. 1.0 indicates no reduction in solar gain, 0.85 indicates 15% reduction, etc. If not provided, the OS-HPXML default (see &lt;a href='https://openstudio-hpxml.readthedocs.io/en/v1.8.1/workflow_inputs.html#hpxml-windows'&gt;HPXML Windows&lt;/a&gt;) is used.</description>
      <type>Double</type>
      <units>Frac</units>
      <required>false</required>
      <model_dependent>false</model_dependent>
    </argument>
    <argument>
      <name>window_shading_summer_season</name>
      <display_name>Windows: Shading Summer Season</display_name>
      <description>Enter a date like 'May 1 - Sep 30'. Defines the summer season for purposes of shading coefficients; the rest of the year is assumed to be winter. If not provided, the OS-HPXML default (see &lt;a href='https://openstudio-hpxml.readthedocs.io/en/v1.8.1/workflow_inputs.html#hpxml-windows'&gt;HPXML Windows&lt;/a&gt;) is used.</description>
      <type>String</type>
      <required>false</required>
      <model_dependent>false</model_dependent>
    </argument>
    <argument>
      <name>window_storm_type</name>
      <display_name>Windows: Storm Type</display_name>
      <description>The type of storm, if present. If not provided, assumes there is no storm.</description>
      <type>Choice</type>
      <required>false</required>
      <model_dependent>false</model_dependent>
      <choices>
        <choice>
          <value>clear</value>
          <display_name>clear</display_name>
        </choice>
        <choice>
          <value>low-e</value>
          <display_name>low-e</display_name>
        </choice>
      </choices>
    </argument>
    <argument>
      <name>overhangs_front_depth</name>
      <display_name>Overhangs: Front Depth</display_name>
      <description>The depth of overhangs for windows for the front facade.</description>
      <type>Double</type>
      <units>ft</units>
      <required>true</required>
      <model_dependent>false</model_dependent>
      <default_value>0</default_value>
    </argument>
    <argument>
      <name>overhangs_front_distance_to_top_of_window</name>
      <display_name>Overhangs: Front Distance to Top of Window</display_name>
      <description>The overhangs distance to the top of window for the front facade.</description>
      <type>Double</type>
      <units>ft</units>
      <required>true</required>
      <model_dependent>false</model_dependent>
      <default_value>0</default_value>
    </argument>
    <argument>
      <name>overhangs_front_distance_to_bottom_of_window</name>
      <display_name>Overhangs: Front Distance to Bottom of Window</display_name>
      <description>The overhangs distance to the bottom of window for the front facade.</description>
      <type>Double</type>
      <units>ft</units>
      <required>true</required>
      <model_dependent>false</model_dependent>
      <default_value>4</default_value>
    </argument>
    <argument>
      <name>overhangs_back_depth</name>
      <display_name>Overhangs: Back Depth</display_name>
      <description>The depth of overhangs for windows for the back facade.</description>
      <type>Double</type>
      <units>ft</units>
      <required>true</required>
      <model_dependent>false</model_dependent>
      <default_value>0</default_value>
    </argument>
    <argument>
      <name>overhangs_back_distance_to_top_of_window</name>
      <display_name>Overhangs: Back Distance to Top of Window</display_name>
      <description>The overhangs distance to the top of window for the back facade.</description>
      <type>Double</type>
      <units>ft</units>
      <required>true</required>
      <model_dependent>false</model_dependent>
      <default_value>0</default_value>
    </argument>
    <argument>
      <name>overhangs_back_distance_to_bottom_of_window</name>
      <display_name>Overhangs: Back Distance to Bottom of Window</display_name>
      <description>The overhangs distance to the bottom of window for the back facade.</description>
      <type>Double</type>
      <units>ft</units>
      <required>true</required>
      <model_dependent>false</model_dependent>
      <default_value>4</default_value>
    </argument>
    <argument>
      <name>overhangs_left_depth</name>
      <display_name>Overhangs: Left Depth</display_name>
      <description>The depth of overhangs for windows for the left facade.</description>
      <type>Double</type>
      <units>ft</units>
      <required>true</required>
      <model_dependent>false</model_dependent>
      <default_value>0</default_value>
    </argument>
    <argument>
      <name>overhangs_left_distance_to_top_of_window</name>
      <display_name>Overhangs: Left Distance to Top of Window</display_name>
      <description>The overhangs distance to the top of window for the left facade.</description>
      <type>Double</type>
      <units>ft</units>
      <required>true</required>
      <model_dependent>false</model_dependent>
      <default_value>0</default_value>
    </argument>
    <argument>
      <name>overhangs_left_distance_to_bottom_of_window</name>
      <display_name>Overhangs: Left Distance to Bottom of Window</display_name>
      <description>The overhangs distance to the bottom of window for the left facade.</description>
      <type>Double</type>
      <units>ft</units>
      <required>true</required>
      <model_dependent>false</model_dependent>
      <default_value>4</default_value>
    </argument>
    <argument>
      <name>overhangs_right_depth</name>
      <display_name>Overhangs: Right Depth</display_name>
      <description>The depth of overhangs for windows for the right facade.</description>
      <type>Double</type>
      <units>ft</units>
      <required>true</required>
      <model_dependent>false</model_dependent>
      <default_value>0</default_value>
    </argument>
    <argument>
      <name>overhangs_right_distance_to_top_of_window</name>
      <display_name>Overhangs: Right Distance to Top of Window</display_name>
      <description>The overhangs distance to the top of window for the right facade.</description>
      <type>Double</type>
      <units>ft</units>
      <required>true</required>
      <model_dependent>false</model_dependent>
      <default_value>0</default_value>
    </argument>
    <argument>
      <name>overhangs_right_distance_to_bottom_of_window</name>
      <display_name>Overhangs: Right Distance to Bottom of Window</display_name>
      <description>The overhangs distance to the bottom of window for the right facade.</description>
      <type>Double</type>
      <units>ft</units>
      <required>true</required>
      <model_dependent>false</model_dependent>
      <default_value>4</default_value>
    </argument>
    <argument>
      <name>skylight_area_front</name>
      <display_name>Skylights: Front Roof Area</display_name>
      <description>The amount of skylight area on the unit's front conditioned roof facade.</description>
      <type>Double</type>
      <units>ft^2</units>
      <required>true</required>
      <model_dependent>false</model_dependent>
      <default_value>0</default_value>
    </argument>
    <argument>
      <name>skylight_area_back</name>
      <display_name>Skylights: Back Roof Area</display_name>
      <description>The amount of skylight area on the unit's back conditioned roof facade.</description>
      <type>Double</type>
      <units>ft^2</units>
      <required>true</required>
      <model_dependent>false</model_dependent>
      <default_value>0</default_value>
    </argument>
    <argument>
      <name>skylight_area_left</name>
      <display_name>Skylights: Left Roof Area</display_name>
      <description>The amount of skylight area on the unit's left conditioned roof facade (when viewed from the front).</description>
      <type>Double</type>
      <units>ft^2</units>
      <required>true</required>
      <model_dependent>false</model_dependent>
      <default_value>0</default_value>
    </argument>
    <argument>
      <name>skylight_area_right</name>
      <display_name>Skylights: Right Roof Area</display_name>
      <description>The amount of skylight area on the unit's right conditioned roof facade (when viewed from the front).</description>
      <type>Double</type>
      <units>ft^2</units>
      <required>true</required>
      <model_dependent>false</model_dependent>
      <default_value>0</default_value>
    </argument>
    <argument>
      <name>skylight_ufactor</name>
      <display_name>Skylights: U-Factor</display_name>
      <description>Full-assembly NFRC U-factor.</description>
      <type>Double</type>
      <units>Btu/hr-ft^2-R</units>
      <required>true</required>
      <model_dependent>false</model_dependent>
      <default_value>0.33</default_value>
    </argument>
    <argument>
      <name>skylight_shgc</name>
      <display_name>Skylights: SHGC</display_name>
      <description>Full-assembly NFRC solar heat gain coefficient.</description>
      <type>Double</type>
      <required>true</required>
      <model_dependent>false</model_dependent>
      <default_value>0.45</default_value>
    </argument>
    <argument>
      <name>skylight_storm_type</name>
      <display_name>Skylights: Storm Type</display_name>
      <description>The type of storm, if present. If not provided, assumes there is no storm.</description>
      <type>Choice</type>
      <required>false</required>
      <model_dependent>false</model_dependent>
      <choices>
        <choice>
          <value>clear</value>
          <display_name>clear</display_name>
        </choice>
        <choice>
          <value>low-e</value>
          <display_name>low-e</display_name>
        </choice>
      </choices>
    </argument>
    <argument>
      <name>door_area</name>
      <display_name>Doors: Area</display_name>
      <description>The area of the opaque door(s).</description>
      <type>Double</type>
      <units>ft^2</units>
      <required>true</required>
      <model_dependent>false</model_dependent>
      <default_value>20</default_value>
    </argument>
    <argument>
      <name>door_rvalue</name>
      <display_name>Doors: R-value</display_name>
      <description>R-value of the opaque door(s).</description>
      <type>Double</type>
      <units>h-ft^2-R/Btu</units>
      <required>true</required>
      <model_dependent>false</model_dependent>
      <default_value>4.4</default_value>
    </argument>
    <argument>
      <name>air_leakage_leakiness_description</name>
      <display_name>Air Leakage: Leakiness Description</display_name>
      <description>Qualitative description of infiltration. If provided, the Year Built of the home is required. Either provide this input or provide a numeric air leakage value below.</description>
      <type>Choice</type>
      <required>false</required>
      <model_dependent>false</model_dependent>
      <default_value>average</default_value>
      <choices>
        <choice>
          <value>very tight</value>
          <display_name>very tight</display_name>
        </choice>
        <choice>
          <value>tight</value>
          <display_name>tight</display_name>
        </choice>
        <choice>
          <value>average</value>
          <display_name>average</display_name>
        </choice>
        <choice>
          <value>leaky</value>
          <display_name>leaky</display_name>
        </choice>
        <choice>
          <value>very leaky</value>
          <display_name>very leaky</display_name>
        </choice>
      </choices>
    </argument>
    <argument>
      <name>air_leakage_units</name>
      <display_name>Air Leakage: Units</display_name>
      <description>The unit of measure for the air leakage if providing a numeric air leakage value.</description>
      <type>Choice</type>
      <required>false</required>
      <model_dependent>false</model_dependent>
      <choices>
        <choice>
          <value>ACH</value>
          <display_name>ACH</display_name>
        </choice>
        <choice>
          <value>CFM</value>
          <display_name>CFM</display_name>
        </choice>
        <choice>
          <value>ACHnatural</value>
          <display_name>ACHnatural</display_name>
        </choice>
        <choice>
          <value>CFMnatural</value>
          <display_name>CFMnatural</display_name>
        </choice>
        <choice>
          <value>EffectiveLeakageArea</value>
          <display_name>EffectiveLeakageArea</display_name>
        </choice>
      </choices>
    </argument>
    <argument>
      <name>air_leakage_house_pressure</name>
      <display_name>Air Leakage: House Pressure</display_name>
      <description>The house pressure relative to outside if providing a numeric air leakage value. Required when units are ACH or CFM.</description>
      <type>Double</type>
      <units>Pa</units>
      <required>false</required>
      <model_dependent>false</model_dependent>
    </argument>
    <argument>
      <name>air_leakage_value</name>
      <display_name>Air Leakage: Value</display_name>
      <description>Numeric air leakage value. For 'EffectiveLeakageArea', provide value in sq. in. If provided, overrides Leakiness Description input.</description>
      <type>Double</type>
      <required>false</required>
      <model_dependent>false</model_dependent>
    </argument>
    <argument>
      <name>air_leakage_type</name>
      <display_name>Air Leakage: Type</display_name>
      <description>Type of air leakage if providing a numeric air leakage value. If 'unit total', represents the total infiltration to the unit as measured by a compartmentalization test, in which case the air leakage value will be adjusted by the ratio of exterior envelope surface area to total envelope surface area. Otherwise, if 'unit exterior only', represents the infiltration to the unit from outside only as measured by a guarded test. Required when unit type is single-family attached or apartment unit.</description>
      <type>Choice</type>
      <required>false</required>
      <model_dependent>false</model_dependent>
      <choices>
        <choice>
          <value>unit total</value>
          <display_name>unit total</display_name>
        </choice>
        <choice>
          <value>unit exterior only</value>
          <display_name>unit exterior only</display_name>
        </choice>
      </choices>
    </argument>
    <argument>
      <name>air_leakage_has_flue_or_chimney_in_conditioned_space</name>
      <display_name>Air Leakage: Has Flue or Chimney in Conditioned Space</display_name>
      <description>Presence of flue or chimney with combustion air from conditioned space; used for infiltration model. If not provided, the OS-HPXML default (see &lt;a href='https://openstudio-hpxml.readthedocs.io/en/v1.8.1/workflow_inputs.html#flue-or-chimney'&gt;Flue or Chimney&lt;/a&gt;) is used.</description>
      <type>Boolean</type>
      <required>false</required>
      <model_dependent>false</model_dependent>
      <choices>
        <choice>
          <value>true</value>
          <display_name>true</display_name>
        </choice>
        <choice>
          <value>false</value>
          <display_name>false</display_name>
        </choice>
      </choices>
    </argument>
    <argument>
      <name>heating_system_type</name>
      <display_name>Heating System: Type</display_name>
      <description>The type of heating system. Use 'none' if there is no heating system or if there is a heat pump serving a heating load.</description>
      <type>Choice</type>
      <required>true</required>
      <model_dependent>false</model_dependent>
      <default_value>Furnace</default_value>
      <choices>
        <choice>
          <value>none</value>
          <display_name>none</display_name>
        </choice>
        <choice>
          <value>Furnace</value>
          <display_name>Furnace</display_name>
        </choice>
        <choice>
          <value>WallFurnace</value>
          <display_name>WallFurnace</display_name>
        </choice>
        <choice>
          <value>FloorFurnace</value>
          <display_name>FloorFurnace</display_name>
        </choice>
        <choice>
          <value>Boiler</value>
          <display_name>Boiler</display_name>
        </choice>
        <choice>
          <value>ElectricResistance</value>
          <display_name>ElectricResistance</display_name>
        </choice>
        <choice>
          <value>Stove</value>
          <display_name>Stove</display_name>
        </choice>
        <choice>
          <value>SpaceHeater</value>
          <display_name>SpaceHeater</display_name>
        </choice>
        <choice>
          <value>Fireplace</value>
          <display_name>Fireplace</display_name>
        </choice>
        <choice>
          <value>Shared Boiler w/ Baseboard</value>
          <display_name>Shared Boiler w/ Baseboard</display_name>
        </choice>
        <choice>
          <value>Shared Boiler w/ Ductless Fan Coil</value>
          <display_name>Shared Boiler w/ Ductless Fan Coil</display_name>
        </choice>
      </choices>
    </argument>
    <argument>
      <name>heating_system_fuel</name>
      <display_name>Heating System: Fuel Type</display_name>
      <description>The fuel type of the heating system. Ignored for ElectricResistance.</description>
      <type>Choice</type>
      <required>true</required>
      <model_dependent>false</model_dependent>
      <default_value>natural gas</default_value>
      <choices>
        <choice>
          <value>electricity</value>
          <display_name>electricity</display_name>
        </choice>
        <choice>
          <value>natural gas</value>
          <display_name>natural gas</display_name>
        </choice>
        <choice>
          <value>fuel oil</value>
          <display_name>fuel oil</display_name>
        </choice>
        <choice>
          <value>propane</value>
          <display_name>propane</display_name>
        </choice>
        <choice>
          <value>wood</value>
          <display_name>wood</display_name>
        </choice>
        <choice>
          <value>wood pellets</value>
          <display_name>wood pellets</display_name>
        </choice>
        <choice>
          <value>coal</value>
          <display_name>coal</display_name>
        </choice>
      </choices>
    </argument>
    <argument>
      <name>heating_system_heating_efficiency</name>
      <display_name>Heating System: Rated AFUE or Percent</display_name>
      <description>The rated heating efficiency value of the heating system.</description>
      <type>Double</type>
      <units>Frac</units>
      <required>true</required>
      <model_dependent>false</model_dependent>
      <default_value>0.78</default_value>
    </argument>
    <argument>
      <name>heating_system_heating_capacity</name>
      <display_name>Heating System: Heating Capacity</display_name>
      <description>The output heating capacity of the heating system. If not provided, the OS-HPXML autosized default (see &lt;a href='https://openstudio-hpxml.readthedocs.io/en/v1.8.1/workflow_inputs.html#hpxml-heating-systems'&gt;HPXML Heating Systems&lt;/a&gt;) is used.</description>
      <type>Double</type>
      <units>Btu/hr</units>
      <required>false</required>
      <model_dependent>false</model_dependent>
    </argument>
    <argument>
      <name>heating_system_heating_autosizing_factor</name>
      <display_name>Heating System: Heating Autosizing Factor</display_name>
      <description>The capacity scaling factor applied to the auto-sizing methodology. If not provided, 1.0 is used.</description>
      <type>Double</type>
      <required>false</required>
      <model_dependent>false</model_dependent>
    </argument>
    <argument>
      <name>heating_system_heating_autosizing_limit</name>
      <display_name>Heating System: Heating Autosizing Limit</display_name>
      <description>The maximum capacity limit applied to the auto-sizing methodology. If not provided, no limit is used.</description>
      <type>Double</type>
      <units>Btu/hr</units>
      <required>false</required>
      <model_dependent>false</model_dependent>
    </argument>
    <argument>
      <name>heating_system_fraction_heat_load_served</name>
      <display_name>Heating System: Fraction Heat Load Served</display_name>
      <description>The heating load served by the heating system.</description>
      <type>Double</type>
      <units>Frac</units>
      <required>true</required>
      <model_dependent>false</model_dependent>
      <default_value>1</default_value>
    </argument>
    <argument>
      <name>heating_system_pilot_light</name>
      <display_name>Heating System: Pilot Light</display_name>
      <description>The fuel usage of the pilot light. Applies only to Furnace, WallFurnace, FloorFurnace, Stove, Boiler, and Fireplace with non-electric fuel type. If not provided, assumes no pilot light.</description>
      <type>Double</type>
      <units>Btuh</units>
      <required>false</required>
      <model_dependent>false</model_dependent>
    </argument>
    <argument>
      <name>heating_system_airflow_defect_ratio</name>
      <display_name>Heating System: Airflow Defect Ratio</display_name>
      <description>The airflow defect ratio, defined as (InstalledAirflow - DesignAirflow) / DesignAirflow, of the heating system per ANSI/RESNET/ACCA Standard 310. A value of zero means no airflow defect. Applies only to Furnace. If not provided, assumes no defect.</description>
      <type>Double</type>
      <units>Frac</units>
      <required>false</required>
      <model_dependent>false</model_dependent>
    </argument>
    <argument>
      <name>cooling_system_type</name>
      <display_name>Cooling System: Type</display_name>
      <description>The type of cooling system. Use 'none' if there is no cooling system or if there is a heat pump serving a cooling load.</description>
      <type>Choice</type>
      <required>true</required>
      <model_dependent>false</model_dependent>
      <default_value>central air conditioner</default_value>
      <choices>
        <choice>
          <value>none</value>
          <display_name>none</display_name>
        </choice>
        <choice>
          <value>central air conditioner</value>
          <display_name>central air conditioner</display_name>
        </choice>
        <choice>
          <value>room air conditioner</value>
          <display_name>room air conditioner</display_name>
        </choice>
        <choice>
          <value>evaporative cooler</value>
          <display_name>evaporative cooler</display_name>
        </choice>
        <choice>
          <value>mini-split</value>
          <display_name>mini-split</display_name>
        </choice>
        <choice>
          <value>packaged terminal air conditioner</value>
          <display_name>packaged terminal air conditioner</display_name>
        </choice>
      </choices>
    </argument>
    <argument>
      <name>cooling_system_cooling_efficiency_type</name>
      <display_name>Cooling System: Efficiency Type</display_name>
      <description>The efficiency type of the cooling system. System types central air conditioner and mini-split use SEER or SEER2. System types room air conditioner and packaged terminal air conditioner use EER or CEER. Ignored for system type evaporative cooler.</description>
      <type>Choice</type>
      <required>true</required>
      <model_dependent>false</model_dependent>
      <default_value>SEER</default_value>
      <choices>
        <choice>
          <value>SEER</value>
          <display_name>SEER</display_name>
        </choice>
        <choice>
          <value>SEER2</value>
          <display_name>SEER2</display_name>
        </choice>
        <choice>
          <value>EER</value>
          <display_name>EER</display_name>
        </choice>
        <choice>
          <value>CEER</value>
          <display_name>CEER</display_name>
        </choice>
      </choices>
    </argument>
    <argument>
      <name>cooling_system_cooling_efficiency</name>
      <display_name>Cooling System: Efficiency</display_name>
      <description>The rated efficiency value of the cooling system. Ignored for evaporative cooler.</description>
      <type>Double</type>
      <required>true</required>
      <model_dependent>false</model_dependent>
      <default_value>13</default_value>
    </argument>
    <argument>
      <name>cooling_system_cooling_compressor_type</name>
      <display_name>Cooling System: Cooling Compressor Type</display_name>
      <description>The compressor type of the cooling system. Only applies to central air conditioner and mini-split. If not provided, the OS-HPXML default (see &lt;a href='https://openstudio-hpxml.readthedocs.io/en/v1.8.1/workflow_inputs.html#central-air-conditioner'&gt;Central Air Conditioner&lt;/a&gt;, &lt;a href='https://openstudio-hpxml.readthedocs.io/en/v1.8.1/workflow_inputs.html#mini-split-air-conditioner'&gt;Mini-Split Air Conditioner&lt;/a&gt;) is used.</description>
      <type>Choice</type>
      <required>false</required>
      <model_dependent>false</model_dependent>
      <choices>
        <choice>
          <value>single stage</value>
          <display_name>single stage</display_name>
        </choice>
        <choice>
          <value>two stage</value>
          <display_name>two stage</display_name>
        </choice>
        <choice>
          <value>variable speed</value>
          <display_name>variable speed</display_name>
        </choice>
      </choices>
    </argument>
    <argument>
      <name>cooling_system_cooling_sensible_heat_fraction</name>
      <display_name>Cooling System: Cooling Sensible Heat Fraction</display_name>
      <description>The sensible heat fraction of the cooling system. Ignored for evaporative cooler. If not provided, the OS-HPXML default (see &lt;a href='https://openstudio-hpxml.readthedocs.io/en/v1.8.1/workflow_inputs.html#central-air-conditioner'&gt;Central Air Conditioner&lt;/a&gt;, &lt;a href='https://openstudio-hpxml.readthedocs.io/en/v1.8.1/workflow_inputs.html#room-air-conditioner'&gt;Room Air Conditioner&lt;/a&gt;, &lt;a href='https://openstudio-hpxml.readthedocs.io/en/v1.8.1/workflow_inputs.html#packaged-terminal-air-conditioner'&gt;Packaged Terminal Air Conditioner&lt;/a&gt;, &lt;a href='https://openstudio-hpxml.readthedocs.io/en/v1.8.1/workflow_inputs.html#mini-split-air-conditioner'&gt;Mini-Split Air Conditioner&lt;/a&gt;) is used.</description>
      <type>Double</type>
      <units>Frac</units>
      <required>false</required>
      <model_dependent>false</model_dependent>
    </argument>
    <argument>
      <name>cooling_system_cooling_capacity</name>
      <display_name>Cooling System: Cooling Capacity</display_name>
      <description>The output cooling capacity of the cooling system. If not provided, the OS-HPXML autosized default (see &lt;a href='https://openstudio-hpxml.readthedocs.io/en/v1.8.1/workflow_inputs.html#central-air-conditioner'&gt;Central Air Conditioner&lt;/a&gt;, &lt;a href='https://openstudio-hpxml.readthedocs.io/en/v1.8.1/workflow_inputs.html#room-air-conditioner'&gt;Room Air Conditioner&lt;/a&gt;, &lt;a href='https://openstudio-hpxml.readthedocs.io/en/v1.8.1/workflow_inputs.html#packaged-terminal-air-conditioner'&gt;Packaged Terminal Air Conditioner&lt;/a&gt;, &lt;a href='https://openstudio-hpxml.readthedocs.io/en/v1.8.1/workflow_inputs.html#evaporative-cooler'&gt;Evaporative Cooler&lt;/a&gt;, &lt;a href='https://openstudio-hpxml.readthedocs.io/en/v1.8.1/workflow_inputs.html#mini-split-air-conditioner'&gt;Mini-Split Air Conditioner&lt;/a&gt;) is used.</description>
      <type>Double</type>
      <units>Btu/hr</units>
      <required>false</required>
      <model_dependent>false</model_dependent>
    </argument>
    <argument>
      <name>cooling_system_cooling_autosizing_factor</name>
      <display_name>Cooling System: Cooling Autosizing Factor</display_name>
      <description>The capacity scaling factor applied to the auto-sizing methodology. If not provided, 1.0 is used.</description>
      <type>Double</type>
      <required>false</required>
      <model_dependent>false</model_dependent>
    </argument>
    <argument>
      <name>cooling_system_cooling_autosizing_limit</name>
      <display_name>Cooling System: Cooling Autosizing Limit</display_name>
      <description>The maximum capacity limit applied to the auto-sizing methodology. If not provided, no limit is used.</description>
      <type>Double</type>
      <units>Btu/hr</units>
      <required>false</required>
      <model_dependent>false</model_dependent>
    </argument>
    <argument>
      <name>cooling_system_fraction_cool_load_served</name>
      <display_name>Cooling System: Fraction Cool Load Served</display_name>
      <description>The cooling load served by the cooling system.</description>
      <type>Double</type>
      <units>Frac</units>
      <required>true</required>
      <model_dependent>false</model_dependent>
      <default_value>1</default_value>
    </argument>
    <argument>
      <name>cooling_system_is_ducted</name>
      <display_name>Cooling System: Is Ducted</display_name>
      <description>Whether the cooling system is ducted or not. Only used for mini-split and evaporative cooler. It's assumed that central air conditioner is ducted, and room air conditioner and packaged terminal air conditioner are not ducted.</description>
      <type>Boolean</type>
      <required>false</required>
      <model_dependent>false</model_dependent>
      <default_value>false</default_value>
      <choices>
        <choice>
          <value>true</value>
          <display_name>true</display_name>
        </choice>
        <choice>
          <value>false</value>
          <display_name>false</display_name>
        </choice>
      </choices>
    </argument>
    <argument>
      <name>cooling_system_airflow_defect_ratio</name>
      <display_name>Cooling System: Airflow Defect Ratio</display_name>
      <description>The airflow defect ratio, defined as (InstalledAirflow - DesignAirflow) / DesignAirflow, of the cooling system per ANSI/RESNET/ACCA Standard 310. A value of zero means no airflow defect. Applies only to central air conditioner and ducted mini-split. If not provided, assumes no defect.</description>
      <type>Double</type>
      <units>Frac</units>
      <required>false</required>
      <model_dependent>false</model_dependent>
    </argument>
    <argument>
      <name>cooling_system_charge_defect_ratio</name>
      <display_name>Cooling System: Charge Defect Ratio</display_name>
      <description>The refrigerant charge defect ratio, defined as (InstalledCharge - DesignCharge) / DesignCharge, of the cooling system per ANSI/RESNET/ACCA Standard 310. A value of zero means no refrigerant charge defect. Applies only to central air conditioner and mini-split. If not provided, assumes no defect.</description>
      <type>Double</type>
      <units>Frac</units>
      <required>false</required>
      <model_dependent>false</model_dependent>
    </argument>
    <argument>
      <name>cooling_system_crankcase_heater_watts</name>
      <display_name>Cooling System: Crankcase Heater Power Watts</display_name>
      <description>Cooling system crankcase heater power consumption in Watts. Applies only to central air conditioner, room air conditioner, packaged terminal air conditioner and mini-split. If not provided, the OS-HPXML default (see &lt;a href='https://openstudio-hpxml.readthedocs.io/en/v1.8.1/workflow_inputs.html#central-air-conditioner'&gt;Central Air Conditioner&lt;/a&gt;, &lt;a href='https://openstudio-hpxml.readthedocs.io/en/v1.8.1/workflow_inputs.html#room-air-conditioner'&gt;Room Air Conditioner&lt;/a&gt;, &lt;a href='https://openstudio-hpxml.readthedocs.io/en/v1.8.1/workflow_inputs.html#packaged-terminal-air-conditioner'&gt;Packaged Terminal Air Conditioner&lt;/a&gt;, &lt;a href='https://openstudio-hpxml.readthedocs.io/en/v1.8.1/workflow_inputs.html#mini-split-air-conditioner'&gt;Mini-Split Air Conditioner&lt;/a&gt;) is used.</description>
      <type>Double</type>
      <units>W</units>
      <required>false</required>
      <model_dependent>false</model_dependent>
    </argument>
    <argument>
      <name>cooling_system_integrated_heating_system_fuel</name>
      <display_name>Cooling System: Integrated Heating System Fuel Type</display_name>
      <description>The fuel type of the heating system integrated into cooling system. Only used for packaged terminal air conditioner and room air conditioner.</description>
      <type>Choice</type>
      <required>false</required>
      <model_dependent>false</model_dependent>
      <choices>
        <choice>
          <value>electricity</value>
          <display_name>electricity</display_name>
        </choice>
        <choice>
          <value>natural gas</value>
          <display_name>natural gas</display_name>
        </choice>
        <choice>
          <value>fuel oil</value>
          <display_name>fuel oil</display_name>
        </choice>
        <choice>
          <value>propane</value>
          <display_name>propane</display_name>
        </choice>
        <choice>
          <value>wood</value>
          <display_name>wood</display_name>
        </choice>
        <choice>
          <value>wood pellets</value>
          <display_name>wood pellets</display_name>
        </choice>
        <choice>
          <value>coal</value>
          <display_name>coal</display_name>
        </choice>
      </choices>
    </argument>
    <argument>
      <name>cooling_system_integrated_heating_system_efficiency_percent</name>
      <display_name>Cooling System: Integrated Heating System Efficiency</display_name>
      <description>The rated heating efficiency value of the heating system integrated into cooling system. Only used for packaged terminal air conditioner and room air conditioner.</description>
      <type>Double</type>
      <units>Frac</units>
      <required>false</required>
      <model_dependent>false</model_dependent>
    </argument>
    <argument>
      <name>cooling_system_integrated_heating_system_capacity</name>
      <display_name>Cooling System: Integrated Heating System Heating Capacity</display_name>
      <description>The output heating capacity of the heating system integrated into cooling system. If not provided, the OS-HPXML autosized default (see &lt;a href='https://openstudio-hpxml.readthedocs.io/en/v1.8.1/workflow_inputs.html#room-air-conditioner'&gt;Room Air Conditioner&lt;/a&gt;, &lt;a href='https://openstudio-hpxml.readthedocs.io/en/v1.8.1/workflow_inputs.html#packaged-terminal-air-conditioner'&gt;Packaged Terminal Air Conditioner&lt;/a&gt;) is used. Only used for room air conditioner and packaged terminal air conditioner.</description>
      <type>Double</type>
      <units>Btu/hr</units>
      <required>false</required>
      <model_dependent>false</model_dependent>
    </argument>
    <argument>
      <name>cooling_system_integrated_heating_system_fraction_heat_load_served</name>
      <display_name>Cooling System: Integrated Heating System Fraction Heat Load Served</display_name>
      <description>The heating load served by the heating system integrated into cooling system. Only used for packaged terminal air conditioner and room air conditioner.</description>
      <type>Double</type>
      <units>Frac</units>
      <required>false</required>
      <model_dependent>false</model_dependent>
    </argument>
    <argument>
      <name>heat_pump_type</name>
      <display_name>Heat Pump: Type</display_name>
      <description>The type of heat pump. Use 'none' if there is no heat pump.</description>
      <type>Choice</type>
      <required>true</required>
      <model_dependent>false</model_dependent>
      <default_value>none</default_value>
      <choices>
        <choice>
          <value>none</value>
          <display_name>none</display_name>
        </choice>
        <choice>
          <value>air-to-air</value>
          <display_name>air-to-air</display_name>
        </choice>
        <choice>
          <value>mini-split</value>
          <display_name>mini-split</display_name>
        </choice>
        <choice>
          <value>ground-to-air</value>
          <display_name>ground-to-air</display_name>
        </choice>
        <choice>
          <value>packaged terminal heat pump</value>
          <display_name>packaged terminal heat pump</display_name>
        </choice>
        <choice>
          <value>room air conditioner with reverse cycle</value>
          <display_name>room air conditioner with reverse cycle</display_name>
        </choice>
      </choices>
    </argument>
    <argument>
      <name>heat_pump_heating_efficiency_type</name>
      <display_name>Heat Pump: Heating Efficiency Type</display_name>
      <description>The heating efficiency type of heat pump. System types air-to-air and mini-split use HSPF or HSPF2. System types ground-to-air, packaged terminal heat pump and room air conditioner with reverse cycle use COP.</description>
      <type>Choice</type>
      <required>true</required>
      <model_dependent>false</model_dependent>
      <default_value>HSPF</default_value>
      <choices>
        <choice>
          <value>HSPF</value>
          <display_name>HSPF</display_name>
        </choice>
        <choice>
          <value>HSPF2</value>
          <display_name>HSPF2</display_name>
        </choice>
        <choice>
          <value>COP</value>
          <display_name>COP</display_name>
        </choice>
      </choices>
    </argument>
    <argument>
      <name>heat_pump_heating_efficiency</name>
      <display_name>Heat Pump: Heating Efficiency</display_name>
      <description>The rated heating efficiency value of the heat pump.</description>
      <type>Double</type>
      <required>true</required>
      <model_dependent>false</model_dependent>
      <default_value>7.7</default_value>
    </argument>
    <argument>
      <name>heat_pump_cooling_efficiency_type</name>
      <display_name>Heat Pump: Cooling Efficiency Type</display_name>
      <description>The cooling efficiency type of heat pump. System types air-to-air and mini-split use SEER or SEER2. System types ground-to-air, packaged terminal heat pump and room air conditioner with reverse cycle use EER.</description>
      <type>Choice</type>
      <required>true</required>
      <model_dependent>false</model_dependent>
      <default_value>SEER</default_value>
      <choices>
        <choice>
          <value>SEER</value>
          <display_name>SEER</display_name>
        </choice>
        <choice>
          <value>SEER2</value>
          <display_name>SEER2</display_name>
        </choice>
        <choice>
          <value>EER</value>
          <display_name>EER</display_name>
        </choice>
        <choice>
          <value>CEER</value>
          <display_name>CEER</display_name>
        </choice>
      </choices>
    </argument>
    <argument>
      <name>heat_pump_cooling_efficiency</name>
      <display_name>Heat Pump: Cooling Efficiency</display_name>
      <description>The rated cooling efficiency value of the heat pump.</description>
      <type>Double</type>
      <required>true</required>
      <model_dependent>false</model_dependent>
      <default_value>13</default_value>
    </argument>
    <argument>
      <name>heat_pump_cooling_compressor_type</name>
      <display_name>Heat Pump: Cooling Compressor Type</display_name>
      <description>The compressor type of the heat pump. Only applies to air-to-air and mini-split. If not provided, the OS-HPXML default (see &lt;a href='https://openstudio-hpxml.readthedocs.io/en/v1.8.1/workflow_inputs.html#air-to-air-heat-pump'&gt;Air-to-Air Heat Pump&lt;/a&gt;, &lt;a href='https://openstudio-hpxml.readthedocs.io/en/v1.8.1/workflow_inputs.html#mini-split-heat-pump'&gt;Mini-Split Heat Pump&lt;/a&gt;) is used.</description>
      <type>Choice</type>
      <required>false</required>
      <model_dependent>false</model_dependent>
      <choices>
        <choice>
          <value>single stage</value>
          <display_name>single stage</display_name>
        </choice>
        <choice>
          <value>two stage</value>
          <display_name>two stage</display_name>
        </choice>
        <choice>
          <value>variable speed</value>
          <display_name>variable speed</display_name>
        </choice>
      </choices>
    </argument>
    <argument>
      <name>heat_pump_cooling_sensible_heat_fraction</name>
      <display_name>Heat Pump: Cooling Sensible Heat Fraction</display_name>
      <description>The sensible heat fraction of the heat pump. If not provided, the OS-HPXML default (see &lt;a href='https://openstudio-hpxml.readthedocs.io/en/v1.8.1/workflow_inputs.html#air-to-air-heat-pump'&gt;Air-to-Air Heat Pump&lt;/a&gt;, &lt;a href='https://openstudio-hpxml.readthedocs.io/en/v1.8.1/workflow_inputs.html#mini-split-heat-pump'&gt;Mini-Split Heat Pump&lt;/a&gt;, &lt;a href='https://openstudio-hpxml.readthedocs.io/en/v1.8.1/workflow_inputs.html#packaged-terminal-heat-pump'&gt;Packaged Terminal Heat Pump&lt;/a&gt;, &lt;a href='https://openstudio-hpxml.readthedocs.io/en/v1.8.1/workflow_inputs.html#room-air-conditioner-w-reverse-cycle'&gt;Room Air Conditioner w/ Reverse Cycle&lt;/a&gt;, &lt;a href='https://openstudio-hpxml.readthedocs.io/en/v1.8.1/workflow_inputs.html#ground-to-air-heat-pump'&gt;Ground-to-Air Heat Pump&lt;/a&gt;) is used.</description>
      <type>Double</type>
      <units>Frac</units>
      <required>false</required>
      <model_dependent>false</model_dependent>
    </argument>
    <argument>
      <name>heat_pump_heating_capacity</name>
      <display_name>Heat Pump: Heating Capacity</display_name>
      <description>The output heating capacity of the heat pump. If not provided, the OS-HPXML autosized default (see &lt;a href='https://openstudio-hpxml.readthedocs.io/en/v1.8.1/workflow_inputs.html#air-to-air-heat-pump'&gt;Air-to-Air Heat Pump&lt;/a&gt;, &lt;a href='https://openstudio-hpxml.readthedocs.io/en/v1.8.1/workflow_inputs.html#mini-split-heat-pump'&gt;Mini-Split Heat Pump&lt;/a&gt;, &lt;a href='https://openstudio-hpxml.readthedocs.io/en/v1.8.1/workflow_inputs.html#packaged-terminal-heat-pump'&gt;Packaged Terminal Heat Pump&lt;/a&gt;, &lt;a href='https://openstudio-hpxml.readthedocs.io/en/v1.8.1/workflow_inputs.html#room-air-conditioner-w-reverse-cycle'&gt;Room Air Conditioner w/ Reverse Cycle&lt;/a&gt;, &lt;a href='https://openstudio-hpxml.readthedocs.io/en/v1.8.1/workflow_inputs.html#ground-to-air-heat-pump'&gt;Ground-to-Air Heat Pump&lt;/a&gt;) is used.</description>
      <type>Double</type>
      <units>Btu/hr</units>
      <required>false</required>
      <model_dependent>false</model_dependent>
    </argument>
    <argument>
      <name>heat_pump_heating_autosizing_factor</name>
      <display_name>Heat Pump: Heating Autosizing Factor</display_name>
      <description>The capacity scaling factor applied to the auto-sizing methodology. If not provided, 1.0 is used.</description>
      <type>Double</type>
      <required>false</required>
      <model_dependent>false</model_dependent>
    </argument>
    <argument>
      <name>heat_pump_heating_autosizing_limit</name>
      <display_name>Heat Pump: Heating Autosizing Limit</display_name>
      <description>The maximum capacity limit applied to the auto-sizing methodology. If not provided, no limit is used.</description>
      <type>Double</type>
      <units>Btu/hr</units>
      <required>false</required>
      <model_dependent>false</model_dependent>
    </argument>
    <argument>
      <name>heat_pump_heating_capacity_retention_fraction</name>
      <display_name>Heat Pump: Heating Capacity Retention Fraction</display_name>
      <description>The output heating capacity of the heat pump at a user-specified temperature (e.g., 17F or 5F) divided by the above nominal heating capacity. Applies to all heat pump types except ground-to-air. If not provided, the OS-HPXML default (see &lt;a href='https://openstudio-hpxml.readthedocs.io/en/v1.8.1/workflow_inputs.html#air-to-air-heat-pump'&gt;Air-to-Air Heat Pump&lt;/a&gt;, &lt;a href='https://openstudio-hpxml.readthedocs.io/en/v1.8.1/workflow_inputs.html#mini-split-heat-pump'&gt;Mini-Split Heat Pump&lt;/a&gt;, &lt;a href='https://openstudio-hpxml.readthedocs.io/en/v1.8.1/workflow_inputs.html#packaged-terminal-heat-pump'&gt;Packaged Terminal Heat Pump&lt;/a&gt;, &lt;a href='https://openstudio-hpxml.readthedocs.io/en/v1.8.1/workflow_inputs.html#room-air-conditioner-w-reverse-cycle'&gt;Room Air Conditioner w/ Reverse Cycle&lt;/a&gt;) is used.</description>
      <type>Double</type>
      <units>Frac</units>
      <required>false</required>
      <model_dependent>false</model_dependent>
    </argument>
    <argument>
      <name>heat_pump_heating_capacity_retention_temp</name>
      <display_name>Heat Pump: Heating Capacity Retention Temperature</display_name>
      <description>The user-specified temperature (e.g., 17F or 5F) for the above heating capacity retention fraction. Applies to all heat pump types except ground-to-air. Required if the Heating Capacity Retention Fraction is provided.</description>
      <type>Double</type>
      <units>F</units>
      <required>false</required>
      <model_dependent>false</model_dependent>
    </argument>
    <argument>
      <name>heat_pump_cooling_capacity</name>
      <display_name>Heat Pump: Cooling Capacity</display_name>
      <description>The output cooling capacity of the heat pump. If not provided, the OS-HPXML autosized default (see &lt;a href='https://openstudio-hpxml.readthedocs.io/en/v1.8.1/workflow_inputs.html#air-to-air-heat-pump'&gt;Air-to-Air Heat Pump&lt;/a&gt;, &lt;a href='https://openstudio-hpxml.readthedocs.io/en/v1.8.1/workflow_inputs.html#mini-split-heat-pump'&gt;Mini-Split Heat Pump&lt;/a&gt;, &lt;a href='https://openstudio-hpxml.readthedocs.io/en/v1.8.1/workflow_inputs.html#packaged-terminal-heat-pump'&gt;Packaged Terminal Heat Pump&lt;/a&gt;, &lt;a href='https://openstudio-hpxml.readthedocs.io/en/v1.8.1/workflow_inputs.html#room-air-conditioner-w-reverse-cycle'&gt;Room Air Conditioner w/ Reverse Cycle&lt;/a&gt;, &lt;a href='https://openstudio-hpxml.readthedocs.io/en/v1.8.1/workflow_inputs.html#ground-to-air-heat-pump'&gt;Ground-to-Air Heat Pump&lt;/a&gt;) is used.</description>
      <type>Double</type>
      <units>Btu/hr</units>
      <required>false</required>
      <model_dependent>false</model_dependent>
    </argument>
    <argument>
      <name>heat_pump_cooling_autosizing_factor</name>
      <display_name>Heat Pump: Cooling Autosizing Factor</display_name>
      <description>The capacity scaling factor applied to the auto-sizing methodology. If not provided, 1.0 is used.</description>
      <type>Double</type>
      <required>false</required>
      <model_dependent>false</model_dependent>
    </argument>
    <argument>
      <name>heat_pump_cooling_autosizing_limit</name>
      <display_name>Heat Pump: Cooling Autosizing Limit</display_name>
      <description>The maximum capacity limit applied to the auto-sizing methodology. If not provided, no limit is used.</description>
      <type>Double</type>
      <units>Btu/hr</units>
      <required>false</required>
      <model_dependent>false</model_dependent>
    </argument>
    <argument>
      <name>heat_pump_fraction_heat_load_served</name>
      <display_name>Heat Pump: Fraction Heat Load Served</display_name>
      <description>The heating load served by the heat pump.</description>
      <type>Double</type>
      <units>Frac</units>
      <required>true</required>
      <model_dependent>false</model_dependent>
      <default_value>1</default_value>
    </argument>
    <argument>
      <name>heat_pump_fraction_cool_load_served</name>
      <display_name>Heat Pump: Fraction Cool Load Served</display_name>
      <description>The cooling load served by the heat pump.</description>
      <type>Double</type>
      <units>Frac</units>
      <required>true</required>
      <model_dependent>false</model_dependent>
      <default_value>1</default_value>
    </argument>
    <argument>
      <name>heat_pump_compressor_lockout_temp</name>
      <display_name>Heat Pump: Compressor Lockout Temperature</display_name>
      <description>The temperature below which the heat pump compressor is disabled. If both this and Backup Heating Lockout Temperature are provided and use the same value, it essentially defines a switchover temperature (for, e.g., a dual-fuel heat pump). Applies to all heat pump types other than ground-to-air. If not provided, the OS-HPXML default (see &lt;a href='https://openstudio-hpxml.readthedocs.io/en/v1.8.1/workflow_inputs.html#air-to-air-heat-pump'&gt;Air-to-Air Heat Pump&lt;/a&gt;, &lt;a href='https://openstudio-hpxml.readthedocs.io/en/v1.8.1/workflow_inputs.html#mini-split-heat-pump'&gt;Mini-Split Heat Pump&lt;/a&gt;, &lt;a href='https://openstudio-hpxml.readthedocs.io/en/v1.8.1/workflow_inputs.html#packaged-terminal-heat-pump'&gt;Packaged Terminal Heat Pump&lt;/a&gt;, &lt;a href='https://openstudio-hpxml.readthedocs.io/en/v1.8.1/workflow_inputs.html#room-air-conditioner-w-reverse-cycle'&gt;Room Air Conditioner w/ Reverse Cycle&lt;/a&gt;) is used.</description>
      <type>Double</type>
      <units>F</units>
      <required>false</required>
      <model_dependent>false</model_dependent>
    </argument>
    <argument>
      <name>heat_pump_backup_type</name>
      <display_name>Heat Pump: Backup Type</display_name>
      <description>The backup type of the heat pump. If 'integrated', represents e.g. built-in electric strip heat or dual-fuel integrated furnace. If 'separate', represents e.g. electric baseboard or boiler based on the Heating System 2 specified below. Use 'none' if there is no backup heating.</description>
      <type>Choice</type>
      <required>true</required>
      <model_dependent>false</model_dependent>
      <default_value>integrated</default_value>
      <choices>
        <choice>
          <value>none</value>
          <display_name>none</display_name>
        </choice>
        <choice>
          <value>integrated</value>
          <display_name>integrated</display_name>
        </choice>
        <choice>
          <value>separate</value>
          <display_name>separate</display_name>
        </choice>
      </choices>
    </argument>
    <argument>
      <name>heat_pump_backup_heating_autosizing_factor</name>
      <display_name>Heat Pump: Backup Heating Autosizing Factor</display_name>
      <description>The capacity scaling factor applied to the auto-sizing methodology if Backup Type is 'integrated'. If not provided, 1.0 is used. If Backup Type is 'separate', use Heating System 2: Heating Autosizing Factor.</description>
      <type>Double</type>
      <required>false</required>
      <model_dependent>false</model_dependent>
    </argument>
    <argument>
      <name>heat_pump_backup_heating_autosizing_limit</name>
      <display_name>Heat Pump: Backup Heating Autosizing Limit</display_name>
      <description>The maximum capacity limit applied to the auto-sizing methodology if Backup Type is 'integrated'. If not provided, no limit is used. If Backup Type is 'separate', use Heating System 2: Heating Autosizing Limit.</description>
      <type>Double</type>
      <units>Btu/hr</units>
      <required>false</required>
      <model_dependent>false</model_dependent>
    </argument>
    <argument>
      <name>heat_pump_backup_fuel</name>
      <display_name>Heat Pump: Backup Fuel Type</display_name>
      <description>The backup fuel type of the heat pump. Only applies if Backup Type is 'integrated'.</description>
      <type>Choice</type>
      <required>true</required>
      <model_dependent>false</model_dependent>
      <default_value>electricity</default_value>
      <choices>
        <choice>
          <value>electricity</value>
          <display_name>electricity</display_name>
        </choice>
        <choice>
          <value>natural gas</value>
          <display_name>natural gas</display_name>
        </choice>
        <choice>
          <value>fuel oil</value>
          <display_name>fuel oil</display_name>
        </choice>
        <choice>
          <value>propane</value>
          <display_name>propane</display_name>
        </choice>
      </choices>
    </argument>
    <argument>
      <name>heat_pump_backup_heating_efficiency</name>
      <display_name>Heat Pump: Backup Rated Efficiency</display_name>
      <description>The backup rated efficiency value of the heat pump. Percent for electricity fuel type. AFUE otherwise. Only applies if Backup Type is 'integrated'.</description>
      <type>Double</type>
      <required>true</required>
      <model_dependent>false</model_dependent>
      <default_value>1</default_value>
    </argument>
    <argument>
      <name>heat_pump_backup_heating_capacity</name>
      <display_name>Heat Pump: Backup Heating Capacity</display_name>
      <description>The backup output heating capacity of the heat pump. If not provided, the OS-HPXML autosized default (see &lt;a href='https://openstudio-hpxml.readthedocs.io/en/v1.8.1/workflow_inputs.html#backup'&gt;Backup&lt;/a&gt;) is used. Only applies if Backup Type is 'integrated'.</description>
      <type>Double</type>
      <units>Btu/hr</units>
      <required>false</required>
      <model_dependent>false</model_dependent>
    </argument>
    <argument>
      <name>heat_pump_backup_heating_lockout_temp</name>
      <display_name>Heat Pump: Backup Heating Lockout Temperature</display_name>
      <description>The temperature above which the heat pump backup system is disabled. If both this and Compressor Lockout Temperature are provided and use the same value, it essentially defines a switchover temperature (for, e.g., a dual-fuel heat pump). Applies for both Backup Type of 'integrated' and 'separate'. If not provided, the OS-HPXML default (see &lt;a href='https://openstudio-hpxml.readthedocs.io/en/v1.8.1/workflow_inputs.html#backup'&gt;Backup&lt;/a&gt;) is used.</description>
      <type>Double</type>
      <units>F</units>
      <required>false</required>
      <model_dependent>false</model_dependent>
    </argument>
    <argument>
      <name>heat_pump_sizing_methodology</name>
      <display_name>Heat Pump: Sizing Methodology</display_name>
      <description>The auto-sizing methodology to use when the heat pump capacity is not provided. If not provided, the OS-HPXML default (see &lt;a href='https://openstudio-hpxml.readthedocs.io/en/v1.8.1/workflow_inputs.html#hpxml-hvac-sizing-control'&gt;HPXML HVAC Sizing Control&lt;/a&gt;) is used.</description>
      <type>Choice</type>
      <required>false</required>
      <model_dependent>false</model_dependent>
      <choices>
        <choice>
          <value>ACCA</value>
          <display_name>ACCA</display_name>
        </choice>
        <choice>
          <value>HERS</value>
          <display_name>HERS</display_name>
        </choice>
        <choice>
          <value>MaxLoad</value>
          <display_name>MaxLoad</display_name>
        </choice>
      </choices>
    </argument>
    <argument>
      <name>heat_pump_backup_sizing_methodology</name>
      <display_name>Heat Pump: Backup Sizing Methodology</display_name>
      <description>The auto-sizing methodology to use when the heat pump backup capacity is not provided. If not provided, the OS-HPXML default (see &lt;a href='https://openstudio-hpxml.readthedocs.io/en/v1.8.1/workflow_inputs.html#hpxml-hvac-sizing-control'&gt;HPXML HVAC Sizing Control&lt;/a&gt;) is used.</description>
      <type>Choice</type>
      <required>false</required>
      <model_dependent>false</model_dependent>
      <choices>
        <choice>
          <value>emergency</value>
          <display_name>emergency</display_name>
        </choice>
        <choice>
          <value>supplemental</value>
          <display_name>supplemental</display_name>
        </choice>
      </choices>
    </argument>
    <argument>
      <name>heat_pump_is_ducted</name>
      <display_name>Heat Pump: Is Ducted</display_name>
      <description>Whether the heat pump is ducted or not. Only used for mini-split. It's assumed that air-to-air and ground-to-air are ducted, and packaged terminal heat pump and room air conditioner with reverse cycle are not ducted. If not provided, assumes not ducted.</description>
      <type>Boolean</type>
      <required>false</required>
      <model_dependent>false</model_dependent>
      <choices>
        <choice>
          <value>true</value>
          <display_name>true</display_name>
        </choice>
        <choice>
          <value>false</value>
          <display_name>false</display_name>
        </choice>
      </choices>
    </argument>
    <argument>
      <name>heat_pump_airflow_defect_ratio</name>
      <display_name>Heat Pump: Airflow Defect Ratio</display_name>
      <description>The airflow defect ratio, defined as (InstalledAirflow - DesignAirflow) / DesignAirflow, of the heat pump per ANSI/RESNET/ACCA Standard 310. A value of zero means no airflow defect. Applies only to air-to-air, ducted mini-split, and ground-to-air. If not provided, assumes no defect.</description>
      <type>Double</type>
      <units>Frac</units>
      <required>false</required>
      <model_dependent>false</model_dependent>
    </argument>
    <argument>
      <name>heat_pump_charge_defect_ratio</name>
      <display_name>Heat Pump: Charge Defect Ratio</display_name>
      <description>The refrigerant charge defect ratio, defined as (InstalledCharge - DesignCharge) / DesignCharge, of the heat pump per ANSI/RESNET/ACCA Standard 310. A value of zero means no refrigerant charge defect. Applies to all heat pump types. If not provided, assumes no defect.</description>
      <type>Double</type>
      <units>Frac</units>
      <required>false</required>
      <model_dependent>false</model_dependent>
    </argument>
    <argument>
      <name>heat_pump_crankcase_heater_watts</name>
      <display_name>Heat Pump: Crankcase Heater Power Watts</display_name>
      <description>Heat Pump crankcase heater power consumption in Watts. Applies only to air-to-air, mini-split, packaged terminal heat pump and room air conditioner with reverse cycle. If not provided, the OS-HPXML default (see &lt;a href='https://openstudio-hpxml.readthedocs.io/en/v1.8.1/workflow_inputs.html#air-to-air-heat-pump'&gt;Air-to-Air Heat Pump&lt;/a&gt;, &lt;a href='https://openstudio-hpxml.readthedocs.io/en/v1.8.1/workflow_inputs.html#mini-split-heat-pump'&gt;Mini-Split Heat Pump&lt;/a&gt;, &lt;a href='https://openstudio-hpxml.readthedocs.io/en/v1.8.1/workflow_inputs.html#packaged-terminal-heat-pump'&gt;Packaged Terminal Heat Pump&lt;/a&gt;, &lt;a href='https://openstudio-hpxml.readthedocs.io/en/v1.8.1/workflow_inputs.html#room-air-conditioner-w-reverse-cycle'&gt;Room Air Conditioner w/ Reverse Cycle&lt;/a&gt;) is used.</description>
      <type>Double</type>
      <units>W</units>
      <required>false</required>
      <model_dependent>false</model_dependent>
    </argument>
    <argument>
      <name>hvac_perf_data_capacity_type</name>
      <display_name>HVAC Detailed Performance Data: Capacity Type</display_name>
      <description>Type of capacity values for detailed performance data if available. Applies only to variable-speed air-source HVAC systems (central air conditioners, mini-split air conditioners, air-to-air heat pumps, and mini-split heat pumps).</description>
      <type>Choice</type>
      <units>Absolute capacities</units>
      <required>false</required>
      <model_dependent>false</model_dependent>
      <choices>
        <choice>
          <value>Absolute capacities</value>
          <display_name>Absolute capacities</display_name>
        </choice>
        <choice>
          <value>Normalized capacity fractions</value>
          <display_name>Normalized capacity fractions</display_name>
        </choice>
      </choices>
    </argument>
    <argument>
      <name>hvac_perf_data_heating_outdoor_temperatures</name>
      <display_name>HVAC Detailed Performance Data: Heating Outdoor Temperatures</display_name>
      <description>Outdoor temperatures of heating detailed performance data if available. Applies only to variable-speed air-source HVAC systems (central air conditioners, mini-split air conditioners, air-to-air heat pumps, and mini-split heat pumps). One of the outdoor temperatures must be 47 F. At least two performance data points are required using a comma-separated list.</description>
      <type>String</type>
      <units>F</units>
      <required>false</required>
      <model_dependent>false</model_dependent>
    </argument>
    <argument>
      <name>hvac_perf_data_heating_min_speed_capacities</name>
      <display_name>HVAC Detailed Performance Data: Heating Minimum Speed Capacities</display_name>
      <description>Minimum speed capacities of heating detailed performance data if available. Applies only to variable-speed air-source HVAC systems (central air conditioners, mini-split air conditioners, air-to-air heat pumps, and mini-split heat pumps). At least two performance data points are required using a comma-separated list.</description>
      <type>String</type>
      <units>Btu/hr or Frac</units>
      <required>false</required>
      <model_dependent>false</model_dependent>
    </argument>
    <argument>
      <name>hvac_perf_data_heating_max_speed_capacities</name>
      <display_name>HVAC Detailed Performance Data: Heating Maximum Speed Capacities</display_name>
      <description>Maximum speed capacities of heating detailed performance data if available. Applies only to variable-speed air-source HVAC systems (central air conditioners, mini-split air conditioners, air-to-air heat pumps, and mini-split heat pumps). At least two performance data points are required using a comma-separated list.</description>
      <type>String</type>
      <units>Btu/hr or Frac</units>
      <required>false</required>
      <model_dependent>false</model_dependent>
    </argument>
    <argument>
      <name>hvac_perf_data_heating_min_speed_cops</name>
      <display_name>HVAC Detailed Performance Data: Heating Minimum Speed COPs</display_name>
      <description>Minimum speed efficiency COP values of heating detailed performance data if available. Applies only to variable-speed air-source HVAC systems (central air conditioners, mini-split air conditioners, air-to-air heat pumps, and mini-split heat pumps). At least two performance data points are required using a comma-separated list.</description>
      <type>String</type>
      <units>W/W</units>
      <required>false</required>
      <model_dependent>false</model_dependent>
    </argument>
    <argument>
      <name>hvac_perf_data_heating_max_speed_cops</name>
      <display_name>HVAC Detailed Performance Data: Heating Maximum Speed COPs</display_name>
      <description>Maximum speed efficiency COP values of heating detailed performance data if available. Applies only to variable-speed air-source HVAC systems (central air conditioners, mini-split air conditioners, air-to-air heat pumps, and mini-split heat pumps). At least two performance data points are required using a comma-separated list.</description>
      <type>String</type>
      <units>W/W</units>
      <required>false</required>
      <model_dependent>false</model_dependent>
    </argument>
    <argument>
      <name>hvac_perf_data_cooling_outdoor_temperatures</name>
      <display_name>HVAC Detailed Performance Data: Cooling Outdoor Temperatures</display_name>
      <description>Outdoor temperatures of cooling detailed performance data if available. Applies only to variable-speed air-source HVAC systems (central air conditioners, mini-split air conditioners, air-to-air heat pumps, and mini-split heat pumps). One of the outdoor temperatures must be 95 F. At least two performance data points are required using a comma-separated list.</description>
      <type>String</type>
      <units>F</units>
      <required>false</required>
      <model_dependent>false</model_dependent>
    </argument>
    <argument>
      <name>hvac_perf_data_cooling_min_speed_capacities</name>
      <display_name>HVAC Detailed Performance Data: Cooling Minimum Speed Capacities</display_name>
      <description>Minimum speed capacities of cooling detailed performance data if available. Applies only to variable-speed air-source HVAC systems (central air conditioners, mini-split air conditioners, air-to-air heat pumps, and mini-split heat pumps). At least two performance data points are required using a comma-separated list.</description>
      <type>String</type>
      <units>Btu/hr or Frac</units>
      <required>false</required>
      <model_dependent>false</model_dependent>
    </argument>
    <argument>
      <name>hvac_perf_data_cooling_max_speed_capacities</name>
      <display_name>HVAC Detailed Performance Data: Cooling Maximum Speed Capacities</display_name>
      <description>Maximum speed capacities of cooling detailed performance data if available. Applies only to variable-speed air-source HVAC systems (central air conditioners, mini-split air conditioners, air-to-air heat pumps, and mini-split heat pumps). At least two performance data points are required using a comma-separated list.</description>
      <type>String</type>
      <units>Btu/hr or Frac</units>
      <required>false</required>
      <model_dependent>false</model_dependent>
    </argument>
    <argument>
      <name>hvac_perf_data_cooling_min_speed_cops</name>
      <display_name>HVAC Detailed Performance Data: Cooling Minimum Speed COPs</display_name>
      <description>Minimum speed efficiency COP values of cooling detailed performance data if available. Applies only to variable-speed air-source HVAC systems (central air conditioners, mini-split air conditioners, air-to-air heat pumps, and mini-split heat pumps). At least two performance data points are required using a comma-separated list.</description>
      <type>String</type>
      <units>W/W</units>
      <required>false</required>
      <model_dependent>false</model_dependent>
    </argument>
    <argument>
      <name>hvac_perf_data_cooling_max_speed_cops</name>
      <display_name>HVAC Detailed Performance Data: Cooling Maximum Speed COPs</display_name>
      <description>Maximum speed efficiency COP values of cooling detailed performance data if available. Applies only to variable-speed air-source HVAC systems (central air conditioners, mini-split air conditioners, air-to-air heat pumps, and mini-split heat pumps). At least two performance data points are required using a comma-separated list.</description>
      <type>String</type>
      <units>W/W</units>
      <required>false</required>
      <model_dependent>false</model_dependent>
    </argument>
    <argument>
      <name>geothermal_loop_configuration</name>
      <display_name>Geothermal Loop: Configuration</display_name>
      <description>Configuration of the geothermal loop. Only applies to ground-to-air heat pump type. If not provided, the OS-HPXML default (see &lt;a href='https://openstudio-hpxml.readthedocs.io/en/v1.8.1/workflow_inputs.html#ground-to-air-heat-pump'&gt;Ground-to-Air Heat Pump&lt;/a&gt;) is used.</description>
      <type>Choice</type>
      <required>false</required>
      <model_dependent>false</model_dependent>
      <choices>
        <choice>
          <value>none</value>
          <display_name>none</display_name>
        </choice>
        <choice>
          <value>vertical</value>
          <display_name>vertical</display_name>
        </choice>
      </choices>
    </argument>
    <argument>
      <name>geothermal_loop_borefield_configuration</name>
      <display_name>Geothermal Loop: Borefield Configuration</display_name>
      <description>Borefield configuration of the geothermal loop. Only applies to ground-to-air heat pump type. If not provided, the OS-HPXML default (see &lt;a href='https://openstudio-hpxml.readthedocs.io/en/v1.8.1/workflow_inputs.html#hpxml-geothermal-loops'&gt;HPXML Geothermal Loops&lt;/a&gt;) is used.</description>
      <type>Choice</type>
      <required>false</required>
      <model_dependent>false</model_dependent>
      <choices>
        <choice>
          <value>Rectangle</value>
          <display_name>Rectangle</display_name>
        </choice>
        <choice>
          <value>Open Rectangle</value>
          <display_name>Open Rectangle</display_name>
        </choice>
        <choice>
          <value>C</value>
          <display_name>C</display_name>
        </choice>
        <choice>
          <value>L</value>
          <display_name>L</display_name>
        </choice>
        <choice>
          <value>U</value>
          <display_name>U</display_name>
        </choice>
        <choice>
          <value>Lopsided U</value>
          <display_name>Lopsided U</display_name>
        </choice>
      </choices>
    </argument>
    <argument>
      <name>geothermal_loop_loop_flow</name>
      <display_name>Geothermal Loop: Loop Flow</display_name>
      <description>Water flow rate through the geothermal loop. Only applies to ground-to-air heat pump type. If not provided, the OS-HPXML autosized default (see &lt;a href='https://openstudio-hpxml.readthedocs.io/en/v1.8.1/workflow_inputs.html#hpxml-geothermal-loops'&gt;HPXML Geothermal Loops&lt;/a&gt;) is used.</description>
      <type>Double</type>
      <units>gpm</units>
      <required>false</required>
      <model_dependent>false</model_dependent>
    </argument>
    <argument>
      <name>geothermal_loop_boreholes_count</name>
      <display_name>Geothermal Loop: Boreholes Count</display_name>
      <description>Number of boreholes. Only applies to ground-to-air heat pump type. If not provided, the OS-HPXML autosized default (see &lt;a href='https://openstudio-hpxml.readthedocs.io/en/v1.8.1/workflow_inputs.html#hpxml-geothermal-loops'&gt;HPXML Geothermal Loops&lt;/a&gt;) is used.</description>
      <type>Integer</type>
      <units>#</units>
      <required>false</required>
      <model_dependent>false</model_dependent>
    </argument>
    <argument>
      <name>geothermal_loop_boreholes_length</name>
      <display_name>Geothermal Loop: Boreholes Length</display_name>
      <description>Average length of each borehole (vertical). Only applies to ground-to-air heat pump type. If not provided, the OS-HPXML autosized default (see &lt;a href='https://openstudio-hpxml.readthedocs.io/en/v1.8.1/workflow_inputs.html#hpxml-geothermal-loops'&gt;HPXML Geothermal Loops&lt;/a&gt;) is used.</description>
      <type>Double</type>
      <units>ft</units>
      <required>false</required>
      <model_dependent>false</model_dependent>
    </argument>
    <argument>
      <name>geothermal_loop_boreholes_spacing</name>
      <display_name>Geothermal Loop: Boreholes Spacing</display_name>
      <description>Distance between bores. Only applies to ground-to-air heat pump type. If not provided, the OS-HPXML default (see &lt;a href='https://openstudio-hpxml.readthedocs.io/en/v1.8.1/workflow_inputs.html#hpxml-geothermal-loops'&gt;HPXML Geothermal Loops&lt;/a&gt;) is used.</description>
      <type>Double</type>
      <units>ft</units>
      <required>false</required>
      <model_dependent>false</model_dependent>
    </argument>
    <argument>
      <name>geothermal_loop_boreholes_diameter</name>
      <display_name>Geothermal Loop: Boreholes Diameter</display_name>
      <description>Diameter of bores. Only applies to ground-to-air heat pump type. If not provided, the OS-HPXML default (see &lt;a href='https://openstudio-hpxml.readthedocs.io/en/v1.8.1/workflow_inputs.html#hpxml-geothermal-loops'&gt;HPXML Geothermal Loops&lt;/a&gt;) is used.</description>
      <type>Double</type>
      <units>in</units>
      <required>false</required>
      <model_dependent>false</model_dependent>
    </argument>
    <argument>
      <name>geothermal_loop_grout_type</name>
      <display_name>Geothermal Loop: Grout Type</display_name>
      <description>Grout type of the geothermal loop. Only applies to ground-to-air heat pump type. If not provided, the OS-HPXML default (see &lt;a href='https://openstudio-hpxml.readthedocs.io/en/v1.8.1/workflow_inputs.html#hpxml-geothermal-loops'&gt;HPXML Geothermal Loops&lt;/a&gt;) is used.</description>
      <type>Choice</type>
      <required>false</required>
      <model_dependent>false</model_dependent>
      <choices>
        <choice>
          <value>standard</value>
          <display_name>standard</display_name>
        </choice>
        <choice>
          <value>thermally enhanced</value>
          <display_name>thermally enhanced</display_name>
        </choice>
      </choices>
    </argument>
    <argument>
      <name>geothermal_loop_pipe_type</name>
      <display_name>Geothermal Loop: Pipe Type</display_name>
      <description>Pipe type of the geothermal loop. Only applies to ground-to-air heat pump type. If not provided, the OS-HPXML default (see &lt;a href='https://openstudio-hpxml.readthedocs.io/en/v1.8.1/workflow_inputs.html#hpxml-geothermal-loops'&gt;HPXML Geothermal Loops&lt;/a&gt;) is used.</description>
      <type>Choice</type>
      <required>false</required>
      <model_dependent>false</model_dependent>
      <choices>
        <choice>
          <value>standard</value>
          <display_name>standard</display_name>
        </choice>
        <choice>
          <value>thermally enhanced</value>
          <display_name>thermally enhanced</display_name>
        </choice>
      </choices>
    </argument>
    <argument>
      <name>geothermal_loop_pipe_diameter</name>
      <display_name>Geothermal Loop: Pipe Diameter</display_name>
      <description>Pipe diameter of the geothermal loop. Only applies to ground-to-air heat pump type. If not provided, the OS-HPXML default (see &lt;a href='https://openstudio-hpxml.readthedocs.io/en/v1.8.1/workflow_inputs.html#hpxml-geothermal-loops'&gt;HPXML Geothermal Loops&lt;/a&gt;) is used.</description>
      <type>Choice</type>
      <units>in</units>
      <required>false</required>
      <model_dependent>false</model_dependent>
      <choices>
        <choice>
          <value>3/4" pipe</value>
          <display_name>3/4" pipe</display_name>
        </choice>
        <choice>
          <value>1" pipe</value>
          <display_name>1" pipe</display_name>
        </choice>
        <choice>
          <value>1-1/4" pipe</value>
          <display_name>1-1/4" pipe</display_name>
        </choice>
      </choices>
    </argument>
    <argument>
      <name>heating_system_2_type</name>
      <display_name>Heating System 2: Type</display_name>
      <description>The type of the second heating system. If a heat pump is specified and the backup type is 'separate', this heating system represents 'separate' backup heating. For ducted heat pumps where the backup heating system is a 'Furnace', the backup would typically be characterized as 'integrated' in that the furnace and heat pump share the same distribution system and blower fan; a 'Furnace' as 'separate' backup to a ducted heat pump is not supported.</description>
      <type>Choice</type>
      <required>true</required>
      <model_dependent>false</model_dependent>
      <default_value>none</default_value>
      <choices>
        <choice>
          <value>none</value>
          <display_name>none</display_name>
        </choice>
        <choice>
          <value>Furnace</value>
          <display_name>Furnace</display_name>
        </choice>
        <choice>
          <value>WallFurnace</value>
          <display_name>WallFurnace</display_name>
        </choice>
        <choice>
          <value>FloorFurnace</value>
          <display_name>FloorFurnace</display_name>
        </choice>
        <choice>
          <value>Boiler</value>
          <display_name>Boiler</display_name>
        </choice>
        <choice>
          <value>ElectricResistance</value>
          <display_name>ElectricResistance</display_name>
        </choice>
        <choice>
          <value>Stove</value>
          <display_name>Stove</display_name>
        </choice>
        <choice>
          <value>SpaceHeater</value>
          <display_name>SpaceHeater</display_name>
        </choice>
        <choice>
          <value>Fireplace</value>
          <display_name>Fireplace</display_name>
        </choice>
      </choices>
    </argument>
    <argument>
      <name>heating_system_2_fuel</name>
      <display_name>Heating System 2: Fuel Type</display_name>
      <description>The fuel type of the second heating system. Ignored for ElectricResistance.</description>
      <type>Choice</type>
      <required>true</required>
      <model_dependent>false</model_dependent>
      <default_value>electricity</default_value>
      <choices>
        <choice>
          <value>electricity</value>
          <display_name>electricity</display_name>
        </choice>
        <choice>
          <value>natural gas</value>
          <display_name>natural gas</display_name>
        </choice>
        <choice>
          <value>fuel oil</value>
          <display_name>fuel oil</display_name>
        </choice>
        <choice>
          <value>propane</value>
          <display_name>propane</display_name>
        </choice>
        <choice>
          <value>wood</value>
          <display_name>wood</display_name>
        </choice>
        <choice>
          <value>wood pellets</value>
          <display_name>wood pellets</display_name>
        </choice>
        <choice>
          <value>coal</value>
          <display_name>coal</display_name>
        </choice>
      </choices>
    </argument>
    <argument>
      <name>heating_system_2_heating_efficiency</name>
      <display_name>Heating System 2: Rated AFUE or Percent</display_name>
      <description>The rated heating efficiency value of the second heating system.</description>
      <type>Double</type>
      <units>Frac</units>
      <required>true</required>
      <model_dependent>false</model_dependent>
      <default_value>1</default_value>
    </argument>
    <argument>
      <name>heating_system_2_heating_capacity</name>
      <display_name>Heating System 2: Heating Capacity</display_name>
      <description>The output heating capacity of the second heating system. If not provided, the OS-HPXML autosized default (see &lt;a href='https://openstudio-hpxml.readthedocs.io/en/v1.8.1/workflow_inputs.html#hpxml-heating-systems'&gt;HPXML Heating Systems&lt;/a&gt;) is used.</description>
      <type>Double</type>
      <units>Btu/hr</units>
      <required>false</required>
      <model_dependent>false</model_dependent>
    </argument>
    <argument>
      <name>heating_system_2_heating_autosizing_factor</name>
      <display_name>Heating System 2: Heating Autosizing Factor</display_name>
      <description>The capacity scaling factor applied to the auto-sizing methodology. If not provided, 1.0 is used.</description>
      <type>Double</type>
      <required>false</required>
      <model_dependent>false</model_dependent>
    </argument>
    <argument>
      <name>heating_system_2_heating_autosizing_limit</name>
      <display_name>Heating System 2: Heating Autosizing Limit</display_name>
      <description>The maximum capacity limit applied to the auto-sizing methodology. If not provided, no limit is used.</description>
      <type>Double</type>
      <units>Btu/hr</units>
      <required>false</required>
      <model_dependent>false</model_dependent>
    </argument>
    <argument>
      <name>heating_system_2_fraction_heat_load_served</name>
      <display_name>Heating System 2: Fraction Heat Load Served</display_name>
      <description>The heat load served fraction of the second heating system. Ignored if this heating system serves as a backup system for a heat pump.</description>
      <type>Double</type>
      <units>Frac</units>
      <required>true</required>
      <model_dependent>false</model_dependent>
      <default_value>0.25</default_value>
    </argument>
    <argument>
      <name>hvac_control_heating_weekday_setpoint</name>
      <display_name>HVAC Control: Heating Weekday Setpoint Schedule</display_name>
      <description>Specify the constant or 24-hour comma-separated weekday heating setpoint schedule. Required unless a detailed CSV schedule is provided.</description>
      <type>String</type>
      <units>F</units>
      <required>false</required>
      <model_dependent>false</model_dependent>
    </argument>
    <argument>
      <name>hvac_control_heating_weekend_setpoint</name>
      <display_name>HVAC Control: Heating Weekend Setpoint Schedule</display_name>
      <description>Specify the constant or 24-hour comma-separated weekend heating setpoint schedule. Required unless a detailed CSV schedule is provided.</description>
      <type>String</type>
      <units>F</units>
      <required>false</required>
      <model_dependent>false</model_dependent>
    </argument>
    <argument>
      <name>hvac_control_cooling_weekday_setpoint</name>
      <display_name>HVAC Control: Cooling Weekday Setpoint Schedule</display_name>
      <description>Specify the constant or 24-hour comma-separated weekday cooling setpoint schedule. Required unless a detailed CSV schedule is provided.</description>
      <type>String</type>
      <units>F</units>
      <required>false</required>
      <model_dependent>false</model_dependent>
    </argument>
    <argument>
      <name>hvac_control_cooling_weekend_setpoint</name>
      <display_name>HVAC Control: Cooling Weekend Setpoint Schedule</display_name>
      <description>Specify the constant or 24-hour comma-separated weekend cooling setpoint schedule. Required unless a detailed CSV schedule is provided.</description>
      <type>String</type>
      <units>F</units>
      <required>false</required>
      <model_dependent>false</model_dependent>
    </argument>
    <argument>
      <name>hvac_control_heating_season_period</name>
      <display_name>HVAC Control: Heating Season Period</display_name>
      <description>Enter a date like 'Nov 1 - Jun 30'. If not provided, the OS-HPXML default (see &lt;a href='https://openstudio-hpxml.readthedocs.io/en/v1.8.1/workflow_inputs.html#hpxml-hvac-control'&gt;HPXML HVAC Control&lt;/a&gt;) is used. Can also provide 'BuildingAmerica' to use automatic seasons from the Building America House Simulation Protocols.</description>
      <type>String</type>
      <required>false</required>
      <model_dependent>false</model_dependent>
    </argument>
    <argument>
      <name>hvac_control_cooling_season_period</name>
      <display_name>HVAC Control: Cooling Season Period</display_name>
      <description>Enter a date like 'Jun 1 - Oct 31'. If not provided, the OS-HPXML default (see &lt;a href='https://openstudio-hpxml.readthedocs.io/en/v1.8.1/workflow_inputs.html#hpxml-hvac-control'&gt;HPXML HVAC Control&lt;/a&gt;) is used. Can also provide 'BuildingAmerica' to use automatic seasons from the Building America House Simulation Protocols.</description>
      <type>String</type>
      <required>false</required>
      <model_dependent>false</model_dependent>
    </argument>
    <argument>
      <name>hvac_blower_fan_watts_per_cfm</name>
      <display_name>HVAC Blower: Fan Efficiency</display_name>
      <description>The blower fan efficiency at maximum fan speed. Applies only to split (not packaged) systems (i.e., applies to ducted systems as well as ductless mini-split systems). If not provided, the OS-HPXML default (see &lt;a href='https://openstudio-hpxml.readthedocs.io/en/v1.8.1/workflow_inputs.html#hpxml-heating-systems'&gt;HPXML Heating Systems&lt;/a&gt;, &lt;a href='https://openstudio-hpxml.readthedocs.io/en/v1.8.1/workflow_inputs.html#hpxml-cooling-systems'&gt;HPXML Cooling Systems&lt;/a&gt;, &lt;a href='https://openstudio-hpxml.readthedocs.io/en/v1.8.1/workflow_inputs.html#hpxml-heat-pumps'&gt;HPXML Heat Pumps&lt;/a&gt;) is used.</description>
      <type>Double</type>
      <units>W/CFM</units>
      <required>false</required>
      <model_dependent>false</model_dependent>
    </argument>
    <argument>
      <name>ducts_leakage_units</name>
      <display_name>Ducts: Leakage Units</display_name>
      <description>The leakage units of the ducts.</description>
      <type>Choice</type>
      <required>true</required>
      <model_dependent>false</model_dependent>
      <default_value>Percent</default_value>
      <choices>
        <choice>
          <value>CFM25</value>
          <display_name>CFM25</display_name>
        </choice>
        <choice>
          <value>CFM50</value>
          <display_name>CFM50</display_name>
        </choice>
        <choice>
          <value>Percent</value>
          <display_name>Percent</display_name>
        </choice>
      </choices>
    </argument>
    <argument>
      <name>ducts_supply_leakage_to_outside_value</name>
      <display_name>Ducts: Supply Leakage to Outside Value</display_name>
      <description>The leakage value to outside for the supply ducts.</description>
      <type>Double</type>
      <required>true</required>
      <model_dependent>false</model_dependent>
      <default_value>0.1</default_value>
    </argument>
    <argument>
      <name>ducts_supply_location</name>
      <display_name>Ducts: Supply Location</display_name>
      <description>The location of the supply ducts. If not provided, the OS-HPXML default (see &lt;a href='https://openstudio-hpxml.readthedocs.io/en/v1.8.1/workflow_inputs.html#air-distribution'&gt;Air Distribution&lt;/a&gt;) is used.</description>
      <type>Choice</type>
      <required>false</required>
      <model_dependent>false</model_dependent>
      <choices>
        <choice>
          <value>conditioned space</value>
          <display_name>conditioned space</display_name>
        </choice>
        <choice>
          <value>basement - conditioned</value>
          <display_name>basement - conditioned</display_name>
        </choice>
        <choice>
          <value>basement - unconditioned</value>
          <display_name>basement - unconditioned</display_name>
        </choice>
        <choice>
          <value>crawlspace</value>
          <display_name>crawlspace</display_name>
        </choice>
        <choice>
          <value>crawlspace - vented</value>
          <display_name>crawlspace - vented</display_name>
        </choice>
        <choice>
          <value>crawlspace - unvented</value>
          <display_name>crawlspace - unvented</display_name>
        </choice>
        <choice>
          <value>crawlspace - conditioned</value>
          <display_name>crawlspace - conditioned</display_name>
        </choice>
        <choice>
          <value>attic</value>
          <display_name>attic</display_name>
        </choice>
        <choice>
          <value>attic - vented</value>
          <display_name>attic - vented</display_name>
        </choice>
        <choice>
          <value>attic - unvented</value>
          <display_name>attic - unvented</display_name>
        </choice>
        <choice>
          <value>garage</value>
          <display_name>garage</display_name>
        </choice>
        <choice>
          <value>exterior wall</value>
          <display_name>exterior wall</display_name>
        </choice>
        <choice>
          <value>under slab</value>
          <display_name>under slab</display_name>
        </choice>
        <choice>
          <value>roof deck</value>
          <display_name>roof deck</display_name>
        </choice>
        <choice>
          <value>outside</value>
          <display_name>outside</display_name>
        </choice>
        <choice>
          <value>other housing unit</value>
          <display_name>other housing unit</display_name>
        </choice>
        <choice>
          <value>other heated space</value>
          <display_name>other heated space</display_name>
        </choice>
        <choice>
          <value>other multifamily buffer space</value>
          <display_name>other multifamily buffer space</display_name>
        </choice>
        <choice>
          <value>other non-freezing space</value>
          <display_name>other non-freezing space</display_name>
        </choice>
        <choice>
          <value>manufactured home belly</value>
          <display_name>manufactured home belly</display_name>
        </choice>
      </choices>
    </argument>
    <argument>
      <name>ducts_supply_insulation_r</name>
      <display_name>Ducts: Supply Insulation R-Value</display_name>
      <description>The nominal insulation r-value of the supply ducts excluding air films. Use 0 for uninsulated ducts.</description>
      <type>Double</type>
      <units>h-ft^2-R/Btu</units>
      <required>true</required>
      <model_dependent>false</model_dependent>
      <default_value>0</default_value>
    </argument>
    <argument>
      <name>ducts_supply_buried_insulation_level</name>
      <display_name>Ducts: Supply Buried Insulation Level</display_name>
      <description>Whether the supply ducts are buried in, e.g., attic loose-fill insulation. Partially buried ducts have insulation that does not cover the top of the ducts. Fully buried ducts have insulation that just covers the top of the ducts. Deeply buried ducts have insulation that continues above the top of the ducts.</description>
      <type>Choice</type>
      <required>false</required>
      <model_dependent>false</model_dependent>
      <choices>
        <choice>
          <value>not buried</value>
          <display_name>not buried</display_name>
        </choice>
        <choice>
          <value>partially buried</value>
          <display_name>partially buried</display_name>
        </choice>
        <choice>
          <value>fully buried</value>
          <display_name>fully buried</display_name>
        </choice>
        <choice>
          <value>deeply buried</value>
          <display_name>deeply buried</display_name>
        </choice>
      </choices>
    </argument>
    <argument>
      <name>ducts_supply_surface_area</name>
      <display_name>Ducts: Supply Surface Area</display_name>
      <description>The supply ducts surface area in the given location. If neither Surface Area nor Area Fraction provided, the OS-HPXML default (see &lt;a href='https://openstudio-hpxml.readthedocs.io/en/v1.8.1/workflow_inputs.html#air-distribution'&gt;Air Distribution&lt;/a&gt;) is used.</description>
      <type>Double</type>
      <units>ft^2</units>
      <required>false</required>
      <model_dependent>false</model_dependent>
    </argument>
    <argument>
      <name>ducts_supply_surface_area_fraction</name>
      <display_name>Ducts: Supply Area Fraction</display_name>
      <description>The fraction of supply ducts surface area in the given location. Only used if Surface Area is not provided. If the fraction is less than 1, the remaining duct area is assumed to be in conditioned space. If neither Surface Area nor Area Fraction provided, the OS-HPXML default (see &lt;a href='https://openstudio-hpxml.readthedocs.io/en/v1.8.1/workflow_inputs.html#air-distribution'&gt;Air Distribution&lt;/a&gt;) is used.</description>
      <type>Double</type>
      <units>frac</units>
      <required>false</required>
      <model_dependent>false</model_dependent>
    </argument>
    <argument>
      <name>ducts_supply_fraction_rectangular</name>
      <display_name>Ducts: Supply Fraction Rectangular</display_name>
      <description>The fraction of supply ducts that are rectangular (as opposed to round); this affects the duct effective R-value used for modeling. If not provided, the OS-HPXML default (see &lt;a href='https://openstudio-hpxml.readthedocs.io/en/v1.8.1/workflow_inputs.html#air-distribution'&gt;Air Distribution&lt;/a&gt;) is used.</description>
      <type>Double</type>
      <units>frac</units>
      <required>false</required>
      <model_dependent>false</model_dependent>
    </argument>
    <argument>
      <name>ducts_return_leakage_to_outside_value</name>
      <display_name>Ducts: Return Leakage to Outside Value</display_name>
      <description>The leakage value to outside for the return ducts.</description>
      <type>Double</type>
      <required>true</required>
      <model_dependent>false</model_dependent>
      <default_value>0.1</default_value>
    </argument>
    <argument>
      <name>ducts_return_location</name>
      <display_name>Ducts: Return Location</display_name>
      <description>The location of the return ducts. If not provided, the OS-HPXML default (see &lt;a href='https://openstudio-hpxml.readthedocs.io/en/v1.8.1/workflow_inputs.html#air-distribution'&gt;Air Distribution&lt;/a&gt;) is used.</description>
      <type>Choice</type>
      <required>false</required>
      <model_dependent>false</model_dependent>
      <choices>
        <choice>
          <value>conditioned space</value>
          <display_name>conditioned space</display_name>
        </choice>
        <choice>
          <value>basement - conditioned</value>
          <display_name>basement - conditioned</display_name>
        </choice>
        <choice>
          <value>basement - unconditioned</value>
          <display_name>basement - unconditioned</display_name>
        </choice>
        <choice>
          <value>crawlspace</value>
          <display_name>crawlspace</display_name>
        </choice>
        <choice>
          <value>crawlspace - vented</value>
          <display_name>crawlspace - vented</display_name>
        </choice>
        <choice>
          <value>crawlspace - unvented</value>
          <display_name>crawlspace - unvented</display_name>
        </choice>
        <choice>
          <value>crawlspace - conditioned</value>
          <display_name>crawlspace - conditioned</display_name>
        </choice>
        <choice>
          <value>attic</value>
          <display_name>attic</display_name>
        </choice>
        <choice>
          <value>attic - vented</value>
          <display_name>attic - vented</display_name>
        </choice>
        <choice>
          <value>attic - unvented</value>
          <display_name>attic - unvented</display_name>
        </choice>
        <choice>
          <value>garage</value>
          <display_name>garage</display_name>
        </choice>
        <choice>
          <value>exterior wall</value>
          <display_name>exterior wall</display_name>
        </choice>
        <choice>
          <value>under slab</value>
          <display_name>under slab</display_name>
        </choice>
        <choice>
          <value>roof deck</value>
          <display_name>roof deck</display_name>
        </choice>
        <choice>
          <value>outside</value>
          <display_name>outside</display_name>
        </choice>
        <choice>
          <value>other housing unit</value>
          <display_name>other housing unit</display_name>
        </choice>
        <choice>
          <value>other heated space</value>
          <display_name>other heated space</display_name>
        </choice>
        <choice>
          <value>other multifamily buffer space</value>
          <display_name>other multifamily buffer space</display_name>
        </choice>
        <choice>
          <value>other non-freezing space</value>
          <display_name>other non-freezing space</display_name>
        </choice>
        <choice>
          <value>manufactured home belly</value>
          <display_name>manufactured home belly</display_name>
        </choice>
      </choices>
    </argument>
    <argument>
      <name>ducts_return_insulation_r</name>
      <display_name>Ducts: Return Insulation R-Value</display_name>
      <description>The nominal insulation r-value of the return ducts excluding air films. Use 0 for uninsulated ducts.</description>
      <type>Double</type>
      <units>h-ft^2-R/Btu</units>
      <required>true</required>
      <model_dependent>false</model_dependent>
      <default_value>0</default_value>
    </argument>
    <argument>
      <name>ducts_return_buried_insulation_level</name>
      <display_name>Ducts: Return Buried Insulation Level</display_name>
      <description>Whether the return ducts are buried in, e.g., attic loose-fill insulation. Partially buried ducts have insulation that does not cover the top of the ducts. Fully buried ducts have insulation that just covers the top of the ducts. Deeply buried ducts have insulation that continues above the top of the ducts.</description>
      <type>Choice</type>
      <required>false</required>
      <model_dependent>false</model_dependent>
      <choices>
        <choice>
          <value>not buried</value>
          <display_name>not buried</display_name>
        </choice>
        <choice>
          <value>partially buried</value>
          <display_name>partially buried</display_name>
        </choice>
        <choice>
          <value>fully buried</value>
          <display_name>fully buried</display_name>
        </choice>
        <choice>
          <value>deeply buried</value>
          <display_name>deeply buried</display_name>
        </choice>
      </choices>
    </argument>
    <argument>
      <name>ducts_return_surface_area</name>
      <display_name>Ducts: Return Surface Area</display_name>
      <description>The return ducts surface area in the given location. If neither Surface Area nor Area Fraction provided, the OS-HPXML default (see &lt;a href='https://openstudio-hpxml.readthedocs.io/en/v1.8.1/workflow_inputs.html#air-distribution'&gt;Air Distribution&lt;/a&gt;) is used.</description>
      <type>Double</type>
      <units>ft^2</units>
      <required>false</required>
      <model_dependent>false</model_dependent>
    </argument>
    <argument>
      <name>ducts_return_surface_area_fraction</name>
      <display_name>Ducts: Return Area Fraction</display_name>
      <description>The fraction of return ducts surface area in the given location. Only used if Surface Area is not provided. If the fraction is less than 1, the remaining duct area is assumed to be in conditioned space. If neither Surface Area nor Area Fraction provided, the OS-HPXML default (see &lt;a href='https://openstudio-hpxml.readthedocs.io/en/v1.8.1/workflow_inputs.html#air-distribution'&gt;Air Distribution&lt;/a&gt;) is used.</description>
      <type>Double</type>
      <units>frac</units>
      <required>false</required>
      <model_dependent>false</model_dependent>
    </argument>
    <argument>
      <name>ducts_number_of_return_registers</name>
      <display_name>Ducts: Number of Return Registers</display_name>
      <description>The number of return registers of the ducts. Only used to calculate default return duct surface area. If not provided, the OS-HPXML default (see &lt;a href='https://openstudio-hpxml.readthedocs.io/en/v1.8.1/workflow_inputs.html#air-distribution'&gt;Air Distribution&lt;/a&gt;) is used.</description>
      <type>Integer</type>
      <units>#</units>
      <required>false</required>
      <model_dependent>false</model_dependent>
    </argument>
    <argument>
      <name>ducts_return_fraction_rectangular</name>
      <display_name>Ducts: Return Fraction Rectangular</display_name>
      <description>The fraction of return ducts that are rectangular (as opposed to round); this affects the duct effective R-value used for modeling. If not provided, the OS-HPXML default (see &lt;a href='https://openstudio-hpxml.readthedocs.io/en/v1.8.1/workflow_inputs.html#air-distribution'&gt;Air Distribution&lt;/a&gt;) is used.</description>
      <type>Double</type>
      <units>frac</units>
      <required>false</required>
      <model_dependent>false</model_dependent>
    </argument>
    <argument>
      <name>mech_vent_fan_type</name>
      <display_name>Mechanical Ventilation: Fan Type</display_name>
      <description>The type of the mechanical ventilation. Use 'none' if there is no mechanical ventilation system.</description>
      <type>Choice</type>
      <required>true</required>
      <model_dependent>false</model_dependent>
      <default_value>none</default_value>
      <choices>
        <choice>
          <value>none</value>
          <display_name>none</display_name>
        </choice>
        <choice>
          <value>exhaust only</value>
          <display_name>exhaust only</display_name>
        </choice>
        <choice>
          <value>supply only</value>
          <display_name>supply only</display_name>
        </choice>
        <choice>
          <value>energy recovery ventilator</value>
          <display_name>energy recovery ventilator</display_name>
        </choice>
        <choice>
          <value>heat recovery ventilator</value>
          <display_name>heat recovery ventilator</display_name>
        </choice>
        <choice>
          <value>balanced</value>
          <display_name>balanced</display_name>
        </choice>
        <choice>
          <value>central fan integrated supply</value>
          <display_name>central fan integrated supply</display_name>
        </choice>
      </choices>
    </argument>
    <argument>
      <name>mech_vent_flow_rate</name>
      <display_name>Mechanical Ventilation: Flow Rate</display_name>
      <description>The flow rate of the mechanical ventilation. If not provided, the OS-HPXML default (see &lt;a href='https://openstudio-hpxml.readthedocs.io/en/v1.8.1/workflow_inputs.html#hpxml-mechanical-ventilation-fans'&gt;HPXML Mechanical Ventilation Fans&lt;/a&gt;) is used.</description>
      <type>Double</type>
      <units>CFM</units>
      <required>false</required>
      <model_dependent>false</model_dependent>
    </argument>
    <argument>
      <name>mech_vent_hours_in_operation</name>
      <display_name>Mechanical Ventilation: Hours In Operation</display_name>
      <description>The hours in operation of the mechanical ventilation. If not provided, the OS-HPXML default (see &lt;a href='https://openstudio-hpxml.readthedocs.io/en/v1.8.1/workflow_inputs.html#hpxml-mechanical-ventilation-fans'&gt;HPXML Mechanical Ventilation Fans&lt;/a&gt;) is used.</description>
      <type>Double</type>
      <units>hrs/day</units>
      <required>false</required>
      <model_dependent>false</model_dependent>
    </argument>
    <argument>
      <name>mech_vent_recovery_efficiency_type</name>
      <display_name>Mechanical Ventilation: Total Recovery Efficiency Type</display_name>
      <description>The total recovery efficiency type of the mechanical ventilation.</description>
      <type>Choice</type>
      <required>true</required>
      <model_dependent>false</model_dependent>
      <default_value>Unadjusted</default_value>
      <choices>
        <choice>
          <value>Unadjusted</value>
          <display_name>Unadjusted</display_name>
        </choice>
        <choice>
          <value>Adjusted</value>
          <display_name>Adjusted</display_name>
        </choice>
      </choices>
    </argument>
    <argument>
      <name>mech_vent_total_recovery_efficiency</name>
      <display_name>Mechanical Ventilation: Total Recovery Efficiency</display_name>
      <description>The Unadjusted or Adjusted total recovery efficiency of the mechanical ventilation. Applies to energy recovery ventilator.</description>
      <type>Double</type>
      <units>Frac</units>
      <required>true</required>
      <model_dependent>false</model_dependent>
      <default_value>0.48</default_value>
    </argument>
    <argument>
      <name>mech_vent_sensible_recovery_efficiency</name>
      <display_name>Mechanical Ventilation: Sensible Recovery Efficiency</display_name>
      <description>The Unadjusted or Adjusted sensible recovery efficiency of the mechanical ventilation. Applies to energy recovery ventilator and heat recovery ventilator.</description>
      <type>Double</type>
      <units>Frac</units>
      <required>true</required>
      <model_dependent>false</model_dependent>
      <default_value>0.72</default_value>
    </argument>
    <argument>
      <name>mech_vent_fan_power</name>
      <display_name>Mechanical Ventilation: Fan Power</display_name>
      <description>The fan power of the mechanical ventilation. If not provided, the OS-HPXML default (see &lt;a href='https://openstudio-hpxml.readthedocs.io/en/v1.8.1/workflow_inputs.html#hpxml-mechanical-ventilation-fans'&gt;HPXML Mechanical Ventilation Fans&lt;/a&gt;) is used.</description>
      <type>Double</type>
      <units>W</units>
      <required>false</required>
      <model_dependent>false</model_dependent>
    </argument>
    <argument>
      <name>mech_vent_num_units_served</name>
      <display_name>Mechanical Ventilation: Number of Units Served</display_name>
      <description>Number of dwelling units served by the mechanical ventilation system. Must be 1 if single-family detached. Used to apportion flow rate and fan power to the unit.</description>
      <type>Integer</type>
      <units>#</units>
      <required>true</required>
      <model_dependent>false</model_dependent>
      <default_value>1</default_value>
    </argument>
    <argument>
      <name>mech_vent_shared_frac_recirculation</name>
      <display_name>Shared Mechanical Ventilation: Fraction Recirculation</display_name>
      <description>Fraction of the total supply air that is recirculated, with the remainder assumed to be outdoor air. The value must be 0 for exhaust only systems. Required for a shared mechanical ventilation system.</description>
      <type>Double</type>
      <units>Frac</units>
      <required>false</required>
      <model_dependent>false</model_dependent>
    </argument>
    <argument>
      <name>mech_vent_shared_preheating_fuel</name>
      <display_name>Shared Mechanical Ventilation: Preheating Fuel</display_name>
      <description>Fuel type of the preconditioning heating equipment. Only used for a shared mechanical ventilation system. If not provided, assumes no preheating.</description>
      <type>Choice</type>
      <required>false</required>
      <model_dependent>false</model_dependent>
      <choices>
        <choice>
          <value>electricity</value>
          <display_name>electricity</display_name>
        </choice>
        <choice>
          <value>natural gas</value>
          <display_name>natural gas</display_name>
        </choice>
        <choice>
          <value>fuel oil</value>
          <display_name>fuel oil</display_name>
        </choice>
        <choice>
          <value>propane</value>
          <display_name>propane</display_name>
        </choice>
        <choice>
          <value>wood</value>
          <display_name>wood</display_name>
        </choice>
        <choice>
          <value>wood pellets</value>
          <display_name>wood pellets</display_name>
        </choice>
        <choice>
          <value>coal</value>
          <display_name>coal</display_name>
        </choice>
      </choices>
    </argument>
    <argument>
      <name>mech_vent_shared_preheating_efficiency</name>
      <display_name>Shared Mechanical Ventilation: Preheating Efficiency</display_name>
      <description>Efficiency of the preconditioning heating equipment. Only used for a shared mechanical ventilation system. If not provided, assumes no preheating.</description>
      <type>Double</type>
      <units>COP</units>
      <required>false</required>
      <model_dependent>false</model_dependent>
    </argument>
    <argument>
      <name>mech_vent_shared_preheating_fraction_heat_load_served</name>
      <display_name>Shared Mechanical Ventilation: Preheating Fraction Ventilation Heat Load Served</display_name>
      <description>Fraction of heating load introduced by the shared ventilation system that is met by the preconditioning heating equipment. If not provided, assumes no preheating.</description>
      <type>Double</type>
      <units>Frac</units>
      <required>false</required>
      <model_dependent>false</model_dependent>
    </argument>
    <argument>
      <name>mech_vent_shared_precooling_fuel</name>
      <display_name>Shared Mechanical Ventilation: Precooling Fuel</display_name>
      <description>Fuel type of the preconditioning cooling equipment. Only used for a shared mechanical ventilation system. If not provided, assumes no precooling.</description>
      <type>Choice</type>
      <required>false</required>
      <model_dependent>false</model_dependent>
      <choices>
        <choice>
          <value>electricity</value>
          <display_name>electricity</display_name>
        </choice>
      </choices>
    </argument>
    <argument>
      <name>mech_vent_shared_precooling_efficiency</name>
      <display_name>Shared Mechanical Ventilation: Precooling Efficiency</display_name>
      <description>Efficiency of the preconditioning cooling equipment. Only used for a shared mechanical ventilation system. If not provided, assumes no precooling.</description>
      <type>Double</type>
      <units>COP</units>
      <required>false</required>
      <model_dependent>false</model_dependent>
    </argument>
    <argument>
      <name>mech_vent_shared_precooling_fraction_cool_load_served</name>
      <display_name>Shared Mechanical Ventilation: Precooling Fraction Ventilation Cool Load Served</display_name>
      <description>Fraction of cooling load introduced by the shared ventilation system that is met by the preconditioning cooling equipment. If not provided, assumes no precooling.</description>
      <type>Double</type>
      <units>Frac</units>
      <required>false</required>
      <model_dependent>false</model_dependent>
    </argument>
    <argument>
      <name>mech_vent_2_fan_type</name>
      <display_name>Mechanical Ventilation 2: Fan Type</display_name>
      <description>The type of the second mechanical ventilation. Use 'none' if there is no second mechanical ventilation system.</description>
      <type>Choice</type>
      <required>true</required>
      <model_dependent>false</model_dependent>
      <default_value>none</default_value>
      <choices>
        <choice>
          <value>none</value>
          <display_name>none</display_name>
        </choice>
        <choice>
          <value>exhaust only</value>
          <display_name>exhaust only</display_name>
        </choice>
        <choice>
          <value>supply only</value>
          <display_name>supply only</display_name>
        </choice>
        <choice>
          <value>energy recovery ventilator</value>
          <display_name>energy recovery ventilator</display_name>
        </choice>
        <choice>
          <value>heat recovery ventilator</value>
          <display_name>heat recovery ventilator</display_name>
        </choice>
        <choice>
          <value>balanced</value>
          <display_name>balanced</display_name>
        </choice>
      </choices>
    </argument>
    <argument>
      <name>mech_vent_2_flow_rate</name>
      <display_name>Mechanical Ventilation 2: Flow Rate</display_name>
      <description>The flow rate of the second mechanical ventilation.</description>
      <type>Double</type>
      <units>CFM</units>
      <required>true</required>
      <model_dependent>false</model_dependent>
      <default_value>110</default_value>
    </argument>
    <argument>
      <name>mech_vent_2_hours_in_operation</name>
      <display_name>Mechanical Ventilation 2: Hours In Operation</display_name>
      <description>The hours in operation of the second mechanical ventilation.</description>
      <type>Double</type>
      <units>hrs/day</units>
      <required>true</required>
      <model_dependent>false</model_dependent>
      <default_value>24</default_value>
    </argument>
    <argument>
      <name>mech_vent_2_recovery_efficiency_type</name>
      <display_name>Mechanical Ventilation 2: Total Recovery Efficiency Type</display_name>
      <description>The total recovery efficiency type of the second mechanical ventilation.</description>
      <type>Choice</type>
      <required>true</required>
      <model_dependent>false</model_dependent>
      <default_value>Unadjusted</default_value>
      <choices>
        <choice>
          <value>Unadjusted</value>
          <display_name>Unadjusted</display_name>
        </choice>
        <choice>
          <value>Adjusted</value>
          <display_name>Adjusted</display_name>
        </choice>
      </choices>
    </argument>
    <argument>
      <name>mech_vent_2_total_recovery_efficiency</name>
      <display_name>Mechanical Ventilation 2: Total Recovery Efficiency</display_name>
      <description>The Unadjusted or Adjusted total recovery efficiency of the second mechanical ventilation. Applies to energy recovery ventilator.</description>
      <type>Double</type>
      <units>Frac</units>
      <required>true</required>
      <model_dependent>false</model_dependent>
      <default_value>0.48</default_value>
    </argument>
    <argument>
      <name>mech_vent_2_sensible_recovery_efficiency</name>
      <display_name>Mechanical Ventilation 2: Sensible Recovery Efficiency</display_name>
      <description>The Unadjusted or Adjusted sensible recovery efficiency of the second mechanical ventilation. Applies to energy recovery ventilator and heat recovery ventilator.</description>
      <type>Double</type>
      <units>Frac</units>
      <required>true</required>
      <model_dependent>false</model_dependent>
      <default_value>0.72</default_value>
    </argument>
    <argument>
      <name>mech_vent_2_fan_power</name>
      <display_name>Mechanical Ventilation 2: Fan Power</display_name>
      <description>The fan power of the second mechanical ventilation.</description>
      <type>Double</type>
      <units>W</units>
      <required>true</required>
      <model_dependent>false</model_dependent>
      <default_value>30</default_value>
    </argument>
    <argument>
      <name>kitchen_fans_quantity</name>
      <display_name>Kitchen Fans: Quantity</display_name>
      <description>The quantity of the kitchen fans. If not provided, the OS-HPXML default (see &lt;a href='https://openstudio-hpxml.readthedocs.io/en/v1.8.1/workflow_inputs.html#hpxml-local-ventilation-fans'&gt;HPXML Local Ventilation Fans&lt;/a&gt;) is used.</description>
      <type>Integer</type>
      <units>#</units>
      <required>false</required>
      <model_dependent>false</model_dependent>
    </argument>
    <argument>
      <name>kitchen_fans_flow_rate</name>
      <display_name>Kitchen Fans: Flow Rate</display_name>
      <description>The flow rate of the kitchen fan. If not provided, the OS-HPXML default (see &lt;a href='https://openstudio-hpxml.readthedocs.io/en/v1.8.1/workflow_inputs.html#hpxml-local-ventilation-fans'&gt;HPXML Local Ventilation Fans&lt;/a&gt;) is used.</description>
      <type>Double</type>
      <units>CFM</units>
      <required>false</required>
      <model_dependent>false</model_dependent>
    </argument>
    <argument>
      <name>kitchen_fans_hours_in_operation</name>
      <display_name>Kitchen Fans: Hours In Operation</display_name>
      <description>The hours in operation of the kitchen fan. If not provided, the OS-HPXML default (see &lt;a href='https://openstudio-hpxml.readthedocs.io/en/v1.8.1/workflow_inputs.html#hpxml-local-ventilation-fans'&gt;HPXML Local Ventilation Fans&lt;/a&gt;) is used.</description>
      <type>Double</type>
      <units>hrs/day</units>
      <required>false</required>
      <model_dependent>false</model_dependent>
    </argument>
    <argument>
      <name>kitchen_fans_power</name>
      <display_name>Kitchen Fans: Fan Power</display_name>
      <description>The fan power of the kitchen fan. If not provided, the OS-HPXML default (see &lt;a href='https://openstudio-hpxml.readthedocs.io/en/v1.8.1/workflow_inputs.html#hpxml-local-ventilation-fans'&gt;HPXML Local Ventilation Fans&lt;/a&gt;) is used.</description>
      <type>Double</type>
      <units>W</units>
      <required>false</required>
      <model_dependent>false</model_dependent>
    </argument>
    <argument>
      <name>kitchen_fans_start_hour</name>
      <display_name>Kitchen Fans: Start Hour</display_name>
      <description>The start hour of the kitchen fan. If not provided, the OS-HPXML default (see &lt;a href='https://openstudio-hpxml.readthedocs.io/en/v1.8.1/workflow_inputs.html#hpxml-local-ventilation-fans'&gt;HPXML Local Ventilation Fans&lt;/a&gt;) is used.</description>
      <type>Integer</type>
      <units>hr</units>
      <required>false</required>
      <model_dependent>false</model_dependent>
    </argument>
    <argument>
      <name>bathroom_fans_quantity</name>
      <display_name>Bathroom Fans: Quantity</display_name>
      <description>The quantity of the bathroom fans. If not provided, the OS-HPXML default (see &lt;a href='https://openstudio-hpxml.readthedocs.io/en/v1.8.1/workflow_inputs.html#hpxml-local-ventilation-fans'&gt;HPXML Local Ventilation Fans&lt;/a&gt;) is used.</description>
      <type>Integer</type>
      <units>#</units>
      <required>false</required>
      <model_dependent>false</model_dependent>
    </argument>
    <argument>
      <name>bathroom_fans_flow_rate</name>
      <display_name>Bathroom Fans: Flow Rate</display_name>
      <description>The flow rate of the bathroom fans. If not provided, the OS-HPXML default (see &lt;a href='https://openstudio-hpxml.readthedocs.io/en/v1.8.1/workflow_inputs.html#hpxml-local-ventilation-fans'&gt;HPXML Local Ventilation Fans&lt;/a&gt;) is used.</description>
      <type>Double</type>
      <units>CFM</units>
      <required>false</required>
      <model_dependent>false</model_dependent>
    </argument>
    <argument>
      <name>bathroom_fans_hours_in_operation</name>
      <display_name>Bathroom Fans: Hours In Operation</display_name>
      <description>The hours in operation of the bathroom fans. If not provided, the OS-HPXML default (see &lt;a href='https://openstudio-hpxml.readthedocs.io/en/v1.8.1/workflow_inputs.html#hpxml-local-ventilation-fans'&gt;HPXML Local Ventilation Fans&lt;/a&gt;) is used.</description>
      <type>Double</type>
      <units>hrs/day</units>
      <required>false</required>
      <model_dependent>false</model_dependent>
    </argument>
    <argument>
      <name>bathroom_fans_power</name>
      <display_name>Bathroom Fans: Fan Power</display_name>
      <description>The fan power of the bathroom fans. If not provided, the OS-HPXML default (see &lt;a href='https://openstudio-hpxml.readthedocs.io/en/v1.8.1/workflow_inputs.html#hpxml-local-ventilation-fans'&gt;HPXML Local Ventilation Fans&lt;/a&gt;) is used.</description>
      <type>Double</type>
      <units>W</units>
      <required>false</required>
      <model_dependent>false</model_dependent>
    </argument>
    <argument>
      <name>bathroom_fans_start_hour</name>
      <display_name>Bathroom Fans: Start Hour</display_name>
      <description>The start hour of the bathroom fans. If not provided, the OS-HPXML default (see &lt;a href='https://openstudio-hpxml.readthedocs.io/en/v1.8.1/workflow_inputs.html#hpxml-local-ventilation-fans'&gt;HPXML Local Ventilation Fans&lt;/a&gt;) is used.</description>
      <type>Integer</type>
      <units>hr</units>
      <required>false</required>
      <model_dependent>false</model_dependent>
    </argument>
    <argument>
      <name>whole_house_fan_present</name>
      <display_name>Whole House Fan: Present</display_name>
      <description>Whether there is a whole house fan.</description>
      <type>Boolean</type>
      <required>true</required>
      <model_dependent>false</model_dependent>
      <default_value>false</default_value>
      <choices>
        <choice>
          <value>true</value>
          <display_name>true</display_name>
        </choice>
        <choice>
          <value>false</value>
          <display_name>false</display_name>
        </choice>
      </choices>
    </argument>
    <argument>
      <name>whole_house_fan_flow_rate</name>
      <display_name>Whole House Fan: Flow Rate</display_name>
      <description>The flow rate of the whole house fan. If not provided, the OS-HPXML default (see &lt;a href='https://openstudio-hpxml.readthedocs.io/en/v1.8.1/workflow_inputs.html#hpxml-whole-house-fans'&gt;HPXML Whole House Fans&lt;/a&gt;) is used.</description>
      <type>Double</type>
      <units>CFM</units>
      <required>false</required>
      <model_dependent>false</model_dependent>
    </argument>
    <argument>
      <name>whole_house_fan_power</name>
      <display_name>Whole House Fan: Fan Power</display_name>
      <description>The fan power of the whole house fan. If not provided, the OS-HPXML default (see &lt;a href='https://openstudio-hpxml.readthedocs.io/en/v1.8.1/workflow_inputs.html#hpxml-whole-house-fans'&gt;HPXML Whole House Fans&lt;/a&gt;) is used.</description>
      <type>Double</type>
      <units>W</units>
      <required>false</required>
      <model_dependent>false</model_dependent>
    </argument>
    <argument>
      <name>water_heater_type</name>
      <display_name>Water Heater: Type</display_name>
      <description>The type of water heater. Use 'none' if there is no water heater.</description>
      <type>Choice</type>
      <required>true</required>
      <model_dependent>false</model_dependent>
      <default_value>storage water heater</default_value>
      <choices>
        <choice>
          <value>none</value>
          <display_name>none</display_name>
        </choice>
        <choice>
          <value>storage water heater</value>
          <display_name>storage water heater</display_name>
        </choice>
        <choice>
          <value>instantaneous water heater</value>
          <display_name>instantaneous water heater</display_name>
        </choice>
        <choice>
          <value>heat pump water heater</value>
          <display_name>heat pump water heater</display_name>
        </choice>
        <choice>
          <value>space-heating boiler with storage tank</value>
          <display_name>space-heating boiler with storage tank</display_name>
        </choice>
        <choice>
          <value>space-heating boiler with tankless coil</value>
          <display_name>space-heating boiler with tankless coil</display_name>
        </choice>
      </choices>
    </argument>
    <argument>
      <name>water_heater_fuel_type</name>
      <display_name>Water Heater: Fuel Type</display_name>
      <description>The fuel type of water heater. Ignored for heat pump water heater.</description>
      <type>Choice</type>
      <required>true</required>
      <model_dependent>false</model_dependent>
      <default_value>natural gas</default_value>
      <choices>
        <choice>
          <value>electricity</value>
          <display_name>electricity</display_name>
        </choice>
        <choice>
          <value>natural gas</value>
          <display_name>natural gas</display_name>
        </choice>
        <choice>
          <value>fuel oil</value>
          <display_name>fuel oil</display_name>
        </choice>
        <choice>
          <value>propane</value>
          <display_name>propane</display_name>
        </choice>
        <choice>
          <value>wood</value>
          <display_name>wood</display_name>
        </choice>
        <choice>
          <value>coal</value>
          <display_name>coal</display_name>
        </choice>
      </choices>
    </argument>
    <argument>
      <name>water_heater_location</name>
      <display_name>Water Heater: Location</display_name>
      <description>The location of water heater. If not provided, the OS-HPXML default (see &lt;a href='https://openstudio-hpxml.readthedocs.io/en/v1.8.1/workflow_inputs.html#hpxml-water-heating-systems'&gt;HPXML Water Heating Systems&lt;/a&gt;) is used.</description>
      <type>Choice</type>
      <required>false</required>
      <model_dependent>false</model_dependent>
      <choices>
        <choice>
          <value>conditioned space</value>
          <display_name>conditioned space</display_name>
        </choice>
        <choice>
          <value>basement - conditioned</value>
          <display_name>basement - conditioned</display_name>
        </choice>
        <choice>
          <value>basement - unconditioned</value>
          <display_name>basement - unconditioned</display_name>
        </choice>
        <choice>
          <value>garage</value>
          <display_name>garage</display_name>
        </choice>
        <choice>
          <value>attic</value>
          <display_name>attic</display_name>
        </choice>
        <choice>
          <value>attic - vented</value>
          <display_name>attic - vented</display_name>
        </choice>
        <choice>
          <value>attic - unvented</value>
          <display_name>attic - unvented</display_name>
        </choice>
        <choice>
          <value>crawlspace</value>
          <display_name>crawlspace</display_name>
        </choice>
        <choice>
          <value>crawlspace - vented</value>
          <display_name>crawlspace - vented</display_name>
        </choice>
        <choice>
          <value>crawlspace - unvented</value>
          <display_name>crawlspace - unvented</display_name>
        </choice>
        <choice>
          <value>crawlspace - conditioned</value>
          <display_name>crawlspace - conditioned</display_name>
        </choice>
        <choice>
          <value>other exterior</value>
          <display_name>other exterior</display_name>
        </choice>
        <choice>
          <value>other housing unit</value>
          <display_name>other housing unit</display_name>
        </choice>
        <choice>
          <value>other heated space</value>
          <display_name>other heated space</display_name>
        </choice>
        <choice>
          <value>other multifamily buffer space</value>
          <display_name>other multifamily buffer space</display_name>
        </choice>
        <choice>
          <value>other non-freezing space</value>
          <display_name>other non-freezing space</display_name>
        </choice>
      </choices>
    </argument>
    <argument>
      <name>water_heater_tank_volume</name>
      <display_name>Water Heater: Tank Volume</display_name>
      <description>Nominal volume of water heater tank. Only applies to storage water heater, heat pump water heater, and space-heating boiler with storage tank. If not provided, the OS-HPXML default (see &lt;a href='https://openstudio-hpxml.readthedocs.io/en/v1.8.1/workflow_inputs.html#conventional-storage'&gt;Conventional Storage&lt;/a&gt;, &lt;a href='https://openstudio-hpxml.readthedocs.io/en/v1.8.1/workflow_inputs.html#heat-pump'&gt;Heat Pump&lt;/a&gt;, &lt;a href='https://openstudio-hpxml.readthedocs.io/en/v1.8.1/workflow_inputs.html#combi-boiler-w-storage'&gt;Combi Boiler w/ Storage&lt;/a&gt;) is used.</description>
      <type>Double</type>
      <units>gal</units>
      <required>false</required>
      <model_dependent>false</model_dependent>
    </argument>
    <argument>
      <name>water_heater_efficiency_type</name>
      <display_name>Water Heater: Efficiency Type</display_name>
      <description>The efficiency type of water heater. Does not apply to space-heating boilers.</description>
      <type>Choice</type>
      <required>true</required>
      <model_dependent>false</model_dependent>
      <default_value>EnergyFactor</default_value>
      <choices>
        <choice>
          <value>EnergyFactor</value>
          <display_name>EnergyFactor</display_name>
        </choice>
        <choice>
          <value>UniformEnergyFactor</value>
          <display_name>UniformEnergyFactor</display_name>
        </choice>
      </choices>
    </argument>
    <argument>
      <name>water_heater_efficiency</name>
      <display_name>Water Heater: Efficiency</display_name>
      <description>Rated Energy Factor or Uniform Energy Factor. Does not apply to space-heating boilers.</description>
      <type>Double</type>
      <required>true</required>
      <model_dependent>false</model_dependent>
      <default_value>0.67</default_value>
    </argument>
    <argument>
      <name>water_heater_usage_bin</name>
      <display_name>Water Heater: Usage Bin</display_name>
      <description>The usage of the water heater. Only applies if Efficiency Type is UniformEnergyFactor and Type is not instantaneous water heater. Does not apply to space-heating boilers. If not provided, the OS-HPXML default (see &lt;a href='https://openstudio-hpxml.readthedocs.io/en/v1.8.1/workflow_inputs.html#conventional-storage'&gt;Conventional Storage&lt;/a&gt;, &lt;a href='https://openstudio-hpxml.readthedocs.io/en/v1.8.1/workflow_inputs.html#heat-pump'&gt;Heat Pump&lt;/a&gt;) is used.</description>
      <type>Choice</type>
      <required>false</required>
      <model_dependent>false</model_dependent>
      <choices>
        <choice>
          <value>very small</value>
          <display_name>very small</display_name>
        </choice>
        <choice>
          <value>low</value>
          <display_name>low</display_name>
        </choice>
        <choice>
          <value>medium</value>
          <display_name>medium</display_name>
        </choice>
        <choice>
          <value>high</value>
          <display_name>high</display_name>
        </choice>
      </choices>
    </argument>
    <argument>
      <name>water_heater_recovery_efficiency</name>
      <display_name>Water Heater: Recovery Efficiency</display_name>
      <description>Ratio of energy delivered to water heater to the energy content of the fuel consumed by the water heater. Only used for non-electric storage water heaters. If not provided, the OS-HPXML default (see &lt;a href='https://openstudio-hpxml.readthedocs.io/en/v1.8.1/workflow_inputs.html#conventional-storage'&gt;Conventional Storage&lt;/a&gt;) is used.</description>
      <type>Double</type>
      <units>Frac</units>
      <required>false</required>
      <model_dependent>false</model_dependent>
    </argument>
    <argument>
      <name>water_heater_heating_capacity</name>
      <display_name>Water Heater: Heating Capacity</display_name>
      <description>Heating capacity. Only applies to storage water heater. If not provided, the OS-HPXML default (see &lt;a href='https://openstudio-hpxml.readthedocs.io/en/v1.8.1/workflow_inputs.html#conventional-storage'&gt;Conventional Storage&lt;/a&gt;) is used.</description>
      <type>Double</type>
      <units>Btu/hr</units>
      <required>false</required>
      <model_dependent>false</model_dependent>
    </argument>
    <argument>
      <name>water_heater_standby_loss</name>
      <display_name>Water Heater: Standby Loss</display_name>
      <description>The standby loss of water heater. Only applies to space-heating boilers. If not provided, the OS-HPXML default (see &lt;a href='https://openstudio-hpxml.readthedocs.io/en/v1.8.1/workflow_inputs.html#combi-boiler-w-storage'&gt;Combi Boiler w/ Storage&lt;/a&gt;) is used.</description>
      <type>Double</type>
      <units>F/hr</units>
      <required>false</required>
      <model_dependent>false</model_dependent>
    </argument>
    <argument>
      <name>water_heater_jacket_rvalue</name>
      <display_name>Water Heater: Jacket R-value</display_name>
      <description>The jacket R-value of water heater. Doesn't apply to instantaneous water heater or space-heating boiler with tankless coil. If not provided, defaults to no jacket insulation.</description>
      <type>Double</type>
      <units>h-ft^2-R/Btu</units>
      <required>false</required>
      <model_dependent>false</model_dependent>
    </argument>
    <argument>
      <name>water_heater_setpoint_temperature</name>
      <display_name>Water Heater: Setpoint Temperature</display_name>
      <description>The setpoint temperature of water heater. If not provided, the OS-HPXML default (see &lt;a href='https://openstudio-hpxml.readthedocs.io/en/v1.8.1/workflow_inputs.html#hpxml-water-heating-systems'&gt;HPXML Water Heating Systems&lt;/a&gt;) is used.</description>
      <type>Double</type>
      <units>F</units>
      <required>false</required>
      <model_dependent>false</model_dependent>
    </argument>
    <argument>
      <name>water_heater_num_bedrooms_served</name>
      <display_name>Water Heater: Number of Bedrooms Served</display_name>
      <description>Number of bedrooms served (directly or indirectly) by the water heater. Only needed if single-family attached or apartment unit and it is a shared water heater serving multiple dwelling units. Used to apportion water heater tank losses to the unit.</description>
      <type>Integer</type>
      <units>#</units>
      <required>false</required>
      <model_dependent>false</model_dependent>
    </argument>
    <argument>
      <name>water_heater_uses_desuperheater</name>
      <display_name>Water Heater: Uses Desuperheater</display_name>
      <description>Requires that the dwelling unit has a air-to-air, mini-split, or ground-to-air heat pump or a central air conditioner or mini-split air conditioner. If not provided, assumes no desuperheater.</description>
      <type>Boolean</type>
      <required>false</required>
      <model_dependent>false</model_dependent>
      <choices>
        <choice>
          <value>true</value>
          <display_name>true</display_name>
        </choice>
        <choice>
          <value>false</value>
          <display_name>false</display_name>
        </choice>
      </choices>
    </argument>
    <argument>
      <name>water_heater_tank_model_type</name>
      <display_name>Water Heater: Tank Type</display_name>
      <description>Type of tank model to use. The 'stratified' tank generally provide more accurate results, but may significantly increase run time. Applies only to storage water heater. If not provided, the OS-HPXML default (see &lt;a href='https://openstudio-hpxml.readthedocs.io/en/v1.8.1/workflow_inputs.html#conventional-storage'&gt;Conventional Storage&lt;/a&gt;) is used.</description>
      <type>Choice</type>
      <required>false</required>
      <model_dependent>false</model_dependent>
      <choices>
        <choice>
          <value>mixed</value>
          <display_name>mixed</display_name>
        </choice>
        <choice>
          <value>stratified</value>
          <display_name>stratified</display_name>
        </choice>
      </choices>
    </argument>
    <argument>
      <name>water_heater_operating_mode</name>
      <display_name>Water Heater: Operating Mode</display_name>
      <description>The water heater operating mode. The 'heat pump only' option only uses the heat pump, while 'hybrid/auto' allows the backup electric resistance to come on in high demand situations. This is ignored if a scheduled operating mode type is selected. Applies only to heat pump water heater. If not provided, the OS-HPXML default (see &lt;a href='https://openstudio-hpxml.readthedocs.io/en/v1.8.1/workflow_inputs.html#heat-pump'&gt;Heat Pump&lt;/a&gt;) is used.</description>
      <type>Choice</type>
      <required>false</required>
      <model_dependent>false</model_dependent>
      <choices>
        <choice>
          <value>hybrid/auto</value>
          <display_name>hybrid/auto</display_name>
        </choice>
        <choice>
          <value>heat pump only</value>
          <display_name>heat pump only</display_name>
        </choice>
      </choices>
    </argument>
    <argument>
      <name>hot_water_distribution_system_type</name>
      <display_name>Hot Water Distribution: System Type</display_name>
      <description>The type of the hot water distribution system.</description>
      <type>Choice</type>
      <required>true</required>
      <model_dependent>false</model_dependent>
      <default_value>Standard</default_value>
      <choices>
        <choice>
          <value>Standard</value>
          <display_name>Standard</display_name>
        </choice>
        <choice>
          <value>Recirculation</value>
          <display_name>Recirculation</display_name>
        </choice>
      </choices>
    </argument>
    <argument>
      <name>hot_water_distribution_standard_piping_length</name>
      <display_name>Hot Water Distribution: Standard Piping Length</display_name>
      <description>If the distribution system is Standard, the length of the piping. If not provided, the OS-HPXML default (see &lt;a href='https://openstudio-hpxml.readthedocs.io/en/v1.8.1/workflow_inputs.html#standard'&gt;Standard&lt;/a&gt;) is used.</description>
      <type>Double</type>
      <units>ft</units>
      <required>false</required>
      <model_dependent>false</model_dependent>
    </argument>
    <argument>
      <name>hot_water_distribution_recirc_control_type</name>
      <display_name>Hot Water Distribution: Recirculation Control Type</display_name>
      <description>If the distribution system is Recirculation, the type of hot water recirculation control, if any.</description>
      <type>Choice</type>
      <required>false</required>
      <model_dependent>false</model_dependent>
      <default_value>no control</default_value>
      <choices>
        <choice>
          <value>no control</value>
          <display_name>no control</display_name>
        </choice>
        <choice>
          <value>timer</value>
          <display_name>timer</display_name>
        </choice>
        <choice>
          <value>temperature</value>
          <display_name>temperature</display_name>
        </choice>
        <choice>
          <value>presence sensor demand control</value>
          <display_name>presence sensor demand control</display_name>
        </choice>
        <choice>
          <value>manual demand control</value>
          <display_name>manual demand control</display_name>
        </choice>
      </choices>
    </argument>
    <argument>
      <name>hot_water_distribution_recirc_piping_length</name>
      <display_name>Hot Water Distribution: Recirculation Piping Length</display_name>
      <description>If the distribution system is Recirculation, the length of the recirculation piping. If not provided, the OS-HPXML default (see &lt;a href='https://openstudio-hpxml.readthedocs.io/en/v1.8.1/workflow_inputs.html#recirculation-in-unit'&gt;Recirculation (In-Unit)&lt;/a&gt;) is used.</description>
      <type>Double</type>
      <units>ft</units>
      <required>false</required>
      <model_dependent>false</model_dependent>
    </argument>
    <argument>
      <name>hot_water_distribution_recirc_branch_piping_length</name>
      <display_name>Hot Water Distribution: Recirculation Branch Piping Length</display_name>
      <description>If the distribution system is Recirculation, the length of the recirculation branch piping. If not provided, the OS-HPXML default (see &lt;a href='https://openstudio-hpxml.readthedocs.io/en/v1.8.1/workflow_inputs.html#recirculation-in-unit'&gt;Recirculation (In-Unit)&lt;/a&gt;) is used.</description>
      <type>Double</type>
      <units>ft</units>
      <required>false</required>
      <model_dependent>false</model_dependent>
    </argument>
    <argument>
      <name>hot_water_distribution_recirc_pump_power</name>
      <display_name>Hot Water Distribution: Recirculation Pump Power</display_name>
      <description>If the distribution system is Recirculation, the recirculation pump power. If not provided, the OS-HPXML default (see &lt;a href='https://openstudio-hpxml.readthedocs.io/en/v1.8.1/workflow_inputs.html#recirculation-in-unit'&gt;Recirculation (In-Unit)&lt;/a&gt;) is used.</description>
      <type>Double</type>
      <units>W</units>
      <required>false</required>
      <model_dependent>false</model_dependent>
    </argument>
    <argument>
      <name>hot_water_distribution_pipe_r</name>
      <display_name>Hot Water Distribution: Pipe Insulation Nominal R-Value</display_name>
      <description>Nominal R-value of the pipe insulation. If not provided, the OS-HPXML default (see &lt;a href='https://openstudio-hpxml.readthedocs.io/en/v1.8.1/workflow_inputs.html#hpxml-hot-water-distribution'&gt;HPXML Hot Water Distribution&lt;/a&gt;) is used.</description>
      <type>Double</type>
      <units>h-ft^2-R/Btu</units>
      <required>false</required>
      <model_dependent>false</model_dependent>
    </argument>
    <argument>
      <name>dwhr_facilities_connected</name>
      <display_name>Drain Water Heat Recovery: Facilities Connected</display_name>
      <description>Which facilities are connected for the drain water heat recovery. Use 'none' if there is no drain water heat recovery system.</description>
      <type>Choice</type>
      <required>true</required>
      <model_dependent>false</model_dependent>
      <default_value>none</default_value>
      <choices>
        <choice>
          <value>none</value>
          <display_name>none</display_name>
        </choice>
        <choice>
          <value>one</value>
          <display_name>one</display_name>
        </choice>
        <choice>
          <value>all</value>
          <display_name>all</display_name>
        </choice>
      </choices>
    </argument>
    <argument>
      <name>dwhr_equal_flow</name>
      <display_name>Drain Water Heat Recovery: Equal Flow</display_name>
      <description>Whether the drain water heat recovery has equal flow.</description>
      <type>Boolean</type>
      <required>false</required>
      <model_dependent>false</model_dependent>
      <default_value>true</default_value>
      <choices>
        <choice>
          <value>true</value>
          <display_name>true</display_name>
        </choice>
        <choice>
          <value>false</value>
          <display_name>false</display_name>
        </choice>
      </choices>
    </argument>
    <argument>
      <name>dwhr_efficiency</name>
      <display_name>Drain Water Heat Recovery: Efficiency</display_name>
      <description>The efficiency of the drain water heat recovery.</description>
      <type>Double</type>
      <units>Frac</units>
      <required>false</required>
      <model_dependent>false</model_dependent>
      <default_value>0.55</default_value>
    </argument>
    <argument>
      <name>water_fixtures_shower_low_flow</name>
      <display_name>Hot Water Fixtures: Is Shower Low Flow</display_name>
      <description>Whether the shower fixture is low flow.</description>
      <type>Boolean</type>
      <required>true</required>
      <model_dependent>false</model_dependent>
      <default_value>false</default_value>
      <choices>
        <choice>
          <value>true</value>
          <display_name>true</display_name>
        </choice>
        <choice>
          <value>false</value>
          <display_name>false</display_name>
        </choice>
      </choices>
    </argument>
    <argument>
      <name>water_fixtures_sink_low_flow</name>
      <display_name>Hot Water Fixtures: Is Sink Low Flow</display_name>
      <description>Whether the sink fixture is low flow.</description>
      <type>Boolean</type>
      <required>true</required>
      <model_dependent>false</model_dependent>
      <default_value>false</default_value>
      <choices>
        <choice>
          <value>true</value>
          <display_name>true</display_name>
        </choice>
        <choice>
          <value>false</value>
          <display_name>false</display_name>
        </choice>
      </choices>
    </argument>
    <argument>
      <name>water_fixtures_usage_multiplier</name>
      <display_name>Hot Water Fixtures: Usage Multiplier</display_name>
      <description>Multiplier on the hot water usage that can reflect, e.g., high/low usage occupants. If not provided, the OS-HPXML default (see &lt;a href='https://openstudio-hpxml.readthedocs.io/en/v1.8.1/workflow_inputs.html#hpxml-water-fixtures'&gt;HPXML Water Fixtures&lt;/a&gt;) is used.</description>
      <type>Double</type>
      <required>false</required>
      <model_dependent>false</model_dependent>
    </argument>
    <argument>
      <name>general_water_use_usage_multiplier</name>
      <display_name>General Water Use: Usage Multiplier</display_name>
      <description>Multiplier on internal gains from general water use (floor mopping, shower evaporation, water films on showers, tubs &amp; sinks surfaces, plant watering, etc.) that can reflect, e.g., high/low usage occupants. If not provided, the OS-HPXML default (see &lt;a href='https://openstudio-hpxml.readthedocs.io/en/v1.8.1/workflow_inputs.html#hpxml-building-occupancy'&gt;HPXML Building Occupancy&lt;/a&gt;) is used.</description>
      <type>Double</type>
      <required>false</required>
      <model_dependent>false</model_dependent>
    </argument>
    <argument>
      <name>solar_thermal_system_type</name>
      <display_name>Solar Thermal: System Type</display_name>
      <description>The type of solar thermal system. Use 'none' if there is no solar thermal system.</description>
      <type>Choice</type>
      <required>true</required>
      <model_dependent>false</model_dependent>
      <default_value>none</default_value>
      <choices>
        <choice>
          <value>none</value>
          <display_name>none</display_name>
        </choice>
        <choice>
          <value>hot water</value>
          <display_name>hot water</display_name>
        </choice>
      </choices>
    </argument>
    <argument>
      <name>solar_thermal_collector_area</name>
      <display_name>Solar Thermal: Collector Area</display_name>
      <description>The collector area of the solar thermal system.</description>
      <type>Double</type>
      <units>ft^2</units>
      <required>true</required>
      <model_dependent>false</model_dependent>
      <default_value>40</default_value>
    </argument>
    <argument>
      <name>solar_thermal_collector_loop_type</name>
      <display_name>Solar Thermal: Collector Loop Type</display_name>
      <description>The collector loop type of the solar thermal system.</description>
      <type>Choice</type>
      <required>true</required>
      <model_dependent>false</model_dependent>
      <default_value>liquid direct</default_value>
      <choices>
        <choice>
          <value>liquid direct</value>
          <display_name>liquid direct</display_name>
        </choice>
        <choice>
          <value>liquid indirect</value>
          <display_name>liquid indirect</display_name>
        </choice>
        <choice>
          <value>passive thermosyphon</value>
          <display_name>passive thermosyphon</display_name>
        </choice>
      </choices>
    </argument>
    <argument>
      <name>solar_thermal_collector_type</name>
      <display_name>Solar Thermal: Collector Type</display_name>
      <description>The collector type of the solar thermal system.</description>
      <type>Choice</type>
      <required>true</required>
      <model_dependent>false</model_dependent>
      <default_value>evacuated tube</default_value>
      <choices>
        <choice>
          <value>evacuated tube</value>
          <display_name>evacuated tube</display_name>
        </choice>
        <choice>
          <value>single glazing black</value>
          <display_name>single glazing black</display_name>
        </choice>
        <choice>
          <value>double glazing black</value>
          <display_name>double glazing black</display_name>
        </choice>
        <choice>
          <value>integrated collector storage</value>
          <display_name>integrated collector storage</display_name>
        </choice>
      </choices>
    </argument>
    <argument>
      <name>solar_thermal_collector_azimuth</name>
      <display_name>Solar Thermal: Collector Azimuth</display_name>
      <description>The collector azimuth of the solar thermal system. Azimuth is measured clockwise from north (e.g., North=0, East=90, South=180, West=270).</description>
      <type>Double</type>
      <units>degrees</units>
      <required>true</required>
      <model_dependent>false</model_dependent>
      <default_value>180</default_value>
    </argument>
    <argument>
      <name>solar_thermal_collector_tilt</name>
      <display_name>Solar Thermal: Collector Tilt</display_name>
      <description>The collector tilt of the solar thermal system. Can also enter, e.g., RoofPitch, RoofPitch+20, Latitude, Latitude-15, etc.</description>
      <type>String</type>
      <units>degrees</units>
      <required>true</required>
      <model_dependent>false</model_dependent>
      <default_value>RoofPitch</default_value>
    </argument>
    <argument>
      <name>solar_thermal_collector_rated_optical_efficiency</name>
      <display_name>Solar Thermal: Collector Rated Optical Efficiency</display_name>
      <description>The collector rated optical efficiency of the solar thermal system.</description>
      <type>Double</type>
      <units>Frac</units>
      <required>true</required>
      <model_dependent>false</model_dependent>
      <default_value>0.5</default_value>
    </argument>
    <argument>
      <name>solar_thermal_collector_rated_thermal_losses</name>
      <display_name>Solar Thermal: Collector Rated Thermal Losses</display_name>
      <description>The collector rated thermal losses of the solar thermal system.</description>
      <type>Double</type>
      <units>Btu/hr-ft^2-R</units>
      <required>true</required>
      <model_dependent>false</model_dependent>
      <default_value>0.2799</default_value>
    </argument>
    <argument>
      <name>solar_thermal_storage_volume</name>
      <display_name>Solar Thermal: Storage Volume</display_name>
      <description>The storage volume of the solar thermal system. If not provided, the OS-HPXML default (see &lt;a href='https://openstudio-hpxml.readthedocs.io/en/v1.8.1/workflow_inputs.html#detailed-inputs'&gt;Detailed Inputs&lt;/a&gt;) is used.</description>
      <type>Double</type>
      <units>gal</units>
      <required>false</required>
      <model_dependent>false</model_dependent>
    </argument>
    <argument>
      <name>solar_thermal_solar_fraction</name>
      <display_name>Solar Thermal: Solar Fraction</display_name>
      <description>The solar fraction of the solar thermal system. If provided, overrides all other solar thermal inputs.</description>
      <type>Double</type>
      <units>Frac</units>
      <required>true</required>
      <model_dependent>false</model_dependent>
      <default_value>0</default_value>
    </argument>
    <argument>
      <name>pv_system_present</name>
      <display_name>PV System: Present</display_name>
      <description>Whether there is a PV system present.</description>
      <type>Boolean</type>
      <required>true</required>
      <model_dependent>false</model_dependent>
      <default_value>false</default_value>
      <choices>
        <choice>
          <value>true</value>
          <display_name>true</display_name>
        </choice>
        <choice>
          <value>false</value>
          <display_name>false</display_name>
        </choice>
      </choices>
    </argument>
    <argument>
      <name>pv_system_module_type</name>
      <display_name>PV System: Module Type</display_name>
      <description>Module type of the PV system. If not provided, the OS-HPXML default (see &lt;a href='https://openstudio-hpxml.readthedocs.io/en/v1.8.1/workflow_inputs.html#hpxml-photovoltaics'&gt;HPXML Photovoltaics&lt;/a&gt;) is used.</description>
      <type>Choice</type>
      <required>false</required>
      <model_dependent>false</model_dependent>
      <choices>
        <choice>
          <value>standard</value>
          <display_name>standard</display_name>
        </choice>
        <choice>
          <value>premium</value>
          <display_name>premium</display_name>
        </choice>
        <choice>
          <value>thin film</value>
          <display_name>thin film</display_name>
        </choice>
      </choices>
    </argument>
    <argument>
      <name>pv_system_location</name>
      <display_name>PV System: Location</display_name>
      <description>Location of the PV system. If not provided, the OS-HPXML default (see &lt;a href='https://openstudio-hpxml.readthedocs.io/en/v1.8.1/workflow_inputs.html#hpxml-photovoltaics'&gt;HPXML Photovoltaics&lt;/a&gt;) is used.</description>
      <type>Choice</type>
      <required>false</required>
      <model_dependent>false</model_dependent>
      <choices>
        <choice>
          <value>roof</value>
          <display_name>roof</display_name>
        </choice>
        <choice>
          <value>ground</value>
          <display_name>ground</display_name>
        </choice>
      </choices>
    </argument>
    <argument>
      <name>pv_system_tracking</name>
      <display_name>PV System: Tracking</display_name>
      <description>Type of tracking for the PV system. If not provided, the OS-HPXML default (see &lt;a href='https://openstudio-hpxml.readthedocs.io/en/v1.8.1/workflow_inputs.html#hpxml-photovoltaics'&gt;HPXML Photovoltaics&lt;/a&gt;) is used.</description>
      <type>Choice</type>
      <required>false</required>
      <model_dependent>false</model_dependent>
      <choices>
        <choice>
          <value>fixed</value>
          <display_name>fixed</display_name>
        </choice>
        <choice>
          <value>1-axis</value>
          <display_name>1-axis</display_name>
        </choice>
        <choice>
          <value>1-axis backtracked</value>
          <display_name>1-axis backtracked</display_name>
        </choice>
        <choice>
          <value>2-axis</value>
          <display_name>2-axis</display_name>
        </choice>
      </choices>
    </argument>
    <argument>
      <name>pv_system_array_azimuth</name>
      <display_name>PV System: Array Azimuth</display_name>
      <description>Array azimuth of the PV system. Azimuth is measured clockwise from north (e.g., North=0, East=90, South=180, West=270).</description>
      <type>Double</type>
      <units>degrees</units>
      <required>true</required>
      <model_dependent>false</model_dependent>
      <default_value>180</default_value>
    </argument>
    <argument>
      <name>pv_system_array_tilt</name>
      <display_name>PV System: Array Tilt</display_name>
      <description>Array tilt of the PV system. Can also enter, e.g., RoofPitch, RoofPitch+20, Latitude, Latitude-15, etc.</description>
      <type>String</type>
      <units>degrees</units>
      <required>true</required>
      <model_dependent>false</model_dependent>
      <default_value>RoofPitch</default_value>
    </argument>
    <argument>
      <name>pv_system_max_power_output</name>
      <display_name>PV System: Maximum Power Output</display_name>
      <description>Maximum power output of the PV system. For a shared system, this is the total building maximum power output.</description>
      <type>Double</type>
      <units>W</units>
      <required>true</required>
      <model_dependent>false</model_dependent>
      <default_value>4000</default_value>
    </argument>
    <argument>
      <name>pv_system_inverter_efficiency</name>
      <display_name>PV System: Inverter Efficiency</display_name>
      <description>Inverter efficiency of the PV system. If there are two PV systems, this will apply to both. If not provided, the OS-HPXML default (see &lt;a href='https://openstudio-hpxml.readthedocs.io/en/v1.8.1/workflow_inputs.html#hpxml-photovoltaics'&gt;HPXML Photovoltaics&lt;/a&gt;) is used.</description>
      <type>Double</type>
      <units>Frac</units>
      <required>false</required>
      <model_dependent>false</model_dependent>
    </argument>
    <argument>
      <name>pv_system_system_losses_fraction</name>
      <display_name>PV System: System Losses Fraction</display_name>
      <description>System losses fraction of the PV system. If there are two PV systems, this will apply to both. If not provided, the OS-HPXML default (see &lt;a href='https://openstudio-hpxml.readthedocs.io/en/v1.8.1/workflow_inputs.html#hpxml-photovoltaics'&gt;HPXML Photovoltaics&lt;/a&gt;) is used.</description>
      <type>Double</type>
      <units>Frac</units>
      <required>false</required>
      <model_dependent>false</model_dependent>
    </argument>
    <argument>
      <name>pv_system_num_bedrooms_served</name>
      <display_name>PV System: Number of Bedrooms Served</display_name>
      <description>Number of bedrooms served by PV system. Only needed if single-family attached or apartment unit and it is a shared PV system serving multiple dwelling units. Used to apportion PV generation to the unit of a SFA/MF building. If there are two PV systems, this will apply to both.</description>
      <type>Integer</type>
      <units>#</units>
      <required>false</required>
      <model_dependent>false</model_dependent>
    </argument>
    <argument>
      <name>pv_system_2_present</name>
      <display_name>PV System 2: Present</display_name>
      <description>Whether there is a second PV system present.</description>
      <type>Boolean</type>
      <required>true</required>
      <model_dependent>false</model_dependent>
      <default_value>false</default_value>
      <choices>
        <choice>
          <value>true</value>
          <display_name>true</display_name>
        </choice>
        <choice>
          <value>false</value>
          <display_name>false</display_name>
        </choice>
      </choices>
    </argument>
    <argument>
      <name>pv_system_2_module_type</name>
      <display_name>PV System 2: Module Type</display_name>
      <description>Module type of the second PV system. If not provided, the OS-HPXML default (see &lt;a href='https://openstudio-hpxml.readthedocs.io/en/v1.8.1/workflow_inputs.html#hpxml-photovoltaics'&gt;HPXML Photovoltaics&lt;/a&gt;) is used.</description>
      <type>Choice</type>
      <required>false</required>
      <model_dependent>false</model_dependent>
      <choices>
        <choice>
          <value>standard</value>
          <display_name>standard</display_name>
        </choice>
        <choice>
          <value>premium</value>
          <display_name>premium</display_name>
        </choice>
        <choice>
          <value>thin film</value>
          <display_name>thin film</display_name>
        </choice>
      </choices>
    </argument>
    <argument>
      <name>pv_system_2_location</name>
      <display_name>PV System 2: Location</display_name>
      <description>Location of the second PV system. If not provided, the OS-HPXML default (see &lt;a href='https://openstudio-hpxml.readthedocs.io/en/v1.8.1/workflow_inputs.html#hpxml-photovoltaics'&gt;HPXML Photovoltaics&lt;/a&gt;) is used.</description>
      <type>Choice</type>
      <required>false</required>
      <model_dependent>false</model_dependent>
      <choices>
        <choice>
          <value>roof</value>
          <display_name>roof</display_name>
        </choice>
        <choice>
          <value>ground</value>
          <display_name>ground</display_name>
        </choice>
      </choices>
    </argument>
    <argument>
      <name>pv_system_2_tracking</name>
      <display_name>PV System 2: Tracking</display_name>
      <description>Type of tracking for the second PV system. If not provided, the OS-HPXML default (see &lt;a href='https://openstudio-hpxml.readthedocs.io/en/v1.8.1/workflow_inputs.html#hpxml-photovoltaics'&gt;HPXML Photovoltaics&lt;/a&gt;) is used.</description>
      <type>Choice</type>
      <required>false</required>
      <model_dependent>false</model_dependent>
      <choices>
        <choice>
          <value>fixed</value>
          <display_name>fixed</display_name>
        </choice>
        <choice>
          <value>1-axis</value>
          <display_name>1-axis</display_name>
        </choice>
        <choice>
          <value>1-axis backtracked</value>
          <display_name>1-axis backtracked</display_name>
        </choice>
        <choice>
          <value>2-axis</value>
          <display_name>2-axis</display_name>
        </choice>
      </choices>
    </argument>
    <argument>
      <name>pv_system_2_array_azimuth</name>
      <display_name>PV System 2: Array Azimuth</display_name>
      <description>Array azimuth of the second PV system. Azimuth is measured clockwise from north (e.g., North=0, East=90, South=180, West=270).</description>
      <type>Double</type>
      <units>degrees</units>
      <required>true</required>
      <model_dependent>false</model_dependent>
      <default_value>180</default_value>
    </argument>
    <argument>
      <name>pv_system_2_array_tilt</name>
      <display_name>PV System 2: Array Tilt</display_name>
      <description>Array tilt of the second PV system. Can also enter, e.g., RoofPitch, RoofPitch+20, Latitude, Latitude-15, etc.</description>
      <type>String</type>
      <units>degrees</units>
      <required>true</required>
      <model_dependent>false</model_dependent>
      <default_value>RoofPitch</default_value>
    </argument>
    <argument>
      <name>pv_system_2_max_power_output</name>
      <display_name>PV System 2: Maximum Power Output</display_name>
      <description>Maximum power output of the second PV system. For a shared system, this is the total building maximum power output.</description>
      <type>Double</type>
      <units>W</units>
      <required>true</required>
      <model_dependent>false</model_dependent>
      <default_value>4000</default_value>
    </argument>
    <argument>
      <name>battery_present</name>
      <display_name>Battery: Present</display_name>
      <description>Whether there is a lithium ion battery present.</description>
      <type>Boolean</type>
      <required>true</required>
      <model_dependent>false</model_dependent>
      <default_value>false</default_value>
      <choices>
        <choice>
          <value>true</value>
          <display_name>true</display_name>
        </choice>
        <choice>
          <value>false</value>
          <display_name>false</display_name>
        </choice>
      </choices>
    </argument>
    <argument>
      <name>battery_location</name>
      <display_name>Battery: Location</display_name>
      <description>The space type for the lithium ion battery location. If not provided, the OS-HPXML default (see &lt;a href='https://openstudio-hpxml.readthedocs.io/en/v1.8.1/workflow_inputs.html#hpxml-batteries'&gt;HPXML Batteries&lt;/a&gt;) is used.</description>
      <type>Choice</type>
      <required>false</required>
      <model_dependent>false</model_dependent>
      <choices>
        <choice>
          <value>conditioned space</value>
          <display_name>conditioned space</display_name>
        </choice>
        <choice>
          <value>basement - conditioned</value>
          <display_name>basement - conditioned</display_name>
        </choice>
        <choice>
          <value>basement - unconditioned</value>
          <display_name>basement - unconditioned</display_name>
        </choice>
        <choice>
          <value>crawlspace</value>
          <display_name>crawlspace</display_name>
        </choice>
        <choice>
          <value>crawlspace - vented</value>
          <display_name>crawlspace - vented</display_name>
        </choice>
        <choice>
          <value>crawlspace - unvented</value>
          <display_name>crawlspace - unvented</display_name>
        </choice>
        <choice>
          <value>crawlspace - conditioned</value>
          <display_name>crawlspace - conditioned</display_name>
        </choice>
        <choice>
          <value>attic</value>
          <display_name>attic</display_name>
        </choice>
        <choice>
          <value>attic - vented</value>
          <display_name>attic - vented</display_name>
        </choice>
        <choice>
          <value>attic - unvented</value>
          <display_name>attic - unvented</display_name>
        </choice>
        <choice>
          <value>garage</value>
          <display_name>garage</display_name>
        </choice>
        <choice>
          <value>outside</value>
          <display_name>outside</display_name>
        </choice>
      </choices>
    </argument>
    <argument>
      <name>battery_power</name>
      <display_name>Battery: Rated Power Output</display_name>
      <description>The rated power output of the lithium ion battery. If not provided, the OS-HPXML default (see &lt;a href='https://openstudio-hpxml.readthedocs.io/en/v1.8.1/workflow_inputs.html#hpxml-batteries'&gt;HPXML Batteries&lt;/a&gt;) is used.</description>
      <type>Double</type>
      <units>W</units>
      <required>false</required>
      <model_dependent>false</model_dependent>
    </argument>
    <argument>
      <name>battery_capacity</name>
      <display_name>Battery: Nominal Capacity</display_name>
      <description>The nominal capacity of the lithium ion battery. If not provided, the OS-HPXML default (see &lt;a href='https://openstudio-hpxml.readthedocs.io/en/v1.8.1/workflow_inputs.html#hpxml-batteries'&gt;HPXML Batteries&lt;/a&gt;) is used.</description>
      <type>Double</type>
      <units>kWh</units>
      <required>false</required>
      <model_dependent>false</model_dependent>
    </argument>
    <argument>
      <name>battery_usable_capacity</name>
      <display_name>Battery: Usable Capacity</display_name>
      <description>The usable capacity of the lithium ion battery. If not provided, the OS-HPXML default (see &lt;a href='https://openstudio-hpxml.readthedocs.io/en/v1.8.1/workflow_inputs.html#hpxml-batteries'&gt;HPXML Batteries&lt;/a&gt;) is used.</description>
      <type>Double</type>
      <units>kWh</units>
      <required>false</required>
      <model_dependent>false</model_dependent>
    </argument>
    <argument>
      <name>battery_round_trip_efficiency</name>
      <display_name>Battery: Round Trip Efficiency</display_name>
      <description>The round trip efficiency of the lithium ion battery. If not provided, the OS-HPXML default (see &lt;a href='https://openstudio-hpxml.readthedocs.io/en/v1.8.1/workflow_inputs.html#hpxml-batteries'&gt;HPXML Batteries&lt;/a&gt;) is used.</description>
      <type>Double</type>
      <units>Frac</units>
      <required>false</required>
      <model_dependent>false</model_dependent>
    </argument>
    <argument>
      <name>battery_num_bedrooms_served</name>
      <display_name>Battery: Number of Bedrooms Served</display_name>
      <description>Number of bedrooms served by the lithium ion battery. Only needed if single-family attached or apartment unit and it is a shared battery serving multiple dwelling units. Used to apportion battery charging/discharging to the unit of a SFA/MF building.</description>
      <type>Integer</type>
      <units>#</units>
      <required>false</required>
      <model_dependent>false</model_dependent>
    </argument>
    <argument>
      <name>lighting_present</name>
      <display_name>Lighting: Present</display_name>
      <description>Whether there is lighting energy use.</description>
      <type>Boolean</type>
      <required>true</required>
      <model_dependent>false</model_dependent>
      <default_value>true</default_value>
      <choices>
        <choice>
          <value>true</value>
          <display_name>true</display_name>
        </choice>
        <choice>
          <value>false</value>
          <display_name>false</display_name>
        </choice>
      </choices>
    </argument>
    <argument>
      <name>lighting_interior_fraction_cfl</name>
      <display_name>Lighting: Interior Fraction CFL</display_name>
      <description>Fraction of all lamps (interior) that are compact fluorescent. Lighting not specified as CFL, LFL, or LED is assumed to be incandescent.</description>
      <type>Double</type>
      <required>true</required>
      <model_dependent>false</model_dependent>
      <default_value>0.1</default_value>
    </argument>
    <argument>
      <name>lighting_interior_fraction_lfl</name>
      <display_name>Lighting: Interior Fraction LFL</display_name>
      <description>Fraction of all lamps (interior) that are linear fluorescent. Lighting not specified as CFL, LFL, or LED is assumed to be incandescent.</description>
      <type>Double</type>
      <required>true</required>
      <model_dependent>false</model_dependent>
      <default_value>0</default_value>
    </argument>
    <argument>
      <name>lighting_interior_fraction_led</name>
      <display_name>Lighting: Interior Fraction LED</display_name>
      <description>Fraction of all lamps (interior) that are light emitting diodes. Lighting not specified as CFL, LFL, or LED is assumed to be incandescent.</description>
      <type>Double</type>
      <required>true</required>
      <model_dependent>false</model_dependent>
      <default_value>0</default_value>
    </argument>
    <argument>
      <name>lighting_interior_usage_multiplier</name>
      <display_name>Lighting: Interior Usage Multiplier</display_name>
      <description>Multiplier on the lighting energy usage (interior) that can reflect, e.g., high/low usage occupants. If not provided, the OS-HPXML default (see &lt;a href='https://openstudio-hpxml.readthedocs.io/en/v1.8.1/workflow_inputs.html#hpxml-lighting'&gt;HPXML Lighting&lt;/a&gt;) is used.</description>
      <type>Double</type>
      <required>false</required>
      <model_dependent>false</model_dependent>
    </argument>
    <argument>
      <name>lighting_exterior_fraction_cfl</name>
      <display_name>Lighting: Exterior Fraction CFL</display_name>
      <description>Fraction of all lamps (exterior) that are compact fluorescent. Lighting not specified as CFL, LFL, or LED is assumed to be incandescent.</description>
      <type>Double</type>
      <required>true</required>
      <model_dependent>false</model_dependent>
      <default_value>0</default_value>
    </argument>
    <argument>
      <name>lighting_exterior_fraction_lfl</name>
      <display_name>Lighting: Exterior Fraction LFL</display_name>
      <description>Fraction of all lamps (exterior) that are linear fluorescent. Lighting not specified as CFL, LFL, or LED is assumed to be incandescent.</description>
      <type>Double</type>
      <required>true</required>
      <model_dependent>false</model_dependent>
      <default_value>0</default_value>
    </argument>
    <argument>
      <name>lighting_exterior_fraction_led</name>
      <display_name>Lighting: Exterior Fraction LED</display_name>
      <description>Fraction of all lamps (exterior) that are light emitting diodes. Lighting not specified as CFL, LFL, or LED is assumed to be incandescent.</description>
      <type>Double</type>
      <required>true</required>
      <model_dependent>false</model_dependent>
      <default_value>0</default_value>
    </argument>
    <argument>
      <name>lighting_exterior_usage_multiplier</name>
      <display_name>Lighting: Exterior Usage Multiplier</display_name>
      <description>Multiplier on the lighting energy usage (exterior) that can reflect, e.g., high/low usage occupants. If not provided, the OS-HPXML default (see &lt;a href='https://openstudio-hpxml.readthedocs.io/en/v1.8.1/workflow_inputs.html#hpxml-lighting'&gt;HPXML Lighting&lt;/a&gt;) is used.</description>
      <type>Double</type>
      <required>false</required>
      <model_dependent>false</model_dependent>
    </argument>
    <argument>
      <name>lighting_garage_fraction_cfl</name>
      <display_name>Lighting: Garage Fraction CFL</display_name>
      <description>Fraction of all lamps (garage) that are compact fluorescent. Lighting not specified as CFL, LFL, or LED is assumed to be incandescent.</description>
      <type>Double</type>
      <required>true</required>
      <model_dependent>false</model_dependent>
      <default_value>0</default_value>
    </argument>
    <argument>
      <name>lighting_garage_fraction_lfl</name>
      <display_name>Lighting: Garage Fraction LFL</display_name>
      <description>Fraction of all lamps (garage) that are linear fluorescent. Lighting not specified as CFL, LFL, or LED is assumed to be incandescent.</description>
      <type>Double</type>
      <required>true</required>
      <model_dependent>false</model_dependent>
      <default_value>0</default_value>
    </argument>
    <argument>
      <name>lighting_garage_fraction_led</name>
      <display_name>Lighting: Garage Fraction LED</display_name>
      <description>Fraction of all lamps (garage) that are light emitting diodes. Lighting not specified as CFL, LFL, or LED is assumed to be incandescent.</description>
      <type>Double</type>
      <required>true</required>
      <model_dependent>false</model_dependent>
      <default_value>0</default_value>
    </argument>
    <argument>
      <name>lighting_garage_usage_multiplier</name>
      <display_name>Lighting: Garage Usage Multiplier</display_name>
      <description>Multiplier on the lighting energy usage (garage) that can reflect, e.g., high/low usage occupants. If not provided, the OS-HPXML default (see &lt;a href='https://openstudio-hpxml.readthedocs.io/en/v1.8.1/workflow_inputs.html#hpxml-lighting'&gt;HPXML Lighting&lt;/a&gt;) is used.</description>
      <type>Double</type>
      <required>false</required>
      <model_dependent>false</model_dependent>
    </argument>
    <argument>
      <name>holiday_lighting_present</name>
      <display_name>Holiday Lighting: Present</display_name>
      <description>Whether there is holiday lighting.</description>
      <type>Boolean</type>
      <required>true</required>
      <model_dependent>false</model_dependent>
      <default_value>false</default_value>
      <choices>
        <choice>
          <value>true</value>
          <display_name>true</display_name>
        </choice>
        <choice>
          <value>false</value>
          <display_name>false</display_name>
        </choice>
      </choices>
    </argument>
    <argument>
      <name>holiday_lighting_daily_kwh</name>
      <display_name>Holiday Lighting: Daily Consumption</display_name>
      <description>The daily energy consumption for holiday lighting (exterior). If not provided, the OS-HPXML default (see &lt;a href='https://openstudio-hpxml.readthedocs.io/en/v1.8.1/workflow_inputs.html#hpxml-lighting'&gt;HPXML Lighting&lt;/a&gt;) is used.</description>
      <type>Double</type>
      <units>kWh/day</units>
      <required>false</required>
      <model_dependent>false</model_dependent>
    </argument>
    <argument>
      <name>holiday_lighting_period</name>
      <display_name>Holiday Lighting: Period</display_name>
      <description>Enter a date like 'Nov 25 - Jan 5'. If not provided, the OS-HPXML default (see &lt;a href='https://openstudio-hpxml.readthedocs.io/en/v1.8.1/workflow_inputs.html#hpxml-lighting'&gt;HPXML Lighting&lt;/a&gt;) is used.</description>
      <type>String</type>
      <required>false</required>
      <model_dependent>false</model_dependent>
    </argument>
    <argument>
      <name>dehumidifier_type</name>
      <display_name>Dehumidifier: Type</display_name>
      <description>The type of dehumidifier.</description>
      <type>Choice</type>
      <required>true</required>
      <model_dependent>false</model_dependent>
      <default_value>none</default_value>
      <choices>
        <choice>
          <value>none</value>
          <display_name>none</display_name>
        </choice>
        <choice>
          <value>portable</value>
          <display_name>portable</display_name>
        </choice>
        <choice>
          <value>whole-home</value>
          <display_name>whole-home</display_name>
        </choice>
      </choices>
    </argument>
    <argument>
      <name>dehumidifier_efficiency_type</name>
      <display_name>Dehumidifier: Efficiency Type</display_name>
      <description>The efficiency type of dehumidifier.</description>
      <type>Choice</type>
      <required>true</required>
      <model_dependent>false</model_dependent>
      <default_value>IntegratedEnergyFactor</default_value>
      <choices>
        <choice>
          <value>EnergyFactor</value>
          <display_name>EnergyFactor</display_name>
        </choice>
        <choice>
          <value>IntegratedEnergyFactor</value>
          <display_name>IntegratedEnergyFactor</display_name>
        </choice>
      </choices>
    </argument>
    <argument>
      <name>dehumidifier_efficiency</name>
      <display_name>Dehumidifier: Efficiency</display_name>
      <description>The efficiency of the dehumidifier.</description>
      <type>Double</type>
      <units>liters/kWh</units>
      <required>true</required>
      <model_dependent>false</model_dependent>
      <default_value>1.5</default_value>
    </argument>
    <argument>
      <name>dehumidifier_capacity</name>
      <display_name>Dehumidifier: Capacity</display_name>
      <description>The capacity (water removal rate) of the dehumidifier.</description>
      <type>Double</type>
      <units>pint/day</units>
      <required>true</required>
      <model_dependent>false</model_dependent>
      <default_value>40</default_value>
    </argument>
    <argument>
      <name>dehumidifier_rh_setpoint</name>
      <display_name>Dehumidifier: Relative Humidity Setpoint</display_name>
      <description>The relative humidity setpoint of the dehumidifier.</description>
      <type>Double</type>
      <units>Frac</units>
      <required>true</required>
      <model_dependent>false</model_dependent>
      <default_value>0.5</default_value>
    </argument>
    <argument>
      <name>dehumidifier_fraction_dehumidification_load_served</name>
      <display_name>Dehumidifier: Fraction Dehumidification Load Served</display_name>
      <description>The dehumidification load served fraction of the dehumidifier.</description>
      <type>Double</type>
      <units>Frac</units>
      <required>true</required>
      <model_dependent>false</model_dependent>
      <default_value>1</default_value>
    </argument>
    <argument>
      <name>clothes_washer_present</name>
      <display_name>Clothes Washer: Present</display_name>
      <description>Whether there is a clothes washer present.</description>
      <type>Boolean</type>
      <required>true</required>
      <model_dependent>false</model_dependent>
      <default_value>true</default_value>
      <choices>
        <choice>
          <value>true</value>
          <display_name>true</display_name>
        </choice>
        <choice>
          <value>false</value>
          <display_name>false</display_name>
        </choice>
      </choices>
    </argument>
    <argument>
      <name>clothes_washer_location</name>
      <display_name>Clothes Washer: Location</display_name>
      <description>The space type for the clothes washer location. If not provided, the OS-HPXML default (see &lt;a href='https://openstudio-hpxml.readthedocs.io/en/v1.8.1/workflow_inputs.html#hpxml-clothes-washer'&gt;HPXML Clothes Washer&lt;/a&gt;) is used.</description>
      <type>Choice</type>
      <required>false</required>
      <model_dependent>false</model_dependent>
      <choices>
        <choice>
          <value>conditioned space</value>
          <display_name>conditioned space</display_name>
        </choice>
        <choice>
          <value>basement - conditioned</value>
          <display_name>basement - conditioned</display_name>
        </choice>
        <choice>
          <value>basement - unconditioned</value>
          <display_name>basement - unconditioned</display_name>
        </choice>
        <choice>
          <value>garage</value>
          <display_name>garage</display_name>
        </choice>
        <choice>
          <value>other housing unit</value>
          <display_name>other housing unit</display_name>
        </choice>
        <choice>
          <value>other heated space</value>
          <display_name>other heated space</display_name>
        </choice>
        <choice>
          <value>other multifamily buffer space</value>
          <display_name>other multifamily buffer space</display_name>
        </choice>
        <choice>
          <value>other non-freezing space</value>
          <display_name>other non-freezing space</display_name>
        </choice>
      </choices>
    </argument>
    <argument>
      <name>clothes_washer_efficiency_type</name>
      <display_name>Clothes Washer: Efficiency Type</display_name>
      <description>The efficiency type of the clothes washer.</description>
      <type>Choice</type>
      <required>true</required>
      <model_dependent>false</model_dependent>
      <default_value>IntegratedModifiedEnergyFactor</default_value>
      <choices>
        <choice>
          <value>ModifiedEnergyFactor</value>
          <display_name>ModifiedEnergyFactor</display_name>
        </choice>
        <choice>
          <value>IntegratedModifiedEnergyFactor</value>
          <display_name>IntegratedModifiedEnergyFactor</display_name>
        </choice>
      </choices>
    </argument>
    <argument>
      <name>clothes_washer_efficiency</name>
      <display_name>Clothes Washer: Efficiency</display_name>
      <description>The efficiency of the clothes washer. If not provided, the OS-HPXML default (see &lt;a href='https://openstudio-hpxml.readthedocs.io/en/v1.8.1/workflow_inputs.html#hpxml-clothes-washer'&gt;HPXML Clothes Washer&lt;/a&gt;) is used.</description>
      <type>Double</type>
      <units>ft^3/kWh-cyc</units>
      <required>false</required>
      <model_dependent>false</model_dependent>
    </argument>
    <argument>
      <name>clothes_washer_rated_annual_kwh</name>
      <display_name>Clothes Washer: Rated Annual Consumption</display_name>
      <description>The annual energy consumed by the clothes washer, as rated, obtained from the EnergyGuide label. This includes both the appliance electricity consumption and the energy required for water heating. If not provided, the OS-HPXML default (see &lt;a href='https://openstudio-hpxml.readthedocs.io/en/v1.8.1/workflow_inputs.html#hpxml-clothes-washer'&gt;HPXML Clothes Washer&lt;/a&gt;) is used.</description>
      <type>Double</type>
      <units>kWh/yr</units>
      <required>false</required>
      <model_dependent>false</model_dependent>
    </argument>
    <argument>
      <name>clothes_washer_label_electric_rate</name>
      <display_name>Clothes Washer: Label Electric Rate</display_name>
      <description>The annual energy consumed by the clothes washer, as rated, obtained from the EnergyGuide label. This includes both the appliance electricity consumption and the energy required for water heating. If not provided, the OS-HPXML default (see &lt;a href='https://openstudio-hpxml.readthedocs.io/en/v1.8.1/workflow_inputs.html#hpxml-clothes-washer'&gt;HPXML Clothes Washer&lt;/a&gt;) is used.</description>
      <type>Double</type>
      <units>$/kWh</units>
      <required>false</required>
      <model_dependent>false</model_dependent>
    </argument>
    <argument>
      <name>clothes_washer_label_gas_rate</name>
      <display_name>Clothes Washer: Label Gas Rate</display_name>
      <description>The annual energy consumed by the clothes washer, as rated, obtained from the EnergyGuide label. This includes both the appliance electricity consumption and the energy required for water heating. If not provided, the OS-HPXML default (see &lt;a href='https://openstudio-hpxml.readthedocs.io/en/v1.8.1/workflow_inputs.html#hpxml-clothes-washer'&gt;HPXML Clothes Washer&lt;/a&gt;) is used.</description>
      <type>Double</type>
      <units>$/therm</units>
      <required>false</required>
      <model_dependent>false</model_dependent>
    </argument>
    <argument>
      <name>clothes_washer_label_annual_gas_cost</name>
      <display_name>Clothes Washer: Label Annual Cost with Gas DHW</display_name>
      <description>The annual cost of using the system under test conditions. Input is obtained from the EnergyGuide label. If not provided, the OS-HPXML default (see &lt;a href='https://openstudio-hpxml.readthedocs.io/en/v1.8.1/workflow_inputs.html#hpxml-clothes-washer'&gt;HPXML Clothes Washer&lt;/a&gt;) is used.</description>
      <type>Double</type>
      <units>$</units>
      <required>false</required>
      <model_dependent>false</model_dependent>
    </argument>
    <argument>
      <name>clothes_washer_label_usage</name>
      <display_name>Clothes Washer: Label Usage</display_name>
      <description>The clothes washer loads per week. If not provided, the OS-HPXML default (see &lt;a href='https://openstudio-hpxml.readthedocs.io/en/v1.8.1/workflow_inputs.html#hpxml-clothes-washer'&gt;HPXML Clothes Washer&lt;/a&gt;) is used.</description>
      <type>Double</type>
      <units>cyc/wk</units>
      <required>false</required>
      <model_dependent>false</model_dependent>
    </argument>
    <argument>
      <name>clothes_washer_capacity</name>
      <display_name>Clothes Washer: Drum Volume</display_name>
      <description>Volume of the washer drum. Obtained from the EnergyStar website or the manufacturer's literature. If not provided, the OS-HPXML default (see &lt;a href='https://openstudio-hpxml.readthedocs.io/en/v1.8.1/workflow_inputs.html#hpxml-clothes-washer'&gt;HPXML Clothes Washer&lt;/a&gt;) is used.</description>
      <type>Double</type>
      <units>ft^3</units>
      <required>false</required>
      <model_dependent>false</model_dependent>
    </argument>
    <argument>
      <name>clothes_washer_usage_multiplier</name>
      <display_name>Clothes Washer: Usage Multiplier</display_name>
      <description>Multiplier on the clothes washer energy and hot water usage that can reflect, e.g., high/low usage occupants. If not provided, the OS-HPXML default (see &lt;a href='https://openstudio-hpxml.readthedocs.io/en/v1.8.1/workflow_inputs.html#hpxml-clothes-washer'&gt;HPXML Clothes Washer&lt;/a&gt;) is used.</description>
      <type>Double</type>
      <required>false</required>
      <model_dependent>false</model_dependent>
    </argument>
    <argument>
      <name>clothes_dryer_present</name>
      <display_name>Clothes Dryer: Present</display_name>
      <description>Whether there is a clothes dryer present.</description>
      <type>Boolean</type>
      <required>true</required>
      <model_dependent>false</model_dependent>
      <default_value>true</default_value>
      <choices>
        <choice>
          <value>true</value>
          <display_name>true</display_name>
        </choice>
        <choice>
          <value>false</value>
          <display_name>false</display_name>
        </choice>
      </choices>
    </argument>
    <argument>
      <name>clothes_dryer_location</name>
      <display_name>Clothes Dryer: Location</display_name>
      <description>The space type for the clothes dryer location. If not provided, the OS-HPXML default (see &lt;a href='https://openstudio-hpxml.readthedocs.io/en/v1.8.1/workflow_inputs.html#hpxml-clothes-dryer'&gt;HPXML Clothes Dryer&lt;/a&gt;) is used.</description>
      <type>Choice</type>
      <required>false</required>
      <model_dependent>false</model_dependent>
      <choices>
        <choice>
          <value>conditioned space</value>
          <display_name>conditioned space</display_name>
        </choice>
        <choice>
          <value>basement - conditioned</value>
          <display_name>basement - conditioned</display_name>
        </choice>
        <choice>
          <value>basement - unconditioned</value>
          <display_name>basement - unconditioned</display_name>
        </choice>
        <choice>
          <value>garage</value>
          <display_name>garage</display_name>
        </choice>
        <choice>
          <value>other housing unit</value>
          <display_name>other housing unit</display_name>
        </choice>
        <choice>
          <value>other heated space</value>
          <display_name>other heated space</display_name>
        </choice>
        <choice>
          <value>other multifamily buffer space</value>
          <display_name>other multifamily buffer space</display_name>
        </choice>
        <choice>
          <value>other non-freezing space</value>
          <display_name>other non-freezing space</display_name>
        </choice>
      </choices>
    </argument>
    <argument>
      <name>clothes_dryer_fuel_type</name>
      <display_name>Clothes Dryer: Fuel Type</display_name>
      <description>Type of fuel used by the clothes dryer.</description>
      <type>Choice</type>
      <required>true</required>
      <model_dependent>false</model_dependent>
      <default_value>natural gas</default_value>
      <choices>
        <choice>
          <value>electricity</value>
          <display_name>electricity</display_name>
        </choice>
        <choice>
          <value>natural gas</value>
          <display_name>natural gas</display_name>
        </choice>
        <choice>
          <value>fuel oil</value>
          <display_name>fuel oil</display_name>
        </choice>
        <choice>
          <value>propane</value>
          <display_name>propane</display_name>
        </choice>
        <choice>
          <value>wood</value>
          <display_name>wood</display_name>
        </choice>
        <choice>
          <value>coal</value>
          <display_name>coal</display_name>
        </choice>
      </choices>
    </argument>
    <argument>
      <name>clothes_dryer_efficiency_type</name>
      <display_name>Clothes Dryer: Efficiency Type</display_name>
      <description>The efficiency type of the clothes dryer.</description>
      <type>Choice</type>
      <required>true</required>
      <model_dependent>false</model_dependent>
      <default_value>CombinedEnergyFactor</default_value>
      <choices>
        <choice>
          <value>EnergyFactor</value>
          <display_name>EnergyFactor</display_name>
        </choice>
        <choice>
          <value>CombinedEnergyFactor</value>
          <display_name>CombinedEnergyFactor</display_name>
        </choice>
      </choices>
    </argument>
    <argument>
      <name>clothes_dryer_efficiency</name>
      <display_name>Clothes Dryer: Efficiency</display_name>
      <description>The efficiency of the clothes dryer. If not provided, the OS-HPXML default (see &lt;a href='https://openstudio-hpxml.readthedocs.io/en/v1.8.1/workflow_inputs.html#hpxml-clothes-dryer'&gt;HPXML Clothes Dryer&lt;/a&gt;) is used.</description>
      <type>Double</type>
      <units>lb/kWh</units>
      <required>false</required>
      <model_dependent>false</model_dependent>
    </argument>
    <argument>
      <name>clothes_dryer_vented_flow_rate</name>
      <display_name>Clothes Dryer: Vented Flow Rate</display_name>
      <description>The exhaust flow rate of the vented clothes dryer. If not provided, the OS-HPXML default (see &lt;a href='https://openstudio-hpxml.readthedocs.io/en/v1.8.1/workflow_inputs.html#hpxml-clothes-dryer'&gt;HPXML Clothes Dryer&lt;/a&gt;) is used.</description>
      <type>Double</type>
      <units>CFM</units>
      <required>false</required>
      <model_dependent>false</model_dependent>
    </argument>
    <argument>
      <name>clothes_dryer_usage_multiplier</name>
      <display_name>Clothes Dryer: Usage Multiplier</display_name>
      <description>Multiplier on the clothes dryer energy usage that can reflect, e.g., high/low usage occupants. If not provided, the OS-HPXML default (see &lt;a href='https://openstudio-hpxml.readthedocs.io/en/v1.8.1/workflow_inputs.html#hpxml-clothes-dryer'&gt;HPXML Clothes Dryer&lt;/a&gt;) is used.</description>
      <type>Double</type>
      <required>false</required>
      <model_dependent>false</model_dependent>
    </argument>
    <argument>
      <name>dishwasher_present</name>
      <display_name>Dishwasher: Present</display_name>
      <description>Whether there is a dishwasher present.</description>
      <type>Boolean</type>
      <required>true</required>
      <model_dependent>false</model_dependent>
      <default_value>true</default_value>
      <choices>
        <choice>
          <value>true</value>
          <display_name>true</display_name>
        </choice>
        <choice>
          <value>false</value>
          <display_name>false</display_name>
        </choice>
      </choices>
    </argument>
    <argument>
      <name>dishwasher_location</name>
      <display_name>Dishwasher: Location</display_name>
      <description>The space type for the dishwasher location. If not provided, the OS-HPXML default (see &lt;a href='https://openstudio-hpxml.readthedocs.io/en/v1.8.1/workflow_inputs.html#hpxml-dishwasher'&gt;HPXML Dishwasher&lt;/a&gt;) is used.</description>
      <type>Choice</type>
      <required>false</required>
      <model_dependent>false</model_dependent>
      <choices>
        <choice>
          <value>conditioned space</value>
          <display_name>conditioned space</display_name>
        </choice>
        <choice>
          <value>basement - conditioned</value>
          <display_name>basement - conditioned</display_name>
        </choice>
        <choice>
          <value>basement - unconditioned</value>
          <display_name>basement - unconditioned</display_name>
        </choice>
        <choice>
          <value>garage</value>
          <display_name>garage</display_name>
        </choice>
        <choice>
          <value>other housing unit</value>
          <display_name>other housing unit</display_name>
        </choice>
        <choice>
          <value>other heated space</value>
          <display_name>other heated space</display_name>
        </choice>
        <choice>
          <value>other multifamily buffer space</value>
          <display_name>other multifamily buffer space</display_name>
        </choice>
        <choice>
          <value>other non-freezing space</value>
          <display_name>other non-freezing space</display_name>
        </choice>
      </choices>
    </argument>
    <argument>
      <name>dishwasher_efficiency_type</name>
      <display_name>Dishwasher: Efficiency Type</display_name>
      <description>The efficiency type of dishwasher.</description>
      <type>Choice</type>
      <required>true</required>
      <model_dependent>false</model_dependent>
      <default_value>RatedAnnualkWh</default_value>
      <choices>
        <choice>
          <value>RatedAnnualkWh</value>
          <display_name>RatedAnnualkWh</display_name>
        </choice>
        <choice>
          <value>EnergyFactor</value>
          <display_name>EnergyFactor</display_name>
        </choice>
      </choices>
    </argument>
    <argument>
      <name>dishwasher_efficiency</name>
      <display_name>Dishwasher: Efficiency</display_name>
      <description>The efficiency of the dishwasher. If not provided, the OS-HPXML default (see &lt;a href='https://openstudio-hpxml.readthedocs.io/en/v1.8.1/workflow_inputs.html#hpxml-dishwasher'&gt;HPXML Dishwasher&lt;/a&gt;) is used.</description>
      <type>Double</type>
      <units>RatedAnnualkWh or EnergyFactor</units>
      <required>false</required>
      <model_dependent>false</model_dependent>
    </argument>
    <argument>
      <name>dishwasher_label_electric_rate</name>
      <display_name>Dishwasher: Label Electric Rate</display_name>
      <description>The label electric rate of the dishwasher. If not provided, the OS-HPXML default (see &lt;a href='https://openstudio-hpxml.readthedocs.io/en/v1.8.1/workflow_inputs.html#hpxml-dishwasher'&gt;HPXML Dishwasher&lt;/a&gt;) is used.</description>
      <type>Double</type>
      <units>$/kWh</units>
      <required>false</required>
      <model_dependent>false</model_dependent>
    </argument>
    <argument>
      <name>dishwasher_label_gas_rate</name>
      <display_name>Dishwasher: Label Gas Rate</display_name>
      <description>The label gas rate of the dishwasher. If not provided, the OS-HPXML default (see &lt;a href='https://openstudio-hpxml.readthedocs.io/en/v1.8.1/workflow_inputs.html#hpxml-dishwasher'&gt;HPXML Dishwasher&lt;/a&gt;) is used.</description>
      <type>Double</type>
      <units>$/therm</units>
      <required>false</required>
      <model_dependent>false</model_dependent>
    </argument>
    <argument>
      <name>dishwasher_label_annual_gas_cost</name>
      <display_name>Dishwasher: Label Annual Gas Cost</display_name>
      <description>The label annual gas cost of the dishwasher. If not provided, the OS-HPXML default (see &lt;a href='https://openstudio-hpxml.readthedocs.io/en/v1.8.1/workflow_inputs.html#hpxml-dishwasher'&gt;HPXML Dishwasher&lt;/a&gt;) is used.</description>
      <type>Double</type>
      <units>$</units>
      <required>false</required>
      <model_dependent>false</model_dependent>
    </argument>
    <argument>
      <name>dishwasher_label_usage</name>
      <display_name>Dishwasher: Label Usage</display_name>
      <description>The dishwasher loads per week. If not provided, the OS-HPXML default (see &lt;a href='https://openstudio-hpxml.readthedocs.io/en/v1.8.1/workflow_inputs.html#hpxml-dishwasher'&gt;HPXML Dishwasher&lt;/a&gt;) is used.</description>
      <type>Double</type>
      <units>cyc/wk</units>
      <required>false</required>
      <model_dependent>false</model_dependent>
    </argument>
    <argument>
      <name>dishwasher_place_setting_capacity</name>
      <display_name>Dishwasher: Number of Place Settings</display_name>
      <description>The number of place settings for the unit. Data obtained from manufacturer's literature. If not provided, the OS-HPXML default (see &lt;a href='https://openstudio-hpxml.readthedocs.io/en/v1.8.1/workflow_inputs.html#hpxml-dishwasher'&gt;HPXML Dishwasher&lt;/a&gt;) is used.</description>
      <type>Integer</type>
      <units>#</units>
      <required>false</required>
      <model_dependent>false</model_dependent>
    </argument>
    <argument>
      <name>dishwasher_usage_multiplier</name>
      <display_name>Dishwasher: Usage Multiplier</display_name>
      <description>Multiplier on the dishwasher energy usage that can reflect, e.g., high/low usage occupants. If not provided, the OS-HPXML default (see &lt;a href='https://openstudio-hpxml.readthedocs.io/en/v1.8.1/workflow_inputs.html#hpxml-dishwasher'&gt;HPXML Dishwasher&lt;/a&gt;) is used.</description>
      <type>Double</type>
      <required>false</required>
      <model_dependent>false</model_dependent>
    </argument>
    <argument>
      <name>refrigerator_present</name>
      <display_name>Refrigerator: Present</display_name>
      <description>Whether there is a refrigerator present.</description>
      <type>Boolean</type>
      <required>true</required>
      <model_dependent>false</model_dependent>
      <default_value>true</default_value>
      <choices>
        <choice>
          <value>true</value>
          <display_name>true</display_name>
        </choice>
        <choice>
          <value>false</value>
          <display_name>false</display_name>
        </choice>
      </choices>
    </argument>
    <argument>
      <name>refrigerator_location</name>
      <display_name>Refrigerator: Location</display_name>
      <description>The space type for the refrigerator location. If not provided, the OS-HPXML default (see &lt;a href='https://openstudio-hpxml.readthedocs.io/en/v1.8.1/workflow_inputs.html#hpxml-refrigerators'&gt;HPXML Refrigerators&lt;/a&gt;) is used.</description>
      <type>Choice</type>
      <required>false</required>
      <model_dependent>false</model_dependent>
      <choices>
        <choice>
          <value>conditioned space</value>
          <display_name>conditioned space</display_name>
        </choice>
        <choice>
          <value>basement - conditioned</value>
          <display_name>basement - conditioned</display_name>
        </choice>
        <choice>
          <value>basement - unconditioned</value>
          <display_name>basement - unconditioned</display_name>
        </choice>
        <choice>
          <value>garage</value>
          <display_name>garage</display_name>
        </choice>
        <choice>
          <value>other housing unit</value>
          <display_name>other housing unit</display_name>
        </choice>
        <choice>
          <value>other heated space</value>
          <display_name>other heated space</display_name>
        </choice>
        <choice>
          <value>other multifamily buffer space</value>
          <display_name>other multifamily buffer space</display_name>
        </choice>
        <choice>
          <value>other non-freezing space</value>
          <display_name>other non-freezing space</display_name>
        </choice>
      </choices>
    </argument>
    <argument>
      <name>refrigerator_rated_annual_kwh</name>
      <display_name>Refrigerator: Rated Annual Consumption</display_name>
      <description>The EnergyGuide rated annual energy consumption for a refrigerator. If not provided, the OS-HPXML default (see &lt;a href='https://openstudio-hpxml.readthedocs.io/en/v1.8.1/workflow_inputs.html#hpxml-refrigerators'&gt;HPXML Refrigerators&lt;/a&gt;) is used.</description>
      <type>Double</type>
      <units>kWh/yr</units>
      <required>false</required>
      <model_dependent>false</model_dependent>
    </argument>
    <argument>
      <name>refrigerator_usage_multiplier</name>
      <display_name>Refrigerator: Usage Multiplier</display_name>
      <description>Multiplier on the refrigerator energy usage that can reflect, e.g., high/low usage occupants. If not provided, the OS-HPXML default (see &lt;a href='https://openstudio-hpxml.readthedocs.io/en/v1.8.1/workflow_inputs.html#hpxml-refrigerators'&gt;HPXML Refrigerators&lt;/a&gt;) is used.</description>
      <type>Double</type>
      <required>false</required>
      <model_dependent>false</model_dependent>
    </argument>
    <argument>
      <name>extra_refrigerator_present</name>
      <display_name>Extra Refrigerator: Present</display_name>
      <description>Whether there is an extra refrigerator present.</description>
      <type>Boolean</type>
      <required>true</required>
      <model_dependent>false</model_dependent>
      <default_value>false</default_value>
      <choices>
        <choice>
          <value>true</value>
          <display_name>true</display_name>
        </choice>
        <choice>
          <value>false</value>
          <display_name>false</display_name>
        </choice>
      </choices>
    </argument>
    <argument>
      <name>extra_refrigerator_location</name>
      <display_name>Extra Refrigerator: Location</display_name>
      <description>The space type for the extra refrigerator location. If not provided, the OS-HPXML default (see &lt;a href='https://openstudio-hpxml.readthedocs.io/en/v1.8.1/workflow_inputs.html#hpxml-refrigerators'&gt;HPXML Refrigerators&lt;/a&gt;) is used.</description>
      <type>Choice</type>
      <required>false</required>
      <model_dependent>false</model_dependent>
      <choices>
        <choice>
          <value>conditioned space</value>
          <display_name>conditioned space</display_name>
        </choice>
        <choice>
          <value>basement - conditioned</value>
          <display_name>basement - conditioned</display_name>
        </choice>
        <choice>
          <value>basement - unconditioned</value>
          <display_name>basement - unconditioned</display_name>
        </choice>
        <choice>
          <value>garage</value>
          <display_name>garage</display_name>
        </choice>
        <choice>
          <value>other housing unit</value>
          <display_name>other housing unit</display_name>
        </choice>
        <choice>
          <value>other heated space</value>
          <display_name>other heated space</display_name>
        </choice>
        <choice>
          <value>other multifamily buffer space</value>
          <display_name>other multifamily buffer space</display_name>
        </choice>
        <choice>
          <value>other non-freezing space</value>
          <display_name>other non-freezing space</display_name>
        </choice>
      </choices>
    </argument>
    <argument>
      <name>extra_refrigerator_rated_annual_kwh</name>
      <display_name>Extra Refrigerator: Rated Annual Consumption</display_name>
      <description>The EnergyGuide rated annual energy consumption for an extra refrigerator. If not provided, the OS-HPXML default (see &lt;a href='https://openstudio-hpxml.readthedocs.io/en/v1.8.1/workflow_inputs.html#hpxml-refrigerators'&gt;HPXML Refrigerators&lt;/a&gt;) is used.</description>
      <type>Double</type>
      <units>kWh/yr</units>
      <required>false</required>
      <model_dependent>false</model_dependent>
    </argument>
    <argument>
      <name>extra_refrigerator_usage_multiplier</name>
      <display_name>Extra Refrigerator: Usage Multiplier</display_name>
      <description>Multiplier on the extra refrigerator energy usage that can reflect, e.g., high/low usage occupants. If not provided, the OS-HPXML default (see &lt;a href='https://openstudio-hpxml.readthedocs.io/en/v1.8.1/workflow_inputs.html#hpxml-refrigerators'&gt;HPXML Refrigerators&lt;/a&gt;) is used.</description>
      <type>Double</type>
      <required>false</required>
      <model_dependent>false</model_dependent>
    </argument>
    <argument>
      <name>freezer_present</name>
      <display_name>Freezer: Present</display_name>
      <description>Whether there is a freezer present.</description>
      <type>Boolean</type>
      <required>true</required>
      <model_dependent>false</model_dependent>
      <default_value>false</default_value>
      <choices>
        <choice>
          <value>true</value>
          <display_name>true</display_name>
        </choice>
        <choice>
          <value>false</value>
          <display_name>false</display_name>
        </choice>
      </choices>
    </argument>
    <argument>
      <name>freezer_location</name>
      <display_name>Freezer: Location</display_name>
      <description>The space type for the freezer location. If not provided, the OS-HPXML default (see &lt;a href='https://openstudio-hpxml.readthedocs.io/en/v1.8.1/workflow_inputs.html#hpxml-freezers'&gt;HPXML Freezers&lt;/a&gt;) is used.</description>
      <type>Choice</type>
      <required>false</required>
      <model_dependent>false</model_dependent>
      <choices>
        <choice>
          <value>conditioned space</value>
          <display_name>conditioned space</display_name>
        </choice>
        <choice>
          <value>basement - conditioned</value>
          <display_name>basement - conditioned</display_name>
        </choice>
        <choice>
          <value>basement - unconditioned</value>
          <display_name>basement - unconditioned</display_name>
        </choice>
        <choice>
          <value>garage</value>
          <display_name>garage</display_name>
        </choice>
        <choice>
          <value>other housing unit</value>
          <display_name>other housing unit</display_name>
        </choice>
        <choice>
          <value>other heated space</value>
          <display_name>other heated space</display_name>
        </choice>
        <choice>
          <value>other multifamily buffer space</value>
          <display_name>other multifamily buffer space</display_name>
        </choice>
        <choice>
          <value>other non-freezing space</value>
          <display_name>other non-freezing space</display_name>
        </choice>
      </choices>
    </argument>
    <argument>
      <name>freezer_rated_annual_kwh</name>
      <display_name>Freezer: Rated Annual Consumption</display_name>
      <description>The EnergyGuide rated annual energy consumption for a freezer. If not provided, the OS-HPXML default (see &lt;a href='https://openstudio-hpxml.readthedocs.io/en/v1.8.1/workflow_inputs.html#hpxml-freezers'&gt;HPXML Freezers&lt;/a&gt;) is used.</description>
      <type>Double</type>
      <units>kWh/yr</units>
      <required>false</required>
      <model_dependent>false</model_dependent>
    </argument>
    <argument>
      <name>freezer_usage_multiplier</name>
      <display_name>Freezer: Usage Multiplier</display_name>
      <description>Multiplier on the freezer energy usage that can reflect, e.g., high/low usage occupants. If not provided, the OS-HPXML default (see &lt;a href='https://openstudio-hpxml.readthedocs.io/en/v1.8.1/workflow_inputs.html#hpxml-freezers'&gt;HPXML Freezers&lt;/a&gt;) is used.</description>
      <type>Double</type>
      <required>false</required>
      <model_dependent>false</model_dependent>
    </argument>
    <argument>
      <name>cooking_range_oven_present</name>
      <display_name>Cooking Range/Oven: Present</display_name>
      <description>Whether there is a cooking range/oven present.</description>
      <type>Boolean</type>
      <required>true</required>
      <model_dependent>false</model_dependent>
      <default_value>true</default_value>
      <choices>
        <choice>
          <value>true</value>
          <display_name>true</display_name>
        </choice>
        <choice>
          <value>false</value>
          <display_name>false</display_name>
        </choice>
      </choices>
    </argument>
    <argument>
      <name>cooking_range_oven_location</name>
      <display_name>Cooking Range/Oven: Location</display_name>
      <description>The space type for the cooking range/oven location. If not provided, the OS-HPXML default (see &lt;a href='https://openstudio-hpxml.readthedocs.io/en/v1.8.1/workflow_inputs.html#hpxml-cooking-range-oven'&gt;HPXML Cooking Range/Oven&lt;/a&gt;) is used.</description>
      <type>Choice</type>
      <required>false</required>
      <model_dependent>false</model_dependent>
      <choices>
        <choice>
          <value>conditioned space</value>
          <display_name>conditioned space</display_name>
        </choice>
        <choice>
          <value>basement - conditioned</value>
          <display_name>basement - conditioned</display_name>
        </choice>
        <choice>
          <value>basement - unconditioned</value>
          <display_name>basement - unconditioned</display_name>
        </choice>
        <choice>
          <value>garage</value>
          <display_name>garage</display_name>
        </choice>
        <choice>
          <value>other housing unit</value>
          <display_name>other housing unit</display_name>
        </choice>
        <choice>
          <value>other heated space</value>
          <display_name>other heated space</display_name>
        </choice>
        <choice>
          <value>other multifamily buffer space</value>
          <display_name>other multifamily buffer space</display_name>
        </choice>
        <choice>
          <value>other non-freezing space</value>
          <display_name>other non-freezing space</display_name>
        </choice>
      </choices>
    </argument>
    <argument>
      <name>cooking_range_oven_fuel_type</name>
      <display_name>Cooking Range/Oven: Fuel Type</display_name>
      <description>Type of fuel used by the cooking range/oven.</description>
      <type>Choice</type>
      <required>true</required>
      <model_dependent>false</model_dependent>
      <default_value>natural gas</default_value>
      <choices>
        <choice>
          <value>electricity</value>
          <display_name>electricity</display_name>
        </choice>
        <choice>
          <value>natural gas</value>
          <display_name>natural gas</display_name>
        </choice>
        <choice>
          <value>fuel oil</value>
          <display_name>fuel oil</display_name>
        </choice>
        <choice>
          <value>propane</value>
          <display_name>propane</display_name>
        </choice>
        <choice>
          <value>wood</value>
          <display_name>wood</display_name>
        </choice>
        <choice>
          <value>coal</value>
          <display_name>coal</display_name>
        </choice>
      </choices>
    </argument>
    <argument>
      <name>cooking_range_oven_is_induction</name>
      <display_name>Cooking Range/Oven: Is Induction</display_name>
      <description>Whether the cooking range is induction. If not provided, the OS-HPXML default (see &lt;a href='https://openstudio-hpxml.readthedocs.io/en/v1.8.1/workflow_inputs.html#hpxml-cooking-range-oven'&gt;HPXML Cooking Range/Oven&lt;/a&gt;) is used.</description>
      <type>Boolean</type>
      <required>false</required>
      <model_dependent>false</model_dependent>
      <choices>
        <choice>
          <value>true</value>
          <display_name>true</display_name>
        </choice>
        <choice>
          <value>false</value>
          <display_name>false</display_name>
        </choice>
      </choices>
    </argument>
    <argument>
      <name>cooking_range_oven_is_convection</name>
      <display_name>Cooking Range/Oven: Is Convection</display_name>
      <description>Whether the oven is convection. If not provided, the OS-HPXML default (see &lt;a href='https://openstudio-hpxml.readthedocs.io/en/v1.8.1/workflow_inputs.html#hpxml-cooking-range-oven'&gt;HPXML Cooking Range/Oven&lt;/a&gt;) is used.</description>
      <type>Boolean</type>
      <required>false</required>
      <model_dependent>false</model_dependent>
      <choices>
        <choice>
          <value>true</value>
          <display_name>true</display_name>
        </choice>
        <choice>
          <value>false</value>
          <display_name>false</display_name>
        </choice>
      </choices>
    </argument>
    <argument>
      <name>cooking_range_oven_usage_multiplier</name>
      <display_name>Cooking Range/Oven: Usage Multiplier</display_name>
      <description>Multiplier on the cooking range/oven energy usage that can reflect, e.g., high/low usage occupants. If not provided, the OS-HPXML default (see &lt;a href='https://openstudio-hpxml.readthedocs.io/en/v1.8.1/workflow_inputs.html#hpxml-cooking-range-oven'&gt;HPXML Cooking Range/Oven&lt;/a&gt;) is used.</description>
      <type>Double</type>
      <required>false</required>
      <model_dependent>false</model_dependent>
    </argument>
    <argument>
      <name>ceiling_fan_present</name>
      <display_name>Ceiling Fan: Present</display_name>
      <description>Whether there are any ceiling fans.</description>
      <type>Boolean</type>
      <required>true</required>
      <model_dependent>false</model_dependent>
      <default_value>true</default_value>
      <choices>
        <choice>
          <value>true</value>
          <display_name>true</display_name>
        </choice>
        <choice>
          <value>false</value>
          <display_name>false</display_name>
        </choice>
      </choices>
    </argument>
    <argument>
      <name>ceiling_fan_label_energy_use</name>
      <display_name>Ceiling Fan: Label Energy Use</display_name>
      <description>The label average energy use of the ceiling fan(s). If neither Efficiency nor Label Energy Use provided, the OS-HPXML default (see &lt;a href='https://openstudio-hpxml.readthedocs.io/en/v1.8.1/workflow_inputs.html#hpxml-ceiling-fans'&gt;HPXML Ceiling Fans&lt;/a&gt;) is used.</description>
      <type>Double</type>
      <units>W</units>
      <required>false</required>
      <model_dependent>false</model_dependent>
    </argument>
    <argument>
      <name>ceiling_fan_efficiency</name>
      <display_name>Ceiling Fan: Efficiency</display_name>
      <description>The efficiency rating of the ceiling fan(s) at medium speed. Only used if Label Energy Use not provided. If neither Efficiency nor Label Energy Use provided, the OS-HPXML default (see &lt;a href='https://openstudio-hpxml.readthedocs.io/en/v1.8.1/workflow_inputs.html#hpxml-ceiling-fans'&gt;HPXML Ceiling Fans&lt;/a&gt;) is used.</description>
      <type>Double</type>
      <units>CFM/W</units>
      <required>false</required>
      <model_dependent>false</model_dependent>
    </argument>
    <argument>
      <name>ceiling_fan_quantity</name>
      <display_name>Ceiling Fan: Quantity</display_name>
      <description>Total number of ceiling fans. If not provided, the OS-HPXML default (see &lt;a href='https://openstudio-hpxml.readthedocs.io/en/v1.8.1/workflow_inputs.html#hpxml-ceiling-fans'&gt;HPXML Ceiling Fans&lt;/a&gt;) is used.</description>
      <type>Integer</type>
      <units>#</units>
      <required>false</required>
      <model_dependent>false</model_dependent>
    </argument>
    <argument>
      <name>ceiling_fan_cooling_setpoint_temp_offset</name>
      <display_name>Ceiling Fan: Cooling Setpoint Temperature Offset</display_name>
      <description>The cooling setpoint temperature offset during months when the ceiling fans are operating. Only applies if ceiling fan quantity is greater than zero. If not provided, the OS-HPXML default (see &lt;a href='https://openstudio-hpxml.readthedocs.io/en/v1.8.1/workflow_inputs.html#hpxml-ceiling-fans'&gt;HPXML Ceiling Fans&lt;/a&gt;) is used.</description>
      <type>Double</type>
      <units>F</units>
      <required>false</required>
      <model_dependent>false</model_dependent>
    </argument>
    <argument>
      <name>misc_plug_loads_television_present</name>
      <display_name>Misc Plug Loads: Television Present</display_name>
      <description>Whether there are televisions.</description>
      <type>Boolean</type>
      <required>true</required>
      <model_dependent>false</model_dependent>
      <default_value>true</default_value>
      <choices>
        <choice>
          <value>true</value>
          <display_name>true</display_name>
        </choice>
        <choice>
          <value>false</value>
          <display_name>false</display_name>
        </choice>
      </choices>
    </argument>
    <argument>
      <name>misc_plug_loads_television_annual_kwh</name>
      <display_name>Misc Plug Loads: Television Annual kWh</display_name>
      <description>The annual energy consumption of the television plug loads. If not provided, the OS-HPXML default (see &lt;a href='https://openstudio-hpxml.readthedocs.io/en/v1.8.1/workflow_inputs.html#hpxml-plug-loads'&gt;HPXML Plug Loads&lt;/a&gt;) is used.</description>
      <type>Double</type>
      <units>kWh/yr</units>
      <required>false</required>
      <model_dependent>false</model_dependent>
    </argument>
    <argument>
      <name>misc_plug_loads_television_usage_multiplier</name>
      <display_name>Misc Plug Loads: Television Usage Multiplier</display_name>
      <description>Multiplier on the television energy usage that can reflect, e.g., high/low usage occupants. If not provided, the OS-HPXML default (see &lt;a href='https://openstudio-hpxml.readthedocs.io/en/v1.8.1/workflow_inputs.html#hpxml-plug-loads'&gt;HPXML Plug Loads&lt;/a&gt;) is used.</description>
      <type>Double</type>
      <required>false</required>
      <model_dependent>false</model_dependent>
    </argument>
    <argument>
      <name>misc_plug_loads_other_annual_kwh</name>
      <display_name>Misc Plug Loads: Other Annual kWh</display_name>
      <description>The annual energy consumption of the other residual plug loads. If not provided, the OS-HPXML default (see &lt;a href='https://openstudio-hpxml.readthedocs.io/en/v1.8.1/workflow_inputs.html#hpxml-plug-loads'&gt;HPXML Plug Loads&lt;/a&gt;) is used.</description>
      <type>Double</type>
      <units>kWh/yr</units>
      <required>false</required>
      <model_dependent>false</model_dependent>
    </argument>
    <argument>
      <name>misc_plug_loads_other_frac_sensible</name>
      <display_name>Misc Plug Loads: Other Sensible Fraction</display_name>
      <description>Fraction of other residual plug loads' internal gains that are sensible. If not provided, the OS-HPXML default (see &lt;a href='https://openstudio-hpxml.readthedocs.io/en/v1.8.1/workflow_inputs.html#hpxml-plug-loads'&gt;HPXML Plug Loads&lt;/a&gt;) is used.</description>
      <type>Double</type>
      <units>Frac</units>
      <required>false</required>
      <model_dependent>false</model_dependent>
    </argument>
    <argument>
      <name>misc_plug_loads_other_frac_latent</name>
      <display_name>Misc Plug Loads: Other Latent Fraction</display_name>
      <description>Fraction of other residual plug loads' internal gains that are latent. If not provided, the OS-HPXML default (see &lt;a href='https://openstudio-hpxml.readthedocs.io/en/v1.8.1/workflow_inputs.html#hpxml-plug-loads'&gt;HPXML Plug Loads&lt;/a&gt;) is used.</description>
      <type>Double</type>
      <units>Frac</units>
      <required>false</required>
      <model_dependent>false</model_dependent>
    </argument>
    <argument>
      <name>misc_plug_loads_other_usage_multiplier</name>
      <display_name>Misc Plug Loads: Other Usage Multiplier</display_name>
      <description>Multiplier on the other energy usage that can reflect, e.g., high/low usage occupants. If not provided, the OS-HPXML default (see &lt;a href='https://openstudio-hpxml.readthedocs.io/en/v1.8.1/workflow_inputs.html#hpxml-plug-loads'&gt;HPXML Plug Loads&lt;/a&gt;) is used.</description>
      <type>Double</type>
      <required>false</required>
      <model_dependent>false</model_dependent>
    </argument>
    <argument>
      <name>misc_plug_loads_well_pump_present</name>
      <display_name>Misc Plug Loads: Well Pump Present</display_name>
      <description>Whether there is a well pump.</description>
      <type>Boolean</type>
      <required>true</required>
      <model_dependent>false</model_dependent>
      <default_value>false</default_value>
      <choices>
        <choice>
          <value>true</value>
          <display_name>true</display_name>
        </choice>
        <choice>
          <value>false</value>
          <display_name>false</display_name>
        </choice>
      </choices>
    </argument>
    <argument>
      <name>misc_plug_loads_well_pump_annual_kwh</name>
      <display_name>Misc Plug Loads: Well Pump Annual kWh</display_name>
      <description>The annual energy consumption of the well pump plug loads. If not provided, the OS-HPXML default (see &lt;a href='https://openstudio-hpxml.readthedocs.io/en/v1.8.1/workflow_inputs.html#hpxml-plug-loads'&gt;HPXML Plug Loads&lt;/a&gt;) is used.</description>
      <type>Double</type>
      <units>kWh/yr</units>
      <required>false</required>
      <model_dependent>false</model_dependent>
    </argument>
    <argument>
      <name>misc_plug_loads_well_pump_usage_multiplier</name>
      <display_name>Misc Plug Loads: Well Pump Usage Multiplier</display_name>
      <description>Multiplier on the well pump energy usage that can reflect, e.g., high/low usage occupants. If not provided, the OS-HPXML default (see &lt;a href='https://openstudio-hpxml.readthedocs.io/en/v1.8.1/workflow_inputs.html#hpxml-plug-loads'&gt;HPXML Plug Loads&lt;/a&gt;) is used.</description>
      <type>Double</type>
      <required>false</required>
      <model_dependent>false</model_dependent>
    </argument>
    <argument>
      <name>misc_plug_loads_vehicle_present</name>
      <display_name>Misc Plug Loads: Vehicle Present</display_name>
      <description>Whether there is an electric vehicle.</description>
      <type>Boolean</type>
      <required>true</required>
      <model_dependent>false</model_dependent>
      <default_value>false</default_value>
      <choices>
        <choice>
          <value>true</value>
          <display_name>true</display_name>
        </choice>
        <choice>
          <value>false</value>
          <display_name>false</display_name>
        </choice>
      </choices>
    </argument>
    <argument>
      <name>misc_plug_loads_vehicle_annual_kwh</name>
      <display_name>Misc Plug Loads: Vehicle Annual kWh</display_name>
      <description>The annual energy consumption of the electric vehicle plug loads. If not provided, the OS-HPXML default (see &lt;a href='https://openstudio-hpxml.readthedocs.io/en/v1.8.1/workflow_inputs.html#hpxml-plug-loads'&gt;HPXML Plug Loads&lt;/a&gt;) is used.</description>
      <type>Double</type>
      <units>kWh/yr</units>
      <required>false</required>
      <model_dependent>false</model_dependent>
    </argument>
    <argument>
      <name>misc_plug_loads_vehicle_usage_multiplier</name>
      <display_name>Misc Plug Loads: Vehicle Usage Multiplier</display_name>
      <description>Multiplier on the electric vehicle energy usage that can reflect, e.g., high/low usage occupants. If not provided, the OS-HPXML default (see &lt;a href='https://openstudio-hpxml.readthedocs.io/en/v1.8.1/workflow_inputs.html#hpxml-plug-loads'&gt;HPXML Plug Loads&lt;/a&gt;) is used.</description>
      <type>Double</type>
      <required>false</required>
      <model_dependent>false</model_dependent>
    </argument>
    <argument>
      <name>misc_fuel_loads_grill_present</name>
      <display_name>Misc Fuel Loads: Grill Present</display_name>
      <description>Whether there is a fuel loads grill.</description>
      <type>Boolean</type>
      <required>true</required>
      <model_dependent>false</model_dependent>
      <default_value>false</default_value>
      <choices>
        <choice>
          <value>true</value>
          <display_name>true</display_name>
        </choice>
        <choice>
          <value>false</value>
          <display_name>false</display_name>
        </choice>
      </choices>
    </argument>
    <argument>
      <name>misc_fuel_loads_grill_fuel_type</name>
      <display_name>Misc Fuel Loads: Grill Fuel Type</display_name>
      <description>The fuel type of the fuel loads grill.</description>
      <type>Choice</type>
      <required>true</required>
      <model_dependent>false</model_dependent>
      <default_value>natural gas</default_value>
      <choices>
        <choice>
          <value>natural gas</value>
          <display_name>natural gas</display_name>
        </choice>
        <choice>
          <value>fuel oil</value>
          <display_name>fuel oil</display_name>
        </choice>
        <choice>
          <value>propane</value>
          <display_name>propane</display_name>
        </choice>
        <choice>
          <value>wood</value>
          <display_name>wood</display_name>
        </choice>
        <choice>
          <value>wood pellets</value>
          <display_name>wood pellets</display_name>
        </choice>
      </choices>
    </argument>
    <argument>
      <name>misc_fuel_loads_grill_annual_therm</name>
      <display_name>Misc Fuel Loads: Grill Annual therm</display_name>
      <description>The annual energy consumption of the fuel loads grill. If not provided, the OS-HPXML default (see &lt;a href='https://openstudio-hpxml.readthedocs.io/en/v1.8.1/workflow_inputs.html#hpxml-fuel-loads'&gt;HPXML Fuel Loads&lt;/a&gt;) is used.</description>
      <type>Double</type>
      <units>therm/yr</units>
      <required>false</required>
      <model_dependent>false</model_dependent>
    </argument>
    <argument>
      <name>misc_fuel_loads_grill_usage_multiplier</name>
      <display_name>Misc Fuel Loads: Grill Usage Multiplier</display_name>
      <description>Multiplier on the fuel loads grill energy usage that can reflect, e.g., high/low usage occupants. If not provided, the OS-HPXML default (see &lt;a href='https://openstudio-hpxml.readthedocs.io/en/v1.8.1/workflow_inputs.html#hpxml-fuel-loads'&gt;HPXML Fuel Loads&lt;/a&gt;) is used.</description>
      <type>Double</type>
      <required>false</required>
      <model_dependent>false</model_dependent>
    </argument>
    <argument>
      <name>misc_fuel_loads_lighting_present</name>
      <display_name>Misc Fuel Loads: Lighting Present</display_name>
      <description>Whether there is fuel loads lighting.</description>
      <type>Boolean</type>
      <required>true</required>
      <model_dependent>false</model_dependent>
      <default_value>false</default_value>
      <choices>
        <choice>
          <value>true</value>
          <display_name>true</display_name>
        </choice>
        <choice>
          <value>false</value>
          <display_name>false</display_name>
        </choice>
      </choices>
    </argument>
    <argument>
      <name>misc_fuel_loads_lighting_fuel_type</name>
      <display_name>Misc Fuel Loads: Lighting Fuel Type</display_name>
      <description>The fuel type of the fuel loads lighting.</description>
      <type>Choice</type>
      <required>true</required>
      <model_dependent>false</model_dependent>
      <default_value>natural gas</default_value>
      <choices>
        <choice>
          <value>natural gas</value>
          <display_name>natural gas</display_name>
        </choice>
        <choice>
          <value>fuel oil</value>
          <display_name>fuel oil</display_name>
        </choice>
        <choice>
          <value>propane</value>
          <display_name>propane</display_name>
        </choice>
        <choice>
          <value>wood</value>
          <display_name>wood</display_name>
        </choice>
        <choice>
          <value>wood pellets</value>
          <display_name>wood pellets</display_name>
        </choice>
      </choices>
    </argument>
    <argument>
      <name>misc_fuel_loads_lighting_annual_therm</name>
      <display_name>Misc Fuel Loads: Lighting Annual therm</display_name>
      <description>The annual energy consumption of the fuel loads lighting. If not provided, the OS-HPXML default (see &lt;a href='https://openstudio-hpxml.readthedocs.io/en/v1.8.1/workflow_inputs.html#hpxml-fuel-loads'&gt;HPXML Fuel Loads&lt;/a&gt;)is used.</description>
      <type>Double</type>
      <units>therm/yr</units>
      <required>false</required>
      <model_dependent>false</model_dependent>
    </argument>
    <argument>
      <name>misc_fuel_loads_lighting_usage_multiplier</name>
      <display_name>Misc Fuel Loads: Lighting Usage Multiplier</display_name>
      <description>Multiplier on the fuel loads lighting energy usage that can reflect, e.g., high/low usage occupants. If not provided, the OS-HPXML default (see &lt;a href='https://openstudio-hpxml.readthedocs.io/en/v1.8.1/workflow_inputs.html#hpxml-fuel-loads'&gt;HPXML Fuel Loads&lt;/a&gt;) is used.</description>
      <type>Double</type>
      <required>false</required>
      <model_dependent>false</model_dependent>
    </argument>
    <argument>
      <name>misc_fuel_loads_fireplace_present</name>
      <display_name>Misc Fuel Loads: Fireplace Present</display_name>
      <description>Whether there is fuel loads fireplace.</description>
      <type>Boolean</type>
      <required>true</required>
      <model_dependent>false</model_dependent>
      <default_value>false</default_value>
      <choices>
        <choice>
          <value>true</value>
          <display_name>true</display_name>
        </choice>
        <choice>
          <value>false</value>
          <display_name>false</display_name>
        </choice>
      </choices>
    </argument>
    <argument>
      <name>misc_fuel_loads_fireplace_fuel_type</name>
      <display_name>Misc Fuel Loads: Fireplace Fuel Type</display_name>
      <description>The fuel type of the fuel loads fireplace.</description>
      <type>Choice</type>
      <required>true</required>
      <model_dependent>false</model_dependent>
      <default_value>natural gas</default_value>
      <choices>
        <choice>
          <value>natural gas</value>
          <display_name>natural gas</display_name>
        </choice>
        <choice>
          <value>fuel oil</value>
          <display_name>fuel oil</display_name>
        </choice>
        <choice>
          <value>propane</value>
          <display_name>propane</display_name>
        </choice>
        <choice>
          <value>wood</value>
          <display_name>wood</display_name>
        </choice>
        <choice>
          <value>wood pellets</value>
          <display_name>wood pellets</display_name>
        </choice>
      </choices>
    </argument>
    <argument>
      <name>misc_fuel_loads_fireplace_annual_therm</name>
      <display_name>Misc Fuel Loads: Fireplace Annual therm</display_name>
      <description>The annual energy consumption of the fuel loads fireplace. If not provided, the OS-HPXML default (see &lt;a href='https://openstudio-hpxml.readthedocs.io/en/v1.8.1/workflow_inputs.html#hpxml-fuel-loads'&gt;HPXML Fuel Loads&lt;/a&gt;) is used.</description>
      <type>Double</type>
      <units>therm/yr</units>
      <required>false</required>
      <model_dependent>false</model_dependent>
    </argument>
    <argument>
      <name>misc_fuel_loads_fireplace_frac_sensible</name>
      <display_name>Misc Fuel Loads: Fireplace Sensible Fraction</display_name>
      <description>Fraction of fireplace residual fuel loads' internal gains that are sensible. If not provided, the OS-HPXML default (see &lt;a href='https://openstudio-hpxml.readthedocs.io/en/v1.8.1/workflow_inputs.html#hpxml-fuel-loads'&gt;HPXML Fuel Loads&lt;/a&gt;) is used.</description>
      <type>Double</type>
      <units>Frac</units>
      <required>false</required>
      <model_dependent>false</model_dependent>
    </argument>
    <argument>
      <name>misc_fuel_loads_fireplace_frac_latent</name>
      <display_name>Misc Fuel Loads: Fireplace Latent Fraction</display_name>
      <description>Fraction of fireplace residual fuel loads' internal gains that are latent. If not provided, the OS-HPXML default (see &lt;a href='https://openstudio-hpxml.readthedocs.io/en/v1.8.1/workflow_inputs.html#hpxml-fuel-loads'&gt;HPXML Fuel Loads&lt;/a&gt;) is used.</description>
      <type>Double</type>
      <units>Frac</units>
      <required>false</required>
      <model_dependent>false</model_dependent>
    </argument>
    <argument>
      <name>misc_fuel_loads_fireplace_usage_multiplier</name>
      <display_name>Misc Fuel Loads: Fireplace Usage Multiplier</display_name>
      <description>Multiplier on the fuel loads fireplace energy usage that can reflect, e.g., high/low usage occupants. If not provided, the OS-HPXML default (see &lt;a href='https://openstudio-hpxml.readthedocs.io/en/v1.8.1/workflow_inputs.html#hpxml-fuel-loads'&gt;HPXML Fuel Loads&lt;/a&gt;) is used.</description>
      <type>Double</type>
      <required>false</required>
      <model_dependent>false</model_dependent>
    </argument>
    <argument>
      <name>pool_present</name>
      <display_name>Pool: Present</display_name>
      <description>Whether there is a pool.</description>
      <type>Boolean</type>
      <required>true</required>
      <model_dependent>false</model_dependent>
      <default_value>false</default_value>
      <choices>
        <choice>
          <value>true</value>
          <display_name>true</display_name>
        </choice>
        <choice>
          <value>false</value>
          <display_name>false</display_name>
        </choice>
      </choices>
    </argument>
    <argument>
      <name>pool_pump_annual_kwh</name>
      <display_name>Pool: Pump Annual kWh</display_name>
      <description>The annual energy consumption of the pool pump. If not provided, the OS-HPXML default (see &lt;a href='https://openstudio-hpxml.readthedocs.io/en/v1.8.1/workflow_inputs.html#pool-pump'&gt;Pool Pump&lt;/a&gt;) is used.</description>
      <type>Double</type>
      <units>kWh/yr</units>
      <required>false</required>
      <model_dependent>false</model_dependent>
    </argument>
    <argument>
      <name>pool_pump_usage_multiplier</name>
      <display_name>Pool: Pump Usage Multiplier</display_name>
      <description>Multiplier on the pool pump energy usage that can reflect, e.g., high/low usage occupants. If not provided, the OS-HPXML default (see &lt;a href='https://openstudio-hpxml.readthedocs.io/en/v1.8.1/workflow_inputs.html#pool-pump'&gt;Pool Pump&lt;/a&gt;) is used.</description>
      <type>Double</type>
      <required>false</required>
      <model_dependent>false</model_dependent>
    </argument>
    <argument>
      <name>pool_heater_type</name>
      <display_name>Pool: Heater Type</display_name>
      <description>The type of pool heater. Use 'none' if there is no pool heater.</description>
      <type>Choice</type>
      <required>true</required>
      <model_dependent>false</model_dependent>
      <default_value>none</default_value>
      <choices>
        <choice>
          <value>none</value>
          <display_name>none</display_name>
        </choice>
        <choice>
          <value>electric resistance</value>
          <display_name>electric resistance</display_name>
        </choice>
        <choice>
          <value>gas fired</value>
          <display_name>gas fired</display_name>
        </choice>
        <choice>
          <value>heat pump</value>
          <display_name>heat pump</display_name>
        </choice>
      </choices>
    </argument>
    <argument>
      <name>pool_heater_annual_kwh</name>
      <display_name>Pool: Heater Annual kWh</display_name>
      <description>The annual energy consumption of the electric resistance pool heater. If not provided, the OS-HPXML default (see &lt;a href='https://openstudio-hpxml.readthedocs.io/en/v1.8.1/workflow_inputs.html#pool-heater'&gt;Pool Heater&lt;/a&gt;) is used.</description>
      <type>Double</type>
      <units>kWh/yr</units>
      <required>false</required>
      <model_dependent>false</model_dependent>
    </argument>
    <argument>
      <name>pool_heater_annual_therm</name>
      <display_name>Pool: Heater Annual therm</display_name>
      <description>The annual energy consumption of the gas fired pool heater. If not provided, the OS-HPXML default (see &lt;a href='https://openstudio-hpxml.readthedocs.io/en/v1.8.1/workflow_inputs.html#pool-heater'&gt;Pool Heater&lt;/a&gt;) is used.</description>
      <type>Double</type>
      <units>therm/yr</units>
      <required>false</required>
      <model_dependent>false</model_dependent>
    </argument>
    <argument>
      <name>pool_heater_usage_multiplier</name>
      <display_name>Pool: Heater Usage Multiplier</display_name>
      <description>Multiplier on the pool heater energy usage that can reflect, e.g., high/low usage occupants. If not provided, the OS-HPXML default (see &lt;a href='https://openstudio-hpxml.readthedocs.io/en/v1.8.1/workflow_inputs.html#pool-heater'&gt;Pool Heater&lt;/a&gt;) is used.</description>
      <type>Double</type>
      <required>false</required>
      <model_dependent>false</model_dependent>
    </argument>
    <argument>
      <name>permanent_spa_present</name>
      <display_name>Permanent Spa: Present</display_name>
      <description>Whether there is a permanent spa.</description>
      <type>Boolean</type>
      <required>true</required>
      <model_dependent>false</model_dependent>
      <default_value>false</default_value>
      <choices>
        <choice>
          <value>true</value>
          <display_name>true</display_name>
        </choice>
        <choice>
          <value>false</value>
          <display_name>false</display_name>
        </choice>
      </choices>
    </argument>
    <argument>
      <name>permanent_spa_pump_annual_kwh</name>
      <display_name>Permanent Spa: Pump Annual kWh</display_name>
      <description>The annual energy consumption of the permanent spa pump. If not provided, the OS-HPXML default (see &lt;a href='https://openstudio-hpxml.readthedocs.io/en/v1.8.1/workflow_inputs.html#permanent-spa-pump'&gt;Permanent Spa Pump&lt;/a&gt;) is used.</description>
      <type>Double</type>
      <units>kWh/yr</units>
      <required>false</required>
      <model_dependent>false</model_dependent>
    </argument>
    <argument>
      <name>permanent_spa_pump_usage_multiplier</name>
      <display_name>Permanent Spa: Pump Usage Multiplier</display_name>
      <description>Multiplier on the permanent spa pump energy usage that can reflect, e.g., high/low usage occupants. If not provided, the OS-HPXML default (see &lt;a href='https://openstudio-hpxml.readthedocs.io/en/v1.8.1/workflow_inputs.html#permanent-spa-pump'&gt;Permanent Spa Pump&lt;/a&gt;) is used.</description>
      <type>Double</type>
      <required>false</required>
      <model_dependent>false</model_dependent>
    </argument>
    <argument>
      <name>permanent_spa_heater_type</name>
      <display_name>Permanent Spa: Heater Type</display_name>
      <description>The type of permanent spa heater. Use 'none' if there is no permanent spa heater.</description>
      <type>Choice</type>
      <required>true</required>
      <model_dependent>false</model_dependent>
      <default_value>none</default_value>
      <choices>
        <choice>
          <value>none</value>
          <display_name>none</display_name>
        </choice>
        <choice>
          <value>electric resistance</value>
          <display_name>electric resistance</display_name>
        </choice>
        <choice>
          <value>gas fired</value>
          <display_name>gas fired</display_name>
        </choice>
        <choice>
          <value>heat pump</value>
          <display_name>heat pump</display_name>
        </choice>
      </choices>
    </argument>
    <argument>
      <name>permanent_spa_heater_annual_kwh</name>
      <display_name>Permanent Spa: Heater Annual kWh</display_name>
      <description>The annual energy consumption of the electric resistance permanent spa heater. If not provided, the OS-HPXML default (see &lt;a href='https://openstudio-hpxml.readthedocs.io/en/v1.8.1/workflow_inputs.html#permanent-spa-heater'&gt;Permanent Spa Heater&lt;/a&gt;) is used.</description>
      <type>Double</type>
      <units>kWh/yr</units>
      <required>false</required>
      <model_dependent>false</model_dependent>
    </argument>
    <argument>
      <name>permanent_spa_heater_annual_therm</name>
      <display_name>Permanent Spa: Heater Annual therm</display_name>
      <description>The annual energy consumption of the gas fired permanent spa heater. If not provided, the OS-HPXML default (see &lt;a href='https://openstudio-hpxml.readthedocs.io/en/v1.8.1/workflow_inputs.html#permanent-spa-heater'&gt;Permanent Spa Heater&lt;/a&gt;) is used.</description>
      <type>Double</type>
      <units>therm/yr</units>
      <required>false</required>
      <model_dependent>false</model_dependent>
    </argument>
    <argument>
      <name>permanent_spa_heater_usage_multiplier</name>
      <display_name>Permanent Spa: Heater Usage Multiplier</display_name>
      <description>Multiplier on the permanent spa heater energy usage that can reflect, e.g., high/low usage occupants. If not provided, the OS-HPXML default (see &lt;a href='https://openstudio-hpxml.readthedocs.io/en/v1.8.1/workflow_inputs.html#permanent-spa-heater'&gt;Permanent Spa Heater&lt;/a&gt;) is used.</description>
      <type>Double</type>
      <required>false</required>
      <model_dependent>false</model_dependent>
    </argument>
    <argument>
      <name>emissions_scenario_names</name>
      <display_name>Emissions: Scenario Names</display_name>
      <description>Names of emissions scenarios. If multiple scenarios, use a comma-separated list. If not provided, no emissions scenarios are calculated.</description>
      <type>String</type>
      <required>false</required>
      <model_dependent>false</model_dependent>
    </argument>
    <argument>
      <name>emissions_types</name>
      <display_name>Emissions: Types</display_name>
      <description>Types of emissions (e.g., CO2e, NOx, etc.). If multiple scenarios, use a comma-separated list.</description>
      <type>String</type>
      <required>false</required>
      <model_dependent>false</model_dependent>
    </argument>
    <argument>
      <name>emissions_electricity_units</name>
      <display_name>Emissions: Electricity Units</display_name>
      <description>Electricity emissions factors units. If multiple scenarios, use a comma-separated list. Only lb/MWh and kg/MWh are allowed.</description>
      <type>String</type>
      <required>false</required>
      <model_dependent>false</model_dependent>
    </argument>
    <argument>
      <name>emissions_electricity_values_or_filepaths</name>
      <display_name>Emissions: Electricity Values or File Paths</display_name>
      <description>Electricity emissions factors values, specified as either an annual factor or an absolute/relative path to a file with hourly factors. If multiple scenarios, use a comma-separated list.</description>
      <type>String</type>
      <required>false</required>
      <model_dependent>false</model_dependent>
    </argument>
    <argument>
      <name>emissions_electricity_number_of_header_rows</name>
      <display_name>Emissions: Electricity Files Number of Header Rows</display_name>
      <description>The number of header rows in the electricity emissions factor file. Only applies when an electricity filepath is used. If multiple scenarios, use a comma-separated list.</description>
      <type>String</type>
      <required>false</required>
      <model_dependent>false</model_dependent>
    </argument>
    <argument>
      <name>emissions_electricity_column_numbers</name>
      <display_name>Emissions: Electricity Files Column Numbers</display_name>
      <description>The column number in the electricity emissions factor file. Only applies when an electricity filepath is used. If multiple scenarios, use a comma-separated list.</description>
      <type>String</type>
      <required>false</required>
      <model_dependent>false</model_dependent>
    </argument>
    <argument>
      <name>emissions_fossil_fuel_units</name>
      <display_name>Emissions: Fossil Fuel Units</display_name>
      <description>Fossil fuel emissions factors units. If multiple scenarios, use a comma-separated list. Only lb/MBtu and kg/MBtu are allowed.</description>
      <type>String</type>
      <required>false</required>
      <model_dependent>false</model_dependent>
    </argument>
    <argument>
      <name>emissions_natural_gas_values</name>
      <display_name>Emissions: Natural Gas Values</display_name>
      <description>Natural gas emissions factors values, specified as an annual factor. If multiple scenarios, use a comma-separated list.</description>
      <type>String</type>
      <required>false</required>
      <model_dependent>false</model_dependent>
    </argument>
    <argument>
      <name>emissions_propane_values</name>
      <display_name>Emissions: Propane Values</display_name>
      <description>Propane emissions factors values, specified as an annual factor. If multiple scenarios, use a comma-separated list.</description>
      <type>String</type>
      <required>false</required>
      <model_dependent>false</model_dependent>
    </argument>
    <argument>
      <name>emissions_fuel_oil_values</name>
      <display_name>Emissions: Fuel Oil Values</display_name>
      <description>Fuel oil emissions factors values, specified as an annual factor. If multiple scenarios, use a comma-separated list.</description>
      <type>String</type>
      <required>false</required>
      <model_dependent>false</model_dependent>
    </argument>
    <argument>
      <name>emissions_coal_values</name>
      <display_name>Emissions: Coal Values</display_name>
      <description>Coal emissions factors values, specified as an annual factor. If multiple scenarios, use a comma-separated list.</description>
      <type>String</type>
      <required>false</required>
      <model_dependent>false</model_dependent>
    </argument>
    <argument>
      <name>emissions_wood_values</name>
      <display_name>Emissions: Wood Values</display_name>
      <description>Wood emissions factors values, specified as an annual factor. If multiple scenarios, use a comma-separated list.</description>
      <type>String</type>
      <required>false</required>
      <model_dependent>false</model_dependent>
    </argument>
    <argument>
      <name>emissions_wood_pellets_values</name>
      <display_name>Emissions: Wood Pellets Values</display_name>
      <description>Wood pellets emissions factors values, specified as an annual factor. If multiple scenarios, use a comma-separated list.</description>
      <type>String</type>
      <required>false</required>
      <model_dependent>false</model_dependent>
    </argument>
    <argument>
      <name>utility_bill_scenario_names</name>
      <display_name>Utility Bills: Scenario Names</display_name>
      <description>Names of utility bill scenarios. If multiple scenarios, use a comma-separated list. If not provided, no utility bills scenarios are calculated.</description>
      <type>String</type>
      <required>false</required>
      <model_dependent>false</model_dependent>
    </argument>
    <argument>
      <name>utility_bill_electricity_filepaths</name>
      <display_name>Utility Bills: Electricity File Paths</display_name>
      <description>Electricity tariff file specified as an absolute/relative path to a file with utility rate structure information. Tariff file must be formatted to OpenEI API version 7. If multiple scenarios, use a comma-separated list.</description>
      <type>String</type>
      <required>false</required>
      <model_dependent>false</model_dependent>
    </argument>
    <argument>
      <name>utility_bill_electricity_fixed_charges</name>
      <display_name>Utility Bills: Electricity Fixed Charges</display_name>
      <description>Electricity utility bill monthly fixed charges. If multiple scenarios, use a comma-separated list.</description>
      <type>String</type>
      <required>false</required>
      <model_dependent>false</model_dependent>
    </argument>
    <argument>
      <name>utility_bill_natural_gas_fixed_charges</name>
      <display_name>Utility Bills: Natural Gas Fixed Charges</display_name>
      <description>Natural gas utility bill monthly fixed charges. If multiple scenarios, use a comma-separated list.</description>
      <type>String</type>
      <required>false</required>
      <model_dependent>false</model_dependent>
    </argument>
    <argument>
      <name>utility_bill_propane_fixed_charges</name>
      <display_name>Utility Bills: Propane Fixed Charges</display_name>
      <description>Propane utility bill monthly fixed charges. If multiple scenarios, use a comma-separated list.</description>
      <type>String</type>
      <required>false</required>
      <model_dependent>false</model_dependent>
    </argument>
    <argument>
      <name>utility_bill_fuel_oil_fixed_charges</name>
      <display_name>Utility Bills: Fuel Oil Fixed Charges</display_name>
      <description>Fuel oil utility bill monthly fixed charges. If multiple scenarios, use a comma-separated list.</description>
      <type>String</type>
      <required>false</required>
      <model_dependent>false</model_dependent>
    </argument>
    <argument>
      <name>utility_bill_coal_fixed_charges</name>
      <display_name>Utility Bills: Coal Fixed Charges</display_name>
      <description>Coal utility bill monthly fixed charges. If multiple scenarios, use a comma-separated list.</description>
      <type>String</type>
      <required>false</required>
      <model_dependent>false</model_dependent>
    </argument>
    <argument>
      <name>utility_bill_wood_fixed_charges</name>
      <display_name>Utility Bills: Wood Fixed Charges</display_name>
      <description>Wood utility bill monthly fixed charges. If multiple scenarios, use a comma-separated list.</description>
      <type>String</type>
      <required>false</required>
      <model_dependent>false</model_dependent>
    </argument>
    <argument>
      <name>utility_bill_wood_pellets_fixed_charges</name>
      <display_name>Utility Bills: Wood Pellets Fixed Charges</display_name>
      <description>Wood pellets utility bill monthly fixed charges. If multiple scenarios, use a comma-separated list.</description>
      <type>String</type>
      <required>false</required>
      <model_dependent>false</model_dependent>
    </argument>
    <argument>
      <name>utility_bill_electricity_marginal_rates</name>
      <display_name>Utility Bills: Electricity Marginal Rates</display_name>
      <description>Electricity utility bill marginal rates. If multiple scenarios, use a comma-separated list.</description>
      <type>String</type>
      <required>false</required>
      <model_dependent>false</model_dependent>
    </argument>
    <argument>
      <name>utility_bill_natural_gas_marginal_rates</name>
      <display_name>Utility Bills: Natural Gas Marginal Rates</display_name>
      <description>Natural gas utility bill marginal rates. If multiple scenarios, use a comma-separated list.</description>
      <type>String</type>
      <required>false</required>
      <model_dependent>false</model_dependent>
    </argument>
    <argument>
      <name>utility_bill_propane_marginal_rates</name>
      <display_name>Utility Bills: Propane Marginal Rates</display_name>
      <description>Propane utility bill marginal rates. If multiple scenarios, use a comma-separated list.</description>
      <type>String</type>
      <required>false</required>
      <model_dependent>false</model_dependent>
    </argument>
    <argument>
      <name>utility_bill_fuel_oil_marginal_rates</name>
      <display_name>Utility Bills: Fuel Oil Marginal Rates</display_name>
      <description>Fuel oil utility bill marginal rates. If multiple scenarios, use a comma-separated list.</description>
      <type>String</type>
      <required>false</required>
      <model_dependent>false</model_dependent>
    </argument>
    <argument>
      <name>utility_bill_coal_marginal_rates</name>
      <display_name>Utility Bills: Coal Marginal Rates</display_name>
      <description>Coal utility bill marginal rates. If multiple scenarios, use a comma-separated list.</description>
      <type>String</type>
      <required>false</required>
      <model_dependent>false</model_dependent>
    </argument>
    <argument>
      <name>utility_bill_wood_marginal_rates</name>
      <display_name>Utility Bills: Wood Marginal Rates</display_name>
      <description>Wood utility bill marginal rates. If multiple scenarios, use a comma-separated list.</description>
      <type>String</type>
      <required>false</required>
      <model_dependent>false</model_dependent>
    </argument>
    <argument>
      <name>utility_bill_wood_pellets_marginal_rates</name>
      <display_name>Utility Bills: Wood Pellets Marginal Rates</display_name>
      <description>Wood pellets utility bill marginal rates. If multiple scenarios, use a comma-separated list.</description>
      <type>String</type>
      <required>false</required>
      <model_dependent>false</model_dependent>
    </argument>
    <argument>
      <name>utility_bill_pv_compensation_types</name>
      <display_name>Utility Bills: PV Compensation Types</display_name>
      <description>Utility bill PV compensation types. If multiple scenarios, use a comma-separated list.</description>
      <type>String</type>
      <required>false</required>
      <model_dependent>false</model_dependent>
    </argument>
    <argument>
      <name>utility_bill_pv_net_metering_annual_excess_sellback_rate_types</name>
      <display_name>Utility Bills: PV Net Metering Annual Excess Sellback Rate Types</display_name>
      <description>Utility bill PV net metering annual excess sellback rate types. Only applies if the PV compensation type is 'NetMetering'. If multiple scenarios, use a comma-separated list.</description>
      <type>String</type>
      <required>false</required>
      <model_dependent>false</model_dependent>
    </argument>
    <argument>
      <name>utility_bill_pv_net_metering_annual_excess_sellback_rates</name>
      <display_name>Utility Bills: PV Net Metering Annual Excess Sellback Rates</display_name>
      <description>Utility bill PV net metering annual excess sellback rates. Only applies if the PV compensation type is 'NetMetering' and the PV annual excess sellback rate type is 'User-Specified'. If multiple scenarios, use a comma-separated list.</description>
      <type>String</type>
      <required>false</required>
      <model_dependent>false</model_dependent>
    </argument>
    <argument>
      <name>utility_bill_pv_feed_in_tariff_rates</name>
      <display_name>Utility Bills: PV Feed-In Tariff Rates</display_name>
      <description>Utility bill PV annual full/gross feed-in tariff rates. Only applies if the PV compensation type is 'FeedInTariff'. If multiple scenarios, use a comma-separated list.</description>
      <type>String</type>
      <required>false</required>
      <model_dependent>false</model_dependent>
    </argument>
    <argument>
      <name>utility_bill_pv_monthly_grid_connection_fee_units</name>
      <display_name>Utility Bills: PV Monthly Grid Connection Fee Units</display_name>
      <description>Utility bill PV monthly grid connection fee units. If multiple scenarios, use a comma-separated list.</description>
      <type>String</type>
      <required>false</required>
      <model_dependent>false</model_dependent>
    </argument>
    <argument>
      <name>utility_bill_pv_monthly_grid_connection_fees</name>
      <display_name>Utility Bills: PV Monthly Grid Connection Fees</display_name>
      <description>Utility bill PV monthly grid connection fees. If multiple scenarios, use a comma-separated list.</description>
      <type>String</type>
      <required>false</required>
      <model_dependent>false</model_dependent>
    </argument>
    <argument>
      <name>additional_properties</name>
      <display_name>Additional Properties</display_name>
      <description>Additional properties specified as key-value pairs (i.e., key=value). If multiple additional properties, use a |-separated list. For example, 'LowIncome=false|Remodeled|Description=2-story home in Denver'. These properties will be stored in the HPXML file under /HPXML/SoftwareInfo/extension/AdditionalProperties.</description>
      <type>String</type>
      <required>false</required>
      <model_dependent>false</model_dependent>
    </argument>
    <argument>
      <name>combine_like_surfaces</name>
      <display_name>Combine like surfaces?</display_name>
      <description>If true, combines like surfaces to simplify the HPXML file generated.</description>
      <type>Boolean</type>
      <required>false</required>
      <model_dependent>false</model_dependent>
      <default_value>false</default_value>
      <choices>
        <choice>
          <value>true</value>
          <display_name>true</display_name>
        </choice>
        <choice>
          <value>false</value>
          <display_name>false</display_name>
        </choice>
      </choices>
    </argument>
    <argument>
      <name>apply_defaults</name>
      <display_name>Apply Default Values?</display_name>
      <description>If true, applies OS-HPXML default values to the HPXML output file. Setting to true will also force validation of the HPXML output file before applying OS-HPXML default values.</description>
      <type>Boolean</type>
      <required>false</required>
      <model_dependent>false</model_dependent>
      <default_value>false</default_value>
      <choices>
        <choice>
          <value>true</value>
          <display_name>true</display_name>
        </choice>
        <choice>
          <value>false</value>
          <display_name>false</display_name>
        </choice>
      </choices>
    </argument>
    <argument>
      <name>apply_validation</name>
      <display_name>Apply Validation?</display_name>
      <description>If true, validates the HPXML output file. Set to false for faster performance. Note that validation is not needed if the HPXML file will be validated downstream (e.g., via the HPXMLtoOpenStudio measure).</description>
      <type>Boolean</type>
      <required>false</required>
      <model_dependent>false</model_dependent>
      <default_value>false</default_value>
      <choices>
        <choice>
          <value>true</value>
          <display_name>true</display_name>
        </choice>
        <choice>
          <value>false</value>
          <display_name>false</display_name>
        </choice>
      </choices>
    </argument>
  </arguments>
  <outputs />
  <provenances />
  <tags>
    <tag>Whole Building.Space Types</tag>
  </tags>
  <attributes>
    <attribute>
      <name>Measure Type</name>
      <value>ModelMeasure</value>
      <datatype>string</datatype>
    </attribute>
  </attributes>
  <files>
    <file>
      <filename>README.md</filename>
      <filetype>md</filetype>
      <usage_type>readme</usage_type>
<<<<<<< HEAD
      <checksum>884866A1</checksum>
=======
      <checksum>FCAE28E2</checksum>
>>>>>>> 77657cf0
    </file>
    <file>
      <filename>README.md.erb</filename>
      <filetype>erb</filetype>
      <usage_type>readmeerb</usage_type>
      <checksum>513F28E9</checksum>
    </file>
    <file>
      <version>
        <software_program>OpenStudio</software_program>
        <identifier>2.9.0</identifier>
        <min_compatible>2.9.0</min_compatible>
      </version>
      <filename>measure.rb</filename>
      <filetype>rb</filetype>
      <usage_type>script</usage_type>
<<<<<<< HEAD
      <checksum>2D4D4756</checksum>
=======
      <checksum>3E87E8F5</checksum>
>>>>>>> 77657cf0
    </file>
    <file>
      <filename>geometry.rb</filename>
      <filetype>rb</filetype>
      <usage_type>resource</usage_type>
      <checksum>523DF705</checksum>
    </file>
    <file>
      <filename>test_build_residential_hpxml.rb</filename>
      <filetype>rb</filetype>
      <usage_type>test</usage_type>
      <checksum>B9C333F3</checksum>
    </file>
  </files>
</measure><|MERGE_RESOLUTION|>--- conflicted
+++ resolved
@@ -3,13 +3,8 @@
   <schema_version>3.1</schema_version>
   <name>build_residential_hpxml</name>
   <uid>a13a8983-2b01-4930-8af2-42030b6e4233</uid>
-<<<<<<< HEAD
-  <version_id>ad61fc66-e687-42b2-89c4-96e557bd3ae6</version_id>
-  <version_modified>2024-08-13T21:13:43Z</version_modified>
-=======
   <version_id>ffacf8b9-4562-4319-ab8a-f4a63fc0126f</version_id>
   <version_modified>2024-08-16T19:31:29Z</version_modified>
->>>>>>> 77657cf0
   <xml_checksum>2C38F48B</xml_checksum>
   <class_name>BuildResidentialHPXML</class_name>
   <display_name>HPXML Builder</display_name>
@@ -7421,11 +7416,7 @@
       <filename>README.md</filename>
       <filetype>md</filetype>
       <usage_type>readme</usage_type>
-<<<<<<< HEAD
-      <checksum>884866A1</checksum>
-=======
       <checksum>FCAE28E2</checksum>
->>>>>>> 77657cf0
     </file>
     <file>
       <filename>README.md.erb</filename>
@@ -7442,11 +7433,7 @@
       <filename>measure.rb</filename>
       <filetype>rb</filetype>
       <usage_type>script</usage_type>
-<<<<<<< HEAD
-      <checksum>2D4D4756</checksum>
-=======
       <checksum>3E87E8F5</checksum>
->>>>>>> 77657cf0
     </file>
     <file>
       <filename>geometry.rb</filename>
