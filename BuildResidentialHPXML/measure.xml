<?xml version="1.0"?>
<measure>
  <schema_version>3.1</schema_version>
  <name>build_residential_hpxml</name>
  <uid>a13a8983-2b01-4930-8af2-42030b6e4233</uid>
<<<<<<< HEAD
  <version_id>5cac2a32-d01b-48cf-a55b-5387a2368636</version_id>
  <version_modified>2025-10-03T20:28:28Z</version_modified>
=======
  <version_id>57ceac05-7d61-4b90-ac9c-3b48666edf81</version_id>
  <version_modified>2025-09-17T17:40:43Z</version_modified>
>>>>>>> 9e087490
  <xml_checksum>2C38F48B</xml_checksum>
  <class_name>BuildResidentialHPXML</class_name>
  <display_name>HPXML Builder</display_name>
  <description>Builds a residential HPXML file.</description>
  <modeler_description>The measure handles geometry by 1) translating high-level geometry inputs (conditioned floor area, number of stories, etc.) to 3D closed-form geometry in an OpenStudio model and then 2) mapping the OpenStudio surfaces to HPXML surfaces (using surface type, boundary condition, area, orientation, etc.). Like surfaces are collapsed into a single surface with aggregate surface area. Note: OS-HPXML default values can be found in the documentation or can be seen by using the 'apply_defaults' argument.</modeler_description>
  <arguments>
    <argument>
      <name>hpxml_path</name>
      <display_name>HPXML File Path</display_name>
      <description>Absolute/relative path of the HPXML file.</description>
      <type>String</type>
      <required>true</required>
      <model_dependent>false</model_dependent>
      <default_value>hpxml.xml</default_value>
    </argument>
    <argument>
      <name>simulation_control_timestep</name>
      <display_name>Simulation Control: Timestep</display_name>
      <description>The timestep for the simulation; defaults to hourly calculations for fastest runtime.</description>
      <type>Choice</type>
      <units>min</units>
      <required>false</required>
      <model_dependent>false</model_dependent>
      <default_value>60</default_value>
      <choices>
        <choice>
          <value>60</value>
          <display_name>60</display_name>
        </choice>
        <choice>
          <value>30</value>
          <display_name>30</display_name>
        </choice>
        <choice>
          <value>20</value>
          <display_name>20</display_name>
        </choice>
        <choice>
          <value>15</value>
          <display_name>15</display_name>
        </choice>
        <choice>
          <value>12</value>
          <display_name>12</display_name>
        </choice>
        <choice>
          <value>10</value>
          <display_name>10</display_name>
        </choice>
        <choice>
          <value>6</value>
          <display_name>6</display_name>
        </choice>
        <choice>
          <value>5</value>
          <display_name>5</display_name>
        </choice>
        <choice>
          <value>4</value>
          <display_name>4</display_name>
        </choice>
        <choice>
          <value>3</value>
          <display_name>3</display_name>
        </choice>
        <choice>
          <value>2</value>
          <display_name>2</display_name>
        </choice>
        <choice>
          <value>1</value>
          <display_name>1</display_name>
        </choice>
      </choices>
    </argument>
    <argument>
      <name>simulation_control_run_period</name>
      <display_name>Simulation Control: Run Period</display_name>
      <description>Enter a date range like 'Mar 1 - May 31'. Defaults to the entire year.</description>
      <type>String</type>
      <required>false</required>
      <model_dependent>false</model_dependent>
      <default_value>Jan 1 - Dec 31</default_value>
    </argument>
    <argument>
      <name>location_zip_code</name>
      <display_name>Location: Zip Code</display_name>
      <description>Zip code of the home address. Either this or the EnergyPlus Weather (EPW) File Path input below must be provided.</description>
      <type>String</type>
      <required>false</required>
      <model_dependent>false</model_dependent>
    </argument>
    <argument>
      <name>location_epw_path</name>
      <display_name>Location: EnergyPlus Weather (EPW) File Path</display_name>
      <description>Path to the EPW file. Either this or the Zip Code input above must be provided.</description>
      <type>String</type>
      <required>false</required>
      <model_dependent>false</model_dependent>
    </argument>
    <argument>
      <name>location_site_type</name>
      <display_name>Location: Site Type</display_name>
      <description>The terrain/shielding of the home, for the infiltration model. Defaults to 'Suburban, Normal' for single-family detached and manufactured home and 'Suburban, Well-Shielded' for single-family attached and apartment units.</description>
      <type>Choice</type>
      <required>false</required>
      <model_dependent>false</model_dependent>
      <default_value>Default</default_value>
      <choices>
        <choice>
          <value>Default</value>
          <display_name>Default</display_name>
        </choice>
        <choice>
          <value>Suburban, Normal</value>
          <display_name>Suburban, Normal</display_name>
        </choice>
        <choice>
          <value>Suburban, Well-Shielded</value>
          <display_name>Suburban, Well-Shielded</display_name>
        </choice>
        <choice>
          <value>Suburban, Exposed</value>
          <display_name>Suburban, Exposed</display_name>
        </choice>
        <choice>
          <value>Urban, Normal</value>
          <display_name>Urban, Normal</display_name>
        </choice>
        <choice>
          <value>Urban, Well-Shielded</value>
          <display_name>Urban, Well-Shielded</display_name>
        </choice>
        <choice>
          <value>Urban, Exposed</value>
          <display_name>Urban, Exposed</display_name>
        </choice>
        <choice>
          <value>Rural, Normal</value>
          <display_name>Rural, Normal</display_name>
        </choice>
        <choice>
          <value>Rural, Well-Shielded</value>
          <display_name>Rural, Well-Shielded</display_name>
        </choice>
        <choice>
          <value>Rural, Exposed</value>
          <display_name>Rural, Exposed</display_name>
        </choice>
      </choices>
    </argument>
    <argument>
      <name>location_soil_type</name>
      <display_name>Location: Soil Type</display_name>
      <description>The soil and moisture type.</description>
      <type>Choice</type>
      <required>false</required>
      <model_dependent>false</model_dependent>
      <default_value>Unknown</default_value>
      <choices>
        <choice>
          <value>Unknown</value>
          <display_name>Unknown</display_name>
        </choice>
        <choice>
          <value>Clay, Dry</value>
          <display_name>Clay, Dry</display_name>
        </choice>
        <choice>
          <value>Clay, Mixed</value>
          <display_name>Clay, Mixed</display_name>
        </choice>
        <choice>
          <value>Clay, Wet</value>
          <display_name>Clay, Wet</display_name>
        </choice>
        <choice>
          <value>Gravel, Dry</value>
          <display_name>Gravel, Dry</display_name>
        </choice>
        <choice>
          <value>Gravel, Mixed</value>
          <display_name>Gravel, Mixed</display_name>
        </choice>
        <choice>
          <value>Gravel, Wet</value>
          <display_name>Gravel, Wet</display_name>
        </choice>
        <choice>
          <value>Loam, Dry</value>
          <display_name>Loam, Dry</display_name>
        </choice>
        <choice>
          <value>Loam, Mixed</value>
          <display_name>Loam, Mixed</display_name>
        </choice>
        <choice>
          <value>Loam, Wet</value>
          <display_name>Loam, Wet</display_name>
        </choice>
        <choice>
          <value>Sand, Dry</value>
          <display_name>Sand, Dry</display_name>
        </choice>
        <choice>
          <value>Sand, Mixed</value>
          <display_name>Sand, Mixed</display_name>
        </choice>
        <choice>
          <value>Sand, Wet</value>
          <display_name>Sand, Wet</display_name>
        </choice>
        <choice>
          <value>Silt, Dry</value>
          <display_name>Silt, Dry</display_name>
        </choice>
        <choice>
          <value>Silt, Mixed</value>
          <display_name>Silt, Mixed</display_name>
        </choice>
        <choice>
          <value>Silt, Wet</value>
          <display_name>Silt, Wet</display_name>
        </choice>
        <choice>
          <value>0.5 Btu/hr-ft-F</value>
          <display_name>0.5 Btu/hr-ft-F</display_name>
        </choice>
        <choice>
          <value>0.8 Btu/hr-ft-F</value>
          <display_name>0.8 Btu/hr-ft-F</display_name>
        </choice>
        <choice>
          <value>1.1 Btu/hr-ft-F</value>
          <display_name>1.1 Btu/hr-ft-F</display_name>
        </choice>
        <choice>
          <value>1.4 Btu/hr-ft-F</value>
          <display_name>1.4 Btu/hr-ft-F</display_name>
        </choice>
        <choice>
          <value>1.7 Btu/hr-ft-F</value>
          <display_name>1.7 Btu/hr-ft-F</display_name>
        </choice>
        <choice>
          <value>2.0 Btu/hr-ft-F</value>
          <display_name>2.0 Btu/hr-ft-F</display_name>
        </choice>
        <choice>
          <value>2.3 Btu/hr-ft-F</value>
          <display_name>2.3 Btu/hr-ft-F</display_name>
        </choice>
        <choice>
          <value>2.6 Btu/hr-ft-F</value>
          <display_name>2.6 Btu/hr-ft-F</display_name>
        </choice>
        <choice>
          <value>Detailed Example: Sand, Dry, 0.03 Diffusivity</value>
          <display_name>Detailed Example: Sand, Dry, 0.03 Diffusivity</display_name>
        </choice>
      </choices>
    </argument>
    <argument>
      <name>building_year_built</name>
      <display_name>Building Construction: Year Built</display_name>
      <description>The year the building was built.</description>
      <type>Integer</type>
      <required>false</required>
      <model_dependent>false</model_dependent>
      <default_value>2025</default_value>
    </argument>
    <argument>
      <name>geometry_unit_type</name>
      <display_name>Geometry: Unit Type</display_name>
      <description>The type of dwelling unit and number of stories. Includes conditioned attics and excludes conditioned basements.</description>
      <type>Choice</type>
      <required>true</required>
      <model_dependent>false</model_dependent>
      <default_value>Single-Family Detached, 2 Stories</default_value>
      <choices>
        <choice>
          <value>Single-Family Detached, 1 Story</value>
          <display_name>Single-Family Detached, 1 Story</display_name>
        </choice>
        <choice>
          <value>Single-Family Detached, 2 Stories</value>
          <display_name>Single-Family Detached, 2 Stories</display_name>
        </choice>
        <choice>
          <value>Single-Family Detached, 3 Stories</value>
          <display_name>Single-Family Detached, 3 Stories</display_name>
        </choice>
        <choice>
          <value>Single-Family Detached, 4 Stories</value>
          <display_name>Single-Family Detached, 4 Stories</display_name>
        </choice>
        <choice>
          <value>Single-Family Attached, 1 Story</value>
          <display_name>Single-Family Attached, 1 Story</display_name>
        </choice>
        <choice>
          <value>Single-Family Attached, 2 Stories</value>
          <display_name>Single-Family Attached, 2 Stories</display_name>
        </choice>
        <choice>
          <value>Single-Family Attached, 3 Stories</value>
          <display_name>Single-Family Attached, 3 Stories</display_name>
        </choice>
        <choice>
          <value>Single-Family Attached, 4 Stories</value>
          <display_name>Single-Family Attached, 4 Stories</display_name>
        </choice>
        <choice>
          <value>Apartment Unit, 1 Story</value>
          <display_name>Apartment Unit, 1 Story</display_name>
        </choice>
        <choice>
          <value>Manufactured Home, 1 Story</value>
          <display_name>Manufactured Home, 1 Story</display_name>
        </choice>
        <choice>
          <value>Manufactured Home, 2 Stories</value>
          <display_name>Manufactured Home, 2 Stories</display_name>
        </choice>
        <choice>
          <value>Manufactured Home, 3 Stories</value>
          <display_name>Manufactured Home, 3 Stories</display_name>
        </choice>
        <choice>
          <value>Manufactured Home, 4 Stories</value>
          <display_name>Manufactured Home, 4 Stories</display_name>
        </choice>
      </choices>
    </argument>
    <argument>
      <name>geometry_attached_walls</name>
      <display_name>Geometry: Unit Attached Walls</display_name>
      <description>For single-family attached and apartment units, the location(s) of the attached walls.</description>
      <type>Choice</type>
      <required>false</required>
      <model_dependent>false</model_dependent>
      <default_value>None</default_value>
      <choices>
        <choice>
          <value>None</value>
          <display_name>None</display_name>
        </choice>
        <choice>
          <value>1 Side: Front</value>
          <display_name>1 Side: Front</display_name>
        </choice>
        <choice>
          <value>1 Side: Back</value>
          <display_name>1 Side: Back</display_name>
        </choice>
        <choice>
          <value>1 Side: Left</value>
          <display_name>1 Side: Left</display_name>
        </choice>
        <choice>
          <value>1 Side: Right</value>
          <display_name>1 Side: Right</display_name>
        </choice>
        <choice>
          <value>2 Sides: Front, Left</value>
          <display_name>2 Sides: Front, Left</display_name>
        </choice>
        <choice>
          <value>2 Sides: Front, Right</value>
          <display_name>2 Sides: Front, Right</display_name>
        </choice>
        <choice>
          <value>2 Sides: Back, Left</value>
          <display_name>2 Sides: Back, Left</display_name>
        </choice>
        <choice>
          <value>2 Sides: Back, Right</value>
          <display_name>2 Sides: Back, Right</display_name>
        </choice>
        <choice>
          <value>2 Sides: Front, Back</value>
          <display_name>2 Sides: Front, Back</display_name>
        </choice>
        <choice>
          <value>2 Sides: Left, Right</value>
          <display_name>2 Sides: Left, Right</display_name>
        </choice>
        <choice>
          <value>3 Sides: Front, Back, Left</value>
          <display_name>3 Sides: Front, Back, Left</display_name>
        </choice>
        <choice>
          <value>3 Sides: Front, Back, Right</value>
          <display_name>3 Sides: Front, Back, Right</display_name>
        </choice>
        <choice>
          <value>3 Sides: Front, Left, Right</value>
          <display_name>3 Sides: Front, Left, Right</display_name>
        </choice>
        <choice>
          <value>3 Sides: Back, Left, Right</value>
          <display_name>3 Sides: Back, Left, Right</display_name>
        </choice>
      </choices>
    </argument>
    <argument>
      <name>geometry_unit_conditioned_floor_area</name>
      <display_name>Geometry: Unit Conditioned Floor Area</display_name>
      <description>The total floor area of the unit's conditioned space (including any conditioned basement/attic floor area).</description>
      <type>Double</type>
      <units>ft2</units>
      <required>true</required>
      <model_dependent>false</model_dependent>
      <default_value>2000</default_value>
    </argument>
    <argument>
      <name>geometry_unit_aspect_ratio</name>
      <display_name>Geometry: Unit Aspect Ratio</display_name>
      <description>The ratio of front/back wall length to left/right wall length for the unit, excluding any protruding garage wall area.</description>
      <type>Double</type>
      <units>Frac</units>
      <required>true</required>
      <model_dependent>false</model_dependent>
      <default_value>2</default_value>
    </argument>
    <argument>
      <name>geometry_unit_direction</name>
      <display_name>Geometry: Unit Direction</display_name>
      <description>Direction of the front of the unit.</description>
      <type>Choice</type>
      <required>true</required>
      <model_dependent>false</model_dependent>
      <default_value>South</default_value>
      <choices>
        <choice>
          <value>North</value>
          <display_name>North</display_name>
        </choice>
        <choice>
          <value>North-Northeast</value>
          <display_name>North-Northeast</display_name>
        </choice>
        <choice>
          <value>Northeast</value>
          <display_name>Northeast</display_name>
        </choice>
        <choice>
          <value>East-Northeast</value>
          <display_name>East-Northeast</display_name>
        </choice>
        <choice>
          <value>East</value>
          <display_name>East</display_name>
        </choice>
        <choice>
          <value>East-Southeast</value>
          <display_name>East-Southeast</display_name>
        </choice>
        <choice>
          <value>Southeast</value>
          <display_name>Southeast</display_name>
        </choice>
        <choice>
          <value>South-Southeast</value>
          <display_name>South-Southeast</display_name>
        </choice>
        <choice>
          <value>South</value>
          <display_name>South</display_name>
        </choice>
        <choice>
          <value>South-Southwest</value>
          <display_name>South-Southwest</display_name>
        </choice>
        <choice>
          <value>Southwest</value>
          <display_name>Southwest</display_name>
        </choice>
        <choice>
          <value>West-Southwest</value>
          <display_name>West-Southwest</display_name>
        </choice>
        <choice>
          <value>West</value>
          <display_name>West</display_name>
        </choice>
        <choice>
          <value>West-Northwest</value>
          <display_name>West-Northwest</display_name>
        </choice>
        <choice>
          <value>Northwest</value>
          <display_name>Northwest</display_name>
        </choice>
        <choice>
          <value>North-Northwest</value>
          <display_name>North-Northwest</display_name>
        </choice>
      </choices>
    </argument>
    <argument>
      <name>geometry_unit_num_bedrooms</name>
      <display_name>Geometry: Unit Number of Bedrooms</display_name>
      <description>The number of bedrooms in the unit.</description>
      <type>Choice</type>
      <required>true</required>
      <model_dependent>false</model_dependent>
      <default_value>3</default_value>
      <choices>
        <choice>
          <value>0</value>
          <display_name>0</display_name>
        </choice>
        <choice>
          <value>1</value>
          <display_name>1</display_name>
        </choice>
        <choice>
          <value>2</value>
          <display_name>2</display_name>
        </choice>
        <choice>
          <value>3</value>
          <display_name>3</display_name>
        </choice>
        <choice>
          <value>4</value>
          <display_name>4</display_name>
        </choice>
        <choice>
          <value>5</value>
          <display_name>5</display_name>
        </choice>
        <choice>
          <value>6</value>
          <display_name>6</display_name>
        </choice>
        <choice>
          <value>7</value>
          <display_name>7</display_name>
        </choice>
        <choice>
          <value>8</value>
          <display_name>8</display_name>
        </choice>
        <choice>
          <value>9</value>
          <display_name>9</display_name>
        </choice>
        <choice>
          <value>10</value>
          <display_name>10</display_name>
        </choice>
        <choice>
          <value>11</value>
          <display_name>11</display_name>
        </choice>
        <choice>
          <value>12</value>
          <display_name>12</display_name>
        </choice>
      </choices>
    </argument>
    <argument>
      <name>geometry_unit_num_bathrooms</name>
      <display_name>Geometry: Unit Number of Bathrooms</display_name>
      <description>The number of bathrooms in the unit. Defaults to NumberofBedrooms/2 + 0.5.</description>
      <type>Choice</type>
      <required>false</required>
      <model_dependent>false</model_dependent>
      <default_value>Default</default_value>
      <choices>
        <choice>
          <value>Default</value>
          <display_name>Default</display_name>
        </choice>
        <choice>
          <value>0</value>
          <display_name>0</display_name>
        </choice>
        <choice>
          <value>1</value>
          <display_name>1</display_name>
        </choice>
        <choice>
          <value>2</value>
          <display_name>2</display_name>
        </choice>
        <choice>
          <value>3</value>
          <display_name>3</display_name>
        </choice>
        <choice>
          <value>4</value>
          <display_name>4</display_name>
        </choice>
        <choice>
          <value>5</value>
          <display_name>5</display_name>
        </choice>
        <choice>
          <value>6</value>
          <display_name>6</display_name>
        </choice>
        <choice>
          <value>7</value>
          <display_name>7</display_name>
        </choice>
        <choice>
          <value>8</value>
          <display_name>8</display_name>
        </choice>
        <choice>
          <value>9</value>
          <display_name>9</display_name>
        </choice>
        <choice>
          <value>10</value>
          <display_name>10</display_name>
        </choice>
        <choice>
          <value>11</value>
          <display_name>11</display_name>
        </choice>
        <choice>
          <value>12</value>
          <display_name>12</display_name>
        </choice>
      </choices>
    </argument>
    <argument>
      <name>geometry_unit_num_occupants</name>
      <display_name>Geometry: Unit Number of Occupants</display_name>
      <description>The number of occupants in the unit. Defaults to an *asset* calculation assuming standard occupancy, in which various end use defaults (e.g., plug loads, appliances, and hot water usage) are calculated based on Number of Bedrooms and Conditioned Floor Area. If provided, an *operational* calculation is instead performed in which the end use defaults reflect real-world data (where possible).</description>
      <type>Choice</type>
      <required>false</required>
      <model_dependent>false</model_dependent>
      <default_value>Default</default_value>
      <choices>
        <choice>
          <value>Default</value>
          <display_name>Default</display_name>
        </choice>
        <choice>
          <value>0</value>
          <display_name>0</display_name>
        </choice>
        <choice>
          <value>1</value>
          <display_name>1</display_name>
        </choice>
        <choice>
          <value>2</value>
          <display_name>2</display_name>
        </choice>
        <choice>
          <value>3</value>
          <display_name>3</display_name>
        </choice>
        <choice>
          <value>4</value>
          <display_name>4</display_name>
        </choice>
        <choice>
          <value>5</value>
          <display_name>5</display_name>
        </choice>
        <choice>
          <value>6</value>
          <display_name>6</display_name>
        </choice>
        <choice>
          <value>7</value>
          <display_name>7</display_name>
        </choice>
        <choice>
          <value>8</value>
          <display_name>8</display_name>
        </choice>
        <choice>
          <value>9</value>
          <display_name>9</display_name>
        </choice>
        <choice>
          <value>10</value>
          <display_name>10</display_name>
        </choice>
        <choice>
          <value>11</value>
          <display_name>11</display_name>
        </choice>
        <choice>
          <value>12</value>
          <display_name>12</display_name>
        </choice>
      </choices>
    </argument>
    <argument>
      <name>geometry_ceiling_height</name>
      <display_name>Geometry: Ceiling Height</display_name>
      <description>Average distance from the floor to the ceiling.</description>
      <type>Choice</type>
      <required>false</required>
      <model_dependent>false</model_dependent>
      <default_value>8.0 ft</default_value>
      <choices>
        <choice>
          <value>6.0 ft</value>
          <display_name>6.0 ft</display_name>
        </choice>
        <choice>
          <value>6.5 ft</value>
          <display_name>6.5 ft</display_name>
        </choice>
        <choice>
          <value>7.0 ft</value>
          <display_name>7.0 ft</display_name>
        </choice>
        <choice>
          <value>7.5 ft</value>
          <display_name>7.5 ft</display_name>
        </choice>
        <choice>
          <value>8.0 ft</value>
          <display_name>8.0 ft</display_name>
        </choice>
        <choice>
          <value>8.5 ft</value>
          <display_name>8.5 ft</display_name>
        </choice>
        <choice>
          <value>9.0 ft</value>
          <display_name>9.0 ft</display_name>
        </choice>
        <choice>
          <value>9.5 ft</value>
          <display_name>9.5 ft</display_name>
        </choice>
        <choice>
          <value>10.0 ft</value>
          <display_name>10.0 ft</display_name>
        </choice>
        <choice>
          <value>10.5 ft</value>
          <display_name>10.5 ft</display_name>
        </choice>
        <choice>
          <value>11.0 ft</value>
          <display_name>11.0 ft</display_name>
        </choice>
        <choice>
          <value>11.5 ft</value>
          <display_name>11.5 ft</display_name>
        </choice>
        <choice>
          <value>12.0 ft</value>
          <display_name>12.0 ft</display_name>
        </choice>
        <choice>
          <value>12.5 ft</value>
          <display_name>12.5 ft</display_name>
        </choice>
        <choice>
          <value>13.0 ft</value>
          <display_name>13.0 ft</display_name>
        </choice>
        <choice>
          <value>13.5 ft</value>
          <display_name>13.5 ft</display_name>
        </choice>
        <choice>
          <value>14.0 ft</value>
          <display_name>14.0 ft</display_name>
        </choice>
        <choice>
          <value>14.5 ft</value>
          <display_name>14.5 ft</display_name>
        </choice>
        <choice>
          <value>15.0 ft</value>
          <display_name>15.0 ft</display_name>
        </choice>
      </choices>
    </argument>
    <argument>
      <name>geometry_garage_type</name>
      <display_name>Geometry: Attached Garage</display_name>
      <description>The type of attached garage. Only applies to single-family detached units.</description>
      <type>Choice</type>
      <required>false</required>
      <model_dependent>false</model_dependent>
      <default_value>None</default_value>
      <choices>
        <choice>
          <value>None</value>
          <display_name>None</display_name>
        </choice>
        <choice>
          <value>1 Car, Left, Fully Inset</value>
          <display_name>1 Car, Left, Fully Inset</display_name>
        </choice>
        <choice>
          <value>1 Car, Left, Half Protruding</value>
          <display_name>1 Car, Left, Half Protruding</display_name>
        </choice>
        <choice>
          <value>1 Car, Left, Fully Protruding</value>
          <display_name>1 Car, Left, Fully Protruding</display_name>
        </choice>
        <choice>
          <value>1 Car, Right, Fully Inset</value>
          <display_name>1 Car, Right, Fully Inset</display_name>
        </choice>
        <choice>
          <value>1 Car, Right, Half Protruding</value>
          <display_name>1 Car, Right, Half Protruding</display_name>
        </choice>
        <choice>
          <value>1 Car, Right, Fully Protruding</value>
          <display_name>1 Car, Right, Fully Protruding</display_name>
        </choice>
        <choice>
          <value>2 Car, Left, Fully Inset</value>
          <display_name>2 Car, Left, Fully Inset</display_name>
        </choice>
        <choice>
          <value>2 Car, Left, Half Protruding</value>
          <display_name>2 Car, Left, Half Protruding</display_name>
        </choice>
        <choice>
          <value>2 Car, Left, Fully Protruding</value>
          <display_name>2 Car, Left, Fully Protruding</display_name>
        </choice>
        <choice>
          <value>2 Car, Right, Fully Inset</value>
          <display_name>2 Car, Right, Fully Inset</display_name>
        </choice>
        <choice>
          <value>2 Car, Right, Half Protruding</value>
          <display_name>2 Car, Right, Half Protruding</display_name>
        </choice>
        <choice>
          <value>2 Car, Right, Fully Protruding</value>
          <display_name>2 Car, Right, Fully Protruding</display_name>
        </choice>
        <choice>
          <value>3 Car, Left, Fully Inset</value>
          <display_name>3 Car, Left, Fully Inset</display_name>
        </choice>
        <choice>
          <value>3 Car, Left, Half Protruding</value>
          <display_name>3 Car, Left, Half Protruding</display_name>
        </choice>
        <choice>
          <value>3 Car, Left, Fully Protruding</value>
          <display_name>3 Car, Left, Fully Protruding</display_name>
        </choice>
        <choice>
          <value>3 Car, Right, Fully Inset</value>
          <display_name>3 Car, Right, Fully Inset</display_name>
        </choice>
        <choice>
          <value>3 Car, Right, Half Protruding</value>
          <display_name>3 Car, Right, Half Protruding</display_name>
        </choice>
        <choice>
          <value>3 Car, Right, Fully Protruding</value>
          <display_name>3 Car, Right, Fully Protruding</display_name>
        </choice>
      </choices>
    </argument>
    <argument>
      <name>geometry_foundation_type</name>
      <display_name>Geometry: Foundation Type</display_name>
      <description>The foundation type of the building. Garages are assumed to be over slab-on-grade.</description>
      <type>Choice</type>
      <required>true</required>
      <model_dependent>false</model_dependent>
      <default_value>Crawlspace, Vented</default_value>
      <choices>
        <choice>
          <value>Slab-on-Grade</value>
          <display_name>Slab-on-Grade</display_name>
        </choice>
        <choice>
          <value>Crawlspace, Vented</value>
          <display_name>Crawlspace, Vented</display_name>
        </choice>
        <choice>
          <value>Crawlspace, Unvented</value>
          <display_name>Crawlspace, Unvented</display_name>
        </choice>
        <choice>
          <value>Crawlspace, Conditioned</value>
          <display_name>Crawlspace, Conditioned</display_name>
        </choice>
        <choice>
          <value>Basement, Unconditioned</value>
          <display_name>Basement, Unconditioned</display_name>
        </choice>
        <choice>
          <value>Basement, Unconditioned, Half Above-Grade</value>
          <display_name>Basement, Unconditioned, Half Above-Grade</display_name>
        </choice>
        <choice>
          <value>Basement, Conditioned</value>
          <display_name>Basement, Conditioned</display_name>
        </choice>
        <choice>
          <value>Basement, Conditioned, Half Above-Grade</value>
          <display_name>Basement, Conditioned, Half Above-Grade</display_name>
        </choice>
        <choice>
          <value>Ambient</value>
          <display_name>Ambient</display_name>
        </choice>
        <choice>
          <value>Above Apartment</value>
          <display_name>Above Apartment</display_name>
        </choice>
        <choice>
          <value>Belly and Wing, With Skirt</value>
          <display_name>Belly and Wing, With Skirt</display_name>
        </choice>
        <choice>
          <value>Belly and Wing, No Skirt</value>
          <display_name>Belly and Wing, No Skirt</display_name>
        </choice>
        <choice>
          <value>Detailed Example: Basement, Unconditioned, 7.25 ft Height, 8 in Above-Grade, 9 in Rim Joists</value>
          <display_name>Detailed Example: Basement, Unconditioned, 7.25 ft Height, 8 in Above-Grade, 9 in Rim Joists</display_name>
        </choice>
        <choice>
          <value>Detailed Example: Basement, Conditioned, 7.25 ft Height, 8 in Above-Grade, 9 in Rim Joists</value>
          <display_name>Detailed Example: Basement, Conditioned, 7.25 ft Height, 8 in Above-Grade, 9 in Rim Joists</display_name>
        </choice>
        <choice>
          <value>Detailed Example: Basement, Conditioned, 5 ft Height</value>
          <display_name>Detailed Example: Basement, Conditioned, 5 ft Height</display_name>
        </choice>
        <choice>
          <value>Detailed Example: Crawlspace, Vented, Above-Grade</value>
          <display_name>Detailed Example: Crawlspace, Vented, Above-Grade</display_name>
        </choice>
      </choices>
    </argument>
    <argument>
      <name>geometry_attic_type</name>
      <display_name>Geometry: Attic Type</display_name>
      <description>The attic/roof type of the building.</description>
      <type>Choice</type>
      <required>true</required>
      <model_dependent>false</model_dependent>
      <default_value>Attic, Vented, Gable</default_value>
      <choices>
        <choice>
          <value>Flat Roof</value>
          <display_name>Flat Roof</display_name>
        </choice>
        <choice>
          <value>Attic, Vented, Gable</value>
          <display_name>Attic, Vented, Gable</display_name>
        </choice>
        <choice>
          <value>Attic, Vented, Hip</value>
          <display_name>Attic, Vented, Hip</display_name>
        </choice>
        <choice>
          <value>Attic, Unvented, Gable</value>
          <display_name>Attic, Unvented, Gable</display_name>
        </choice>
        <choice>
          <value>Attic, Unvented, Hip</value>
          <display_name>Attic, Unvented, Hip</display_name>
        </choice>
        <choice>
          <value>Attic, Conditioned, Gable</value>
          <display_name>Attic, Conditioned, Gable</display_name>
        </choice>
        <choice>
          <value>Attic, Conditioned, Hip</value>
          <display_name>Attic, Conditioned, Hip</display_name>
        </choice>
        <choice>
          <value>Below Apartment</value>
          <display_name>Below Apartment</display_name>
        </choice>
      </choices>
    </argument>
    <argument>
      <name>geometry_roof_pitch</name>
      <display_name>Geometry: Roof Pitch</display_name>
      <description>The roof pitch of the attic. Ignored if the building has a flat roof.</description>
      <type>Choice</type>
      <required>false</required>
      <model_dependent>false</model_dependent>
      <default_value>6:12</default_value>
      <choices>
        <choice>
          <value>1:12</value>
          <display_name>1:12</display_name>
        </choice>
        <choice>
          <value>2:12</value>
          <display_name>2:12</display_name>
        </choice>
        <choice>
          <value>3:12</value>
          <display_name>3:12</display_name>
        </choice>
        <choice>
          <value>4:12</value>
          <display_name>4:12</display_name>
        </choice>
        <choice>
          <value>5:12</value>
          <display_name>5:12</display_name>
        </choice>
        <choice>
          <value>6:12</value>
          <display_name>6:12</display_name>
        </choice>
        <choice>
          <value>7:12</value>
          <display_name>7:12</display_name>
        </choice>
        <choice>
          <value>8:12</value>
          <display_name>8:12</display_name>
        </choice>
        <choice>
          <value>9:12</value>
          <display_name>9:12</display_name>
        </choice>
        <choice>
          <value>10:12</value>
          <display_name>10:12</display_name>
        </choice>
        <choice>
          <value>11:12</value>
          <display_name>11:12</display_name>
        </choice>
        <choice>
          <value>12:12</value>
          <display_name>12:12</display_name>
        </choice>
        <choice>
          <value>13:12</value>
          <display_name>13:12</display_name>
        </choice>
        <choice>
          <value>14:12</value>
          <display_name>14:12</display_name>
        </choice>
        <choice>
          <value>15:12</value>
          <display_name>15:12</display_name>
        </choice>
        <choice>
          <value>16:12</value>
          <display_name>16:12</display_name>
        </choice>
      </choices>
    </argument>
    <argument>
      <name>geometry_eaves</name>
      <display_name>Geometry: Eaves</display_name>
      <description>The type of eaves extending from the roof.</description>
      <type>Choice</type>
      <required>false</required>
      <model_dependent>false</model_dependent>
      <default_value>2 ft</default_value>
      <choices>
        <choice>
          <value>None</value>
          <display_name>None</display_name>
        </choice>
        <choice>
          <value>1 ft</value>
          <display_name>1 ft</display_name>
        </choice>
        <choice>
          <value>2 ft</value>
          <display_name>2 ft</display_name>
        </choice>
        <choice>
          <value>3 ft</value>
          <display_name>3 ft</display_name>
        </choice>
        <choice>
          <value>4 ft</value>
          <display_name>4 ft</display_name>
        </choice>
        <choice>
          <value>5 ft</value>
          <display_name>5 ft</display_name>
        </choice>
      </choices>
    </argument>
    <argument>
      <name>geometry_neighbor_buildings</name>
      <display_name>Geometry: Neighbor Buildings</display_name>
      <description>The presence and geometry of neighboring buildings, for shading purposes.</description>
      <type>Choice</type>
      <required>false</required>
      <model_dependent>false</model_dependent>
      <default_value>None</default_value>
      <choices>
        <choice>
          <value>None</value>
          <display_name>None</display_name>
        </choice>
        <choice>
          <value>Left/Right at 2ft</value>
          <display_name>Left/Right at 2ft</display_name>
        </choice>
        <choice>
          <value>Left/Right at 4ft</value>
          <display_name>Left/Right at 4ft</display_name>
        </choice>
        <choice>
          <value>Left/Right at 5ft</value>
          <display_name>Left/Right at 5ft</display_name>
        </choice>
        <choice>
          <value>Left/Right at 7ft</value>
          <display_name>Left/Right at 7ft</display_name>
        </choice>
        <choice>
          <value>Left/Right at 10ft</value>
          <display_name>Left/Right at 10ft</display_name>
        </choice>
        <choice>
          <value>Left/Right at 12ft</value>
          <display_name>Left/Right at 12ft</display_name>
        </choice>
        <choice>
          <value>Left/Right at 15ft</value>
          <display_name>Left/Right at 15ft</display_name>
        </choice>
        <choice>
          <value>Left/Right at 20ft</value>
          <display_name>Left/Right at 20ft</display_name>
        </choice>
        <choice>
          <value>Left/Right at 25ft</value>
          <display_name>Left/Right at 25ft</display_name>
        </choice>
        <choice>
          <value>Left/Right at 27ft</value>
          <display_name>Left/Right at 27ft</display_name>
        </choice>
        <choice>
          <value>Left at 2ft</value>
          <display_name>Left at 2ft</display_name>
        </choice>
        <choice>
          <value>Left at 4ft</value>
          <display_name>Left at 4ft</display_name>
        </choice>
        <choice>
          <value>Left at 5ft</value>
          <display_name>Left at 5ft</display_name>
        </choice>
        <choice>
          <value>Left at 7ft</value>
          <display_name>Left at 7ft</display_name>
        </choice>
        <choice>
          <value>Left at 10ft</value>
          <display_name>Left at 10ft</display_name>
        </choice>
        <choice>
          <value>Left at 12ft</value>
          <display_name>Left at 12ft</display_name>
        </choice>
        <choice>
          <value>Left at 15ft</value>
          <display_name>Left at 15ft</display_name>
        </choice>
        <choice>
          <value>Left at 20ft</value>
          <display_name>Left at 20ft</display_name>
        </choice>
        <choice>
          <value>Left at 25ft</value>
          <display_name>Left at 25ft</display_name>
        </choice>
        <choice>
          <value>Left at 27ft</value>
          <display_name>Left at 27ft</display_name>
        </choice>
        <choice>
          <value>Right at 2ft</value>
          <display_name>Right at 2ft</display_name>
        </choice>
        <choice>
          <value>Right at 4ft</value>
          <display_name>Right at 4ft</display_name>
        </choice>
        <choice>
          <value>Right at 5ft</value>
          <display_name>Right at 5ft</display_name>
        </choice>
        <choice>
          <value>Right at 7ft</value>
          <display_name>Right at 7ft</display_name>
        </choice>
        <choice>
          <value>Right at 10ft</value>
          <display_name>Right at 10ft</display_name>
        </choice>
        <choice>
          <value>Right at 12ft</value>
          <display_name>Right at 12ft</display_name>
        </choice>
        <choice>
          <value>Right at 15ft</value>
          <display_name>Right at 15ft</display_name>
        </choice>
        <choice>
          <value>Right at 20ft</value>
          <display_name>Right at 20ft</display_name>
        </choice>
        <choice>
          <value>Right at 25ft</value>
          <display_name>Right at 25ft</display_name>
        </choice>
        <choice>
          <value>Right at 27ft</value>
          <display_name>Right at 27ft</display_name>
        </choice>
        <choice>
          <value>Detailed Example: Left/Right at 25ft, Front/Back at 80ft, 12ft Height</value>
          <display_name>Detailed Example: Left/Right at 25ft, Front/Back at 80ft, 12ft Height</display_name>
        </choice>
      </choices>
    </argument>
    <argument>
      <name>geometry_window_areas_or_wwrs</name>
      <display_name>Geometry: Window Areas or WWRs</display_name>
      <description>The amount of window area on the unit's front/back/left/right facades. Use a comma-separated list like '0.2, 0.2, 0.1, 0.1' to specify Window-to-Wall Ratios (WWR) or '108, 108, 72, 72' to specify absolute areas. If a facade is adiabatic, the value will be ignored.</description>
      <type>String</type>
      <units>ft2 or frac</units>
      <required>false</required>
      <model_dependent>false</model_dependent>
      <default_value>0.15, 0.15, 0.15, 0.15</default_value>
    </argument>
    <argument>
      <name>geometry_skylight_areas</name>
      <display_name>Geometry: Skylight Areas</display_name>
      <description>The amount of skylight area on the unit's front/back/left/right roofs. Use a comma-separated list like '50, 0, 0, 0'.</description>
      <type>String</type>
      <units>ft2</units>
      <required>false</required>
      <model_dependent>false</model_dependent>
      <default_value>0, 0, 0, 0</default_value>
    </argument>
    <argument>
      <name>geometry_door_area</name>
      <display_name>Geometry: Doors Area</display_name>
      <description>The area of the opaque door(s). Any door glazing (e.g., sliding glass doors) should be captured as window area.</description>
      <type>Double</type>
      <units>ft2</units>
      <required>false</required>
      <model_dependent>false</model_dependent>
      <default_value>20</default_value>
    </argument>
    <argument>
      <name>enclosure_floor_over_foundation</name>
      <display_name>Enclosure: Floor Over Foundation</display_name>
      <description>The type and insulation level of the floor over the foundation (e.g., crawlspace or basement).</description>
      <type>Choice</type>
      <required>false</required>
      <model_dependent>false</model_dependent>
      <default_value>Wood Frame, Uninsulated</default_value>
      <choices>
        <choice>
          <value>Wood Frame, Uninsulated</value>
          <display_name>Wood Frame, Uninsulated</display_name>
        </choice>
        <choice>
          <value>Wood Frame, R-11</value>
          <display_name>Wood Frame, R-11</display_name>
        </choice>
        <choice>
          <value>Wood Frame, R-13</value>
          <display_name>Wood Frame, R-13</display_name>
        </choice>
        <choice>
          <value>Wood Frame, R-15</value>
          <display_name>Wood Frame, R-15</display_name>
        </choice>
        <choice>
          <value>Wood Frame, R-19</value>
          <display_name>Wood Frame, R-19</display_name>
        </choice>
        <choice>
          <value>Wood Frame, R-21</value>
          <display_name>Wood Frame, R-21</display_name>
        </choice>
        <choice>
          <value>Wood Frame, R-25</value>
          <display_name>Wood Frame, R-25</display_name>
        </choice>
        <choice>
          <value>Wood Frame, R-30</value>
          <display_name>Wood Frame, R-30</display_name>
        </choice>
        <choice>
          <value>Wood Frame, R-35</value>
          <display_name>Wood Frame, R-35</display_name>
        </choice>
        <choice>
          <value>Wood Frame, R-38</value>
          <display_name>Wood Frame, R-38</display_name>
        </choice>
        <choice>
          <value>Wood Frame, IECC U-0.064</value>
          <display_name>Wood Frame, IECC U-0.064</display_name>
        </choice>
        <choice>
          <value>Wood Frame, IECC U-0.047</value>
          <display_name>Wood Frame, IECC U-0.047</display_name>
        </choice>
        <choice>
          <value>Wood Frame, IECC U-0.033</value>
          <display_name>Wood Frame, IECC U-0.033</display_name>
        </choice>
        <choice>
          <value>Wood Frame, IECC U-0.028</value>
          <display_name>Wood Frame, IECC U-0.028</display_name>
        </choice>
        <choice>
          <value>Detailed Example: Wood Frame, Uninsulated, 2x6, 24 in o.c., 10% Framing, No Carpet/Subfloor</value>
          <display_name>Detailed Example: Wood Frame, Uninsulated, 2x6, 24 in o.c., 10% Framing, No Carpet/Subfloor</display_name>
        </choice>
        <choice>
          <value>Detailed Example: Wood Frame, R-11, 2x6, 24 in o.c., 13% Framing, No Carpet/Subfloor</value>
          <display_name>Detailed Example: Wood Frame, R-11, 2x6, 24 in o.c., 13% Framing, No Carpet/Subfloor</display_name>
        </choice>
        <choice>
          <value>Detailed Example: Wood Frame, R-11, 2x6, 24 in o.c., 10% Framing, No Carpet/Subfloor</value>
          <display_name>Detailed Example: Wood Frame, R-11, 2x6, 24 in o.c., 10% Framing, No Carpet/Subfloor</display_name>
        </choice>
      </choices>
    </argument>
    <argument>
      <name>enclosure_floor_over_garage</name>
      <display_name>Enclosure: Floor Over Garage</display_name>
      <description>The type and insulation level of the floor over the garage.</description>
      <type>Choice</type>
      <required>false</required>
      <model_dependent>false</model_dependent>
      <default_value>Wood Frame, Uninsulated</default_value>
      <choices>
        <choice>
          <value>Wood Frame, Uninsulated</value>
          <display_name>Wood Frame, Uninsulated</display_name>
        </choice>
        <choice>
          <value>Wood Frame, R-11</value>
          <display_name>Wood Frame, R-11</display_name>
        </choice>
        <choice>
          <value>Wood Frame, R-13</value>
          <display_name>Wood Frame, R-13</display_name>
        </choice>
        <choice>
          <value>Wood Frame, R-15</value>
          <display_name>Wood Frame, R-15</display_name>
        </choice>
        <choice>
          <value>Wood Frame, R-19</value>
          <display_name>Wood Frame, R-19</display_name>
        </choice>
        <choice>
          <value>Wood Frame, R-21</value>
          <display_name>Wood Frame, R-21</display_name>
        </choice>
        <choice>
          <value>Wood Frame, R-25</value>
          <display_name>Wood Frame, R-25</display_name>
        </choice>
        <choice>
          <value>Wood Frame, R-30</value>
          <display_name>Wood Frame, R-30</display_name>
        </choice>
        <choice>
          <value>Wood Frame, R-35</value>
          <display_name>Wood Frame, R-35</display_name>
        </choice>
        <choice>
          <value>Wood Frame, R-38</value>
          <display_name>Wood Frame, R-38</display_name>
        </choice>
        <choice>
          <value>Wood Frame, IECC U-0.064</value>
          <display_name>Wood Frame, IECC U-0.064</display_name>
        </choice>
        <choice>
          <value>Wood Frame, IECC U-0.047</value>
          <display_name>Wood Frame, IECC U-0.047</display_name>
        </choice>
        <choice>
          <value>Wood Frame, IECC U-0.033</value>
          <display_name>Wood Frame, IECC U-0.033</display_name>
        </choice>
        <choice>
          <value>Detailed Example: Wood Frame, Uninsulated, 2x6, 24 in o.c., 10% Framing, No Carpet/Subfloor</value>
          <display_name>Detailed Example: Wood Frame, Uninsulated, 2x6, 24 in o.c., 10% Framing, No Carpet/Subfloor</display_name>
        </choice>
        <choice>
          <value>Detailed Example: Wood Frame, R-11, 2x6, 24 in o.c., 13% Framing, No Carpet/Subfloor</value>
          <display_name>Detailed Example: Wood Frame, R-11, 2x6, 24 in o.c., 13% Framing, No Carpet/Subfloor</display_name>
        </choice>
        <choice>
          <value>Detailed Example: Wood Frame, R-11, 2x6, 24 in o.c., 10% Framing, No Carpet/Subfloor</value>
          <display_name>Detailed Example: Wood Frame, R-11, 2x6, 24 in o.c., 10% Framing, No Carpet/Subfloor</display_name>
        </choice>
      </choices>
    </argument>
    <argument>
      <name>enclosure_foundation_wall</name>
      <display_name>Enclosure: Foundation Wall</display_name>
      <description>The type and insulation level of the foundation walls.</description>
      <type>Choice</type>
      <required>false</required>
      <model_dependent>false</model_dependent>
      <default_value>Solid Concrete, Uninsulated</default_value>
      <choices>
        <choice>
          <value>Solid Concrete, Uninsulated</value>
          <display_name>Solid Concrete, Uninsulated</display_name>
        </choice>
        <choice>
          <value>Solid Concrete, Half Wall, R-5</value>
          <display_name>Solid Concrete, Half Wall, R-5</display_name>
        </choice>
        <choice>
          <value>Solid Concrete, Half Wall, R-10</value>
          <display_name>Solid Concrete, Half Wall, R-10</display_name>
        </choice>
        <choice>
          <value>Solid Concrete, Half Wall, R-15</value>
          <display_name>Solid Concrete, Half Wall, R-15</display_name>
        </choice>
        <choice>
          <value>Solid Concrete, Half Wall, R-20</value>
          <display_name>Solid Concrete, Half Wall, R-20</display_name>
        </choice>
        <choice>
          <value>Solid Concrete, Whole Wall, R-5</value>
          <display_name>Solid Concrete, Whole Wall, R-5</display_name>
        </choice>
        <choice>
          <value>Solid Concrete, Whole Wall, R-10</value>
          <display_name>Solid Concrete, Whole Wall, R-10</display_name>
        </choice>
        <choice>
          <value>Solid Concrete, Whole Wall, R-10.2, Interior</value>
          <display_name>Solid Concrete, Whole Wall, R-10.2, Interior</display_name>
        </choice>
        <choice>
          <value>Solid Concrete, Whole Wall, R-15</value>
          <display_name>Solid Concrete, Whole Wall, R-15</display_name>
        </choice>
        <choice>
          <value>Solid Concrete, Whole Wall, R-20</value>
          <display_name>Solid Concrete, Whole Wall, R-20</display_name>
        </choice>
        <choice>
          <value>Solid Concrete, Assembly R-10.69</value>
          <display_name>Solid Concrete, Assembly R-10.69</display_name>
        </choice>
        <choice>
          <value>Concrete Block Foam Core, Whole Wall, R-18.9</value>
          <display_name>Concrete Block Foam Core, Whole Wall, R-18.9</display_name>
        </choice>
      </choices>
    </argument>
    <argument>
      <name>enclosure_rim_joist</name>
      <display_name>Enclosure: Rim Joists</display_name>
      <description>The type and insulation level of the rim joists.</description>
      <type>Choice</type>
      <required>false</required>
      <model_dependent>false</model_dependent>
      <default_value>Uninsulated</default_value>
      <choices>
        <choice>
          <value>Uninsulated</value>
          <display_name>Uninsulated</display_name>
        </choice>
        <choice>
          <value>Interior, R-7</value>
          <display_name>Interior, R-7</display_name>
        </choice>
        <choice>
          <value>Interior, R-11</value>
          <display_name>Interior, R-11</display_name>
        </choice>
        <choice>
          <value>Interior, R-13</value>
          <display_name>Interior, R-13</display_name>
        </choice>
        <choice>
          <value>Interior, R-15</value>
          <display_name>Interior, R-15</display_name>
        </choice>
        <choice>
          <value>Interior, R-19</value>
          <display_name>Interior, R-19</display_name>
        </choice>
        <choice>
          <value>Interior, R-21</value>
          <display_name>Interior, R-21</display_name>
        </choice>
        <choice>
          <value>Exterior, R-5</value>
          <display_name>Exterior, R-5</display_name>
        </choice>
        <choice>
          <value>Exterior, R-10</value>
          <display_name>Exterior, R-10</display_name>
        </choice>
        <choice>
          <value>Exterior, R-15</value>
          <display_name>Exterior, R-15</display_name>
        </choice>
        <choice>
          <value>Exterior, R-20</value>
          <display_name>Exterior, R-20</display_name>
        </choice>
        <choice>
          <value>Detailed Example: Uninsulated, Fiberboard Sheathing, Hardboard Siding</value>
          <display_name>Detailed Example: Uninsulated, Fiberboard Sheathing, Hardboard Siding</display_name>
        </choice>
        <choice>
          <value>Detailed Example: R-11, Fiberboard Sheathing, Hardboard Siding</value>
          <display_name>Detailed Example: R-11, Fiberboard Sheathing, Hardboard Siding</display_name>
        </choice>
      </choices>
    </argument>
    <argument>
      <name>enclosure_slab</name>
      <display_name>Enclosure: Slab</display_name>
      <description>The type and insulation level of the slab. Applies to slab-on-grade as well as basement/crawlspace foundations. Under Slab insulation is placed horizontally from the edge of the slab inward. Perimeter insulation is placed vertically from the top of the slab downward. Whole Slab insulation is placed horizontally below the entire slab area.</description>
      <type>Choice</type>
      <required>false</required>
      <model_dependent>false</model_dependent>
      <default_value>Uninsulated</default_value>
      <choices>
        <choice>
          <value>Uninsulated</value>
          <display_name>Uninsulated</display_name>
        </choice>
        <choice>
          <value>Under Slab, 2ft, R-5</value>
          <display_name>Under Slab, 2ft, R-5</display_name>
        </choice>
        <choice>
          <value>Under Slab, 2ft, R-10</value>
          <display_name>Under Slab, 2ft, R-10</display_name>
        </choice>
        <choice>
          <value>Under Slab, 2ft, R-15</value>
          <display_name>Under Slab, 2ft, R-15</display_name>
        </choice>
        <choice>
          <value>Under Slab, 2ft, R-20</value>
          <display_name>Under Slab, 2ft, R-20</display_name>
        </choice>
        <choice>
          <value>Under Slab, 4ft, R-5</value>
          <display_name>Under Slab, 4ft, R-5</display_name>
        </choice>
        <choice>
          <value>Under Slab, 4ft, R-10</value>
          <display_name>Under Slab, 4ft, R-10</display_name>
        </choice>
        <choice>
          <value>Under Slab, 4ft, R-15</value>
          <display_name>Under Slab, 4ft, R-15</display_name>
        </choice>
        <choice>
          <value>Under Slab, 4ft, R-20</value>
          <display_name>Under Slab, 4ft, R-20</display_name>
        </choice>
        <choice>
          <value>Perimeter, 2ft, R-5</value>
          <display_name>Perimeter, 2ft, R-5</display_name>
        </choice>
        <choice>
          <value>Perimeter, 2ft, R-10</value>
          <display_name>Perimeter, 2ft, R-10</display_name>
        </choice>
        <choice>
          <value>Perimeter, 2ft, R-15</value>
          <display_name>Perimeter, 2ft, R-15</display_name>
        </choice>
        <choice>
          <value>Perimeter, 2ft, R-20</value>
          <display_name>Perimeter, 2ft, R-20</display_name>
        </choice>
        <choice>
          <value>Perimeter, 4ft, R-5</value>
          <display_name>Perimeter, 4ft, R-5</display_name>
        </choice>
        <choice>
          <value>Perimeter, 4ft, R-10</value>
          <display_name>Perimeter, 4ft, R-10</display_name>
        </choice>
        <choice>
          <value>Perimeter, 4ft, R-15</value>
          <display_name>Perimeter, 4ft, R-15</display_name>
        </choice>
        <choice>
          <value>Perimeter, 4ft, R-20</value>
          <display_name>Perimeter, 4ft, R-20</display_name>
        </choice>
        <choice>
          <value>Whole Slab, R-5</value>
          <display_name>Whole Slab, R-5</display_name>
        </choice>
        <choice>
          <value>Whole Slab, R-10</value>
          <display_name>Whole Slab, R-10</display_name>
        </choice>
        <choice>
          <value>Whole Slab, R-15</value>
          <display_name>Whole Slab, R-15</display_name>
        </choice>
        <choice>
          <value>Whole Slab, R-20</value>
          <display_name>Whole Slab, R-20</display_name>
        </choice>
        <choice>
          <value>Whole Slab, R-30</value>
          <display_name>Whole Slab, R-30</display_name>
        </choice>
        <choice>
          <value>Whole Slab, R-40</value>
          <display_name>Whole Slab, R-40</display_name>
        </choice>
        <choice>
          <value>Detailed Example: Uninsulated, No Carpet</value>
          <display_name>Detailed Example: Uninsulated, No Carpet</display_name>
        </choice>
        <choice>
          <value>Detailed Example: Uninsulated, 100% R-2.08 Carpet</value>
          <display_name>Detailed Example: Uninsulated, 100% R-2.08 Carpet</display_name>
        </choice>
        <choice>
          <value>Detailed Example: Uninsulated, 100% R-2.50 Carpet</value>
          <display_name>Detailed Example: Uninsulated, 100% R-2.50 Carpet</display_name>
        </choice>
        <choice>
          <value>Detailed Example: Perimeter, 2ft, R-5, 100% R-2.08 Carpet</value>
          <display_name>Detailed Example: Perimeter, 2ft, R-5, 100% R-2.08 Carpet</display_name>
        </choice>
        <choice>
          <value>Detailed Example: Whole Slab, R-5, 100% R-2.5 Carpet</value>
          <display_name>Detailed Example: Whole Slab, R-5, 100% R-2.5 Carpet</display_name>
        </choice>
      </choices>
    </argument>
    <argument>
      <name>enclosure_ceiling</name>
      <display_name>Enclosure: Ceiling</display_name>
      <description>The type and insulation level of the ceiling (attic floor).</description>
      <type>Choice</type>
      <required>true</required>
      <model_dependent>false</model_dependent>
      <default_value>R-30</default_value>
      <choices>
        <choice>
          <value>Uninsulated</value>
          <display_name>Uninsulated</display_name>
        </choice>
        <choice>
          <value>R-7</value>
          <display_name>R-7</display_name>
        </choice>
        <choice>
          <value>R-13</value>
          <display_name>R-13</display_name>
        </choice>
        <choice>
          <value>R-19</value>
          <display_name>R-19</display_name>
        </choice>
        <choice>
          <value>R-30</value>
          <display_name>R-30</display_name>
        </choice>
        <choice>
          <value>R-38</value>
          <display_name>R-38</display_name>
        </choice>
        <choice>
          <value>R-49</value>
          <display_name>R-49</display_name>
        </choice>
        <choice>
          <value>R-60</value>
          <display_name>R-60</display_name>
        </choice>
        <choice>
          <value>IECC U-0.035</value>
          <display_name>IECC U-0.035</display_name>
        </choice>
        <choice>
          <value>IECC U-0.030</value>
          <display_name>IECC U-0.030</display_name>
        </choice>
        <choice>
          <value>IECC U-0.026</value>
          <display_name>IECC U-0.026</display_name>
        </choice>
        <choice>
          <value>IECC U-0.024</value>
          <display_name>IECC U-0.024</display_name>
        </choice>
        <choice>
          <value>Detailed Example: R-11, 2x6, 24 in o.c., 10% Framing</value>
          <display_name>Detailed Example: R-11, 2x6, 24 in o.c., 10% Framing</display_name>
        </choice>
        <choice>
          <value>Detailed Example: R-19, 2x6, 24 in o.c., 10% Framing</value>
          <display_name>Detailed Example: R-19, 2x6, 24 in o.c., 10% Framing</display_name>
        </choice>
        <choice>
          <value>Detailed Example: R-19 + R-38, 2x6, 24 in o.c., 10% Framing</value>
          <display_name>Detailed Example: R-19 + R-38, 2x6, 24 in o.c., 10% Framing</display_name>
        </choice>
      </choices>
    </argument>
    <argument>
      <name>enclosure_roof</name>
      <display_name>Enclosure: Roof</display_name>
      <description>The type and insulation level of the roof.</description>
      <type>Choice</type>
      <required>true</required>
      <model_dependent>false</model_dependent>
      <default_value>Uninsulated</default_value>
      <choices>
        <choice>
          <value>Uninsulated</value>
          <display_name>Uninsulated</display_name>
        </choice>
        <choice>
          <value>R-7</value>
          <display_name>R-7</display_name>
        </choice>
        <choice>
          <value>R-13</value>
          <display_name>R-13</display_name>
        </choice>
        <choice>
          <value>R-19</value>
          <display_name>R-19</display_name>
        </choice>
        <choice>
          <value>R-30</value>
          <display_name>R-30</display_name>
        </choice>
        <choice>
          <value>R-38</value>
          <display_name>R-38</display_name>
        </choice>
        <choice>
          <value>R-49</value>
          <display_name>R-49</display_name>
        </choice>
        <choice>
          <value>IECC U-0.035</value>
          <display_name>IECC U-0.035</display_name>
        </choice>
        <choice>
          <value>IECC U-0.030</value>
          <display_name>IECC U-0.030</display_name>
        </choice>
        <choice>
          <value>IECC U-0.026</value>
          <display_name>IECC U-0.026</display_name>
        </choice>
        <choice>
          <value>IECC U-0.024</value>
          <display_name>IECC U-0.024</display_name>
        </choice>
        <choice>
          <value>Detailed Example: Uninsulated, 0.5 in plywood, 0.25 in asphalt shingle</value>
          <display_name>Detailed Example: Uninsulated, 0.5 in plywood, 0.25 in asphalt shingle</display_name>
        </choice>
      </choices>
    </argument>
    <argument>
      <name>enclosure_roof_material</name>
      <display_name>Enclosure: Roof Material</display_name>
      <description>The material type and color of the roof.</description>
      <type>Choice</type>
      <required>false</required>
      <model_dependent>false</model_dependent>
      <default_value>Asphalt/Fiberglass Shingles, Medium</default_value>
      <choices>
        <choice>
          <value>Asphalt/Fiberglass Shingles, Dark</value>
          <display_name>Asphalt/Fiberglass Shingles, Dark</display_name>
        </choice>
        <choice>
          <value>Asphalt/Fiberglass Shingles, Medium Dark</value>
          <display_name>Asphalt/Fiberglass Shingles, Medium Dark</display_name>
        </choice>
        <choice>
          <value>Asphalt/Fiberglass Shingles, Medium</value>
          <display_name>Asphalt/Fiberglass Shingles, Medium</display_name>
        </choice>
        <choice>
          <value>Asphalt/Fiberglass Shingles, Light</value>
          <display_name>Asphalt/Fiberglass Shingles, Light</display_name>
        </choice>
        <choice>
          <value>Asphalt/Fiberglass Shingles, Reflective</value>
          <display_name>Asphalt/Fiberglass Shingles, Reflective</display_name>
        </choice>
        <choice>
          <value>Tile/Slate, Dark</value>
          <display_name>Tile/Slate, Dark</display_name>
        </choice>
        <choice>
          <value>Tile/Slate, Medium Dark</value>
          <display_name>Tile/Slate, Medium Dark</display_name>
        </choice>
        <choice>
          <value>Tile/Slate, Medium</value>
          <display_name>Tile/Slate, Medium</display_name>
        </choice>
        <choice>
          <value>Tile/Slate, Light</value>
          <display_name>Tile/Slate, Light</display_name>
        </choice>
        <choice>
          <value>Tile/Slate, Reflective</value>
          <display_name>Tile/Slate, Reflective</display_name>
        </choice>
        <choice>
          <value>Metal, Dark</value>
          <display_name>Metal, Dark</display_name>
        </choice>
        <choice>
          <value>Metal, Medium Dark</value>
          <display_name>Metal, Medium Dark</display_name>
        </choice>
        <choice>
          <value>Metal, Medium</value>
          <display_name>Metal, Medium</display_name>
        </choice>
        <choice>
          <value>Metal, Light</value>
          <display_name>Metal, Light</display_name>
        </choice>
        <choice>
          <value>Metal, Reflective</value>
          <display_name>Metal, Reflective</display_name>
        </choice>
        <choice>
          <value>Wood Shingles/Shakes, Dark</value>
          <display_name>Wood Shingles/Shakes, Dark</display_name>
        </choice>
        <choice>
          <value>Wood Shingles/Shakes, Medium Dark</value>
          <display_name>Wood Shingles/Shakes, Medium Dark</display_name>
        </choice>
        <choice>
          <value>Wood Shingles/Shakes, Medium</value>
          <display_name>Wood Shingles/Shakes, Medium</display_name>
        </choice>
        <choice>
          <value>Wood Shingles/Shakes, Light</value>
          <display_name>Wood Shingles/Shakes, Light</display_name>
        </choice>
        <choice>
          <value>Wood Shingles/Shakes, Reflective</value>
          <display_name>Wood Shingles/Shakes, Reflective</display_name>
        </choice>
        <choice>
          <value>Shingles, Dark</value>
          <display_name>Shingles, Dark</display_name>
        </choice>
        <choice>
          <value>Shingles, Medium Dark</value>
          <display_name>Shingles, Medium Dark</display_name>
        </choice>
        <choice>
          <value>Shingles, Medium</value>
          <display_name>Shingles, Medium</display_name>
        </choice>
        <choice>
          <value>Shingles, Light</value>
          <display_name>Shingles, Light</display_name>
        </choice>
        <choice>
          <value>Shingles, Reflective</value>
          <display_name>Shingles, Reflective</display_name>
        </choice>
        <choice>
          <value>Synthetic Sheeting, Dark</value>
          <display_name>Synthetic Sheeting, Dark</display_name>
        </choice>
        <choice>
          <value>Synthetic Sheeting, Medium Dark</value>
          <display_name>Synthetic Sheeting, Medium Dark</display_name>
        </choice>
        <choice>
          <value>Synthetic Sheeting, Medium</value>
          <display_name>Synthetic Sheeting, Medium</display_name>
        </choice>
        <choice>
          <value>Synthetic Sheeting, Light</value>
          <display_name>Synthetic Sheeting, Light</display_name>
        </choice>
        <choice>
          <value>Synthetic Sheeting, Reflective</value>
          <display_name>Synthetic Sheeting, Reflective</display_name>
        </choice>
        <choice>
          <value>EPS Sheathing, Dark</value>
          <display_name>EPS Sheathing, Dark</display_name>
        </choice>
        <choice>
          <value>EPS Sheathing, Medium Dark</value>
          <display_name>EPS Sheathing, Medium Dark</display_name>
        </choice>
        <choice>
          <value>EPS Sheathing, Medium</value>
          <display_name>EPS Sheathing, Medium</display_name>
        </choice>
        <choice>
          <value>EPS Sheathing, Light</value>
          <display_name>EPS Sheathing, Light</display_name>
        </choice>
        <choice>
          <value>EPS Sheathing, Reflective</value>
          <display_name>EPS Sheathing, Reflective</display_name>
        </choice>
        <choice>
          <value>Concrete, Dark</value>
          <display_name>Concrete, Dark</display_name>
        </choice>
        <choice>
          <value>Concrete, Medium Dark</value>
          <display_name>Concrete, Medium Dark</display_name>
        </choice>
        <choice>
          <value>Concrete, Medium</value>
          <display_name>Concrete, Medium</display_name>
        </choice>
        <choice>
          <value>Concrete, Light</value>
          <display_name>Concrete, Light</display_name>
        </choice>
        <choice>
          <value>Concrete, Reflective</value>
          <display_name>Concrete, Reflective</display_name>
        </choice>
        <choice>
          <value>Cool Roof</value>
          <display_name>Cool Roof</display_name>
        </choice>
        <choice>
          <value>Detailed Example: 0.2 Solar Absorptance</value>
          <display_name>Detailed Example: 0.2 Solar Absorptance</display_name>
        </choice>
        <choice>
          <value>Detailed Example: 0.4 Solar Absorptance</value>
          <display_name>Detailed Example: 0.4 Solar Absorptance</display_name>
        </choice>
        <choice>
          <value>Detailed Example: 0.6 Solar Absorptance</value>
          <display_name>Detailed Example: 0.6 Solar Absorptance</display_name>
        </choice>
        <choice>
          <value>Detailed Example: 0.75 Solar Absorptance</value>
          <display_name>Detailed Example: 0.75 Solar Absorptance</display_name>
        </choice>
      </choices>
    </argument>
    <argument>
      <name>enclosure_radiant_barrier</name>
      <display_name>Enclosure: Radiant Barrier</display_name>
      <description>The type of radiant barrier in the attic.</description>
      <type>Choice</type>
      <required>false</required>
      <model_dependent>false</model_dependent>
      <default_value>None</default_value>
      <choices>
        <choice>
          <value>None</value>
          <display_name>None</display_name>
        </choice>
        <choice>
          <value>Attic Roof Only</value>
          <display_name>Attic Roof Only</display_name>
        </choice>
        <choice>
          <value>Attic Roof and Gable Walls</value>
          <display_name>Attic Roof and Gable Walls</display_name>
        </choice>
        <choice>
          <value>Attic Floor</value>
          <display_name>Attic Floor</display_name>
        </choice>
      </choices>
    </argument>
    <argument>
      <name>enclosure_wall</name>
      <display_name>Enclosure: Walls</display_name>
      <description>The type and insulation level of the walls.</description>
      <type>Choice</type>
      <required>true</required>
      <model_dependent>false</model_dependent>
      <default_value>Wood Stud, R-13</default_value>
      <choices>
        <choice>
          <value>Wood Stud, Uninsulated</value>
          <display_name>Wood Stud, Uninsulated</display_name>
        </choice>
        <choice>
          <value>Wood Stud, R-7</value>
          <display_name>Wood Stud, R-7</display_name>
        </choice>
        <choice>
          <value>Wood Stud, R-11</value>
          <display_name>Wood Stud, R-11</display_name>
        </choice>
        <choice>
          <value>Wood Stud, R-13</value>
          <display_name>Wood Stud, R-13</display_name>
        </choice>
        <choice>
          <value>Wood Stud, R-15</value>
          <display_name>Wood Stud, R-15</display_name>
        </choice>
        <choice>
          <value>Wood Stud, R-19</value>
          <display_name>Wood Stud, R-19</display_name>
        </choice>
        <choice>
          <value>Wood Stud, R-21</value>
          <display_name>Wood Stud, R-21</display_name>
        </choice>
        <choice>
          <value>Double Wood Stud, R-33</value>
          <display_name>Double Wood Stud, R-33</display_name>
        </choice>
        <choice>
          <value>Double Wood Stud, R-39</value>
          <display_name>Double Wood Stud, R-39</display_name>
        </choice>
        <choice>
          <value>Double Wood Stud, R-45</value>
          <display_name>Double Wood Stud, R-45</display_name>
        </choice>
        <choice>
          <value>Steel Stud, Uninsulated</value>
          <display_name>Steel Stud, Uninsulated</display_name>
        </choice>
        <choice>
          <value>Steel Stud, R-11</value>
          <display_name>Steel Stud, R-11</display_name>
        </choice>
        <choice>
          <value>Steel Stud, R-13</value>
          <display_name>Steel Stud, R-13</display_name>
        </choice>
        <choice>
          <value>Steel Stud, R-15</value>
          <display_name>Steel Stud, R-15</display_name>
        </choice>
        <choice>
          <value>Steel Stud, R-19</value>
          <display_name>Steel Stud, R-19</display_name>
        </choice>
        <choice>
          <value>Steel Stud, R-21</value>
          <display_name>Steel Stud, R-21</display_name>
        </choice>
        <choice>
          <value>Steel Stud, R-25</value>
          <display_name>Steel Stud, R-25</display_name>
        </choice>
        <choice>
          <value>Concrete Masonry Unit, Hollow or Concrete Filled, Uninsulated</value>
          <display_name>Concrete Masonry Unit, Hollow or Concrete Filled, Uninsulated</display_name>
        </choice>
        <choice>
          <value>Concrete Masonry Unit, Hollow or Concrete Filled, R-7</value>
          <display_name>Concrete Masonry Unit, Hollow or Concrete Filled, R-7</display_name>
        </choice>
        <choice>
          <value>Concrete Masonry Unit, Hollow or Concrete Filled, R-11</value>
          <display_name>Concrete Masonry Unit, Hollow or Concrete Filled, R-11</display_name>
        </choice>
        <choice>
          <value>Concrete Masonry Unit, Hollow or Concrete Filled, R-13</value>
          <display_name>Concrete Masonry Unit, Hollow or Concrete Filled, R-13</display_name>
        </choice>
        <choice>
          <value>Concrete Masonry Unit, Hollow or Concrete Filled, R-15</value>
          <display_name>Concrete Masonry Unit, Hollow or Concrete Filled, R-15</display_name>
        </choice>
        <choice>
          <value>Concrete Masonry Unit, Hollow or Concrete Filled, R-19</value>
          <display_name>Concrete Masonry Unit, Hollow or Concrete Filled, R-19</display_name>
        </choice>
        <choice>
          <value>Concrete Masonry Unit, Perlite Filled, Uninsulated</value>
          <display_name>Concrete Masonry Unit, Perlite Filled, Uninsulated</display_name>
        </choice>
        <choice>
          <value>Concrete Masonry Unit, Perlite Filled, R-7</value>
          <display_name>Concrete Masonry Unit, Perlite Filled, R-7</display_name>
        </choice>
        <choice>
          <value>Concrete Masonry Unit, Perlite Filled, R-11</value>
          <display_name>Concrete Masonry Unit, Perlite Filled, R-11</display_name>
        </choice>
        <choice>
          <value>Concrete Masonry Unit, Perlite Filled, R-13</value>
          <display_name>Concrete Masonry Unit, Perlite Filled, R-13</display_name>
        </choice>
        <choice>
          <value>Concrete Masonry Unit, Perlite Filled, R-15</value>
          <display_name>Concrete Masonry Unit, Perlite Filled, R-15</display_name>
        </choice>
        <choice>
          <value>Concrete Masonry Unit, Perlite Filled, R-19</value>
          <display_name>Concrete Masonry Unit, Perlite Filled, R-19</display_name>
        </choice>
        <choice>
          <value>Structural Insulated Panel, R-17.5</value>
          <display_name>Structural Insulated Panel, R-17.5</display_name>
        </choice>
        <choice>
          <value>Structural Insulated Panel, R-27.5</value>
          <display_name>Structural Insulated Panel, R-27.5</display_name>
        </choice>
        <choice>
          <value>Structural Insulated Panel, R-37.5</value>
          <display_name>Structural Insulated Panel, R-37.5</display_name>
        </choice>
        <choice>
          <value>Structural Insulated Panel, R-47.5</value>
          <display_name>Structural Insulated Panel, R-47.5</display_name>
        </choice>
        <choice>
          <value>Insulated Concrete Forms, R-5 per side</value>
          <display_name>Insulated Concrete Forms, R-5 per side</display_name>
        </choice>
        <choice>
          <value>Insulated Concrete Forms, R-10 per side</value>
          <display_name>Insulated Concrete Forms, R-10 per side</display_name>
        </choice>
        <choice>
          <value>Insulated Concrete Forms, R-15 per side</value>
          <display_name>Insulated Concrete Forms, R-15 per side</display_name>
        </choice>
        <choice>
          <value>Insulated Concrete Forms, R-20 per side</value>
          <display_name>Insulated Concrete Forms, R-20 per side</display_name>
        </choice>
        <choice>
          <value>Structural Brick, Uninsulated</value>
          <display_name>Structural Brick, Uninsulated</display_name>
        </choice>
        <choice>
          <value>Structural Brick, R-7</value>
          <display_name>Structural Brick, R-7</display_name>
        </choice>
        <choice>
          <value>Structural Brick, R-11</value>
          <display_name>Structural Brick, R-11</display_name>
        </choice>
        <choice>
          <value>Structural Brick, R-15</value>
          <display_name>Structural Brick, R-15</display_name>
        </choice>
        <choice>
          <value>Structural Brick, R-19</value>
          <display_name>Structural Brick, R-19</display_name>
        </choice>
        <choice>
          <value>Wood Stud, IECC U-0.084</value>
          <display_name>Wood Stud, IECC U-0.084</display_name>
        </choice>
        <choice>
          <value>Wood Stud, IECC U-0.082</value>
          <display_name>Wood Stud, IECC U-0.082</display_name>
        </choice>
        <choice>
          <value>Wood Stud, IECC U-0.060</value>
          <display_name>Wood Stud, IECC U-0.060</display_name>
        </choice>
        <choice>
          <value>Wood Stud, IECC U-0.057</value>
          <display_name>Wood Stud, IECC U-0.057</display_name>
        </choice>
        <choice>
          <value>Wood Stud, IECC U-0.048</value>
          <display_name>Wood Stud, IECC U-0.048</display_name>
        </choice>
        <choice>
          <value>Wood Stud, IECC U-0.045</value>
          <display_name>Wood Stud, IECC U-0.045</display_name>
        </choice>
        <choice>
          <value>Detailed Example: Wood Stud, Uninsulated, 2x4, 16 in o.c., 25% Framing</value>
          <display_name>Detailed Example: Wood Stud, Uninsulated, 2x4, 16 in o.c., 25% Framing</display_name>
        </choice>
        <choice>
          <value>Detailed Example: Wood Stud, R-11, 2x4, 16 in o.c., 25% Framing</value>
          <display_name>Detailed Example: Wood Stud, R-11, 2x4, 16 in o.c., 25% Framing</display_name>
        </choice>
        <choice>
          <value>Detailed Example: Wood Stud, R-18, 2x6, 24 in o.c., 25% Framing</value>
          <display_name>Detailed Example: Wood Stud, R-18, 2x6, 24 in o.c., 25% Framing</display_name>
        </choice>
      </choices>
    </argument>
    <argument>
      <name>enclosure_wall_continuous_insulation</name>
      <display_name>Enclosure: Wall Continuous Insulation</display_name>
      <description>The insulation level of the wall continuous insulation. The R-value of the continuous insulation will be ignored if a wall option with an IECC U-factor is selected.</description>
      <type>Choice</type>
      <required>false</required>
      <model_dependent>false</model_dependent>
      <default_value>Uninsulated</default_value>
      <choices>
        <choice>
          <value>Uninsulated</value>
          <display_name>Uninsulated</display_name>
        </choice>
        <choice>
          <value>R-5</value>
          <display_name>R-5</display_name>
        </choice>
        <choice>
          <value>R-6</value>
          <display_name>R-6</display_name>
        </choice>
        <choice>
          <value>R-7</value>
          <display_name>R-7</display_name>
        </choice>
        <choice>
          <value>R-10</value>
          <display_name>R-10</display_name>
        </choice>
        <choice>
          <value>R-12</value>
          <display_name>R-12</display_name>
        </choice>
        <choice>
          <value>R-14</value>
          <display_name>R-14</display_name>
        </choice>
        <choice>
          <value>R-15</value>
          <display_name>R-15</display_name>
        </choice>
        <choice>
          <value>R-18</value>
          <display_name>R-18</display_name>
        </choice>
        <choice>
          <value>R-20</value>
          <display_name>R-20</display_name>
        </choice>
        <choice>
          <value>R-21</value>
          <display_name>R-21</display_name>
        </choice>
        <choice>
          <value>Detailed Example: R-7.2</value>
          <display_name>Detailed Example: R-7.2</display_name>
        </choice>
      </choices>
    </argument>
    <argument>
      <name>enclosure_wall_siding</name>
      <display_name>Enclosure: Wall Siding</display_name>
      <description>The type, color, and insulation level of the wall siding. The R-value of the siding will be ignored if a wall option with an IECC U-factor is selected.</description>
      <type>Choice</type>
      <required>false</required>
      <model_dependent>false</model_dependent>
      <default_value>Wood, Medium</default_value>
      <choices>
        <choice>
          <value>None</value>
          <display_name>None</display_name>
        </choice>
        <choice>
          <value>Aluminum, Dark</value>
          <display_name>Aluminum, Dark</display_name>
        </choice>
        <choice>
          <value>Aluminum, Medium</value>
          <display_name>Aluminum, Medium</display_name>
        </choice>
        <choice>
          <value>Aluminum, Medium Dark</value>
          <display_name>Aluminum, Medium Dark</display_name>
        </choice>
        <choice>
          <value>Aluminum, Light</value>
          <display_name>Aluminum, Light</display_name>
        </choice>
        <choice>
          <value>Aluminum, Reflective</value>
          <display_name>Aluminum, Reflective</display_name>
        </choice>
        <choice>
          <value>Brick, Dark</value>
          <display_name>Brick, Dark</display_name>
        </choice>
        <choice>
          <value>Brick, Medium</value>
          <display_name>Brick, Medium</display_name>
        </choice>
        <choice>
          <value>Brick, Medium Dark</value>
          <display_name>Brick, Medium Dark</display_name>
        </choice>
        <choice>
          <value>Brick, Light</value>
          <display_name>Brick, Light</display_name>
        </choice>
        <choice>
          <value>Brick, Reflective</value>
          <display_name>Brick, Reflective</display_name>
        </choice>
        <choice>
          <value>Fiber-Cement, Dark</value>
          <display_name>Fiber-Cement, Dark</display_name>
        </choice>
        <choice>
          <value>Fiber-Cement, Medium</value>
          <display_name>Fiber-Cement, Medium</display_name>
        </choice>
        <choice>
          <value>Fiber-Cement, Medium Dark</value>
          <display_name>Fiber-Cement, Medium Dark</display_name>
        </choice>
        <choice>
          <value>Fiber-Cement, Light</value>
          <display_name>Fiber-Cement, Light</display_name>
        </choice>
        <choice>
          <value>Fiber-Cement, Reflective</value>
          <display_name>Fiber-Cement, Reflective</display_name>
        </choice>
        <choice>
          <value>Asbestos, Dark</value>
          <display_name>Asbestos, Dark</display_name>
        </choice>
        <choice>
          <value>Asbestos, Medium</value>
          <display_name>Asbestos, Medium</display_name>
        </choice>
        <choice>
          <value>Asbestos, Medium Dark</value>
          <display_name>Asbestos, Medium Dark</display_name>
        </choice>
        <choice>
          <value>Asbestos, Light</value>
          <display_name>Asbestos, Light</display_name>
        </choice>
        <choice>
          <value>Asbestos, Reflective</value>
          <display_name>Asbestos, Reflective</display_name>
        </choice>
        <choice>
          <value>Composition Shingle, Dark</value>
          <display_name>Composition Shingle, Dark</display_name>
        </choice>
        <choice>
          <value>Composition Shingle, Medium</value>
          <display_name>Composition Shingle, Medium</display_name>
        </choice>
        <choice>
          <value>Composition Shingle, Medium Dark</value>
          <display_name>Composition Shingle, Medium Dark</display_name>
        </choice>
        <choice>
          <value>Composition Shingle, Light</value>
          <display_name>Composition Shingle, Light</display_name>
        </choice>
        <choice>
          <value>Composition Shingle, Reflective</value>
          <display_name>Composition Shingle, Reflective</display_name>
        </choice>
        <choice>
          <value>Stucco, Dark</value>
          <display_name>Stucco, Dark</display_name>
        </choice>
        <choice>
          <value>Stucco, Medium</value>
          <display_name>Stucco, Medium</display_name>
        </choice>
        <choice>
          <value>Stucco, Medium Dark</value>
          <display_name>Stucco, Medium Dark</display_name>
        </choice>
        <choice>
          <value>Stucco, Light</value>
          <display_name>Stucco, Light</display_name>
        </choice>
        <choice>
          <value>Stucco, Reflective</value>
          <display_name>Stucco, Reflective</display_name>
        </choice>
        <choice>
          <value>Vinyl, Dark</value>
          <display_name>Vinyl, Dark</display_name>
        </choice>
        <choice>
          <value>Vinyl, Medium</value>
          <display_name>Vinyl, Medium</display_name>
        </choice>
        <choice>
          <value>Vinyl, Medium Dark</value>
          <display_name>Vinyl, Medium Dark</display_name>
        </choice>
        <choice>
          <value>Vinyl, Light</value>
          <display_name>Vinyl, Light</display_name>
        </choice>
        <choice>
          <value>Vinyl, Reflective</value>
          <display_name>Vinyl, Reflective</display_name>
        </choice>
        <choice>
          <value>Wood, Dark</value>
          <display_name>Wood, Dark</display_name>
        </choice>
        <choice>
          <value>Wood, Medium</value>
          <display_name>Wood, Medium</display_name>
        </choice>
        <choice>
          <value>Wood, Medium Dark</value>
          <display_name>Wood, Medium Dark</display_name>
        </choice>
        <choice>
          <value>Wood, Light</value>
          <display_name>Wood, Light</display_name>
        </choice>
        <choice>
          <value>Wood, Reflective</value>
          <display_name>Wood, Reflective</display_name>
        </choice>
        <choice>
          <value>Synthetic Stucco, Dark</value>
          <display_name>Synthetic Stucco, Dark</display_name>
        </choice>
        <choice>
          <value>Synthetic Stucco, Medium</value>
          <display_name>Synthetic Stucco, Medium</display_name>
        </choice>
        <choice>
          <value>Synthetic Stucco, Medium Dark</value>
          <display_name>Synthetic Stucco, Medium Dark</display_name>
        </choice>
        <choice>
          <value>Synthetic Stucco, Light</value>
          <display_name>Synthetic Stucco, Light</display_name>
        </choice>
        <choice>
          <value>Synthetic Stucco, Reflective</value>
          <display_name>Synthetic Stucco, Reflective</display_name>
        </choice>
        <choice>
          <value>Masonite, Dark</value>
          <display_name>Masonite, Dark</display_name>
        </choice>
        <choice>
          <value>Masonite, Medium</value>
          <display_name>Masonite, Medium</display_name>
        </choice>
        <choice>
          <value>Masonite, Medium Dark</value>
          <display_name>Masonite, Medium Dark</display_name>
        </choice>
        <choice>
          <value>Masonite, Light</value>
          <display_name>Masonite, Light</display_name>
        </choice>
        <choice>
          <value>Masonite, Reflective</value>
          <display_name>Masonite, Reflective</display_name>
        </choice>
        <choice>
          <value>Detailed Example: 0.2 Solar Absorptance</value>
          <display_name>Detailed Example: 0.2 Solar Absorptance</display_name>
        </choice>
        <choice>
          <value>Detailed Example: 0.4 Solar Absorptance</value>
          <display_name>Detailed Example: 0.4 Solar Absorptance</display_name>
        </choice>
        <choice>
          <value>Detailed Example: 0.6 Solar Absorptance</value>
          <display_name>Detailed Example: 0.6 Solar Absorptance</display_name>
        </choice>
        <choice>
          <value>Detailed Example: 0.75 Solar Absorptance</value>
          <display_name>Detailed Example: 0.75 Solar Absorptance</display_name>
        </choice>
      </choices>
    </argument>
    <argument>
      <name>enclosure_window</name>
      <display_name>Enclosure: Windows</display_name>
      <description>The type of windows.</description>
      <type>Choice</type>
      <required>true</required>
      <model_dependent>false</model_dependent>
      <default_value>Double, Clear, Metal, Air</default_value>
      <choices>
        <choice>
          <value>Single, Clear, Metal</value>
          <display_name>Single, Clear, Metal</display_name>
        </choice>
        <choice>
          <value>Single, Clear, Non-Metal</value>
          <display_name>Single, Clear, Non-Metal</display_name>
        </choice>
        <choice>
          <value>Double, Clear, Metal, Air</value>
          <display_name>Double, Clear, Metal, Air</display_name>
        </choice>
        <choice>
          <value>Double, Clear, Thermal-Break, Air</value>
          <display_name>Double, Clear, Thermal-Break, Air</display_name>
        </choice>
        <choice>
          <value>Double, Clear, Non-Metal, Air</value>
          <display_name>Double, Clear, Non-Metal, Air</display_name>
        </choice>
        <choice>
          <value>Double, Low-E, Non-Metal, Air, High Gain</value>
          <display_name>Double, Low-E, Non-Metal, Air, High Gain</display_name>
        </choice>
        <choice>
          <value>Double, Low-E, Non-Metal, Air, Med Gain</value>
          <display_name>Double, Low-E, Non-Metal, Air, Med Gain</display_name>
        </choice>
        <choice>
          <value>Double, Low-E, Non-Metal, Air, Low Gain</value>
          <display_name>Double, Low-E, Non-Metal, Air, Low Gain</display_name>
        </choice>
        <choice>
          <value>Double, Low-E, Non-Metal, Gas, High Gain</value>
          <display_name>Double, Low-E, Non-Metal, Gas, High Gain</display_name>
        </choice>
        <choice>
          <value>Double, Low-E, Non-Metal, Gas, Med Gain</value>
          <display_name>Double, Low-E, Non-Metal, Gas, Med Gain</display_name>
        </choice>
        <choice>
          <value>Double, Low-E, Non-Metal, Gas, Low Gain</value>
          <display_name>Double, Low-E, Non-Metal, Gas, Low Gain</display_name>
        </choice>
        <choice>
          <value>Double, Low-E, Insulated, Air, High Gain</value>
          <display_name>Double, Low-E, Insulated, Air, High Gain</display_name>
        </choice>
        <choice>
          <value>Double, Low-E, Insulated, Air, Med Gain</value>
          <display_name>Double, Low-E, Insulated, Air, Med Gain</display_name>
        </choice>
        <choice>
          <value>Double, Low-E, Insulated, Air, Low Gain</value>
          <display_name>Double, Low-E, Insulated, Air, Low Gain</display_name>
        </choice>
        <choice>
          <value>Double, Low-E, Insulated, Gas, High Gain</value>
          <display_name>Double, Low-E, Insulated, Gas, High Gain</display_name>
        </choice>
        <choice>
          <value>Double, Low-E, Insulated, Gas, Med Gain</value>
          <display_name>Double, Low-E, Insulated, Gas, Med Gain</display_name>
        </choice>
        <choice>
          <value>Double, Low-E, Insulated, Gas, Low Gain</value>
          <display_name>Double, Low-E, Insulated, Gas, Low Gain</display_name>
        </choice>
        <choice>
          <value>Triple, Low-E, Non-Metal, Air, High Gain</value>
          <display_name>Triple, Low-E, Non-Metal, Air, High Gain</display_name>
        </choice>
        <choice>
          <value>Triple, Low-E, Non-Metal, Air, Low Gain</value>
          <display_name>Triple, Low-E, Non-Metal, Air, Low Gain</display_name>
        </choice>
        <choice>
          <value>Triple, Low-E, Non-Metal, Gas, High Gain</value>
          <display_name>Triple, Low-E, Non-Metal, Gas, High Gain</display_name>
        </choice>
        <choice>
          <value>Triple, Low-E, Non-Metal, Gas, Low Gain</value>
          <display_name>Triple, Low-E, Non-Metal, Gas, Low Gain</display_name>
        </choice>
        <choice>
          <value>Triple, Low-E, Insulated, Air, High Gain</value>
          <display_name>Triple, Low-E, Insulated, Air, High Gain</display_name>
        </choice>
        <choice>
          <value>Triple, Low-E, Insulated, Air, Low Gain</value>
          <display_name>Triple, Low-E, Insulated, Air, Low Gain</display_name>
        </choice>
        <choice>
          <value>Triple, Low-E, Insulated, Gas, High Gain</value>
          <display_name>Triple, Low-E, Insulated, Gas, High Gain</display_name>
        </choice>
        <choice>
          <value>Triple, Low-E, Insulated, Gas, Low Gain</value>
          <display_name>Triple, Low-E, Insulated, Gas, Low Gain</display_name>
        </choice>
        <choice>
          <value>IECC U-1.20, SHGC 0.40</value>
          <display_name>IECC U-1.20, SHGC 0.40</display_name>
        </choice>
        <choice>
          <value>IECC U-1.20, SHGC 0.30</value>
          <display_name>IECC U-1.20, SHGC 0.30</display_name>
        </choice>
        <choice>
          <value>IECC U-1.20, SHGC 0.25</value>
          <display_name>IECC U-1.20, SHGC 0.25</display_name>
        </choice>
        <choice>
          <value>IECC U-0.75, SHGC 0.40</value>
          <display_name>IECC U-0.75, SHGC 0.40</display_name>
        </choice>
        <choice>
          <value>IECC U-0.65, SHGC 0.40</value>
          <display_name>IECC U-0.65, SHGC 0.40</display_name>
        </choice>
        <choice>
          <value>IECC U-0.65, SHGC 0.30</value>
          <display_name>IECC U-0.65, SHGC 0.30</display_name>
        </choice>
        <choice>
          <value>IECC U-0.50, SHGC 0.30</value>
          <display_name>IECC U-0.50, SHGC 0.30</display_name>
        </choice>
        <choice>
          <value>IECC U-0.50, SHGC 0.25</value>
          <display_name>IECC U-0.50, SHGC 0.25</display_name>
        </choice>
        <choice>
          <value>IECC U-0.40, SHGC 0.40</value>
          <display_name>IECC U-0.40, SHGC 0.40</display_name>
        </choice>
        <choice>
          <value>IECC U-0.40, SHGC 0.25</value>
          <display_name>IECC U-0.40, SHGC 0.25</display_name>
        </choice>
        <choice>
          <value>IECC U-0.35, SHGC 0.40</value>
          <display_name>IECC U-0.35, SHGC 0.40</display_name>
        </choice>
        <choice>
          <value>IECC U-0.35, SHGC 0.30</value>
          <display_name>IECC U-0.35, SHGC 0.30</display_name>
        </choice>
        <choice>
          <value>IECC U-0.35, SHGC 0.25</value>
          <display_name>IECC U-0.35, SHGC 0.25</display_name>
        </choice>
        <choice>
          <value>IECC U-0.32, SHGC 0.25</value>
          <display_name>IECC U-0.32, SHGC 0.25</display_name>
        </choice>
        <choice>
          <value>IECC U-0.30, SHGC 0.25</value>
          <display_name>IECC U-0.30, SHGC 0.25</display_name>
        </choice>
        <choice>
          <value>EnergyStar, North-Central</value>
          <display_name>EnergyStar, North-Central</display_name>
        </choice>
        <choice>
          <value>EnergyStar, Northern</value>
          <display_name>EnergyStar, Northern</display_name>
        </choice>
        <choice>
          <value>EnergyStar, South-Central</value>
          <display_name>EnergyStar, South-Central</display_name>
        </choice>
        <choice>
          <value>EnergyStar, Southern</value>
          <display_name>EnergyStar, Southern</display_name>
        </choice>
        <choice>
          <value>Detailed Example: Single, Clear, Aluminum w/ Thermal Break</value>
          <display_name>Detailed Example: Single, Clear, Aluminum w/ Thermal Break</display_name>
        </choice>
        <choice>
          <value>Detailed Example: Double, Low-E, Wood, Argon, Insulated Spacer</value>
          <display_name>Detailed Example: Double, Low-E, Wood, Argon, Insulated Spacer</display_name>
        </choice>
      </choices>
    </argument>
    <argument>
      <name>enclosure_window_natural_ventilation</name>
      <display_name>Enclosure: Window Natural Ventilation</display_name>
      <description>The amount of natural ventilation from occupants opening operable windows when outdoor conditions are favorable.</description>
      <type>Choice</type>
      <required>false</required>
      <model_dependent>false</model_dependent>
      <default_value>67% Operable Windows</default_value>
      <choices>
        <choice>
          <value>None</value>
          <display_name>None</display_name>
        </choice>
        <choice>
          <value>33% Operable Windows</value>
          <display_name>33% Operable Windows</display_name>
        </choice>
        <choice>
          <value>50% Operable Windows</value>
          <display_name>50% Operable Windows</display_name>
        </choice>
        <choice>
          <value>67% Operable Windows</value>
          <display_name>67% Operable Windows</display_name>
        </choice>
        <choice>
          <value>100% Operable Windows</value>
          <display_name>100% Operable Windows</display_name>
        </choice>
        <choice>
          <value>Detailed Example: 67% Operable Windows, 7 Days/Week</value>
          <display_name>Detailed Example: 67% Operable Windows, 7 Days/Week</display_name>
        </choice>
      </choices>
    </argument>
    <argument>
      <name>enclosure_window_interior_shading</name>
      <display_name>Enclosure: Window Interior Shading</display_name>
      <description>The type of window interior shading. If shading coefficients are selected, note they indicate the reduction in solar gain (e.g., 0.7 indicates 30% reduction).</description>
      <type>Choice</type>
      <required>false</required>
      <model_dependent>false</model_dependent>
      <default_value>Curtains, Light</default_value>
      <choices>
        <choice>
          <value>None</value>
          <display_name>None</display_name>
        </choice>
        <choice>
          <value>Curtains, Light</value>
          <display_name>Curtains, Light</display_name>
        </choice>
        <choice>
          <value>Curtains, Medium</value>
          <display_name>Curtains, Medium</display_name>
        </choice>
        <choice>
          <value>Curtains, Dark</value>
          <display_name>Curtains, Dark</display_name>
        </choice>
        <choice>
          <value>Shades, Light</value>
          <display_name>Shades, Light</display_name>
        </choice>
        <choice>
          <value>Shades, Medium</value>
          <display_name>Shades, Medium</display_name>
        </choice>
        <choice>
          <value>Shades, Dark</value>
          <display_name>Shades, Dark</display_name>
        </choice>
        <choice>
          <value>Blinds, Light</value>
          <display_name>Blinds, Light</display_name>
        </choice>
        <choice>
          <value>Blinds, Medium</value>
          <display_name>Blinds, Medium</display_name>
        </choice>
        <choice>
          <value>Blinds, Dark</value>
          <display_name>Blinds, Dark</display_name>
        </choice>
        <choice>
          <value>Summer 0.5, Winter 0.5</value>
          <display_name>Summer 0.5, Winter 0.5</display_name>
        </choice>
        <choice>
          <value>Summer 0.5, Winter 0.6</value>
          <display_name>Summer 0.5, Winter 0.6</display_name>
        </choice>
        <choice>
          <value>Summer 0.5, Winter 0.7</value>
          <display_name>Summer 0.5, Winter 0.7</display_name>
        </choice>
        <choice>
          <value>Summer 0.5, Winter 0.8</value>
          <display_name>Summer 0.5, Winter 0.8</display_name>
        </choice>
        <choice>
          <value>Summer 0.5, Winter 0.9</value>
          <display_name>Summer 0.5, Winter 0.9</display_name>
        </choice>
        <choice>
          <value>Summer 0.6, Winter 0.6</value>
          <display_name>Summer 0.6, Winter 0.6</display_name>
        </choice>
        <choice>
          <value>Summer 0.6, Winter 0.7</value>
          <display_name>Summer 0.6, Winter 0.7</display_name>
        </choice>
        <choice>
          <value>Summer 0.6, Winter 0.8</value>
          <display_name>Summer 0.6, Winter 0.8</display_name>
        </choice>
        <choice>
          <value>Summer 0.6, Winter 0.9</value>
          <display_name>Summer 0.6, Winter 0.9</display_name>
        </choice>
        <choice>
          <value>Summer 0.7, Winter 0.7</value>
          <display_name>Summer 0.7, Winter 0.7</display_name>
        </choice>
        <choice>
          <value>Summer 0.7, Winter 0.8</value>
          <display_name>Summer 0.7, Winter 0.8</display_name>
        </choice>
        <choice>
          <value>Summer 0.7, Winter 0.9</value>
          <display_name>Summer 0.7, Winter 0.9</display_name>
        </choice>
        <choice>
          <value>Summer 0.8, Winter 0.8</value>
          <display_name>Summer 0.8, Winter 0.8</display_name>
        </choice>
        <choice>
          <value>Summer 0.8, Winter 0.9</value>
          <display_name>Summer 0.8, Winter 0.9</display_name>
        </choice>
        <choice>
          <value>Summer 0.9, Winter 0.9</value>
          <display_name>Summer 0.9, Winter 0.9</display_name>
        </choice>
      </choices>
    </argument>
    <argument>
      <name>enclosure_window_exterior_shading</name>
      <display_name>Enclosure: Window Exterior Shading</display_name>
      <description>The type of window exterior shading. If shading coefficients are selected, note they indicate the reduction in solar gain (e.g., 0.7 indicates 30% reduction).</description>
      <type>Choice</type>
      <required>false</required>
      <model_dependent>false</model_dependent>
      <default_value>None</default_value>
      <choices>
        <choice>
          <value>None</value>
          <display_name>None</display_name>
        </choice>
        <choice>
          <value>Solar Film</value>
          <display_name>Solar Film</display_name>
        </choice>
        <choice>
          <value>Solar Screen</value>
          <display_name>Solar Screen</display_name>
        </choice>
        <choice>
          <value>Summer 0.25, Winter 0.25</value>
          <display_name>Summer 0.25, Winter 0.25</display_name>
        </choice>
        <choice>
          <value>Summer 0.25, Winter 0.50</value>
          <display_name>Summer 0.25, Winter 0.50</display_name>
        </choice>
        <choice>
          <value>Summer 0.25, Winter 0.75</value>
          <display_name>Summer 0.25, Winter 0.75</display_name>
        </choice>
        <choice>
          <value>Summer 0.25, Winter 1.00</value>
          <display_name>Summer 0.25, Winter 1.00</display_name>
        </choice>
        <choice>
          <value>Summer 0.50, Winter 0.25</value>
          <display_name>Summer 0.50, Winter 0.25</display_name>
        </choice>
        <choice>
          <value>Summer 0.50, Winter 0.50</value>
          <display_name>Summer 0.50, Winter 0.50</display_name>
        </choice>
        <choice>
          <value>Summer 0.50, Winter 0.75</value>
          <display_name>Summer 0.50, Winter 0.75</display_name>
        </choice>
        <choice>
          <value>Summer 0.50, Winter 1.00</value>
          <display_name>Summer 0.50, Winter 1.00</display_name>
        </choice>
        <choice>
          <value>Summer 0.75, Winter 0.25</value>
          <display_name>Summer 0.75, Winter 0.25</display_name>
        </choice>
        <choice>
          <value>Summer 0.75, Winter 0.50</value>
          <display_name>Summer 0.75, Winter 0.50</display_name>
        </choice>
        <choice>
          <value>Summer 0.75, Winter 0.75</value>
          <display_name>Summer 0.75, Winter 0.75</display_name>
        </choice>
        <choice>
          <value>Summer 0.75, Winter 1.00</value>
          <display_name>Summer 0.75, Winter 1.00</display_name>
        </choice>
        <choice>
          <value>Summer 1.00, Winter 0.25</value>
          <display_name>Summer 1.00, Winter 0.25</display_name>
        </choice>
        <choice>
          <value>Summer 1.00, Winter 0.50</value>
          <display_name>Summer 1.00, Winter 0.50</display_name>
        </choice>
        <choice>
          <value>Summer 1.00, Winter 0.75</value>
          <display_name>Summer 1.00, Winter 0.75</display_name>
        </choice>
        <choice>
          <value>Summer 1.00, Winter 1.00</value>
          <display_name>Summer 1.00, Winter 1.00</display_name>
        </choice>
      </choices>
    </argument>
    <argument>
      <name>enclosure_window_insect_screens</name>
      <display_name>Enclosure: Window Insect Screens</display_name>
      <description>The type of window insect screens.</description>
      <type>Choice</type>
      <required>false</required>
      <model_dependent>false</model_dependent>
      <default_value>None</default_value>
      <choices>
        <choice>
          <value>None</value>
          <display_name>None</display_name>
        </choice>
        <choice>
          <value>Exterior</value>
          <display_name>Exterior</display_name>
        </choice>
        <choice>
          <value>Interior</value>
          <display_name>Interior</display_name>
        </choice>
      </choices>
    </argument>
    <argument>
      <name>enclosure_window_storm</name>
      <display_name>Enclosure: Window Storm</display_name>
      <description>The type of storm window.</description>
      <type>Choice</type>
      <required>false</required>
      <model_dependent>false</model_dependent>
      <default_value>None</default_value>
      <choices>
        <choice>
          <value>None</value>
          <display_name>None</display_name>
        </choice>
        <choice>
          <value>Clear</value>
          <display_name>Clear</display_name>
        </choice>
        <choice>
          <value>Low-E</value>
          <display_name>Low-E</display_name>
        </choice>
      </choices>
    </argument>
    <argument>
      <name>enclosure_overhangs</name>
      <display_name>Enclosure: Window Overhangs</display_name>
      <description>The type of window overhangs.</description>
      <type>Choice</type>
      <required>false</required>
      <model_dependent>false</model_dependent>
      <default_value>None</default_value>
      <choices>
        <choice>
          <value>None</value>
          <display_name>None</display_name>
        </choice>
        <choice>
          <value>1ft, All Windows</value>
          <display_name>1ft, All Windows</display_name>
        </choice>
        <choice>
          <value>2ft, All Windows</value>
          <display_name>2ft, All Windows</display_name>
        </choice>
        <choice>
          <value>3ft, All Windows</value>
          <display_name>3ft, All Windows</display_name>
        </choice>
        <choice>
          <value>4ft, All Windows</value>
          <display_name>4ft, All Windows</display_name>
        </choice>
        <choice>
          <value>5ft, All Windows</value>
          <display_name>5ft, All Windows</display_name>
        </choice>
        <choice>
          <value>10ft, All Windows</value>
          <display_name>10ft, All Windows</display_name>
        </choice>
        <choice>
          <value>1ft, Front Windows</value>
          <display_name>1ft, Front Windows</display_name>
        </choice>
        <choice>
          <value>2ft, Front Windows</value>
          <display_name>2ft, Front Windows</display_name>
        </choice>
        <choice>
          <value>3ft, Front Windows</value>
          <display_name>3ft, Front Windows</display_name>
        </choice>
        <choice>
          <value>4ft, Front Windows</value>
          <display_name>4ft, Front Windows</display_name>
        </choice>
        <choice>
          <value>5ft, Front Windows</value>
          <display_name>5ft, Front Windows</display_name>
        </choice>
        <choice>
          <value>10ft, Front Windows</value>
          <display_name>10ft, Front Windows</display_name>
        </choice>
        <choice>
          <value>1ft, Back Windows</value>
          <display_name>1ft, Back Windows</display_name>
        </choice>
        <choice>
          <value>2ft, Back Windows</value>
          <display_name>2ft, Back Windows</display_name>
        </choice>
        <choice>
          <value>3ft, Back Windows</value>
          <display_name>3ft, Back Windows</display_name>
        </choice>
        <choice>
          <value>4ft, Back Windows</value>
          <display_name>4ft, Back Windows</display_name>
        </choice>
        <choice>
          <value>5ft, Back Windows</value>
          <display_name>5ft, Back Windows</display_name>
        </choice>
        <choice>
          <value>10ft, Back Windows</value>
          <display_name>10ft, Back Windows</display_name>
        </choice>
        <choice>
          <value>1ft, Left Windows</value>
          <display_name>1ft, Left Windows</display_name>
        </choice>
        <choice>
          <value>2ft, Left Windows</value>
          <display_name>2ft, Left Windows</display_name>
        </choice>
        <choice>
          <value>3ft, Left Windows</value>
          <display_name>3ft, Left Windows</display_name>
        </choice>
        <choice>
          <value>4ft, Left Windows</value>
          <display_name>4ft, Left Windows</display_name>
        </choice>
        <choice>
          <value>5ft, Left Windows</value>
          <display_name>5ft, Left Windows</display_name>
        </choice>
        <choice>
          <value>10ft, Left Windows</value>
          <display_name>10ft, Left Windows</display_name>
        </choice>
        <choice>
          <value>1ft, Right Windows</value>
          <display_name>1ft, Right Windows</display_name>
        </choice>
        <choice>
          <value>2ft, Right Windows</value>
          <display_name>2ft, Right Windows</display_name>
        </choice>
        <choice>
          <value>3ft, Right Windows</value>
          <display_name>3ft, Right Windows</display_name>
        </choice>
        <choice>
          <value>4ft, Right Windows</value>
          <display_name>4ft, Right Windows</display_name>
        </choice>
        <choice>
          <value>5ft, Right Windows</value>
          <display_name>5ft, Right Windows</display_name>
        </choice>
        <choice>
          <value>10ft, Right Windows</value>
          <display_name>10ft, Right Windows</display_name>
        </choice>
        <choice>
          <value>Detailed Example: 1.5ft, Back/Left/Right Windows, 2ft Offset, 4ft Window Height</value>
          <display_name>Detailed Example: 1.5ft, Back/Left/Right Windows, 2ft Offset, 4ft Window Height</display_name>
        </choice>
        <choice>
          <value>Detailed Example: 2.5ft, Front Windows, 1ft Offset, 5ft Window Height</value>
          <display_name>Detailed Example: 2.5ft, Front Windows, 1ft Offset, 5ft Window Height</display_name>
        </choice>
      </choices>
    </argument>
    <argument>
      <name>enclosure_skylight</name>
      <display_name>Enclosure: Skylights</display_name>
      <description>The type of skylights.</description>
      <type>Choice</type>
      <required>false</required>
      <model_dependent>false</model_dependent>
      <default_value>Single, Clear, Metal</default_value>
      <choices>
        <choice>
          <value>Single, Clear, Metal</value>
          <display_name>Single, Clear, Metal</display_name>
        </choice>
        <choice>
          <value>Single, Clear, Non-Metal</value>
          <display_name>Single, Clear, Non-Metal</display_name>
        </choice>
        <choice>
          <value>Double, Clear, Metal</value>
          <display_name>Double, Clear, Metal</display_name>
        </choice>
        <choice>
          <value>Double, Clear, Non-Metal</value>
          <display_name>Double, Clear, Non-Metal</display_name>
        </choice>
        <choice>
          <value>Double, Low-E, Metal, High Gain</value>
          <display_name>Double, Low-E, Metal, High Gain</display_name>
        </choice>
        <choice>
          <value>Double, Low-E, Non-Metal, High Gain</value>
          <display_name>Double, Low-E, Non-Metal, High Gain</display_name>
        </choice>
        <choice>
          <value>Double, Low-E, Metal, Med Gain</value>
          <display_name>Double, Low-E, Metal, Med Gain</display_name>
        </choice>
        <choice>
          <value>Double, Low-E, Non-Metal, Med Gain</value>
          <display_name>Double, Low-E, Non-Metal, Med Gain</display_name>
        </choice>
        <choice>
          <value>Double, Low-E, Metal, Low Gain</value>
          <display_name>Double, Low-E, Metal, Low Gain</display_name>
        </choice>
        <choice>
          <value>Double, Low-E, Non-Metal, Low Gain</value>
          <display_name>Double, Low-E, Non-Metal, Low Gain</display_name>
        </choice>
        <choice>
          <value>Triple, Clear, Metal</value>
          <display_name>Triple, Clear, Metal</display_name>
        </choice>
        <choice>
          <value>Triple, Clear, Non-Metal</value>
          <display_name>Triple, Clear, Non-Metal</display_name>
        </choice>
        <choice>
          <value>IECC U-0.75, SHGC 0.40</value>
          <display_name>IECC U-0.75, SHGC 0.40</display_name>
        </choice>
        <choice>
          <value>IECC U-0.75, SHGC 0.30</value>
          <display_name>IECC U-0.75, SHGC 0.30</display_name>
        </choice>
        <choice>
          <value>IECC U-0.75, SHGC 0.25</value>
          <display_name>IECC U-0.75, SHGC 0.25</display_name>
        </choice>
        <choice>
          <value>IECC U-0.65, SHGC 0.40</value>
          <display_name>IECC U-0.65, SHGC 0.40</display_name>
        </choice>
        <choice>
          <value>IECC U-0.65, SHGC 0.30</value>
          <display_name>IECC U-0.65, SHGC 0.30</display_name>
        </choice>
        <choice>
          <value>IECC U-0.65, SHGC 0.25</value>
          <display_name>IECC U-0.65, SHGC 0.25</display_name>
        </choice>
        <choice>
          <value>IECC U-0.60, SHGC 0.40</value>
          <display_name>IECC U-0.60, SHGC 0.40</display_name>
        </choice>
        <choice>
          <value>IECC U-0.60, SHGC 0.30</value>
          <display_name>IECC U-0.60, SHGC 0.30</display_name>
        </choice>
        <choice>
          <value>IECC U-0.55, SHGC 0.40</value>
          <display_name>IECC U-0.55, SHGC 0.40</display_name>
        </choice>
        <choice>
          <value>IECC U-0.55, SHGC 0.25</value>
          <display_name>IECC U-0.55, SHGC 0.25</display_name>
        </choice>
      </choices>
    </argument>
    <argument>
      <name>enclosure_door</name>
      <display_name>Enclosure: Doors</display_name>
      <description>The type of doors.</description>
      <type>Choice</type>
      <required>false</required>
      <model_dependent>false</model_dependent>
      <default_value>Solid Wood, R-2</default_value>
      <choices>
        <choice>
          <value>Solid Wood, R-2</value>
          <display_name>Solid Wood, R-2</display_name>
        </choice>
        <choice>
          <value>Solid Wood, R-3</value>
          <display_name>Solid Wood, R-3</display_name>
        </choice>
        <choice>
          <value>Insulated Fiberglass/Steel, R-4</value>
          <display_name>Insulated Fiberglass/Steel, R-4</display_name>
        </choice>
        <choice>
          <value>Insulated Fiberglass/Steel, R-5</value>
          <display_name>Insulated Fiberglass/Steel, R-5</display_name>
        </choice>
        <choice>
          <value>Insulated Fiberglass/Steel, R-6</value>
          <display_name>Insulated Fiberglass/Steel, R-6</display_name>
        </choice>
        <choice>
          <value>Insulated Fiberglass/Steel, R-7</value>
          <display_name>Insulated Fiberglass/Steel, R-7</display_name>
        </choice>
        <choice>
          <value>IECC U-1.20</value>
          <display_name>IECC U-1.20</display_name>
        </choice>
        <choice>
          <value>IECC U-0.75</value>
          <display_name>IECC U-0.75</display_name>
        </choice>
        <choice>
          <value>IECC U-0.65</value>
          <display_name>IECC U-0.65</display_name>
        </choice>
        <choice>
          <value>IECC U-0.50</value>
          <display_name>IECC U-0.50</display_name>
        </choice>
        <choice>
          <value>IECC U-0.40</value>
          <display_name>IECC U-0.40</display_name>
        </choice>
        <choice>
          <value>IECC U-0.35</value>
          <display_name>IECC U-0.35</display_name>
        </choice>
        <choice>
          <value>IECC U-0.32</value>
          <display_name>IECC U-0.32</display_name>
        </choice>
        <choice>
          <value>IECC U-0.30</value>
          <display_name>IECC U-0.30</display_name>
        </choice>
        <choice>
          <value>Detailed Example: Solid Wood, R-3.04</value>
          <display_name>Detailed Example: Solid Wood, R-3.04</display_name>
        </choice>
        <choice>
          <value>Detailed Example: Insulated Fiberglass/Steel, R-4.4</value>
          <display_name>Detailed Example: Insulated Fiberglass/Steel, R-4.4</display_name>
        </choice>
      </choices>
    </argument>
    <argument>
      <name>enclosure_air_leakage</name>
      <display_name>Enclosure: Air Leakage</display_name>
      <description>The amount of air leakage coming from outside. If a qualitative leakiness description (e.g., 'Average') is selected, the Year Built of the home is also required.</description>
      <type>Choice</type>
      <required>false</required>
      <model_dependent>false</model_dependent>
      <default_value>Average</default_value>
      <choices>
        <choice>
          <value>Very Tight</value>
          <display_name>Very Tight</display_name>
        </choice>
        <choice>
          <value>Tight</value>
          <display_name>Tight</display_name>
        </choice>
        <choice>
          <value>Average</value>
          <display_name>Average</display_name>
        </choice>
        <choice>
          <value>Leaky</value>
          <display_name>Leaky</display_name>
        </choice>
        <choice>
          <value>Very Leaky</value>
          <display_name>Very Leaky</display_name>
        </choice>
        <choice>
          <value>1 ACH50</value>
          <display_name>1 ACH50</display_name>
        </choice>
        <choice>
          <value>2 ACH50</value>
          <display_name>2 ACH50</display_name>
        </choice>
        <choice>
          <value>3 ACH50</value>
          <display_name>3 ACH50</display_name>
        </choice>
        <choice>
          <value>4 ACH50</value>
          <display_name>4 ACH50</display_name>
        </choice>
        <choice>
          <value>5 ACH50</value>
          <display_name>5 ACH50</display_name>
        </choice>
        <choice>
          <value>6 ACH50</value>
          <display_name>6 ACH50</display_name>
        </choice>
        <choice>
          <value>7 ACH50</value>
          <display_name>7 ACH50</display_name>
        </choice>
        <choice>
          <value>8 ACH50</value>
          <display_name>8 ACH50</display_name>
        </choice>
        <choice>
          <value>9 ACH50</value>
          <display_name>9 ACH50</display_name>
        </choice>
        <choice>
          <value>10 ACH50</value>
          <display_name>10 ACH50</display_name>
        </choice>
        <choice>
          <value>11 ACH50</value>
          <display_name>11 ACH50</display_name>
        </choice>
        <choice>
          <value>12 ACH50</value>
          <display_name>12 ACH50</display_name>
        </choice>
        <choice>
          <value>13 ACH50</value>
          <display_name>13 ACH50</display_name>
        </choice>
        <choice>
          <value>14 ACH50</value>
          <display_name>14 ACH50</display_name>
        </choice>
        <choice>
          <value>15 ACH50</value>
          <display_name>15 ACH50</display_name>
        </choice>
        <choice>
          <value>16 ACH50</value>
          <display_name>16 ACH50</display_name>
        </choice>
        <choice>
          <value>17 ACH50</value>
          <display_name>17 ACH50</display_name>
        </choice>
        <choice>
          <value>18 ACH50</value>
          <display_name>18 ACH50</display_name>
        </choice>
        <choice>
          <value>19 ACH50</value>
          <display_name>19 ACH50</display_name>
        </choice>
        <choice>
          <value>20 ACH50</value>
          <display_name>20 ACH50</display_name>
        </choice>
        <choice>
          <value>25 ACH50</value>
          <display_name>25 ACH50</display_name>
        </choice>
        <choice>
          <value>30 ACH50</value>
          <display_name>30 ACH50</display_name>
        </choice>
        <choice>
          <value>35 ACH50</value>
          <display_name>35 ACH50</display_name>
        </choice>
        <choice>
          <value>40 ACH50</value>
          <display_name>40 ACH50</display_name>
        </choice>
        <choice>
          <value>45 ACH50</value>
          <display_name>45 ACH50</display_name>
        </choice>
        <choice>
          <value>50 ACH50</value>
          <display_name>50 ACH50</display_name>
        </choice>
        <choice>
          <value>0.2 nACH</value>
          <display_name>0.2 nACH</display_name>
        </choice>
        <choice>
          <value>0.3 nACH</value>
          <display_name>0.3 nACH</display_name>
        </choice>
        <choice>
          <value>0.335 nACH</value>
          <display_name>0.335 nACH</display_name>
        </choice>
        <choice>
          <value>0.5 nACH</value>
          <display_name>0.5 nACH</display_name>
        </choice>
        <choice>
          <value>0.67 nACH</value>
          <display_name>0.67 nACH</display_name>
        </choice>
        <choice>
          <value>1.0 nACH</value>
          <display_name>1.0 nACH</display_name>
        </choice>
        <choice>
          <value>1.5 nACH</value>
          <display_name>1.5 nACH</display_name>
        </choice>
        <choice>
          <value>Detailed Example: 3.57 ACH50</value>
          <display_name>Detailed Example: 3.57 ACH50</display_name>
        </choice>
        <choice>
          <value>Detailed Example: 12.16 ACH50</value>
          <display_name>Detailed Example: 12.16 ACH50</display_name>
        </choice>
        <choice>
          <value>Detailed Example: 2.8 ACH45</value>
          <display_name>Detailed Example: 2.8 ACH45</display_name>
        </choice>
        <choice>
          <value>Detailed Example: 0.375 nACH</value>
          <display_name>Detailed Example: 0.375 nACH</display_name>
        </choice>
        <choice>
          <value>Detailed Example: 72 nCFM</value>
          <display_name>Detailed Example: 72 nCFM</display_name>
        </choice>
        <choice>
          <value>Detailed Example: 79.8 sq. in. ELA</value>
          <display_name>Detailed Example: 79.8 sq. in. ELA</display_name>
        </choice>
        <choice>
          <value>Detailed Example: 123 sq. in. ELA</value>
          <display_name>Detailed Example: 123 sq. in. ELA</display_name>
        </choice>
        <choice>
          <value>Detailed Example: 1080 CFM50</value>
          <display_name>Detailed Example: 1080 CFM50</display_name>
        </choice>
        <choice>
          <value>Detailed Example: 1010 CFM45</value>
          <display_name>Detailed Example: 1010 CFM45</display_name>
        </choice>
      </choices>
    </argument>
    <argument>
      <name>hvac_heating_system</name>
      <display_name>HVAC: Heating System</display_name>
      <description>The type and efficiency of the heating system. Use 'None' if there is no heating system or if there is a heat pump serving a heating load.</description>
      <type>Choice</type>
      <required>true</required>
      <model_dependent>false</model_dependent>
      <default_value>Central Furnace, 78% AFUE</default_value>
      <choices>
        <choice>
          <value>None</value>
          <display_name>None</display_name>
        </choice>
        <choice>
          <value>Electric Resistance</value>
          <display_name>Electric Resistance</display_name>
        </choice>
        <choice>
          <value>Central Furnace, 60% AFUE</value>
          <display_name>Central Furnace, 60% AFUE</display_name>
        </choice>
        <choice>
          <value>Central Furnace, 64% AFUE</value>
          <display_name>Central Furnace, 64% AFUE</display_name>
        </choice>
        <choice>
          <value>Central Furnace, 68% AFUE</value>
          <display_name>Central Furnace, 68% AFUE</display_name>
        </choice>
        <choice>
          <value>Central Furnace, 72% AFUE</value>
          <display_name>Central Furnace, 72% AFUE</display_name>
        </choice>
        <choice>
          <value>Central Furnace, 76% AFUE</value>
          <display_name>Central Furnace, 76% AFUE</display_name>
        </choice>
        <choice>
          <value>Central Furnace, 78% AFUE</value>
          <display_name>Central Furnace, 78% AFUE</display_name>
        </choice>
        <choice>
          <value>Central Furnace, 80% AFUE</value>
          <display_name>Central Furnace, 80% AFUE</display_name>
        </choice>
        <choice>
          <value>Central Furnace, 83% AFUE</value>
          <display_name>Central Furnace, 83% AFUE</display_name>
        </choice>
        <choice>
          <value>Central Furnace, 85% AFUE</value>
          <display_name>Central Furnace, 85% AFUE</display_name>
        </choice>
        <choice>
          <value>Central Furnace, 88% AFUE</value>
          <display_name>Central Furnace, 88% AFUE</display_name>
        </choice>
        <choice>
          <value>Central Furnace, 90% AFUE</value>
          <display_name>Central Furnace, 90% AFUE</display_name>
        </choice>
        <choice>
          <value>Central Furnace, 92% AFUE</value>
          <display_name>Central Furnace, 92% AFUE</display_name>
        </choice>
        <choice>
          <value>Central Furnace, 92.5% AFUE</value>
          <display_name>Central Furnace, 92.5% AFUE</display_name>
        </choice>
        <choice>
          <value>Central Furnace, 95% AFUE</value>
          <display_name>Central Furnace, 95% AFUE</display_name>
        </choice>
        <choice>
          <value>Central Furnace, 96% AFUE</value>
          <display_name>Central Furnace, 96% AFUE</display_name>
        </choice>
        <choice>
          <value>Central Furnace, 98% AFUE</value>
          <display_name>Central Furnace, 98% AFUE</display_name>
        </choice>
        <choice>
          <value>Central Furnace, 100% AFUE</value>
          <display_name>Central Furnace, 100% AFUE</display_name>
        </choice>
        <choice>
          <value>Wall Furnace, 60% AFUE</value>
          <display_name>Wall Furnace, 60% AFUE</display_name>
        </choice>
        <choice>
          <value>Wall Furnace, 68% AFUE</value>
          <display_name>Wall Furnace, 68% AFUE</display_name>
        </choice>
        <choice>
          <value>Wall Furnace, 82% AFUE</value>
          <display_name>Wall Furnace, 82% AFUE</display_name>
        </choice>
        <choice>
          <value>Wall Furnace, 98% AFUE</value>
          <display_name>Wall Furnace, 98% AFUE</display_name>
        </choice>
        <choice>
          <value>Wall Furnace, 100% AFUE</value>
          <display_name>Wall Furnace, 100% AFUE</display_name>
        </choice>
        <choice>
          <value>Floor Furnace, 60% AFUE</value>
          <display_name>Floor Furnace, 60% AFUE</display_name>
        </choice>
        <choice>
          <value>Floor Furnace, 70% AFUE</value>
          <display_name>Floor Furnace, 70% AFUE</display_name>
        </choice>
        <choice>
          <value>Floor Furnace, 80% AFUE</value>
          <display_name>Floor Furnace, 80% AFUE</display_name>
        </choice>
        <choice>
          <value>Boiler, 60% AFUE</value>
          <display_name>Boiler, 60% AFUE</display_name>
        </choice>
        <choice>
          <value>Boiler, 72% AFUE</value>
          <display_name>Boiler, 72% AFUE</display_name>
        </choice>
        <choice>
          <value>Boiler, 76% AFUE</value>
          <display_name>Boiler, 76% AFUE</display_name>
        </choice>
        <choice>
          <value>Boiler, 78% AFUE</value>
          <display_name>Boiler, 78% AFUE</display_name>
        </choice>
        <choice>
          <value>Boiler, 80% AFUE</value>
          <display_name>Boiler, 80% AFUE</display_name>
        </choice>
        <choice>
          <value>Boiler, 83% AFUE</value>
          <display_name>Boiler, 83% AFUE</display_name>
        </choice>
        <choice>
          <value>Boiler, 85% AFUE</value>
          <display_name>Boiler, 85% AFUE</display_name>
        </choice>
        <choice>
          <value>Boiler, 88% AFUE</value>
          <display_name>Boiler, 88% AFUE</display_name>
        </choice>
        <choice>
          <value>Boiler, 90% AFUE</value>
          <display_name>Boiler, 90% AFUE</display_name>
        </choice>
        <choice>
          <value>Boiler, 92% AFUE</value>
          <display_name>Boiler, 92% AFUE</display_name>
        </choice>
        <choice>
          <value>Boiler, 92.5% AFUE</value>
          <display_name>Boiler, 92.5% AFUE</display_name>
        </choice>
        <choice>
          <value>Boiler, 95% AFUE</value>
          <display_name>Boiler, 95% AFUE</display_name>
        </choice>
        <choice>
          <value>Boiler, 96% AFUE</value>
          <display_name>Boiler, 96% AFUE</display_name>
        </choice>
        <choice>
          <value>Boiler, 98% AFUE</value>
          <display_name>Boiler, 98% AFUE</display_name>
        </choice>
        <choice>
          <value>Boiler, 100% AFUE</value>
          <display_name>Boiler, 100% AFUE</display_name>
        </choice>
        <choice>
          <value>Stove, 60% Efficiency</value>
          <display_name>Stove, 60% Efficiency</display_name>
        </choice>
        <choice>
          <value>Stove, 70% Efficiency</value>
          <display_name>Stove, 70% Efficiency</display_name>
        </choice>
        <choice>
          <value>Stove, 80% Efficiency</value>
          <display_name>Stove, 80% Efficiency</display_name>
        </choice>
        <choice>
          <value>Space Heater, 60% Efficiency</value>
          <display_name>Space Heater, 60% Efficiency</display_name>
        </choice>
        <choice>
          <value>Space Heater, 70% Efficiency</value>
          <display_name>Space Heater, 70% Efficiency</display_name>
        </choice>
        <choice>
          <value>Space Heater, 80% Efficiency</value>
          <display_name>Space Heater, 80% Efficiency</display_name>
        </choice>
        <choice>
          <value>Space Heater, 92% Efficiency</value>
          <display_name>Space Heater, 92% Efficiency</display_name>
        </choice>
        <choice>
          <value>Space Heater, 100% Efficiency</value>
          <display_name>Space Heater, 100% Efficiency</display_name>
        </choice>
        <choice>
          <value>Fireplace, 60% Efficiency</value>
          <display_name>Fireplace, 60% Efficiency</display_name>
        </choice>
        <choice>
          <value>Fireplace, 70% Efficiency</value>
          <display_name>Fireplace, 70% Efficiency</display_name>
        </choice>
        <choice>
          <value>Fireplace, 80% Efficiency</value>
          <display_name>Fireplace, 80% Efficiency</display_name>
        </choice>
        <choice>
          <value>Fireplace, 100% Efficiency</value>
          <display_name>Fireplace, 100% Efficiency</display_name>
        </choice>
        <choice>
          <value>Detailed Example: Central Furnace, 92% AFUE, 600 Btu/hr Pilot Light</value>
          <display_name>Detailed Example: Central Furnace, 92% AFUE, 600 Btu/hr Pilot Light</display_name>
        </choice>
        <choice>
          <value>Detailed Example: Floor Furnace, 80% AFUE, 600 Btu/hr Pilot Light</value>
          <display_name>Detailed Example: Floor Furnace, 80% AFUE, 600 Btu/hr Pilot Light</display_name>
        </choice>
        <choice>
          <value>Detailed Example: Boiler, 92% AFUE, 600 Btu/hr Pilot Light</value>
          <display_name>Detailed Example: Boiler, 92% AFUE, 600 Btu/hr Pilot Light</display_name>
        </choice>
      </choices>
    </argument>
    <argument>
      <name>hvac_heating_system_fuel</name>
      <display_name>HVAC: Heating System Fuel Type</display_name>
      <description>The fuel type of the heating system. Ignored for ElectricResistance.</description>
      <type>Choice</type>
      <required>false</required>
      <model_dependent>false</model_dependent>
      <default_value>Natural Gas</default_value>
      <choices>
        <choice>
          <value>Electricity</value>
          <display_name>Electricity</display_name>
        </choice>
        <choice>
          <value>Natural Gas</value>
          <display_name>Natural Gas</display_name>
        </choice>
        <choice>
          <value>Fuel Oil</value>
          <display_name>Fuel Oil</display_name>
        </choice>
        <choice>
          <value>Propane</value>
          <display_name>Propane</display_name>
        </choice>
        <choice>
          <value>Wood Cord</value>
          <display_name>Wood Cord</display_name>
        </choice>
        <choice>
          <value>Wood Pellets</value>
          <display_name>Wood Pellets</display_name>
        </choice>
        <choice>
          <value>Coal</value>
          <display_name>Coal</display_name>
        </choice>
      </choices>
    </argument>
    <argument>
      <name>hvac_heating_system_capacity</name>
      <display_name>HVAC: Heating System Capacity</display_name>
      <description>The output capacity of the heating system.</description>
      <type>Choice</type>
      <required>false</required>
      <model_dependent>false</model_dependent>
      <default_value>Autosize</default_value>
      <choices>
        <choice>
          <value>Autosize</value>
          <display_name>Autosize</display_name>
        </choice>
        <choice>
          <value>5 kBtu/hr</value>
          <display_name>5 kBtu/hr</display_name>
        </choice>
        <choice>
          <value>10 kBtu/hr</value>
          <display_name>10 kBtu/hr</display_name>
        </choice>
        <choice>
          <value>15 kBtu/hr</value>
          <display_name>15 kBtu/hr</display_name>
        </choice>
        <choice>
          <value>20 kBtu/hr</value>
          <display_name>20 kBtu/hr</display_name>
        </choice>
        <choice>
          <value>25 kBtu/hr</value>
          <display_name>25 kBtu/hr</display_name>
        </choice>
        <choice>
          <value>30 kBtu/hr</value>
          <display_name>30 kBtu/hr</display_name>
        </choice>
        <choice>
          <value>35 kBtu/hr</value>
          <display_name>35 kBtu/hr</display_name>
        </choice>
        <choice>
          <value>40 kBtu/hr</value>
          <display_name>40 kBtu/hr</display_name>
        </choice>
        <choice>
          <value>45 kBtu/hr</value>
          <display_name>45 kBtu/hr</display_name>
        </choice>
        <choice>
          <value>50 kBtu/hr</value>
          <display_name>50 kBtu/hr</display_name>
        </choice>
        <choice>
          <value>55 kBtu/hr</value>
          <display_name>55 kBtu/hr</display_name>
        </choice>
        <choice>
          <value>60 kBtu/hr</value>
          <display_name>60 kBtu/hr</display_name>
        </choice>
        <choice>
          <value>65 kBtu/hr</value>
          <display_name>65 kBtu/hr</display_name>
        </choice>
        <choice>
          <value>70 kBtu/hr</value>
          <display_name>70 kBtu/hr</display_name>
        </choice>
        <choice>
          <value>75 kBtu/hr</value>
          <display_name>75 kBtu/hr</display_name>
        </choice>
        <choice>
          <value>80 kBtu/hr</value>
          <display_name>80 kBtu/hr</display_name>
        </choice>
        <choice>
          <value>85 kBtu/hr</value>
          <display_name>85 kBtu/hr</display_name>
        </choice>
        <choice>
          <value>90 kBtu/hr</value>
          <display_name>90 kBtu/hr</display_name>
        </choice>
        <choice>
          <value>95 kBtu/hr</value>
          <display_name>95 kBtu/hr</display_name>
        </choice>
        <choice>
          <value>100 kBtu/hr</value>
          <display_name>100 kBtu/hr</display_name>
        </choice>
        <choice>
          <value>105 kBtu/hr</value>
          <display_name>105 kBtu/hr</display_name>
        </choice>
        <choice>
          <value>110 kBtu/hr</value>
          <display_name>110 kBtu/hr</display_name>
        </choice>
        <choice>
          <value>115 kBtu/hr</value>
          <display_name>115 kBtu/hr</display_name>
        </choice>
        <choice>
          <value>120 kBtu/hr</value>
          <display_name>120 kBtu/hr</display_name>
        </choice>
        <choice>
          <value>125 kBtu/hr</value>
          <display_name>125 kBtu/hr</display_name>
        </choice>
        <choice>
          <value>130 kBtu/hr</value>
          <display_name>130 kBtu/hr</display_name>
        </choice>
        <choice>
          <value>135 kBtu/hr</value>
          <display_name>135 kBtu/hr</display_name>
        </choice>
        <choice>
          <value>140 kBtu/hr</value>
          <display_name>140 kBtu/hr</display_name>
        </choice>
        <choice>
          <value>145 kBtu/hr</value>
          <display_name>145 kBtu/hr</display_name>
        </choice>
        <choice>
          <value>150 kBtu/hr</value>
          <display_name>150 kBtu/hr</display_name>
        </choice>
        <choice>
          <value>Detailed Example: Autosize, 140% Multiplier</value>
          <display_name>Detailed Example: Autosize, 140% Multiplier</display_name>
        </choice>
        <choice>
          <value>Detailed Example: Autosize, 170% Multiplier</value>
          <display_name>Detailed Example: Autosize, 170% Multiplier</display_name>
        </choice>
        <choice>
          <value>Detailed Example: Autosize, 90% Multiplier, 45 kBtu/hr Limit</value>
          <display_name>Detailed Example: Autosize, 90% Multiplier, 45 kBtu/hr Limit</display_name>
        </choice>
        <choice>
          <value>Detailed Example: Autosize, 140% Multiplier, 45 kBtu/hr Limit</value>
          <display_name>Detailed Example: Autosize, 140% Multiplier, 45 kBtu/hr Limit</display_name>
        </choice>
      </choices>
    </argument>
    <argument>
      <name>hvac_heating_system_heating_load_served</name>
      <display_name>HVAC: Heating System Fraction Heat Load Served</display_name>
      <description>The fraction of the heating load served by the heating system.</description>
      <type>Choice</type>
      <required>false</required>
      <model_dependent>false</model_dependent>
      <default_value>100%</default_value>
      <choices>
        <choice>
          <value>100%</value>
          <display_name>100%</display_name>
        </choice>
        <choice>
          <value>95%</value>
          <display_name>95%</display_name>
        </choice>
        <choice>
          <value>90%</value>
          <display_name>90%</display_name>
        </choice>
        <choice>
          <value>85%</value>
          <display_name>85%</display_name>
        </choice>
        <choice>
          <value>80%</value>
          <display_name>80%</display_name>
        </choice>
        <choice>
          <value>75%</value>
          <display_name>75%</display_name>
        </choice>
        <choice>
          <value>70%</value>
          <display_name>70%</display_name>
        </choice>
        <choice>
          <value>65%</value>
          <display_name>65%</display_name>
        </choice>
        <choice>
          <value>60%</value>
          <display_name>60%</display_name>
        </choice>
        <choice>
          <value>55%</value>
          <display_name>55%</display_name>
        </choice>
        <choice>
          <value>50%</value>
          <display_name>50%</display_name>
        </choice>
        <choice>
          <value>45%</value>
          <display_name>45%</display_name>
        </choice>
        <choice>
          <value>40%</value>
          <display_name>40%</display_name>
        </choice>
        <choice>
          <value>35%</value>
          <display_name>35%</display_name>
        </choice>
        <choice>
          <value>30%</value>
          <display_name>30%</display_name>
        </choice>
        <choice>
          <value>25%</value>
          <display_name>25%</display_name>
        </choice>
        <choice>
          <value>20%</value>
          <display_name>20%</display_name>
        </choice>
        <choice>
          <value>15%</value>
          <display_name>15%</display_name>
        </choice>
        <choice>
          <value>10%</value>
          <display_name>10%</display_name>
        </choice>
        <choice>
          <value>5%</value>
          <display_name>5%</display_name>
        </choice>
        <choice>
          <value>0%</value>
          <display_name>0%</display_name>
        </choice>
      </choices>
    </argument>
    <argument>
      <name>hvac_cooling_system</name>
      <display_name>HVAC: Cooling System</display_name>
      <description>The type and efficiency of the cooling system. Use 'None' if there is no cooling system or if there is a heat pump serving a cooling load.</description>
      <type>Choice</type>
      <required>true</required>
      <model_dependent>false</model_dependent>
      <default_value>Central AC, SEER 13.0</default_value>
      <choices>
        <choice>
          <value>None</value>
          <display_name>None</display_name>
        </choice>
        <choice>
          <value>Central AC, SEER 8.0</value>
          <display_name>Central AC, SEER 8.0</display_name>
        </choice>
        <choice>
          <value>Central AC, SEER 10.0</value>
          <display_name>Central AC, SEER 10.0</display_name>
        </choice>
        <choice>
          <value>Central AC, SEER 13.0</value>
          <display_name>Central AC, SEER 13.0</display_name>
        </choice>
        <choice>
          <value>Central AC, SEER 14.0</value>
          <display_name>Central AC, SEER 14.0</display_name>
        </choice>
        <choice>
          <value>Central AC, SEER 15.0</value>
          <display_name>Central AC, SEER 15.0</display_name>
        </choice>
        <choice>
          <value>Central AC, SEER2 13.4</value>
          <display_name>Central AC, SEER2 13.4</display_name>
        </choice>
        <choice>
          <value>Central AC, SEER2 13.8</value>
          <display_name>Central AC, SEER2 13.8</display_name>
        </choice>
        <choice>
          <value>Central AC, SEER2 14.0</value>
          <display_name>Central AC, SEER2 14.0</display_name>
        </choice>
        <choice>
          <value>Central AC, SEER2 14.3</value>
          <display_name>Central AC, SEER2 14.3</display_name>
        </choice>
        <choice>
          <value>Central AC, SEER2 15.0</value>
          <display_name>Central AC, SEER2 15.0</display_name>
        </choice>
        <choice>
          <value>Central AC, SEER2 16.0</value>
          <display_name>Central AC, SEER2 16.0</display_name>
        </choice>
        <choice>
          <value>Central AC, SEER2 17.0</value>
          <display_name>Central AC, SEER2 17.0</display_name>
        </choice>
        <choice>
          <value>Central AC, SEER2 18.0</value>
          <display_name>Central AC, SEER2 18.0</display_name>
        </choice>
        <choice>
          <value>Central AC, SEER2 19.0</value>
          <display_name>Central AC, SEER2 19.0</display_name>
        </choice>
        <choice>
          <value>Central AC, SEER2 20.0</value>
          <display_name>Central AC, SEER2 20.0</display_name>
        </choice>
        <choice>
          <value>Central AC, SEER2 21.0</value>
          <display_name>Central AC, SEER2 21.0</display_name>
        </choice>
        <choice>
          <value>Central AC, SEER2 22.0</value>
          <display_name>Central AC, SEER2 22.0</display_name>
        </choice>
        <choice>
          <value>Central AC, SEER2 23.0</value>
          <display_name>Central AC, SEER2 23.0</display_name>
        </choice>
        <choice>
          <value>Central AC, SEER2 24.0</value>
          <display_name>Central AC, SEER2 24.0</display_name>
        </choice>
        <choice>
          <value>Central AC, SEER2 25.0</value>
          <display_name>Central AC, SEER2 25.0</display_name>
        </choice>
        <choice>
          <value>Ductless Mini-Split AC, SEER2 14.5</value>
          <display_name>Ductless Mini-Split AC, SEER2 14.5</display_name>
        </choice>
        <choice>
          <value>Ductless Mini-Split AC, SEER2 16.0</value>
          <display_name>Ductless Mini-Split AC, SEER2 16.0</display_name>
        </choice>
        <choice>
          <value>Ductless Mini-Split AC, SEER2 17.0</value>
          <display_name>Ductless Mini-Split AC, SEER2 17.0</display_name>
        </choice>
        <choice>
          <value>Ductless Mini-Split AC, SEER2 18.0</value>
          <display_name>Ductless Mini-Split AC, SEER2 18.0</display_name>
        </choice>
        <choice>
          <value>Ductless Mini-Split AC, SEER2 19.0</value>
          <display_name>Ductless Mini-Split AC, SEER2 19.0</display_name>
        </choice>
        <choice>
          <value>Ductless Mini-Split AC, SEER2 20.0</value>
          <display_name>Ductless Mini-Split AC, SEER2 20.0</display_name>
        </choice>
        <choice>
          <value>Ductless Mini-Split AC, SEER2 21.0</value>
          <display_name>Ductless Mini-Split AC, SEER2 21.0</display_name>
        </choice>
        <choice>
          <value>Ductless Mini-Split AC, SEER2 22.0</value>
          <display_name>Ductless Mini-Split AC, SEER2 22.0</display_name>
        </choice>
        <choice>
          <value>Ductless Mini-Split AC, SEER2 23.0</value>
          <display_name>Ductless Mini-Split AC, SEER2 23.0</display_name>
        </choice>
        <choice>
          <value>Ductless Mini-Split AC, SEER2 24.0</value>
          <display_name>Ductless Mini-Split AC, SEER2 24.0</display_name>
        </choice>
        <choice>
          <value>Ductless Mini-Split AC, SEER2 25.0</value>
          <display_name>Ductless Mini-Split AC, SEER2 25.0</display_name>
        </choice>
        <choice>
          <value>Ductless Mini-Split AC, SEER2 26.0</value>
          <display_name>Ductless Mini-Split AC, SEER2 26.0</display_name>
        </choice>
        <choice>
          <value>Ductless Mini-Split AC, SEER2 27.0</value>
          <display_name>Ductless Mini-Split AC, SEER2 27.0</display_name>
        </choice>
        <choice>
          <value>Ductless Mini-Split AC, SEER2 28.0</value>
          <display_name>Ductless Mini-Split AC, SEER2 28.0</display_name>
        </choice>
        <choice>
          <value>Room AC, CEER 8.4</value>
          <display_name>Room AC, CEER 8.4</display_name>
        </choice>
        <choice>
          <value>Room AC, CEER 9.7</value>
          <display_name>Room AC, CEER 9.7</display_name>
        </choice>
        <choice>
          <value>Room AC, CEER 10.6</value>
          <display_name>Room AC, CEER 10.6</display_name>
        </choice>
        <choice>
          <value>Room AC, CEER 11.8</value>
          <display_name>Room AC, CEER 11.8</display_name>
        </choice>
        <choice>
          <value>Room AC, CEER 13.1</value>
          <display_name>Room AC, CEER 13.1</display_name>
        </choice>
        <choice>
          <value>Packaged Terminal AC, EER 8.5</value>
          <display_name>Packaged Terminal AC, EER 8.5</display_name>
        </choice>
        <choice>
          <value>Packaged Terminal AC, EER 9.8</value>
          <display_name>Packaged Terminal AC, EER 9.8</display_name>
        </choice>
        <choice>
          <value>Packaged Terminal AC, EER 10.7</value>
          <display_name>Packaged Terminal AC, EER 10.7</display_name>
        </choice>
        <choice>
          <value>Packaged Terminal AC, EER 11.9</value>
          <display_name>Packaged Terminal AC, EER 11.9</display_name>
        </choice>
        <choice>
          <value>Packaged Terminal AC, EER 13.2</value>
          <display_name>Packaged Terminal AC, EER 13.2</display_name>
        </choice>
        <choice>
          <value>Evaporative Cooler</value>
          <display_name>Evaporative Cooler</display_name>
        </choice>
        <choice>
          <value>Detailed Example: Central AC, SEER2 13.4, Absolute Detailed Performance</value>
          <display_name>Detailed Example: Central AC, SEER2 13.4, Absolute Detailed Performance</display_name>
        </choice>
        <choice>
          <value>Detailed Example: Central AC, SEER2 17.1, Absolute Detailed Performance</value>
          <display_name>Detailed Example: Central AC, SEER2 17.1, Absolute Detailed Performance</display_name>
        </choice>
        <choice>
          <value>Detailed Example: Central AC, SEER 17.5, Absolute Detailed Performance</value>
          <display_name>Detailed Example: Central AC, SEER 17.5, Absolute Detailed Performance</display_name>
        </choice>
        <choice>
          <value>Detailed Example: Central AC, SEER 17.5, Normalized Detailed Performance</value>
          <display_name>Detailed Example: Central AC, SEER 17.5, Normalized Detailed Performance</display_name>
        </choice>
        <choice>
          <value>Detailed Example: Ductless Mini-Split AC, SEER2 19.0, Absolute Detailed Performance</value>
          <display_name>Detailed Example: Ductless Mini-Split AC, SEER2 19.0, Absolute Detailed Performance</display_name>
        </choice>
        <choice>
          <value>Detailed Example: Ductless Mini-Split AC, SEER2 19.0, Normalized Detailed Performance</value>
          <display_name>Detailed Example: Ductless Mini-Split AC, SEER2 19.0, Normalized Detailed Performance</display_name>
        </choice>
      </choices>
    </argument>
    <argument>
      <name>hvac_cooling_system_capacity</name>
      <display_name>HVAC: Cooling System Capacity</display_name>
      <description>The output capacity of the cooling system.</description>
      <type>Choice</type>
      <required>false</required>
      <model_dependent>false</model_dependent>
      <default_value>Autosize</default_value>
      <choices>
        <choice>
          <value>Autosize</value>
          <display_name>Autosize</display_name>
        </choice>
        <choice>
          <value>0.5 tons</value>
          <display_name>0.5 tons</display_name>
        </choice>
        <choice>
          <value>0.75 tons</value>
          <display_name>0.75 tons</display_name>
        </choice>
        <choice>
          <value>1.0 tons</value>
          <display_name>1.0 tons</display_name>
        </choice>
        <choice>
          <value>1.5 tons</value>
          <display_name>1.5 tons</display_name>
        </choice>
        <choice>
          <value>2.0 tons</value>
          <display_name>2.0 tons</display_name>
        </choice>
        <choice>
          <value>2.5 tons</value>
          <display_name>2.5 tons</display_name>
        </choice>
        <choice>
          <value>3.0 tons</value>
          <display_name>3.0 tons</display_name>
        </choice>
        <choice>
          <value>3.5 tons</value>
          <display_name>3.5 tons</display_name>
        </choice>
        <choice>
          <value>4.0 tons</value>
          <display_name>4.0 tons</display_name>
        </choice>
        <choice>
          <value>4.5 tons</value>
          <display_name>4.5 tons</display_name>
        </choice>
        <choice>
          <value>5.0 tons</value>
          <display_name>5.0 tons</display_name>
        </choice>
        <choice>
          <value>5.5 tons</value>
          <display_name>5.5 tons</display_name>
        </choice>
        <choice>
          <value>6.0 tons</value>
          <display_name>6.0 tons</display_name>
        </choice>
        <choice>
          <value>6.5 tons</value>
          <display_name>6.5 tons</display_name>
        </choice>
        <choice>
          <value>7.0 tons</value>
          <display_name>7.0 tons</display_name>
        </choice>
        <choice>
          <value>7.5 tons</value>
          <display_name>7.5 tons</display_name>
        </choice>
        <choice>
          <value>8.0 tons</value>
          <display_name>8.0 tons</display_name>
        </choice>
        <choice>
          <value>8.5 tons</value>
          <display_name>8.5 tons</display_name>
        </choice>
        <choice>
          <value>9.0 tons</value>
          <display_name>9.0 tons</display_name>
        </choice>
        <choice>
          <value>9.5 tons</value>
          <display_name>9.5 tons</display_name>
        </choice>
        <choice>
          <value>10.0 tons</value>
          <display_name>10.0 tons</display_name>
        </choice>
        <choice>
          <value>Detailed Example: Autosize, 140% Multiplier</value>
          <display_name>Detailed Example: Autosize, 140% Multiplier</display_name>
        </choice>
        <choice>
          <value>Detailed Example: Autosize, 170% Multiplier</value>
          <display_name>Detailed Example: Autosize, 170% Multiplier</display_name>
        </choice>
        <choice>
          <value>Detailed Example: Autosize, 170% Multiplier, 3.0 tons Limit</value>
          <display_name>Detailed Example: Autosize, 170% Multiplier, 3.0 tons Limit</display_name>
        </choice>
      </choices>
    </argument>
    <argument>
      <name>hvac_cooling_system_cooling_load_served</name>
      <display_name>HVAC: Cooling System Fraction Cool Load Served</display_name>
      <description>The fraction of the cooling load served by the cooling system.</description>
      <type>Choice</type>
      <required>false</required>
      <model_dependent>false</model_dependent>
      <default_value>100%</default_value>
      <choices>
        <choice>
          <value>100%</value>
          <display_name>100%</display_name>
        </choice>
        <choice>
          <value>95%</value>
          <display_name>95%</display_name>
        </choice>
        <choice>
          <value>90%</value>
          <display_name>90%</display_name>
        </choice>
        <choice>
          <value>85%</value>
          <display_name>85%</display_name>
        </choice>
        <choice>
          <value>80%</value>
          <display_name>80%</display_name>
        </choice>
        <choice>
          <value>75%</value>
          <display_name>75%</display_name>
        </choice>
        <choice>
          <value>70%</value>
          <display_name>70%</display_name>
        </choice>
        <choice>
          <value>65%</value>
          <display_name>65%</display_name>
        </choice>
        <choice>
          <value>60%</value>
          <display_name>60%</display_name>
        </choice>
        <choice>
          <value>55%</value>
          <display_name>55%</display_name>
        </choice>
        <choice>
          <value>50%</value>
          <display_name>50%</display_name>
        </choice>
        <choice>
          <value>45%</value>
          <display_name>45%</display_name>
        </choice>
        <choice>
          <value>40%</value>
          <display_name>40%</display_name>
        </choice>
        <choice>
          <value>35%</value>
          <display_name>35%</display_name>
        </choice>
        <choice>
          <value>30%</value>
          <display_name>30%</display_name>
        </choice>
        <choice>
          <value>25%</value>
          <display_name>25%</display_name>
        </choice>
        <choice>
          <value>20%</value>
          <display_name>20%</display_name>
        </choice>
        <choice>
          <value>15%</value>
          <display_name>15%</display_name>
        </choice>
        <choice>
          <value>10%</value>
          <display_name>10%</display_name>
        </choice>
        <choice>
          <value>5%</value>
          <display_name>5%</display_name>
        </choice>
        <choice>
          <value>0%</value>
          <display_name>0%</display_name>
        </choice>
      </choices>
    </argument>
    <argument>
      <name>hvac_heat_pump</name>
      <display_name>HVAC: Heat Pump</display_name>
      <description>The type and efficiency of the heat pump.</description>
      <type>Choice</type>
      <required>true</required>
      <model_dependent>false</model_dependent>
      <default_value>None</default_value>
      <choices>
        <choice>
          <value>None</value>
          <display_name>None</display_name>
        </choice>
        <choice>
          <value>Central HP, SEER 8.0, HSPF 6.0</value>
          <display_name>Central HP, SEER 8.0, HSPF 6.0</display_name>
        </choice>
        <choice>
          <value>Central HP, SEER 10.0, HSPF 6.8</value>
          <display_name>Central HP, SEER 10.0, HSPF 6.8</display_name>
        </choice>
        <choice>
          <value>Central HP, SEER 13.0, HSPF 7.7</value>
          <display_name>Central HP, SEER 13.0, HSPF 7.7</display_name>
        </choice>
        <choice>
          <value>Central HP, SEER 14.0, HSPF 8.2</value>
          <display_name>Central HP, SEER 14.0, HSPF 8.2</display_name>
        </choice>
        <choice>
          <value>Central HP, SEER 15.0, HSPF 8.5</value>
          <display_name>Central HP, SEER 15.0, HSPF 8.5</display_name>
        </choice>
        <choice>
          <value>Central HP, SEER2 13.4, HSPF2 7.0</value>
          <display_name>Central HP, SEER2 13.4, HSPF2 7.0</display_name>
        </choice>
        <choice>
          <value>Central HP, SEER2 14.0, HSPF2 7.3</value>
          <display_name>Central HP, SEER2 14.0, HSPF2 7.3</display_name>
        </choice>
        <choice>
          <value>Central HP, SEER2 14.3, HSPF2 7.5</value>
          <display_name>Central HP, SEER2 14.3, HSPF2 7.5</display_name>
        </choice>
        <choice>
          <value>Central HP, SEER2 15.0, HSPF2 7.6</value>
          <display_name>Central HP, SEER2 15.0, HSPF2 7.6</display_name>
        </choice>
        <choice>
          <value>Central HP, SEER2 16.0, HSPF2 7.9</value>
          <display_name>Central HP, SEER2 16.0, HSPF2 7.9</display_name>
        </choice>
        <choice>
          <value>Central HP, SEER2 17.0, HSPF2 8.2</value>
          <display_name>Central HP, SEER2 17.0, HSPF2 8.2</display_name>
        </choice>
        <choice>
          <value>Central HP, SEER2 18.0, HSPF2 8.5</value>
          <display_name>Central HP, SEER2 18.0, HSPF2 8.5</display_name>
        </choice>
        <choice>
          <value>Central HP, SEER2 19.0, HSPF2 8.7</value>
          <display_name>Central HP, SEER2 19.0, HSPF2 8.7</display_name>
        </choice>
        <choice>
          <value>Central HP, SEER2 20.0, HSPF2 9.0</value>
          <display_name>Central HP, SEER2 20.0, HSPF2 9.0</display_name>
        </choice>
        <choice>
          <value>Central HP, SEER2 21.0, HSPF2 9.2</value>
          <display_name>Central HP, SEER2 21.0, HSPF2 9.2</display_name>
        </choice>
        <choice>
          <value>Central HP, SEER2 22.0, HSPF2 9.5</value>
          <display_name>Central HP, SEER2 22.0, HSPF2 9.5</display_name>
        </choice>
        <choice>
          <value>Ductless Mini-Split HP, SEER2 14.5, HSPF2 7.7</value>
          <display_name>Ductless Mini-Split HP, SEER2 14.5, HSPF2 7.7</display_name>
        </choice>
        <choice>
          <value>Ductless Mini-Split HP, SEER2 16.0, HSPF2 8.1</value>
          <display_name>Ductless Mini-Split HP, SEER2 16.0, HSPF2 8.1</display_name>
        </choice>
        <choice>
          <value>Ductless Mini-Split HP, SEER2 17.0, HSPF2 8.5</value>
          <display_name>Ductless Mini-Split HP, SEER2 17.0, HSPF2 8.5</display_name>
        </choice>
        <choice>
          <value>Ductless Mini-Split HP, SEER2 18.0, HSPF2 8.8</value>
          <display_name>Ductless Mini-Split HP, SEER2 18.0, HSPF2 8.8</display_name>
        </choice>
        <choice>
          <value>Ductless Mini-Split HP, SEER2 19.0, HSPF2 9.0</value>
          <display_name>Ductless Mini-Split HP, SEER2 19.0, HSPF2 9.0</display_name>
        </choice>
        <choice>
          <value>Ductless Mini-Split HP, SEER2 20.0, HSPF2 9.4</value>
          <display_name>Ductless Mini-Split HP, SEER2 20.0, HSPF2 9.4</display_name>
        </choice>
        <choice>
          <value>Ductless Mini-Split HP, SEER2 21.0, HSPF2 9.7</value>
          <display_name>Ductless Mini-Split HP, SEER2 21.0, HSPF2 9.7</display_name>
        </choice>
        <choice>
          <value>Ductless Mini-Split HP, SEER2 22.0, HSPF2 10.1</value>
          <display_name>Ductless Mini-Split HP, SEER2 22.0, HSPF2 10.1</display_name>
        </choice>
        <choice>
          <value>Ductless Mini-Split HP, SEER2 23.0, HSPF2 10.4</value>
          <display_name>Ductless Mini-Split HP, SEER2 23.0, HSPF2 10.4</display_name>
        </choice>
        <choice>
          <value>Ductless Mini-Split HP, SEER2 24.0, HSPF2 10.7</value>
          <display_name>Ductless Mini-Split HP, SEER2 24.0, HSPF2 10.7</display_name>
        </choice>
        <choice>
          <value>Ductless Mini-Split HP, SEER2 25.0, HSPF2 11.0</value>
          <display_name>Ductless Mini-Split HP, SEER2 25.0, HSPF2 11.0</display_name>
        </choice>
        <choice>
          <value>Ductless Mini-Split HP, SEER2 26.0, HSPF2 11.4</value>
          <display_name>Ductless Mini-Split HP, SEER2 26.0, HSPF2 11.4</display_name>
        </choice>
        <choice>
          <value>Ductless Mini-Split HP, SEER2 27.0, HSPF2 11.7</value>
          <display_name>Ductless Mini-Split HP, SEER2 27.0, HSPF2 11.7</display_name>
        </choice>
        <choice>
          <value>Ductless Mini-Split HP, SEER2 28.0, HSPF2 12.0</value>
          <display_name>Ductless Mini-Split HP, SEER2 28.0, HSPF2 12.0</display_name>
        </choice>
        <choice>
          <value>Ductless Mini-Split HP, SEER2 29.0, HSPF2 12.3</value>
          <display_name>Ductless Mini-Split HP, SEER2 29.0, HSPF2 12.3</display_name>
        </choice>
        <choice>
          <value>Ductless Mini-Split HP, SEER2 30.0, HSPF2 12.7</value>
          <display_name>Ductless Mini-Split HP, SEER2 30.0, HSPF2 12.7</display_name>
        </choice>
        <choice>
          <value>Ductless Mini-Split HP, SEER2 32.0, HSPF2 13.3</value>
          <display_name>Ductless Mini-Split HP, SEER2 32.0, HSPF2 13.3</display_name>
        </choice>
        <choice>
          <value>Geothermal HP, EER 16.6, COP 3.6</value>
          <display_name>Geothermal HP, EER 16.6, COP 3.6</display_name>
        </choice>
        <choice>
          <value>Geothermal HP, EER 18.6, COP 3.8</value>
          <display_name>Geothermal HP, EER 18.6, COP 3.8</display_name>
        </choice>
        <choice>
          <value>Geothermal HP, EER 20.5, COP 4.0</value>
          <display_name>Geothermal HP, EER 20.5, COP 4.0</display_name>
        </choice>
        <choice>
          <value>Geothermal HP, EER 30.9, COP 4.4</value>
          <display_name>Geothermal HP, EER 30.9, COP 4.4</display_name>
        </choice>
        <choice>
          <value>Room HP, CEER 8.4, COP 2.7</value>
          <display_name>Room HP, CEER 8.4, COP 2.7</display_name>
        </choice>
        <choice>
          <value>Room HP, CEER 9.7, COP 3.0</value>
          <display_name>Room HP, CEER 9.7, COP 3.0</display_name>
        </choice>
        <choice>
          <value>Room HP, CEER 10.6, COP 3.3</value>
          <display_name>Room HP, CEER 10.6, COP 3.3</display_name>
        </choice>
        <choice>
          <value>Room HP, CEER 11.8, COP 3.6</value>
          <display_name>Room HP, CEER 11.8, COP 3.6</display_name>
        </choice>
        <choice>
          <value>Room HP, CEER 13.1, COP 3.9</value>
          <display_name>Room HP, CEER 13.1, COP 3.9</display_name>
        </choice>
        <choice>
          <value>Packaged Terminal HP, EER 8.5, COP 2.7</value>
          <display_name>Packaged Terminal HP, EER 8.5, COP 2.7</display_name>
        </choice>
        <choice>
          <value>Packaged Terminal HP, EER 9.8, COP 3.0</value>
          <display_name>Packaged Terminal HP, EER 9.8, COP 3.0</display_name>
        </choice>
        <choice>
          <value>Packaged Terminal HP, EER 10.7, COP 3.3</value>
          <display_name>Packaged Terminal HP, EER 10.7, COP 3.3</display_name>
        </choice>
        <choice>
          <value>Packaged Terminal HP, EER 11.9, COP 3.6</value>
          <display_name>Packaged Terminal HP, EER 11.9, COP 3.6</display_name>
        </choice>
        <choice>
          <value>Packaged Terminal HP, EER 13.2, COP 3.9</value>
          <display_name>Packaged Terminal HP, EER 13.2, COP 3.9</display_name>
        </choice>
        <choice>
          <value>Detailed Example: Central HP, SEER 13.0, HSPF 9.85</value>
          <display_name>Detailed Example: Central HP, SEER 13.0, HSPF 9.85</display_name>
        </choice>
        <choice>
          <value>Detailed Example: Central HP, SEER2 13.4, HSPF2 7.0, Absolute Detailed Performance</value>
          <display_name>Detailed Example: Central HP, SEER2 13.4, HSPF2 7.0, Absolute Detailed Performance</display_name>
        </choice>
        <choice>
          <value>Detailed Example: Central HP, SEER2 17.1, HSPF2 7.9, Absolute Detailed Performance</value>
          <display_name>Detailed Example: Central HP, SEER2 17.1, HSPF2 7.9, Absolute Detailed Performance</display_name>
        </choice>
        <choice>
          <value>Detailed Example: Central HP, SEER 17.5, HSPF 9.5, Absolute Detailed Performance</value>
          <display_name>Detailed Example: Central HP, SEER 17.5, HSPF 9.5, Absolute Detailed Performance</display_name>
        </choice>
        <choice>
          <value>Detailed Example: Central HP, SEER 17.5, HSPF 9.5, Normalized Detailed Performance</value>
          <display_name>Detailed Example: Central HP, SEER 17.5, HSPF 9.5, Normalized Detailed Performance</display_name>
        </choice>
        <choice>
          <value>Detailed Example: Ductless Mini-Split HP, SEER2 19.0, HSPF2 9.0, Absolute Detailed Performance</value>
          <display_name>Detailed Example: Ductless Mini-Split HP, SEER2 19.0, HSPF2 9.0, Absolute Detailed Performance</display_name>
        </choice>
        <choice>
          <value>Detailed Example: Ductless Mini-Split HP, SEER2 19.0, HSPF2 9.0, Normalized Detailed Performance</value>
          <display_name>Detailed Example: Ductless Mini-Split HP, SEER2 19.0, HSPF2 9.0, Normalized Detailed Performance</display_name>
        </choice>
      </choices>
    </argument>
    <argument>
      <name>hvac_heat_pump_capacity</name>
      <display_name>HVAC: Heat Pump Capacity</display_name>
      <description>The output capacity of the heat pump.</description>
      <type>Choice</type>
      <required>false</required>
      <model_dependent>false</model_dependent>
      <default_value>Autosize</default_value>
      <choices>
        <choice>
          <value>Autosize</value>
          <display_name>Autosize</display_name>
        </choice>
        <choice>
          <value>Autosize (ACCA)</value>
          <display_name>Autosize (ACCA)</display_name>
        </choice>
        <choice>
          <value>Autosize (MaxLoad)</value>
          <display_name>Autosize (MaxLoad)</display_name>
        </choice>
        <choice>
          <value>0.5 tons</value>
          <display_name>0.5 tons</display_name>
        </choice>
        <choice>
          <value>0.75 tons</value>
          <display_name>0.75 tons</display_name>
        </choice>
        <choice>
          <value>1.0 tons</value>
          <display_name>1.0 tons</display_name>
        </choice>
        <choice>
          <value>1.5 tons</value>
          <display_name>1.5 tons</display_name>
        </choice>
        <choice>
          <value>2.0 tons</value>
          <display_name>2.0 tons</display_name>
        </choice>
        <choice>
          <value>2.5 tons</value>
          <display_name>2.5 tons</display_name>
        </choice>
        <choice>
          <value>3.0 tons</value>
          <display_name>3.0 tons</display_name>
        </choice>
        <choice>
          <value>3.5 tons</value>
          <display_name>3.5 tons</display_name>
        </choice>
        <choice>
          <value>4.0 tons</value>
          <display_name>4.0 tons</display_name>
        </choice>
        <choice>
          <value>4.5 tons</value>
          <display_name>4.5 tons</display_name>
        </choice>
        <choice>
          <value>5.0 tons</value>
          <display_name>5.0 tons</display_name>
        </choice>
        <choice>
          <value>5.5 tons</value>
          <display_name>5.5 tons</display_name>
        </choice>
        <choice>
          <value>6.0 tons</value>
          <display_name>6.0 tons</display_name>
        </choice>
        <choice>
          <value>6.5 tons</value>
          <display_name>6.5 tons</display_name>
        </choice>
        <choice>
          <value>7.0 tons</value>
          <display_name>7.0 tons</display_name>
        </choice>
        <choice>
          <value>7.5 tons</value>
          <display_name>7.5 tons</display_name>
        </choice>
        <choice>
          <value>8.0 tons</value>
          <display_name>8.0 tons</display_name>
        </choice>
        <choice>
          <value>8.5 tons</value>
          <display_name>8.5 tons</display_name>
        </choice>
        <choice>
          <value>9.0 tons</value>
          <display_name>9.0 tons</display_name>
        </choice>
        <choice>
          <value>9.5 tons</value>
          <display_name>9.5 tons</display_name>
        </choice>
        <choice>
          <value>10.0 tons</value>
          <display_name>10.0 tons</display_name>
        </choice>
        <choice>
          <value>Detailed Example: Autosize, 140% Multiplier</value>
          <display_name>Detailed Example: Autosize, 140% Multiplier</display_name>
        </choice>
        <choice>
          <value>Detailed Example: Autosize, 170% Multiplier</value>
          <display_name>Detailed Example: Autosize, 170% Multiplier</display_name>
        </choice>
        <choice>
          <value>Detailed Example: Autosize, 170% Multiplier, 3.0 tons Limit</value>
          <display_name>Detailed Example: Autosize, 170% Multiplier, 3.0 tons Limit</display_name>
        </choice>
      </choices>
    </argument>
    <argument>
      <name>hvac_heat_pump_heating_load_served</name>
      <display_name>HVAC: Heat Pump Fraction Heat Load Served</display_name>
      <description>The fraction of the heating load served by the heat pump.</description>
      <type>Choice</type>
      <required>false</required>
      <model_dependent>false</model_dependent>
      <default_value>100%</default_value>
      <choices>
        <choice>
          <value>100%</value>
          <display_name>100%</display_name>
        </choice>
        <choice>
          <value>95%</value>
          <display_name>95%</display_name>
        </choice>
        <choice>
          <value>90%</value>
          <display_name>90%</display_name>
        </choice>
        <choice>
          <value>85%</value>
          <display_name>85%</display_name>
        </choice>
        <choice>
          <value>80%</value>
          <display_name>80%</display_name>
        </choice>
        <choice>
          <value>75%</value>
          <display_name>75%</display_name>
        </choice>
        <choice>
          <value>70%</value>
          <display_name>70%</display_name>
        </choice>
        <choice>
          <value>65%</value>
          <display_name>65%</display_name>
        </choice>
        <choice>
          <value>60%</value>
          <display_name>60%</display_name>
        </choice>
        <choice>
          <value>55%</value>
          <display_name>55%</display_name>
        </choice>
        <choice>
          <value>50%</value>
          <display_name>50%</display_name>
        </choice>
        <choice>
          <value>45%</value>
          <display_name>45%</display_name>
        </choice>
        <choice>
          <value>40%</value>
          <display_name>40%</display_name>
        </choice>
        <choice>
          <value>35%</value>
          <display_name>35%</display_name>
        </choice>
        <choice>
          <value>30%</value>
          <display_name>30%</display_name>
        </choice>
        <choice>
          <value>25%</value>
          <display_name>25%</display_name>
        </choice>
        <choice>
          <value>20%</value>
          <display_name>20%</display_name>
        </choice>
        <choice>
          <value>15%</value>
          <display_name>15%</display_name>
        </choice>
        <choice>
          <value>10%</value>
          <display_name>10%</display_name>
        </choice>
        <choice>
          <value>5%</value>
          <display_name>5%</display_name>
        </choice>
        <choice>
          <value>0%</value>
          <display_name>0%</display_name>
        </choice>
      </choices>
    </argument>
    <argument>
      <name>hvac_heat_pump_cooling_load_served</name>
      <display_name>HVAC: Heat Pump Fraction Cool Load Served</display_name>
      <description>The fraction of the cooling load served by the heat pump.</description>
      <type>Choice</type>
      <required>false</required>
      <model_dependent>false</model_dependent>
      <default_value>100%</default_value>
      <choices>
        <choice>
          <value>100%</value>
          <display_name>100%</display_name>
        </choice>
        <choice>
          <value>95%</value>
          <display_name>95%</display_name>
        </choice>
        <choice>
          <value>90%</value>
          <display_name>90%</display_name>
        </choice>
        <choice>
          <value>85%</value>
          <display_name>85%</display_name>
        </choice>
        <choice>
          <value>80%</value>
          <display_name>80%</display_name>
        </choice>
        <choice>
          <value>75%</value>
          <display_name>75%</display_name>
        </choice>
        <choice>
          <value>70%</value>
          <display_name>70%</display_name>
        </choice>
        <choice>
          <value>65%</value>
          <display_name>65%</display_name>
        </choice>
        <choice>
          <value>60%</value>
          <display_name>60%</display_name>
        </choice>
        <choice>
          <value>55%</value>
          <display_name>55%</display_name>
        </choice>
        <choice>
          <value>50%</value>
          <display_name>50%</display_name>
        </choice>
        <choice>
          <value>45%</value>
          <display_name>45%</display_name>
        </choice>
        <choice>
          <value>40%</value>
          <display_name>40%</display_name>
        </choice>
        <choice>
          <value>35%</value>
          <display_name>35%</display_name>
        </choice>
        <choice>
          <value>30%</value>
          <display_name>30%</display_name>
        </choice>
        <choice>
          <value>25%</value>
          <display_name>25%</display_name>
        </choice>
        <choice>
          <value>20%</value>
          <display_name>20%</display_name>
        </choice>
        <choice>
          <value>15%</value>
          <display_name>15%</display_name>
        </choice>
        <choice>
          <value>10%</value>
          <display_name>10%</display_name>
        </choice>
        <choice>
          <value>5%</value>
          <display_name>5%</display_name>
        </choice>
        <choice>
          <value>0%</value>
          <display_name>0%</display_name>
        </choice>
      </choices>
    </argument>
    <argument>
      <name>hvac_heat_pump_temperatures</name>
      <display_name>HVAC: Heat Pump Temperatures</display_name>
      <description>Specifies the minimum compressor temperature and/or maximum HP backup temperature. If both are the same, a binary switchover temperature is used.</description>
      <type>Choice</type>
      <required>false</required>
      <model_dependent>false</model_dependent>
      <default_value>Default</default_value>
      <choices>
        <choice>
          <value>Default</value>
          <display_name>Default</display_name>
        </choice>
        <choice>
          <value>-20F Min Compressor Temp</value>
          <display_name>-20F Min Compressor Temp</display_name>
        </choice>
        <choice>
          <value>-15F Min Compressor Temp</value>
          <display_name>-15F Min Compressor Temp</display_name>
        </choice>
        <choice>
          <value>-10F Min Compressor Temp</value>
          <display_name>-10F Min Compressor Temp</display_name>
        </choice>
        <choice>
          <value>-5F Min Compressor Temp</value>
          <display_name>-5F Min Compressor Temp</display_name>
        </choice>
        <choice>
          <value>0F Min Compressor Temp</value>
          <display_name>0F Min Compressor Temp</display_name>
        </choice>
        <choice>
          <value>5F Min Compressor Temp</value>
          <display_name>5F Min Compressor Temp</display_name>
        </choice>
        <choice>
          <value>10F Min Compressor Temp</value>
          <display_name>10F Min Compressor Temp</display_name>
        </choice>
        <choice>
          <value>15F Min Compressor Temp</value>
          <display_name>15F Min Compressor Temp</display_name>
        </choice>
        <choice>
          <value>20F Min Compressor Temp</value>
          <display_name>20F Min Compressor Temp</display_name>
        </choice>
        <choice>
          <value>25F Min Compressor Temp</value>
          <display_name>25F Min Compressor Temp</display_name>
        </choice>
        <choice>
          <value>30F Min Compressor Temp</value>
          <display_name>30F Min Compressor Temp</display_name>
        </choice>
        <choice>
          <value>35F Min Compressor Temp</value>
          <display_name>35F Min Compressor Temp</display_name>
        </choice>
        <choice>
          <value>40F Min Compressor Temp</value>
          <display_name>40F Min Compressor Temp</display_name>
        </choice>
        <choice>
          <value>30F Min Compressor Temp, 30F Max HP Backup Temp</value>
          <display_name>30F Min Compressor Temp, 30F Max HP Backup Temp</display_name>
        </choice>
        <choice>
          <value>35F Min Compressor Temp, 35F Max HP Backup Temp</value>
          <display_name>35F Min Compressor Temp, 35F Max HP Backup Temp</display_name>
        </choice>
        <choice>
          <value>40F Min Compressor Temp, 40F Max HP Backup Temp</value>
          <display_name>40F Min Compressor Temp, 40F Max HP Backup Temp</display_name>
        </choice>
        <choice>
          <value>Detailed Example: 5F Min Compressor Temp, 35F Max HP Backup Temp</value>
          <display_name>Detailed Example: 5F Min Compressor Temp, 35F Max HP Backup Temp</display_name>
        </choice>
        <choice>
          <value>Detailed Example: 25F Min Compressor Temp, 45F Max HP Backup Temp</value>
          <display_name>Detailed Example: 25F Min Compressor Temp, 45F Max HP Backup Temp</display_name>
        </choice>
      </choices>
    </argument>
    <argument>
      <name>hvac_heat_pump_backup</name>
      <display_name>HVAC: Heat Pump Backup Type</display_name>
      <description>The type and efficiency of the heat pump backup. Use 'None' if there is no backup heating. If Backup Type is Separate Heating System, Heating System 2 is used to specify the backup.</description>
      <type>Choice</type>
      <required>false</required>
      <model_dependent>false</model_dependent>
      <default_value>Integrated, Electricity, 100% Efficiency</default_value>
      <choices>
        <choice>
          <value>None</value>
          <display_name>None</display_name>
        </choice>
        <choice>
          <value>Integrated, Electricity, 100% Efficiency</value>
          <display_name>Integrated, Electricity, 100% Efficiency</display_name>
        </choice>
        <choice>
          <value>Integrated, Natural Gas, 60% AFUE</value>
          <display_name>Integrated, Natural Gas, 60% AFUE</display_name>
        </choice>
        <choice>
          <value>Integrated, Natural Gas, 76% AFUE</value>
          <display_name>Integrated, Natural Gas, 76% AFUE</display_name>
        </choice>
        <choice>
          <value>Integrated, Natural Gas, 80% AFUE</value>
          <display_name>Integrated, Natural Gas, 80% AFUE</display_name>
        </choice>
        <choice>
          <value>Integrated, Natural Gas, 92.5% AFUE</value>
          <display_name>Integrated, Natural Gas, 92.5% AFUE</display_name>
        </choice>
        <choice>
          <value>Integrated, Natural Gas, 95% AFUE</value>
          <display_name>Integrated, Natural Gas, 95% AFUE</display_name>
        </choice>
        <choice>
          <value>Integrated, Fuel Oil, 60% AFUE</value>
          <display_name>Integrated, Fuel Oil, 60% AFUE</display_name>
        </choice>
        <choice>
          <value>Integrated, Fuel Oil, 76% AFUE</value>
          <display_name>Integrated, Fuel Oil, 76% AFUE</display_name>
        </choice>
        <choice>
          <value>Integrated, Fuel Oil, 80% AFUE</value>
          <display_name>Integrated, Fuel Oil, 80% AFUE</display_name>
        </choice>
        <choice>
          <value>Integrated, Fuel Oil, 92.5% AFUE</value>
          <display_name>Integrated, Fuel Oil, 92.5% AFUE</display_name>
        </choice>
        <choice>
          <value>Integrated, Fuel Oil, 95% AFUE</value>
          <display_name>Integrated, Fuel Oil, 95% AFUE</display_name>
        </choice>
        <choice>
          <value>Integrated, Propane, 60% AFUE</value>
          <display_name>Integrated, Propane, 60% AFUE</display_name>
        </choice>
        <choice>
          <value>Integrated, Propane, 76% AFUE</value>
          <display_name>Integrated, Propane, 76% AFUE</display_name>
        </choice>
        <choice>
          <value>Integrated, Propane, 80% AFUE</value>
          <display_name>Integrated, Propane, 80% AFUE</display_name>
        </choice>
        <choice>
          <value>Integrated, Propane, 92.5% AFUE</value>
          <display_name>Integrated, Propane, 92.5% AFUE</display_name>
        </choice>
        <choice>
          <value>Integrated, Propane, 95% AFUE</value>
          <display_name>Integrated, Propane, 95% AFUE</display_name>
        </choice>
        <choice>
          <value>Separate Heating System</value>
          <display_name>Separate Heating System</display_name>
        </choice>
      </choices>
    </argument>
    <argument>
      <name>hvac_heat_pump_backup_capacity</name>
      <display_name>HVAC: Heat Pump Backup Capacity</display_name>
      <description>The output capacity of the heat pump backup if there is integrated backup heating.</description>
      <type>Choice</type>
      <required>false</required>
      <model_dependent>false</model_dependent>
      <default_value>Autosize</default_value>
      <choices>
        <choice>
          <value>Autosize</value>
          <display_name>Autosize</display_name>
        </choice>
        <choice>
          <value>Autosize (Supplemental)</value>
          <display_name>Autosize (Supplemental)</display_name>
        </choice>
        <choice>
          <value>5 kW</value>
          <display_name>5 kW</display_name>
        </choice>
        <choice>
          <value>10 kW</value>
          <display_name>10 kW</display_name>
        </choice>
        <choice>
          <value>15 kW</value>
          <display_name>15 kW</display_name>
        </choice>
        <choice>
          <value>20 kW</value>
          <display_name>20 kW</display_name>
        </choice>
        <choice>
          <value>25 kW</value>
          <display_name>25 kW</display_name>
        </choice>
        <choice>
          <value>5 kBtu/hr</value>
          <display_name>5 kBtu/hr</display_name>
        </choice>
        <choice>
          <value>10 kBtu/hr</value>
          <display_name>10 kBtu/hr</display_name>
        </choice>
        <choice>
          <value>15 kBtu/hr</value>
          <display_name>15 kBtu/hr</display_name>
        </choice>
        <choice>
          <value>20 kBtu/hr</value>
          <display_name>20 kBtu/hr</display_name>
        </choice>
        <choice>
          <value>25 kBtu/hr</value>
          <display_name>25 kBtu/hr</display_name>
        </choice>
        <choice>
          <value>30 kBtu/hr</value>
          <display_name>30 kBtu/hr</display_name>
        </choice>
        <choice>
          <value>35 kBtu/hr</value>
          <display_name>35 kBtu/hr</display_name>
        </choice>
        <choice>
          <value>40 kBtu/hr</value>
          <display_name>40 kBtu/hr</display_name>
        </choice>
        <choice>
          <value>45 kBtu/hr</value>
          <display_name>45 kBtu/hr</display_name>
        </choice>
        <choice>
          <value>50 kBtu/hr</value>
          <display_name>50 kBtu/hr</display_name>
        </choice>
        <choice>
          <value>55 kBtu/hr</value>
          <display_name>55 kBtu/hr</display_name>
        </choice>
        <choice>
          <value>60 kBtu/hr</value>
          <display_name>60 kBtu/hr</display_name>
        </choice>
        <choice>
          <value>65 kBtu/hr</value>
          <display_name>65 kBtu/hr</display_name>
        </choice>
        <choice>
          <value>70 kBtu/hr</value>
          <display_name>70 kBtu/hr</display_name>
        </choice>
        <choice>
          <value>75 kBtu/hr</value>
          <display_name>75 kBtu/hr</display_name>
        </choice>
        <choice>
          <value>80 kBtu/hr</value>
          <display_name>80 kBtu/hr</display_name>
        </choice>
        <choice>
          <value>85 kBtu/hr</value>
          <display_name>85 kBtu/hr</display_name>
        </choice>
        <choice>
          <value>90 kBtu/hr</value>
          <display_name>90 kBtu/hr</display_name>
        </choice>
        <choice>
          <value>95 kBtu/hr</value>
          <display_name>95 kBtu/hr</display_name>
        </choice>
        <choice>
          <value>100 kBtu/hr</value>
          <display_name>100 kBtu/hr</display_name>
        </choice>
        <choice>
          <value>105 kBtu/hr</value>
          <display_name>105 kBtu/hr</display_name>
        </choice>
        <choice>
          <value>110 kBtu/hr</value>
          <display_name>110 kBtu/hr</display_name>
        </choice>
        <choice>
          <value>115 kBtu/hr</value>
          <display_name>115 kBtu/hr</display_name>
        </choice>
        <choice>
          <value>120 kBtu/hr</value>
          <display_name>120 kBtu/hr</display_name>
        </choice>
        <choice>
          <value>125 kBtu/hr</value>
          <display_name>125 kBtu/hr</display_name>
        </choice>
        <choice>
          <value>130 kBtu/hr</value>
          <display_name>130 kBtu/hr</display_name>
        </choice>
        <choice>
          <value>135 kBtu/hr</value>
          <display_name>135 kBtu/hr</display_name>
        </choice>
        <choice>
          <value>140 kBtu/hr</value>
          <display_name>140 kBtu/hr</display_name>
        </choice>
        <choice>
          <value>145 kBtu/hr</value>
          <display_name>145 kBtu/hr</display_name>
        </choice>
        <choice>
          <value>150 kBtu/hr</value>
          <display_name>150 kBtu/hr</display_name>
        </choice>
        <choice>
          <value>Detailed Example: Autosize, 140% Multiplier</value>
          <display_name>Detailed Example: Autosize, 140% Multiplier</display_name>
        </choice>
        <choice>
          <value>Detailed Example: Autosize, 170% Multiplier</value>
          <display_name>Detailed Example: Autosize, 170% Multiplier</display_name>
        </choice>
        <choice>
          <value>Detailed Example: Autosize, 90% Multiplier, 45 kBtu/hr Limit</value>
          <display_name>Detailed Example: Autosize, 90% Multiplier, 45 kBtu/hr Limit</display_name>
        </choice>
      </choices>
    </argument>
    <argument>
      <name>hvac_geothermal_loop</name>
      <display_name>HVAC: Geothermal Loop</display_name>
      <description>The geothermal loop configuration if there's a ground-to-air heat pump.</description>
      <type>Choice</type>
      <required>false</required>
      <model_dependent>false</model_dependent>
      <default_value>Default</default_value>
      <choices>
        <choice>
          <value>Default</value>
          <display_name>Default</display_name>
        </choice>
        <choice>
          <value>Vertical Loop, Enhanced Grout</value>
          <display_name>Vertical Loop, Enhanced Grout</display_name>
        </choice>
        <choice>
          <value>Vertical Loop, Enhanced Pipe</value>
          <display_name>Vertical Loop, Enhanced Pipe</display_name>
        </choice>
        <choice>
          <value>Vertical Loop, Enhanced Grout &amp; Pipe</value>
          <display_name>Vertical Loop, Enhanced Grout &amp; Pipe</display_name>
        </choice>
        <choice>
          <value>Detailed Example: Lopsided U Configuration, 10 Boreholes</value>
          <display_name>Detailed Example: Lopsided U Configuration, 10 Boreholes</display_name>
        </choice>
      </choices>
    </argument>
    <argument>
      <name>hvac_heating_system_2</name>
      <display_name>HVAC: Heating System 2</display_name>
      <description>The type and efficiency of the second heating system. If a heat pump is specified and the backup type is 'separate', this heating system represents the 'separate' backup heating.</description>
      <type>Choice</type>
      <required>false</required>
      <model_dependent>false</model_dependent>
      <default_value>None</default_value>
      <choices>
        <choice>
          <value>None</value>
          <display_name>None</display_name>
        </choice>
        <choice>
          <value>Electric Resistance</value>
          <display_name>Electric Resistance</display_name>
        </choice>
        <choice>
          <value>Central Furnace, 60% AFUE</value>
          <display_name>Central Furnace, 60% AFUE</display_name>
        </choice>
        <choice>
          <value>Central Furnace, 64% AFUE</value>
          <display_name>Central Furnace, 64% AFUE</display_name>
        </choice>
        <choice>
          <value>Central Furnace, 68% AFUE</value>
          <display_name>Central Furnace, 68% AFUE</display_name>
        </choice>
        <choice>
          <value>Central Furnace, 72% AFUE</value>
          <display_name>Central Furnace, 72% AFUE</display_name>
        </choice>
        <choice>
          <value>Central Furnace, 76% AFUE</value>
          <display_name>Central Furnace, 76% AFUE</display_name>
        </choice>
        <choice>
          <value>Central Furnace, 78% AFUE</value>
          <display_name>Central Furnace, 78% AFUE</display_name>
        </choice>
        <choice>
          <value>Central Furnace, 80% AFUE</value>
          <display_name>Central Furnace, 80% AFUE</display_name>
        </choice>
        <choice>
          <value>Central Furnace, 83% AFUE</value>
          <display_name>Central Furnace, 83% AFUE</display_name>
        </choice>
        <choice>
          <value>Central Furnace, 85% AFUE</value>
          <display_name>Central Furnace, 85% AFUE</display_name>
        </choice>
        <choice>
          <value>Central Furnace, 88% AFUE</value>
          <display_name>Central Furnace, 88% AFUE</display_name>
        </choice>
        <choice>
          <value>Central Furnace, 90% AFUE</value>
          <display_name>Central Furnace, 90% AFUE</display_name>
        </choice>
        <choice>
          <value>Central Furnace, 92% AFUE</value>
          <display_name>Central Furnace, 92% AFUE</display_name>
        </choice>
        <choice>
          <value>Central Furnace, 92.5% AFUE</value>
          <display_name>Central Furnace, 92.5% AFUE</display_name>
        </choice>
        <choice>
          <value>Central Furnace, 95% AFUE</value>
          <display_name>Central Furnace, 95% AFUE</display_name>
        </choice>
        <choice>
          <value>Central Furnace, 96% AFUE</value>
          <display_name>Central Furnace, 96% AFUE</display_name>
        </choice>
        <choice>
          <value>Central Furnace, 98% AFUE</value>
          <display_name>Central Furnace, 98% AFUE</display_name>
        </choice>
        <choice>
          <value>Central Furnace, 100% AFUE</value>
          <display_name>Central Furnace, 100% AFUE</display_name>
        </choice>
        <choice>
          <value>Wall Furnace, 60% AFUE</value>
          <display_name>Wall Furnace, 60% AFUE</display_name>
        </choice>
        <choice>
          <value>Wall Furnace, 68% AFUE</value>
          <display_name>Wall Furnace, 68% AFUE</display_name>
        </choice>
        <choice>
          <value>Wall Furnace, 82% AFUE</value>
          <display_name>Wall Furnace, 82% AFUE</display_name>
        </choice>
        <choice>
          <value>Wall Furnace, 98% AFUE</value>
          <display_name>Wall Furnace, 98% AFUE</display_name>
        </choice>
        <choice>
          <value>Wall Furnace, 100% AFUE</value>
          <display_name>Wall Furnace, 100% AFUE</display_name>
        </choice>
        <choice>
          <value>Floor Furnace, 60% AFUE</value>
          <display_name>Floor Furnace, 60% AFUE</display_name>
        </choice>
        <choice>
          <value>Floor Furnace, 70% AFUE</value>
          <display_name>Floor Furnace, 70% AFUE</display_name>
        </choice>
        <choice>
          <value>Floor Furnace, 80% AFUE</value>
          <display_name>Floor Furnace, 80% AFUE</display_name>
        </choice>
        <choice>
          <value>Boiler, 60% AFUE</value>
          <display_name>Boiler, 60% AFUE</display_name>
        </choice>
        <choice>
          <value>Boiler, 72% AFUE</value>
          <display_name>Boiler, 72% AFUE</display_name>
        </choice>
        <choice>
          <value>Boiler, 76% AFUE</value>
          <display_name>Boiler, 76% AFUE</display_name>
        </choice>
        <choice>
          <value>Boiler, 78% AFUE</value>
          <display_name>Boiler, 78% AFUE</display_name>
        </choice>
        <choice>
          <value>Boiler, 80% AFUE</value>
          <display_name>Boiler, 80% AFUE</display_name>
        </choice>
        <choice>
          <value>Boiler, 83% AFUE</value>
          <display_name>Boiler, 83% AFUE</display_name>
        </choice>
        <choice>
          <value>Boiler, 85% AFUE</value>
          <display_name>Boiler, 85% AFUE</display_name>
        </choice>
        <choice>
          <value>Boiler, 88% AFUE</value>
          <display_name>Boiler, 88% AFUE</display_name>
        </choice>
        <choice>
          <value>Boiler, 90% AFUE</value>
          <display_name>Boiler, 90% AFUE</display_name>
        </choice>
        <choice>
          <value>Boiler, 92% AFUE</value>
          <display_name>Boiler, 92% AFUE</display_name>
        </choice>
        <choice>
          <value>Boiler, 92.5% AFUE</value>
          <display_name>Boiler, 92.5% AFUE</display_name>
        </choice>
        <choice>
          <value>Boiler, 95% AFUE</value>
          <display_name>Boiler, 95% AFUE</display_name>
        </choice>
        <choice>
          <value>Boiler, 96% AFUE</value>
          <display_name>Boiler, 96% AFUE</display_name>
        </choice>
        <choice>
          <value>Boiler, 98% AFUE</value>
          <display_name>Boiler, 98% AFUE</display_name>
        </choice>
        <choice>
          <value>Boiler, 100% AFUE</value>
          <display_name>Boiler, 100% AFUE</display_name>
        </choice>
        <choice>
          <value>Stove, 60% Efficiency</value>
          <display_name>Stove, 60% Efficiency</display_name>
        </choice>
        <choice>
          <value>Stove, 70% Efficiency</value>
          <display_name>Stove, 70% Efficiency</display_name>
        </choice>
        <choice>
          <value>Stove, 80% Efficiency</value>
          <display_name>Stove, 80% Efficiency</display_name>
        </choice>
        <choice>
          <value>Space Heater, 60% Efficiency</value>
          <display_name>Space Heater, 60% Efficiency</display_name>
        </choice>
        <choice>
          <value>Space Heater, 70% Efficiency</value>
          <display_name>Space Heater, 70% Efficiency</display_name>
        </choice>
        <choice>
          <value>Space Heater, 80% Efficiency</value>
          <display_name>Space Heater, 80% Efficiency</display_name>
        </choice>
        <choice>
          <value>Space Heater, 92% Efficiency</value>
          <display_name>Space Heater, 92% Efficiency</display_name>
        </choice>
        <choice>
          <value>Space Heater, 100% Efficiency</value>
          <display_name>Space Heater, 100% Efficiency</display_name>
        </choice>
        <choice>
          <value>Fireplace, 60% Efficiency</value>
          <display_name>Fireplace, 60% Efficiency</display_name>
        </choice>
        <choice>
          <value>Fireplace, 70% Efficiency</value>
          <display_name>Fireplace, 70% Efficiency</display_name>
        </choice>
        <choice>
          <value>Fireplace, 80% Efficiency</value>
          <display_name>Fireplace, 80% Efficiency</display_name>
        </choice>
        <choice>
          <value>Fireplace, 100% Efficiency</value>
          <display_name>Fireplace, 100% Efficiency</display_name>
        </choice>
        <choice>
          <value>Detailed Example: Central Furnace, 92% AFUE, 600 Btu/hr Pilot Light</value>
          <display_name>Detailed Example: Central Furnace, 92% AFUE, 600 Btu/hr Pilot Light</display_name>
        </choice>
        <choice>
          <value>Detailed Example: Floor Furnace, 80% AFUE, 600 Btu/hr Pilot Light</value>
          <display_name>Detailed Example: Floor Furnace, 80% AFUE, 600 Btu/hr Pilot Light</display_name>
        </choice>
        <choice>
          <value>Detailed Example: Boiler, 92% AFUE, 600 Btu/hr Pilot Light</value>
          <display_name>Detailed Example: Boiler, 92% AFUE, 600 Btu/hr Pilot Light</display_name>
        </choice>
      </choices>
    </argument>
    <argument>
      <name>hvac_heating_system_2_fuel</name>
      <display_name>HVAC: Heating System 2 Fuel Type</display_name>
      <description>The fuel type of the second heating system. Ignored for ElectricResistance.</description>
      <type>Choice</type>
      <required>false</required>
      <model_dependent>false</model_dependent>
      <default_value>Electricity</default_value>
      <choices>
        <choice>
          <value>Electricity</value>
          <display_name>Electricity</display_name>
        </choice>
        <choice>
          <value>Natural Gas</value>
          <display_name>Natural Gas</display_name>
        </choice>
        <choice>
          <value>Fuel Oil</value>
          <display_name>Fuel Oil</display_name>
        </choice>
        <choice>
          <value>Propane</value>
          <display_name>Propane</display_name>
        </choice>
        <choice>
          <value>Wood Cord</value>
          <display_name>Wood Cord</display_name>
        </choice>
        <choice>
          <value>Wood Pellets</value>
          <display_name>Wood Pellets</display_name>
        </choice>
        <choice>
          <value>Coal</value>
          <display_name>Coal</display_name>
        </choice>
      </choices>
    </argument>
    <argument>
      <name>hvac_heating_system_2_capacity</name>
      <display_name>HVAC: Heating System 2 Capacity</display_name>
      <description>The output capacity of the second heating system.</description>
      <type>Choice</type>
      <required>false</required>
      <model_dependent>false</model_dependent>
      <default_value>Autosize</default_value>
      <choices>
        <choice>
          <value>Autosize</value>
          <display_name>Autosize</display_name>
        </choice>
        <choice>
          <value>5 kBtu/hr</value>
          <display_name>5 kBtu/hr</display_name>
        </choice>
        <choice>
          <value>10 kBtu/hr</value>
          <display_name>10 kBtu/hr</display_name>
        </choice>
        <choice>
          <value>15 kBtu/hr</value>
          <display_name>15 kBtu/hr</display_name>
        </choice>
        <choice>
          <value>20 kBtu/hr</value>
          <display_name>20 kBtu/hr</display_name>
        </choice>
        <choice>
          <value>25 kBtu/hr</value>
          <display_name>25 kBtu/hr</display_name>
        </choice>
        <choice>
          <value>30 kBtu/hr</value>
          <display_name>30 kBtu/hr</display_name>
        </choice>
        <choice>
          <value>35 kBtu/hr</value>
          <display_name>35 kBtu/hr</display_name>
        </choice>
        <choice>
          <value>40 kBtu/hr</value>
          <display_name>40 kBtu/hr</display_name>
        </choice>
        <choice>
          <value>45 kBtu/hr</value>
          <display_name>45 kBtu/hr</display_name>
        </choice>
        <choice>
          <value>50 kBtu/hr</value>
          <display_name>50 kBtu/hr</display_name>
        </choice>
        <choice>
          <value>55 kBtu/hr</value>
          <display_name>55 kBtu/hr</display_name>
        </choice>
        <choice>
          <value>60 kBtu/hr</value>
          <display_name>60 kBtu/hr</display_name>
        </choice>
        <choice>
          <value>65 kBtu/hr</value>
          <display_name>65 kBtu/hr</display_name>
        </choice>
        <choice>
          <value>70 kBtu/hr</value>
          <display_name>70 kBtu/hr</display_name>
        </choice>
        <choice>
          <value>75 kBtu/hr</value>
          <display_name>75 kBtu/hr</display_name>
        </choice>
        <choice>
          <value>80 kBtu/hr</value>
          <display_name>80 kBtu/hr</display_name>
        </choice>
        <choice>
          <value>85 kBtu/hr</value>
          <display_name>85 kBtu/hr</display_name>
        </choice>
        <choice>
          <value>90 kBtu/hr</value>
          <display_name>90 kBtu/hr</display_name>
        </choice>
        <choice>
          <value>95 kBtu/hr</value>
          <display_name>95 kBtu/hr</display_name>
        </choice>
        <choice>
          <value>100 kBtu/hr</value>
          <display_name>100 kBtu/hr</display_name>
        </choice>
        <choice>
          <value>105 kBtu/hr</value>
          <display_name>105 kBtu/hr</display_name>
        </choice>
        <choice>
          <value>110 kBtu/hr</value>
          <display_name>110 kBtu/hr</display_name>
        </choice>
        <choice>
          <value>115 kBtu/hr</value>
          <display_name>115 kBtu/hr</display_name>
        </choice>
        <choice>
          <value>120 kBtu/hr</value>
          <display_name>120 kBtu/hr</display_name>
        </choice>
        <choice>
          <value>125 kBtu/hr</value>
          <display_name>125 kBtu/hr</display_name>
        </choice>
        <choice>
          <value>130 kBtu/hr</value>
          <display_name>130 kBtu/hr</display_name>
        </choice>
        <choice>
          <value>135 kBtu/hr</value>
          <display_name>135 kBtu/hr</display_name>
        </choice>
        <choice>
          <value>140 kBtu/hr</value>
          <display_name>140 kBtu/hr</display_name>
        </choice>
        <choice>
          <value>145 kBtu/hr</value>
          <display_name>145 kBtu/hr</display_name>
        </choice>
        <choice>
          <value>150 kBtu/hr</value>
          <display_name>150 kBtu/hr</display_name>
        </choice>
        <choice>
          <value>Detailed Example: Autosize, 140% Multiplier</value>
          <display_name>Detailed Example: Autosize, 140% Multiplier</display_name>
        </choice>
        <choice>
          <value>Detailed Example: Autosize, 170% Multiplier</value>
          <display_name>Detailed Example: Autosize, 170% Multiplier</display_name>
        </choice>
        <choice>
          <value>Detailed Example: Autosize, 90% Multiplier, 45 kBtu/hr Limit</value>
          <display_name>Detailed Example: Autosize, 90% Multiplier, 45 kBtu/hr Limit</display_name>
        </choice>
        <choice>
          <value>Detailed Example: Autosize, 140% Multiplier, 45 kBtu/hr Limit</value>
          <display_name>Detailed Example: Autosize, 140% Multiplier, 45 kBtu/hr Limit</display_name>
        </choice>
      </choices>
    </argument>
    <argument>
      <name>hvac_heating_system_2_heating_load_served</name>
      <display_name>HVAC: Heating System 2 Fraction Heat Load Served</display_name>
      <description>The fraction of the heating load served by the second heating system.</description>
      <type>Choice</type>
      <required>false</required>
      <model_dependent>false</model_dependent>
      <default_value>25%</default_value>
      <choices>
        <choice>
          <value>100%</value>
          <display_name>100%</display_name>
        </choice>
        <choice>
          <value>95%</value>
          <display_name>95%</display_name>
        </choice>
        <choice>
          <value>90%</value>
          <display_name>90%</display_name>
        </choice>
        <choice>
          <value>85%</value>
          <display_name>85%</display_name>
        </choice>
        <choice>
          <value>80%</value>
          <display_name>80%</display_name>
        </choice>
        <choice>
          <value>75%</value>
          <display_name>75%</display_name>
        </choice>
        <choice>
          <value>70%</value>
          <display_name>70%</display_name>
        </choice>
        <choice>
          <value>65%</value>
          <display_name>65%</display_name>
        </choice>
        <choice>
          <value>60%</value>
          <display_name>60%</display_name>
        </choice>
        <choice>
          <value>55%</value>
          <display_name>55%</display_name>
        </choice>
        <choice>
          <value>50%</value>
          <display_name>50%</display_name>
        </choice>
        <choice>
          <value>45%</value>
          <display_name>45%</display_name>
        </choice>
        <choice>
          <value>40%</value>
          <display_name>40%</display_name>
        </choice>
        <choice>
          <value>35%</value>
          <display_name>35%</display_name>
        </choice>
        <choice>
          <value>30%</value>
          <display_name>30%</display_name>
        </choice>
        <choice>
          <value>25%</value>
          <display_name>25%</display_name>
        </choice>
        <choice>
          <value>20%</value>
          <display_name>20%</display_name>
        </choice>
        <choice>
          <value>15%</value>
          <display_name>15%</display_name>
        </choice>
        <choice>
          <value>10%</value>
          <display_name>10%</display_name>
        </choice>
        <choice>
          <value>5%</value>
          <display_name>5%</display_name>
        </choice>
        <choice>
          <value>0%</value>
          <display_name>0%</display_name>
        </choice>
      </choices>
    </argument>
    <argument>
      <name>hvac_control_heating_weekday_setpoint</name>
      <display_name>HVAC Control: Heating Weekday Setpoint Schedule</display_name>
      <description>Specify the constant or 24-hour comma-separated weekday heating setpoint schedule.</description>
      <type>String</type>
      <units>F</units>
      <required>false</required>
      <model_dependent>false</model_dependent>
      <default_value>68</default_value>
    </argument>
    <argument>
      <name>hvac_control_heating_weekend_setpoint</name>
      <display_name>HVAC Control: Heating Weekend Setpoint Schedule</display_name>
      <description>Specify the constant or 24-hour comma-separated weekend heating setpoint schedule.</description>
      <type>String</type>
      <units>F</units>
      <required>false</required>
      <model_dependent>false</model_dependent>
      <default_value>68</default_value>
    </argument>
    <argument>
      <name>hvac_control_cooling_weekday_setpoint</name>
      <display_name>HVAC Control: Cooling Weekday Setpoint Schedule</display_name>
      <description>Specify the constant or 24-hour comma-separated weekday cooling setpoint schedule.</description>
      <type>String</type>
      <units>F</units>
      <required>false</required>
      <model_dependent>false</model_dependent>
      <default_value>78</default_value>
    </argument>
    <argument>
      <name>hvac_control_cooling_weekend_setpoint</name>
      <display_name>HVAC Control: Cooling Weekend Setpoint Schedule</display_name>
      <description>Specify the constant or 24-hour comma-separated weekend cooling setpoint schedule.</description>
      <type>String</type>
      <units>F</units>
      <required>false</required>
      <model_dependent>false</model_dependent>
      <default_value>78</default_value>
    </argument>
    <argument>
      <name>hvac_control_heating_season_period</name>
      <display_name>HVAC Control: Heating Season Period</display_name>
      <description>Enter a date range like 'Nov 1 - Jun 30'. Defaults to year-round heating availability.</description>
      <type>String</type>
      <required>false</required>
      <model_dependent>false</model_dependent>
      <default_value>Jan 1 - Dec 31</default_value>
    </argument>
    <argument>
      <name>hvac_control_cooling_season_period</name>
      <display_name>HVAC Control: Cooling Season Period</display_name>
      <description>Enter a date range like 'Jun 1 - Oct 31'. Defaults to year-round cooling availability.</description>
      <type>String</type>
      <required>false</required>
      <model_dependent>false</model_dependent>
      <default_value>Jan 1 - Dec 31</default_value>
    </argument>
    <argument>
      <name>hvac_ducts</name>
      <display_name>HVAC Ducts</display_name>
      <description>The leakage to outside and insulation level of the ducts.</description>
      <type>Choice</type>
      <required>true</required>
      <model_dependent>false</model_dependent>
      <default_value>15% Leakage, Uninsulated</default_value>
      <choices>
        <choice>
          <value>None</value>
          <display_name>None</display_name>
        </choice>
        <choice>
          <value>0% Leakage, Uninsulated</value>
          <display_name>0% Leakage, Uninsulated</display_name>
        </choice>
        <choice>
          <value>0% Leakage, R-4</value>
          <display_name>0% Leakage, R-4</display_name>
        </choice>
        <choice>
          <value>0% Leakage, R-6</value>
          <display_name>0% Leakage, R-6</display_name>
        </choice>
        <choice>
          <value>0% Leakage, R-8</value>
          <display_name>0% Leakage, R-8</display_name>
        </choice>
        <choice>
          <value>5% Leakage, Uninsulated</value>
          <display_name>5% Leakage, Uninsulated</display_name>
        </choice>
        <choice>
          <value>5% Leakage, R-4</value>
          <display_name>5% Leakage, R-4</display_name>
        </choice>
        <choice>
          <value>5% Leakage, R-6</value>
          <display_name>5% Leakage, R-6</display_name>
        </choice>
        <choice>
          <value>5% Leakage, R-8</value>
          <display_name>5% Leakage, R-8</display_name>
        </choice>
        <choice>
          <value>10% Leakage, Uninsulated</value>
          <display_name>10% Leakage, Uninsulated</display_name>
        </choice>
        <choice>
          <value>10% Leakage, R-4</value>
          <display_name>10% Leakage, R-4</display_name>
        </choice>
        <choice>
          <value>10% Leakage, R-6</value>
          <display_name>10% Leakage, R-6</display_name>
        </choice>
        <choice>
          <value>10% Leakage, R-8</value>
          <display_name>10% Leakage, R-8</display_name>
        </choice>
        <choice>
          <value>15% Leakage, Uninsulated</value>
          <display_name>15% Leakage, Uninsulated</display_name>
        </choice>
        <choice>
          <value>15% Leakage, R-4</value>
          <display_name>15% Leakage, R-4</display_name>
        </choice>
        <choice>
          <value>15% Leakage, R-6</value>
          <display_name>15% Leakage, R-6</display_name>
        </choice>
        <choice>
          <value>15% Leakage, R-8</value>
          <display_name>15% Leakage, R-8</display_name>
        </choice>
        <choice>
          <value>20% Leakage, Uninsulated</value>
          <display_name>20% Leakage, Uninsulated</display_name>
        </choice>
        <choice>
          <value>20% Leakage, R-4</value>
          <display_name>20% Leakage, R-4</display_name>
        </choice>
        <choice>
          <value>20% Leakage, R-6</value>
          <display_name>20% Leakage, R-6</display_name>
        </choice>
        <choice>
          <value>20% Leakage, R-8</value>
          <display_name>20% Leakage, R-8</display_name>
        </choice>
        <choice>
          <value>25% Leakage, Uninsulated</value>
          <display_name>25% Leakage, Uninsulated</display_name>
        </choice>
        <choice>
          <value>25% Leakage, R-4</value>
          <display_name>25% Leakage, R-4</display_name>
        </choice>
        <choice>
          <value>25% Leakage, R-6</value>
          <display_name>25% Leakage, R-6</display_name>
        </choice>
        <choice>
          <value>25% Leakage, R-8</value>
          <display_name>25% Leakage, R-8</display_name>
        </choice>
        <choice>
          <value>30% Leakage, Uninsulated</value>
          <display_name>30% Leakage, Uninsulated</display_name>
        </choice>
        <choice>
          <value>30% Leakage, R-4</value>
          <display_name>30% Leakage, R-4</display_name>
        </choice>
        <choice>
          <value>30% Leakage, R-6</value>
          <display_name>30% Leakage, R-6</display_name>
        </choice>
        <choice>
          <value>30% Leakage, R-8</value>
          <display_name>30% Leakage, R-8</display_name>
        </choice>
        <choice>
          <value>35% Leakage, Uninsulated</value>
          <display_name>35% Leakage, Uninsulated</display_name>
        </choice>
        <choice>
          <value>35% Leakage, R-4</value>
          <display_name>35% Leakage, R-4</display_name>
        </choice>
        <choice>
          <value>35% Leakage, R-6</value>
          <display_name>35% Leakage, R-6</display_name>
        </choice>
        <choice>
          <value>35% Leakage, R-8</value>
          <display_name>35% Leakage, R-8</display_name>
        </choice>
        <choice>
          <value>0 CFM25 per 100ft2, Uninsulated</value>
          <display_name>0 CFM25 per 100ft2, Uninsulated</display_name>
        </choice>
        <choice>
          <value>0 CFM25 per 100ft2, R-4</value>
          <display_name>0 CFM25 per 100ft2, R-4</display_name>
        </choice>
        <choice>
          <value>0 CFM25 per 100ft2, R-6</value>
          <display_name>0 CFM25 per 100ft2, R-6</display_name>
        </choice>
        <choice>
          <value>0 CFM25 per 100ft2, R-8</value>
          <display_name>0 CFM25 per 100ft2, R-8</display_name>
        </choice>
        <choice>
          <value>1 CFM25 per 100ft2, Uninsulated</value>
          <display_name>1 CFM25 per 100ft2, Uninsulated</display_name>
        </choice>
        <choice>
          <value>1 CFM25 per 100ft2, R-4</value>
          <display_name>1 CFM25 per 100ft2, R-4</display_name>
        </choice>
        <choice>
          <value>1 CFM25 per 100ft2, R-6</value>
          <display_name>1 CFM25 per 100ft2, R-6</display_name>
        </choice>
        <choice>
          <value>1 CFM25 per 100ft2, R-8</value>
          <display_name>1 CFM25 per 100ft2, R-8</display_name>
        </choice>
        <choice>
          <value>2 CFM25 per 100ft2, Uninsulated</value>
          <display_name>2 CFM25 per 100ft2, Uninsulated</display_name>
        </choice>
        <choice>
          <value>2 CFM25 per 100ft2, R-4</value>
          <display_name>2 CFM25 per 100ft2, R-4</display_name>
        </choice>
        <choice>
          <value>2 CFM25 per 100ft2, R-6</value>
          <display_name>2 CFM25 per 100ft2, R-6</display_name>
        </choice>
        <choice>
          <value>2 CFM25 per 100ft2, R-8</value>
          <display_name>2 CFM25 per 100ft2, R-8</display_name>
        </choice>
        <choice>
          <value>4 CFM25 per 100ft2, Uninsulated</value>
          <display_name>4 CFM25 per 100ft2, Uninsulated</display_name>
        </choice>
        <choice>
          <value>4 CFM25 per 100ft2, R-4</value>
          <display_name>4 CFM25 per 100ft2, R-4</display_name>
        </choice>
        <choice>
          <value>4 CFM25 per 100ft2, R-6</value>
          <display_name>4 CFM25 per 100ft2, R-6</display_name>
        </choice>
        <choice>
          <value>4 CFM25 per 100ft2, R-8</value>
          <display_name>4 CFM25 per 100ft2, R-8</display_name>
        </choice>
        <choice>
          <value>6 CFM25 per 100ft2, Uninsulated</value>
          <display_name>6 CFM25 per 100ft2, Uninsulated</display_name>
        </choice>
        <choice>
          <value>6 CFM25 per 100ft2, R-4</value>
          <display_name>6 CFM25 per 100ft2, R-4</display_name>
        </choice>
        <choice>
          <value>6 CFM25 per 100ft2, R-6</value>
          <display_name>6 CFM25 per 100ft2, R-6</display_name>
        </choice>
        <choice>
          <value>6 CFM25 per 100ft2, R-8</value>
          <display_name>6 CFM25 per 100ft2, R-8</display_name>
        </choice>
        <choice>
          <value>8 CFM25 per 100ft2, Uninsulated</value>
          <display_name>8 CFM25 per 100ft2, Uninsulated</display_name>
        </choice>
        <choice>
          <value>8 CFM25 per 100ft2, R-4</value>
          <display_name>8 CFM25 per 100ft2, R-4</display_name>
        </choice>
        <choice>
          <value>8 CFM25 per 100ft2, R-6</value>
          <display_name>8 CFM25 per 100ft2, R-6</display_name>
        </choice>
        <choice>
          <value>8 CFM25 per 100ft2, R-8</value>
          <display_name>8 CFM25 per 100ft2, R-8</display_name>
        </choice>
        <choice>
          <value>12 CFM25 per 100ft2, Uninsulated</value>
          <display_name>12 CFM25 per 100ft2, Uninsulated</display_name>
        </choice>
        <choice>
          <value>12 CFM25 per 100ft2, R-4</value>
          <display_name>12 CFM25 per 100ft2, R-4</display_name>
        </choice>
        <choice>
          <value>12 CFM25 per 100ft2, R-6</value>
          <display_name>12 CFM25 per 100ft2, R-6</display_name>
        </choice>
        <choice>
          <value>12 CFM25 per 100ft2, R-8</value>
          <display_name>12 CFM25 per 100ft2, R-8</display_name>
        </choice>
        <choice>
          <value>Detailed Example: 4 CFM25 per 100ft2 (75% Supply), R-4</value>
          <display_name>Detailed Example: 4 CFM25 per 100ft2 (75% Supply), R-4</display_name>
        </choice>
        <choice>
          <value>Detailed Example: 5 CFM50 per 100ft2 (75% Supply), R-4</value>
          <display_name>Detailed Example: 5 CFM50 per 100ft2 (75% Supply), R-4</display_name>
        </choice>
        <choice>
          <value>Detailed Example: 250 CFM25, R-6</value>
          <display_name>Detailed Example: 250 CFM25, R-6</display_name>
        </choice>
        <choice>
          <value>Detailed Example: 400 CFM50 (75% Supply), R-6</value>
          <display_name>Detailed Example: 400 CFM50 (75% Supply), R-6</display_name>
        </choice>
      </choices>
    </argument>
    <argument>
      <name>hvac_ducts_supply_location</name>
      <display_name>HVAC Ducts: Supply Location</display_name>
      <description>The primary location of the supply ducts. The remainder of the supply ducts are assumed to be in conditioned space. Defaults based on the foundation/attic/garage type.</description>
      <type>Choice</type>
      <required>false</required>
      <model_dependent>false</model_dependent>
      <default_value>Default</default_value>
      <choices>
        <choice>
          <value>Default</value>
          <display_name>Default</display_name>
        </choice>
        <choice>
          <value>Conditioned Space</value>
          <display_name>Conditioned Space</display_name>
        </choice>
        <choice>
          <value>Basement</value>
          <display_name>Basement</display_name>
        </choice>
        <choice>
          <value>Crawlspace</value>
          <display_name>Crawlspace</display_name>
        </choice>
        <choice>
          <value>Attic</value>
          <display_name>Attic</display_name>
        </choice>
        <choice>
          <value>Garage</value>
          <display_name>Garage</display_name>
        </choice>
        <choice>
          <value>Outside</value>
          <display_name>Outside</display_name>
        </choice>
        <choice>
          <value>Exterior Wall</value>
          <display_name>Exterior Wall</display_name>
        </choice>
        <choice>
          <value>Under Slab</value>
          <display_name>Under Slab</display_name>
        </choice>
        <choice>
          <value>Roof Deck</value>
          <display_name>Roof Deck</display_name>
        </choice>
        <choice>
          <value>Manufactured Home Belly</value>
          <display_name>Manufactured Home Belly</display_name>
        </choice>
        <choice>
          <value>Detailed Example: Attic, 75%</value>
          <display_name>Detailed Example: Attic, 75%</display_name>
        </choice>
      </choices>
    </argument>
    <argument>
      <name>hvac_ducts_return_location</name>
      <display_name>HVAC Ducts: Return Location</display_name>
      <description>The primary location of the return ducts. The remainder of the return ducts are assumed to be in conditioned space. Defaults based on the foundation/attic/garage type.</description>
      <type>Choice</type>
      <required>false</required>
      <model_dependent>false</model_dependent>
      <default_value>Default</default_value>
      <choices>
        <choice>
          <value>Default</value>
          <display_name>Default</display_name>
        </choice>
        <choice>
          <value>Conditioned Space</value>
          <display_name>Conditioned Space</display_name>
        </choice>
        <choice>
          <value>Basement</value>
          <display_name>Basement</display_name>
        </choice>
        <choice>
          <value>Crawlspace</value>
          <display_name>Crawlspace</display_name>
        </choice>
        <choice>
          <value>Attic</value>
          <display_name>Attic</display_name>
        </choice>
        <choice>
          <value>Garage</value>
          <display_name>Garage</display_name>
        </choice>
        <choice>
          <value>Outside</value>
          <display_name>Outside</display_name>
        </choice>
        <choice>
          <value>Exterior Wall</value>
          <display_name>Exterior Wall</display_name>
        </choice>
        <choice>
          <value>Under Slab</value>
          <display_name>Under Slab</display_name>
        </choice>
        <choice>
          <value>Roof Deck</value>
          <display_name>Roof Deck</display_name>
        </choice>
        <choice>
          <value>Manufactured Home Belly</value>
          <display_name>Manufactured Home Belly</display_name>
        </choice>
        <choice>
          <value>Detailed Example: Attic, 75%</value>
          <display_name>Detailed Example: Attic, 75%</display_name>
        </choice>
      </choices>
    </argument>
    <argument>
      <name>ventilation_mechanical</name>
      <display_name>Ventilation Fans: Mechanical Ventilation</display_name>
      <description>The type of mechanical ventilation system used for whole building ventilation.</description>
      <type>Choice</type>
      <required>false</required>
      <model_dependent>false</model_dependent>
      <default_value>None</default_value>
      <choices>
        <choice>
          <value>None</value>
          <display_name>None</display_name>
        </choice>
        <choice>
          <value>Exhaust Only</value>
          <display_name>Exhaust Only</display_name>
        </choice>
        <choice>
          <value>Supply Only</value>
          <display_name>Supply Only</display_name>
        </choice>
        <choice>
          <value>Balanced</value>
          <display_name>Balanced</display_name>
        </choice>
        <choice>
          <value>CFIS</value>
          <display_name>CFIS</display_name>
        </choice>
        <choice>
          <value>HRV, 55%</value>
          <display_name>HRV, 55%</display_name>
        </choice>
        <choice>
          <value>HRV, 60%</value>
          <display_name>HRV, 60%</display_name>
        </choice>
        <choice>
          <value>HRV, 65%</value>
          <display_name>HRV, 65%</display_name>
        </choice>
        <choice>
          <value>HRV, 70%</value>
          <display_name>HRV, 70%</display_name>
        </choice>
        <choice>
          <value>HRV, 75%</value>
          <display_name>HRV, 75%</display_name>
        </choice>
        <choice>
          <value>HRV, 80%</value>
          <display_name>HRV, 80%</display_name>
        </choice>
        <choice>
          <value>HRV, 85%</value>
          <display_name>HRV, 85%</display_name>
        </choice>
        <choice>
          <value>ERV, 55%</value>
          <display_name>ERV, 55%</display_name>
        </choice>
        <choice>
          <value>ERV, 60%</value>
          <display_name>ERV, 60%</display_name>
        </choice>
        <choice>
          <value>ERV, 65%</value>
          <display_name>ERV, 65%</display_name>
        </choice>
        <choice>
          <value>ERV, 70%</value>
          <display_name>ERV, 70%</display_name>
        </choice>
        <choice>
          <value>ERV, 75%</value>
          <display_name>ERV, 75%</display_name>
        </choice>
        <choice>
          <value>ERV, 80%</value>
          <display_name>ERV, 80%</display_name>
        </choice>
        <choice>
          <value>ERV, 85%</value>
          <display_name>ERV, 85%</display_name>
        </choice>
      </choices>
    </argument>
    <argument>
      <name>ventilation_kitchen</name>
      <display_name>Ventilation Fans: Kitchen Exhaust Fan</display_name>
      <description>The type of kitchen exhaust fan used for local ventilation.</description>
      <type>Choice</type>
      <required>false</required>
      <model_dependent>false</model_dependent>
      <default_value>None</default_value>
      <choices>
        <choice>
          <value>None</value>
          <display_name>None</display_name>
        </choice>
        <choice>
          <value>Default</value>
          <display_name>Default</display_name>
        </choice>
        <choice>
          <value>100 cfm, 1 hr/day</value>
          <display_name>100 cfm, 1 hr/day</display_name>
        </choice>
        <choice>
          <value>100 cfm, 2 hrs/day</value>
          <display_name>100 cfm, 2 hrs/day</display_name>
        </choice>
        <choice>
          <value>200 cfm, 1 hr/day</value>
          <display_name>200 cfm, 1 hr/day</display_name>
        </choice>
        <choice>
          <value>200 cfm, 2 hrs/day</value>
          <display_name>200 cfm, 2 hrs/day</display_name>
        </choice>
        <choice>
          <value>300 cfm, 1 hr/day</value>
          <display_name>300 cfm, 1 hr/day</display_name>
        </choice>
        <choice>
          <value>300 cfm, 2 hrs/day</value>
          <display_name>300 cfm, 2 hrs/day</display_name>
        </choice>
        <choice>
          <value>Detailed Example: 100 cfm, 1.5 hrs/day @ 6pm, 30 W</value>
          <display_name>Detailed Example: 100 cfm, 1.5 hrs/day @ 6pm, 30 W</display_name>
        </choice>
      </choices>
    </argument>
    <argument>
      <name>ventilation_bathroom</name>
      <display_name>Ventilation Fans: Bathroom Exhaust Fans</display_name>
      <description>The type of bathroom exhaust fans used for local ventilation.</description>
      <type>Choice</type>
      <required>false</required>
      <model_dependent>false</model_dependent>
      <default_value>None</default_value>
      <choices>
        <choice>
          <value>None</value>
          <display_name>None</display_name>
        </choice>
        <choice>
          <value>Default</value>
          <display_name>Default</display_name>
        </choice>
        <choice>
          <value>50 cfm/bathroom, 1 hr/day</value>
          <display_name>50 cfm/bathroom, 1 hr/day</display_name>
        </choice>
        <choice>
          <value>50 cfm/bathroom, 2 hrs/day</value>
          <display_name>50 cfm/bathroom, 2 hrs/day</display_name>
        </choice>
        <choice>
          <value>80 cfm/bathroom, 1 hr/day</value>
          <display_name>80 cfm/bathroom, 1 hr/day</display_name>
        </choice>
        <choice>
          <value>80 cfm/bathroom, 2 hrs/day</value>
          <display_name>80 cfm/bathroom, 2 hrs/day</display_name>
        </choice>
        <choice>
          <value>100 cfm/bathroom, 1 hr/day</value>
          <display_name>100 cfm/bathroom, 1 hr/day</display_name>
        </choice>
        <choice>
          <value>100 cfm/bathroom, 2 hrs/day</value>
          <display_name>100 cfm/bathroom, 2 hrs/day</display_name>
        </choice>
        <choice>
          <value>Detailed Example: 50 cfm/bathroom, 1.5 hrs/day @ 7am, 15 W</value>
          <display_name>Detailed Example: 50 cfm/bathroom, 1.5 hrs/day @ 7am, 15 W</display_name>
        </choice>
      </choices>
    </argument>
    <argument>
      <name>ventilation_whole_house_fan</name>
      <display_name>Ventilation Fans: Whole House Fan</display_name>
      <description>The type of whole house fans used for seasonal cooling load reduction.</description>
      <type>Choice</type>
      <required>false</required>
      <model_dependent>false</model_dependent>
      <default_value>None</default_value>
      <choices>
        <choice>
          <value>None</value>
          <display_name>None</display_name>
        </choice>
        <choice>
          <value>1000 cfm</value>
          <display_name>1000 cfm</display_name>
        </choice>
        <choice>
          <value>1500 cfm</value>
          <display_name>1500 cfm</display_name>
        </choice>
        <choice>
          <value>2000 cfm</value>
          <display_name>2000 cfm</display_name>
        </choice>
        <choice>
          <value>2500 cfm</value>
          <display_name>2500 cfm</display_name>
        </choice>
        <choice>
          <value>3000 cfm</value>
          <display_name>3000 cfm</display_name>
        </choice>
        <choice>
          <value>3500 cfm</value>
          <display_name>3500 cfm</display_name>
        </choice>
        <choice>
          <value>4000 cfm</value>
          <display_name>4000 cfm</display_name>
        </choice>
        <choice>
          <value>4500 cfm</value>
          <display_name>4500 cfm</display_name>
        </choice>
        <choice>
          <value>5000 cfm</value>
          <display_name>5000 cfm</display_name>
        </choice>
        <choice>
          <value>5500 cfm</value>
          <display_name>5500 cfm</display_name>
        </choice>
        <choice>
          <value>6000 cfm</value>
          <display_name>6000 cfm</display_name>
        </choice>
        <choice>
          <value>Detailed Example: 4500 cfm, 300 W</value>
          <display_name>Detailed Example: 4500 cfm, 300 W</display_name>
        </choice>
      </choices>
    </argument>
    <argument>
      <name>dhw_water_heater</name>
      <display_name>DHW: Water Heater</display_name>
      <description>The type and efficiency of the water heater.</description>
      <type>Choice</type>
      <required>true</required>
      <model_dependent>false</model_dependent>
      <default_value>Electricity, Tank, UEF 0.92</default_value>
      <choices>
        <choice>
          <value>None</value>
          <display_name>None</display_name>
        </choice>
        <choice>
          <value>Electricity, Tank, UEF 0.90</value>
          <display_name>Electricity, Tank, UEF 0.90</display_name>
        </choice>
        <choice>
          <value>Electricity, Tank, UEF 0.92</value>
          <display_name>Electricity, Tank, UEF 0.92</display_name>
        </choice>
        <choice>
          <value>Electricity, Tank, UEF 0.94</value>
          <display_name>Electricity, Tank, UEF 0.94</display_name>
        </choice>
        <choice>
          <value>Electricity, Tankless, UEF 0.94</value>
          <display_name>Electricity, Tankless, UEF 0.94</display_name>
        </choice>
        <choice>
          <value>Electricity, Tankless, UEF 0.98</value>
          <display_name>Electricity, Tankless, UEF 0.98</display_name>
        </choice>
        <choice>
          <value>Electricity, Heat Pump, UEF 3.50</value>
          <display_name>Electricity, Heat Pump, UEF 3.50</display_name>
        </choice>
        <choice>
          <value>Electricity, Heat Pump, UEF 3.75</value>
          <display_name>Electricity, Heat Pump, UEF 3.75</display_name>
        </choice>
        <choice>
          <value>Electricity, Heat Pump, UEF 4.00</value>
          <display_name>Electricity, Heat Pump, UEF 4.00</display_name>
        </choice>
        <choice>
          <value>Natural Gas, Tank, UEF 0.57</value>
          <display_name>Natural Gas, Tank, UEF 0.57</display_name>
        </choice>
        <choice>
          <value>Natural Gas, Tank, UEF 0.60</value>
          <display_name>Natural Gas, Tank, UEF 0.60</display_name>
        </choice>
        <choice>
          <value>Natural Gas, Tank, UEF 0.64</value>
          <display_name>Natural Gas, Tank, UEF 0.64</display_name>
        </choice>
        <choice>
          <value>Natural Gas, Tank, UEF 0.67</value>
          <display_name>Natural Gas, Tank, UEF 0.67</display_name>
        </choice>
        <choice>
          <value>Natural Gas, Tank, UEF 0.70</value>
          <display_name>Natural Gas, Tank, UEF 0.70</display_name>
        </choice>
        <choice>
          <value>Natural Gas, Tank, UEF 0.80</value>
          <display_name>Natural Gas, Tank, UEF 0.80</display_name>
        </choice>
        <choice>
          <value>Natural Gas, Tank, UEF 0.90</value>
          <display_name>Natural Gas, Tank, UEF 0.90</display_name>
        </choice>
        <choice>
          <value>Natural Gas, Tankless, UEF 0.82</value>
          <display_name>Natural Gas, Tankless, UEF 0.82</display_name>
        </choice>
        <choice>
          <value>Natural Gas, Tankless, UEF 0.93</value>
          <display_name>Natural Gas, Tankless, UEF 0.93</display_name>
        </choice>
        <choice>
          <value>Natural Gas, Tankless, UEF 0.96</value>
          <display_name>Natural Gas, Tankless, UEF 0.96</display_name>
        </choice>
        <choice>
          <value>Natural Gas, Tankless, UEF 0.98</value>
          <display_name>Natural Gas, Tankless, UEF 0.98</display_name>
        </choice>
        <choice>
          <value>Fuel Oil, Tank, UEF 0.61</value>
          <display_name>Fuel Oil, Tank, UEF 0.61</display_name>
        </choice>
        <choice>
          <value>Fuel Oil, Tank, UEF 0.64</value>
          <display_name>Fuel Oil, Tank, UEF 0.64</display_name>
        </choice>
        <choice>
          <value>Fuel Oil, Tank, UEF 0.67</value>
          <display_name>Fuel Oil, Tank, UEF 0.67</display_name>
        </choice>
        <choice>
          <value>Propane, Tank, UEF 0.57</value>
          <display_name>Propane, Tank, UEF 0.57</display_name>
        </choice>
        <choice>
          <value>Propane, Tank, UEF 0.60</value>
          <display_name>Propane, Tank, UEF 0.60</display_name>
        </choice>
        <choice>
          <value>Propane, Tank, UEF 0.64</value>
          <display_name>Propane, Tank, UEF 0.64</display_name>
        </choice>
        <choice>
          <value>Propane, Tank, UEF 0.67</value>
          <display_name>Propane, Tank, UEF 0.67</display_name>
        </choice>
        <choice>
          <value>Propane, Tank, UEF 0.70</value>
          <display_name>Propane, Tank, UEF 0.70</display_name>
        </choice>
        <choice>
          <value>Propane, Tank, UEF 0.80</value>
          <display_name>Propane, Tank, UEF 0.80</display_name>
        </choice>
        <choice>
          <value>Propane, Tank, UEF 0.90</value>
          <display_name>Propane, Tank, UEF 0.90</display_name>
        </choice>
        <choice>
          <value>Propane, Tankless, UEF 0.82</value>
          <display_name>Propane, Tankless, UEF 0.82</display_name>
        </choice>
        <choice>
          <value>Propane, Tankless, UEF 0.93</value>
          <display_name>Propane, Tankless, UEF 0.93</display_name>
        </choice>
        <choice>
          <value>Propane, Tankless, UEF 0.96</value>
          <display_name>Propane, Tankless, UEF 0.96</display_name>
        </choice>
        <choice>
          <value>Wood, Tank, UEF 0.60</value>
          <display_name>Wood, Tank, UEF 0.60</display_name>
        </choice>
        <choice>
          <value>Coal, Tank, UEF 0.60</value>
          <display_name>Coal, Tank, UEF 0.60</display_name>
        </choice>
        <choice>
          <value>Space-Heating Boiler w/ Storage Tank</value>
          <display_name>Space-Heating Boiler w/ Storage Tank</display_name>
        </choice>
        <choice>
          <value>Space-Heating Boiler w/ Tankless Coil</value>
          <display_name>Space-Heating Boiler w/ Tankless Coil</display_name>
        </choice>
        <choice>
          <value>Detailed Example: Electricity, Tank, 40 gal, EF 0.93</value>
          <display_name>Detailed Example: Electricity, Tank, 40 gal, EF 0.93</display_name>
        </choice>
        <choice>
          <value>Detailed Example: Electricity, Tank, UEF 0.94, 135F</value>
          <display_name>Detailed Example: Electricity, Tank, UEF 0.94, 135F</display_name>
        </choice>
        <choice>
          <value>Detailed Example: Electricity, Tankless, EF 0.96</value>
          <display_name>Detailed Example: Electricity, Tankless, EF 0.96</display_name>
        </choice>
        <choice>
          <value>Detailed Example: Electricity, Heat Pump, 80 gal, EF 3.1</value>
          <display_name>Detailed Example: Electricity, Heat Pump, 80 gal, EF 3.1</display_name>
        </choice>
        <choice>
          <value>Detailed Example: Natural Gas, Tank, 40 gal, EF 0.56, RE 0.78</value>
          <display_name>Detailed Example: Natural Gas, Tank, 40 gal, EF 0.56, RE 0.78</display_name>
        </choice>
        <choice>
          <value>Detailed Example: Natural Gas, Tank, 40 gal, EF 0.62, RE 0.78</value>
          <display_name>Detailed Example: Natural Gas, Tank, 40 gal, EF 0.62, RE 0.78</display_name>
        </choice>
        <choice>
          <value>Detailed Example: Natural Gas, Tank, 50 gal, EF 0.59, RE 0.76</value>
          <display_name>Detailed Example: Natural Gas, Tank, 50 gal, EF 0.59, RE 0.76</display_name>
        </choice>
        <choice>
          <value>Detailed Example: Natural Gas, Tankless, EF 0.95</value>
          <display_name>Detailed Example: Natural Gas, Tankless, EF 0.95</display_name>
        </choice>
      </choices>
    </argument>
    <argument>
      <name>dhw_water_heater_location</name>
      <display_name>DHW: Water Heater Location</display_name>
      <description>The location of the water heater. Defaults based on the foundation/garage type.</description>
      <type>Choice</type>
      <required>false</required>
      <model_dependent>false</model_dependent>
      <default_value>Default</default_value>
      <choices>
        <choice>
          <value>Default</value>
          <display_name>Default</display_name>
        </choice>
        <choice>
          <value>Conditioned Space</value>
          <display_name>Conditioned Space</display_name>
        </choice>
        <choice>
          <value>Basement</value>
          <display_name>Basement</display_name>
        </choice>
        <choice>
          <value>Garage</value>
          <display_name>Garage</display_name>
        </choice>
        <choice>
          <value>Crawlspace</value>
          <display_name>Crawlspace</display_name>
        </choice>
        <choice>
          <value>Attic</value>
          <display_name>Attic</display_name>
        </choice>
        <choice>
          <value>Other Heated Space</value>
          <display_name>Other Heated Space</display_name>
        </choice>
        <choice>
          <value>Outside</value>
          <display_name>Outside</display_name>
        </choice>
      </choices>
    </argument>
    <argument>
      <name>dhw_distribution</name>
      <display_name>DHW: Hot Water Distribution</display_name>
      <description>The type of domestic hot water distrubtion.</description>
      <type>Choice</type>
      <required>false</required>
      <model_dependent>false</model_dependent>
      <default_value>Uninsulated, Standard</default_value>
      <choices>
        <choice>
          <value>Uninsulated, Standard</value>
          <display_name>Uninsulated, Standard</display_name>
        </choice>
        <choice>
          <value>Uninsulated, Recirc, Uncontrolled</value>
          <display_name>Uninsulated, Recirc, Uncontrolled</display_name>
        </choice>
        <choice>
          <value>Uninsulated, Recirc, Timer Control</value>
          <display_name>Uninsulated, Recirc, Timer Control</display_name>
        </choice>
        <choice>
          <value>Uninsulated, Recirc, Temperature Control</value>
          <display_name>Uninsulated, Recirc, Temperature Control</display_name>
        </choice>
        <choice>
          <value>Uninsulated, Recirc, Presence Sensor Demand Control</value>
          <display_name>Uninsulated, Recirc, Presence Sensor Demand Control</display_name>
        </choice>
        <choice>
          <value>Uninsulated, Recirc, Manual Demand Control</value>
          <display_name>Uninsulated, Recirc, Manual Demand Control</display_name>
        </choice>
        <choice>
          <value>Insulated, Standard</value>
          <display_name>Insulated, Standard</display_name>
        </choice>
        <choice>
          <value>Insulated, Recirc, Uncontrolled</value>
          <display_name>Insulated, Recirc, Uncontrolled</display_name>
        </choice>
        <choice>
          <value>Insulated, Recirc, Timer Control</value>
          <display_name>Insulated, Recirc, Timer Control</display_name>
        </choice>
        <choice>
          <value>Insulated, Recirc, Temperature Control</value>
          <display_name>Insulated, Recirc, Temperature Control</display_name>
        </choice>
        <choice>
          <value>Insulated, Recirc, Presence Sensor Demand Control</value>
          <display_name>Insulated, Recirc, Presence Sensor Demand Control</display_name>
        </choice>
        <choice>
          <value>Insulated, Recirc, Manual Demand Control</value>
          <display_name>Insulated, Recirc, Manual Demand Control</display_name>
        </choice>
        <choice>
          <value>Detailed Example: Insulated, Recirc, Uncontrolled, 156.9ft Loop, 10ft Branch, 50 W</value>
          <display_name>Detailed Example: Insulated, Recirc, Uncontrolled, 156.9ft Loop, 10ft Branch, 50 W</display_name>
        </choice>
        <choice>
          <value>Detailed Example: Insulated, Recirc, Manual Demand Control, 156.9ft Loop, 10ft Branch, 50 W</value>
          <display_name>Detailed Example: Insulated, Recirc, Manual Demand Control, 156.9ft Loop, 10ft Branch, 50 W</display_name>
        </choice>
      </choices>
    </argument>
    <argument>
      <name>dhw_fixtures</name>
      <display_name>DHW: Hot Water Fixtures</display_name>
      <description>The type and usage of domestic hot water fixtures.</description>
      <type>Choice</type>
      <required>false</required>
      <model_dependent>false</model_dependent>
      <default_value>Standard, 100% Usage</default_value>
      <choices>
        <choice>
          <value>Standard, 25% Usage</value>
          <display_name>Standard, 25% Usage</display_name>
        </choice>
        <choice>
          <value>Standard, 50% Usage</value>
          <display_name>Standard, 50% Usage</display_name>
        </choice>
        <choice>
          <value>Standard, 75% Usage</value>
          <display_name>Standard, 75% Usage</display_name>
        </choice>
        <choice>
          <value>Standard, 100% Usage</value>
          <display_name>Standard, 100% Usage</display_name>
        </choice>
        <choice>
          <value>Standard, 125% Usage</value>
          <display_name>Standard, 125% Usage</display_name>
        </choice>
        <choice>
          <value>Standard, 150% Usage</value>
          <display_name>Standard, 150% Usage</display_name>
        </choice>
        <choice>
          <value>Standard, 175% Usage</value>
          <display_name>Standard, 175% Usage</display_name>
        </choice>
        <choice>
          <value>Standard, 200% Usage</value>
          <display_name>Standard, 200% Usage</display_name>
        </choice>
        <choice>
          <value>Standard, 400% Usage</value>
          <display_name>Standard, 400% Usage</display_name>
        </choice>
        <choice>
          <value>Low Flow, 25% Usage</value>
          <display_name>Low Flow, 25% Usage</display_name>
        </choice>
        <choice>
          <value>Low Flow, 50% Usage</value>
          <display_name>Low Flow, 50% Usage</display_name>
        </choice>
        <choice>
          <value>Low Flow, 75% Usage</value>
          <display_name>Low Flow, 75% Usage</display_name>
        </choice>
        <choice>
          <value>Low Flow, 100% Usage</value>
          <display_name>Low Flow, 100% Usage</display_name>
        </choice>
        <choice>
          <value>Low Flow, 125% Usage</value>
          <display_name>Low Flow, 125% Usage</display_name>
        </choice>
        <choice>
          <value>Low Flow, 150% Usage</value>
          <display_name>Low Flow, 150% Usage</display_name>
        </choice>
        <choice>
          <value>Low Flow, 175% Usage</value>
          <display_name>Low Flow, 175% Usage</display_name>
        </choice>
        <choice>
          <value>Low Flow, 200% Usage</value>
          <display_name>Low Flow, 200% Usage</display_name>
        </choice>
        <choice>
          <value>Low Flow, 400% Usage</value>
          <display_name>Low Flow, 400% Usage</display_name>
        </choice>
      </choices>
    </argument>
    <argument>
      <name>dhw_drain_water_heat_recovery</name>
      <display_name>DHW: Drain Water Heat Reovery</display_name>
      <description>The type of drain water heater recovery.</description>
      <type>Choice</type>
      <required>false</required>
      <model_dependent>false</model_dependent>
      <default_value>None</default_value>
      <choices>
        <choice>
          <value>None</value>
          <display_name>None</display_name>
        </choice>
        <choice>
          <value>25% Efficient, Preheats Hot Only, All Showers</value>
          <display_name>25% Efficient, Preheats Hot Only, All Showers</display_name>
        </choice>
        <choice>
          <value>25% Efficient, Preheats Hot Only, 1 Shower</value>
          <display_name>25% Efficient, Preheats Hot Only, 1 Shower</display_name>
        </choice>
        <choice>
          <value>25% Efficient, Preheats Hot and Cold, All Showers</value>
          <display_name>25% Efficient, Preheats Hot and Cold, All Showers</display_name>
        </choice>
        <choice>
          <value>25% Efficient, Preheats Hot and Cold, 1 Shower</value>
          <display_name>25% Efficient, Preheats Hot and Cold, 1 Shower</display_name>
        </choice>
        <choice>
          <value>35% Efficient, Preheats Hot Only, All Showers</value>
          <display_name>35% Efficient, Preheats Hot Only, All Showers</display_name>
        </choice>
        <choice>
          <value>35% Efficient, Preheats Hot Only, 1 Shower</value>
          <display_name>35% Efficient, Preheats Hot Only, 1 Shower</display_name>
        </choice>
        <choice>
          <value>35% Efficient, Preheats Hot and Cold, All Showers</value>
          <display_name>35% Efficient, Preheats Hot and Cold, All Showers</display_name>
        </choice>
        <choice>
          <value>35% Efficient, Preheats Hot and Cold, 1 Shower</value>
          <display_name>35% Efficient, Preheats Hot and Cold, 1 Shower</display_name>
        </choice>
        <choice>
          <value>45% Efficient, Preheats Hot Only, All Showers</value>
          <display_name>45% Efficient, Preheats Hot Only, All Showers</display_name>
        </choice>
        <choice>
          <value>45% Efficient, Preheats Hot Only, 1 Shower</value>
          <display_name>45% Efficient, Preheats Hot Only, 1 Shower</display_name>
        </choice>
        <choice>
          <value>45% Efficient, Preheats Hot and Cold, All Showers</value>
          <display_name>45% Efficient, Preheats Hot and Cold, All Showers</display_name>
        </choice>
        <choice>
          <value>45% Efficient, Preheats Hot and Cold, 1 Shower</value>
          <display_name>45% Efficient, Preheats Hot and Cold, 1 Shower</display_name>
        </choice>
        <choice>
          <value>55% Efficient, Preheats Hot Only, All Showers</value>
          <display_name>55% Efficient, Preheats Hot Only, All Showers</display_name>
        </choice>
        <choice>
          <value>55% Efficient, Preheats Hot Only, 1 Shower</value>
          <display_name>55% Efficient, Preheats Hot Only, 1 Shower</display_name>
        </choice>
        <choice>
          <value>55% Efficient, Preheats Hot and Cold, All Showers</value>
          <display_name>55% Efficient, Preheats Hot and Cold, All Showers</display_name>
        </choice>
        <choice>
          <value>55% Efficient, Preheats Hot and Cold, 1 Shower</value>
          <display_name>55% Efficient, Preheats Hot and Cold, 1 Shower</display_name>
        </choice>
        <choice>
          <value>Detailed Example: 54% Efficient, Preheats Hot and Cold, All Showers</value>
          <display_name>Detailed Example: 54% Efficient, Preheats Hot and Cold, All Showers</display_name>
        </choice>
      </choices>
    </argument>
    <argument>
      <name>dhw_solar_thermal</name>
      <display_name>DHW: Solar Thermal</display_name>
      <description>The size and type of the solar thermal system for domestic hot water.</description>
      <type>Choice</type>
      <required>false</required>
      <model_dependent>false</model_dependent>
      <default_value>None</default_value>
      <choices>
        <choice>
          <value>None</value>
          <display_name>None</display_name>
        </choice>
        <choice>
          <value>Indirect, Flat Plate, 40 sqft</value>
          <display_name>Indirect, Flat Plate, 40 sqft</display_name>
        </choice>
        <choice>
          <value>Indirect, Flat Plate, 64 sqft</value>
          <display_name>Indirect, Flat Plate, 64 sqft</display_name>
        </choice>
        <choice>
          <value>Direct, Flat Plate, 40 sqft</value>
          <display_name>Direct, Flat Plate, 40 sqft</display_name>
        </choice>
        <choice>
          <value>Direct. Flat Plate, 64 sqft</value>
          <display_name>Direct. Flat Plate, 64 sqft</display_name>
        </choice>
        <choice>
          <value>Direct, Integrated Collector Storage, 40 sqft</value>
          <display_name>Direct, Integrated Collector Storage, 40 sqft</display_name>
        </choice>
        <choice>
          <value>Direct, Integrated Collector Storage, 64 sqft</value>
          <display_name>Direct, Integrated Collector Storage, 64 sqft</display_name>
        </choice>
        <choice>
          <value>Direct, Evacuated Tube, 40 sqft</value>
          <display_name>Direct, Evacuated Tube, 40 sqft</display_name>
        </choice>
        <choice>
          <value>Direct, Evacuated Tube, 64 sqft</value>
          <display_name>Direct, Evacuated Tube, 64 sqft</display_name>
        </choice>
        <choice>
          <value>Thermosyphon, Flat Plate, 40 sqft</value>
          <display_name>Thermosyphon, Flat Plate, 40 sqft</display_name>
        </choice>
        <choice>
          <value>Thermosyphon, Flat Plate, 64 sqft</value>
          <display_name>Thermosyphon, Flat Plate, 64 sqft</display_name>
        </choice>
        <choice>
          <value>60% Solar Fraction</value>
          <display_name>60% Solar Fraction</display_name>
        </choice>
        <choice>
          <value>65% Solar Fraction</value>
          <display_name>65% Solar Fraction</display_name>
        </choice>
        <choice>
          <value>70% Solar Fraction</value>
          <display_name>70% Solar Fraction</display_name>
        </choice>
        <choice>
          <value>75% Solar Fraction</value>
          <display_name>75% Solar Fraction</display_name>
        </choice>
        <choice>
          <value>80% Solar Fraction</value>
          <display_name>80% Solar Fraction</display_name>
        </choice>
        <choice>
          <value>85% Solar Fraction</value>
          <display_name>85% Solar Fraction</display_name>
        </choice>
        <choice>
          <value>90% Solar Fraction</value>
          <display_name>90% Solar Fraction</display_name>
        </choice>
        <choice>
          <value>95% Solar Fraction</value>
          <display_name>95% Solar Fraction</display_name>
        </choice>
      </choices>
    </argument>
    <argument>
      <name>dhw_solar_thermal_direction</name>
      <display_name>DHW: Solar Thermal Direction</display_name>
      <description>The azimuth and tilt of the solar thermal system collectors.</description>
      <type>Choice</type>
      <required>false</required>
      <model_dependent>false</model_dependent>
      <default_value>Roof Pitch, South</default_value>
      <choices>
        <choice>
          <value>Roof Pitch, West</value>
          <display_name>Roof Pitch, West</display_name>
        </choice>
        <choice>
          <value>Roof Pitch, Southwest</value>
          <display_name>Roof Pitch, Southwest</display_name>
        </choice>
        <choice>
          <value>Roof Pitch, South</value>
          <display_name>Roof Pitch, South</display_name>
        </choice>
        <choice>
          <value>Roof Pitch, Southeast</value>
          <display_name>Roof Pitch, Southeast</display_name>
        </choice>
        <choice>
          <value>Roof Pitch, East</value>
          <display_name>Roof Pitch, East</display_name>
        </choice>
        <choice>
          <value>Roof Pitch, Northeast</value>
          <display_name>Roof Pitch, Northeast</display_name>
        </choice>
        <choice>
          <value>Roof Pitch, North</value>
          <display_name>Roof Pitch, North</display_name>
        </choice>
        <choice>
          <value>Roof Pitch, Northwest</value>
          <display_name>Roof Pitch, Northwest</display_name>
        </choice>
        <choice>
          <value>0 Degrees</value>
          <display_name>0 Degrees</display_name>
        </choice>
        <choice>
          <value>5 Degrees, West</value>
          <display_name>5 Degrees, West</display_name>
        </choice>
        <choice>
          <value>5 Degrees, Southwest</value>
          <display_name>5 Degrees, Southwest</display_name>
        </choice>
        <choice>
          <value>5 Degrees, South</value>
          <display_name>5 Degrees, South</display_name>
        </choice>
        <choice>
          <value>5 Degrees, Southeast</value>
          <display_name>5 Degrees, Southeast</display_name>
        </choice>
        <choice>
          <value>5 Degrees, East</value>
          <display_name>5 Degrees, East</display_name>
        </choice>
        <choice>
          <value>10 Degrees, West</value>
          <display_name>10 Degrees, West</display_name>
        </choice>
        <choice>
          <value>10 Degrees, Southwest</value>
          <display_name>10 Degrees, Southwest</display_name>
        </choice>
        <choice>
          <value>10 Degrees, South</value>
          <display_name>10 Degrees, South</display_name>
        </choice>
        <choice>
          <value>10 Degrees, Southeast</value>
          <display_name>10 Degrees, Southeast</display_name>
        </choice>
        <choice>
          <value>10 Degrees, East</value>
          <display_name>10 Degrees, East</display_name>
        </choice>
        <choice>
          <value>15 Degrees, West</value>
          <display_name>15 Degrees, West</display_name>
        </choice>
        <choice>
          <value>15 Degrees, Southwest</value>
          <display_name>15 Degrees, Southwest</display_name>
        </choice>
        <choice>
          <value>15 Degrees, South</value>
          <display_name>15 Degrees, South</display_name>
        </choice>
        <choice>
          <value>15 Degrees, Southeast</value>
          <display_name>15 Degrees, Southeast</display_name>
        </choice>
        <choice>
          <value>15 Degrees, East</value>
          <display_name>15 Degrees, East</display_name>
        </choice>
        <choice>
          <value>20 Degrees, West</value>
          <display_name>20 Degrees, West</display_name>
        </choice>
        <choice>
          <value>20 Degrees, Southwest</value>
          <display_name>20 Degrees, Southwest</display_name>
        </choice>
        <choice>
          <value>20 Degrees, South</value>
          <display_name>20 Degrees, South</display_name>
        </choice>
        <choice>
          <value>20 Degrees, Southeast</value>
          <display_name>20 Degrees, Southeast</display_name>
        </choice>
        <choice>
          <value>20 Degrees, East</value>
          <display_name>20 Degrees, East</display_name>
        </choice>
        <choice>
          <value>25 Degrees, West</value>
          <display_name>25 Degrees, West</display_name>
        </choice>
        <choice>
          <value>25 Degrees, Southwest</value>
          <display_name>25 Degrees, Southwest</display_name>
        </choice>
        <choice>
          <value>25 Degrees, South</value>
          <display_name>25 Degrees, South</display_name>
        </choice>
        <choice>
          <value>25 Degrees, Southeast</value>
          <display_name>25 Degrees, Southeast</display_name>
        </choice>
        <choice>
          <value>25 Degrees, East</value>
          <display_name>25 Degrees, East</display_name>
        </choice>
        <choice>
          <value>30 Degrees, West</value>
          <display_name>30 Degrees, West</display_name>
        </choice>
        <choice>
          <value>30 Degrees, Southwest</value>
          <display_name>30 Degrees, Southwest</display_name>
        </choice>
        <choice>
          <value>30 Degrees, South</value>
          <display_name>30 Degrees, South</display_name>
        </choice>
        <choice>
          <value>30 Degrees, Southeast</value>
          <display_name>30 Degrees, Southeast</display_name>
        </choice>
        <choice>
          <value>30 Degrees, East</value>
          <display_name>30 Degrees, East</display_name>
        </choice>
        <choice>
          <value>35 Degrees, West</value>
          <display_name>35 Degrees, West</display_name>
        </choice>
        <choice>
          <value>35 Degrees, Southwest</value>
          <display_name>35 Degrees, Southwest</display_name>
        </choice>
        <choice>
          <value>35 Degrees, South</value>
          <display_name>35 Degrees, South</display_name>
        </choice>
        <choice>
          <value>35 Degrees, Southeast</value>
          <display_name>35 Degrees, Southeast</display_name>
        </choice>
        <choice>
          <value>35 Degrees, East</value>
          <display_name>35 Degrees, East</display_name>
        </choice>
        <choice>
          <value>40 Degrees, West</value>
          <display_name>40 Degrees, West</display_name>
        </choice>
        <choice>
          <value>40 Degrees, Southwest</value>
          <display_name>40 Degrees, Southwest</display_name>
        </choice>
        <choice>
          <value>40 Degrees, South</value>
          <display_name>40 Degrees, South</display_name>
        </choice>
        <choice>
          <value>40 Degrees, Southeast</value>
          <display_name>40 Degrees, Southeast</display_name>
        </choice>
        <choice>
          <value>40 Degrees, East</value>
          <display_name>40 Degrees, East</display_name>
        </choice>
        <choice>
          <value>45 Degrees, West</value>
          <display_name>45 Degrees, West</display_name>
        </choice>
        <choice>
          <value>45 Degrees, Southwest</value>
          <display_name>45 Degrees, Southwest</display_name>
        </choice>
        <choice>
          <value>45 Degrees, South</value>
          <display_name>45 Degrees, South</display_name>
        </choice>
        <choice>
          <value>45 Degrees, Southeast</value>
          <display_name>45 Degrees, Southeast</display_name>
        </choice>
        <choice>
          <value>45 Degrees, East</value>
          <display_name>45 Degrees, East</display_name>
        </choice>
        <choice>
          <value>50 Degrees, West</value>
          <display_name>50 Degrees, West</display_name>
        </choice>
        <choice>
          <value>50 Degrees, Southwest</value>
          <display_name>50 Degrees, Southwest</display_name>
        </choice>
        <choice>
          <value>50 Degrees, South</value>
          <display_name>50 Degrees, South</display_name>
        </choice>
        <choice>
          <value>50 Degrees, Southeast</value>
          <display_name>50 Degrees, Southeast</display_name>
        </choice>
        <choice>
          <value>50 Degrees, East</value>
          <display_name>50 Degrees, East</display_name>
        </choice>
      </choices>
    </argument>
    <argument>
      <name>pv_system</name>
      <display_name>PV: System</display_name>
      <description>The size and type of the PV system.</description>
      <type>Choice</type>
      <required>false</required>
      <model_dependent>false</model_dependent>
      <default_value>None</default_value>
      <choices>
        <choice>
          <value>None</value>
          <display_name>None</display_name>
        </choice>
        <choice>
          <value>0.5 kW</value>
          <display_name>0.5 kW</display_name>
        </choice>
        <choice>
          <value>1.0 kW</value>
          <display_name>1.0 kW</display_name>
        </choice>
        <choice>
          <value>1.5 kW</value>
          <display_name>1.5 kW</display_name>
        </choice>
        <choice>
          <value>2.0 kW</value>
          <display_name>2.0 kW</display_name>
        </choice>
        <choice>
          <value>2.5 kW</value>
          <display_name>2.5 kW</display_name>
        </choice>
        <choice>
          <value>3.0 kW</value>
          <display_name>3.0 kW</display_name>
        </choice>
        <choice>
          <value>3.5 kW</value>
          <display_name>3.5 kW</display_name>
        </choice>
        <choice>
          <value>4.0 kW</value>
          <display_name>4.0 kW</display_name>
        </choice>
        <choice>
          <value>4.5 kW</value>
          <display_name>4.5 kW</display_name>
        </choice>
        <choice>
          <value>5.0 kW</value>
          <display_name>5.0 kW</display_name>
        </choice>
        <choice>
          <value>5.5 kW</value>
          <display_name>5.5 kW</display_name>
        </choice>
        <choice>
          <value>6.0 kW</value>
          <display_name>6.0 kW</display_name>
        </choice>
        <choice>
          <value>6.5 kW</value>
          <display_name>6.5 kW</display_name>
        </choice>
        <choice>
          <value>7.0 kW</value>
          <display_name>7.0 kW</display_name>
        </choice>
        <choice>
          <value>7.5 kW</value>
          <display_name>7.5 kW</display_name>
        </choice>
        <choice>
          <value>8.0 kW</value>
          <display_name>8.0 kW</display_name>
        </choice>
        <choice>
          <value>8.5 kW</value>
          <display_name>8.5 kW</display_name>
        </choice>
        <choice>
          <value>9.0 kW</value>
          <display_name>9.0 kW</display_name>
        </choice>
        <choice>
          <value>9.5 kW</value>
          <display_name>9.5 kW</display_name>
        </choice>
        <choice>
          <value>10.0 kW</value>
          <display_name>10.0 kW</display_name>
        </choice>
        <choice>
          <value>10.5 kW</value>
          <display_name>10.5 kW</display_name>
        </choice>
        <choice>
          <value>11.0 kW</value>
          <display_name>11.0 kW</display_name>
        </choice>
        <choice>
          <value>11.5 kW</value>
          <display_name>11.5 kW</display_name>
        </choice>
        <choice>
          <value>12.0 kW</value>
          <display_name>12.0 kW</display_name>
        </choice>
        <choice>
          <value>12.5 kW</value>
          <display_name>12.5 kW</display_name>
        </choice>
        <choice>
          <value>13.0 kW</value>
          <display_name>13.0 kW</display_name>
        </choice>
        <choice>
          <value>13.5 kW</value>
          <display_name>13.5 kW</display_name>
        </choice>
        <choice>
          <value>14.0 kW</value>
          <display_name>14.0 kW</display_name>
        </choice>
        <choice>
          <value>14.5 kW</value>
          <display_name>14.5 kW</display_name>
        </choice>
        <choice>
          <value>15.0 kW</value>
          <display_name>15.0 kW</display_name>
        </choice>
        <choice>
          <value>Detailed Example: 10.0 kW, Standard, 14% System Losses, 96% Inverter Efficiency</value>
          <display_name>Detailed Example: 10.0 kW, Standard, 14% System Losses, 96% Inverter Efficiency</display_name>
        </choice>
        <choice>
          <value>Detailed Example: 1.5 kW, Premium</value>
          <display_name>Detailed Example: 1.5 kW, Premium</display_name>
        </choice>
        <choice>
          <value>Detailed Example: 1.5 kW, Thin Film</value>
          <display_name>Detailed Example: 1.5 kW, Thin Film</display_name>
        </choice>
      </choices>
    </argument>
    <argument>
      <name>pv_system_direction</name>
      <display_name>PV: System Direction</display_name>
      <description>The azimuth and tilt of the PV system array.</description>
      <type>Choice</type>
      <required>false</required>
      <model_dependent>false</model_dependent>
      <default_value>Roof Pitch, South</default_value>
      <choices>
        <choice>
          <value>Roof Pitch, West</value>
          <display_name>Roof Pitch, West</display_name>
        </choice>
        <choice>
          <value>Roof Pitch, Southwest</value>
          <display_name>Roof Pitch, Southwest</display_name>
        </choice>
        <choice>
          <value>Roof Pitch, South</value>
          <display_name>Roof Pitch, South</display_name>
        </choice>
        <choice>
          <value>Roof Pitch, Southeast</value>
          <display_name>Roof Pitch, Southeast</display_name>
        </choice>
        <choice>
          <value>Roof Pitch, East</value>
          <display_name>Roof Pitch, East</display_name>
        </choice>
        <choice>
          <value>Roof Pitch, Northeast</value>
          <display_name>Roof Pitch, Northeast</display_name>
        </choice>
        <choice>
          <value>Roof Pitch, North</value>
          <display_name>Roof Pitch, North</display_name>
        </choice>
        <choice>
          <value>Roof Pitch, Northwest</value>
          <display_name>Roof Pitch, Northwest</display_name>
        </choice>
        <choice>
          <value>0 Degrees</value>
          <display_name>0 Degrees</display_name>
        </choice>
        <choice>
          <value>5 Degrees, West</value>
          <display_name>5 Degrees, West</display_name>
        </choice>
        <choice>
          <value>5 Degrees, Southwest</value>
          <display_name>5 Degrees, Southwest</display_name>
        </choice>
        <choice>
          <value>5 Degrees, South</value>
          <display_name>5 Degrees, South</display_name>
        </choice>
        <choice>
          <value>5 Degrees, Southeast</value>
          <display_name>5 Degrees, Southeast</display_name>
        </choice>
        <choice>
          <value>5 Degrees, East</value>
          <display_name>5 Degrees, East</display_name>
        </choice>
        <choice>
          <value>10 Degrees, West</value>
          <display_name>10 Degrees, West</display_name>
        </choice>
        <choice>
          <value>10 Degrees, Southwest</value>
          <display_name>10 Degrees, Southwest</display_name>
        </choice>
        <choice>
          <value>10 Degrees, South</value>
          <display_name>10 Degrees, South</display_name>
        </choice>
        <choice>
          <value>10 Degrees, Southeast</value>
          <display_name>10 Degrees, Southeast</display_name>
        </choice>
        <choice>
          <value>10 Degrees, East</value>
          <display_name>10 Degrees, East</display_name>
        </choice>
        <choice>
          <value>15 Degrees, West</value>
          <display_name>15 Degrees, West</display_name>
        </choice>
        <choice>
          <value>15 Degrees, Southwest</value>
          <display_name>15 Degrees, Southwest</display_name>
        </choice>
        <choice>
          <value>15 Degrees, South</value>
          <display_name>15 Degrees, South</display_name>
        </choice>
        <choice>
          <value>15 Degrees, Southeast</value>
          <display_name>15 Degrees, Southeast</display_name>
        </choice>
        <choice>
          <value>15 Degrees, East</value>
          <display_name>15 Degrees, East</display_name>
        </choice>
        <choice>
          <value>20 Degrees, West</value>
          <display_name>20 Degrees, West</display_name>
        </choice>
        <choice>
          <value>20 Degrees, Southwest</value>
          <display_name>20 Degrees, Southwest</display_name>
        </choice>
        <choice>
          <value>20 Degrees, South</value>
          <display_name>20 Degrees, South</display_name>
        </choice>
        <choice>
          <value>20 Degrees, Southeast</value>
          <display_name>20 Degrees, Southeast</display_name>
        </choice>
        <choice>
          <value>20 Degrees, East</value>
          <display_name>20 Degrees, East</display_name>
        </choice>
        <choice>
          <value>25 Degrees, West</value>
          <display_name>25 Degrees, West</display_name>
        </choice>
        <choice>
          <value>25 Degrees, Southwest</value>
          <display_name>25 Degrees, Southwest</display_name>
        </choice>
        <choice>
          <value>25 Degrees, South</value>
          <display_name>25 Degrees, South</display_name>
        </choice>
        <choice>
          <value>25 Degrees, Southeast</value>
          <display_name>25 Degrees, Southeast</display_name>
        </choice>
        <choice>
          <value>25 Degrees, East</value>
          <display_name>25 Degrees, East</display_name>
        </choice>
        <choice>
          <value>30 Degrees, West</value>
          <display_name>30 Degrees, West</display_name>
        </choice>
        <choice>
          <value>30 Degrees, Southwest</value>
          <display_name>30 Degrees, Southwest</display_name>
        </choice>
        <choice>
          <value>30 Degrees, South</value>
          <display_name>30 Degrees, South</display_name>
        </choice>
        <choice>
          <value>30 Degrees, Southeast</value>
          <display_name>30 Degrees, Southeast</display_name>
        </choice>
        <choice>
          <value>30 Degrees, East</value>
          <display_name>30 Degrees, East</display_name>
        </choice>
        <choice>
          <value>35 Degrees, West</value>
          <display_name>35 Degrees, West</display_name>
        </choice>
        <choice>
          <value>35 Degrees, Southwest</value>
          <display_name>35 Degrees, Southwest</display_name>
        </choice>
        <choice>
          <value>35 Degrees, South</value>
          <display_name>35 Degrees, South</display_name>
        </choice>
        <choice>
          <value>35 Degrees, Southeast</value>
          <display_name>35 Degrees, Southeast</display_name>
        </choice>
        <choice>
          <value>35 Degrees, East</value>
          <display_name>35 Degrees, East</display_name>
        </choice>
        <choice>
          <value>40 Degrees, West</value>
          <display_name>40 Degrees, West</display_name>
        </choice>
        <choice>
          <value>40 Degrees, Southwest</value>
          <display_name>40 Degrees, Southwest</display_name>
        </choice>
        <choice>
          <value>40 Degrees, South</value>
          <display_name>40 Degrees, South</display_name>
        </choice>
        <choice>
          <value>40 Degrees, Southeast</value>
          <display_name>40 Degrees, Southeast</display_name>
        </choice>
        <choice>
          <value>40 Degrees, East</value>
          <display_name>40 Degrees, East</display_name>
        </choice>
        <choice>
          <value>45 Degrees, West</value>
          <display_name>45 Degrees, West</display_name>
        </choice>
        <choice>
          <value>45 Degrees, Southwest</value>
          <display_name>45 Degrees, Southwest</display_name>
        </choice>
        <choice>
          <value>45 Degrees, South</value>
          <display_name>45 Degrees, South</display_name>
        </choice>
        <choice>
          <value>45 Degrees, Southeast</value>
          <display_name>45 Degrees, Southeast</display_name>
        </choice>
        <choice>
          <value>45 Degrees, East</value>
          <display_name>45 Degrees, East</display_name>
        </choice>
        <choice>
          <value>50 Degrees, West</value>
          <display_name>50 Degrees, West</display_name>
        </choice>
        <choice>
          <value>50 Degrees, Southwest</value>
          <display_name>50 Degrees, Southwest</display_name>
        </choice>
        <choice>
          <value>50 Degrees, South</value>
          <display_name>50 Degrees, South</display_name>
        </choice>
        <choice>
          <value>50 Degrees, Southeast</value>
          <display_name>50 Degrees, Southeast</display_name>
        </choice>
        <choice>
          <value>50 Degrees, East</value>
          <display_name>50 Degrees, East</display_name>
        </choice>
      </choices>
    </argument>
    <argument>
      <name>pv_system_2</name>
      <display_name>PV: System 2</display_name>
      <description>The size and type of the second PV system.</description>
      <type>Choice</type>
      <required>false</required>
      <model_dependent>false</model_dependent>
      <default_value>None</default_value>
      <choices>
        <choice>
          <value>None</value>
          <display_name>None</display_name>
        </choice>
        <choice>
          <value>0.5 kW</value>
          <display_name>0.5 kW</display_name>
        </choice>
        <choice>
          <value>1.0 kW</value>
          <display_name>1.0 kW</display_name>
        </choice>
        <choice>
          <value>1.5 kW</value>
          <display_name>1.5 kW</display_name>
        </choice>
        <choice>
          <value>2.0 kW</value>
          <display_name>2.0 kW</display_name>
        </choice>
        <choice>
          <value>2.5 kW</value>
          <display_name>2.5 kW</display_name>
        </choice>
        <choice>
          <value>3.0 kW</value>
          <display_name>3.0 kW</display_name>
        </choice>
        <choice>
          <value>3.5 kW</value>
          <display_name>3.5 kW</display_name>
        </choice>
        <choice>
          <value>4.0 kW</value>
          <display_name>4.0 kW</display_name>
        </choice>
        <choice>
          <value>4.5 kW</value>
          <display_name>4.5 kW</display_name>
        </choice>
        <choice>
          <value>5.0 kW</value>
          <display_name>5.0 kW</display_name>
        </choice>
        <choice>
          <value>5.5 kW</value>
          <display_name>5.5 kW</display_name>
        </choice>
        <choice>
          <value>6.0 kW</value>
          <display_name>6.0 kW</display_name>
        </choice>
        <choice>
          <value>6.5 kW</value>
          <display_name>6.5 kW</display_name>
        </choice>
        <choice>
          <value>7.0 kW</value>
          <display_name>7.0 kW</display_name>
        </choice>
        <choice>
          <value>7.5 kW</value>
          <display_name>7.5 kW</display_name>
        </choice>
        <choice>
          <value>8.0 kW</value>
          <display_name>8.0 kW</display_name>
        </choice>
        <choice>
          <value>8.5 kW</value>
          <display_name>8.5 kW</display_name>
        </choice>
        <choice>
          <value>9.0 kW</value>
          <display_name>9.0 kW</display_name>
        </choice>
        <choice>
          <value>9.5 kW</value>
          <display_name>9.5 kW</display_name>
        </choice>
        <choice>
          <value>10.0 kW</value>
          <display_name>10.0 kW</display_name>
        </choice>
        <choice>
          <value>10.5 kW</value>
          <display_name>10.5 kW</display_name>
        </choice>
        <choice>
          <value>11.0 kW</value>
          <display_name>11.0 kW</display_name>
        </choice>
        <choice>
          <value>11.5 kW</value>
          <display_name>11.5 kW</display_name>
        </choice>
        <choice>
          <value>12.0 kW</value>
          <display_name>12.0 kW</display_name>
        </choice>
        <choice>
          <value>12.5 kW</value>
          <display_name>12.5 kW</display_name>
        </choice>
        <choice>
          <value>13.0 kW</value>
          <display_name>13.0 kW</display_name>
        </choice>
        <choice>
          <value>13.5 kW</value>
          <display_name>13.5 kW</display_name>
        </choice>
        <choice>
          <value>14.0 kW</value>
          <display_name>14.0 kW</display_name>
        </choice>
        <choice>
          <value>14.5 kW</value>
          <display_name>14.5 kW</display_name>
        </choice>
        <choice>
          <value>15.0 kW</value>
          <display_name>15.0 kW</display_name>
        </choice>
        <choice>
          <value>Detailed Example: 10.0 kW, Standard, 14% System Losses</value>
          <display_name>Detailed Example: 10.0 kW, Standard, 14% System Losses</display_name>
        </choice>
        <choice>
          <value>Detailed Example: 1.5 kW, Premium</value>
          <display_name>Detailed Example: 1.5 kW, Premium</display_name>
        </choice>
        <choice>
          <value>Detailed Example: 1.5 kW, Thin Film</value>
          <display_name>Detailed Example: 1.5 kW, Thin Film</display_name>
        </choice>
      </choices>
    </argument>
    <argument>
      <name>pv_system_2_direction</name>
      <display_name>PV: System 2 Direction</display_name>
      <description>The azimuth and tilt of the second PV system array.</description>
      <type>Choice</type>
      <required>false</required>
      <model_dependent>false</model_dependent>
      <default_value>Roof Pitch, South</default_value>
      <choices>
        <choice>
          <value>Roof Pitch, West</value>
          <display_name>Roof Pitch, West</display_name>
        </choice>
        <choice>
          <value>Roof Pitch, Southwest</value>
          <display_name>Roof Pitch, Southwest</display_name>
        </choice>
        <choice>
          <value>Roof Pitch, South</value>
          <display_name>Roof Pitch, South</display_name>
        </choice>
        <choice>
          <value>Roof Pitch, Southeast</value>
          <display_name>Roof Pitch, Southeast</display_name>
        </choice>
        <choice>
          <value>Roof Pitch, East</value>
          <display_name>Roof Pitch, East</display_name>
        </choice>
        <choice>
          <value>Roof Pitch, Northeast</value>
          <display_name>Roof Pitch, Northeast</display_name>
        </choice>
        <choice>
          <value>Roof Pitch, North</value>
          <display_name>Roof Pitch, North</display_name>
        </choice>
        <choice>
          <value>Roof Pitch, Northwest</value>
          <display_name>Roof Pitch, Northwest</display_name>
        </choice>
        <choice>
          <value>0 Degrees</value>
          <display_name>0 Degrees</display_name>
        </choice>
        <choice>
          <value>5 Degrees, West</value>
          <display_name>5 Degrees, West</display_name>
        </choice>
        <choice>
          <value>5 Degrees, Southwest</value>
          <display_name>5 Degrees, Southwest</display_name>
        </choice>
        <choice>
          <value>5 Degrees, South</value>
          <display_name>5 Degrees, South</display_name>
        </choice>
        <choice>
          <value>5 Degrees, Southeast</value>
          <display_name>5 Degrees, Southeast</display_name>
        </choice>
        <choice>
          <value>5 Degrees, East</value>
          <display_name>5 Degrees, East</display_name>
        </choice>
        <choice>
          <value>10 Degrees, West</value>
          <display_name>10 Degrees, West</display_name>
        </choice>
        <choice>
          <value>10 Degrees, Southwest</value>
          <display_name>10 Degrees, Southwest</display_name>
        </choice>
        <choice>
          <value>10 Degrees, South</value>
          <display_name>10 Degrees, South</display_name>
        </choice>
        <choice>
          <value>10 Degrees, Southeast</value>
          <display_name>10 Degrees, Southeast</display_name>
        </choice>
        <choice>
          <value>10 Degrees, East</value>
          <display_name>10 Degrees, East</display_name>
        </choice>
        <choice>
          <value>15 Degrees, West</value>
          <display_name>15 Degrees, West</display_name>
        </choice>
        <choice>
          <value>15 Degrees, Southwest</value>
          <display_name>15 Degrees, Southwest</display_name>
        </choice>
        <choice>
          <value>15 Degrees, South</value>
          <display_name>15 Degrees, South</display_name>
        </choice>
        <choice>
          <value>15 Degrees, Southeast</value>
          <display_name>15 Degrees, Southeast</display_name>
        </choice>
        <choice>
          <value>15 Degrees, East</value>
          <display_name>15 Degrees, East</display_name>
        </choice>
        <choice>
          <value>20 Degrees, West</value>
          <display_name>20 Degrees, West</display_name>
        </choice>
        <choice>
          <value>20 Degrees, Southwest</value>
          <display_name>20 Degrees, Southwest</display_name>
        </choice>
        <choice>
          <value>20 Degrees, South</value>
          <display_name>20 Degrees, South</display_name>
        </choice>
        <choice>
          <value>20 Degrees, Southeast</value>
          <display_name>20 Degrees, Southeast</display_name>
        </choice>
        <choice>
          <value>20 Degrees, East</value>
          <display_name>20 Degrees, East</display_name>
        </choice>
        <choice>
          <value>25 Degrees, West</value>
          <display_name>25 Degrees, West</display_name>
        </choice>
        <choice>
          <value>25 Degrees, Southwest</value>
          <display_name>25 Degrees, Southwest</display_name>
        </choice>
        <choice>
          <value>25 Degrees, South</value>
          <display_name>25 Degrees, South</display_name>
        </choice>
        <choice>
          <value>25 Degrees, Southeast</value>
          <display_name>25 Degrees, Southeast</display_name>
        </choice>
        <choice>
          <value>25 Degrees, East</value>
          <display_name>25 Degrees, East</display_name>
        </choice>
        <choice>
          <value>30 Degrees, West</value>
          <display_name>30 Degrees, West</display_name>
        </choice>
        <choice>
          <value>30 Degrees, Southwest</value>
          <display_name>30 Degrees, Southwest</display_name>
        </choice>
        <choice>
          <value>30 Degrees, South</value>
          <display_name>30 Degrees, South</display_name>
        </choice>
        <choice>
          <value>30 Degrees, Southeast</value>
          <display_name>30 Degrees, Southeast</display_name>
        </choice>
        <choice>
          <value>30 Degrees, East</value>
          <display_name>30 Degrees, East</display_name>
        </choice>
        <choice>
          <value>35 Degrees, West</value>
          <display_name>35 Degrees, West</display_name>
        </choice>
        <choice>
          <value>35 Degrees, Southwest</value>
          <display_name>35 Degrees, Southwest</display_name>
        </choice>
        <choice>
          <value>35 Degrees, South</value>
          <display_name>35 Degrees, South</display_name>
        </choice>
        <choice>
          <value>35 Degrees, Southeast</value>
          <display_name>35 Degrees, Southeast</display_name>
        </choice>
        <choice>
          <value>35 Degrees, East</value>
          <display_name>35 Degrees, East</display_name>
        </choice>
        <choice>
          <value>40 Degrees, West</value>
          <display_name>40 Degrees, West</display_name>
        </choice>
        <choice>
          <value>40 Degrees, Southwest</value>
          <display_name>40 Degrees, Southwest</display_name>
        </choice>
        <choice>
          <value>40 Degrees, South</value>
          <display_name>40 Degrees, South</display_name>
        </choice>
        <choice>
          <value>40 Degrees, Southeast</value>
          <display_name>40 Degrees, Southeast</display_name>
        </choice>
        <choice>
          <value>40 Degrees, East</value>
          <display_name>40 Degrees, East</display_name>
        </choice>
        <choice>
          <value>45 Degrees, West</value>
          <display_name>45 Degrees, West</display_name>
        </choice>
        <choice>
          <value>45 Degrees, Southwest</value>
          <display_name>45 Degrees, Southwest</display_name>
        </choice>
        <choice>
          <value>45 Degrees, South</value>
          <display_name>45 Degrees, South</display_name>
        </choice>
        <choice>
          <value>45 Degrees, Southeast</value>
          <display_name>45 Degrees, Southeast</display_name>
        </choice>
        <choice>
          <value>45 Degrees, East</value>
          <display_name>45 Degrees, East</display_name>
        </choice>
        <choice>
          <value>50 Degrees, West</value>
          <display_name>50 Degrees, West</display_name>
        </choice>
        <choice>
          <value>50 Degrees, Southwest</value>
          <display_name>50 Degrees, Southwest</display_name>
        </choice>
        <choice>
          <value>50 Degrees, South</value>
          <display_name>50 Degrees, South</display_name>
        </choice>
        <choice>
          <value>50 Degrees, Southeast</value>
          <display_name>50 Degrees, Southeast</display_name>
        </choice>
        <choice>
          <value>50 Degrees, East</value>
          <display_name>50 Degrees, East</display_name>
        </choice>
      </choices>
    </argument>
    <argument>
      <name>battery</name>
      <display_name>Battery</display_name>
      <description>The size and type of battery storage.</description>
      <type>Choice</type>
      <required>false</required>
      <model_dependent>false</model_dependent>
      <default_value>None</default_value>
      <choices>
        <choice>
          <value>None</value>
          <display_name>None</display_name>
        </choice>
        <choice>
          <value>5.0 kWh</value>
          <display_name>5.0 kWh</display_name>
        </choice>
        <choice>
          <value>7.5 kWh</value>
          <display_name>7.5 kWh</display_name>
        </choice>
        <choice>
          <value>10.0 kWh</value>
          <display_name>10.0 kWh</display_name>
        </choice>
        <choice>
          <value>12.5 kWh</value>
          <display_name>12.5 kWh</display_name>
        </choice>
        <choice>
          <value>15.0 kWh</value>
          <display_name>15.0 kWh</display_name>
        </choice>
        <choice>
          <value>17.5 kWh</value>
          <display_name>17.5 kWh</display_name>
        </choice>
        <choice>
          <value>20.0 kWh</value>
          <display_name>20.0 kWh</display_name>
        </choice>
        <choice>
          <value>Detailed Example: 20.0 kWh, 6 kW, Garage</value>
          <display_name>Detailed Example: 20.0 kWh, 6 kW, Garage</display_name>
        </choice>
        <choice>
          <value>Detailed Example: 20.0 kWh, 6 kW, Outside</value>
          <display_name>Detailed Example: 20.0 kWh, 6 kW, Outside</display_name>
        </choice>
        <choice>
          <value>Detailed Example: 20.0 kWh, 6 kW, Outside, 80% Efficiency</value>
          <display_name>Detailed Example: 20.0 kWh, 6 kW, Outside, 80% Efficiency</display_name>
        </choice>
      </choices>
    </argument>
    <argument>
      <name>electric_vehicle</name>
      <display_name>Electric Vehicle</display_name>
      <description>The type of battery electric vehicle.</description>
      <type>Choice</type>
      <required>false</required>
      <model_dependent>false</model_dependent>
      <default_value>None</default_value>
      <choices>
        <choice>
          <value>None</value>
          <display_name>None</display_name>
        </choice>
        <choice>
          <value>Compact, 200 Mile Range, 1000 miles/yr</value>
          <display_name>Compact, 200 Mile Range, 1000 miles/yr</display_name>
        </choice>
        <choice>
          <value>Compact, 200 Mile Range, 3000 miles/yr</value>
          <display_name>Compact, 200 Mile Range, 3000 miles/yr</display_name>
        </choice>
        <choice>
          <value>Compact, 200 Mile Range, 5000 miles/yr</value>
          <display_name>Compact, 200 Mile Range, 5000 miles/yr</display_name>
        </choice>
        <choice>
          <value>Compact, 200 Mile Range, 7000 miles/yr</value>
          <display_name>Compact, 200 Mile Range, 7000 miles/yr</display_name>
        </choice>
        <choice>
          <value>Compact, 200 Mile Range, 9000 miles/yr</value>
          <display_name>Compact, 200 Mile Range, 9000 miles/yr</display_name>
        </choice>
        <choice>
          <value>Compact, 200 Mile Range, 11000 miles/yr</value>
          <display_name>Compact, 200 Mile Range, 11000 miles/yr</display_name>
        </choice>
        <choice>
          <value>Compact, 200 Mile Range, 13000 miles/yr</value>
          <display_name>Compact, 200 Mile Range, 13000 miles/yr</display_name>
        </choice>
        <choice>
          <value>Compact, 200 Mile Range, 15000 miles/yr</value>
          <display_name>Compact, 200 Mile Range, 15000 miles/yr</display_name>
        </choice>
        <choice>
          <value>Compact, 200 Mile Range, 17000 miles/yr</value>
          <display_name>Compact, 200 Mile Range, 17000 miles/yr</display_name>
        </choice>
        <choice>
          <value>Compact, 200 Mile Range, 19000 miles/yr</value>
          <display_name>Compact, 200 Mile Range, 19000 miles/yr</display_name>
        </choice>
        <choice>
          <value>Compact, 200 Mile Range, 22500 miles/yr</value>
          <display_name>Compact, 200 Mile Range, 22500 miles/yr</display_name>
        </choice>
        <choice>
          <value>Compact, 300 Mile Range, 1000 miles/yr</value>
          <display_name>Compact, 300 Mile Range, 1000 miles/yr</display_name>
        </choice>
        <choice>
          <value>Compact, 300 Mile Range, 3000 miles/yr</value>
          <display_name>Compact, 300 Mile Range, 3000 miles/yr</display_name>
        </choice>
        <choice>
          <value>Compact, 300 Mile Range, 5000 miles/yr</value>
          <display_name>Compact, 300 Mile Range, 5000 miles/yr</display_name>
        </choice>
        <choice>
          <value>Compact, 300 Mile Range, 7000 miles/yr</value>
          <display_name>Compact, 300 Mile Range, 7000 miles/yr</display_name>
        </choice>
        <choice>
          <value>Compact, 300 Mile Range, 9000 miles/yr</value>
          <display_name>Compact, 300 Mile Range, 9000 miles/yr</display_name>
        </choice>
        <choice>
          <value>Compact, 300 Mile Range, 11000 miles/yr</value>
          <display_name>Compact, 300 Mile Range, 11000 miles/yr</display_name>
        </choice>
        <choice>
          <value>Compact, 300 Mile Range, 13000 miles/yr</value>
          <display_name>Compact, 300 Mile Range, 13000 miles/yr</display_name>
        </choice>
        <choice>
          <value>Compact, 300 Mile Range, 15000 miles/yr</value>
          <display_name>Compact, 300 Mile Range, 15000 miles/yr</display_name>
        </choice>
        <choice>
          <value>Compact, 300 Mile Range, 17000 miles/yr</value>
          <display_name>Compact, 300 Mile Range, 17000 miles/yr</display_name>
        </choice>
        <choice>
          <value>Compact, 300 Mile Range, 19000 miles/yr</value>
          <display_name>Compact, 300 Mile Range, 19000 miles/yr</display_name>
        </choice>
        <choice>
          <value>Compact, 300 Mile Range, 22500 miles/yr</value>
          <display_name>Compact, 300 Mile Range, 22500 miles/yr</display_name>
        </choice>
        <choice>
          <value>Midsize, 200 Mile Range, 1000 miles/yr</value>
          <display_name>Midsize, 200 Mile Range, 1000 miles/yr</display_name>
        </choice>
        <choice>
          <value>Midsize, 200 Mile Range, 3000 miles/yr</value>
          <display_name>Midsize, 200 Mile Range, 3000 miles/yr</display_name>
        </choice>
        <choice>
          <value>Midsize, 200 Mile Range, 5000 miles/yr</value>
          <display_name>Midsize, 200 Mile Range, 5000 miles/yr</display_name>
        </choice>
        <choice>
          <value>Midsize, 200 Mile Range, 7000 miles/yr</value>
          <display_name>Midsize, 200 Mile Range, 7000 miles/yr</display_name>
        </choice>
        <choice>
          <value>Midsize, 200 Mile Range, 9000 miles/yr</value>
          <display_name>Midsize, 200 Mile Range, 9000 miles/yr</display_name>
        </choice>
        <choice>
          <value>Midsize, 200 Mile Range, 11000 miles/yr</value>
          <display_name>Midsize, 200 Mile Range, 11000 miles/yr</display_name>
        </choice>
        <choice>
          <value>Midsize, 200 Mile Range, 13000 miles/yr</value>
          <display_name>Midsize, 200 Mile Range, 13000 miles/yr</display_name>
        </choice>
        <choice>
          <value>Midsize, 200 Mile Range, 15000 miles/yr</value>
          <display_name>Midsize, 200 Mile Range, 15000 miles/yr</display_name>
        </choice>
        <choice>
          <value>Midsize, 200 Mile Range, 17000 miles/yr</value>
          <display_name>Midsize, 200 Mile Range, 17000 miles/yr</display_name>
        </choice>
        <choice>
          <value>Midsize, 200 Mile Range, 19000 miles/yr</value>
          <display_name>Midsize, 200 Mile Range, 19000 miles/yr</display_name>
        </choice>
        <choice>
          <value>Midsize, 200 Mile Range, 22500 miles/yr</value>
          <display_name>Midsize, 200 Mile Range, 22500 miles/yr</display_name>
        </choice>
        <choice>
          <value>Midsize, 300 Mile Range, 1000 miles/yr</value>
          <display_name>Midsize, 300 Mile Range, 1000 miles/yr</display_name>
        </choice>
        <choice>
          <value>Midsize, 300 Mile Range, 3000 miles/yr</value>
          <display_name>Midsize, 300 Mile Range, 3000 miles/yr</display_name>
        </choice>
        <choice>
          <value>Midsize, 300 Mile Range, 5000 miles/yr</value>
          <display_name>Midsize, 300 Mile Range, 5000 miles/yr</display_name>
        </choice>
        <choice>
          <value>Midsize, 300 Mile Range, 7000 miles/yr</value>
          <display_name>Midsize, 300 Mile Range, 7000 miles/yr</display_name>
        </choice>
        <choice>
          <value>Midsize, 300 Mile Range, 9000 miles/yr</value>
          <display_name>Midsize, 300 Mile Range, 9000 miles/yr</display_name>
        </choice>
        <choice>
          <value>Midsize, 300 Mile Range, 11000 miles/yr</value>
          <display_name>Midsize, 300 Mile Range, 11000 miles/yr</display_name>
        </choice>
        <choice>
          <value>Midsize, 300 Mile Range, 13000 miles/yr</value>
          <display_name>Midsize, 300 Mile Range, 13000 miles/yr</display_name>
        </choice>
        <choice>
          <value>Midsize, 300 Mile Range, 15000 miles/yr</value>
          <display_name>Midsize, 300 Mile Range, 15000 miles/yr</display_name>
        </choice>
        <choice>
          <value>Midsize, 300 Mile Range, 17000 miles/yr</value>
          <display_name>Midsize, 300 Mile Range, 17000 miles/yr</display_name>
        </choice>
        <choice>
          <value>Midsize, 300 Mile Range, 19000 miles/yr</value>
          <display_name>Midsize, 300 Mile Range, 19000 miles/yr</display_name>
        </choice>
        <choice>
          <value>Midsize, 300 Mile Range, 22500 miles/yr</value>
          <display_name>Midsize, 300 Mile Range, 22500 miles/yr</display_name>
        </choice>
        <choice>
          <value>Pickup, 200 Mile Range, 1000 miles/yr</value>
          <display_name>Pickup, 200 Mile Range, 1000 miles/yr</display_name>
        </choice>
        <choice>
          <value>Pickup, 200 Mile Range, 3000 miles/yr</value>
          <display_name>Pickup, 200 Mile Range, 3000 miles/yr</display_name>
        </choice>
        <choice>
          <value>Pickup, 200 Mile Range, 5000 miles/yr</value>
          <display_name>Pickup, 200 Mile Range, 5000 miles/yr</display_name>
        </choice>
        <choice>
          <value>Pickup, 200 Mile Range, 7000 miles/yr</value>
          <display_name>Pickup, 200 Mile Range, 7000 miles/yr</display_name>
        </choice>
        <choice>
          <value>Pickup, 200 Mile Range, 9000 miles/yr</value>
          <display_name>Pickup, 200 Mile Range, 9000 miles/yr</display_name>
        </choice>
        <choice>
          <value>Pickup, 200 Mile Range, 11000 miles/yr</value>
          <display_name>Pickup, 200 Mile Range, 11000 miles/yr</display_name>
        </choice>
        <choice>
          <value>Pickup, 200 Mile Range, 13000 miles/yr</value>
          <display_name>Pickup, 200 Mile Range, 13000 miles/yr</display_name>
        </choice>
        <choice>
          <value>Pickup, 200 Mile Range, 15000 miles/yr</value>
          <display_name>Pickup, 200 Mile Range, 15000 miles/yr</display_name>
        </choice>
        <choice>
          <value>Pickup, 200 Mile Range, 17000 miles/yr</value>
          <display_name>Pickup, 200 Mile Range, 17000 miles/yr</display_name>
        </choice>
        <choice>
          <value>Pickup, 200 Mile Range, 19000 miles/yr</value>
          <display_name>Pickup, 200 Mile Range, 19000 miles/yr</display_name>
        </choice>
        <choice>
          <value>Pickup, 200 Mile Range, 22500 miles/yr</value>
          <display_name>Pickup, 200 Mile Range, 22500 miles/yr</display_name>
        </choice>
        <choice>
          <value>Pickup, 300 Mile Range, 1000 miles/yr</value>
          <display_name>Pickup, 300 Mile Range, 1000 miles/yr</display_name>
        </choice>
        <choice>
          <value>Pickup, 300 Mile Range, 3000 miles/yr</value>
          <display_name>Pickup, 300 Mile Range, 3000 miles/yr</display_name>
        </choice>
        <choice>
          <value>Pickup, 300 Mile Range, 5000 miles/yr</value>
          <display_name>Pickup, 300 Mile Range, 5000 miles/yr</display_name>
        </choice>
        <choice>
          <value>Pickup, 300 Mile Range, 7000 miles/yr</value>
          <display_name>Pickup, 300 Mile Range, 7000 miles/yr</display_name>
        </choice>
        <choice>
          <value>Pickup, 300 Mile Range, 9000 miles/yr</value>
          <display_name>Pickup, 300 Mile Range, 9000 miles/yr</display_name>
        </choice>
        <choice>
          <value>Pickup, 300 Mile Range, 11000 miles/yr</value>
          <display_name>Pickup, 300 Mile Range, 11000 miles/yr</display_name>
        </choice>
        <choice>
          <value>Pickup, 300 Mile Range, 13000 miles/yr</value>
          <display_name>Pickup, 300 Mile Range, 13000 miles/yr</display_name>
        </choice>
        <choice>
          <value>Pickup, 300 Mile Range, 15000 miles/yr</value>
          <display_name>Pickup, 300 Mile Range, 15000 miles/yr</display_name>
        </choice>
        <choice>
          <value>Pickup, 300 Mile Range, 17000 miles/yr</value>
          <display_name>Pickup, 300 Mile Range, 17000 miles/yr</display_name>
        </choice>
        <choice>
          <value>Pickup, 300 Mile Range, 19000 miles/yr</value>
          <display_name>Pickup, 300 Mile Range, 19000 miles/yr</display_name>
        </choice>
        <choice>
          <value>Pickup, 300 Mile Range, 22500 miles/yr</value>
          <display_name>Pickup, 300 Mile Range, 22500 miles/yr</display_name>
        </choice>
        <choice>
          <value>SUV, 200 Mile Range, 1000 miles/yr</value>
          <display_name>SUV, 200 Mile Range, 1000 miles/yr</display_name>
        </choice>
        <choice>
          <value>SUV, 200 Mile Range, 3000 miles/yr</value>
          <display_name>SUV, 200 Mile Range, 3000 miles/yr</display_name>
        </choice>
        <choice>
          <value>SUV, 200 Mile Range, 5000 miles/yr</value>
          <display_name>SUV, 200 Mile Range, 5000 miles/yr</display_name>
        </choice>
        <choice>
          <value>SUV, 200 Mile Range, 7000 miles/yr</value>
          <display_name>SUV, 200 Mile Range, 7000 miles/yr</display_name>
        </choice>
        <choice>
          <value>SUV, 200 Mile Range, 9000 miles/yr</value>
          <display_name>SUV, 200 Mile Range, 9000 miles/yr</display_name>
        </choice>
        <choice>
          <value>SUV, 200 Mile Range, 11000 miles/yr</value>
          <display_name>SUV, 200 Mile Range, 11000 miles/yr</display_name>
        </choice>
        <choice>
          <value>SUV, 200 Mile Range, 13000 miles/yr</value>
          <display_name>SUV, 200 Mile Range, 13000 miles/yr</display_name>
        </choice>
        <choice>
          <value>SUV, 200 Mile Range, 15000 miles/yr</value>
          <display_name>SUV, 200 Mile Range, 15000 miles/yr</display_name>
        </choice>
        <choice>
          <value>SUV, 200 Mile Range, 17000 miles/yr</value>
          <display_name>SUV, 200 Mile Range, 17000 miles/yr</display_name>
        </choice>
        <choice>
          <value>SUV, 200 Mile Range, 19000 miles/yr</value>
          <display_name>SUV, 200 Mile Range, 19000 miles/yr</display_name>
        </choice>
        <choice>
          <value>SUV, 200 Mile Range, 22500 miles/yr</value>
          <display_name>SUV, 200 Mile Range, 22500 miles/yr</display_name>
        </choice>
        <choice>
          <value>SUV, 300 Mile Range, 1000 miles/yr</value>
          <display_name>SUV, 300 Mile Range, 1000 miles/yr</display_name>
        </choice>
        <choice>
          <value>SUV, 300 Mile Range, 3000 miles/yr</value>
          <display_name>SUV, 300 Mile Range, 3000 miles/yr</display_name>
        </choice>
        <choice>
          <value>SUV, 300 Mile Range, 5000 miles/yr</value>
          <display_name>SUV, 300 Mile Range, 5000 miles/yr</display_name>
        </choice>
        <choice>
          <value>SUV, 300 Mile Range, 7000 miles/yr</value>
          <display_name>SUV, 300 Mile Range, 7000 miles/yr</display_name>
        </choice>
        <choice>
          <value>SUV, 300 Mile Range, 9000 miles/yr</value>
          <display_name>SUV, 300 Mile Range, 9000 miles/yr</display_name>
        </choice>
        <choice>
          <value>SUV, 300 Mile Range, 11000 miles/yr</value>
          <display_name>SUV, 300 Mile Range, 11000 miles/yr</display_name>
        </choice>
        <choice>
          <value>SUV, 300 Mile Range, 13000 miles/yr</value>
          <display_name>SUV, 300 Mile Range, 13000 miles/yr</display_name>
        </choice>
        <choice>
          <value>SUV, 300 Mile Range, 15000 miles/yr</value>
          <display_name>SUV, 300 Mile Range, 15000 miles/yr</display_name>
        </choice>
        <choice>
          <value>SUV, 300 Mile Range, 17000 miles/yr</value>
          <display_name>SUV, 300 Mile Range, 17000 miles/yr</display_name>
        </choice>
        <choice>
          <value>SUV, 300 Mile Range, 19000 miles/yr</value>
          <display_name>SUV, 300 Mile Range, 19000 miles/yr</display_name>
        </choice>
        <choice>
          <value>SUV, 300 Mile Range, 22500 miles/yr</value>
          <display_name>SUV, 300 Mile Range, 22500 miles/yr</display_name>
        </choice>
        <choice>
          <value>Detailed Example: 100 kWh battery, 0.25 kWh/mile</value>
          <display_name>Detailed Example: 100 kWh battery, 0.25 kWh/mile</display_name>
        </choice>
        <choice>
          <value>Detailed Example: 100 kWh battery, 4.0 miles/kWh</value>
          <display_name>Detailed Example: 100 kWh battery, 4.0 miles/kWh</display_name>
        </choice>
        <choice>
          <value>Detailed Example: 100 kWh battery, 135.0 mpge</value>
          <display_name>Detailed Example: 100 kWh battery, 135.0 mpge</display_name>
        </choice>
      </choices>
    </argument>
    <argument>
      <name>electric_vehicle_charger</name>
      <display_name>Electric Vehicle: Charger</display_name>
      <description>The type and usage of electric vehicle charger.</description>
      <type>Choice</type>
      <required>false</required>
      <model_dependent>false</model_dependent>
      <default_value>None</default_value>
      <choices>
        <choice>
          <value>None</value>
          <display_name>None</display_name>
        </choice>
        <choice>
          <value>Level 1, 10% Charging at Home</value>
          <display_name>Level 1, 10% Charging at Home</display_name>
        </choice>
        <choice>
          <value>Level 1, 30% Charging at Home</value>
          <display_name>Level 1, 30% Charging at Home</display_name>
        </choice>
        <choice>
          <value>Level 1, 50% Charging at Home</value>
          <display_name>Level 1, 50% Charging at Home</display_name>
        </choice>
        <choice>
          <value>Level 1, 70% Charging at Home</value>
          <display_name>Level 1, 70% Charging at Home</display_name>
        </choice>
        <choice>
          <value>Level 1, 90% Charging at Home</value>
          <display_name>Level 1, 90% Charging at Home</display_name>
        </choice>
        <choice>
          <value>Level 1, 100% Charging at Home</value>
          <display_name>Level 1, 100% Charging at Home</display_name>
        </choice>
        <choice>
          <value>Level 2, 10% Charging at Home</value>
          <display_name>Level 2, 10% Charging at Home</display_name>
        </choice>
        <choice>
          <value>Level 2, 30% Charging at Home</value>
          <display_name>Level 2, 30% Charging at Home</display_name>
        </choice>
        <choice>
          <value>Level 2, 50% Charging at Home</value>
          <display_name>Level 2, 50% Charging at Home</display_name>
        </choice>
        <choice>
          <value>Level 2, 70% Charging at Home</value>
          <display_name>Level 2, 70% Charging at Home</display_name>
        </choice>
        <choice>
          <value>Level 2, 90% Charging at Home</value>
          <display_name>Level 2, 90% Charging at Home</display_name>
        </choice>
        <choice>
          <value>Level 2, 100% Charging at Home</value>
          <display_name>Level 2, 100% Charging at Home</display_name>
        </choice>
        <choice>
          <value>Detailed Example: Level 2, 7000 W, 75% Charging at Home</value>
          <display_name>Detailed Example: Level 2, 7000 W, 75% Charging at Home</display_name>
        </choice>
      </choices>
    </argument>
    <argument>
      <name>appliance_clothes_washer</name>
      <display_name>Appliances: Clothes Washer</display_name>
      <description>The type and usage of clothes washer.</description>
      <type>Choice</type>
      <required>false</required>
      <model_dependent>false</model_dependent>
      <default_value>Standard, 2008-2017, 100% Usage</default_value>
      <choices>
        <choice>
          <value>None</value>
          <display_name>None</display_name>
        </choice>
        <choice>
          <value>Standard, 2008-2017, 50% Usage</value>
          <display_name>Standard, 2008-2017, 50% Usage</display_name>
        </choice>
        <choice>
          <value>Standard, 2008-2017, 75% Usage</value>
          <display_name>Standard, 2008-2017, 75% Usage</display_name>
        </choice>
        <choice>
          <value>Standard, 2008-2017, 100% Usage</value>
          <display_name>Standard, 2008-2017, 100% Usage</display_name>
        </choice>
        <choice>
          <value>Standard, 2008-2017, 150% Usage</value>
          <display_name>Standard, 2008-2017, 150% Usage</display_name>
        </choice>
        <choice>
          <value>Standard, 2008-2017, 200% Usage</value>
          <display_name>Standard, 2008-2017, 200% Usage</display_name>
        </choice>
        <choice>
          <value>Standard, 2018-present, 50% Usage</value>
          <display_name>Standard, 2018-present, 50% Usage</display_name>
        </choice>
        <choice>
          <value>Standard, 2018-present, 75% Usage</value>
          <display_name>Standard, 2018-present, 75% Usage</display_name>
        </choice>
        <choice>
          <value>Standard, 2018-present, 100% Usage</value>
          <display_name>Standard, 2018-present, 100% Usage</display_name>
        </choice>
        <choice>
          <value>Standard, 2018-present, 150% Usage</value>
          <display_name>Standard, 2018-present, 150% Usage</display_name>
        </choice>
        <choice>
          <value>Standard, 2018-present, 200% Usage</value>
          <display_name>Standard, 2018-present, 200% Usage</display_name>
        </choice>
        <choice>
          <value>EnergyStar, 2006-2017, 50% Usage</value>
          <display_name>EnergyStar, 2006-2017, 50% Usage</display_name>
        </choice>
        <choice>
          <value>EnergyStar, 2006-2017, 75% Usage</value>
          <display_name>EnergyStar, 2006-2017, 75% Usage</display_name>
        </choice>
        <choice>
          <value>EnergyStar, 2006-2017, 100% Usage</value>
          <display_name>EnergyStar, 2006-2017, 100% Usage</display_name>
        </choice>
        <choice>
          <value>EnergyStar, 2006-2017, 150% Usage</value>
          <display_name>EnergyStar, 2006-2017, 150% Usage</display_name>
        </choice>
        <choice>
          <value>EnergyStar, 2006-2017, 200% Usage</value>
          <display_name>EnergyStar, 2006-2017, 200% Usage</display_name>
        </choice>
        <choice>
          <value>EnergyStar, 2018-present, 50% Usage</value>
          <display_name>EnergyStar, 2018-present, 50% Usage</display_name>
        </choice>
        <choice>
          <value>EnergyStar, 2018-present, 75% Usage</value>
          <display_name>EnergyStar, 2018-present, 75% Usage</display_name>
        </choice>
        <choice>
          <value>EnergyStar, 2018-present, 100% Usage</value>
          <display_name>EnergyStar, 2018-present, 100% Usage</display_name>
        </choice>
        <choice>
          <value>EnergyStar, 2018-present, 150% Usage</value>
          <display_name>EnergyStar, 2018-present, 150% Usage</display_name>
        </choice>
        <choice>
          <value>EnergyStar, 2018-present, 200% Usage</value>
          <display_name>EnergyStar, 2018-present, 200% Usage</display_name>
        </choice>
        <choice>
          <value>CEE Tier II, 2018, 50% Usage</value>
          <display_name>CEE Tier II, 2018, 50% Usage</display_name>
        </choice>
        <choice>
          <value>CEE Tier II, 2018, 75% Usage</value>
          <display_name>CEE Tier II, 2018, 75% Usage</display_name>
        </choice>
        <choice>
          <value>CEE Tier II, 2018, 100% Usage</value>
          <display_name>CEE Tier II, 2018, 100% Usage</display_name>
        </choice>
        <choice>
          <value>CEE Tier II, 2018, 150% Usage</value>
          <display_name>CEE Tier II, 2018, 150% Usage</display_name>
        </choice>
        <choice>
          <value>CEE Tier II, 2018, 200% Usage</value>
          <display_name>CEE Tier II, 2018, 200% Usage</display_name>
        </choice>
        <choice>
          <value>Detailed Example: ERI Reference 2006</value>
          <display_name>Detailed Example: ERI Reference 2006</display_name>
        </choice>
        <choice>
          <value>Detailed Example: MEF 1.65</value>
          <display_name>Detailed Example: MEF 1.65</display_name>
        </choice>
        <choice>
          <value>Detailed Example: Standard, 2008-2017, Conditioned Basement</value>
          <display_name>Detailed Example: Standard, 2008-2017, Conditioned Basement</display_name>
        </choice>
        <choice>
          <value>Detailed Example: Standard, 2008-2017, Unconditioned Basement</value>
          <display_name>Detailed Example: Standard, 2008-2017, Unconditioned Basement</display_name>
        </choice>
        <choice>
          <value>Detailed Example: Standard, 2008-2017, Garage</value>
          <display_name>Detailed Example: Standard, 2008-2017, Garage</display_name>
        </choice>
      </choices>
    </argument>
    <argument>
      <name>appliance_clothes_dryer</name>
      <display_name>Appliances: Clothes Dryer</display_name>
      <description>The type and usage of clothes dryer.</description>
      <type>Choice</type>
      <required>false</required>
      <model_dependent>false</model_dependent>
      <default_value>Electricity, Standard, 100% Usage</default_value>
      <choices>
        <choice>
          <value>None</value>
          <display_name>None</display_name>
        </choice>
        <choice>
          <value>Electricity, Standard, 50% Usage</value>
          <display_name>Electricity, Standard, 50% Usage</display_name>
        </choice>
        <choice>
          <value>Electricity, Standard, 75% Usage</value>
          <display_name>Electricity, Standard, 75% Usage</display_name>
        </choice>
        <choice>
          <value>Electricity, Standard, 100% Usage</value>
          <display_name>Electricity, Standard, 100% Usage</display_name>
        </choice>
        <choice>
          <value>Electricity, Standard, 150% Usage</value>
          <display_name>Electricity, Standard, 150% Usage</display_name>
        </choice>
        <choice>
          <value>Electricity, Standard, 200% Usage</value>
          <display_name>Electricity, Standard, 200% Usage</display_name>
        </choice>
        <choice>
          <value>Electricity, Premium, 50% Usage</value>
          <display_name>Electricity, Premium, 50% Usage</display_name>
        </choice>
        <choice>
          <value>Electricity, Premium, 75% Usage</value>
          <display_name>Electricity, Premium, 75% Usage</display_name>
        </choice>
        <choice>
          <value>Electricity, Premium, 100% Usage</value>
          <display_name>Electricity, Premium, 100% Usage</display_name>
        </choice>
        <choice>
          <value>Electricity, Premium, 150% Usage</value>
          <display_name>Electricity, Premium, 150% Usage</display_name>
        </choice>
        <choice>
          <value>Electricity, Premium, 200% Usage</value>
          <display_name>Electricity, Premium, 200% Usage</display_name>
        </choice>
        <choice>
          <value>Electricity, Heat Pump, 50% Usage</value>
          <display_name>Electricity, Heat Pump, 50% Usage</display_name>
        </choice>
        <choice>
          <value>Electricity, Heat Pump, 75% Usage</value>
          <display_name>Electricity, Heat Pump, 75% Usage</display_name>
        </choice>
        <choice>
          <value>Electricity, Heat Pump, 100% Usage</value>
          <display_name>Electricity, Heat Pump, 100% Usage</display_name>
        </choice>
        <choice>
          <value>Electricity, Heat Pump, 150% Usage</value>
          <display_name>Electricity, Heat Pump, 150% Usage</display_name>
        </choice>
        <choice>
          <value>Electricity, Heat Pump, 200% Usage</value>
          <display_name>Electricity, Heat Pump, 200% Usage</display_name>
        </choice>
        <choice>
          <value>Natural Gas, Standard, 50% Usage</value>
          <display_name>Natural Gas, Standard, 50% Usage</display_name>
        </choice>
        <choice>
          <value>Natural Gas, Standard, 75% Usage</value>
          <display_name>Natural Gas, Standard, 75% Usage</display_name>
        </choice>
        <choice>
          <value>Natural Gas, Standard, 100% Usage</value>
          <display_name>Natural Gas, Standard, 100% Usage</display_name>
        </choice>
        <choice>
          <value>Natural Gas, Standard, 150% Usage</value>
          <display_name>Natural Gas, Standard, 150% Usage</display_name>
        </choice>
        <choice>
          <value>Natural Gas, Standard, 200% Usage</value>
          <display_name>Natural Gas, Standard, 200% Usage</display_name>
        </choice>
        <choice>
          <value>Natural Gas, Premium, 50% Usage</value>
          <display_name>Natural Gas, Premium, 50% Usage</display_name>
        </choice>
        <choice>
          <value>Natural Gas, Premium, 75% Usage</value>
          <display_name>Natural Gas, Premium, 75% Usage</display_name>
        </choice>
        <choice>
          <value>Natural Gas, Premium, 100% Usage</value>
          <display_name>Natural Gas, Premium, 100% Usage</display_name>
        </choice>
        <choice>
          <value>Natural Gas, Premium, 150% Usage</value>
          <display_name>Natural Gas, Premium, 150% Usage</display_name>
        </choice>
        <choice>
          <value>Natural Gas, Premium, 200% Usage</value>
          <display_name>Natural Gas, Premium, 200% Usage</display_name>
        </choice>
        <choice>
          <value>Propane, Standard, 50% Usage</value>
          <display_name>Propane, Standard, 50% Usage</display_name>
        </choice>
        <choice>
          <value>Propane, Standard, 75% Usage</value>
          <display_name>Propane, Standard, 75% Usage</display_name>
        </choice>
        <choice>
          <value>Propane, Standard, 100% Usage</value>
          <display_name>Propane, Standard, 100% Usage</display_name>
        </choice>
        <choice>
          <value>Propane, Standard, 150% Usage</value>
          <display_name>Propane, Standard, 150% Usage</display_name>
        </choice>
        <choice>
          <value>Propane, Standard, 200% Usage</value>
          <display_name>Propane, Standard, 200% Usage</display_name>
        </choice>
        <choice>
          <value>Detailed Example: Electricity, ERI Reference 2006</value>
          <display_name>Detailed Example: Electricity, ERI Reference 2006</display_name>
        </choice>
        <choice>
          <value>Detailed Example: Natural Gas, ERI Reference 2006</value>
          <display_name>Detailed Example: Natural Gas, ERI Reference 2006</display_name>
        </choice>
        <choice>
          <value>Detailed Example: Electricity, EF 4.29</value>
          <display_name>Detailed Example: Electricity, EF 4.29</display_name>
        </choice>
        <choice>
          <value>Detailed Example: Electricity, Standard, Conditioned Basement</value>
          <display_name>Detailed Example: Electricity, Standard, Conditioned Basement</display_name>
        </choice>
        <choice>
          <value>Detailed Example: Electricity, Standard, Unconditioned Basement</value>
          <display_name>Detailed Example: Electricity, Standard, Unconditioned Basement</display_name>
        </choice>
        <choice>
          <value>Detailed Example: Electricity, Standard, Garage</value>
          <display_name>Detailed Example: Electricity, Standard, Garage</display_name>
        </choice>
      </choices>
    </argument>
    <argument>
      <name>appliance_dishwasher</name>
      <display_name>Appliances: Dishwasher</display_name>
      <description>The type and usage of dishwasher.</description>
      <type>Choice</type>
      <required>false</required>
      <model_dependent>false</model_dependent>
      <default_value>Federal Minimum, Standard, 100% Usage</default_value>
      <choices>
        <choice>
          <value>None</value>
          <display_name>None</display_name>
        </choice>
        <choice>
          <value>Federal Minimum, Standard, 50% Usage</value>
          <display_name>Federal Minimum, Standard, 50% Usage</display_name>
        </choice>
        <choice>
          <value>Federal Minimum, Standard, 75% Usage</value>
          <display_name>Federal Minimum, Standard, 75% Usage</display_name>
        </choice>
        <choice>
          <value>Federal Minimum, Standard, 100% Usage</value>
          <display_name>Federal Minimum, Standard, 100% Usage</display_name>
        </choice>
        <choice>
          <value>Federal Minimum, Standard, 150% Usage</value>
          <display_name>Federal Minimum, Standard, 150% Usage</display_name>
        </choice>
        <choice>
          <value>Federal Minimum, Standard, 200% Usage</value>
          <display_name>Federal Minimum, Standard, 200% Usage</display_name>
        </choice>
        <choice>
          <value>EnergyStar, Standard, 50% Usage</value>
          <display_name>EnergyStar, Standard, 50% Usage</display_name>
        </choice>
        <choice>
          <value>EnergyStar, Standard, 75% Usage</value>
          <display_name>EnergyStar, Standard, 75% Usage</display_name>
        </choice>
        <choice>
          <value>EnergyStar, Standard, 100% Usage</value>
          <display_name>EnergyStar, Standard, 100% Usage</display_name>
        </choice>
        <choice>
          <value>EnergyStar, Standard, 150% Usage</value>
          <display_name>EnergyStar, Standard, 150% Usage</display_name>
        </choice>
        <choice>
          <value>EnergyStar, Standard, 200% Usage</value>
          <display_name>EnergyStar, Standard, 200% Usage</display_name>
        </choice>
        <choice>
          <value>EnergyStar, Compact, 50% Usage</value>
          <display_name>EnergyStar, Compact, 50% Usage</display_name>
        </choice>
        <choice>
          <value>EnergyStar, Compact, 75% Usage</value>
          <display_name>EnergyStar, Compact, 75% Usage</display_name>
        </choice>
        <choice>
          <value>EnergyStar, Compact, 100% Usage</value>
          <display_name>EnergyStar, Compact, 100% Usage</display_name>
        </choice>
        <choice>
          <value>EnergyStar, Compact, 150% Usage</value>
          <display_name>EnergyStar, Compact, 150% Usage</display_name>
        </choice>
        <choice>
          <value>EnergyStar, Compact, 200% Usage</value>
          <display_name>EnergyStar, Compact, 200% Usage</display_name>
        </choice>
        <choice>
          <value>Detailed Example: ERI Reference 2006</value>
          <display_name>Detailed Example: ERI Reference 2006</display_name>
        </choice>
        <choice>
          <value>Detailed Example: EF 0.7, Compact</value>
          <display_name>Detailed Example: EF 0.7, Compact</display_name>
        </choice>
        <choice>
          <value>Detailed Example: Federal Minimum, Standard, Conditioned Basement</value>
          <display_name>Detailed Example: Federal Minimum, Standard, Conditioned Basement</display_name>
        </choice>
        <choice>
          <value>Detailed Example: Federal Minimum, Standard, Unconditioned Basement</value>
          <display_name>Detailed Example: Federal Minimum, Standard, Unconditioned Basement</display_name>
        </choice>
        <choice>
          <value>Detailed Example: Federal Minimum, Standard, Garage</value>
          <display_name>Detailed Example: Federal Minimum, Standard, Garage</display_name>
        </choice>
      </choices>
    </argument>
    <argument>
      <name>appliance_refrigerator</name>
      <display_name>Appliances: Refrigerator</display_name>
      <description>The type and usage of refrigerator.</description>
      <type>Choice</type>
      <required>false</required>
      <model_dependent>false</model_dependent>
      <default_value>434 kWh/yr, 100% Usage</default_value>
      <choices>
        <choice>
          <value>None</value>
          <display_name>None</display_name>
        </choice>
        <choice>
          <value>1139 kWh/yr, 90% Usage</value>
          <display_name>1139 kWh/yr, 90% Usage</display_name>
        </choice>
        <choice>
          <value>1139 kWh/yr, 100% Usage</value>
          <display_name>1139 kWh/yr, 100% Usage</display_name>
        </choice>
        <choice>
          <value>1139 kWh/yr, 110% Usage</value>
          <display_name>1139 kWh/yr, 110% Usage</display_name>
        </choice>
        <choice>
          <value>748 kWh/yr, 90% Usage</value>
          <display_name>748 kWh/yr, 90% Usage</display_name>
        </choice>
        <choice>
          <value>748 kWh/yr, 100% Usage</value>
          <display_name>748 kWh/yr, 100% Usage</display_name>
        </choice>
        <choice>
          <value>748 kWh/yr, 110% Usage</value>
          <display_name>748 kWh/yr, 110% Usage</display_name>
        </choice>
        <choice>
          <value>727 kWh/yr, 90% Usage</value>
          <display_name>727 kWh/yr, 90% Usage</display_name>
        </choice>
        <choice>
          <value>727 kWh/yr, 100% Usage</value>
          <display_name>727 kWh/yr, 100% Usage</display_name>
        </choice>
        <choice>
          <value>727 kWh/yr, 110% Usage</value>
          <display_name>727 kWh/yr, 110% Usage</display_name>
        </choice>
        <choice>
          <value>650 kWh/yr, 90% Usage</value>
          <display_name>650 kWh/yr, 90% Usage</display_name>
        </choice>
        <choice>
          <value>650 kWh/yr, 100% Usage</value>
          <display_name>650 kWh/yr, 100% Usage</display_name>
        </choice>
        <choice>
          <value>650 kWh/yr, 110% Usage</value>
          <display_name>650 kWh/yr, 110% Usage</display_name>
        </choice>
        <choice>
          <value>574 kWh/yr, 90% Usage</value>
          <display_name>574 kWh/yr, 90% Usage</display_name>
        </choice>
        <choice>
          <value>574 kWh/yr, 100% Usage</value>
          <display_name>574 kWh/yr, 100% Usage</display_name>
        </choice>
        <choice>
          <value>574 kWh/yr, 110% Usage</value>
          <display_name>574 kWh/yr, 110% Usage</display_name>
        </choice>
        <choice>
          <value>547 kWh/yr, 90% Usage</value>
          <display_name>547 kWh/yr, 90% Usage</display_name>
        </choice>
        <choice>
          <value>547 kWh/yr, 100% Usage</value>
          <display_name>547 kWh/yr, 100% Usage</display_name>
        </choice>
        <choice>
          <value>547 kWh/yr, 110% Usage</value>
          <display_name>547 kWh/yr, 110% Usage</display_name>
        </choice>
        <choice>
          <value>480 kWh/yr, 90% Usage</value>
          <display_name>480 kWh/yr, 90% Usage</display_name>
        </choice>
        <choice>
          <value>480 kWh/yr, 100% Usage</value>
          <display_name>480 kWh/yr, 100% Usage</display_name>
        </choice>
        <choice>
          <value>480 kWh/yr, 110% Usage</value>
          <display_name>480 kWh/yr, 110% Usage</display_name>
        </choice>
        <choice>
          <value>458 kWh/yr, 90% Usage</value>
          <display_name>458 kWh/yr, 90% Usage</display_name>
        </choice>
        <choice>
          <value>458 kWh/yr, 100% Usage</value>
          <display_name>458 kWh/yr, 100% Usage</display_name>
        </choice>
        <choice>
          <value>458 kWh/yr, 110% Usage</value>
          <display_name>458 kWh/yr, 110% Usage</display_name>
        </choice>
        <choice>
          <value>434 kWh/yr, 90% Usage</value>
          <display_name>434 kWh/yr, 90% Usage</display_name>
        </choice>
        <choice>
          <value>434 kWh/yr, 100% Usage</value>
          <display_name>434 kWh/yr, 100% Usage</display_name>
        </choice>
        <choice>
          <value>434 kWh/yr, 110% Usage</value>
          <display_name>434 kWh/yr, 110% Usage</display_name>
        </choice>
        <choice>
          <value>384 kWh/yr, 90% Usage</value>
          <display_name>384 kWh/yr, 90% Usage</display_name>
        </choice>
        <choice>
          <value>384 kWh/yr, 100% Usage</value>
          <display_name>384 kWh/yr, 100% Usage</display_name>
        </choice>
        <choice>
          <value>384 kWh/yr, 110% Usage</value>
          <display_name>384 kWh/yr, 110% Usage</display_name>
        </choice>
        <choice>
          <value>348 kWh/yr, 90% Usage</value>
          <display_name>348 kWh/yr, 90% Usage</display_name>
        </choice>
        <choice>
          <value>348 kWh/yr, 100% Usage</value>
          <display_name>348 kWh/yr, 100% Usage</display_name>
        </choice>
        <choice>
          <value>348 kWh/yr, 110% Usage</value>
          <display_name>348 kWh/yr, 110% Usage</display_name>
        </choice>
        <choice>
          <value>Detailed Example: ERI Reference 2006, 2-Bedroom Home</value>
          <display_name>Detailed Example: ERI Reference 2006, 2-Bedroom Home</display_name>
        </choice>
        <choice>
          <value>Detailed Example: ERI Reference 2006, 3-Bedroom Home</value>
          <display_name>Detailed Example: ERI Reference 2006, 3-Bedroom Home</display_name>
        </choice>
        <choice>
          <value>Detailed Example: ERI Reference 2006, 4-Bedroom Home</value>
          <display_name>Detailed Example: ERI Reference 2006, 4-Bedroom Home</display_name>
        </choice>
        <choice>
          <value>Detailed Example: 650 kWh/yr, Conditioned Basement</value>
          <display_name>Detailed Example: 650 kWh/yr, Conditioned Basement</display_name>
        </choice>
        <choice>
          <value>Detailed Example: 650 kWh/yr, Unconditioned Basement</value>
          <display_name>Detailed Example: 650 kWh/yr, Unconditioned Basement</display_name>
        </choice>
        <choice>
          <value>Detailed Example: 650 kWh/yr, Garage</value>
          <display_name>Detailed Example: 650 kWh/yr, Garage</display_name>
        </choice>
      </choices>
    </argument>
    <argument>
      <name>appliance_extra_refrigerator</name>
      <display_name>Appliances: Extra Refrigerator</display_name>
      <description>The type and usage of extra refrigerator.</description>
      <type>Choice</type>
      <required>false</required>
      <model_dependent>false</model_dependent>
      <default_value>None</default_value>
      <choices>
        <choice>
          <value>None</value>
          <display_name>None</display_name>
        </choice>
        <choice>
          <value>1139 kWh/yr, 90% Usage</value>
          <display_name>1139 kWh/yr, 90% Usage</display_name>
        </choice>
        <choice>
          <value>1139 kWh/yr, 100% Usage</value>
          <display_name>1139 kWh/yr, 100% Usage</display_name>
        </choice>
        <choice>
          <value>1139 kWh/yr, 110% Usage</value>
          <display_name>1139 kWh/yr, 110% Usage</display_name>
        </choice>
        <choice>
          <value>748 kWh/yr, 90% Usage</value>
          <display_name>748 kWh/yr, 90% Usage</display_name>
        </choice>
        <choice>
          <value>748 kWh/yr, 100% Usage</value>
          <display_name>748 kWh/yr, 100% Usage</display_name>
        </choice>
        <choice>
          <value>748 kWh/yr, 110% Usage</value>
          <display_name>748 kWh/yr, 110% Usage</display_name>
        </choice>
        <choice>
          <value>727 kWh/yr, 90% Usage</value>
          <display_name>727 kWh/yr, 90% Usage</display_name>
        </choice>
        <choice>
          <value>727 kWh/yr, 100% Usage</value>
          <display_name>727 kWh/yr, 100% Usage</display_name>
        </choice>
        <choice>
          <value>727 kWh/yr, 110% Usage</value>
          <display_name>727 kWh/yr, 110% Usage</display_name>
        </choice>
        <choice>
          <value>650 kWh/yr, 90% Usage</value>
          <display_name>650 kWh/yr, 90% Usage</display_name>
        </choice>
        <choice>
          <value>650 kWh/yr, 100% Usage</value>
          <display_name>650 kWh/yr, 100% Usage</display_name>
        </choice>
        <choice>
          <value>650 kWh/yr, 110% Usage</value>
          <display_name>650 kWh/yr, 110% Usage</display_name>
        </choice>
        <choice>
          <value>574 kWh/yr, 90% Usage</value>
          <display_name>574 kWh/yr, 90% Usage</display_name>
        </choice>
        <choice>
          <value>574 kWh/yr, 100% Usage</value>
          <display_name>574 kWh/yr, 100% Usage</display_name>
        </choice>
        <choice>
          <value>574 kWh/yr, 110% Usage</value>
          <display_name>574 kWh/yr, 110% Usage</display_name>
        </choice>
        <choice>
          <value>547 kWh/yr, 90% Usage</value>
          <display_name>547 kWh/yr, 90% Usage</display_name>
        </choice>
        <choice>
          <value>547 kWh/yr, 100% Usage</value>
          <display_name>547 kWh/yr, 100% Usage</display_name>
        </choice>
        <choice>
          <value>547 kWh/yr, 110% Usage</value>
          <display_name>547 kWh/yr, 110% Usage</display_name>
        </choice>
        <choice>
          <value>480 kWh/yr, 90% Usage</value>
          <display_name>480 kWh/yr, 90% Usage</display_name>
        </choice>
        <choice>
          <value>480 kWh/yr, 100% Usage</value>
          <display_name>480 kWh/yr, 100% Usage</display_name>
        </choice>
        <choice>
          <value>480 kWh/yr, 110% Usage</value>
          <display_name>480 kWh/yr, 110% Usage</display_name>
        </choice>
        <choice>
          <value>458 kWh/yr, 90% Usage</value>
          <display_name>458 kWh/yr, 90% Usage</display_name>
        </choice>
        <choice>
          <value>458 kWh/yr, 100% Usage</value>
          <display_name>458 kWh/yr, 100% Usage</display_name>
        </choice>
        <choice>
          <value>458 kWh/yr, 110% Usage</value>
          <display_name>458 kWh/yr, 110% Usage</display_name>
        </choice>
        <choice>
          <value>434 kWh/yr, 90% Usage</value>
          <display_name>434 kWh/yr, 90% Usage</display_name>
        </choice>
        <choice>
          <value>434 kWh/yr, 100% Usage</value>
          <display_name>434 kWh/yr, 100% Usage</display_name>
        </choice>
        <choice>
          <value>434 kWh/yr, 110% Usage</value>
          <display_name>434 kWh/yr, 110% Usage</display_name>
        </choice>
        <choice>
          <value>384 kWh/yr, 90% Usage</value>
          <display_name>384 kWh/yr, 90% Usage</display_name>
        </choice>
        <choice>
          <value>384 kWh/yr, 100% Usage</value>
          <display_name>384 kWh/yr, 100% Usage</display_name>
        </choice>
        <choice>
          <value>384 kWh/yr, 110% Usage</value>
          <display_name>384 kWh/yr, 110% Usage</display_name>
        </choice>
        <choice>
          <value>348 kWh/yr, 90% Usage</value>
          <display_name>348 kWh/yr, 90% Usage</display_name>
        </choice>
        <choice>
          <value>348 kWh/yr, 100% Usage</value>
          <display_name>348 kWh/yr, 100% Usage</display_name>
        </choice>
        <choice>
          <value>348 kWh/yr, 110% Usage</value>
          <display_name>348 kWh/yr, 110% Usage</display_name>
        </choice>
        <choice>
          <value>Detailed Example: 748 kWh/yr, Conditioned Basement</value>
          <display_name>Detailed Example: 748 kWh/yr, Conditioned Basement</display_name>
        </choice>
        <choice>
          <value>Detailed Example: 748 kWh/yr, Unconditioned Basement</value>
          <display_name>Detailed Example: 748 kWh/yr, Unconditioned Basement</display_name>
        </choice>
        <choice>
          <value>Detailed Example: 748 kWh/yr, Garage</value>
          <display_name>Detailed Example: 748 kWh/yr, Garage</display_name>
        </choice>
      </choices>
    </argument>
    <argument>
      <name>appliance_freezer</name>
      <display_name>Appliances: Freezer</display_name>
      <description>The type and usage of freezer.</description>
      <type>Choice</type>
      <required>false</required>
      <model_dependent>false</model_dependent>
      <default_value>None</default_value>
      <choices>
        <choice>
          <value>None</value>
          <display_name>None</display_name>
        </choice>
        <choice>
          <value>935 kWh/yr, 90% Usage</value>
          <display_name>935 kWh/yr, 90% Usage</display_name>
        </choice>
        <choice>
          <value>935 kWh/yr, 100% Usage</value>
          <display_name>935 kWh/yr, 100% Usage</display_name>
        </choice>
        <choice>
          <value>935 kWh/yr, 110% Usage</value>
          <display_name>935 kWh/yr, 110% Usage</display_name>
        </choice>
        <choice>
          <value>712 kWh/yr, 90% Usage</value>
          <display_name>712 kWh/yr, 90% Usage</display_name>
        </choice>
        <choice>
          <value>712 kWh/yr, 100% Usage</value>
          <display_name>712 kWh/yr, 100% Usage</display_name>
        </choice>
        <choice>
          <value>712 kWh/yr, 110% Usage</value>
          <display_name>712 kWh/yr, 110% Usage</display_name>
        </choice>
        <choice>
          <value>641 kWh/yr, 90% Usage</value>
          <display_name>641 kWh/yr, 90% Usage</display_name>
        </choice>
        <choice>
          <value>641 kWh/yr, 100% Usage</value>
          <display_name>641 kWh/yr, 100% Usage</display_name>
        </choice>
        <choice>
          <value>641 kWh/yr, 110% Usage</value>
          <display_name>641 kWh/yr, 110% Usage</display_name>
        </choice>
        <choice>
          <value>568 kWh/yr, 90% Usage</value>
          <display_name>568 kWh/yr, 90% Usage</display_name>
        </choice>
        <choice>
          <value>568 kWh/yr, 100% Usage</value>
          <display_name>568 kWh/yr, 100% Usage</display_name>
        </choice>
        <choice>
          <value>568 kWh/yr, 110% Usage</value>
          <display_name>568 kWh/yr, 110% Usage</display_name>
        </choice>
        <choice>
          <value>417 kWh/yr, 90% Usage</value>
          <display_name>417 kWh/yr, 90% Usage</display_name>
        </choice>
        <choice>
          <value>417 kWh/yr, 100% Usage</value>
          <display_name>417 kWh/yr, 100% Usage</display_name>
        </choice>
        <choice>
          <value>417 kWh/yr, 110% Usage</value>
          <display_name>417 kWh/yr, 110% Usage</display_name>
        </choice>
        <choice>
          <value>375 kWh/yr, 90% Usage</value>
          <display_name>375 kWh/yr, 90% Usage</display_name>
        </choice>
        <choice>
          <value>375 kWh/yr, 100% Usage</value>
          <display_name>375 kWh/yr, 100% Usage</display_name>
        </choice>
        <choice>
          <value>375 kWh/yr, 110% Usage</value>
          <display_name>375 kWh/yr, 110% Usage</display_name>
        </choice>
        <choice>
          <value>354 kWh/yr, 90% Usage</value>
          <display_name>354 kWh/yr, 90% Usage</display_name>
        </choice>
        <choice>
          <value>354 kWh/yr, 100% Usage</value>
          <display_name>354 kWh/yr, 100% Usage</display_name>
        </choice>
        <choice>
          <value>354 kWh/yr, 110% Usage</value>
          <display_name>354 kWh/yr, 110% Usage</display_name>
        </choice>
        <choice>
          <value>Detailed Example: 712 kWh/yr, Conditioned Basement</value>
          <display_name>Detailed Example: 712 kWh/yr, Conditioned Basement</display_name>
        </choice>
        <choice>
          <value>Detailed Example: 712 kWh/yr, Unconditioned Basement</value>
          <display_name>Detailed Example: 712 kWh/yr, Unconditioned Basement</display_name>
        </choice>
        <choice>
          <value>Detailed Example: 712 kWh/yr, Garage</value>
          <display_name>Detailed Example: 712 kWh/yr, Garage</display_name>
        </choice>
      </choices>
    </argument>
    <argument>
      <name>appliance_cooking_range_oven</name>
      <display_name>Appliances: Cooking Range/Oven</display_name>
      <description>The type and usage of cooking range/oven.</description>
      <type>Choice</type>
      <required>false</required>
      <model_dependent>false</model_dependent>
      <default_value>Electricity, Standard, Non-Convection, 100% Usage</default_value>
      <choices>
        <choice>
          <value>None</value>
          <display_name>None</display_name>
        </choice>
        <choice>
          <value>Electricity, Standard, Non-Convection, 50% Usage</value>
          <display_name>Electricity, Standard, Non-Convection, 50% Usage</display_name>
        </choice>
        <choice>
          <value>Electricity, Standard, Non-Convection, 75% Usage</value>
          <display_name>Electricity, Standard, Non-Convection, 75% Usage</display_name>
        </choice>
        <choice>
          <value>Electricity, Standard, Non-Convection, 100% Usage</value>
          <display_name>Electricity, Standard, Non-Convection, 100% Usage</display_name>
        </choice>
        <choice>
          <value>Electricity, Standard, Non-Convection, 150% Usage</value>
          <display_name>Electricity, Standard, Non-Convection, 150% Usage</display_name>
        </choice>
        <choice>
          <value>Electricity, Standard, Non-Convection, 200% Usage</value>
          <display_name>Electricity, Standard, Non-Convection, 200% Usage</display_name>
        </choice>
        <choice>
          <value>Electricity, Standard, Convection, 50% Usage</value>
          <display_name>Electricity, Standard, Convection, 50% Usage</display_name>
        </choice>
        <choice>
          <value>Electricity, Standard, Convection, 75% Usage</value>
          <display_name>Electricity, Standard, Convection, 75% Usage</display_name>
        </choice>
        <choice>
          <value>Electricity, Standard, Convection, 100% Usage</value>
          <display_name>Electricity, Standard, Convection, 100% Usage</display_name>
        </choice>
        <choice>
          <value>Electricity, Standard, Convection, 150% Usage</value>
          <display_name>Electricity, Standard, Convection, 150% Usage</display_name>
        </choice>
        <choice>
          <value>Electricity, Standard, Convection, 200% Usage</value>
          <display_name>Electricity, Standard, Convection, 200% Usage</display_name>
        </choice>
        <choice>
          <value>Electricity, Induction, Non-Convection, 50% Usage</value>
          <display_name>Electricity, Induction, Non-Convection, 50% Usage</display_name>
        </choice>
        <choice>
          <value>Electricity, Induction, Non-Convection, 75% Usage</value>
          <display_name>Electricity, Induction, Non-Convection, 75% Usage</display_name>
        </choice>
        <choice>
          <value>Electricity, Induction, Non-Convection, 100% Usage</value>
          <display_name>Electricity, Induction, Non-Convection, 100% Usage</display_name>
        </choice>
        <choice>
          <value>Electricity, Induction, Non-Convection, 150% Usage</value>
          <display_name>Electricity, Induction, Non-Convection, 150% Usage</display_name>
        </choice>
        <choice>
          <value>Electricity, Induction, Non-Convection, 200% Usage</value>
          <display_name>Electricity, Induction, Non-Convection, 200% Usage</display_name>
        </choice>
        <choice>
          <value>Electricity, Induction, Convection, 50% Usage</value>
          <display_name>Electricity, Induction, Convection, 50% Usage</display_name>
        </choice>
        <choice>
          <value>Electricity, Induction, Convection, 75% Usage</value>
          <display_name>Electricity, Induction, Convection, 75% Usage</display_name>
        </choice>
        <choice>
          <value>Electricity, Induction, Convection, 100% Usage</value>
          <display_name>Electricity, Induction, Convection, 100% Usage</display_name>
        </choice>
        <choice>
          <value>Electricity, Induction, Convection, 150% Usage</value>
          <display_name>Electricity, Induction, Convection, 150% Usage</display_name>
        </choice>
        <choice>
          <value>Electricity, Induction, Convection, 200% Usage</value>
          <display_name>Electricity, Induction, Convection, 200% Usage</display_name>
        </choice>
        <choice>
          <value>Natural Gas, Non-Convection, 50% Usage</value>
          <display_name>Natural Gas, Non-Convection, 50% Usage</display_name>
        </choice>
        <choice>
          <value>Natural Gas, Non-Convection, 75% Usage</value>
          <display_name>Natural Gas, Non-Convection, 75% Usage</display_name>
        </choice>
        <choice>
          <value>Natural Gas, Non-Convection, 100% Usage</value>
          <display_name>Natural Gas, Non-Convection, 100% Usage</display_name>
        </choice>
        <choice>
          <value>Natural Gas, Non-Convection, 150% Usage</value>
          <display_name>Natural Gas, Non-Convection, 150% Usage</display_name>
        </choice>
        <choice>
          <value>Natural Gas, Non-Convection, 200% Usage</value>
          <display_name>Natural Gas, Non-Convection, 200% Usage</display_name>
        </choice>
        <choice>
          <value>Natural Gas, Convection, 50% Usage</value>
          <display_name>Natural Gas, Convection, 50% Usage</display_name>
        </choice>
        <choice>
          <value>Natural Gas, Convection, 75% Usage</value>
          <display_name>Natural Gas, Convection, 75% Usage</display_name>
        </choice>
        <choice>
          <value>Natural Gas, Convection, 100% Usage</value>
          <display_name>Natural Gas, Convection, 100% Usage</display_name>
        </choice>
        <choice>
          <value>Natural Gas, Convection, 150% Usage</value>
          <display_name>Natural Gas, Convection, 150% Usage</display_name>
        </choice>
        <choice>
          <value>Natural Gas, Convection, 200% Usage</value>
          <display_name>Natural Gas, Convection, 200% Usage</display_name>
        </choice>
        <choice>
          <value>Propane, Non-Convection, 50% Usage</value>
          <display_name>Propane, Non-Convection, 50% Usage</display_name>
        </choice>
        <choice>
          <value>Propane, Non-Convection, 75% Usage</value>
          <display_name>Propane, Non-Convection, 75% Usage</display_name>
        </choice>
        <choice>
          <value>Propane, Non-Convection, 100% Usage</value>
          <display_name>Propane, Non-Convection, 100% Usage</display_name>
        </choice>
        <choice>
          <value>Propane, Non-Convection, 150% Usage</value>
          <display_name>Propane, Non-Convection, 150% Usage</display_name>
        </choice>
        <choice>
          <value>Propane, Non-Convection, 200% Usage</value>
          <display_name>Propane, Non-Convection, 200% Usage</display_name>
        </choice>
        <choice>
          <value>Propane, Convection, 50% Usage</value>
          <display_name>Propane, Convection, 50% Usage</display_name>
        </choice>
        <choice>
          <value>Propane, Convection, 75% Usage</value>
          <display_name>Propane, Convection, 75% Usage</display_name>
        </choice>
        <choice>
          <value>Propane, Convection, 100% Usage</value>
          <display_name>Propane, Convection, 100% Usage</display_name>
        </choice>
        <choice>
          <value>Propane, Convection, 150% Usage</value>
          <display_name>Propane, Convection, 150% Usage</display_name>
        </choice>
        <choice>
          <value>Propane, Convection, 200% Usage</value>
          <display_name>Propane, Convection, 200% Usage</display_name>
        </choice>
        <choice>
          <value>Detailed Example: Electricity, Standard, Non-Convection, Conditioned Basement</value>
          <display_name>Detailed Example: Electricity, Standard, Non-Convection, Conditioned Basement</display_name>
        </choice>
        <choice>
          <value>Detailed Example: Electricity, Standard, Non-Convection, Unconditioned Basement</value>
          <display_name>Detailed Example: Electricity, Standard, Non-Convection, Unconditioned Basement</display_name>
        </choice>
        <choice>
          <value>Detailed Example: Electricity, Standard, Non-Convection, Garage</value>
          <display_name>Detailed Example: Electricity, Standard, Non-Convection, Garage</display_name>
        </choice>
      </choices>
    </argument>
    <argument>
      <name>appliance_dehumidifier</name>
      <display_name>Appliances: Dehumidifier</display_name>
      <description>The type of dehumidifier.</description>
      <type>Choice</type>
      <required>false</required>
      <model_dependent>false</model_dependent>
      <default_value>None</default_value>
      <choices>
        <choice>
          <value>None</value>
          <display_name>None</display_name>
        </choice>
        <choice>
          <value>Portable, 15 pints/day</value>
          <display_name>Portable, 15 pints/day</display_name>
        </choice>
        <choice>
          <value>Portable, 20 pints/day</value>
          <display_name>Portable, 20 pints/day</display_name>
        </choice>
        <choice>
          <value>Portable, 30 pints/day</value>
          <display_name>Portable, 30 pints/day</display_name>
        </choice>
        <choice>
          <value>Portable, 40 pints/day</value>
          <display_name>Portable, 40 pints/day</display_name>
        </choice>
        <choice>
          <value>Whole-Home, 60 pints/day</value>
          <display_name>Whole-Home, 60 pints/day</display_name>
        </choice>
        <choice>
          <value>Whole-Home, 75 pints/day</value>
          <display_name>Whole-Home, 75 pints/day</display_name>
        </choice>
        <choice>
          <value>Whole-Home, 95 pints/day</value>
          <display_name>Whole-Home, 95 pints/day</display_name>
        </choice>
        <choice>
          <value>Whole-Home, 125 pints/day</value>
          <display_name>Whole-Home, 125 pints/day</display_name>
        </choice>
        <choice>
          <value>Detailed Example: Portable, 40 pints/day, EF 1.8</value>
          <display_name>Detailed Example: Portable, 40 pints/day, EF 1.8</display_name>
        </choice>
        <choice>
          <value>Detailed Example: Whole-Home, 60 pints/day, EF 2.3</value>
          <display_name>Detailed Example: Whole-Home, 60 pints/day, EF 2.3</display_name>
        </choice>
        <choice>
          <value>Detailed Example: Portable, 40 pints/day, IEF 1.4</value>
          <display_name>Detailed Example: Portable, 40 pints/day, IEF 1.4</display_name>
        </choice>
      </choices>
    </argument>
    <argument>
      <name>appliance_dehumidifier_setpoint</name>
      <display_name>Appliances: Dehumidifier Setpoint</display_name>
      <description>The dehumidifier's relative humidity (RH) setpoint.</description>
      <type>Choice</type>
      <required>false</required>
      <model_dependent>false</model_dependent>
      <default_value>50% RH</default_value>
      <choices>
        <choice>
          <value>40% RH</value>
          <display_name>40% RH</display_name>
        </choice>
        <choice>
          <value>45% RH</value>
          <display_name>45% RH</display_name>
        </choice>
        <choice>
          <value>50% RH</value>
          <display_name>50% RH</display_name>
        </choice>
        <choice>
          <value>55% RH</value>
          <display_name>55% RH</display_name>
        </choice>
        <choice>
          <value>60% RH</value>
          <display_name>60% RH</display_name>
        </choice>
        <choice>
          <value>65% RH</value>
          <display_name>65% RH</display_name>
        </choice>
      </choices>
    </argument>
    <argument>
      <name>lighting</name>
      <display_name>Lighting</display_name>
      <description>The type and usage of interior, exterior, and garage lighting.</description>
      <type>Choice</type>
      <required>false</required>
      <model_dependent>false</model_dependent>
      <default_value>50% LED, 100% Usage</default_value>
      <choices>
        <choice>
          <value>None</value>
          <display_name>None</display_name>
        </choice>
        <choice>
          <value>100% Incandescent, 50% Usage</value>
          <display_name>100% Incandescent, 50% Usage</display_name>
        </choice>
        <choice>
          <value>100% Incandescent, 75% Usage</value>
          <display_name>100% Incandescent, 75% Usage</display_name>
        </choice>
        <choice>
          <value>100% Incandescent, 100% Usage</value>
          <display_name>100% Incandescent, 100% Usage</display_name>
        </choice>
        <choice>
          <value>100% Incandescent, 150% Usage</value>
          <display_name>100% Incandescent, 150% Usage</display_name>
        </choice>
        <choice>
          <value>100% Incandescent, 200% Usage</value>
          <display_name>100% Incandescent, 200% Usage</display_name>
        </choice>
        <choice>
          <value>25% LED, 50% Usage</value>
          <display_name>25% LED, 50% Usage</display_name>
        </choice>
        <choice>
          <value>25% LED, 75% Usage</value>
          <display_name>25% LED, 75% Usage</display_name>
        </choice>
        <choice>
          <value>25% LED, 100% Usage</value>
          <display_name>25% LED, 100% Usage</display_name>
        </choice>
        <choice>
          <value>25% LED, 150% Usage</value>
          <display_name>25% LED, 150% Usage</display_name>
        </choice>
        <choice>
          <value>25% LED, 200% Usage</value>
          <display_name>25% LED, 200% Usage</display_name>
        </choice>
        <choice>
          <value>50% LED, 50% Usage</value>
          <display_name>50% LED, 50% Usage</display_name>
        </choice>
        <choice>
          <value>50% LED, 75% Usage</value>
          <display_name>50% LED, 75% Usage</display_name>
        </choice>
        <choice>
          <value>50% LED, 100% Usage</value>
          <display_name>50% LED, 100% Usage</display_name>
        </choice>
        <choice>
          <value>50% LED, 150% Usage</value>
          <display_name>50% LED, 150% Usage</display_name>
        </choice>
        <choice>
          <value>50% LED, 200% Usage</value>
          <display_name>50% LED, 200% Usage</display_name>
        </choice>
        <choice>
          <value>75% LED, 50% Usage</value>
          <display_name>75% LED, 50% Usage</display_name>
        </choice>
        <choice>
          <value>75% LED, 75% Usage</value>
          <display_name>75% LED, 75% Usage</display_name>
        </choice>
        <choice>
          <value>75% LED, 100% Usage</value>
          <display_name>75% LED, 100% Usage</display_name>
        </choice>
        <choice>
          <value>75% LED, 150% Usage</value>
          <display_name>75% LED, 150% Usage</display_name>
        </choice>
        <choice>
          <value>75% LED, 200% Usage</value>
          <display_name>75% LED, 200% Usage</display_name>
        </choice>
        <choice>
          <value>100% LED, 50% Usage</value>
          <display_name>100% LED, 50% Usage</display_name>
        </choice>
        <choice>
          <value>100% LED, 75% Usage</value>
          <display_name>100% LED, 75% Usage</display_name>
        </choice>
        <choice>
          <value>100% LED, 100% Usage</value>
          <display_name>100% LED, 100% Usage</display_name>
        </choice>
        <choice>
          <value>100% LED, 150% Usage</value>
          <display_name>100% LED, 150% Usage</display_name>
        </choice>
        <choice>
          <value>100% LED, 200% Usage</value>
          <display_name>100% LED, 200% Usage</display_name>
        </choice>
        <choice>
          <value>25% CFL, 50% Usage</value>
          <display_name>25% CFL, 50% Usage</display_name>
        </choice>
        <choice>
          <value>25% CFL, 75% Usage</value>
          <display_name>25% CFL, 75% Usage</display_name>
        </choice>
        <choice>
          <value>25% CFL, 100% Usage</value>
          <display_name>25% CFL, 100% Usage</display_name>
        </choice>
        <choice>
          <value>25% CFL, 150% Usage</value>
          <display_name>25% CFL, 150% Usage</display_name>
        </choice>
        <choice>
          <value>25% CFL, 200% Usage</value>
          <display_name>25% CFL, 200% Usage</display_name>
        </choice>
        <choice>
          <value>50% CFL, 50% Usage</value>
          <display_name>50% CFL, 50% Usage</display_name>
        </choice>
        <choice>
          <value>50% CFL, 75% Usage</value>
          <display_name>50% CFL, 75% Usage</display_name>
        </choice>
        <choice>
          <value>50% CFL, 100% Usage</value>
          <display_name>50% CFL, 100% Usage</display_name>
        </choice>
        <choice>
          <value>50% CFL, 150% Usage</value>
          <display_name>50% CFL, 150% Usage</display_name>
        </choice>
        <choice>
          <value>50% CFL, 200% Usage</value>
          <display_name>50% CFL, 200% Usage</display_name>
        </choice>
        <choice>
          <value>75% CFL, 50% Usage</value>
          <display_name>75% CFL, 50% Usage</display_name>
        </choice>
        <choice>
          <value>75% CFL, 75% Usage</value>
          <display_name>75% CFL, 75% Usage</display_name>
        </choice>
        <choice>
          <value>75% CFL, 100% Usage</value>
          <display_name>75% CFL, 100% Usage</display_name>
        </choice>
        <choice>
          <value>75% CFL, 150% Usage</value>
          <display_name>75% CFL, 150% Usage</display_name>
        </choice>
        <choice>
          <value>75% CFL, 200% Usage</value>
          <display_name>75% CFL, 200% Usage</display_name>
        </choice>
        <choice>
          <value>100% CFL, 50% Usage</value>
          <display_name>100% CFL, 50% Usage</display_name>
        </choice>
        <choice>
          <value>100% CFL, 75% Usage</value>
          <display_name>100% CFL, 75% Usage</display_name>
        </choice>
        <choice>
          <value>100% CFL, 100% Usage</value>
          <display_name>100% CFL, 100% Usage</display_name>
        </choice>
        <choice>
          <value>100% CFL, 150% Usage</value>
          <display_name>100% CFL, 150% Usage</display_name>
        </choice>
        <choice>
          <value>100% CFL, 200% Usage</value>
          <display_name>100% CFL, 200% Usage</display_name>
        </choice>
        <choice>
          <value>Detailed Example: 10% CFL</value>
          <display_name>Detailed Example: 10% CFL</display_name>
        </choice>
        <choice>
          <value>Detailed Example: 40% CFL, 10% LFL, 25% LED</value>
          <display_name>Detailed Example: 40% CFL, 10% LFL, 25% LED</display_name>
        </choice>
      </choices>
    </argument>
    <argument>
      <name>ceiling_fans</name>
      <display_name>Ceiling Fans</display_name>
      <description>The type of ceiling fans.</description>
      <type>Choice</type>
      <required>false</required>
      <model_dependent>false</model_dependent>
      <default_value>None</default_value>
      <choices>
        <choice>
          <value>None</value>
          <display_name>None</display_name>
        </choice>
        <choice>
          <value>NumBedrooms+1 Fans, 45.0 W</value>
          <display_name>NumBedrooms+1 Fans, 45.0 W</display_name>
        </choice>
        <choice>
          <value>NumBedrooms+1 Fans, 37.5 W</value>
          <display_name>NumBedrooms+1 Fans, 37.5 W</display_name>
        </choice>
        <choice>
          <value>NumBedrooms+1 Fans, 30.0 W</value>
          <display_name>NumBedrooms+1 Fans, 30.0 W</display_name>
        </choice>
        <choice>
          <value>NumBedrooms+1 Fans, 22.5 W</value>
          <display_name>NumBedrooms+1 Fans, 22.5 W</display_name>
        </choice>
        <choice>
          <value>NumBedrooms+1 Fans, 15.0 W</value>
          <display_name>NumBedrooms+1 Fans, 15.0 W</display_name>
        </choice>
        <choice>
          <value>1 Fan, 45.0 W</value>
          <display_name>1 Fan, 45.0 W</display_name>
        </choice>
        <choice>
          <value>1 Fan, 37.5 W</value>
          <display_name>1 Fan, 37.5 W</display_name>
        </choice>
        <choice>
          <value>1 Fan, 30.0 W</value>
          <display_name>1 Fan, 30.0 W</display_name>
        </choice>
        <choice>
          <value>1 Fan, 22.5 W</value>
          <display_name>1 Fan, 22.5 W</display_name>
        </choice>
        <choice>
          <value>1 Fan, 15.0 W</value>
          <display_name>1 Fan, 15.0 W</display_name>
        </choice>
        <choice>
          <value>2 Fans, 45.0 W</value>
          <display_name>2 Fans, 45.0 W</display_name>
        </choice>
        <choice>
          <value>2 Fans, 37.5 W</value>
          <display_name>2 Fans, 37.5 W</display_name>
        </choice>
        <choice>
          <value>2 Fans, 30.0 W</value>
          <display_name>2 Fans, 30.0 W</display_name>
        </choice>
        <choice>
          <value>2 Fans, 22.5 W</value>
          <display_name>2 Fans, 22.5 W</display_name>
        </choice>
        <choice>
          <value>2 Fans, 15.0 W</value>
          <display_name>2 Fans, 15.0 W</display_name>
        </choice>
        <choice>
          <value>3 Fans, 45.0 W</value>
          <display_name>3 Fans, 45.0 W</display_name>
        </choice>
        <choice>
          <value>3 Fans, 37.5 W</value>
          <display_name>3 Fans, 37.5 W</display_name>
        </choice>
        <choice>
          <value>3 Fans, 30.0 W</value>
          <display_name>3 Fans, 30.0 W</display_name>
        </choice>
        <choice>
          <value>3 Fans, 22.5 W</value>
          <display_name>3 Fans, 22.5 W</display_name>
        </choice>
        <choice>
          <value>3 Fans, 15.0 W</value>
          <display_name>3 Fans, 15.0 W</display_name>
        </choice>
        <choice>
          <value>4 Fans, 45.0 W</value>
          <display_name>4 Fans, 45.0 W</display_name>
        </choice>
        <choice>
          <value>4 Fans, 37.5 W</value>
          <display_name>4 Fans, 37.5 W</display_name>
        </choice>
        <choice>
          <value>4 Fans, 30.0 W</value>
          <display_name>4 Fans, 30.0 W</display_name>
        </choice>
        <choice>
          <value>4 Fans, 22.5 W</value>
          <display_name>4 Fans, 22.5 W</display_name>
        </choice>
        <choice>
          <value>4 Fans, 15.0 W</value>
          <display_name>4 Fans, 15.0 W</display_name>
        </choice>
        <choice>
          <value>5 Fans, 45.0 W</value>
          <display_name>5 Fans, 45.0 W</display_name>
        </choice>
        <choice>
          <value>5 Fans, 37.5 W</value>
          <display_name>5 Fans, 37.5 W</display_name>
        </choice>
        <choice>
          <value>5 Fans, 30.0 W</value>
          <display_name>5 Fans, 30.0 W</display_name>
        </choice>
        <choice>
          <value>5 Fans, 22.5 W</value>
          <display_name>5 Fans, 22.5 W</display_name>
        </choice>
        <choice>
          <value>5 Fans, 15.0 W</value>
          <display_name>5 Fans, 15.0 W</display_name>
        </choice>
        <choice>
          <value>Detailed Example: 4 Fans, 39 W, 0.5 deg-F Setpoint Offset</value>
          <display_name>Detailed Example: 4 Fans, 39 W, 0.5 deg-F Setpoint Offset</display_name>
        </choice>
        <choice>
          <value>Detailed Example: 4 Fans, 100 cfm/W, 0.5 deg-F Setpoint Offset</value>
          <display_name>Detailed Example: 4 Fans, 100 cfm/W, 0.5 deg-F Setpoint Offset</display_name>
        </choice>
      </choices>
    </argument>
    <argument>
      <name>misc_television</name>
      <display_name>Misc: Television</display_name>
      <description>The amount of television usage, relative to the national average.</description>
      <type>Choice</type>
      <required>false</required>
      <model_dependent>false</model_dependent>
      <default_value>100% Usage</default_value>
      <choices>
        <choice>
          <value>None</value>
          <display_name>None</display_name>
        </choice>
        <choice>
          <value>25% Usage</value>
          <display_name>25% Usage</display_name>
        </choice>
        <choice>
          <value>33% Usage</value>
          <display_name>33% Usage</display_name>
        </choice>
        <choice>
          <value>50% Usage</value>
          <display_name>50% Usage</display_name>
        </choice>
        <choice>
          <value>75% Usage</value>
          <display_name>75% Usage</display_name>
        </choice>
        <choice>
          <value>80% Usage</value>
          <display_name>80% Usage</display_name>
        </choice>
        <choice>
          <value>90% Usage</value>
          <display_name>90% Usage</display_name>
        </choice>
        <choice>
          <value>100% Usage</value>
          <display_name>100% Usage</display_name>
        </choice>
        <choice>
          <value>110% Usage</value>
          <display_name>110% Usage</display_name>
        </choice>
        <choice>
          <value>125% Usage</value>
          <display_name>125% Usage</display_name>
        </choice>
        <choice>
          <value>150% Usage</value>
          <display_name>150% Usage</display_name>
        </choice>
        <choice>
          <value>200% Usage</value>
          <display_name>200% Usage</display_name>
        </choice>
        <choice>
          <value>300% Usage</value>
          <display_name>300% Usage</display_name>
        </choice>
        <choice>
          <value>400% Usage</value>
          <display_name>400% Usage</display_name>
        </choice>
        <choice>
          <value>Detailed Example: 620 kWh/yr</value>
          <display_name>Detailed Example: 620 kWh/yr</display_name>
        </choice>
      </choices>
    </argument>
    <argument>
      <name>misc_plug_loads</name>
      <display_name>Misc: Plug Loads</display_name>
      <description>The amount of additional plug load usage, relative to the national average.</description>
      <type>Choice</type>
      <required>false</required>
      <model_dependent>false</model_dependent>
      <default_value>100% Usage</default_value>
      <choices>
        <choice>
          <value>None</value>
          <display_name>None</display_name>
        </choice>
        <choice>
          <value>25% Usage</value>
          <display_name>25% Usage</display_name>
        </choice>
        <choice>
          <value>33% Usage</value>
          <display_name>33% Usage</display_name>
        </choice>
        <choice>
          <value>50% Usage</value>
          <display_name>50% Usage</display_name>
        </choice>
        <choice>
          <value>75% Usage</value>
          <display_name>75% Usage</display_name>
        </choice>
        <choice>
          <value>80% Usage</value>
          <display_name>80% Usage</display_name>
        </choice>
        <choice>
          <value>90% Usage</value>
          <display_name>90% Usage</display_name>
        </choice>
        <choice>
          <value>100% Usage</value>
          <display_name>100% Usage</display_name>
        </choice>
        <choice>
          <value>110% Usage</value>
          <display_name>110% Usage</display_name>
        </choice>
        <choice>
          <value>125% Usage</value>
          <display_name>125% Usage</display_name>
        </choice>
        <choice>
          <value>150% Usage</value>
          <display_name>150% Usage</display_name>
        </choice>
        <choice>
          <value>200% Usage</value>
          <display_name>200% Usage</display_name>
        </choice>
        <choice>
          <value>300% Usage</value>
          <display_name>300% Usage</display_name>
        </choice>
        <choice>
          <value>400% Usage</value>
          <display_name>400% Usage</display_name>
        </choice>
        <choice>
          <value>Detailed Example: 2457 kWh/yr, 85.5% Sensible, 4.5% Latent</value>
          <display_name>Detailed Example: 2457 kWh/yr, 85.5% Sensible, 4.5% Latent</display_name>
        </choice>
        <choice>
          <value>Detailed Example: 7302 kWh/yr, 82.2% Sensible, 17.8% Latent</value>
          <display_name>Detailed Example: 7302 kWh/yr, 82.2% Sensible, 17.8% Latent</display_name>
        </choice>
      </choices>
    </argument>
    <argument>
      <name>misc_well_pump</name>
      <display_name>Misc: Well Pump</display_name>
      <description>The amount of well pump usage, relative to the national average.</description>
      <type>Choice</type>
      <required>false</required>
      <model_dependent>false</model_dependent>
      <default_value>None</default_value>
      <choices>
        <choice>
          <value>None</value>
          <display_name>None</display_name>
        </choice>
        <choice>
          <value>Typical Efficiency</value>
          <display_name>Typical Efficiency</display_name>
        </choice>
        <choice>
          <value>High Efficiency</value>
          <display_name>High Efficiency</display_name>
        </choice>
        <choice>
          <value>Detailed Example: 475 kWh/yr</value>
          <display_name>Detailed Example: 475 kWh/yr</display_name>
        </choice>
      </choices>
    </argument>
    <argument>
      <name>misc_electric_vehicle_charging</name>
      <display_name>Misc: Electric Vehicle Charging</display_name>
      <description>The amount of EV charging usage, relative to the national average. Only use this if a detailed EV &amp; EV charger were not otherwise specified.</description>
      <type>Choice</type>
      <required>false</required>
      <model_dependent>false</model_dependent>
      <default_value>None</default_value>
      <choices>
        <choice>
          <value>None</value>
          <display_name>None</display_name>
        </choice>
        <choice>
          <value>25% Usage</value>
          <display_name>25% Usage</display_name>
        </choice>
        <choice>
          <value>33% Usage</value>
          <display_name>33% Usage</display_name>
        </choice>
        <choice>
          <value>50% Usage</value>
          <display_name>50% Usage</display_name>
        </choice>
        <choice>
          <value>75% Usage</value>
          <display_name>75% Usage</display_name>
        </choice>
        <choice>
          <value>80% Usage</value>
          <display_name>80% Usage</display_name>
        </choice>
        <choice>
          <value>90% Usage</value>
          <display_name>90% Usage</display_name>
        </choice>
        <choice>
          <value>100% Usage</value>
          <display_name>100% Usage</display_name>
        </choice>
        <choice>
          <value>110% Usage</value>
          <display_name>110% Usage</display_name>
        </choice>
        <choice>
          <value>125% Usage</value>
          <display_name>125% Usage</display_name>
        </choice>
        <choice>
          <value>150% Usage</value>
          <display_name>150% Usage</display_name>
        </choice>
        <choice>
          <value>200% Usage</value>
          <display_name>200% Usage</display_name>
        </choice>
        <choice>
          <value>300% Usage</value>
          <display_name>300% Usage</display_name>
        </choice>
        <choice>
          <value>400% Usage</value>
          <display_name>400% Usage</display_name>
        </choice>
        <choice>
          <value>Detailed Example: 1500 kWh/yr</value>
          <display_name>Detailed Example: 1500 kWh/yr</display_name>
        </choice>
        <choice>
          <value>Detailed Example: 3000 kWh/yr</value>
          <display_name>Detailed Example: 3000 kWh/yr</display_name>
        </choice>
      </choices>
    </argument>
    <argument>
      <name>misc_grill</name>
      <display_name>Misc: Gas Grill</display_name>
      <description>The amount of outdoor gas grill usage, relative to the national average.</description>
      <type>Choice</type>
      <required>false</required>
      <model_dependent>false</model_dependent>
      <default_value>None</default_value>
      <choices>
        <choice>
          <value>None</value>
          <display_name>None</display_name>
        </choice>
        <choice>
          <value>Natural Gas, 25% Usage</value>
          <display_name>Natural Gas, 25% Usage</display_name>
        </choice>
        <choice>
          <value>Natural Gas, 50% Usage</value>
          <display_name>Natural Gas, 50% Usage</display_name>
        </choice>
        <choice>
          <value>Natural Gas, 75% Usage</value>
          <display_name>Natural Gas, 75% Usage</display_name>
        </choice>
        <choice>
          <value>Natural Gas, 100% Usage</value>
          <display_name>Natural Gas, 100% Usage</display_name>
        </choice>
        <choice>
          <value>Natural Gas, 150% Usage</value>
          <display_name>Natural Gas, 150% Usage</display_name>
        </choice>
        <choice>
          <value>Natural Gas, 200% Usage</value>
          <display_name>Natural Gas, 200% Usage</display_name>
        </choice>
        <choice>
          <value>Natural Gas, 400% Usage</value>
          <display_name>Natural Gas, 400% Usage</display_name>
        </choice>
        <choice>
          <value>Propane, 25% Usage</value>
          <display_name>Propane, 25% Usage</display_name>
        </choice>
        <choice>
          <value>Propane, 50% Usage</value>
          <display_name>Propane, 50% Usage</display_name>
        </choice>
        <choice>
          <value>Propane, 75% Usage</value>
          <display_name>Propane, 75% Usage</display_name>
        </choice>
        <choice>
          <value>Propane, 100% Usage</value>
          <display_name>Propane, 100% Usage</display_name>
        </choice>
        <choice>
          <value>Propane, 150% Usage</value>
          <display_name>Propane, 150% Usage</display_name>
        </choice>
        <choice>
          <value>Propane, 200% Usage</value>
          <display_name>Propane, 200% Usage</display_name>
        </choice>
        <choice>
          <value>Propane, 400% Usage</value>
          <display_name>Propane, 400% Usage</display_name>
        </choice>
        <choice>
          <value>Detailed Example: Propane, 25 therm/yr</value>
          <display_name>Detailed Example: Propane, 25 therm/yr</display_name>
        </choice>
      </choices>
    </argument>
    <argument>
      <name>misc_gas_lighting</name>
      <display_name>Misc: Gas Lighting</display_name>
      <description>The amount of gas lighting usage, relative to the national average.</description>
      <type>Choice</type>
      <required>false</required>
      <model_dependent>false</model_dependent>
      <default_value>None</default_value>
      <choices>
        <choice>
          <value>None</value>
          <display_name>None</display_name>
        </choice>
        <choice>
          <value>Natural Gas, 25% Usage</value>
          <display_name>Natural Gas, 25% Usage</display_name>
        </choice>
        <choice>
          <value>Natural Gas, 50% Usage</value>
          <display_name>Natural Gas, 50% Usage</display_name>
        </choice>
        <choice>
          <value>Natural Gas, 75% Usage</value>
          <display_name>Natural Gas, 75% Usage</display_name>
        </choice>
        <choice>
          <value>Natural Gas, 100% Usage</value>
          <display_name>Natural Gas, 100% Usage</display_name>
        </choice>
        <choice>
          <value>Natural Gas, 150% Usage</value>
          <display_name>Natural Gas, 150% Usage</display_name>
        </choice>
        <choice>
          <value>Natural Gas, 200% Usage</value>
          <display_name>Natural Gas, 200% Usage</display_name>
        </choice>
        <choice>
          <value>Natural Gas, 400% Usage</value>
          <display_name>Natural Gas, 400% Usage</display_name>
        </choice>
        <choice>
          <value>Detailed Example: Natural Gas, 28 therm/yr</value>
          <display_name>Detailed Example: Natural Gas, 28 therm/yr</display_name>
        </choice>
      </choices>
    </argument>
    <argument>
      <name>misc_fireplace</name>
      <display_name>Misc: Fireplace</display_name>
      <description>The amount of fireplace usage, relative to the national average. Fireplaces can also be specified as heating systems that meet a portion of the heating load.</description>
      <type>Choice</type>
      <required>false</required>
      <model_dependent>false</model_dependent>
      <default_value>None</default_value>
      <choices>
        <choice>
          <value>None</value>
          <display_name>None</display_name>
        </choice>
        <choice>
          <value>Natural Gas, 25% Usage</value>
          <display_name>Natural Gas, 25% Usage</display_name>
        </choice>
        <choice>
          <value>Natural Gas, 50% Usage</value>
          <display_name>Natural Gas, 50% Usage</display_name>
        </choice>
        <choice>
          <value>Natural Gas, 75% Usage</value>
          <display_name>Natural Gas, 75% Usage</display_name>
        </choice>
        <choice>
          <value>Natural Gas, 100% Usage</value>
          <display_name>Natural Gas, 100% Usage</display_name>
        </choice>
        <choice>
          <value>Natural Gas, 150% Usage</value>
          <display_name>Natural Gas, 150% Usage</display_name>
        </choice>
        <choice>
          <value>Natural Gas, 200% Usage</value>
          <display_name>Natural Gas, 200% Usage</display_name>
        </choice>
        <choice>
          <value>Natural Gas, 400% Usage</value>
          <display_name>Natural Gas, 400% Usage</display_name>
        </choice>
        <choice>
          <value>Propane, 25% Usage</value>
          <display_name>Propane, 25% Usage</display_name>
        </choice>
        <choice>
          <value>Propane, 50% Usage</value>
          <display_name>Propane, 50% Usage</display_name>
        </choice>
        <choice>
          <value>Propane, 75% Usage</value>
          <display_name>Propane, 75% Usage</display_name>
        </choice>
        <choice>
          <value>Propane, 100% Usage</value>
          <display_name>Propane, 100% Usage</display_name>
        </choice>
        <choice>
          <value>Propane, 150% Usage</value>
          <display_name>Propane, 150% Usage</display_name>
        </choice>
        <choice>
          <value>Propane, 200% Usage</value>
          <display_name>Propane, 200% Usage</display_name>
        </choice>
        <choice>
          <value>Propane, 400% Usage</value>
          <display_name>Propane, 400% Usage</display_name>
        </choice>
        <choice>
          <value>Wood, 25% Usage</value>
          <display_name>Wood, 25% Usage</display_name>
        </choice>
        <choice>
          <value>Wood, 50% Usage</value>
          <display_name>Wood, 50% Usage</display_name>
        </choice>
        <choice>
          <value>Wood, 75% Usage</value>
          <display_name>Wood, 75% Usage</display_name>
        </choice>
        <choice>
          <value>Wood, 100% Usage</value>
          <display_name>Wood, 100% Usage</display_name>
        </choice>
        <choice>
          <value>Wood, 150% Usage</value>
          <display_name>Wood, 150% Usage</display_name>
        </choice>
        <choice>
          <value>Wood, 200% Usage</value>
          <display_name>Wood, 200% Usage</display_name>
        </choice>
        <choice>
          <value>Wood, 400% Usage</value>
          <display_name>Wood, 400% Usage</display_name>
        </choice>
        <choice>
          <value>Electric, 25% Usage</value>
          <display_name>Electric, 25% Usage</display_name>
        </choice>
        <choice>
          <value>Electric, 50% Usage</value>
          <display_name>Electric, 50% Usage</display_name>
        </choice>
        <choice>
          <value>Electric, 75% Usage</value>
          <display_name>Electric, 75% Usage</display_name>
        </choice>
        <choice>
          <value>Electric, 100% Usage</value>
          <display_name>Electric, 100% Usage</display_name>
        </choice>
        <choice>
          <value>Electric, 150% Usage</value>
          <display_name>Electric, 150% Usage</display_name>
        </choice>
        <choice>
          <value>Electric, 200% Usage</value>
          <display_name>Electric, 200% Usage</display_name>
        </choice>
        <choice>
          <value>Electric, 400% Usage</value>
          <display_name>Electric, 400% Usage</display_name>
        </choice>
        <choice>
          <value>Detailed Example: Wood, 55 therm/yr</value>
          <display_name>Detailed Example: Wood, 55 therm/yr</display_name>
        </choice>
      </choices>
    </argument>
    <argument>
      <name>misc_pool</name>
      <display_name>Misc: Pool</display_name>
      <description>The type of pool (pump &amp; heater).</description>
      <type>Choice</type>
      <required>false</required>
      <model_dependent>false</model_dependent>
      <default_value>None</default_value>
      <choices>
        <choice>
          <value>None</value>
          <display_name>None</display_name>
        </choice>
        <choice>
          <value>Unheated, 25% Usage</value>
          <display_name>Unheated, 25% Usage</display_name>
        </choice>
        <choice>
          <value>Unheated, 50% Usage</value>
          <display_name>Unheated, 50% Usage</display_name>
        </choice>
        <choice>
          <value>Unheated, 75% Usage</value>
          <display_name>Unheated, 75% Usage</display_name>
        </choice>
        <choice>
          <value>Unheated, 100% Usage</value>
          <display_name>Unheated, 100% Usage</display_name>
        </choice>
        <choice>
          <value>Unheated, 150% Usage</value>
          <display_name>Unheated, 150% Usage</display_name>
        </choice>
        <choice>
          <value>Unheated, 200% Usage</value>
          <display_name>Unheated, 200% Usage</display_name>
        </choice>
        <choice>
          <value>Unheated, 400% Usage</value>
          <display_name>Unheated, 400% Usage</display_name>
        </choice>
        <choice>
          <value>Electric Resistance Heater, 25% Usage</value>
          <display_name>Electric Resistance Heater, 25% Usage</display_name>
        </choice>
        <choice>
          <value>Electric Resistance Heater, 50% Usage</value>
          <display_name>Electric Resistance Heater, 50% Usage</display_name>
        </choice>
        <choice>
          <value>Electric Resistance Heater, 75% Usage</value>
          <display_name>Electric Resistance Heater, 75% Usage</display_name>
        </choice>
        <choice>
          <value>Electric Resistance Heater, 100% Usage</value>
          <display_name>Electric Resistance Heater, 100% Usage</display_name>
        </choice>
        <choice>
          <value>Electric Resistance Heater, 150% Usage</value>
          <display_name>Electric Resistance Heater, 150% Usage</display_name>
        </choice>
        <choice>
          <value>Electric Resistance Heater, 200% Usage</value>
          <display_name>Electric Resistance Heater, 200% Usage</display_name>
        </choice>
        <choice>
          <value>Electric Resistance Heater, 400% Usage</value>
          <display_name>Electric Resistance Heater, 400% Usage</display_name>
        </choice>
        <choice>
          <value>Heat Pump Heater, 25% Usage</value>
          <display_name>Heat Pump Heater, 25% Usage</display_name>
        </choice>
        <choice>
          <value>Heat Pump Heater, 50% Usage</value>
          <display_name>Heat Pump Heater, 50% Usage</display_name>
        </choice>
        <choice>
          <value>Heat Pump Heater, 75% Usage</value>
          <display_name>Heat Pump Heater, 75% Usage</display_name>
        </choice>
        <choice>
          <value>Heat Pump Heater, 100% Usage</value>
          <display_name>Heat Pump Heater, 100% Usage</display_name>
        </choice>
        <choice>
          <value>Heat Pump Heater, 150% Usage</value>
          <display_name>Heat Pump Heater, 150% Usage</display_name>
        </choice>
        <choice>
          <value>Heat Pump Heater, 200% Usage</value>
          <display_name>Heat Pump Heater, 200% Usage</display_name>
        </choice>
        <choice>
          <value>Heat Pump Heater, 400% Usage</value>
          <display_name>Heat Pump Heater, 400% Usage</display_name>
        </choice>
        <choice>
          <value>Natural Gas Heater, 25% Usage</value>
          <display_name>Natural Gas Heater, 25% Usage</display_name>
        </choice>
        <choice>
          <value>Natural Gas Heater, 50% Usage</value>
          <display_name>Natural Gas Heater, 50% Usage</display_name>
        </choice>
        <choice>
          <value>Natural Gas Heater, 75% Usage</value>
          <display_name>Natural Gas Heater, 75% Usage</display_name>
        </choice>
        <choice>
          <value>Natural Gas Heater, 100% Usage</value>
          <display_name>Natural Gas Heater, 100% Usage</display_name>
        </choice>
        <choice>
          <value>Natural Gas Heater, 150% Usage</value>
          <display_name>Natural Gas Heater, 150% Usage</display_name>
        </choice>
        <choice>
          <value>Natural Gas Heater, 200% Usage</value>
          <display_name>Natural Gas Heater, 200% Usage</display_name>
        </choice>
        <choice>
          <value>Natural Gas Heater, 400% Usage</value>
          <display_name>Natural Gas Heater, 400% Usage</display_name>
        </choice>
        <choice>
          <value>Detailed Example: 2700 kWh/yr Pump, Unheated</value>
          <display_name>Detailed Example: 2700 kWh/yr Pump, Unheated</display_name>
        </choice>
        <choice>
          <value>Detailed Example: 2700 kWh/yr Pump, 500 therms/yr Natural Gas Heater</value>
          <display_name>Detailed Example: 2700 kWh/yr Pump, 500 therms/yr Natural Gas Heater</display_name>
        </choice>
      </choices>
    </argument>
    <argument>
      <name>misc_permanent_spa</name>
      <display_name>Misc: Permanent Spa</display_name>
      <description>The type of permanent spa (pump &amp; heater).</description>
      <type>Choice</type>
      <required>false</required>
      <model_dependent>false</model_dependent>
      <default_value>None</default_value>
      <choices>
        <choice>
          <value>None</value>
          <display_name>None</display_name>
        </choice>
        <choice>
          <value>Unheated, 25% Usage</value>
          <display_name>Unheated, 25% Usage</display_name>
        </choice>
        <choice>
          <value>Unheated, 50% Usage</value>
          <display_name>Unheated, 50% Usage</display_name>
        </choice>
        <choice>
          <value>Unheated, 75% Usage</value>
          <display_name>Unheated, 75% Usage</display_name>
        </choice>
        <choice>
          <value>Unheated, 100% Usage</value>
          <display_name>Unheated, 100% Usage</display_name>
        </choice>
        <choice>
          <value>Unheated, 150% Usage</value>
          <display_name>Unheated, 150% Usage</display_name>
        </choice>
        <choice>
          <value>Unheated, 200% Usage</value>
          <display_name>Unheated, 200% Usage</display_name>
        </choice>
        <choice>
          <value>Unheated, 400% Usage</value>
          <display_name>Unheated, 400% Usage</display_name>
        </choice>
        <choice>
          <value>Electric Resistance Heater, 25% Usage</value>
          <display_name>Electric Resistance Heater, 25% Usage</display_name>
        </choice>
        <choice>
          <value>Electric Resistance Heater, 50% Usage</value>
          <display_name>Electric Resistance Heater, 50% Usage</display_name>
        </choice>
        <choice>
          <value>Electric Resistance Heater, 75% Usage</value>
          <display_name>Electric Resistance Heater, 75% Usage</display_name>
        </choice>
        <choice>
          <value>Electric Resistance Heater, 100% Usage</value>
          <display_name>Electric Resistance Heater, 100% Usage</display_name>
        </choice>
        <choice>
          <value>Electric Resistance Heater, 150% Usage</value>
          <display_name>Electric Resistance Heater, 150% Usage</display_name>
        </choice>
        <choice>
          <value>Electric Resistance Heater, 200% Usage</value>
          <display_name>Electric Resistance Heater, 200% Usage</display_name>
        </choice>
        <choice>
          <value>Electric Resistance Heater, 400% Usage</value>
          <display_name>Electric Resistance Heater, 400% Usage</display_name>
        </choice>
        <choice>
          <value>Heat Pump Heater, 25% Usage</value>
          <display_name>Heat Pump Heater, 25% Usage</display_name>
        </choice>
        <choice>
          <value>Heat Pump Heater, 50% Usage</value>
          <display_name>Heat Pump Heater, 50% Usage</display_name>
        </choice>
        <choice>
          <value>Heat Pump Heater, 75% Usage</value>
          <display_name>Heat Pump Heater, 75% Usage</display_name>
        </choice>
        <choice>
          <value>Heat Pump Heater, 100% Usage</value>
          <display_name>Heat Pump Heater, 100% Usage</display_name>
        </choice>
        <choice>
          <value>Heat Pump Heater, 150% Usage</value>
          <display_name>Heat Pump Heater, 150% Usage</display_name>
        </choice>
        <choice>
          <value>Heat Pump Heater, 200% Usage</value>
          <display_name>Heat Pump Heater, 200% Usage</display_name>
        </choice>
        <choice>
          <value>Heat Pump Heater, 400% Usage</value>
          <display_name>Heat Pump Heater, 400% Usage</display_name>
        </choice>
        <choice>
          <value>Natural Gas Heater, 25% Usage</value>
          <display_name>Natural Gas Heater, 25% Usage</display_name>
        </choice>
        <choice>
          <value>Natural Gas Heater, 50% Usage</value>
          <display_name>Natural Gas Heater, 50% Usage</display_name>
        </choice>
        <choice>
          <value>Natural Gas Heater, 75% Usage</value>
          <display_name>Natural Gas Heater, 75% Usage</display_name>
        </choice>
        <choice>
          <value>Natural Gas Heater, 100% Usage</value>
          <display_name>Natural Gas Heater, 100% Usage</display_name>
        </choice>
        <choice>
          <value>Natural Gas Heater, 150% Usage</value>
          <display_name>Natural Gas Heater, 150% Usage</display_name>
        </choice>
        <choice>
          <value>Natural Gas Heater, 200% Usage</value>
          <display_name>Natural Gas Heater, 200% Usage</display_name>
        </choice>
        <choice>
          <value>Natural Gas Heater, 400% Usage</value>
          <display_name>Natural Gas Heater, 400% Usage</display_name>
        </choice>
        <choice>
          <value>Detailed Example: 1000 kWh/yr Pump, 1300 kWh/yr Electric Resistance Heater</value>
          <display_name>Detailed Example: 1000 kWh/yr Pump, 1300 kWh/yr Electric Resistance Heater</display_name>
        </choice>
        <choice>
          <value>Detailed Example: 1000 kWh/yr Pump, 260 kWh/yr Heat Pump Heater</value>
          <display_name>Detailed Example: 1000 kWh/yr Pump, 260 kWh/yr Heat Pump Heater</display_name>
        </choice>
      </choices>
    </argument>
    <argument>
      <name>schedules_paths</name>
      <display_name>Schedules: CSV File Paths</display_name>
      <description>Absolute/relative paths of csv files containing user-specified detailed schedules, if desired. Use a comma-separated list for multiple files.</description>
      <type>String</type>
      <required>false</required>
      <model_dependent>false</model_dependent>
    </argument>
    <argument>
      <name>advanced_feature</name>
      <display_name>Advanced Feature</display_name>
      <description>Select an advanced research feature to use in the model, if desired.</description>
      <type>Choice</type>
      <required>false</required>
      <model_dependent>false</model_dependent>
      <default_value>None</default_value>
      <choices>
        <choice>
          <value>None</value>
          <display_name>None</display_name>
        </choice>
        <choice>
          <value>Temperature Capacitance Multiplier, 1</value>
          <display_name>Temperature Capacitance Multiplier, 1</display_name>
        </choice>
        <choice>
          <value>Temperature Capacitance Multiplier, 4</value>
          <display_name>Temperature Capacitance Multiplier, 4</display_name>
        </choice>
        <choice>
          <value>Temperature Capacitance Multiplier, 10</value>
          <display_name>Temperature Capacitance Multiplier, 10</display_name>
        </choice>
        <choice>
          <value>Temperature Capacitance Multiplier, 15</value>
          <display_name>Temperature Capacitance Multiplier, 15</display_name>
        </choice>
        <choice>
          <value>On/Off Thermostat Deadband, 1F</value>
          <display_name>On/Off Thermostat Deadband, 1F</display_name>
        </choice>
        <choice>
          <value>On/Off Thermostat Deadband, 2F</value>
          <display_name>On/Off Thermostat Deadband, 2F</display_name>
        </choice>
        <choice>
          <value>On/Off Thermostat Deadband, 3F</value>
          <display_name>On/Off Thermostat Deadband, 3F</display_name>
        </choice>
        <choice>
          <value>Heat Pump Backup Staging, 5 kW</value>
          <display_name>Heat Pump Backup Staging, 5 kW</display_name>
        </choice>
        <choice>
          <value>Heat Pump Backup Staging, 10 kW</value>
          <display_name>Heat Pump Backup Staging, 10 kW</display_name>
        </choice>
        <choice>
          <value>Experimental Ground-to-Air Heat Pump Model</value>
          <display_name>Experimental Ground-to-Air Heat Pump Model</display_name>
        </choice>
        <choice>
          <value>HVAC Allow Increased Fixed Capacities</value>
          <display_name>HVAC Allow Increased Fixed Capacities</display_name>
        </choice>
      </choices>
    </argument>
    <argument>
      <name>advanced_feature_2</name>
      <display_name>Advanced Feature 2</display_name>
      <description>Select a second advanced research feature to use in the model, if desired.</description>
      <type>Choice</type>
      <required>false</required>
      <model_dependent>false</model_dependent>
      <default_value>None</default_value>
      <choices>
        <choice>
          <value>None</value>
          <display_name>None</display_name>
        </choice>
        <choice>
          <value>Temperature Capacitance Multiplier, 1</value>
          <display_name>Temperature Capacitance Multiplier, 1</display_name>
        </choice>
        <choice>
          <value>Temperature Capacitance Multiplier, 4</value>
          <display_name>Temperature Capacitance Multiplier, 4</display_name>
        </choice>
        <choice>
          <value>Temperature Capacitance Multiplier, 10</value>
          <display_name>Temperature Capacitance Multiplier, 10</display_name>
        </choice>
        <choice>
          <value>Temperature Capacitance Multiplier, 15</value>
          <display_name>Temperature Capacitance Multiplier, 15</display_name>
        </choice>
        <choice>
          <value>On/Off Thermostat Deadband, 1F</value>
          <display_name>On/Off Thermostat Deadband, 1F</display_name>
        </choice>
        <choice>
          <value>On/Off Thermostat Deadband, 2F</value>
          <display_name>On/Off Thermostat Deadband, 2F</display_name>
        </choice>
        <choice>
          <value>On/Off Thermostat Deadband, 3F</value>
          <display_name>On/Off Thermostat Deadband, 3F</display_name>
        </choice>
        <choice>
          <value>Heat Pump Backup Staging, 5 kW</value>
          <display_name>Heat Pump Backup Staging, 5 kW</display_name>
        </choice>
        <choice>
          <value>Heat Pump Backup Staging, 10 kW</value>
          <display_name>Heat Pump Backup Staging, 10 kW</display_name>
        </choice>
        <choice>
          <value>Experimental Ground-to-Air Heat Pump Model</value>
          <display_name>Experimental Ground-to-Air Heat Pump Model</display_name>
        </choice>
        <choice>
          <value>HVAC Allow Increased Fixed Capacities</value>
          <display_name>HVAC Allow Increased Fixed Capacities</display_name>
        </choice>
      </choices>
    </argument>
    <argument>
      <name>utility_bill_scenario</name>
      <display_name>Utility Bill Scenario</display_name>
      <description>The type of utility bill calculations to perform.</description>
      <type>Choice</type>
      <required>false</required>
      <model_dependent>false</model_dependent>
      <default_value>Default (EIA Average Rates)</default_value>
      <choices>
        <choice>
          <value>None</value>
          <display_name>None</display_name>
        </choice>
        <choice>
          <value>Default (EIA Average Rates)</value>
          <display_name>Default (EIA Average Rates)</display_name>
        </choice>
        <choice>
          <value>Detailed Example: $0.12/kWh, $1.1/therm, $12/month</value>
          <display_name>Detailed Example: $0.12/kWh, $1.1/therm, $12/month</display_name>
        </choice>
        <choice>
          <value>Detailed Example: Sample Tiered Rate</value>
          <display_name>Detailed Example: Sample Tiered Rate</display_name>
        </choice>
        <choice>
          <value>Detailed Example: Sample Time-of-Use Rate</value>
          <display_name>Detailed Example: Sample Time-of-Use Rate</display_name>
        </choice>
        <choice>
          <value>Detailed Example: Sample Tiered and Time-of-Use Rate</value>
          <display_name>Detailed Example: Sample Tiered and Time-of-Use Rate</display_name>
        </choice>
        <choice>
          <value>Detailed Example: Sample Real-Time Pricing</value>
          <display_name>Detailed Example: Sample Real-Time Pricing</display_name>
        </choice>
        <choice>
          <value>Detailed Example: Net Metering w/ Wholesale Excess Rate</value>
          <display_name>Detailed Example: Net Metering w/ Wholesale Excess Rate</display_name>
        </choice>
        <choice>
          <value>Detailed Example: Net Metering w/ Retail Excess Rate</value>
          <display_name>Detailed Example: Net Metering w/ Retail Excess Rate</display_name>
        </choice>
        <choice>
          <value>Detailed Example: Feed-in Tariff</value>
          <display_name>Detailed Example: Feed-in Tariff</display_name>
        </choice>
      </choices>
    </argument>
    <argument>
      <name>utility_bill_scenario_2</name>
      <display_name>Utility Bill Scenario 2</display_name>
      <description>The second type of utility bill calculations to perform, if desired.</description>
      <type>Choice</type>
      <required>false</required>
      <model_dependent>false</model_dependent>
      <default_value>None</default_value>
      <choices>
        <choice>
          <value>None</value>
          <display_name>None</display_name>
        </choice>
        <choice>
          <value>Default (EIA Average Rates)</value>
          <display_name>Default (EIA Average Rates)</display_name>
        </choice>
        <choice>
          <value>Detailed Example: $0.12/kWh, $1.1/therm, $12/month</value>
          <display_name>Detailed Example: $0.12/kWh, $1.1/therm, $12/month</display_name>
        </choice>
        <choice>
          <value>Detailed Example: Sample Tiered Rate</value>
          <display_name>Detailed Example: Sample Tiered Rate</display_name>
        </choice>
        <choice>
          <value>Detailed Example: Sample Time-of-Use Rate</value>
          <display_name>Detailed Example: Sample Time-of-Use Rate</display_name>
        </choice>
        <choice>
          <value>Detailed Example: Sample Tiered and Time-of-Use Rate</value>
          <display_name>Detailed Example: Sample Tiered and Time-of-Use Rate</display_name>
        </choice>
        <choice>
          <value>Detailed Example: Sample Real-Time Pricing</value>
          <display_name>Detailed Example: Sample Real-Time Pricing</display_name>
        </choice>
        <choice>
          <value>Detailed Example: Net Metering w/ Wholesale Excess Rate</value>
          <display_name>Detailed Example: Net Metering w/ Wholesale Excess Rate</display_name>
        </choice>
        <choice>
          <value>Detailed Example: Net Metering w/ Retail Excess Rate</value>
          <display_name>Detailed Example: Net Metering w/ Retail Excess Rate</display_name>
        </choice>
        <choice>
          <value>Detailed Example: Feed-in Tariff</value>
          <display_name>Detailed Example: Feed-in Tariff</display_name>
        </choice>
      </choices>
    </argument>
    <argument>
      <name>utility_bill_scenario_3</name>
      <display_name>Utility Bill Scenario 3</display_name>
      <description>The third type of utility bill calculations to perform, if desired.</description>
      <type>Choice</type>
      <required>false</required>
      <model_dependent>false</model_dependent>
      <default_value>None</default_value>
      <choices>
        <choice>
          <value>None</value>
          <display_name>None</display_name>
        </choice>
        <choice>
          <value>Default (EIA Average Rates)</value>
          <display_name>Default (EIA Average Rates)</display_name>
        </choice>
        <choice>
          <value>Detailed Example: $0.12/kWh, $1.1/therm, $12/month</value>
          <display_name>Detailed Example: $0.12/kWh, $1.1/therm, $12/month</display_name>
        </choice>
        <choice>
          <value>Detailed Example: Sample Tiered Rate</value>
          <display_name>Detailed Example: Sample Tiered Rate</display_name>
        </choice>
        <choice>
          <value>Detailed Example: Sample Time-of-Use Rate</value>
          <display_name>Detailed Example: Sample Time-of-Use Rate</display_name>
        </choice>
        <choice>
          <value>Detailed Example: Sample Tiered and Time-of-Use Rate</value>
          <display_name>Detailed Example: Sample Tiered and Time-of-Use Rate</display_name>
        </choice>
        <choice>
          <value>Detailed Example: Sample Real-Time Pricing</value>
          <display_name>Detailed Example: Sample Real-Time Pricing</display_name>
        </choice>
        <choice>
          <value>Detailed Example: Net Metering w/ Wholesale Excess Rate</value>
          <display_name>Detailed Example: Net Metering w/ Wholesale Excess Rate</display_name>
        </choice>
        <choice>
          <value>Detailed Example: Net Metering w/ Retail Excess Rate</value>
          <display_name>Detailed Example: Net Metering w/ Retail Excess Rate</display_name>
        </choice>
        <choice>
          <value>Detailed Example: Feed-in Tariff</value>
          <display_name>Detailed Example: Feed-in Tariff</display_name>
        </choice>
      </choices>
    </argument>
    <argument>
      <name>additional_properties</name>
      <display_name>Additional Properties</display_name>
      <description>Additional properties specified as key-value pairs (i.e., key=value). If multiple additional properties, use a |-separated list. For example, 'LowIncome=false|Remodeled|Description=2-story home in Denver'. These properties will be stored in the HPXML file under /HPXML/SoftwareInfo/extension/AdditionalProperties.</description>
      <type>String</type>
      <required>false</required>
      <model_dependent>false</model_dependent>
    </argument>
    <argument>
      <name>whole_sfa_or_mf_building_sim</name>
      <display_name>Whole SFA/MF Building Simulation?</display_name>
      <description>Set true if creating an HPXML file to simulate a whole single-family attached or multifamily building with multiple dwelling units within. If an HPXML file already exists at the specified HPXML File Path, a new HPXML Building element describing the current dwelling unit will be appended to this HPXML file.</description>
      <type>Boolean</type>
      <required>false</required>
      <model_dependent>false</model_dependent>
      <default_value>false</default_value>
      <choices>
        <choice>
          <value>true</value>
          <display_name>true</display_name>
        </choice>
        <choice>
          <value>false</value>
          <display_name>false</display_name>
        </choice>
      </choices>
    </argument>
    <argument>
      <name>combine_like_surfaces</name>
      <display_name>Combine like surfaces?</display_name>
      <description>If true, combines like surfaces to simplify the HPXML file generated.</description>
      <type>Boolean</type>
      <required>false</required>
      <model_dependent>false</model_dependent>
      <default_value>false</default_value>
      <choices>
        <choice>
          <value>true</value>
          <display_name>true</display_name>
        </choice>
        <choice>
          <value>false</value>
          <display_name>false</display_name>
        </choice>
      </choices>
    </argument>
    <argument>
      <name>apply_defaults</name>
      <display_name>Apply Default Values?</display_name>
      <description>If true, applies OS-HPXML default values to the HPXML output file. Setting to true will also force validation of the HPXML output file before applying OS-HPXML default values.</description>
      <type>Boolean</type>
      <required>false</required>
      <model_dependent>false</model_dependent>
      <default_value>false</default_value>
      <choices>
        <choice>
          <value>true</value>
          <display_name>true</display_name>
        </choice>
        <choice>
          <value>false</value>
          <display_name>false</display_name>
        </choice>
      </choices>
    </argument>
    <argument>
      <name>apply_validation</name>
      <display_name>Apply Validation?</display_name>
      <description>If true, validates the HPXML output file. Set to false for faster performance. Note that validation is not needed if the HPXML file will be validated downstream (e.g., via the HPXMLtoOpenStudio measure).</description>
      <type>Boolean</type>
      <required>false</required>
      <model_dependent>false</model_dependent>
      <default_value>false</default_value>
      <choices>
        <choice>
          <value>true</value>
          <display_name>true</display_name>
        </choice>
        <choice>
          <value>false</value>
          <display_name>false</display_name>
        </choice>
      </choices>
    </argument>
  </arguments>
  <outputs />
  <provenances />
  <tags>
    <tag>Whole Building.Space Types</tag>
  </tags>
  <attributes>
    <attribute>
      <name>Measure Type</name>
      <value>ModelMeasure</value>
      <datatype>string</datatype>
    </attribute>
  </attributes>
  <files>
    <file>
      <filename>README.md</filename>
      <filetype>md</filetype>
      <usage_type>readme</usage_type>
      <checksum>DB8074E6</checksum>
    </file>
    <file>
      <filename>README.md.erb</filename>
      <filetype>erb</filetype>
      <usage_type>readmeerb</usage_type>
      <checksum>FBCE3CFF</checksum>
    </file>
    <file>
      <version>
        <software_program>OpenStudio</software_program>
        <identifier>2.9.0</identifier>
        <min_compatible>2.9.0</min_compatible>
      </version>
      <filename>measure.rb</filename>
      <filetype>rb</filetype>
      <usage_type>script</usage_type>
      <checksum>924C897D</checksum>
    </file>
    <file>
      <filename>constants.rb</filename>
      <filetype>rb</filetype>
      <usage_type>resource</usage_type>
      <checksum>03B6DCD5</checksum>
    </file>
    <file>
      <filename>geometry.rb</filename>
      <filetype>rb</filetype>
      <usage_type>resource</usage_type>
      <checksum>3538B821</checksum>
    </file>
    <file>
      <filename>options/advanced_feature.tsv</filename>
      <filetype>tsv</filetype>
      <usage_type>resource</usage_type>
      <checksum>E5849695</checksum>
    </file>
    <file>
      <filename>options/advanced_feature_2.tsv</filename>
      <filetype>tsv</filetype>
      <usage_type>resource</usage_type>
      <checksum>E5849695</checksum>
    </file>
    <file>
      <filename>options/appliance_clothes_dryer.tsv</filename>
      <filetype>tsv</filetype>
      <usage_type>resource</usage_type>
      <checksum>2C375E28</checksum>
    </file>
    <file>
      <filename>options/appliance_clothes_washer.tsv</filename>
      <filetype>tsv</filetype>
      <usage_type>resource</usage_type>
      <checksum>C6591D26</checksum>
    </file>
    <file>
      <filename>options/appliance_cooking_range_oven.tsv</filename>
      <filetype>tsv</filetype>
      <usage_type>resource</usage_type>
      <checksum>59DF5CE6</checksum>
    </file>
    <file>
      <filename>options/appliance_dehumidifier.tsv</filename>
      <filetype>tsv</filetype>
      <usage_type>resource</usage_type>
      <checksum>3D50BAA2</checksum>
    </file>
    <file>
      <filename>options/appliance_dehumidifier_setpoint.tsv</filename>
      <filetype>tsv</filetype>
      <usage_type>resource</usage_type>
      <checksum>331F2692</checksum>
    </file>
    <file>
      <filename>options/appliance_dishwasher.tsv</filename>
      <filetype>tsv</filetype>
      <usage_type>resource</usage_type>
      <checksum>2A5B09DE</checksum>
    </file>
    <file>
      <filename>options/appliance_extra_refrigerator.tsv</filename>
      <filetype>tsv</filetype>
      <usage_type>resource</usage_type>
      <checksum>8A0399CD</checksum>
    </file>
    <file>
      <filename>options/appliance_freezer.tsv</filename>
      <filetype>tsv</filetype>
      <usage_type>resource</usage_type>
      <checksum>CE804E48</checksum>
    </file>
    <file>
      <filename>options/appliance_refrigerator.tsv</filename>
      <filetype>tsv</filetype>
      <usage_type>resource</usage_type>
      <checksum>9BBEFDAB</checksum>
    </file>
    <file>
      <filename>options/battery.tsv</filename>
      <filetype>tsv</filetype>
      <usage_type>resource</usage_type>
      <checksum>092A7429</checksum>
    </file>
    <file>
      <filename>options/ceiling_fans.tsv</filename>
      <filetype>tsv</filetype>
      <usage_type>resource</usage_type>
      <checksum>D6A6102F</checksum>
    </file>
    <file>
      <filename>options/dhw_distribution.tsv</filename>
      <filetype>tsv</filetype>
      <usage_type>resource</usage_type>
      <checksum>D6E8AA48</checksum>
    </file>
    <file>
      <filename>options/dhw_drain_water_heat_recovery.tsv</filename>
      <filetype>tsv</filetype>
      <usage_type>resource</usage_type>
      <checksum>31E8956C</checksum>
    </file>
    <file>
      <filename>options/dhw_fixtures.tsv</filename>
      <filetype>tsv</filetype>
      <usage_type>resource</usage_type>
      <checksum>D47D7DA0</checksum>
    </file>
    <file>
      <filename>options/dhw_solar_thermal.tsv</filename>
      <filetype>tsv</filetype>
      <usage_type>resource</usage_type>
      <checksum>F21D4CA6</checksum>
    </file>
    <file>
      <filename>options/dhw_solar_thermal_direction.tsv</filename>
      <filetype>tsv</filetype>
      <usage_type>resource</usage_type>
      <checksum>6C7F1015</checksum>
    </file>
    <file>
      <filename>options/dhw_water_heater.tsv</filename>
      <filetype>tsv</filetype>
      <usage_type>resource</usage_type>
      <checksum>C7D188D6</checksum>
    </file>
    <file>
      <filename>options/dhw_water_heater_location.tsv</filename>
      <filetype>tsv</filetype>
      <usage_type>resource</usage_type>
      <checksum>6DD86A53</checksum>
    </file>
    <file>
      <filename>options/electric_vehicle.tsv</filename>
      <filetype>tsv</filetype>
      <usage_type>resource</usage_type>
      <checksum>B66615BD</checksum>
    </file>
    <file>
      <filename>options/electric_vehicle_charger.tsv</filename>
      <filetype>tsv</filetype>
      <usage_type>resource</usage_type>
      <checksum>D0FEEC80</checksum>
    </file>
    <file>
      <filename>options/enclosure_air_leakage.tsv</filename>
      <filetype>tsv</filetype>
      <usage_type>resource</usage_type>
      <checksum>85BE8A9A</checksum>
    </file>
    <file>
      <filename>options/enclosure_ceiling.tsv</filename>
      <filetype>tsv</filetype>
      <usage_type>resource</usage_type>
      <checksum>7C560884</checksum>
    </file>
    <file>
      <filename>options/enclosure_door.tsv</filename>
      <filetype>tsv</filetype>
      <usage_type>resource</usage_type>
      <checksum>8676D6D8</checksum>
    </file>
    <file>
      <filename>options/enclosure_floor_over_foundation.tsv</filename>
      <filetype>tsv</filetype>
      <usage_type>resource</usage_type>
      <checksum>DD2DB9A1</checksum>
    </file>
    <file>
      <filename>options/enclosure_floor_over_garage.tsv</filename>
      <filetype>tsv</filetype>
      <usage_type>resource</usage_type>
      <checksum>28F1A8C1</checksum>
    </file>
    <file>
      <filename>options/enclosure_foundation_wall.tsv</filename>
      <filetype>tsv</filetype>
      <usage_type>resource</usage_type>
      <checksum>432358FB</checksum>
    </file>
    <file>
      <filename>options/enclosure_overhangs.tsv</filename>
      <filetype>tsv</filetype>
      <usage_type>resource</usage_type>
      <checksum>2F708899</checksum>
    </file>
    <file>
      <filename>options/enclosure_radiant_barrier.tsv</filename>
      <filetype>tsv</filetype>
      <usage_type>resource</usage_type>
      <checksum>2B2923AE</checksum>
    </file>
    <file>
      <filename>options/enclosure_rim_joist.tsv</filename>
      <filetype>tsv</filetype>
      <usage_type>resource</usage_type>
      <checksum>CC926001</checksum>
    </file>
    <file>
      <filename>options/enclosure_roof.tsv</filename>
      <filetype>tsv</filetype>
      <usage_type>resource</usage_type>
      <checksum>409D2B05</checksum>
    </file>
    <file>
      <filename>options/enclosure_roof_material.tsv</filename>
      <filetype>tsv</filetype>
      <usage_type>resource</usage_type>
      <checksum>F7767CD2</checksum>
    </file>
    <file>
      <filename>options/enclosure_skylight.tsv</filename>
      <filetype>tsv</filetype>
      <usage_type>resource</usage_type>
      <checksum>6B2813DC</checksum>
    </file>
    <file>
      <filename>options/enclosure_slab.tsv</filename>
      <filetype>tsv</filetype>
      <usage_type>resource</usage_type>
      <checksum>06785DFE</checksum>
    </file>
    <file>
      <filename>options/enclosure_wall.tsv</filename>
      <filetype>tsv</filetype>
      <usage_type>resource</usage_type>
      <checksum>1924F317</checksum>
    </file>
    <file>
      <filename>options/enclosure_wall_continuous_insulation.tsv</filename>
      <filetype>tsv</filetype>
      <usage_type>resource</usage_type>
      <checksum>6FD0B67A</checksum>
    </file>
    <file>
      <filename>options/enclosure_wall_siding.tsv</filename>
      <filetype>tsv</filetype>
      <usage_type>resource</usage_type>
      <checksum>FB4AEB45</checksum>
    </file>
    <file>
      <filename>options/enclosure_window.tsv</filename>
      <filetype>tsv</filetype>
      <usage_type>resource</usage_type>
      <checksum>DD0243E4</checksum>
    </file>
    <file>
      <filename>options/enclosure_window_exterior_shading.tsv</filename>
      <filetype>tsv</filetype>
      <usage_type>resource</usage_type>
      <checksum>B6DFF84F</checksum>
    </file>
    <file>
      <filename>options/enclosure_window_insect_screens.tsv</filename>
      <filetype>tsv</filetype>
      <usage_type>resource</usage_type>
      <checksum>CD5D171D</checksum>
    </file>
    <file>
      <filename>options/enclosure_window_interior_shading.tsv</filename>
      <filetype>tsv</filetype>
      <usage_type>resource</usage_type>
      <checksum>C55F2AB2</checksum>
    </file>
    <file>
      <filename>options/enclosure_window_natural_ventilation.tsv</filename>
      <filetype>tsv</filetype>
      <usage_type>resource</usage_type>
      <checksum>391C269D</checksum>
    </file>
    <file>
      <filename>options/enclosure_window_storm.tsv</filename>
      <filetype>tsv</filetype>
      <usage_type>resource</usage_type>
      <checksum>C18968EA</checksum>
    </file>
    <file>
      <filename>options/geometry_attached_walls.tsv</filename>
      <filetype>tsv</filetype>
      <usage_type>resource</usage_type>
      <checksum>C31C2415</checksum>
    </file>
    <file>
      <filename>options/geometry_attic_type.tsv</filename>
      <filetype>tsv</filetype>
      <usage_type>resource</usage_type>
      <checksum>22767D7D</checksum>
    </file>
    <file>
      <filename>options/geometry_ceiling_height.tsv</filename>
      <filetype>tsv</filetype>
      <usage_type>resource</usage_type>
      <checksum>0F720F74</checksum>
    </file>
    <file>
      <filename>options/geometry_eaves.tsv</filename>
      <filetype>tsv</filetype>
      <usage_type>resource</usage_type>
      <checksum>9E0E32F7</checksum>
    </file>
    <file>
      <filename>options/geometry_foundation_type.tsv</filename>
      <filetype>tsv</filetype>
      <usage_type>resource</usage_type>
      <checksum>8022A43C</checksum>
    </file>
    <file>
      <filename>options/geometry_garage_type.tsv</filename>
      <filetype>tsv</filetype>
      <usage_type>resource</usage_type>
      <checksum>569FAC1E</checksum>
    </file>
    <file>
      <filename>options/geometry_neighbor_buildings.tsv</filename>
      <filetype>tsv</filetype>
      <usage_type>resource</usage_type>
      <checksum>B45C9F0B</checksum>
    </file>
    <file>
      <filename>options/geometry_unit_direction.tsv</filename>
      <filetype>tsv</filetype>
      <usage_type>resource</usage_type>
      <checksum>A6AECBB2</checksum>
    </file>
    <file>
      <filename>options/geometry_unit_num_bathrooms.tsv</filename>
      <filetype>tsv</filetype>
      <usage_type>resource</usage_type>
      <checksum>8C416D32</checksum>
    </file>
    <file>
      <filename>options/geometry_unit_num_bedrooms.tsv</filename>
      <filetype>tsv</filetype>
      <usage_type>resource</usage_type>
      <checksum>AD080FCE</checksum>
    </file>
    <file>
      <filename>options/geometry_unit_num_occupants.tsv</filename>
      <filetype>tsv</filetype>
      <usage_type>resource</usage_type>
      <checksum>66C9B0DC</checksum>
    </file>
    <file>
      <filename>options/geometry_unit_type.tsv</filename>
      <filetype>tsv</filetype>
      <usage_type>resource</usage_type>
      <checksum>FA0F4F6B</checksum>
    </file>
    <file>
      <filename>options/hvac_cooling_system.tsv</filename>
      <filetype>tsv</filetype>
      <usage_type>resource</usage_type>
      <checksum>7F78601C</checksum>
    </file>
    <file>
      <filename>options/hvac_cooling_system_capacity.tsv</filename>
      <filetype>tsv</filetype>
      <usage_type>resource</usage_type>
      <checksum>A1CC1C65</checksum>
    </file>
    <file>
      <filename>options/hvac_cooling_system_cooling_load_served.tsv</filename>
      <filetype>tsv</filetype>
      <usage_type>resource</usage_type>
      <checksum>7D2A30DF</checksum>
    </file>
    <file>
      <filename>options/hvac_ducts.tsv</filename>
      <filetype>tsv</filetype>
      <usage_type>resource</usage_type>
      <checksum>09693D8E</checksum>
    </file>
    <file>
      <filename>options/hvac_ducts_return_location.tsv</filename>
      <filetype>tsv</filetype>
      <usage_type>resource</usage_type>
      <checksum>0F5CB42B</checksum>
    </file>
    <file>
      <filename>options/hvac_ducts_supply_location.tsv</filename>
      <filetype>tsv</filetype>
      <usage_type>resource</usage_type>
      <checksum>134CC813</checksum>
    </file>
    <file>
      <filename>options/hvac_geothermal_loop.tsv</filename>
      <filetype>tsv</filetype>
      <usage_type>resource</usage_type>
      <checksum>01874F99</checksum>
    </file>
    <file>
      <filename>options/hvac_heat_pump.tsv</filename>
      <filetype>tsv</filetype>
      <usage_type>resource</usage_type>
      <checksum>5C1F49B1</checksum>
    </file>
    <file>
      <filename>options/hvac_heat_pump_backup.tsv</filename>
      <filetype>tsv</filetype>
      <usage_type>resource</usage_type>
      <checksum>70B2F16A</checksum>
    </file>
    <file>
      <filename>options/hvac_heat_pump_backup_capacity.tsv</filename>
      <filetype>tsv</filetype>
      <usage_type>resource</usage_type>
      <checksum>6361F7F7</checksum>
    </file>
    <file>
      <filename>options/hvac_heat_pump_capacity.tsv</filename>
      <filetype>tsv</filetype>
      <usage_type>resource</usage_type>
      <checksum>3C53C3B5</checksum>
    </file>
    <file>
      <filename>options/hvac_heat_pump_cooling_load_served.tsv</filename>
      <filetype>tsv</filetype>
      <usage_type>resource</usage_type>
      <checksum>7D2A30DF</checksum>
    </file>
    <file>
      <filename>options/hvac_heat_pump_heating_load_served.tsv</filename>
      <filetype>tsv</filetype>
      <usage_type>resource</usage_type>
      <checksum>7D2A30DF</checksum>
    </file>
    <file>
      <filename>options/hvac_heat_pump_temperatures.tsv</filename>
      <filetype>tsv</filetype>
      <usage_type>resource</usage_type>
      <checksum>059D8F67</checksum>
    </file>
    <file>
      <filename>options/hvac_heating_system.tsv</filename>
      <filetype>tsv</filetype>
      <usage_type>resource</usage_type>
      <checksum>47BCA276</checksum>
    </file>
    <file>
      <filename>options/hvac_heating_system_2.tsv</filename>
      <filetype>tsv</filetype>
      <usage_type>resource</usage_type>
      <checksum>47BCA276</checksum>
    </file>
    <file>
      <filename>options/hvac_heating_system_2_capacity.tsv</filename>
      <filetype>tsv</filetype>
      <usage_type>resource</usage_type>
      <checksum>522FD62D</checksum>
    </file>
    <file>
      <filename>options/hvac_heating_system_2_fuel.tsv</filename>
      <filetype>tsv</filetype>
      <usage_type>resource</usage_type>
      <checksum>BF505C7C</checksum>
    </file>
    <file>
      <filename>options/hvac_heating_system_2_heating_load_served.tsv</filename>
      <filetype>tsv</filetype>
      <usage_type>resource</usage_type>
      <checksum>7D2A30DF</checksum>
    </file>
    <file>
      <filename>options/hvac_heating_system_capacity.tsv</filename>
      <filetype>tsv</filetype>
      <usage_type>resource</usage_type>
      <checksum>522FD62D</checksum>
    </file>
    <file>
      <filename>options/hvac_heating_system_fuel.tsv</filename>
      <filetype>tsv</filetype>
      <usage_type>resource</usage_type>
      <checksum>BF505C7C</checksum>
    </file>
    <file>
      <filename>options/hvac_heating_system_heating_load_served.tsv</filename>
      <filetype>tsv</filetype>
      <usage_type>resource</usage_type>
      <checksum>7D2A30DF</checksum>
    </file>
    <file>
      <filename>options/lighting.tsv</filename>
      <filetype>tsv</filetype>
      <usage_type>resource</usage_type>
      <checksum>267694CB</checksum>
    </file>
    <file>
      <filename>options/location_site_type.tsv</filename>
      <filetype>tsv</filetype>
      <usage_type>resource</usage_type>
      <checksum>3AD191CB</checksum>
    </file>
    <file>
      <filename>options/location_soil_type.tsv</filename>
      <filetype>tsv</filetype>
      <usage_type>resource</usage_type>
<<<<<<< HEAD
      <checksum>26ACF0A3</checksum>
=======
      <checksum>E886D1D2</checksum>
>>>>>>> 9e087490
    </file>
    <file>
      <filename>options/misc_electric_vehicle_charging.tsv</filename>
      <filetype>tsv</filetype>
      <usage_type>resource</usage_type>
      <checksum>11C57632</checksum>
    </file>
    <file>
      <filename>options/misc_fireplace.tsv</filename>
      <filetype>tsv</filetype>
      <usage_type>resource</usage_type>
      <checksum>FAF541C2</checksum>
    </file>
    <file>
      <filename>options/misc_gas_lighting.tsv</filename>
      <filetype>tsv</filetype>
      <usage_type>resource</usage_type>
      <checksum>84369201</checksum>
    </file>
    <file>
      <filename>options/misc_grill.tsv</filename>
      <filetype>tsv</filetype>
      <usage_type>resource</usage_type>
      <checksum>C98FD491</checksum>
    </file>
    <file>
      <filename>options/misc_permanent_spa.tsv</filename>
      <filetype>tsv</filetype>
      <usage_type>resource</usage_type>
      <checksum>47BE56D2</checksum>
    </file>
    <file>
      <filename>options/misc_plug_loads.tsv</filename>
      <filetype>tsv</filetype>
      <usage_type>resource</usage_type>
      <checksum>C7957DEE</checksum>
    </file>
    <file>
      <filename>options/misc_pool.tsv</filename>
      <filetype>tsv</filetype>
      <usage_type>resource</usage_type>
      <checksum>1B386DA0</checksum>
    </file>
    <file>
      <filename>options/misc_television.tsv</filename>
      <filetype>tsv</filetype>
      <usage_type>resource</usage_type>
      <checksum>E7483B27</checksum>
    </file>
    <file>
      <filename>options/misc_well_pump.tsv</filename>
      <filetype>tsv</filetype>
      <usage_type>resource</usage_type>
      <checksum>E9B9689D</checksum>
    </file>
    <file>
      <filename>options/pv_system.tsv</filename>
      <filetype>tsv</filetype>
      <usage_type>resource</usage_type>
      <checksum>CC22D8AD</checksum>
    </file>
    <file>
      <filename>options/pv_system_2.tsv</filename>
      <filetype>tsv</filetype>
      <usage_type>resource</usage_type>
      <checksum>4B813603</checksum>
    </file>
    <file>
      <filename>options/pv_system_2_direction.tsv</filename>
      <filetype>tsv</filetype>
      <usage_type>resource</usage_type>
      <checksum>00709E08</checksum>
    </file>
    <file>
      <filename>options/pv_system_direction.tsv</filename>
      <filetype>tsv</filetype>
      <usage_type>resource</usage_type>
      <checksum>00709E08</checksum>
    </file>
    <file>
      <filename>options/simulation_control_timestep.tsv</filename>
      <filetype>tsv</filetype>
      <usage_type>resource</usage_type>
      <checksum>39B812DD</checksum>
    </file>
    <file>
      <filename>options/utility_bill_scenario.tsv</filename>
      <filetype>tsv</filetype>
      <usage_type>resource</usage_type>
      <checksum>15026829</checksum>
    </file>
    <file>
      <filename>options/utility_bill_scenario_2.tsv</filename>
      <filetype>tsv</filetype>
      <usage_type>resource</usage_type>
      <checksum>15026829</checksum>
    </file>
    <file>
      <filename>options/utility_bill_scenario_3.tsv</filename>
      <filetype>tsv</filetype>
      <usage_type>resource</usage_type>
      <checksum>15026829</checksum>
    </file>
    <file>
      <filename>options/ventilation_bathroom.tsv</filename>
      <filetype>tsv</filetype>
      <usage_type>resource</usage_type>
      <checksum>F6A593FC</checksum>
    </file>
    <file>
      <filename>options/ventilation_kitchen.tsv</filename>
      <filetype>tsv</filetype>
      <usage_type>resource</usage_type>
      <checksum>E398D1FC</checksum>
    </file>
    <file>
      <filename>options/ventilation_mechanical.tsv</filename>
      <filetype>tsv</filetype>
      <usage_type>resource</usage_type>
      <checksum>179850A6</checksum>
    </file>
    <file>
      <filename>options/ventilation_whole_house_fan.tsv</filename>
      <filetype>tsv</filetype>
      <usage_type>resource</usage_type>
      <checksum>3FDB316B</checksum>
    </file>
    <file>
      <filename>options.rb</filename>
      <filetype>rb</filetype>
      <usage_type>resource</usage_type>
      <checksum>BDC232FC</checksum>
    </file>
    <file>
      <filename>test_build_residential_hpxml.rb</filename>
      <filetype>rb</filetype>
      <usage_type>test</usage_type>
<<<<<<< HEAD
      <checksum>E92E8313</checksum>
=======
      <checksum>577F4D65</checksum>
>>>>>>> 9e087490
    </file>
  </files>
</measure><|MERGE_RESOLUTION|>--- conflicted
+++ resolved
@@ -3,13 +3,8 @@
   <schema_version>3.1</schema_version>
   <name>build_residential_hpxml</name>
   <uid>a13a8983-2b01-4930-8af2-42030b6e4233</uid>
-<<<<<<< HEAD
-  <version_id>5cac2a32-d01b-48cf-a55b-5387a2368636</version_id>
-  <version_modified>2025-10-03T20:28:28Z</version_modified>
-=======
-  <version_id>57ceac05-7d61-4b90-ac9c-3b48666edf81</version_id>
-  <version_modified>2025-09-17T17:40:43Z</version_modified>
->>>>>>> 9e087490
+  <version_id>1d43de29-f2df-4a28-83e0-848e01fe4e9a</version_id>
+  <version_modified>2025-10-03T20:48:27Z</version_modified>
   <xml_checksum>2C38F48B</xml_checksum>
   <class_name>BuildResidentialHPXML</class_name>
   <display_name>HPXML Builder</display_name>
@@ -11324,7 +11319,7 @@
       <filename>geometry.rb</filename>
       <filetype>rb</filetype>
       <usage_type>resource</usage_type>
-      <checksum>3538B821</checksum>
+      <checksum>7B56FACC</checksum>
     </file>
     <file>
       <filename>options/advanced_feature.tsv</filename>
@@ -11810,11 +11805,7 @@
       <filename>options/location_soil_type.tsv</filename>
       <filetype>tsv</filetype>
       <usage_type>resource</usage_type>
-<<<<<<< HEAD
       <checksum>26ACF0A3</checksum>
-=======
-      <checksum>E886D1D2</checksum>
->>>>>>> 9e087490
     </file>
     <file>
       <filename>options/misc_electric_vehicle_charging.tsv</filename>
@@ -11949,14 +11940,28 @@
       <checksum>BDC232FC</checksum>
     </file>
     <file>
+      <filename>extra_files/base-sfd.xml</filename>
+      <filetype>xml</filetype>
+      <usage_type>test</usage_type>
+      <checksum>2DC48131</checksum>
+    </file>
+    <file>
+      <filename>extra_files/warning-tiny-home-deep-garage.xml</filename>
+      <filetype>xml</filetype>
+      <usage_type>test</usage_type>
+      <checksum>657D035B</checksum>
+    </file>
+    <file>
+      <filename>extra_files/warning-tiny-home-wide-garage.xml</filename>
+      <filetype>xml</filetype>
+      <usage_type>test</usage_type>
+      <checksum>2CC14825</checksum>
+    </file>
+    <file>
       <filename>test_build_residential_hpxml.rb</filename>
       <filetype>rb</filetype>
       <usage_type>test</usage_type>
-<<<<<<< HEAD
-      <checksum>E92E8313</checksum>
-=======
-      <checksum>577F4D65</checksum>
->>>>>>> 9e087490
+      <checksum>0F9DCECE</checksum>
     </file>
   </files>
 </measure>