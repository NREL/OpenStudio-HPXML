<?xml version="1.0"?>
<measure>
  <schema_version>3.1</schema_version>
  <name>build_residential_hpxml</name>
  <uid>a13a8983-2b01-4930-8af2-42030b6e4233</uid>
<<<<<<< HEAD
  <version_id>e0dff417-6e62-4139-921e-2fc21d33dbe1</version_id>
  <version_modified>2023-09-26T15:57:24Z</version_modified>
=======
  <version_id>6eab1893-0c6f-44cf-bdae-b99bd24a52b2</version_id>
  <version_modified>2023-09-26T15:13:01Z</version_modified>
>>>>>>> 0b604eb8
  <xml_checksum>2C38F48B</xml_checksum>
  <class_name>BuildResidentialHPXML</class_name>
  <display_name>HPXML Builder</display_name>
  <description>Builds a residential HPXML file.</description>
  <modeler_description>Note: OS-HPXML default values can be found in the OS-HPXML documentation or can be seen by using the 'apply_defaults' argument.</modeler_description>
  <arguments>
    <argument>
      <name>hpxml_path</name>
      <display_name>HPXML File Path</display_name>
      <description>Absolute/relative path of the HPXML file.</description>
      <type>String</type>
      <required>true</required>
      <model_dependent>false</model_dependent>
    </argument>
    <argument>
      <name>hpxml_path_in</name>
      <display_name>HPXML File Path In</display_name>
      <description>Absolute/relative path of the existing HPXML file.</description>
      <type>String</type>
      <required>false</required>
      <model_dependent>false</model_dependent>
    </argument>
    <argument>
      <name>software_info_program_used</name>
      <display_name>Software Info: Program Used</display_name>
      <description>The name of the software program used.</description>
      <type>String</type>
      <required>false</required>
      <model_dependent>false</model_dependent>
    </argument>
    <argument>
      <name>software_info_program_version</name>
      <display_name>Software Info: Program Version</display_name>
      <description>The version of the software program used.</description>
      <type>String</type>
      <required>false</required>
      <model_dependent>false</model_dependent>
    </argument>
    <argument>
      <name>schedules_filepaths</name>
      <display_name>Schedules: CSV File Paths</display_name>
      <description>Absolute/relative paths of csv files containing user-specified detailed schedules. If multiple files, use a comma-separated list.</description>
      <type>String</type>
      <required>false</required>
      <model_dependent>false</model_dependent>
    </argument>
    <argument>
      <name>schedules_vacancy_period</name>
      <display_name>Schedules: Vacancy Period</display_name>
      <description>Specifies the vacancy period. Enter a date like "Dec 15 - Jan 15". Optionally, can enter hour of the day like "Dec 15 2 - Jan 15 20" (start hour can be 0 through 23 and end hour can be 1 through 24).</description>
      <type>String</type>
      <required>false</required>
      <model_dependent>false</model_dependent>
    </argument>
    <argument>
      <name>schedules_power_outage_period</name>
      <display_name>Schedules: Power Outage Period</display_name>
      <description>Specifies the power outage period. Enter a date like "Dec 15 - Jan 15". Optionally, can enter hour of the day like "Dec 15 2 - Jan 15 20" (start hour can be 0 through 23 and end hour can be 1 through 24).</description>
      <type>String</type>
      <required>false</required>
      <model_dependent>false</model_dependent>
    </argument>
    <argument>
      <name>schedules_power_outage_window_natvent_availability</name>
      <display_name>Schedules: Power Outage Period Window Natural Ventilation Availability</display_name>
      <description>The availability of the natural ventilation schedule during the outage period.</description>
      <type>Choice</type>
      <required>false</required>
      <model_dependent>false</model_dependent>
      <choices>
        <choice>
          <value>regular schedule</value>
          <display_name>regular schedule</display_name>
        </choice>
        <choice>
          <value>always available</value>
          <display_name>always available</display_name>
        </choice>
        <choice>
          <value>always unavailable</value>
          <display_name>always unavailable</display_name>
        </choice>
      </choices>
    </argument>
    <argument>
      <name>simulation_control_timestep</name>
      <display_name>Simulation Control: Timestep</display_name>
      <description>Value must be a divisor of 60. If not provided, the OS-HPXML default is used.</description>
      <type>Integer</type>
      <units>min</units>
      <required>false</required>
      <model_dependent>false</model_dependent>
    </argument>
    <argument>
      <name>simulation_control_run_period</name>
      <display_name>Simulation Control: Run Period</display_name>
      <description>Enter a date like "Jan 1 - Dec 31". If not provided, the OS-HPXML default is used.</description>
      <type>String</type>
      <required>false</required>
      <model_dependent>false</model_dependent>
    </argument>
    <argument>
      <name>simulation_control_run_period_calendar_year</name>
      <display_name>Simulation Control: Run Period Calendar Year</display_name>
      <description>This numeric field should contain the calendar year that determines the start day of week. If you are running simulations using AMY weather files, the value entered for calendar year will not be used; it will be overridden by the actual year found in the AMY weather file. If not provided, the OS-HPXML default is used.</description>
      <type>Integer</type>
      <units>year</units>
      <required>false</required>
      <model_dependent>false</model_dependent>
    </argument>
    <argument>
      <name>simulation_control_daylight_saving_enabled</name>
      <display_name>Simulation Control: Daylight Saving Enabled</display_name>
      <description>Whether to use daylight saving. If not provided, the OS-HPXML default is used.</description>
      <type>Boolean</type>
      <required>false</required>
      <model_dependent>false</model_dependent>
      <choices>
        <choice>
          <value>true</value>
          <display_name>true</display_name>
        </choice>
        <choice>
          <value>false</value>
          <display_name>false</display_name>
        </choice>
      </choices>
    </argument>
    <argument>
      <name>simulation_control_daylight_saving_period</name>
      <display_name>Simulation Control: Daylight Saving Period</display_name>
      <description>Enter a date like "Mar 15 - Dec 15". If not provided, the OS-HPXML default is used.</description>
      <type>String</type>
      <required>false</required>
      <model_dependent>false</model_dependent>
    </argument>
    <argument>
      <name>simulation_control_temperature_capacitance_multiplier</name>
      <display_name>Simulation Control: Temperature Capacitance Multiplier</display_name>
      <description>Affects the transient calculation of indoor air temperatures. If not provided, the OS-HPXML default is used.</description>
      <type>String</type>
      <required>false</required>
      <model_dependent>false</model_dependent>
    </argument>
    <argument>
      <name>site_type</name>
      <display_name>Site: Type</display_name>
      <description>The type of site. If not provided, the OS-HPXML default is used.</description>
      <type>Choice</type>
      <required>false</required>
      <model_dependent>false</model_dependent>
      <choices>
        <choice>
          <value>suburban</value>
          <display_name>suburban</display_name>
        </choice>
        <choice>
          <value>urban</value>
          <display_name>urban</display_name>
        </choice>
        <choice>
          <value>rural</value>
          <display_name>rural</display_name>
        </choice>
      </choices>
    </argument>
    <argument>
      <name>site_shielding_of_home</name>
      <display_name>Site: Shielding of Home</display_name>
      <description>Presence of nearby buildings, trees, obstructions for infiltration model. If not provided, the OS-HPXML default is used.</description>
      <type>Choice</type>
      <required>false</required>
      <model_dependent>false</model_dependent>
      <choices>
        <choice>
          <value>exposed</value>
          <display_name>exposed</display_name>
        </choice>
        <choice>
          <value>normal</value>
          <display_name>normal</display_name>
        </choice>
        <choice>
          <value>well-shielded</value>
          <display_name>well-shielded</display_name>
        </choice>
      </choices>
    </argument>
    <argument>
      <name>site_ground_conductivity</name>
      <display_name>Site: Ground Conductivity</display_name>
      <description>Conductivity of the ground soil. If not provided, the OS-HPXML default is used.</description>
      <type>Double</type>
      <units>Btu/hr-ft-F</units>
      <required>false</required>
      <model_dependent>false</model_dependent>
    </argument>
    <argument>
      <name>site_zip_code</name>
      <display_name>Site: Zip Code</display_name>
      <description>Zip code of the home address.</description>
      <type>String</type>
      <required>false</required>
      <model_dependent>false</model_dependent>
    </argument>
    <argument>
      <name>site_iecc_zone</name>
      <display_name>Site: IECC Zone</display_name>
      <description>IECC zone of the home address.</description>
      <type>Choice</type>
      <required>false</required>
      <model_dependent>false</model_dependent>
      <choices>
        <choice>
          <value>1A</value>
          <display_name>1A</display_name>
        </choice>
        <choice>
          <value>1B</value>
          <display_name>1B</display_name>
        </choice>
        <choice>
          <value>1C</value>
          <display_name>1C</display_name>
        </choice>
        <choice>
          <value>2A</value>
          <display_name>2A</display_name>
        </choice>
        <choice>
          <value>2B</value>
          <display_name>2B</display_name>
        </choice>
        <choice>
          <value>2C</value>
          <display_name>2C</display_name>
        </choice>
        <choice>
          <value>3A</value>
          <display_name>3A</display_name>
        </choice>
        <choice>
          <value>3B</value>
          <display_name>3B</display_name>
        </choice>
        <choice>
          <value>3C</value>
          <display_name>3C</display_name>
        </choice>
        <choice>
          <value>4A</value>
          <display_name>4A</display_name>
        </choice>
        <choice>
          <value>4B</value>
          <display_name>4B</display_name>
        </choice>
        <choice>
          <value>4C</value>
          <display_name>4C</display_name>
        </choice>
        <choice>
          <value>5A</value>
          <display_name>5A</display_name>
        </choice>
        <choice>
          <value>5B</value>
          <display_name>5B</display_name>
        </choice>
        <choice>
          <value>5C</value>
          <display_name>5C</display_name>
        </choice>
        <choice>
          <value>6A</value>
          <display_name>6A</display_name>
        </choice>
        <choice>
          <value>6B</value>
          <display_name>6B</display_name>
        </choice>
        <choice>
          <value>6C</value>
          <display_name>6C</display_name>
        </choice>
        <choice>
          <value>7</value>
          <display_name>7</display_name>
        </choice>
        <choice>
          <value>8</value>
          <display_name>8</display_name>
        </choice>
      </choices>
    </argument>
    <argument>
      <name>site_state_code</name>
      <display_name>Site: State Code</display_name>
      <description>State code of the home address.</description>
      <type>Choice</type>
      <required>false</required>
      <model_dependent>false</model_dependent>
      <choices>
        <choice>
          <value>AK</value>
          <display_name>AK</display_name>
        </choice>
        <choice>
          <value>AL</value>
          <display_name>AL</display_name>
        </choice>
        <choice>
          <value>AR</value>
          <display_name>AR</display_name>
        </choice>
        <choice>
          <value>AZ</value>
          <display_name>AZ</display_name>
        </choice>
        <choice>
          <value>CA</value>
          <display_name>CA</display_name>
        </choice>
        <choice>
          <value>CO</value>
          <display_name>CO</display_name>
        </choice>
        <choice>
          <value>CT</value>
          <display_name>CT</display_name>
        </choice>
        <choice>
          <value>DC</value>
          <display_name>DC</display_name>
        </choice>
        <choice>
          <value>DE</value>
          <display_name>DE</display_name>
        </choice>
        <choice>
          <value>FL</value>
          <display_name>FL</display_name>
        </choice>
        <choice>
          <value>GA</value>
          <display_name>GA</display_name>
        </choice>
        <choice>
          <value>HI</value>
          <display_name>HI</display_name>
        </choice>
        <choice>
          <value>IA</value>
          <display_name>IA</display_name>
        </choice>
        <choice>
          <value>ID</value>
          <display_name>ID</display_name>
        </choice>
        <choice>
          <value>IL</value>
          <display_name>IL</display_name>
        </choice>
        <choice>
          <value>IN</value>
          <display_name>IN</display_name>
        </choice>
        <choice>
          <value>KS</value>
          <display_name>KS</display_name>
        </choice>
        <choice>
          <value>KY</value>
          <display_name>KY</display_name>
        </choice>
        <choice>
          <value>LA</value>
          <display_name>LA</display_name>
        </choice>
        <choice>
          <value>MA</value>
          <display_name>MA</display_name>
        </choice>
        <choice>
          <value>MD</value>
          <display_name>MD</display_name>
        </choice>
        <choice>
          <value>ME</value>
          <display_name>ME</display_name>
        </choice>
        <choice>
          <value>MI</value>
          <display_name>MI</display_name>
        </choice>
        <choice>
          <value>MN</value>
          <display_name>MN</display_name>
        </choice>
        <choice>
          <value>MO</value>
          <display_name>MO</display_name>
        </choice>
        <choice>
          <value>MS</value>
          <display_name>MS</display_name>
        </choice>
        <choice>
          <value>MT</value>
          <display_name>MT</display_name>
        </choice>
        <choice>
          <value>NC</value>
          <display_name>NC</display_name>
        </choice>
        <choice>
          <value>ND</value>
          <display_name>ND</display_name>
        </choice>
        <choice>
          <value>NE</value>
          <display_name>NE</display_name>
        </choice>
        <choice>
          <value>NH</value>
          <display_name>NH</display_name>
        </choice>
        <choice>
          <value>NJ</value>
          <display_name>NJ</display_name>
        </choice>
        <choice>
          <value>NM</value>
          <display_name>NM</display_name>
        </choice>
        <choice>
          <value>NV</value>
          <display_name>NV</display_name>
        </choice>
        <choice>
          <value>NY</value>
          <display_name>NY</display_name>
        </choice>
        <choice>
          <value>OH</value>
          <display_name>OH</display_name>
        </choice>
        <choice>
          <value>OK</value>
          <display_name>OK</display_name>
        </choice>
        <choice>
          <value>OR</value>
          <display_name>OR</display_name>
        </choice>
        <choice>
          <value>PA</value>
          <display_name>PA</display_name>
        </choice>
        <choice>
          <value>RI</value>
          <display_name>RI</display_name>
        </choice>
        <choice>
          <value>SC</value>
          <display_name>SC</display_name>
        </choice>
        <choice>
          <value>SD</value>
          <display_name>SD</display_name>
        </choice>
        <choice>
          <value>TN</value>
          <display_name>TN</display_name>
        </choice>
        <choice>
          <value>TX</value>
          <display_name>TX</display_name>
        </choice>
        <choice>
          <value>UT</value>
          <display_name>UT</display_name>
        </choice>
        <choice>
          <value>VA</value>
          <display_name>VA</display_name>
        </choice>
        <choice>
          <value>VT</value>
          <display_name>VT</display_name>
        </choice>
        <choice>
          <value>WA</value>
          <display_name>WA</display_name>
        </choice>
        <choice>
          <value>WI</value>
          <display_name>WI</display_name>
        </choice>
        <choice>
          <value>WV</value>
          <display_name>WV</display_name>
        </choice>
        <choice>
          <value>WY</value>
          <display_name>WY</display_name>
        </choice>
      </choices>
    </argument>
    <argument>
      <name>site_time_zone_utc_offset</name>
      <display_name>Site: Time Zone UTC Offset</display_name>
      <description>Time zone UTC offset of the home address. Must be between -12 and 14.</description>
      <type>Double</type>
      <units>hr</units>
      <required>false</required>
      <model_dependent>false</model_dependent>
    </argument>
    <argument>
      <name>weather_station_epw_filepath</name>
      <display_name>Weather Station: EnergyPlus Weather (EPW) Filepath</display_name>
      <description>Path of the EPW file.</description>
      <type>String</type>
      <required>true</required>
      <model_dependent>false</model_dependent>
      <default_value>USA_CO_Denver.Intl.AP.725650_TMY3.epw</default_value>
    </argument>
    <argument>
      <name>year_built</name>
      <display_name>Building Construction: Year Built</display_name>
      <description>The year the building was built.</description>
      <type>Integer</type>
      <required>false</required>
      <model_dependent>false</model_dependent>
    </argument>
    <argument>
      <name>unit_multiplier</name>
      <display_name>Building Construction: Unit Multiplier</display_name>
      <description>The number of similar dwelling units. EnergyPlus simulation results will be multiplied this value. If not provided, defaults to 1.</description>
      <type>Integer</type>
      <required>false</required>
      <model_dependent>false</model_dependent>
    </argument>
    <argument>
      <name>geometry_unit_type</name>
      <display_name>Geometry: Unit Type</display_name>
      <description>The type of dwelling unit. Use single-family attached for a dwelling unit with 1 or more stories, attached units to one or both sides, and no units above/below. Use apartment unit for a dwelling unit with 1 story, attached units to one, two, or three sides, and units above and/or below.</description>
      <type>Choice</type>
      <required>true</required>
      <model_dependent>false</model_dependent>
      <default_value>single-family detached</default_value>
      <choices>
        <choice>
          <value>single-family detached</value>
          <display_name>single-family detached</display_name>
        </choice>
        <choice>
          <value>single-family attached</value>
          <display_name>single-family attached</display_name>
        </choice>
        <choice>
          <value>apartment unit</value>
          <display_name>apartment unit</display_name>
        </choice>
        <choice>
          <value>manufactured home</value>
          <display_name>manufactured home</display_name>
        </choice>
      </choices>
    </argument>
    <argument>
      <name>geometry_unit_left_wall_is_adiabatic</name>
      <display_name>Geometry: Unit Left Wall Is Adiabatic</display_name>
      <description>Presence of an adiabatic left wall.</description>
      <type>Boolean</type>
      <required>false</required>
      <model_dependent>false</model_dependent>
      <default_value>false</default_value>
      <choices>
        <choice>
          <value>true</value>
          <display_name>true</display_name>
        </choice>
        <choice>
          <value>false</value>
          <display_name>false</display_name>
        </choice>
      </choices>
    </argument>
    <argument>
      <name>geometry_unit_right_wall_is_adiabatic</name>
      <display_name>Geometry: Unit Right Wall Is Adiabatic</display_name>
      <description>Presence of an adiabatic right wall.</description>
      <type>Boolean</type>
      <required>false</required>
      <model_dependent>false</model_dependent>
      <default_value>false</default_value>
      <choices>
        <choice>
          <value>true</value>
          <display_name>true</display_name>
        </choice>
        <choice>
          <value>false</value>
          <display_name>false</display_name>
        </choice>
      </choices>
    </argument>
    <argument>
      <name>geometry_unit_front_wall_is_adiabatic</name>
      <display_name>Geometry: Unit Front Wall Is Adiabatic</display_name>
      <description>Presence of an adiabatic front wall, for example, the unit is adjacent to a conditioned corridor.</description>
      <type>Boolean</type>
      <required>false</required>
      <model_dependent>false</model_dependent>
      <default_value>false</default_value>
      <choices>
        <choice>
          <value>true</value>
          <display_name>true</display_name>
        </choice>
        <choice>
          <value>false</value>
          <display_name>false</display_name>
        </choice>
      </choices>
    </argument>
    <argument>
      <name>geometry_unit_back_wall_is_adiabatic</name>
      <display_name>Geometry: Unit Back Wall Is Adiabatic</display_name>
      <description>Presence of an adiabatic back wall.</description>
      <type>Boolean</type>
      <required>false</required>
      <model_dependent>false</model_dependent>
      <default_value>false</default_value>
      <choices>
        <choice>
          <value>true</value>
          <display_name>true</display_name>
        </choice>
        <choice>
          <value>false</value>
          <display_name>false</display_name>
        </choice>
      </choices>
    </argument>
    <argument>
      <name>geometry_unit_num_floors_above_grade</name>
      <display_name>Geometry: Unit Number of Floors Above Grade</display_name>
      <description>The number of floors above grade in the unit. Attic type ConditionedAttic is included. Assumed to be 1 for apartment units.</description>
      <type>Integer</type>
      <units>#</units>
      <required>true</required>
      <model_dependent>false</model_dependent>
      <default_value>2</default_value>
    </argument>
    <argument>
      <name>geometry_unit_cfa</name>
      <display_name>Geometry: Unit Conditioned Floor Area</display_name>
      <description>The total floor area of the unit's conditioned space (including any conditioned basement floor area).</description>
      <type>Double</type>
      <units>ft^2</units>
      <required>true</required>
      <model_dependent>false</model_dependent>
      <default_value>2000</default_value>
    </argument>
    <argument>
      <name>geometry_unit_aspect_ratio</name>
      <display_name>Geometry: Unit Aspect Ratio</display_name>
      <description>The ratio of front/back wall length to left/right wall length for the unit, excluding any protruding garage wall area.</description>
      <type>Double</type>
      <units>Frac</units>
      <required>true</required>
      <model_dependent>false</model_dependent>
      <default_value>2</default_value>
    </argument>
    <argument>
      <name>geometry_unit_orientation</name>
      <display_name>Geometry: Unit Orientation</display_name>
      <description>The unit's orientation is measured clockwise from north (e.g., North=0, East=90, South=180, West=270).</description>
      <type>Double</type>
      <units>degrees</units>
      <required>true</required>
      <model_dependent>false</model_dependent>
      <default_value>180</default_value>
    </argument>
    <argument>
      <name>geometry_unit_num_bedrooms</name>
      <display_name>Geometry: Unit Number of Bedrooms</display_name>
      <description>The number of bedrooms in the unit.</description>
      <type>Integer</type>
      <units>#</units>
      <required>true</required>
      <model_dependent>false</model_dependent>
      <default_value>3</default_value>
    </argument>
    <argument>
      <name>geometry_unit_num_bathrooms</name>
      <display_name>Geometry: Unit Number of Bathrooms</display_name>
      <description>The number of bathrooms in the unit. If not provided, the OS-HPXML default is used.</description>
      <type>Integer</type>
      <units>#</units>
      <required>false</required>
      <model_dependent>false</model_dependent>
    </argument>
    <argument>
      <name>geometry_unit_num_occupants</name>
      <display_name>Geometry: Unit Number of Occupants</display_name>
      <description>The number of occupants in the unit. If not provided, an *asset* calculation is performed assuming standard occupancy, in which various end use defaults (e.g., plug loads, appliances, and hot water usage) are calculated based on Number of Bedrooms and Conditioned Floor Area per ANSI/RESNET/ICC 301-2019. If provided, an *operational* calculation is instead performed in which the end use defaults are adjusted using the relationship between Number of Bedrooms and Number of Occupants from RECS 2015.</description>
      <type>Double</type>
      <units>#</units>
      <required>false</required>
      <model_dependent>false</model_dependent>
    </argument>
    <argument>
      <name>geometry_building_num_units</name>
      <display_name>Geometry: Building Number of Units</display_name>
      <description>The number of units in the building. Required for single-family attached and apartment units.</description>
      <type>Integer</type>
      <units>#</units>
      <required>false</required>
      <model_dependent>false</model_dependent>
    </argument>
    <argument>
      <name>geometry_average_ceiling_height</name>
      <display_name>Geometry: Average Ceiling Height</display_name>
      <description>Average distance from the floor to the ceiling.</description>
      <type>Double</type>
      <units>ft</units>
      <required>true</required>
      <model_dependent>false</model_dependent>
      <default_value>8</default_value>
    </argument>
    <argument>
      <name>geometry_garage_width</name>
      <display_name>Geometry: Garage Width</display_name>
      <description>The width of the garage. Enter zero for no garage. Only applies to single-family detached units.</description>
      <type>Double</type>
      <units>ft</units>
      <required>true</required>
      <model_dependent>false</model_dependent>
      <default_value>0</default_value>
    </argument>
    <argument>
      <name>geometry_garage_depth</name>
      <display_name>Geometry: Garage Depth</display_name>
      <description>The depth of the garage. Only applies to single-family detached units.</description>
      <type>Double</type>
      <units>ft</units>
      <required>true</required>
      <model_dependent>false</model_dependent>
      <default_value>20</default_value>
    </argument>
    <argument>
      <name>geometry_garage_protrusion</name>
      <display_name>Geometry: Garage Protrusion</display_name>
      <description>The fraction of the garage that is protruding from the living space. Only applies to single-family detached units.</description>
      <type>Double</type>
      <units>Frac</units>
      <required>true</required>
      <model_dependent>false</model_dependent>
      <default_value>0</default_value>
    </argument>
    <argument>
      <name>geometry_garage_position</name>
      <display_name>Geometry: Garage Position</display_name>
      <description>The position of the garage. Only applies to single-family detached units.</description>
      <type>Choice</type>
      <required>true</required>
      <model_dependent>false</model_dependent>
      <default_value>Right</default_value>
      <choices>
        <choice>
          <value>Right</value>
          <display_name>Right</display_name>
        </choice>
        <choice>
          <value>Left</value>
          <display_name>Left</display_name>
        </choice>
      </choices>
    </argument>
    <argument>
      <name>geometry_foundation_type</name>
      <display_name>Geometry: Foundation Type</display_name>
      <description>The foundation type of the building. Foundation types ConditionedBasement and ConditionedCrawlspace are not allowed for apartment units.</description>
      <type>Choice</type>
      <required>true</required>
      <model_dependent>false</model_dependent>
      <default_value>SlabOnGrade</default_value>
      <choices>
        <choice>
          <value>SlabOnGrade</value>
          <display_name>SlabOnGrade</display_name>
        </choice>
        <choice>
          <value>VentedCrawlspace</value>
          <display_name>VentedCrawlspace</display_name>
        </choice>
        <choice>
          <value>UnventedCrawlspace</value>
          <display_name>UnventedCrawlspace</display_name>
        </choice>
        <choice>
          <value>ConditionedCrawlspace</value>
          <display_name>ConditionedCrawlspace</display_name>
        </choice>
        <choice>
          <value>UnconditionedBasement</value>
          <display_name>UnconditionedBasement</display_name>
        </choice>
        <choice>
          <value>ConditionedBasement</value>
          <display_name>ConditionedBasement</display_name>
        </choice>
        <choice>
          <value>Ambient</value>
          <display_name>Ambient</display_name>
        </choice>
        <choice>
          <value>AboveApartment</value>
          <display_name>AboveApartment</display_name>
        </choice>
        <choice>
          <value>BellyAndWingWithSkirt</value>
          <display_name>BellyAndWingWithSkirt</display_name>
        </choice>
        <choice>
          <value>BellyAndWingNoSkirt</value>
          <display_name>BellyAndWingNoSkirt</display_name>
        </choice>
      </choices>
    </argument>
    <argument>
      <name>geometry_foundation_height</name>
      <display_name>Geometry: Foundation Height</display_name>
      <description>The height of the foundation (e.g., 3ft for crawlspace, 8ft for basement). Only applies to basements/crawlspaces.</description>
      <type>Double</type>
      <units>ft</units>
      <required>true</required>
      <model_dependent>false</model_dependent>
      <default_value>0</default_value>
    </argument>
    <argument>
      <name>geometry_foundation_height_above_grade</name>
      <display_name>Geometry: Foundation Height Above Grade</display_name>
      <description>The depth above grade of the foundation wall. Only applies to basements/crawlspaces.</description>
      <type>Double</type>
      <units>ft</units>
      <required>true</required>
      <model_dependent>false</model_dependent>
      <default_value>0</default_value>
    </argument>
    <argument>
      <name>geometry_rim_joist_height</name>
      <display_name>Geometry: Rim Joist Height</display_name>
      <description>The height of the rim joists. Only applies to basements/crawlspaces.</description>
      <type>Double</type>
      <units>in</units>
      <required>false</required>
      <model_dependent>false</model_dependent>
    </argument>
    <argument>
      <name>geometry_attic_type</name>
      <display_name>Geometry: Attic Type</display_name>
      <description>The attic type of the building. Attic type ConditionedAttic is not allowed for apartment units.</description>
      <type>Choice</type>
      <required>true</required>
      <model_dependent>false</model_dependent>
      <default_value>VentedAttic</default_value>
      <choices>
        <choice>
          <value>FlatRoof</value>
          <display_name>FlatRoof</display_name>
        </choice>
        <choice>
          <value>VentedAttic</value>
          <display_name>VentedAttic</display_name>
        </choice>
        <choice>
          <value>UnventedAttic</value>
          <display_name>UnventedAttic</display_name>
        </choice>
        <choice>
          <value>ConditionedAttic</value>
          <display_name>ConditionedAttic</display_name>
        </choice>
        <choice>
          <value>BelowApartment</value>
          <display_name>BelowApartment</display_name>
        </choice>
      </choices>
    </argument>
    <argument>
      <name>geometry_roof_type</name>
      <display_name>Geometry: Roof Type</display_name>
      <description>The roof type of the building. Ignored if the building has a flat roof.</description>
      <type>Choice</type>
      <required>true</required>
      <model_dependent>false</model_dependent>
      <default_value>gable</default_value>
      <choices>
        <choice>
          <value>gable</value>
          <display_name>gable</display_name>
        </choice>
        <choice>
          <value>hip</value>
          <display_name>hip</display_name>
        </choice>
      </choices>
    </argument>
    <argument>
      <name>geometry_roof_pitch</name>
      <display_name>Geometry: Roof Pitch</display_name>
      <description>The roof pitch of the attic. Ignored if the building has a flat roof.</description>
      <type>Choice</type>
      <required>true</required>
      <model_dependent>false</model_dependent>
      <default_value>6:12</default_value>
      <choices>
        <choice>
          <value>1:12</value>
          <display_name>1:12</display_name>
        </choice>
        <choice>
          <value>2:12</value>
          <display_name>2:12</display_name>
        </choice>
        <choice>
          <value>3:12</value>
          <display_name>3:12</display_name>
        </choice>
        <choice>
          <value>4:12</value>
          <display_name>4:12</display_name>
        </choice>
        <choice>
          <value>5:12</value>
          <display_name>5:12</display_name>
        </choice>
        <choice>
          <value>6:12</value>
          <display_name>6:12</display_name>
        </choice>
        <choice>
          <value>7:12</value>
          <display_name>7:12</display_name>
        </choice>
        <choice>
          <value>8:12</value>
          <display_name>8:12</display_name>
        </choice>
        <choice>
          <value>9:12</value>
          <display_name>9:12</display_name>
        </choice>
        <choice>
          <value>10:12</value>
          <display_name>10:12</display_name>
        </choice>
        <choice>
          <value>11:12</value>
          <display_name>11:12</display_name>
        </choice>
        <choice>
          <value>12:12</value>
          <display_name>12:12</display_name>
        </choice>
      </choices>
    </argument>
    <argument>
      <name>geometry_eaves_depth</name>
      <display_name>Geometry: Eaves Depth</display_name>
      <description>The eaves depth of the roof.</description>
      <type>Double</type>
      <units>ft</units>
      <required>true</required>
      <model_dependent>false</model_dependent>
      <default_value>2</default_value>
    </argument>
    <argument>
      <name>neighbor_front_distance</name>
      <display_name>Neighbor: Front Distance</display_name>
      <description>The distance between the unit and the neighboring building to the front (not including eaves). A value of zero indicates no neighbors. Used for shading.</description>
      <type>Double</type>
      <units>ft</units>
      <required>true</required>
      <model_dependent>false</model_dependent>
      <default_value>0</default_value>
    </argument>
    <argument>
      <name>neighbor_back_distance</name>
      <display_name>Neighbor: Back Distance</display_name>
      <description>The distance between the unit and the neighboring building to the back (not including eaves). A value of zero indicates no neighbors. Used for shading.</description>
      <type>Double</type>
      <units>ft</units>
      <required>true</required>
      <model_dependent>false</model_dependent>
      <default_value>0</default_value>
    </argument>
    <argument>
      <name>neighbor_left_distance</name>
      <display_name>Neighbor: Left Distance</display_name>
      <description>The distance between the unit and the neighboring building to the left (not including eaves). A value of zero indicates no neighbors. Used for shading.</description>
      <type>Double</type>
      <units>ft</units>
      <required>true</required>
      <model_dependent>false</model_dependent>
      <default_value>10</default_value>
    </argument>
    <argument>
      <name>neighbor_right_distance</name>
      <display_name>Neighbor: Right Distance</display_name>
      <description>The distance between the unit and the neighboring building to the right (not including eaves). A value of zero indicates no neighbors. Used for shading.</description>
      <type>Double</type>
      <units>ft</units>
      <required>true</required>
      <model_dependent>false</model_dependent>
      <default_value>10</default_value>
    </argument>
    <argument>
      <name>neighbor_front_height</name>
      <display_name>Neighbor: Front Height</display_name>
      <description>The height of the neighboring building to the front. If not provided, the OS-HPXML default is used.</description>
      <type>Double</type>
      <units>ft</units>
      <required>false</required>
      <model_dependent>false</model_dependent>
    </argument>
    <argument>
      <name>neighbor_back_height</name>
      <display_name>Neighbor: Back Height</display_name>
      <description>The height of the neighboring building to the back. If not provided, the OS-HPXML default is used.</description>
      <type>Double</type>
      <units>ft</units>
      <required>false</required>
      <model_dependent>false</model_dependent>
    </argument>
    <argument>
      <name>neighbor_left_height</name>
      <display_name>Neighbor: Left Height</display_name>
      <description>The height of the neighboring building to the left. If not provided, the OS-HPXML default is used.</description>
      <type>Double</type>
      <units>ft</units>
      <required>false</required>
      <model_dependent>false</model_dependent>
    </argument>
    <argument>
      <name>neighbor_right_height</name>
      <display_name>Neighbor: Right Height</display_name>
      <description>The height of the neighboring building to the right. If not provided, the OS-HPXML default is used.</description>
      <type>Double</type>
      <units>ft</units>
      <required>false</required>
      <model_dependent>false</model_dependent>
    </argument>
    <argument>
      <name>floor_over_foundation_assembly_r</name>
      <display_name>Floor: Over Foundation Assembly R-value</display_name>
      <description>Assembly R-value for the floor over the foundation. Ignored if the building has a slab-on-grade foundation.</description>
      <type>Double</type>
      <units>h-ft^2-R/Btu</units>
      <required>true</required>
      <model_dependent>false</model_dependent>
      <default_value>28.1</default_value>
    </argument>
    <argument>
      <name>floor_over_garage_assembly_r</name>
      <display_name>Floor: Over Garage Assembly R-value</display_name>
      <description>Assembly R-value for the floor over the garage. Ignored unless the building has a garage under conditioned space.</description>
      <type>Double</type>
      <units>h-ft^2-R/Btu</units>
      <required>true</required>
      <model_dependent>false</model_dependent>
      <default_value>28.1</default_value>
    </argument>
    <argument>
      <name>floor_type</name>
      <display_name>Floor: Type</display_name>
      <description>The type of floors.</description>
      <type>Choice</type>
      <required>true</required>
      <model_dependent>false</model_dependent>
      <default_value>WoodFrame</default_value>
      <choices>
        <choice>
          <value>WoodFrame</value>
          <display_name>WoodFrame</display_name>
        </choice>
        <choice>
          <value>StructuralInsulatedPanel</value>
          <display_name>StructuralInsulatedPanel</display_name>
        </choice>
        <choice>
          <value>SolidConcrete</value>
          <display_name>SolidConcrete</display_name>
        </choice>
        <choice>
          <value>SteelFrame</value>
          <display_name>SteelFrame</display_name>
        </choice>
      </choices>
    </argument>
    <argument>
      <name>foundation_wall_type</name>
      <display_name>Foundation Wall: Type</display_name>
      <description>The material type of the foundation wall. If not provided, the OS-HPXML default is used.</description>
      <type>Choice</type>
      <required>false</required>
      <model_dependent>false</model_dependent>
      <choices>
        <choice>
          <value>solid concrete</value>
          <display_name>solid concrete</display_name>
        </choice>
        <choice>
          <value>concrete block</value>
          <display_name>concrete block</display_name>
        </choice>
        <choice>
          <value>concrete block foam core</value>
          <display_name>concrete block foam core</display_name>
        </choice>
        <choice>
          <value>concrete block perlite core</value>
          <display_name>concrete block perlite core</display_name>
        </choice>
        <choice>
          <value>concrete block vermiculite core</value>
          <display_name>concrete block vermiculite core</display_name>
        </choice>
        <choice>
          <value>concrete block solid core</value>
          <display_name>concrete block solid core</display_name>
        </choice>
        <choice>
          <value>double brick</value>
          <display_name>double brick</display_name>
        </choice>
        <choice>
          <value>wood</value>
          <display_name>wood</display_name>
        </choice>
      </choices>
    </argument>
    <argument>
      <name>foundation_wall_thickness</name>
      <display_name>Foundation Wall: Thickness</display_name>
      <description>The thickness of the foundation wall. If not provided, the OS-HPXML default is used.</description>
      <type>Double</type>
      <units>in</units>
      <required>false</required>
      <model_dependent>false</model_dependent>
    </argument>
    <argument>
      <name>foundation_wall_insulation_r</name>
      <display_name>Foundation Wall: Insulation Nominal R-value</display_name>
      <description>Nominal R-value for the foundation wall insulation. Only applies to basements/crawlspaces.</description>
      <type>Double</type>
      <units>h-ft^2-R/Btu</units>
      <required>true</required>
      <model_dependent>false</model_dependent>
      <default_value>0</default_value>
    </argument>
    <argument>
      <name>foundation_wall_insulation_location</name>
      <display_name>Foundation Wall: Insulation Location</display_name>
      <description>Whether the insulation is on the interior or exterior of the foundation wall. Only applies to basements/crawlspaces.</description>
      <type>Choice</type>
      <units>ft</units>
      <required>false</required>
      <model_dependent>false</model_dependent>
      <default_value>exterior</default_value>
      <choices>
        <choice>
          <value>interior</value>
          <display_name>interior</display_name>
        </choice>
        <choice>
          <value>exterior</value>
          <display_name>exterior</display_name>
        </choice>
      </choices>
    </argument>
    <argument>
      <name>foundation_wall_insulation_distance_to_top</name>
      <display_name>Foundation Wall: Insulation Distance To Top</display_name>
      <description>The distance from the top of the foundation wall to the top of the foundation wall insulation. Only applies to basements/crawlspaces. If not provided, the OS-HPXML default is used.</description>
      <type>Double</type>
      <units>ft</units>
      <required>false</required>
      <model_dependent>false</model_dependent>
    </argument>
    <argument>
      <name>foundation_wall_insulation_distance_to_bottom</name>
      <display_name>Foundation Wall: Insulation Distance To Bottom</display_name>
      <description>The distance from the top of the foundation wall to the bottom of the foundation wall insulation. Only applies to basements/crawlspaces. If not provided, the OS-HPXML default is used.</description>
      <type>Double</type>
      <units>ft</units>
      <required>false</required>
      <model_dependent>false</model_dependent>
    </argument>
    <argument>
      <name>foundation_wall_assembly_r</name>
      <display_name>Foundation Wall: Assembly R-value</display_name>
      <description>Assembly R-value for the foundation walls. Only applies to basements/crawlspaces. If provided, overrides the previous foundation wall insulation inputs. If not provided, it is ignored.</description>
      <type>Double</type>
      <units>h-ft^2-R/Btu</units>
      <required>false</required>
      <model_dependent>false</model_dependent>
    </argument>
    <argument>
      <name>rim_joist_assembly_r</name>
      <display_name>Rim Joist: Assembly R-value</display_name>
      <description>Assembly R-value for the rim joists. Only applies to basements/crawlspaces. Required if a rim joist height is provided.</description>
      <type>Double</type>
      <units>h-ft^2-R/Btu</units>
      <required>false</required>
      <model_dependent>false</model_dependent>
    </argument>
    <argument>
      <name>slab_perimeter_insulation_r</name>
      <display_name>Slab: Perimeter Insulation Nominal R-value</display_name>
      <description>Nominal R-value of the vertical slab perimeter insulation. Applies to slab-on-grade foundations and basement/crawlspace floors.</description>
      <type>Double</type>
      <units>h-ft^2-R/Btu</units>
      <required>true</required>
      <model_dependent>false</model_dependent>
      <default_value>0</default_value>
    </argument>
    <argument>
      <name>slab_perimeter_depth</name>
      <display_name>Slab: Perimeter Insulation Depth</display_name>
      <description>Depth from grade to bottom of vertical slab perimeter insulation. Applies to slab-on-grade foundations and basement/crawlspace floors.</description>
      <type>Double</type>
      <units>ft</units>
      <required>true</required>
      <model_dependent>false</model_dependent>
      <default_value>0</default_value>
    </argument>
    <argument>
      <name>slab_under_insulation_r</name>
      <display_name>Slab: Under Slab Insulation Nominal R-value</display_name>
      <description>Nominal R-value of the horizontal under slab insulation. Applies to slab-on-grade foundations and basement/crawlspace floors.</description>
      <type>Double</type>
      <units>h-ft^2-R/Btu</units>
      <required>true</required>
      <model_dependent>false</model_dependent>
      <default_value>0</default_value>
    </argument>
    <argument>
      <name>slab_under_width</name>
      <display_name>Slab: Under Slab Insulation Width</display_name>
      <description>Width from slab edge inward of horizontal under-slab insulation. Enter 999 to specify that the under slab insulation spans the entire slab. Applies to slab-on-grade foundations and basement/crawlspace floors.</description>
      <type>Double</type>
      <units>ft</units>
      <required>true</required>
      <model_dependent>false</model_dependent>
      <default_value>0</default_value>
    </argument>
    <argument>
      <name>slab_thickness</name>
      <display_name>Slab: Thickness</display_name>
      <description>The thickness of the slab. Zero can be entered if there is a dirt floor instead of a slab. If not provided, the OS-HPXML default is used.</description>
      <type>Double</type>
      <units>in</units>
      <required>false</required>
      <model_dependent>false</model_dependent>
    </argument>
    <argument>
      <name>slab_carpet_fraction</name>
      <display_name>Slab: Carpet Fraction</display_name>
      <description>Fraction of the slab floor area that is carpeted. If not provided, the OS-HPXML default is used.</description>
      <type>Double</type>
      <units>Frac</units>
      <required>false</required>
      <model_dependent>false</model_dependent>
    </argument>
    <argument>
      <name>slab_carpet_r</name>
      <display_name>Slab: Carpet R-value</display_name>
      <description>R-value of the slab carpet. If not provided, the OS-HPXML default is used.</description>
      <type>Double</type>
      <units>h-ft^2-R/Btu</units>
      <required>false</required>
      <model_dependent>false</model_dependent>
    </argument>
    <argument>
      <name>ceiling_assembly_r</name>
      <display_name>Ceiling: Assembly R-value</display_name>
      <description>Assembly R-value for the ceiling (attic floor).</description>
      <type>Double</type>
      <units>h-ft^2-R/Btu</units>
      <required>true</required>
      <model_dependent>false</model_dependent>
      <default_value>31.6</default_value>
    </argument>
    <argument>
      <name>roof_material_type</name>
      <display_name>Roof: Material Type</display_name>
      <description>The material type of the roof. If not provided, the OS-HPXML default is used.</description>
      <type>Choice</type>
      <required>false</required>
      <model_dependent>false</model_dependent>
      <choices>
        <choice>
          <value>asphalt or fiberglass shingles</value>
          <display_name>asphalt or fiberglass shingles</display_name>
        </choice>
        <choice>
          <value>concrete</value>
          <display_name>concrete</display_name>
        </choice>
        <choice>
          <value>cool roof</value>
          <display_name>cool roof</display_name>
        </choice>
        <choice>
          <value>slate or tile shingles</value>
          <display_name>slate or tile shingles</display_name>
        </choice>
        <choice>
          <value>expanded polystyrene sheathing</value>
          <display_name>expanded polystyrene sheathing</display_name>
        </choice>
        <choice>
          <value>metal surfacing</value>
          <display_name>metal surfacing</display_name>
        </choice>
        <choice>
          <value>plastic/rubber/synthetic sheeting</value>
          <display_name>plastic/rubber/synthetic sheeting</display_name>
        </choice>
        <choice>
          <value>shingles</value>
          <display_name>shingles</display_name>
        </choice>
        <choice>
          <value>wood shingles or shakes</value>
          <display_name>wood shingles or shakes</display_name>
        </choice>
      </choices>
    </argument>
    <argument>
      <name>roof_color</name>
      <display_name>Roof: Color</display_name>
      <description>The color of the roof. If not provided, the OS-HPXML default is used.</description>
      <type>Choice</type>
      <required>false</required>
      <model_dependent>false</model_dependent>
      <choices>
        <choice>
          <value>dark</value>
          <display_name>dark</display_name>
        </choice>
        <choice>
          <value>light</value>
          <display_name>light</display_name>
        </choice>
        <choice>
          <value>medium</value>
          <display_name>medium</display_name>
        </choice>
        <choice>
          <value>medium dark</value>
          <display_name>medium dark</display_name>
        </choice>
        <choice>
          <value>reflective</value>
          <display_name>reflective</display_name>
        </choice>
      </choices>
    </argument>
    <argument>
      <name>roof_assembly_r</name>
      <display_name>Roof: Assembly R-value</display_name>
      <description>Assembly R-value of the roof.</description>
      <type>Double</type>
      <units>h-ft^2-R/Btu</units>
      <required>true</required>
      <model_dependent>false</model_dependent>
      <default_value>2.3</default_value>
    </argument>
    <argument>
      <name>roof_radiant_barrier</name>
      <display_name>Roof: Has Radiant Barrier</display_name>
      <description>Presence of a radiant barrier in the attic.</description>
      <type>Boolean</type>
      <required>true</required>
      <model_dependent>false</model_dependent>
      <default_value>false</default_value>
      <choices>
        <choice>
          <value>true</value>
          <display_name>true</display_name>
        </choice>
        <choice>
          <value>false</value>
          <display_name>false</display_name>
        </choice>
      </choices>
    </argument>
    <argument>
      <name>roof_radiant_barrier_grade</name>
      <display_name>Roof: Radiant Barrier Grade</display_name>
      <description>The grade of the radiant barrier. If not provided, the OS-HPXML default is used.</description>
      <type>Choice</type>
      <required>false</required>
      <model_dependent>false</model_dependent>
      <choices>
        <choice>
          <value>1</value>
          <display_name>1</display_name>
        </choice>
        <choice>
          <value>2</value>
          <display_name>2</display_name>
        </choice>
        <choice>
          <value>3</value>
          <display_name>3</display_name>
        </choice>
      </choices>
    </argument>
    <argument>
      <name>wall_type</name>
      <display_name>Wall: Type</display_name>
      <description>The type of walls.</description>
      <type>Choice</type>
      <required>true</required>
      <model_dependent>false</model_dependent>
      <default_value>WoodStud</default_value>
      <choices>
        <choice>
          <value>WoodStud</value>
          <display_name>WoodStud</display_name>
        </choice>
        <choice>
          <value>ConcreteMasonryUnit</value>
          <display_name>ConcreteMasonryUnit</display_name>
        </choice>
        <choice>
          <value>DoubleWoodStud</value>
          <display_name>DoubleWoodStud</display_name>
        </choice>
        <choice>
          <value>InsulatedConcreteForms</value>
          <display_name>InsulatedConcreteForms</display_name>
        </choice>
        <choice>
          <value>LogWall</value>
          <display_name>LogWall</display_name>
        </choice>
        <choice>
          <value>StructuralInsulatedPanel</value>
          <display_name>StructuralInsulatedPanel</display_name>
        </choice>
        <choice>
          <value>SolidConcrete</value>
          <display_name>SolidConcrete</display_name>
        </choice>
        <choice>
          <value>SteelFrame</value>
          <display_name>SteelFrame</display_name>
        </choice>
        <choice>
          <value>Stone</value>
          <display_name>Stone</display_name>
        </choice>
        <choice>
          <value>StrawBale</value>
          <display_name>StrawBale</display_name>
        </choice>
        <choice>
          <value>StructuralBrick</value>
          <display_name>StructuralBrick</display_name>
        </choice>
      </choices>
    </argument>
    <argument>
      <name>wall_siding_type</name>
      <display_name>Wall: Siding Type</display_name>
      <description>The siding type of the walls. Also applies to rim joists. If not provided, the OS-HPXML default is used.</description>
      <type>Choice</type>
      <required>false</required>
      <model_dependent>false</model_dependent>
      <choices>
        <choice>
          <value>aluminum siding</value>
          <display_name>aluminum siding</display_name>
        </choice>
        <choice>
          <value>asbestos siding</value>
          <display_name>asbestos siding</display_name>
        </choice>
        <choice>
          <value>brick veneer</value>
          <display_name>brick veneer</display_name>
        </choice>
        <choice>
          <value>composite shingle siding</value>
          <display_name>composite shingle siding</display_name>
        </choice>
        <choice>
          <value>fiber cement siding</value>
          <display_name>fiber cement siding</display_name>
        </choice>
        <choice>
          <value>masonite siding</value>
          <display_name>masonite siding</display_name>
        </choice>
        <choice>
          <value>none</value>
          <display_name>none</display_name>
        </choice>
        <choice>
          <value>stucco</value>
          <display_name>stucco</display_name>
        </choice>
        <choice>
          <value>synthetic stucco</value>
          <display_name>synthetic stucco</display_name>
        </choice>
        <choice>
          <value>vinyl siding</value>
          <display_name>vinyl siding</display_name>
        </choice>
        <choice>
          <value>wood siding</value>
          <display_name>wood siding</display_name>
        </choice>
      </choices>
    </argument>
    <argument>
      <name>wall_color</name>
      <display_name>Wall: Color</display_name>
      <description>The color of the walls. Also applies to rim joists. If not provided, the OS-HPXML default is used.</description>
      <type>Choice</type>
      <required>false</required>
      <model_dependent>false</model_dependent>
      <choices>
        <choice>
          <value>dark</value>
          <display_name>dark</display_name>
        </choice>
        <choice>
          <value>light</value>
          <display_name>light</display_name>
        </choice>
        <choice>
          <value>medium</value>
          <display_name>medium</display_name>
        </choice>
        <choice>
          <value>medium dark</value>
          <display_name>medium dark</display_name>
        </choice>
        <choice>
          <value>reflective</value>
          <display_name>reflective</display_name>
        </choice>
      </choices>
    </argument>
    <argument>
      <name>wall_assembly_r</name>
      <display_name>Wall: Assembly R-value</display_name>
      <description>Assembly R-value of the walls.</description>
      <type>Double</type>
      <units>h-ft^2-R/Btu</units>
      <required>true</required>
      <model_dependent>false</model_dependent>
      <default_value>11.9</default_value>
    </argument>
    <argument>
      <name>window_front_wwr</name>
      <display_name>Windows: Front Window-to-Wall Ratio</display_name>
      <description>The ratio of window area to wall area for the unit's front facade. Enter 0 if specifying Front Window Area instead.</description>
      <type>Double</type>
      <units>Frac</units>
      <required>true</required>
      <model_dependent>false</model_dependent>
      <default_value>0.18</default_value>
    </argument>
    <argument>
      <name>window_back_wwr</name>
      <display_name>Windows: Back Window-to-Wall Ratio</display_name>
      <description>The ratio of window area to wall area for the unit's back facade. Enter 0 if specifying Back Window Area instead.</description>
      <type>Double</type>
      <units>Frac</units>
      <required>true</required>
      <model_dependent>false</model_dependent>
      <default_value>0.18</default_value>
    </argument>
    <argument>
      <name>window_left_wwr</name>
      <display_name>Windows: Left Window-to-Wall Ratio</display_name>
      <description>The ratio of window area to wall area for the unit's left facade (when viewed from the front). Enter 0 if specifying Left Window Area instead.</description>
      <type>Double</type>
      <units>Frac</units>
      <required>true</required>
      <model_dependent>false</model_dependent>
      <default_value>0.18</default_value>
    </argument>
    <argument>
      <name>window_right_wwr</name>
      <display_name>Windows: Right Window-to-Wall Ratio</display_name>
      <description>The ratio of window area to wall area for the unit's right facade (when viewed from the front). Enter 0 if specifying Right Window Area instead.</description>
      <type>Double</type>
      <units>Frac</units>
      <required>true</required>
      <model_dependent>false</model_dependent>
      <default_value>0.18</default_value>
    </argument>
    <argument>
      <name>window_area_front</name>
      <display_name>Windows: Front Window Area</display_name>
      <description>The amount of window area on the unit's front facade. Enter 0 if specifying Front Window-to-Wall Ratio instead.</description>
      <type>Double</type>
      <units>ft^2</units>
      <required>true</required>
      <model_dependent>false</model_dependent>
      <default_value>0</default_value>
    </argument>
    <argument>
      <name>window_area_back</name>
      <display_name>Windows: Back Window Area</display_name>
      <description>The amount of window area on the unit's back facade. Enter 0 if specifying Back Window-to-Wall Ratio instead.</description>
      <type>Double</type>
      <units>ft^2</units>
      <required>true</required>
      <model_dependent>false</model_dependent>
      <default_value>0</default_value>
    </argument>
    <argument>
      <name>window_area_left</name>
      <display_name>Windows: Left Window Area</display_name>
      <description>The amount of window area on the unit's left facade (when viewed from the front). Enter 0 if specifying Left Window-to-Wall Ratio instead.</description>
      <type>Double</type>
      <units>ft^2</units>
      <required>true</required>
      <model_dependent>false</model_dependent>
      <default_value>0</default_value>
    </argument>
    <argument>
      <name>window_area_right</name>
      <display_name>Windows: Right Window Area</display_name>
      <description>The amount of window area on the unit's right facade (when viewed from the front). Enter 0 if specifying Right Window-to-Wall Ratio instead.</description>
      <type>Double</type>
      <units>ft^2</units>
      <required>true</required>
      <model_dependent>false</model_dependent>
      <default_value>0</default_value>
    </argument>
    <argument>
      <name>window_aspect_ratio</name>
      <display_name>Windows: Aspect Ratio</display_name>
      <description>Ratio of window height to width.</description>
      <type>Double</type>
      <units>Frac</units>
      <required>true</required>
      <model_dependent>false</model_dependent>
      <default_value>1.333</default_value>
    </argument>
    <argument>
      <name>window_fraction_operable</name>
      <display_name>Windows: Fraction Operable</display_name>
      <description>Fraction of windows that are operable. If not provided, the OS-HPXML default is used.</description>
      <type>Double</type>
      <units>Frac</units>
      <required>false</required>
      <model_dependent>false</model_dependent>
    </argument>
    <argument>
      <name>window_natvent_availability</name>
      <display_name>Windows: Natural Ventilation Availability</display_name>
      <description>For operable windows, the number of days/week that windows can be opened by occupants for natural ventilation. If not provided, the OS-HPXML default is used.</description>
      <type>Integer</type>
      <units>Days/week</units>
      <required>false</required>
      <model_dependent>false</model_dependent>
    </argument>
    <argument>
      <name>window_ufactor</name>
      <display_name>Windows: U-Factor</display_name>
      <description>Full-assembly NFRC U-factor.</description>
      <type>Double</type>
      <units>Btu/hr-ft^2-R</units>
      <required>true</required>
      <model_dependent>false</model_dependent>
      <default_value>0.37</default_value>
    </argument>
    <argument>
      <name>window_shgc</name>
      <display_name>Windows: SHGC</display_name>
      <description>Full-assembly NFRC solar heat gain coefficient.</description>
      <type>Double</type>
      <required>true</required>
      <model_dependent>false</model_dependent>
      <default_value>0.3</default_value>
    </argument>
    <argument>
      <name>window_interior_shading_winter</name>
      <display_name>Windows: Winter Interior Shading</display_name>
      <description>Interior shading coefficient for the winter season. 1.0 indicates no reduction in solar gain, 0.85 indicates 15% reduction, etc. If not provided, the OS-HPXML default is used.</description>
      <type>Double</type>
      <units>Frac</units>
      <required>false</required>
      <model_dependent>false</model_dependent>
    </argument>
    <argument>
      <name>window_interior_shading_summer</name>
      <display_name>Windows: Summer Interior Shading</display_name>
      <description>Interior shading coefficient for the summer season. 1.0 indicates no reduction in solar gain, 0.85 indicates 15% reduction, etc. If not provided, the OS-HPXML default is used.</description>
      <type>Double</type>
      <units>Frac</units>
      <required>false</required>
      <model_dependent>false</model_dependent>
    </argument>
    <argument>
      <name>window_exterior_shading_winter</name>
      <display_name>Windows: Winter Exterior Shading</display_name>
      <description>Exterior shading coefficient for the winter season. 1.0 indicates no reduction in solar gain, 0.85 indicates 15% reduction, etc. If not provided, the OS-HPXML default is used.</description>
      <type>Double</type>
      <units>Frac</units>
      <required>false</required>
      <model_dependent>false</model_dependent>
    </argument>
    <argument>
      <name>window_exterior_shading_summer</name>
      <display_name>Windows: Summer Exterior Shading</display_name>
      <description>Exterior shading coefficient for the summer season. 1.0 indicates no reduction in solar gain, 0.85 indicates 15% reduction, etc. If not provided, the OS-HPXML default is used.</description>
      <type>Double</type>
      <units>Frac</units>
      <required>false</required>
      <model_dependent>false</model_dependent>
    </argument>
    <argument>
      <name>window_shading_summer_season</name>
      <display_name>Windows: Shading Summer Season</display_name>
      <description>Enter a date like "May 1 - Sep 30". Defines the summer season for purposes of shading coefficients; the rest of the year is assumed to be winter. If not provided, the OS-HPXML default is used.</description>
      <type>String</type>
      <required>false</required>
      <model_dependent>false</model_dependent>
    </argument>
    <argument>
      <name>window_storm_type</name>
      <display_name>Windows: Storm Type</display_name>
      <description>The type of storm, if present. If not provided, assumes there is no storm.</description>
      <type>Choice</type>
      <required>false</required>
      <model_dependent>false</model_dependent>
      <choices>
        <choice>
          <value>clear</value>
          <display_name>clear</display_name>
        </choice>
        <choice>
          <value>low-e</value>
          <display_name>low-e</display_name>
        </choice>
      </choices>
    </argument>
    <argument>
      <name>overhangs_front_depth</name>
      <display_name>Overhangs: Front Depth</display_name>
      <description>The depth of overhangs for windows for the front facade.</description>
      <type>Double</type>
      <units>ft</units>
      <required>true</required>
      <model_dependent>false</model_dependent>
      <default_value>0</default_value>
    </argument>
    <argument>
      <name>overhangs_front_distance_to_top_of_window</name>
      <display_name>Overhangs: Front Distance to Top of Window</display_name>
      <description>The overhangs distance to the top of window for the front facade.</description>
      <type>Double</type>
      <units>ft</units>
      <required>true</required>
      <model_dependent>false</model_dependent>
      <default_value>0</default_value>
    </argument>
    <argument>
      <name>overhangs_front_distance_to_bottom_of_window</name>
      <display_name>Overhangs: Front Distance to Bottom of Window</display_name>
      <description>The overhangs distance to the bottom of window for the front facade.</description>
      <type>Double</type>
      <units>ft</units>
      <required>true</required>
      <model_dependent>false</model_dependent>
      <default_value>4</default_value>
    </argument>
    <argument>
      <name>overhangs_back_depth</name>
      <display_name>Overhangs: Back Depth</display_name>
      <description>The depth of overhangs for windows for the back facade.</description>
      <type>Double</type>
      <units>ft</units>
      <required>true</required>
      <model_dependent>false</model_dependent>
      <default_value>0</default_value>
    </argument>
    <argument>
      <name>overhangs_back_distance_to_top_of_window</name>
      <display_name>Overhangs: Back Distance to Top of Window</display_name>
      <description>The overhangs distance to the top of window for the back facade.</description>
      <type>Double</type>
      <units>ft</units>
      <required>true</required>
      <model_dependent>false</model_dependent>
      <default_value>0</default_value>
    </argument>
    <argument>
      <name>overhangs_back_distance_to_bottom_of_window</name>
      <display_name>Overhangs: Back Distance to Bottom of Window</display_name>
      <description>The overhangs distance to the bottom of window for the back facade.</description>
      <type>Double</type>
      <units>ft</units>
      <required>true</required>
      <model_dependent>false</model_dependent>
      <default_value>4</default_value>
    </argument>
    <argument>
      <name>overhangs_left_depth</name>
      <display_name>Overhangs: Left Depth</display_name>
      <description>The depth of overhangs for windows for the left facade.</description>
      <type>Double</type>
      <units>ft</units>
      <required>true</required>
      <model_dependent>false</model_dependent>
      <default_value>0</default_value>
    </argument>
    <argument>
      <name>overhangs_left_distance_to_top_of_window</name>
      <display_name>Overhangs: Left Distance to Top of Window</display_name>
      <description>The overhangs distance to the top of window for the left facade.</description>
      <type>Double</type>
      <units>ft</units>
      <required>true</required>
      <model_dependent>false</model_dependent>
      <default_value>0</default_value>
    </argument>
    <argument>
      <name>overhangs_left_distance_to_bottom_of_window</name>
      <display_name>Overhangs: Left Distance to Bottom of Window</display_name>
      <description>The overhangs distance to the bottom of window for the left facade.</description>
      <type>Double</type>
      <units>ft</units>
      <required>true</required>
      <model_dependent>false</model_dependent>
      <default_value>4</default_value>
    </argument>
    <argument>
      <name>overhangs_right_depth</name>
      <display_name>Overhangs: Right Depth</display_name>
      <description>The depth of overhangs for windows for the right facade.</description>
      <type>Double</type>
      <units>ft</units>
      <required>true</required>
      <model_dependent>false</model_dependent>
      <default_value>0</default_value>
    </argument>
    <argument>
      <name>overhangs_right_distance_to_top_of_window</name>
      <display_name>Overhangs: Right Distance to Top of Window</display_name>
      <description>The overhangs distance to the top of window for the right facade.</description>
      <type>Double</type>
      <units>ft</units>
      <required>true</required>
      <model_dependent>false</model_dependent>
      <default_value>0</default_value>
    </argument>
    <argument>
      <name>overhangs_right_distance_to_bottom_of_window</name>
      <display_name>Overhangs: Right Distance to Bottom of Window</display_name>
      <description>The overhangs distance to the bottom of window for the right facade.</description>
      <type>Double</type>
      <units>ft</units>
      <required>true</required>
      <model_dependent>false</model_dependent>
      <default_value>4</default_value>
    </argument>
    <argument>
      <name>skylight_area_front</name>
      <display_name>Skylights: Front Roof Area</display_name>
      <description>The amount of skylight area on the unit's front conditioned roof facade.</description>
      <type>Double</type>
      <units>ft^2</units>
      <required>true</required>
      <model_dependent>false</model_dependent>
      <default_value>0</default_value>
    </argument>
    <argument>
      <name>skylight_area_back</name>
      <display_name>Skylights: Back Roof Area</display_name>
      <description>The amount of skylight area on the unit's back conditioned roof facade.</description>
      <type>Double</type>
      <units>ft^2</units>
      <required>true</required>
      <model_dependent>false</model_dependent>
      <default_value>0</default_value>
    </argument>
    <argument>
      <name>skylight_area_left</name>
      <display_name>Skylights: Left Roof Area</display_name>
      <description>The amount of skylight area on the unit's left conditioned roof facade (when viewed from the front).</description>
      <type>Double</type>
      <units>ft^2</units>
      <required>true</required>
      <model_dependent>false</model_dependent>
      <default_value>0</default_value>
    </argument>
    <argument>
      <name>skylight_area_right</name>
      <display_name>Skylights: Right Roof Area</display_name>
      <description>The amount of skylight area on the unit's right conditioned roof facade (when viewed from the front).</description>
      <type>Double</type>
      <units>ft^2</units>
      <required>true</required>
      <model_dependent>false</model_dependent>
      <default_value>0</default_value>
    </argument>
    <argument>
      <name>skylight_ufactor</name>
      <display_name>Skylights: U-Factor</display_name>
      <description>Full-assembly NFRC U-factor.</description>
      <type>Double</type>
      <units>Btu/hr-ft^2-R</units>
      <required>true</required>
      <model_dependent>false</model_dependent>
      <default_value>0.33</default_value>
    </argument>
    <argument>
      <name>skylight_shgc</name>
      <display_name>Skylights: SHGC</display_name>
      <description>Full-assembly NFRC solar heat gain coefficient.</description>
      <type>Double</type>
      <required>true</required>
      <model_dependent>false</model_dependent>
      <default_value>0.45</default_value>
    </argument>
    <argument>
      <name>skylight_storm_type</name>
      <display_name>Skylights: Storm Type</display_name>
      <description>The type of storm, if present. If not provided, assumes there is no storm.</description>
      <type>Choice</type>
      <required>false</required>
      <model_dependent>false</model_dependent>
      <choices>
        <choice>
          <value>clear</value>
          <display_name>clear</display_name>
        </choice>
        <choice>
          <value>low-e</value>
          <display_name>low-e</display_name>
        </choice>
      </choices>
    </argument>
    <argument>
      <name>door_area</name>
      <display_name>Doors: Area</display_name>
      <description>The area of the opaque door(s).</description>
      <type>Double</type>
      <units>ft^2</units>
      <required>true</required>
      <model_dependent>false</model_dependent>
      <default_value>20</default_value>
    </argument>
    <argument>
      <name>door_rvalue</name>
      <display_name>Doors: R-value</display_name>
      <description>R-value of the opaque door(s).</description>
      <type>Double</type>
      <units>h-ft^2-R/Btu</units>
      <required>true</required>
      <model_dependent>false</model_dependent>
      <default_value>4.4</default_value>
    </argument>
    <argument>
      <name>air_leakage_units</name>
      <display_name>Air Leakage: Units</display_name>
      <description>The unit of measure for the air leakage.</description>
      <type>Choice</type>
      <required>true</required>
      <model_dependent>false</model_dependent>
      <default_value>ACH</default_value>
      <choices>
        <choice>
          <value>ACH</value>
          <display_name>ACH</display_name>
        </choice>
        <choice>
          <value>CFM</value>
          <display_name>CFM</display_name>
        </choice>
        <choice>
          <value>ACHnatural</value>
          <display_name>ACHnatural</display_name>
        </choice>
        <choice>
          <value>CFMnatural</value>
          <display_name>CFMnatural</display_name>
        </choice>
        <choice>
          <value>EffectiveLeakageArea</value>
          <display_name>EffectiveLeakageArea</display_name>
        </choice>
      </choices>
    </argument>
    <argument>
      <name>air_leakage_house_pressure</name>
      <display_name>Air Leakage: House Pressure</display_name>
      <description>The house pressure relative to outside. Required when units are ACH or CFM.</description>
      <type>Double</type>
      <units>Pa</units>
      <required>true</required>
      <model_dependent>false</model_dependent>
      <default_value>50</default_value>
    </argument>
    <argument>
      <name>air_leakage_value</name>
      <display_name>Air Leakage: Value</display_name>
      <description>Air exchange rate value. For 'EffectiveLeakageArea', provide value in sq. in.</description>
      <type>Double</type>
      <required>true</required>
      <model_dependent>false</model_dependent>
      <default_value>3</default_value>
    </argument>
    <argument>
      <name>air_leakage_type</name>
      <display_name>Air Leakage: Type</display_name>
      <description>Type of air leakage. If 'unit total', represents the total infiltration to the unit as measured by a compartmentalization test, in which case the air leakage value will be adjusted by the ratio of exterior envelope surface area to total envelope surface area. Otherwise, if 'unit exterior only', represents the infiltration to the unit from outside only as measured by a guarded test. Required when unit type is single-family attached or apartment unit.</description>
      <type>Choice</type>
      <required>false</required>
      <model_dependent>false</model_dependent>
      <choices>
        <choice>
          <value>unit total</value>
          <display_name>unit total</display_name>
        </choice>
        <choice>
          <value>unit exterior only</value>
          <display_name>unit exterior only</display_name>
        </choice>
      </choices>
    </argument>
    <argument>
      <name>air_leakage_has_flue_or_chimney_in_conditioned_space</name>
      <display_name>Air Leakage: Has Flue or Chimney in Conditioned Space</display_name>
      <description>Presence of flue or chimney with combustion air from conditioned space; used for infiltration model. If not provided, the OS-HPXML default is used.</description>
      <type>Boolean</type>
      <required>false</required>
      <model_dependent>false</model_dependent>
      <choices>
        <choice>
          <value>true</value>
          <display_name>true</display_name>
        </choice>
        <choice>
          <value>false</value>
          <display_name>false</display_name>
        </choice>
      </choices>
    </argument>
    <argument>
      <name>heating_system_type</name>
      <display_name>Heating System: Type</display_name>
      <description>The type of heating system. Use 'none' if there is no heating system or if there is a heat pump serving a heating load.</description>
      <type>Choice</type>
      <required>true</required>
      <model_dependent>false</model_dependent>
      <default_value>Furnace</default_value>
      <choices>
        <choice>
          <value>none</value>
          <display_name>none</display_name>
        </choice>
        <choice>
          <value>Furnace</value>
          <display_name>Furnace</display_name>
        </choice>
        <choice>
          <value>WallFurnace</value>
          <display_name>WallFurnace</display_name>
        </choice>
        <choice>
          <value>FloorFurnace</value>
          <display_name>FloorFurnace</display_name>
        </choice>
        <choice>
          <value>Boiler</value>
          <display_name>Boiler</display_name>
        </choice>
        <choice>
          <value>ElectricResistance</value>
          <display_name>ElectricResistance</display_name>
        </choice>
        <choice>
          <value>Stove</value>
          <display_name>Stove</display_name>
        </choice>
        <choice>
          <value>SpaceHeater</value>
          <display_name>SpaceHeater</display_name>
        </choice>
        <choice>
          <value>Fireplace</value>
          <display_name>Fireplace</display_name>
        </choice>
        <choice>
          <value>Shared Boiler w/ Baseboard</value>
          <display_name>Shared Boiler w/ Baseboard</display_name>
        </choice>
        <choice>
          <value>Shared Boiler w/ Ductless Fan Coil</value>
          <display_name>Shared Boiler w/ Ductless Fan Coil</display_name>
        </choice>
      </choices>
    </argument>
    <argument>
      <name>heating_system_fuel</name>
      <display_name>Heating System: Fuel Type</display_name>
      <description>The fuel type of the heating system. Ignored for ElectricResistance.</description>
      <type>Choice</type>
      <required>true</required>
      <model_dependent>false</model_dependent>
      <default_value>natural gas</default_value>
      <choices>
        <choice>
          <value>electricity</value>
          <display_name>electricity</display_name>
        </choice>
        <choice>
          <value>natural gas</value>
          <display_name>natural gas</display_name>
        </choice>
        <choice>
          <value>fuel oil</value>
          <display_name>fuel oil</display_name>
        </choice>
        <choice>
          <value>propane</value>
          <display_name>propane</display_name>
        </choice>
        <choice>
          <value>wood</value>
          <display_name>wood</display_name>
        </choice>
        <choice>
          <value>wood pellets</value>
          <display_name>wood pellets</display_name>
        </choice>
        <choice>
          <value>coal</value>
          <display_name>coal</display_name>
        </choice>
      </choices>
    </argument>
    <argument>
      <name>heating_system_heating_efficiency</name>
      <display_name>Heating System: Rated AFUE or Percent</display_name>
      <description>The rated heating efficiency value of the heating system.</description>
      <type>Double</type>
      <units>Frac</units>
      <required>true</required>
      <model_dependent>false</model_dependent>
      <default_value>0.78</default_value>
    </argument>
    <argument>
      <name>heating_system_heating_capacity</name>
      <display_name>Heating System: Heating Capacity</display_name>
      <description>The output heating capacity of the heating system. If not provided, the OS-HPXML autosized default is used.</description>
      <type>Double</type>
      <units>Btu/hr</units>
      <required>false</required>
      <model_dependent>false</model_dependent>
    </argument>
    <argument>
      <name>heating_system_fraction_heat_load_served</name>
      <display_name>Heating System: Fraction Heat Load Served</display_name>
      <description>The heating load served by the heating system.</description>
      <type>Double</type>
      <units>Frac</units>
      <required>true</required>
      <model_dependent>false</model_dependent>
      <default_value>1</default_value>
    </argument>
    <argument>
      <name>heating_system_pilot_light</name>
      <display_name>Heating System: Pilot Light</display_name>
      <description>The fuel usage of the pilot light. Applies only to Furnace, WallFurnace, FloorFurnace, Stove, Boiler, and Fireplace with non-electric fuel type. If not provided, assumes no pilot light.</description>
      <type>Double</type>
      <units>Btuh</units>
      <required>false</required>
      <model_dependent>false</model_dependent>
    </argument>
    <argument>
      <name>heating_system_airflow_defect_ratio</name>
      <display_name>Heating System: Airflow Defect Ratio</display_name>
      <description>The airflow defect ratio, defined as (InstalledAirflow - DesignAirflow) / DesignAirflow, of the heating system per ANSI/RESNET/ACCA Standard 310. A value of zero means no airflow defect. Applies only to Furnace. If not provided, assumes no defect.</description>
      <type>Double</type>
      <units>Frac</units>
      <required>false</required>
      <model_dependent>false</model_dependent>
    </argument>
    <argument>
      <name>cooling_system_type</name>
      <display_name>Cooling System: Type</display_name>
      <description>The type of cooling system. Use 'none' if there is no cooling system or if there is a heat pump serving a cooling load.</description>
      <type>Choice</type>
      <required>true</required>
      <model_dependent>false</model_dependent>
      <default_value>central air conditioner</default_value>
      <choices>
        <choice>
          <value>none</value>
          <display_name>none</display_name>
        </choice>
        <choice>
          <value>central air conditioner</value>
          <display_name>central air conditioner</display_name>
        </choice>
        <choice>
          <value>room air conditioner</value>
          <display_name>room air conditioner</display_name>
        </choice>
        <choice>
          <value>evaporative cooler</value>
          <display_name>evaporative cooler</display_name>
        </choice>
        <choice>
          <value>mini-split</value>
          <display_name>mini-split</display_name>
        </choice>
        <choice>
          <value>packaged terminal air conditioner</value>
          <display_name>packaged terminal air conditioner</display_name>
        </choice>
      </choices>
    </argument>
    <argument>
      <name>cooling_system_cooling_efficiency_type</name>
      <display_name>Cooling System: Efficiency Type</display_name>
      <description>The efficiency type of the cooling system. System types central air conditioner and mini-split use SEER or SEER2. System types room air conditioner and packaged terminal air conditioner use EER or CEER. Ignored for system type evaporative cooler.</description>
      <type>Choice</type>
      <required>true</required>
      <model_dependent>false</model_dependent>
      <default_value>SEER</default_value>
      <choices>
        <choice>
          <value>SEER</value>
          <display_name>SEER</display_name>
        </choice>
        <choice>
          <value>SEER2</value>
          <display_name>SEER2</display_name>
        </choice>
        <choice>
          <value>EER</value>
          <display_name>EER</display_name>
        </choice>
        <choice>
          <value>CEER</value>
          <display_name>CEER</display_name>
        </choice>
      </choices>
    </argument>
    <argument>
      <name>cooling_system_cooling_efficiency</name>
      <display_name>Cooling System: Efficiency</display_name>
      <description>The rated efficiency value of the cooling system. Ignored for evaporative cooler.</description>
      <type>Double</type>
      <required>true</required>
      <model_dependent>false</model_dependent>
      <default_value>13</default_value>
    </argument>
    <argument>
      <name>cooling_system_cooling_compressor_type</name>
      <display_name>Cooling System: Cooling Compressor Type</display_name>
      <description>The compressor type of the cooling system. Only applies to central air conditioner. If not provided, the OS-HPXML default is used.</description>
      <type>Choice</type>
      <required>false</required>
      <model_dependent>false</model_dependent>
      <choices>
        <choice>
          <value>single stage</value>
          <display_name>single stage</display_name>
        </choice>
        <choice>
          <value>two stage</value>
          <display_name>two stage</display_name>
        </choice>
        <choice>
          <value>variable speed</value>
          <display_name>variable speed</display_name>
        </choice>
      </choices>
    </argument>
    <argument>
      <name>cooling_system_cooling_sensible_heat_fraction</name>
      <display_name>Cooling System: Cooling Sensible Heat Fraction</display_name>
      <description>The sensible heat fraction of the cooling system. Ignored for evaporative cooler. If not provided, the OS-HPXML default is used.</description>
      <type>Double</type>
      <units>Frac</units>
      <required>false</required>
      <model_dependent>false</model_dependent>
    </argument>
    <argument>
      <name>cooling_system_cooling_capacity</name>
      <display_name>Cooling System: Cooling Capacity</display_name>
      <description>The output cooling capacity of the cooling system. If not provided, the OS-HPXML autosized default is used.</description>
      <type>Double</type>
      <units>Btu/hr</units>
      <required>false</required>
      <model_dependent>false</model_dependent>
    </argument>
    <argument>
      <name>cooling_system_fraction_cool_load_served</name>
      <display_name>Cooling System: Fraction Cool Load Served</display_name>
      <description>The cooling load served by the cooling system.</description>
      <type>Double</type>
      <units>Frac</units>
      <required>true</required>
      <model_dependent>false</model_dependent>
      <default_value>1</default_value>
    </argument>
    <argument>
      <name>cooling_system_is_ducted</name>
      <display_name>Cooling System: Is Ducted</display_name>
      <description>Whether the cooling system is ducted or not. Only used for mini-split and evaporative cooler. It's assumed that central air conditioner is ducted, and room air conditioner and packaged terminal air conditioner are not ducted.</description>
      <type>Boolean</type>
      <required>false</required>
      <model_dependent>false</model_dependent>
      <default_value>false</default_value>
      <choices>
        <choice>
          <value>true</value>
          <display_name>true</display_name>
        </choice>
        <choice>
          <value>false</value>
          <display_name>false</display_name>
        </choice>
      </choices>
    </argument>
    <argument>
      <name>cooling_system_airflow_defect_ratio</name>
      <display_name>Cooling System: Airflow Defect Ratio</display_name>
      <description>The airflow defect ratio, defined as (InstalledAirflow - DesignAirflow) / DesignAirflow, of the cooling system per ANSI/RESNET/ACCA Standard 310. A value of zero means no airflow defect. Applies only to central air conditioner and ducted mini-split. If not provided, assumes no defect.</description>
      <type>Double</type>
      <units>Frac</units>
      <required>false</required>
      <model_dependent>false</model_dependent>
    </argument>
    <argument>
      <name>cooling_system_charge_defect_ratio</name>
      <display_name>Cooling System: Charge Defect Ratio</display_name>
      <description>The refrigerant charge defect ratio, defined as (InstalledCharge - DesignCharge) / DesignCharge, of the cooling system per ANSI/RESNET/ACCA Standard 310. A value of zero means no refrigerant charge defect. Applies only to central air conditioner and mini-split. If not provided, assumes no defect.</description>
      <type>Double</type>
      <units>Frac</units>
      <required>false</required>
      <model_dependent>false</model_dependent>
    </argument>
    <argument>
      <name>cooling_system_crankcase_heater_watts</name>
      <display_name>Cooling System: Crankcase Heater Power Watts</display_name>
      <description>Cooling system crankcase heater power consumption in Watts. Applies only to central air conditioner, mini-split, packaged terminal air conditioner and room air conditioner. If not provided, the OS-HPXML default is used.</description>
      <type>Double</type>
      <units>W</units>
      <required>false</required>
      <model_dependent>false</model_dependent>
    </argument>
    <argument>
      <name>cooling_system_integrated_heating_system_fuel</name>
      <display_name>Cooling System: Integrated Heating System Fuel Type</display_name>
      <description>The fuel type of the heating system integrated into cooling system. Only used for packaged terminal air conditioner and room air conditioner.</description>
      <type>Choice</type>
      <required>false</required>
      <model_dependent>false</model_dependent>
      <choices>
        <choice>
          <value>electricity</value>
          <display_name>electricity</display_name>
        </choice>
        <choice>
          <value>natural gas</value>
          <display_name>natural gas</display_name>
        </choice>
        <choice>
          <value>fuel oil</value>
          <display_name>fuel oil</display_name>
        </choice>
        <choice>
          <value>propane</value>
          <display_name>propane</display_name>
        </choice>
        <choice>
          <value>wood</value>
          <display_name>wood</display_name>
        </choice>
        <choice>
          <value>wood pellets</value>
          <display_name>wood pellets</display_name>
        </choice>
        <choice>
          <value>coal</value>
          <display_name>coal</display_name>
        </choice>
      </choices>
    </argument>
    <argument>
      <name>cooling_system_integrated_heating_system_efficiency_percent</name>
      <display_name>Cooling System: Integrated Heating System Efficiency</display_name>
      <description>The rated heating efficiency value of the heating system integrated into cooling system. Only used for packaged terminal air conditioner and room air conditioner.</description>
      <type>Double</type>
      <units>Frac</units>
      <required>false</required>
      <model_dependent>false</model_dependent>
    </argument>
    <argument>
      <name>cooling_system_integrated_heating_system_capacity</name>
      <display_name>Cooling System: Integrated Heating System Heating Capacity</display_name>
      <description>The output heating capacity of the heating system integrated into cooling system. If not provided, the OS-HPXML autosized default is used. Only used for packaged terminal air conditioner and room air conditioner.</description>
      <type>Double</type>
      <units>Btu/hr</units>
      <required>false</required>
      <model_dependent>false</model_dependent>
    </argument>
    <argument>
      <name>cooling_system_integrated_heating_system_fraction_heat_load_served</name>
      <display_name>Cooling System: Integrated Heating System Fraction Heat Load Served</display_name>
      <description>The heating load served by the heating system integrated into cooling system. Only used for packaged terminal air conditioner and room air conditioner.</description>
      <type>Double</type>
      <units>Frac</units>
      <required>false</required>
      <model_dependent>false</model_dependent>
    </argument>
    <argument>
      <name>heat_pump_type</name>
      <display_name>Heat Pump: Type</display_name>
      <description>The type of heat pump. Use 'none' if there is no heat pump.</description>
      <type>Choice</type>
      <required>true</required>
      <model_dependent>false</model_dependent>
      <default_value>none</default_value>
      <choices>
        <choice>
          <value>none</value>
          <display_name>none</display_name>
        </choice>
        <choice>
          <value>air-to-air</value>
          <display_name>air-to-air</display_name>
        </choice>
        <choice>
          <value>mini-split</value>
          <display_name>mini-split</display_name>
        </choice>
        <choice>
          <value>ground-to-air</value>
          <display_name>ground-to-air</display_name>
        </choice>
        <choice>
          <value>packaged terminal heat pump</value>
          <display_name>packaged terminal heat pump</display_name>
        </choice>
        <choice>
          <value>room air conditioner with reverse cycle</value>
          <display_name>room air conditioner with reverse cycle</display_name>
        </choice>
      </choices>
    </argument>
    <argument>
      <name>heat_pump_heating_efficiency_type</name>
      <display_name>Heat Pump: Heating Efficiency Type</display_name>
      <description>The heating efficiency type of heat pump. System types air-to-air and mini-split use HSPF or HSPF2. System types ground-to-air, packaged terminal heat pump and room air conditioner with reverse cycle use COP.</description>
      <type>Choice</type>
      <required>true</required>
      <model_dependent>false</model_dependent>
      <default_value>HSPF</default_value>
      <choices>
        <choice>
          <value>HSPF</value>
          <display_name>HSPF</display_name>
        </choice>
        <choice>
          <value>HSPF2</value>
          <display_name>HSPF2</display_name>
        </choice>
        <choice>
          <value>COP</value>
          <display_name>COP</display_name>
        </choice>
      </choices>
    </argument>
    <argument>
      <name>heat_pump_heating_efficiency</name>
      <display_name>Heat Pump: Heating Efficiency</display_name>
      <description>The rated heating efficiency value of the heat pump.</description>
      <type>Double</type>
      <required>true</required>
      <model_dependent>false</model_dependent>
      <default_value>7.7</default_value>
    </argument>
    <argument>
      <name>heat_pump_cooling_efficiency_type</name>
      <display_name>Heat Pump: Cooling Efficiency Type</display_name>
      <description>The cooling efficiency type of heat pump. System types air-to-air and mini-split use SEER or SEER2. System types ground-to-air, packaged terminal heat pump and room air conditioner with reverse cycle use EER.</description>
      <type>Choice</type>
      <required>true</required>
      <model_dependent>false</model_dependent>
      <default_value>SEER</default_value>
      <choices>
        <choice>
          <value>SEER</value>
          <display_name>SEER</display_name>
        </choice>
        <choice>
          <value>SEER2</value>
          <display_name>SEER2</display_name>
        </choice>
        <choice>
          <value>EER</value>
          <display_name>EER</display_name>
        </choice>
        <choice>
          <value>CEER</value>
          <display_name>CEER</display_name>
        </choice>
      </choices>
    </argument>
    <argument>
      <name>heat_pump_cooling_efficiency</name>
      <display_name>Heat Pump: Cooling Efficiency</display_name>
      <description>The rated cooling efficiency value of the heat pump.</description>
      <type>Double</type>
      <required>true</required>
      <model_dependent>false</model_dependent>
      <default_value>13</default_value>
    </argument>
    <argument>
      <name>heat_pump_cooling_compressor_type</name>
      <display_name>Heat Pump: Cooling Compressor Type</display_name>
      <description>The compressor type of the heat pump. Only applies to air-to-air. If not provided, the OS-HPXML default is used.</description>
      <type>Choice</type>
      <required>false</required>
      <model_dependent>false</model_dependent>
      <choices>
        <choice>
          <value>single stage</value>
          <display_name>single stage</display_name>
        </choice>
        <choice>
          <value>two stage</value>
          <display_name>two stage</display_name>
        </choice>
        <choice>
          <value>variable speed</value>
          <display_name>variable speed</display_name>
        </choice>
      </choices>
    </argument>
    <argument>
      <name>heat_pump_cooling_sensible_heat_fraction</name>
      <display_name>Heat Pump: Cooling Sensible Heat Fraction</display_name>
      <description>The sensible heat fraction of the heat pump. If not provided, the OS-HPXML default is used.</description>
      <type>Double</type>
      <units>Frac</units>
      <required>false</required>
      <model_dependent>false</model_dependent>
    </argument>
    <argument>
      <name>heat_pump_heating_capacity</name>
      <display_name>Heat Pump: Heating Capacity</display_name>
      <description>The output heating capacity of the heat pump. If not provided, the OS-HPXML autosized default is used.</description>
      <type>Double</type>
      <units>Btu/hr</units>
      <required>false</required>
      <model_dependent>false</model_dependent>
    </argument>
    <argument>
      <name>heat_pump_heating_capacity_retention_fraction</name>
      <display_name>Heat Pump: Heating Capacity Retention Fraction</display_name>
      <description>The output heating capacity of the heat pump at a user-specified temperature (e.g., 17F or 5F) divided by the above nominal heating capacity. Applies to all heat pump types except ground-to-air. If not provided, the OS-HPXML default is used.</description>
      <type>Double</type>
      <units>Frac</units>
      <required>false</required>
      <model_dependent>false</model_dependent>
    </argument>
    <argument>
      <name>heat_pump_heating_capacity_retention_temp</name>
      <display_name>Heat Pump: Heating Capacity Retention Temperature</display_name>
      <description>The user-specified temperature (e.g., 17F or 5F) for the above heating capacity retention fraction. Applies to all heat pump types except ground-to-air. Required if the Heating Capacity Retention Fraction is provided.</description>
      <type>Double</type>
      <units>deg-F</units>
      <required>false</required>
      <model_dependent>false</model_dependent>
    </argument>
    <argument>
      <name>heat_pump_cooling_capacity</name>
      <display_name>Heat Pump: Cooling Capacity</display_name>
      <description>The output cooling capacity of the heat pump. If not provided, the OS-HPXML autosized default is used.</description>
      <type>Double</type>
      <units>Btu/hr</units>
      <required>false</required>
      <model_dependent>false</model_dependent>
    </argument>
    <argument>
      <name>heat_pump_fraction_heat_load_served</name>
      <display_name>Heat Pump: Fraction Heat Load Served</display_name>
      <description>The heating load served by the heat pump.</description>
      <type>Double</type>
      <units>Frac</units>
      <required>true</required>
      <model_dependent>false</model_dependent>
      <default_value>1</default_value>
    </argument>
    <argument>
      <name>heat_pump_fraction_cool_load_served</name>
      <display_name>Heat Pump: Fraction Cool Load Served</display_name>
      <description>The cooling load served by the heat pump.</description>
      <type>Double</type>
      <units>Frac</units>
      <required>true</required>
      <model_dependent>false</model_dependent>
      <default_value>1</default_value>
    </argument>
    <argument>
      <name>heat_pump_compressor_lockout_temp</name>
      <display_name>Heat Pump: Compressor Lockout Temperature</display_name>
      <description>The temperature below which the heat pump compressor is disabled. If both this and Backup Heating Lockout Temperature are provided and use the same value, it essentially defines a switchover temperature (for, e.g., a dual-fuel heat pump). Applies to all heat pump types other than ground-to-air. If not provided, the OS-HPXML default is used.</description>
      <type>Double</type>
      <units>deg-F</units>
      <required>false</required>
      <model_dependent>false</model_dependent>
    </argument>
    <argument>
      <name>heat_pump_backup_type</name>
      <display_name>Heat Pump: Backup Type</display_name>
      <description>The backup type of the heat pump. If 'integrated', represents e.g. built-in electric strip heat or dual-fuel integrated furnace. If 'separate', represents e.g. electric baseboard or boiler based on the Heating System 2 specified below. Use 'none' if there is no backup heating.</description>
      <type>Choice</type>
      <required>true</required>
      <model_dependent>false</model_dependent>
      <default_value>integrated</default_value>
      <choices>
        <choice>
          <value>none</value>
          <display_name>none</display_name>
        </choice>
        <choice>
          <value>integrated</value>
          <display_name>integrated</display_name>
        </choice>
        <choice>
          <value>separate</value>
          <display_name>separate</display_name>
        </choice>
      </choices>
    </argument>
    <argument>
      <name>heat_pump_backup_fuel</name>
      <display_name>Heat Pump: Backup Fuel Type</display_name>
      <description>The backup fuel type of the heat pump. Only applies if Backup Type is 'integrated'.</description>
      <type>Choice</type>
      <required>true</required>
      <model_dependent>false</model_dependent>
      <default_value>electricity</default_value>
      <choices>
        <choice>
          <value>electricity</value>
          <display_name>electricity</display_name>
        </choice>
        <choice>
          <value>natural gas</value>
          <display_name>natural gas</display_name>
        </choice>
        <choice>
          <value>fuel oil</value>
          <display_name>fuel oil</display_name>
        </choice>
        <choice>
          <value>propane</value>
          <display_name>propane</display_name>
        </choice>
      </choices>
    </argument>
    <argument>
      <name>heat_pump_backup_heating_efficiency</name>
      <display_name>Heat Pump: Backup Rated Efficiency</display_name>
      <description>The backup rated efficiency value of the heat pump. Percent for electricity fuel type. AFUE otherwise. Only applies if Backup Type is 'integrated'.</description>
      <type>Double</type>
      <required>true</required>
      <model_dependent>false</model_dependent>
      <default_value>1</default_value>
    </argument>
    <argument>
      <name>heat_pump_backup_heating_capacity</name>
      <display_name>Heat Pump: Backup Heating Capacity</display_name>
      <description>The backup output heating capacity of the heat pump. If not provided, the OS-HPXML autosized default is used. Only applies if Backup Type is 'integrated'.</description>
      <type>Double</type>
      <units>Btu/hr</units>
      <required>false</required>
      <model_dependent>false</model_dependent>
    </argument>
    <argument>
      <name>heat_pump_backup_heating_lockout_temp</name>
      <display_name>Heat Pump: Backup Heating Lockout Temperature</display_name>
      <description>The temperature above which the heat pump backup system is disabled. If both this and Compressor Lockout Temperature are provided and use the same value, it essentially defines a switchover temperature (for, e.g., a dual-fuel heat pump). Applies for both Backup Type of 'integrated' and 'separate'. If not provided, the OS-HPXML default is used.</description>
      <type>Double</type>
      <units>deg-F</units>
      <required>false</required>
      <model_dependent>false</model_dependent>
    </argument>
    <argument>
      <name>heat_pump_sizing_methodology</name>
      <display_name>Heat Pump: Sizing Methodology</display_name>
      <description>The auto-sizing methodology to use when the heat pump capacity is not provided. If not provided, the OS-HPXML default is used.</description>
      <type>Choice</type>
      <required>false</required>
      <model_dependent>false</model_dependent>
      <choices>
        <choice>
          <value>ACCA</value>
          <display_name>ACCA</display_name>
        </choice>
        <choice>
          <value>HERS</value>
          <display_name>HERS</display_name>
        </choice>
        <choice>
          <value>MaxLoad</value>
          <display_name>MaxLoad</display_name>
        </choice>
      </choices>
    </argument>
    <argument>
      <name>heat_pump_is_ducted</name>
      <display_name>Heat Pump: Is Ducted</display_name>
      <description>Whether the heat pump is ducted or not. Only used for mini-split. It's assumed that air-to-air and ground-to-air are ducted, and packaged terminal heat pump and room air conditioner with reverse cycle are not ducted. If not provided, assumes not ducted.</description>
      <type>Boolean</type>
      <required>false</required>
      <model_dependent>false</model_dependent>
      <choices>
        <choice>
          <value>true</value>
          <display_name>true</display_name>
        </choice>
        <choice>
          <value>false</value>
          <display_name>false</display_name>
        </choice>
      </choices>
    </argument>
    <argument>
      <name>heat_pump_airflow_defect_ratio</name>
      <display_name>Heat Pump: Airflow Defect Ratio</display_name>
      <description>The airflow defect ratio, defined as (InstalledAirflow - DesignAirflow) / DesignAirflow, of the heat pump per ANSI/RESNET/ACCA Standard 310. A value of zero means no airflow defect. Applies only to air-to-air, ducted mini-split, and ground-to-air. If not provided, assumes no defect.</description>
      <type>Double</type>
      <units>Frac</units>
      <required>false</required>
      <model_dependent>false</model_dependent>
    </argument>
    <argument>
      <name>heat_pump_charge_defect_ratio</name>
      <display_name>Heat Pump: Charge Defect Ratio</display_name>
      <description>The refrigerant charge defect ratio, defined as (InstalledCharge - DesignCharge) / DesignCharge, of the heat pump per ANSI/RESNET/ACCA Standard 310. A value of zero means no refrigerant charge defect. Applies to all heat pump types. If not provided, assumes no defect.</description>
      <type>Double</type>
      <units>Frac</units>
      <required>false</required>
      <model_dependent>false</model_dependent>
    </argument>
    <argument>
      <name>heat_pump_crankcase_heater_watts</name>
      <display_name>Heat Pump: Crankcase Heater Power Watts</display_name>
      <description>Heat Pump crankcase heater power consumption in Watts. Applies only to air-to-air, mini-split, packaged terminal heat pump and room air conditioner with reverse cycle. If not provided, the OS-HPXML default is used.</description>
      <type>Double</type>
      <units>W</units>
      <required>false</required>
      <model_dependent>false</model_dependent>
    </argument>
    <argument>
      <name>heating_system_2_type</name>
      <display_name>Heating System 2: Type</display_name>
      <description>The type of the second heating system.</description>
      <type>Choice</type>
      <required>true</required>
      <model_dependent>false</model_dependent>
      <default_value>none</default_value>
      <choices>
        <choice>
          <value>none</value>
          <display_name>none</display_name>
        </choice>
        <choice>
          <value>Furnace</value>
          <display_name>Furnace</display_name>
        </choice>
        <choice>
          <value>WallFurnace</value>
          <display_name>WallFurnace</display_name>
        </choice>
        <choice>
          <value>FloorFurnace</value>
          <display_name>FloorFurnace</display_name>
        </choice>
        <choice>
          <value>Boiler</value>
          <display_name>Boiler</display_name>
        </choice>
        <choice>
          <value>ElectricResistance</value>
          <display_name>ElectricResistance</display_name>
        </choice>
        <choice>
          <value>Stove</value>
          <display_name>Stove</display_name>
        </choice>
        <choice>
          <value>SpaceHeater</value>
          <display_name>SpaceHeater</display_name>
        </choice>
        <choice>
          <value>Fireplace</value>
          <display_name>Fireplace</display_name>
        </choice>
      </choices>
    </argument>
    <argument>
      <name>heating_system_2_fuel</name>
      <display_name>Heating System 2: Fuel Type</display_name>
      <description>The fuel type of the second heating system. Ignored for ElectricResistance.</description>
      <type>Choice</type>
      <required>true</required>
      <model_dependent>false</model_dependent>
      <default_value>electricity</default_value>
      <choices>
        <choice>
          <value>electricity</value>
          <display_name>electricity</display_name>
        </choice>
        <choice>
          <value>natural gas</value>
          <display_name>natural gas</display_name>
        </choice>
        <choice>
          <value>fuel oil</value>
          <display_name>fuel oil</display_name>
        </choice>
        <choice>
          <value>propane</value>
          <display_name>propane</display_name>
        </choice>
        <choice>
          <value>wood</value>
          <display_name>wood</display_name>
        </choice>
        <choice>
          <value>wood pellets</value>
          <display_name>wood pellets</display_name>
        </choice>
        <choice>
          <value>coal</value>
          <display_name>coal</display_name>
        </choice>
      </choices>
    </argument>
    <argument>
      <name>heating_system_2_heating_efficiency</name>
      <display_name>Heating System 2: Rated AFUE or Percent</display_name>
      <description>The rated heating efficiency value of the second heating system.</description>
      <type>Double</type>
      <units>Frac</units>
      <required>true</required>
      <model_dependent>false</model_dependent>
      <default_value>1</default_value>
    </argument>
    <argument>
      <name>heating_system_2_heating_capacity</name>
      <display_name>Heating System 2: Heating Capacity</display_name>
      <description>The output heating capacity of the second heating system. If not provided, the OS-HPXML autosized default is used.</description>
      <type>Double</type>
      <units>Btu/hr</units>
      <required>false</required>
      <model_dependent>false</model_dependent>
    </argument>
    <argument>
      <name>heating_system_2_fraction_heat_load_served</name>
      <display_name>Heating System 2: Fraction Heat Load Served</display_name>
      <description>The heat load served fraction of the second heating system. Ignored if this heating system serves as a backup system for a heat pump.</description>
      <type>Double</type>
      <units>Frac</units>
      <required>true</required>
      <model_dependent>false</model_dependent>
      <default_value>0.25</default_value>
    </argument>
    <argument>
      <name>hvac_control_heating_weekday_setpoint</name>
      <display_name>HVAC Control: Heating Weekday Setpoint Schedule</display_name>
      <description>Specify the constant or 24-hour comma-separated weekday heating setpoint schedule. Required unless a detailed CSV schedule is provided.</description>
      <type>String</type>
      <units>deg-F</units>
      <required>false</required>
      <model_dependent>false</model_dependent>
    </argument>
    <argument>
      <name>hvac_control_heating_weekend_setpoint</name>
      <display_name>HVAC Control: Heating Weekend Setpoint Schedule</display_name>
      <description>Specify the constant or 24-hour comma-separated weekend heating setpoint schedule. Required unless a detailed CSV schedule is provided.</description>
      <type>String</type>
      <units>deg-F</units>
      <required>false</required>
      <model_dependent>false</model_dependent>
    </argument>
    <argument>
      <name>hvac_control_cooling_weekday_setpoint</name>
      <display_name>HVAC Control: Cooling Weekday Setpoint Schedule</display_name>
      <description>Specify the constant or 24-hour comma-separated weekday cooling setpoint schedule. Required unless a detailed CSV schedule is provided.</description>
      <type>String</type>
      <units>deg-F</units>
      <required>false</required>
      <model_dependent>false</model_dependent>
    </argument>
    <argument>
      <name>hvac_control_cooling_weekend_setpoint</name>
      <display_name>HVAC Control: Cooling Weekend Setpoint Schedule</display_name>
      <description>Specify the constant or 24-hour comma-separated weekend cooling setpoint schedule. Required unless a detailed CSV schedule is provided.</description>
      <type>String</type>
      <units>deg-F</units>
      <required>false</required>
      <model_dependent>false</model_dependent>
    </argument>
    <argument>
      <name>hvac_control_heating_season_period</name>
      <display_name>HVAC Control: Heating Season Period</display_name>
      <description>Enter a date like 'Nov 1 - Jun 30'. If not provided, the OS-HPXML default is used. Can also provide 'BuildingAmerica' to use automatic seasons from the Building America House Simulation Protocols.</description>
      <type>String</type>
      <required>false</required>
      <model_dependent>false</model_dependent>
    </argument>
    <argument>
      <name>hvac_control_cooling_season_period</name>
      <display_name>HVAC Control: Cooling Season Period</display_name>
      <description>Enter a date like 'Jun 1 - Oct 31'. If not provided, the OS-HPXML default is used. Can also provide 'BuildingAmerica' to use automatic seasons from the Building America House Simulation Protocols.</description>
      <type>String</type>
      <required>false</required>
      <model_dependent>false</model_dependent>
    </argument>
    <argument>
      <name>ducts_leakage_units</name>
      <display_name>Ducts: Leakage Units</display_name>
      <description>The leakage units of the ducts.</description>
      <type>Choice</type>
      <required>true</required>
      <model_dependent>false</model_dependent>
      <default_value>Percent</default_value>
      <choices>
        <choice>
          <value>CFM25</value>
          <display_name>CFM25</display_name>
        </choice>
        <choice>
          <value>CFM50</value>
          <display_name>CFM50</display_name>
        </choice>
        <choice>
          <value>Percent</value>
          <display_name>Percent</display_name>
        </choice>
      </choices>
    </argument>
    <argument>
      <name>ducts_supply_leakage_to_outside_value</name>
      <display_name>Ducts: Supply Leakage to Outside Value</display_name>
      <description>The leakage value to outside for the supply ducts.</description>
      <type>Double</type>
      <required>true</required>
      <model_dependent>false</model_dependent>
      <default_value>0.1</default_value>
    </argument>
    <argument>
      <name>ducts_return_leakage_to_outside_value</name>
      <display_name>Ducts: Return Leakage to Outside Value</display_name>
      <description>The leakage value to outside for the return ducts.</description>
      <type>Double</type>
      <required>true</required>
      <model_dependent>false</model_dependent>
      <default_value>0.1</default_value>
    </argument>
    <argument>
      <name>ducts_supply_location</name>
      <display_name>Ducts: Supply Location</display_name>
      <description>The location of the supply ducts. If not provided, the OS-HPXML default is used.</description>
      <type>Choice</type>
      <required>false</required>
      <model_dependent>false</model_dependent>
      <choices>
        <choice>
          <value>living space</value>
          <display_name>living space</display_name>
        </choice>
        <choice>
          <value>basement - conditioned</value>
          <display_name>basement - conditioned</display_name>
        </choice>
        <choice>
          <value>basement - unconditioned</value>
          <display_name>basement - unconditioned</display_name>
        </choice>
        <choice>
          <value>crawlspace</value>
          <display_name>crawlspace</display_name>
        </choice>
        <choice>
          <value>crawlspace - vented</value>
          <display_name>crawlspace - vented</display_name>
        </choice>
        <choice>
          <value>crawlspace - unvented</value>
          <display_name>crawlspace - unvented</display_name>
        </choice>
        <choice>
          <value>crawlspace - conditioned</value>
          <display_name>crawlspace - conditioned</display_name>
        </choice>
        <choice>
          <value>attic</value>
          <display_name>attic</display_name>
        </choice>
        <choice>
          <value>attic - vented</value>
          <display_name>attic - vented</display_name>
        </choice>
        <choice>
          <value>attic - unvented</value>
          <display_name>attic - unvented</display_name>
        </choice>
        <choice>
          <value>garage</value>
          <display_name>garage</display_name>
        </choice>
        <choice>
          <value>exterior wall</value>
          <display_name>exterior wall</display_name>
        </choice>
        <choice>
          <value>under slab</value>
          <display_name>under slab</display_name>
        </choice>
        <choice>
          <value>roof deck</value>
          <display_name>roof deck</display_name>
        </choice>
        <choice>
          <value>outside</value>
          <display_name>outside</display_name>
        </choice>
        <choice>
          <value>other housing unit</value>
          <display_name>other housing unit</display_name>
        </choice>
        <choice>
          <value>other heated space</value>
          <display_name>other heated space</display_name>
        </choice>
        <choice>
          <value>other multifamily buffer space</value>
          <display_name>other multifamily buffer space</display_name>
        </choice>
        <choice>
          <value>other non-freezing space</value>
          <display_name>other non-freezing space</display_name>
        </choice>
        <choice>
          <value>manufactured home belly</value>
          <display_name>manufactured home belly</display_name>
        </choice>
      </choices>
    </argument>
    <argument>
      <name>ducts_supply_insulation_r</name>
      <display_name>Ducts: Supply Insulation R-Value</display_name>
      <description>The insulation r-value of the supply ducts excluding air films.</description>
      <type>Double</type>
      <units>h-ft^2-R/Btu</units>
      <required>true</required>
      <model_dependent>false</model_dependent>
      <default_value>0</default_value>
    </argument>
    <argument>
      <name>ducts_supply_buried_insulation_level</name>
      <display_name>Ducts: Supply Buried Insulation Level</display_name>
      <description>Whether the supply ducts are buried in, e.g., attic loose-fill insulation. Partially buried ducts have insulation that does not cover the top of the ducts. Fully buried ducts have insulation that just covers the top of the ducts. Deeply buried ducts have insulation that continues above the top of the ducts.</description>
      <type>Choice</type>
      <required>false</required>
      <model_dependent>false</model_dependent>
      <choices>
        <choice>
          <value>not buried</value>
          <display_name>not buried</display_name>
        </choice>
        <choice>
          <value>partially buried</value>
          <display_name>partially buried</display_name>
        </choice>
        <choice>
          <value>fully buried</value>
          <display_name>fully buried</display_name>
        </choice>
        <choice>
          <value>deeply buried</value>
          <display_name>deeply buried</display_name>
        </choice>
      </choices>
    </argument>
    <argument>
      <name>ducts_supply_surface_area</name>
      <display_name>Ducts: Supply Surface Area</display_name>
      <description>The supply ducts surface area in the given location. If neither Surface Area nor Area Fraction provided, the OS-HPXML default is used.</description>
      <type>Double</type>
      <units>ft^2</units>
      <required>false</required>
      <model_dependent>false</model_dependent>
    </argument>
    <argument>
      <name>ducts_supply_surface_area_fraction</name>
      <display_name>Ducts: Supply Area Fraction</display_name>
      <description>The fraction of supply ducts surface area in the given location. Only used if Surface Area is not provided. If the fraction is less than 1, the remaining duct area is assumed to be in conditioned space. If neither Surface Area nor Area Fraction provided, the OS-HPXML default is used.</description>
      <type>Double</type>
      <units>frac</units>
      <required>false</required>
      <model_dependent>false</model_dependent>
    </argument>
    <argument>
      <name>ducts_return_location</name>
      <display_name>Ducts: Return Location</display_name>
      <description>The location of the return ducts. If not provided, the OS-HPXML default is used.</description>
      <type>Choice</type>
      <required>false</required>
      <model_dependent>false</model_dependent>
      <choices>
        <choice>
          <value>living space</value>
          <display_name>living space</display_name>
        </choice>
        <choice>
          <value>basement - conditioned</value>
          <display_name>basement - conditioned</display_name>
        </choice>
        <choice>
          <value>basement - unconditioned</value>
          <display_name>basement - unconditioned</display_name>
        </choice>
        <choice>
          <value>crawlspace</value>
          <display_name>crawlspace</display_name>
        </choice>
        <choice>
          <value>crawlspace - vented</value>
          <display_name>crawlspace - vented</display_name>
        </choice>
        <choice>
          <value>crawlspace - unvented</value>
          <display_name>crawlspace - unvented</display_name>
        </choice>
        <choice>
          <value>crawlspace - conditioned</value>
          <display_name>crawlspace - conditioned</display_name>
        </choice>
        <choice>
          <value>attic</value>
          <display_name>attic</display_name>
        </choice>
        <choice>
          <value>attic - vented</value>
          <display_name>attic - vented</display_name>
        </choice>
        <choice>
          <value>attic - unvented</value>
          <display_name>attic - unvented</display_name>
        </choice>
        <choice>
          <value>garage</value>
          <display_name>garage</display_name>
        </choice>
        <choice>
          <value>exterior wall</value>
          <display_name>exterior wall</display_name>
        </choice>
        <choice>
          <value>under slab</value>
          <display_name>under slab</display_name>
        </choice>
        <choice>
          <value>roof deck</value>
          <display_name>roof deck</display_name>
        </choice>
        <choice>
          <value>outside</value>
          <display_name>outside</display_name>
        </choice>
        <choice>
          <value>other housing unit</value>
          <display_name>other housing unit</display_name>
        </choice>
        <choice>
          <value>other heated space</value>
          <display_name>other heated space</display_name>
        </choice>
        <choice>
          <value>other multifamily buffer space</value>
          <display_name>other multifamily buffer space</display_name>
        </choice>
        <choice>
          <value>other non-freezing space</value>
          <display_name>other non-freezing space</display_name>
        </choice>
        <choice>
          <value>manufactured home belly</value>
          <display_name>manufactured home belly</display_name>
        </choice>
      </choices>
    </argument>
    <argument>
      <name>ducts_return_insulation_r</name>
      <display_name>Ducts: Return Insulation R-Value</display_name>
      <description>The insulation r-value of the return ducts excluding air films.</description>
      <type>Double</type>
      <units>h-ft^2-R/Btu</units>
      <required>true</required>
      <model_dependent>false</model_dependent>
      <default_value>0</default_value>
    </argument>
    <argument>
      <name>ducts_return_buried_insulation_level</name>
      <display_name>Ducts: Return Buried Insulation Level</display_name>
      <description>Whether the return ducts are buried in, e.g., attic loose-fill insulation. Partially buried ducts have insulation that does not cover the top of the ducts. Fully buried ducts have insulation that just covers the top of the ducts. Deeply buried ducts have insulation that continues above the top of the ducts.</description>
      <type>Choice</type>
      <required>false</required>
      <model_dependent>false</model_dependent>
      <choices>
        <choice>
          <value>not buried</value>
          <display_name>not buried</display_name>
        </choice>
        <choice>
          <value>partially buried</value>
          <display_name>partially buried</display_name>
        </choice>
        <choice>
          <value>fully buried</value>
          <display_name>fully buried</display_name>
        </choice>
        <choice>
          <value>deeply buried</value>
          <display_name>deeply buried</display_name>
        </choice>
      </choices>
    </argument>
    <argument>
      <name>ducts_return_surface_area</name>
      <display_name>Ducts: Return Surface Area</display_name>
      <description>The return ducts surface area in the given location. If neither Surface Area nor Area Fraction provided, the OS-HPXML default is used.</description>
      <type>Double</type>
      <units>ft^2</units>
      <required>false</required>
      <model_dependent>false</model_dependent>
    </argument>
    <argument>
      <name>ducts_return_surface_area_fraction</name>
      <display_name>Ducts: Return Area Fraction</display_name>
      <description>The fraction of return ducts surface area in the given location. Only used if Surface Area is not provided. If the fraction is less than 1, the remaining duct area is assumed to be in conditioned space. If neither Surface Area nor Area Fraction provided, the OS-HPXML default is used.</description>
      <type>Double</type>
      <units>frac</units>
      <required>false</required>
      <model_dependent>false</model_dependent>
    </argument>
    <argument>
      <name>ducts_number_of_return_registers</name>
      <display_name>Ducts: Number of Return Registers</display_name>
      <description>The number of return registers of the ducts. Only used to calculate default return duct surface area. If not provided, the OS-HPXML default is used.</description>
      <type>Integer</type>
      <units>#</units>
      <required>false</required>
      <model_dependent>false</model_dependent>
    </argument>
    <argument>
      <name>mech_vent_fan_type</name>
      <display_name>Mechanical Ventilation: Fan Type</display_name>
      <description>The type of the mechanical ventilation. Use 'none' if there is no mechanical ventilation system.</description>
      <type>Choice</type>
      <required>true</required>
      <model_dependent>false</model_dependent>
      <default_value>none</default_value>
      <choices>
        <choice>
          <value>none</value>
          <display_name>none</display_name>
        </choice>
        <choice>
          <value>exhaust only</value>
          <display_name>exhaust only</display_name>
        </choice>
        <choice>
          <value>supply only</value>
          <display_name>supply only</display_name>
        </choice>
        <choice>
          <value>energy recovery ventilator</value>
          <display_name>energy recovery ventilator</display_name>
        </choice>
        <choice>
          <value>heat recovery ventilator</value>
          <display_name>heat recovery ventilator</display_name>
        </choice>
        <choice>
          <value>balanced</value>
          <display_name>balanced</display_name>
        </choice>
        <choice>
          <value>central fan integrated supply</value>
          <display_name>central fan integrated supply</display_name>
        </choice>
      </choices>
    </argument>
    <argument>
      <name>mech_vent_flow_rate</name>
      <display_name>Mechanical Ventilation: Flow Rate</display_name>
      <description>The flow rate of the mechanical ventilation. If not provided, the OS-HPXML default is used.</description>
      <type>Double</type>
      <units>CFM</units>
      <required>false</required>
      <model_dependent>false</model_dependent>
    </argument>
    <argument>
      <name>mech_vent_hours_in_operation</name>
      <display_name>Mechanical Ventilation: Hours In Operation</display_name>
      <description>The hours in operation of the mechanical ventilation. If not provided, the OS-HPXML default is used.</description>
      <type>Double</type>
      <units>hrs/day</units>
      <required>false</required>
      <model_dependent>false</model_dependent>
    </argument>
    <argument>
      <name>mech_vent_recovery_efficiency_type</name>
      <display_name>Mechanical Ventilation: Total Recovery Efficiency Type</display_name>
      <description>The total recovery efficiency type of the mechanical ventilation.</description>
      <type>Choice</type>
      <required>true</required>
      <model_dependent>false</model_dependent>
      <default_value>Unadjusted</default_value>
      <choices>
        <choice>
          <value>Unadjusted</value>
          <display_name>Unadjusted</display_name>
        </choice>
        <choice>
          <value>Adjusted</value>
          <display_name>Adjusted</display_name>
        </choice>
      </choices>
    </argument>
    <argument>
      <name>mech_vent_total_recovery_efficiency</name>
      <display_name>Mechanical Ventilation: Total Recovery Efficiency</display_name>
      <description>The Unadjusted or Adjusted total recovery efficiency of the mechanical ventilation. Applies to energy recovery ventilator.</description>
      <type>Double</type>
      <units>Frac</units>
      <required>true</required>
      <model_dependent>false</model_dependent>
      <default_value>0.48</default_value>
    </argument>
    <argument>
      <name>mech_vent_sensible_recovery_efficiency</name>
      <display_name>Mechanical Ventilation: Sensible Recovery Efficiency</display_name>
      <description>The Unadjusted or Adjusted sensible recovery efficiency of the mechanical ventilation. Applies to energy recovery ventilator and heat recovery ventilator.</description>
      <type>Double</type>
      <units>Frac</units>
      <required>true</required>
      <model_dependent>false</model_dependent>
      <default_value>0.72</default_value>
    </argument>
    <argument>
      <name>mech_vent_fan_power</name>
      <display_name>Mechanical Ventilation: Fan Power</display_name>
      <description>The fan power of the mechanical ventilation. If not provided, the OS-HPXML default is used.</description>
      <type>Double</type>
      <units>W</units>
      <required>false</required>
      <model_dependent>false</model_dependent>
    </argument>
    <argument>
      <name>mech_vent_num_units_served</name>
      <display_name>Mechanical Ventilation: Number of Units Served</display_name>
      <description>Number of dwelling units served by the mechanical ventilation system. Must be 1 if single-family detached. Used to apportion flow rate and fan power to the unit.</description>
      <type>Integer</type>
      <units>#</units>
      <required>true</required>
      <model_dependent>false</model_dependent>
      <default_value>1</default_value>
    </argument>
    <argument>
      <name>mech_vent_shared_frac_recirculation</name>
      <display_name>Shared Mechanical Ventilation: Fraction Recirculation</display_name>
      <description>Fraction of the total supply air that is recirculated, with the remainder assumed to be outdoor air. The value must be 0 for exhaust only systems. Required for a shared mechanical ventilation system.</description>
      <type>Double</type>
      <units>Frac</units>
      <required>false</required>
      <model_dependent>false</model_dependent>
    </argument>
    <argument>
      <name>mech_vent_shared_preheating_fuel</name>
      <display_name>Shared Mechanical Ventilation: Preheating Fuel</display_name>
      <description>Fuel type of the preconditioning heating equipment. Only used for a shared mechanical ventilation system. If not provided, assumes no preheating.</description>
      <type>Choice</type>
      <required>false</required>
      <model_dependent>false</model_dependent>
      <choices>
        <choice>
          <value>electricity</value>
          <display_name>electricity</display_name>
        </choice>
        <choice>
          <value>natural gas</value>
          <display_name>natural gas</display_name>
        </choice>
        <choice>
          <value>fuel oil</value>
          <display_name>fuel oil</display_name>
        </choice>
        <choice>
          <value>propane</value>
          <display_name>propane</display_name>
        </choice>
        <choice>
          <value>wood</value>
          <display_name>wood</display_name>
        </choice>
        <choice>
          <value>wood pellets</value>
          <display_name>wood pellets</display_name>
        </choice>
        <choice>
          <value>coal</value>
          <display_name>coal</display_name>
        </choice>
      </choices>
    </argument>
    <argument>
      <name>mech_vent_shared_preheating_efficiency</name>
      <display_name>Shared Mechanical Ventilation: Preheating Efficiency</display_name>
      <description>Efficiency of the preconditioning heating equipment. Only used for a shared mechanical ventilation system. If not provided, assumes no preheating.</description>
      <type>Double</type>
      <units>COP</units>
      <required>false</required>
      <model_dependent>false</model_dependent>
    </argument>
    <argument>
      <name>mech_vent_shared_preheating_fraction_heat_load_served</name>
      <display_name>Shared Mechanical Ventilation: Preheating Fraction Ventilation Heat Load Served</display_name>
      <description>Fraction of heating load introduced by the shared ventilation system that is met by the preconditioning heating equipment. If not provided, assumes no preheating.</description>
      <type>Double</type>
      <units>Frac</units>
      <required>false</required>
      <model_dependent>false</model_dependent>
    </argument>
    <argument>
      <name>mech_vent_shared_precooling_fuel</name>
      <display_name>Shared Mechanical Ventilation: Precooling Fuel</display_name>
      <description>Fuel type of the preconditioning cooling equipment. Only used for a shared mechanical ventilation system. If not provided, assumes no precooling.</description>
      <type>Choice</type>
      <required>false</required>
      <model_dependent>false</model_dependent>
      <choices>
        <choice>
          <value>electricity</value>
          <display_name>electricity</display_name>
        </choice>
      </choices>
    </argument>
    <argument>
      <name>mech_vent_shared_precooling_efficiency</name>
      <display_name>Shared Mechanical Ventilation: Precooling Efficiency</display_name>
      <description>Efficiency of the preconditioning cooling equipment. Only used for a shared mechanical ventilation system. If not provided, assumes no precooling.</description>
      <type>Double</type>
      <units>COP</units>
      <required>false</required>
      <model_dependent>false</model_dependent>
    </argument>
    <argument>
      <name>mech_vent_shared_precooling_fraction_cool_load_served</name>
      <display_name>Shared Mechanical Ventilation: Precooling Fraction Ventilation Cool Load Served</display_name>
      <description>Fraction of cooling load introduced by the shared ventilation system that is met by the preconditioning cooling equipment. If not provided, assumes no precooling.</description>
      <type>Double</type>
      <units>Frac</units>
      <required>false</required>
      <model_dependent>false</model_dependent>
    </argument>
    <argument>
      <name>mech_vent_2_fan_type</name>
      <display_name>Mechanical Ventilation 2: Fan Type</display_name>
      <description>The type of the second mechanical ventilation. Use 'none' if there is no second mechanical ventilation system.</description>
      <type>Choice</type>
      <required>true</required>
      <model_dependent>false</model_dependent>
      <default_value>none</default_value>
      <choices>
        <choice>
          <value>none</value>
          <display_name>none</display_name>
        </choice>
        <choice>
          <value>exhaust only</value>
          <display_name>exhaust only</display_name>
        </choice>
        <choice>
          <value>supply only</value>
          <display_name>supply only</display_name>
        </choice>
        <choice>
          <value>energy recovery ventilator</value>
          <display_name>energy recovery ventilator</display_name>
        </choice>
        <choice>
          <value>heat recovery ventilator</value>
          <display_name>heat recovery ventilator</display_name>
        </choice>
        <choice>
          <value>balanced</value>
          <display_name>balanced</display_name>
        </choice>
      </choices>
    </argument>
    <argument>
      <name>mech_vent_2_flow_rate</name>
      <display_name>Mechanical Ventilation 2: Flow Rate</display_name>
      <description>The flow rate of the second mechanical ventilation.</description>
      <type>Double</type>
      <units>CFM</units>
      <required>true</required>
      <model_dependent>false</model_dependent>
      <default_value>110</default_value>
    </argument>
    <argument>
      <name>mech_vent_2_hours_in_operation</name>
      <display_name>Mechanical Ventilation 2: Hours In Operation</display_name>
      <description>The hours in operation of the second mechanical ventilation.</description>
      <type>Double</type>
      <units>hrs/day</units>
      <required>true</required>
      <model_dependent>false</model_dependent>
      <default_value>24</default_value>
    </argument>
    <argument>
      <name>mech_vent_2_recovery_efficiency_type</name>
      <display_name>Mechanical Ventilation 2: Total Recovery Efficiency Type</display_name>
      <description>The total recovery efficiency type of the second mechanical ventilation.</description>
      <type>Choice</type>
      <required>true</required>
      <model_dependent>false</model_dependent>
      <default_value>Unadjusted</default_value>
      <choices>
        <choice>
          <value>Unadjusted</value>
          <display_name>Unadjusted</display_name>
        </choice>
        <choice>
          <value>Adjusted</value>
          <display_name>Adjusted</display_name>
        </choice>
      </choices>
    </argument>
    <argument>
      <name>mech_vent_2_total_recovery_efficiency</name>
      <display_name>Mechanical Ventilation 2: Total Recovery Efficiency</display_name>
      <description>The Unadjusted or Adjusted total recovery efficiency of the second mechanical ventilation. Applies to energy recovery ventilator.</description>
      <type>Double</type>
      <units>Frac</units>
      <required>true</required>
      <model_dependent>false</model_dependent>
      <default_value>0.48</default_value>
    </argument>
    <argument>
      <name>mech_vent_2_sensible_recovery_efficiency</name>
      <display_name>Mechanical Ventilation 2: Sensible Recovery Efficiency</display_name>
      <description>The Unadjusted or Adjusted sensible recovery efficiency of the second mechanical ventilation. Applies to energy recovery ventilator and heat recovery ventilator.</description>
      <type>Double</type>
      <units>Frac</units>
      <required>true</required>
      <model_dependent>false</model_dependent>
      <default_value>0.72</default_value>
    </argument>
    <argument>
      <name>mech_vent_2_fan_power</name>
      <display_name>Mechanical Ventilation 2: Fan Power</display_name>
      <description>The fan power of the second mechanical ventilation.</description>
      <type>Double</type>
      <units>W</units>
      <required>true</required>
      <model_dependent>false</model_dependent>
      <default_value>30</default_value>
    </argument>
    <argument>
      <name>kitchen_fans_quantity</name>
      <display_name>Kitchen Fans: Quantity</display_name>
      <description>The quantity of the kitchen fans. If not provided, the OS-HPXML default is used.</description>
      <type>Integer</type>
      <units>#</units>
      <required>false</required>
      <model_dependent>false</model_dependent>
    </argument>
    <argument>
      <name>kitchen_fans_flow_rate</name>
      <display_name>Kitchen Fans: Flow Rate</display_name>
      <description>The flow rate of the kitchen fan. If not provided, the OS-HPXML default is used.</description>
      <type>Double</type>
      <units>CFM</units>
      <required>false</required>
      <model_dependent>false</model_dependent>
    </argument>
    <argument>
      <name>kitchen_fans_hours_in_operation</name>
      <display_name>Kitchen Fans: Hours In Operation</display_name>
      <description>The hours in operation of the kitchen fan. If not provided, the OS-HPXML default is used.</description>
      <type>Double</type>
      <units>hrs/day</units>
      <required>false</required>
      <model_dependent>false</model_dependent>
    </argument>
    <argument>
      <name>kitchen_fans_power</name>
      <display_name>Kitchen Fans: Fan Power</display_name>
      <description>The fan power of the kitchen fan. If not provided, the OS-HPXML default is used.</description>
      <type>Double</type>
      <units>W</units>
      <required>false</required>
      <model_dependent>false</model_dependent>
    </argument>
    <argument>
      <name>kitchen_fans_start_hour</name>
      <display_name>Kitchen Fans: Start Hour</display_name>
      <description>The start hour of the kitchen fan. If not provided, the OS-HPXML default is used.</description>
      <type>Integer</type>
      <units>hr</units>
      <required>false</required>
      <model_dependent>false</model_dependent>
    </argument>
    <argument>
      <name>bathroom_fans_quantity</name>
      <display_name>Bathroom Fans: Quantity</display_name>
      <description>The quantity of the bathroom fans. If not provided, the OS-HPXML default is used.</description>
      <type>Integer</type>
      <units>#</units>
      <required>false</required>
      <model_dependent>false</model_dependent>
    </argument>
    <argument>
      <name>bathroom_fans_flow_rate</name>
      <display_name>Bathroom Fans: Flow Rate</display_name>
      <description>The flow rate of the bathroom fans. If not provided, the OS-HPXML default is used.</description>
      <type>Double</type>
      <units>CFM</units>
      <required>false</required>
      <model_dependent>false</model_dependent>
    </argument>
    <argument>
      <name>bathroom_fans_hours_in_operation</name>
      <display_name>Bathroom Fans: Hours In Operation</display_name>
      <description>The hours in operation of the bathroom fans. If not provided, the OS-HPXML default is used.</description>
      <type>Double</type>
      <units>hrs/day</units>
      <required>false</required>
      <model_dependent>false</model_dependent>
    </argument>
    <argument>
      <name>bathroom_fans_power</name>
      <display_name>Bathroom Fans: Fan Power</display_name>
      <description>The fan power of the bathroom fans. If not provided, the OS-HPXML default is used.</description>
      <type>Double</type>
      <units>W</units>
      <required>false</required>
      <model_dependent>false</model_dependent>
    </argument>
    <argument>
      <name>bathroom_fans_start_hour</name>
      <display_name>Bathroom Fans: Start Hour</display_name>
      <description>The start hour of the bathroom fans. If not provided, the OS-HPXML default is used.</description>
      <type>Integer</type>
      <units>hr</units>
      <required>false</required>
      <model_dependent>false</model_dependent>
    </argument>
    <argument>
      <name>whole_house_fan_present</name>
      <display_name>Whole House Fan: Present</display_name>
      <description>Whether there is a whole house fan.</description>
      <type>Boolean</type>
      <required>true</required>
      <model_dependent>false</model_dependent>
      <default_value>false</default_value>
      <choices>
        <choice>
          <value>true</value>
          <display_name>true</display_name>
        </choice>
        <choice>
          <value>false</value>
          <display_name>false</display_name>
        </choice>
      </choices>
    </argument>
    <argument>
      <name>whole_house_fan_flow_rate</name>
      <display_name>Whole House Fan: Flow Rate</display_name>
      <description>The flow rate of the whole house fan. If not provided, the OS-HPXML default is used.</description>
      <type>Double</type>
      <units>CFM</units>
      <required>false</required>
      <model_dependent>false</model_dependent>
    </argument>
    <argument>
      <name>whole_house_fan_power</name>
      <display_name>Whole House Fan: Fan Power</display_name>
      <description>The fan power of the whole house fan. If not provided, the OS-HPXML default is used.</description>
      <type>Double</type>
      <units>W</units>
      <required>false</required>
      <model_dependent>false</model_dependent>
    </argument>
    <argument>
      <name>water_heater_type</name>
      <display_name>Water Heater: Type</display_name>
      <description>The type of water heater. Use 'none' if there is no water heater.</description>
      <type>Choice</type>
      <required>true</required>
      <model_dependent>false</model_dependent>
      <default_value>storage water heater</default_value>
      <choices>
        <choice>
          <value>none</value>
          <display_name>none</display_name>
        </choice>
        <choice>
          <value>storage water heater</value>
          <display_name>storage water heater</display_name>
        </choice>
        <choice>
          <value>instantaneous water heater</value>
          <display_name>instantaneous water heater</display_name>
        </choice>
        <choice>
          <value>heat pump water heater</value>
          <display_name>heat pump water heater</display_name>
        </choice>
        <choice>
          <value>space-heating boiler with storage tank</value>
          <display_name>space-heating boiler with storage tank</display_name>
        </choice>
        <choice>
          <value>space-heating boiler with tankless coil</value>
          <display_name>space-heating boiler with tankless coil</display_name>
        </choice>
      </choices>
    </argument>
    <argument>
      <name>water_heater_fuel_type</name>
      <display_name>Water Heater: Fuel Type</display_name>
      <description>The fuel type of water heater. Ignored for heat pump water heater.</description>
      <type>Choice</type>
      <required>true</required>
      <model_dependent>false</model_dependent>
      <default_value>natural gas</default_value>
      <choices>
        <choice>
          <value>electricity</value>
          <display_name>electricity</display_name>
        </choice>
        <choice>
          <value>natural gas</value>
          <display_name>natural gas</display_name>
        </choice>
        <choice>
          <value>fuel oil</value>
          <display_name>fuel oil</display_name>
        </choice>
        <choice>
          <value>propane</value>
          <display_name>propane</display_name>
        </choice>
        <choice>
          <value>wood</value>
          <display_name>wood</display_name>
        </choice>
        <choice>
          <value>coal</value>
          <display_name>coal</display_name>
        </choice>
      </choices>
    </argument>
    <argument>
      <name>water_heater_location</name>
      <display_name>Water Heater: Location</display_name>
      <description>The location of water heater. If not provided, the OS-HPXML default is used.</description>
      <type>Choice</type>
      <required>false</required>
      <model_dependent>false</model_dependent>
      <choices>
        <choice>
          <value>living space</value>
          <display_name>living space</display_name>
        </choice>
        <choice>
          <value>basement - conditioned</value>
          <display_name>basement - conditioned</display_name>
        </choice>
        <choice>
          <value>basement - unconditioned</value>
          <display_name>basement - unconditioned</display_name>
        </choice>
        <choice>
          <value>garage</value>
          <display_name>garage</display_name>
        </choice>
        <choice>
          <value>attic</value>
          <display_name>attic</display_name>
        </choice>
        <choice>
          <value>attic - vented</value>
          <display_name>attic - vented</display_name>
        </choice>
        <choice>
          <value>attic - unvented</value>
          <display_name>attic - unvented</display_name>
        </choice>
        <choice>
          <value>crawlspace</value>
          <display_name>crawlspace</display_name>
        </choice>
        <choice>
          <value>crawlspace - vented</value>
          <display_name>crawlspace - vented</display_name>
        </choice>
        <choice>
          <value>crawlspace - unvented</value>
          <display_name>crawlspace - unvented</display_name>
        </choice>
        <choice>
          <value>crawlspace - conditioned</value>
          <display_name>crawlspace - conditioned</display_name>
        </choice>
        <choice>
          <value>other exterior</value>
          <display_name>other exterior</display_name>
        </choice>
        <choice>
          <value>other housing unit</value>
          <display_name>other housing unit</display_name>
        </choice>
        <choice>
          <value>other heated space</value>
          <display_name>other heated space</display_name>
        </choice>
        <choice>
          <value>other multifamily buffer space</value>
          <display_name>other multifamily buffer space</display_name>
        </choice>
        <choice>
          <value>other non-freezing space</value>
          <display_name>other non-freezing space</display_name>
        </choice>
      </choices>
    </argument>
    <argument>
      <name>water_heater_tank_volume</name>
      <display_name>Water Heater: Tank Volume</display_name>
      <description>Nominal volume of water heater tank. Only applies to storage water heater, heat pump water heater, and space-heating boiler with storage tank. If not provided, the OS-HPXML default is used.</description>
      <type>Double</type>
      <units>gal</units>
      <required>false</required>
      <model_dependent>false</model_dependent>
    </argument>
    <argument>
      <name>water_heater_efficiency_type</name>
      <display_name>Water Heater: Efficiency Type</display_name>
      <description>The efficiency type of water heater. Does not apply to space-heating boilers.</description>
      <type>Choice</type>
      <required>true</required>
      <model_dependent>false</model_dependent>
      <default_value>EnergyFactor</default_value>
      <choices>
        <choice>
          <value>EnergyFactor</value>
          <display_name>EnergyFactor</display_name>
        </choice>
        <choice>
          <value>UniformEnergyFactor</value>
          <display_name>UniformEnergyFactor</display_name>
        </choice>
      </choices>
    </argument>
    <argument>
      <name>water_heater_efficiency</name>
      <display_name>Water Heater: Efficiency</display_name>
      <description>Rated Energy Factor or Uniform Energy Factor. Does not apply to space-heating boilers.</description>
      <type>Double</type>
      <required>true</required>
      <model_dependent>false</model_dependent>
      <default_value>0.67</default_value>
    </argument>
    <argument>
      <name>water_heater_usage_bin</name>
      <display_name>Water Heater: Usage Bin</display_name>
      <description>The usage of the water heater. Only applies if Efficiency Type is UniformEnergyFactor and Type is not instantaneous water heater. Does not apply to space-heating boilers. If not provided, the OS-HPXML default is used.</description>
      <type>Choice</type>
      <required>false</required>
      <model_dependent>false</model_dependent>
      <choices>
        <choice>
          <value>very small</value>
          <display_name>very small</display_name>
        </choice>
        <choice>
          <value>low</value>
          <display_name>low</display_name>
        </choice>
        <choice>
          <value>medium</value>
          <display_name>medium</display_name>
        </choice>
        <choice>
          <value>high</value>
          <display_name>high</display_name>
        </choice>
      </choices>
    </argument>
    <argument>
      <name>water_heater_recovery_efficiency</name>
      <display_name>Water Heater: Recovery Efficiency</display_name>
      <description>Ratio of energy delivered to water heater to the energy content of the fuel consumed by the water heater. Only used for non-electric storage water heaters. If not provided, the OS-HPXML default is used.</description>
      <type>Double</type>
      <units>Frac</units>
      <required>false</required>
      <model_dependent>false</model_dependent>
    </argument>
    <argument>
      <name>water_heater_heating_capacity</name>
      <display_name>Water Heater: Heating Capacity</display_name>
      <description>Heating capacity. Only applies to storage water heater. If not provided, the OS-HPXML default is used.</description>
      <type>Double</type>
      <units>Btu/hr</units>
      <required>false</required>
      <model_dependent>false</model_dependent>
    </argument>
    <argument>
      <name>water_heater_standby_loss</name>
      <display_name>Water Heater: Standby Loss</display_name>
      <description>The standby loss of water heater. Only applies to space-heating boilers. If not provided, the OS-HPXML default is used.</description>
      <type>Double</type>
      <units>deg-F/hr</units>
      <required>false</required>
      <model_dependent>false</model_dependent>
    </argument>
    <argument>
      <name>water_heater_jacket_rvalue</name>
      <display_name>Water Heater: Jacket R-value</display_name>
      <description>The jacket R-value of water heater. Doesn't apply to instantaneous water heater or space-heating boiler with tankless coil. If not provided, defaults to no jacket insulation.</description>
      <type>Double</type>
      <units>h-ft^2-R/Btu</units>
      <required>false</required>
      <model_dependent>false</model_dependent>
    </argument>
    <argument>
      <name>water_heater_setpoint_temperature</name>
      <display_name>Water Heater: Setpoint Temperature</display_name>
      <description>The setpoint temperature of water heater. If not provided, the OS-HPXML default is used.</description>
      <type>Double</type>
      <units>deg-F</units>
      <required>false</required>
      <model_dependent>false</model_dependent>
    </argument>
    <argument>
      <name>water_heater_num_units_served</name>
      <display_name>Water Heater: Number of Units Served</display_name>
      <description>Number of dwelling units served (directly or indirectly) by the water heater. Must be 1 if single-family detached. Used to apportion water heater tank losses to the unit.</description>
      <type>Integer</type>
      <units>#</units>
      <required>true</required>
      <model_dependent>false</model_dependent>
      <default_value>1</default_value>
    </argument>
    <argument>
      <name>water_heater_uses_desuperheater</name>
      <display_name>Water Heater: Uses Desuperheater</display_name>
      <description>Requires that the dwelling unit has a air-to-air, mini-split, or ground-to-air heat pump or a central air conditioner or mini-split air conditioner. If not provided, assumes no desuperheater.</description>
      <type>Boolean</type>
      <required>false</required>
      <model_dependent>false</model_dependent>
      <choices>
        <choice>
          <value>true</value>
          <display_name>true</display_name>
        </choice>
        <choice>
          <value>false</value>
          <display_name>false</display_name>
        </choice>
      </choices>
    </argument>
    <argument>
      <name>water_heater_tank_model_type</name>
      <display_name>Water Heater: Tank Type</display_name>
      <description>Type of tank model to use. The 'stratified' tank generally provide more accurate results, but may significantly increase run time. Applies only to storage water heater. If not provided, the OS-HPXML default is used.</description>
      <type>Choice</type>
      <required>false</required>
      <model_dependent>false</model_dependent>
      <choices>
        <choice>
          <value>mixed</value>
          <display_name>mixed</display_name>
        </choice>
        <choice>
          <value>stratified</value>
          <display_name>stratified</display_name>
        </choice>
      </choices>
    </argument>
    <argument>
      <name>water_heater_operating_mode</name>
      <display_name>Water Heater: Operating Mode</display_name>
      <description>The water heater operating mode. The 'heat pump only' option only uses the heat pump, while 'hybrid/auto' allows the backup electric resistance to come on in high demand situations. This is ignored if a scheduled operating mode type is selected. Applies only to heat pump water heater. If not provided, the OS-HPXML default is used.</description>
      <type>Choice</type>
      <required>false</required>
      <model_dependent>false</model_dependent>
      <choices>
        <choice>
          <value>hybrid/auto</value>
          <display_name>hybrid/auto</display_name>
        </choice>
        <choice>
          <value>heat pump only</value>
          <display_name>heat pump only</display_name>
        </choice>
      </choices>
    </argument>
    <argument>
      <name>hot_water_distribution_system_type</name>
      <display_name>Hot Water Distribution: System Type</display_name>
      <description>The type of the hot water distribution system.</description>
      <type>Choice</type>
      <required>true</required>
      <model_dependent>false</model_dependent>
      <default_value>Standard</default_value>
      <choices>
        <choice>
          <value>Standard</value>
          <display_name>Standard</display_name>
        </choice>
        <choice>
          <value>Recirculation</value>
          <display_name>Recirculation</display_name>
        </choice>
      </choices>
    </argument>
    <argument>
      <name>hot_water_distribution_standard_piping_length</name>
      <display_name>Hot Water Distribution: Standard Piping Length</display_name>
      <description>If the distribution system is Standard, the length of the piping. If not provided, the OS-HPXML default is used.</description>
      <type>Double</type>
      <units>ft</units>
      <required>false</required>
      <model_dependent>false</model_dependent>
    </argument>
    <argument>
      <name>hot_water_distribution_recirc_control_type</name>
      <display_name>Hot Water Distribution: Recirculation Control Type</display_name>
      <description>If the distribution system is Recirculation, the type of hot water recirculation control, if any.</description>
      <type>Choice</type>
      <required>false</required>
      <model_dependent>false</model_dependent>
      <default_value>no control</default_value>
      <choices>
        <choice>
          <value>no control</value>
          <display_name>no control</display_name>
        </choice>
        <choice>
          <value>timer</value>
          <display_name>timer</display_name>
        </choice>
        <choice>
          <value>temperature</value>
          <display_name>temperature</display_name>
        </choice>
        <choice>
          <value>presence sensor demand control</value>
          <display_name>presence sensor demand control</display_name>
        </choice>
        <choice>
          <value>manual demand control</value>
          <display_name>manual demand control</display_name>
        </choice>
      </choices>
    </argument>
    <argument>
      <name>hot_water_distribution_recirc_piping_length</name>
      <display_name>Hot Water Distribution: Recirculation Piping Length</display_name>
      <description>If the distribution system is Recirculation, the length of the recirculation piping. If not provided, the OS-HPXML default is used.</description>
      <type>Double</type>
      <units>ft</units>
      <required>false</required>
      <model_dependent>false</model_dependent>
    </argument>
    <argument>
      <name>hot_water_distribution_recirc_branch_piping_length</name>
      <display_name>Hot Water Distribution: Recirculation Branch Piping Length</display_name>
      <description>If the distribution system is Recirculation, the length of the recirculation branch piping. If not provided, the OS-HPXML default is used.</description>
      <type>Double</type>
      <units>ft</units>
      <required>false</required>
      <model_dependent>false</model_dependent>
    </argument>
    <argument>
      <name>hot_water_distribution_recirc_pump_power</name>
      <display_name>Hot Water Distribution: Recirculation Pump Power</display_name>
      <description>If the distribution system is Recirculation, the recirculation pump power. If not provided, the OS-HPXML default is used.</description>
      <type>Double</type>
      <units>W</units>
      <required>false</required>
      <model_dependent>false</model_dependent>
    </argument>
    <argument>
      <name>hot_water_distribution_pipe_r</name>
      <display_name>Hot Water Distribution: Pipe Insulation Nominal R-Value</display_name>
      <description>Nominal R-value of the pipe insulation. If not provided, the OS-HPXML default is used.</description>
      <type>Double</type>
      <units>h-ft^2-R/Btu</units>
      <required>false</required>
      <model_dependent>false</model_dependent>
    </argument>
    <argument>
      <name>dwhr_facilities_connected</name>
      <display_name>Drain Water Heat Recovery: Facilities Connected</display_name>
      <description>Which facilities are connected for the drain water heat recovery. Use 'none' if there is no drain water heat recovery system.</description>
      <type>Choice</type>
      <required>true</required>
      <model_dependent>false</model_dependent>
      <default_value>none</default_value>
      <choices>
        <choice>
          <value>none</value>
          <display_name>none</display_name>
        </choice>
        <choice>
          <value>one</value>
          <display_name>one</display_name>
        </choice>
        <choice>
          <value>all</value>
          <display_name>all</display_name>
        </choice>
      </choices>
    </argument>
    <argument>
      <name>dwhr_equal_flow</name>
      <display_name>Drain Water Heat Recovery: Equal Flow</display_name>
      <description>Whether the drain water heat recovery has equal flow.</description>
      <type>Boolean</type>
      <required>false</required>
      <model_dependent>false</model_dependent>
      <default_value>true</default_value>
      <choices>
        <choice>
          <value>true</value>
          <display_name>true</display_name>
        </choice>
        <choice>
          <value>false</value>
          <display_name>false</display_name>
        </choice>
      </choices>
    </argument>
    <argument>
      <name>dwhr_efficiency</name>
      <display_name>Drain Water Heat Recovery: Efficiency</display_name>
      <description>The efficiency of the drain water heat recovery.</description>
      <type>Double</type>
      <units>Frac</units>
      <required>false</required>
      <model_dependent>false</model_dependent>
      <default_value>0.55</default_value>
    </argument>
    <argument>
      <name>water_fixtures_shower_low_flow</name>
      <display_name>Hot Water Fixtures: Is Shower Low Flow</display_name>
      <description>Whether the shower fixture is low flow.</description>
      <type>Boolean</type>
      <required>true</required>
      <model_dependent>false</model_dependent>
      <default_value>false</default_value>
      <choices>
        <choice>
          <value>true</value>
          <display_name>true</display_name>
        </choice>
        <choice>
          <value>false</value>
          <display_name>false</display_name>
        </choice>
      </choices>
    </argument>
    <argument>
      <name>water_fixtures_sink_low_flow</name>
      <display_name>Hot Water Fixtures: Is Sink Low Flow</display_name>
      <description>Whether the sink fixture is low flow.</description>
      <type>Boolean</type>
      <required>true</required>
      <model_dependent>false</model_dependent>
      <default_value>false</default_value>
      <choices>
        <choice>
          <value>true</value>
          <display_name>true</display_name>
        </choice>
        <choice>
          <value>false</value>
          <display_name>false</display_name>
        </choice>
      </choices>
    </argument>
    <argument>
      <name>water_fixtures_usage_multiplier</name>
      <display_name>Hot Water Fixtures: Usage Multiplier</display_name>
      <description>Multiplier on the hot water usage that can reflect, e.g., high/low usage occupants. If not provided, the OS-HPXML default is used.</description>
      <type>Double</type>
      <required>false</required>
      <model_dependent>false</model_dependent>
    </argument>
    <argument>
      <name>solar_thermal_system_type</name>
      <display_name>Solar Thermal: System Type</display_name>
      <description>The type of solar thermal system. Use 'none' if there is no solar thermal system.</description>
      <type>Choice</type>
      <required>true</required>
      <model_dependent>false</model_dependent>
      <default_value>none</default_value>
      <choices>
        <choice>
          <value>none</value>
          <display_name>none</display_name>
        </choice>
        <choice>
          <value>hot water</value>
          <display_name>hot water</display_name>
        </choice>
      </choices>
    </argument>
    <argument>
      <name>solar_thermal_collector_area</name>
      <display_name>Solar Thermal: Collector Area</display_name>
      <description>The collector area of the solar thermal system.</description>
      <type>Double</type>
      <units>ft^2</units>
      <required>true</required>
      <model_dependent>false</model_dependent>
      <default_value>40</default_value>
    </argument>
    <argument>
      <name>solar_thermal_collector_loop_type</name>
      <display_name>Solar Thermal: Collector Loop Type</display_name>
      <description>The collector loop type of the solar thermal system.</description>
      <type>Choice</type>
      <required>true</required>
      <model_dependent>false</model_dependent>
      <default_value>liquid direct</default_value>
      <choices>
        <choice>
          <value>liquid direct</value>
          <display_name>liquid direct</display_name>
        </choice>
        <choice>
          <value>liquid indirect</value>
          <display_name>liquid indirect</display_name>
        </choice>
        <choice>
          <value>passive thermosyphon</value>
          <display_name>passive thermosyphon</display_name>
        </choice>
      </choices>
    </argument>
    <argument>
      <name>solar_thermal_collector_type</name>
      <display_name>Solar Thermal: Collector Type</display_name>
      <description>The collector type of the solar thermal system.</description>
      <type>Choice</type>
      <required>true</required>
      <model_dependent>false</model_dependent>
      <default_value>evacuated tube</default_value>
      <choices>
        <choice>
          <value>evacuated tube</value>
          <display_name>evacuated tube</display_name>
        </choice>
        <choice>
          <value>single glazing black</value>
          <display_name>single glazing black</display_name>
        </choice>
        <choice>
          <value>double glazing black</value>
          <display_name>double glazing black</display_name>
        </choice>
        <choice>
          <value>integrated collector storage</value>
          <display_name>integrated collector storage</display_name>
        </choice>
      </choices>
    </argument>
    <argument>
      <name>solar_thermal_collector_azimuth</name>
      <display_name>Solar Thermal: Collector Azimuth</display_name>
      <description>The collector azimuth of the solar thermal system. Azimuth is measured clockwise from north (e.g., North=0, East=90, South=180, West=270).</description>
      <type>Double</type>
      <units>degrees</units>
      <required>true</required>
      <model_dependent>false</model_dependent>
      <default_value>180</default_value>
    </argument>
    <argument>
      <name>solar_thermal_collector_tilt</name>
      <display_name>Solar Thermal: Collector Tilt</display_name>
      <description>The collector tilt of the solar thermal system. Can also enter, e.g., RoofPitch, RoofPitch+20, Latitude, Latitude-15, etc.</description>
      <type>String</type>
      <units>degrees</units>
      <required>true</required>
      <model_dependent>false</model_dependent>
      <default_value>RoofPitch</default_value>
    </argument>
    <argument>
      <name>solar_thermal_collector_rated_optical_efficiency</name>
      <display_name>Solar Thermal: Collector Rated Optical Efficiency</display_name>
      <description>The collector rated optical efficiency of the solar thermal system.</description>
      <type>Double</type>
      <units>Frac</units>
      <required>true</required>
      <model_dependent>false</model_dependent>
      <default_value>0.5</default_value>
    </argument>
    <argument>
      <name>solar_thermal_collector_rated_thermal_losses</name>
      <display_name>Solar Thermal: Collector Rated Thermal Losses</display_name>
      <description>The collector rated thermal losses of the solar thermal system.</description>
      <type>Double</type>
      <units>Btu/hr-ft^2-R</units>
      <required>true</required>
      <model_dependent>false</model_dependent>
      <default_value>0.2799</default_value>
    </argument>
    <argument>
      <name>solar_thermal_storage_volume</name>
      <display_name>Solar Thermal: Storage Volume</display_name>
      <description>The storage volume of the solar thermal system. If not provided, the OS-HPXML default is used.</description>
      <type>Double</type>
      <units>gal</units>
      <required>false</required>
      <model_dependent>false</model_dependent>
    </argument>
    <argument>
      <name>solar_thermal_solar_fraction</name>
      <display_name>Solar Thermal: Solar Fraction</display_name>
      <description>The solar fraction of the solar thermal system. If provided, overrides all other solar thermal inputs.</description>
      <type>Double</type>
      <units>Frac</units>
      <required>true</required>
      <model_dependent>false</model_dependent>
      <default_value>0</default_value>
    </argument>
    <argument>
      <name>pv_system_present</name>
      <display_name>PV System: Present</display_name>
      <description>Whether there is a PV system present.</description>
      <type>Boolean</type>
      <required>true</required>
      <model_dependent>false</model_dependent>
      <default_value>false</default_value>
      <choices>
        <choice>
          <value>true</value>
          <display_name>true</display_name>
        </choice>
        <choice>
          <value>false</value>
          <display_name>false</display_name>
        </choice>
      </choices>
    </argument>
    <argument>
      <name>pv_system_module_type</name>
      <display_name>PV System: Module Type</display_name>
      <description>Module type of the PV system. If not provided, the OS-HPXML default is used.</description>
      <type>Choice</type>
      <required>false</required>
      <model_dependent>false</model_dependent>
      <choices>
        <choice>
          <value>standard</value>
          <display_name>standard</display_name>
        </choice>
        <choice>
          <value>premium</value>
          <display_name>premium</display_name>
        </choice>
        <choice>
          <value>thin film</value>
          <display_name>thin film</display_name>
        </choice>
      </choices>
    </argument>
    <argument>
      <name>pv_system_location</name>
      <display_name>PV System: Location</display_name>
      <description>Location of the PV system. If not provided, the OS-HPXML default is used.</description>
      <type>Choice</type>
      <required>false</required>
      <model_dependent>false</model_dependent>
      <choices>
        <choice>
          <value>roof</value>
          <display_name>roof</display_name>
        </choice>
        <choice>
          <value>ground</value>
          <display_name>ground</display_name>
        </choice>
      </choices>
    </argument>
    <argument>
      <name>pv_system_tracking</name>
      <display_name>PV System: Tracking</display_name>
      <description>Type of tracking for the PV system. If not provided, the OS-HPXML default is used.</description>
      <type>Choice</type>
      <required>false</required>
      <model_dependent>false</model_dependent>
      <choices>
        <choice>
          <value>fixed</value>
          <display_name>fixed</display_name>
        </choice>
        <choice>
          <value>1-axis</value>
          <display_name>1-axis</display_name>
        </choice>
        <choice>
          <value>1-axis backtracked</value>
          <display_name>1-axis backtracked</display_name>
        </choice>
        <choice>
          <value>2-axis</value>
          <display_name>2-axis</display_name>
        </choice>
      </choices>
    </argument>
    <argument>
      <name>pv_system_array_azimuth</name>
      <display_name>PV System: Array Azimuth</display_name>
      <description>Array azimuth of the PV system. Azimuth is measured clockwise from north (e.g., North=0, East=90, South=180, West=270).</description>
      <type>Double</type>
      <units>degrees</units>
      <required>true</required>
      <model_dependent>false</model_dependent>
      <default_value>180</default_value>
    </argument>
    <argument>
      <name>pv_system_array_tilt</name>
      <display_name>PV System: Array Tilt</display_name>
      <description>Array tilt of the PV system. Can also enter, e.g., RoofPitch, RoofPitch+20, Latitude, Latitude-15, etc.</description>
      <type>String</type>
      <units>degrees</units>
      <required>true</required>
      <model_dependent>false</model_dependent>
      <default_value>RoofPitch</default_value>
    </argument>
    <argument>
      <name>pv_system_max_power_output</name>
      <display_name>PV System: Maximum Power Output</display_name>
      <description>Maximum power output of the PV system. For a shared system, this is the total building maximum power output.</description>
      <type>Double</type>
      <units>W</units>
      <required>true</required>
      <model_dependent>false</model_dependent>
      <default_value>4000</default_value>
    </argument>
    <argument>
      <name>pv_system_inverter_efficiency</name>
      <display_name>PV System: Inverter Efficiency</display_name>
      <description>Inverter efficiency of the PV system. If there are two PV systems, this will apply to both. If not provided, the OS-HPXML default is used.</description>
      <type>Double</type>
      <units>Frac</units>
      <required>false</required>
      <model_dependent>false</model_dependent>
    </argument>
    <argument>
      <name>pv_system_system_losses_fraction</name>
      <display_name>PV System: System Losses Fraction</display_name>
      <description>System losses fraction of the PV system. If there are two PV systems, this will apply to both. If not provided, the OS-HPXML default is used.</description>
      <type>Double</type>
      <units>Frac</units>
      <required>false</required>
      <model_dependent>false</model_dependent>
    </argument>
    <argument>
      <name>pv_system_num_bedrooms_served</name>
      <display_name>PV System: Number of Bedrooms Served</display_name>
      <description>Number of bedrooms served by PV system. Required if single-family attached or apartment unit. Used to apportion PV generation to the unit of a SFA/MF building. If there are two PV systems, this will apply to both.</description>
      <type>Integer</type>
      <units>#</units>
      <required>false</required>
      <model_dependent>false</model_dependent>
    </argument>
    <argument>
      <name>pv_system_2_present</name>
      <display_name>PV System 2: Present</display_name>
      <description>Whether there is a second PV system present.</description>
      <type>Boolean</type>
      <required>true</required>
      <model_dependent>false</model_dependent>
      <default_value>false</default_value>
      <choices>
        <choice>
          <value>true</value>
          <display_name>true</display_name>
        </choice>
        <choice>
          <value>false</value>
          <display_name>false</display_name>
        </choice>
      </choices>
    </argument>
    <argument>
      <name>pv_system_2_module_type</name>
      <display_name>PV System 2: Module Type</display_name>
      <description>Module type of the second PV system. If not provided, the OS-HPXML default is used.</description>
      <type>Choice</type>
      <required>false</required>
      <model_dependent>false</model_dependent>
      <choices>
        <choice>
          <value>standard</value>
          <display_name>standard</display_name>
        </choice>
        <choice>
          <value>premium</value>
          <display_name>premium</display_name>
        </choice>
        <choice>
          <value>thin film</value>
          <display_name>thin film</display_name>
        </choice>
      </choices>
    </argument>
    <argument>
      <name>pv_system_2_location</name>
      <display_name>PV System 2: Location</display_name>
      <description>Location of the second PV system. If not provided, the OS-HPXML default is used.</description>
      <type>Choice</type>
      <required>false</required>
      <model_dependent>false</model_dependent>
      <choices>
        <choice>
          <value>roof</value>
          <display_name>roof</display_name>
        </choice>
        <choice>
          <value>ground</value>
          <display_name>ground</display_name>
        </choice>
      </choices>
    </argument>
    <argument>
      <name>pv_system_2_tracking</name>
      <display_name>PV System 2: Tracking</display_name>
      <description>Type of tracking for the second PV system. If not provided, the OS-HPXML default is used.</description>
      <type>Choice</type>
      <required>false</required>
      <model_dependent>false</model_dependent>
      <choices>
        <choice>
          <value>fixed</value>
          <display_name>fixed</display_name>
        </choice>
        <choice>
          <value>1-axis</value>
          <display_name>1-axis</display_name>
        </choice>
        <choice>
          <value>1-axis backtracked</value>
          <display_name>1-axis backtracked</display_name>
        </choice>
        <choice>
          <value>2-axis</value>
          <display_name>2-axis</display_name>
        </choice>
      </choices>
    </argument>
    <argument>
      <name>pv_system_2_array_azimuth</name>
      <display_name>PV System 2: Array Azimuth</display_name>
      <description>Array azimuth of the second PV system. Azimuth is measured clockwise from north (e.g., North=0, East=90, South=180, West=270).</description>
      <type>Double</type>
      <units>degrees</units>
      <required>true</required>
      <model_dependent>false</model_dependent>
      <default_value>180</default_value>
    </argument>
    <argument>
      <name>pv_system_2_array_tilt</name>
      <display_name>PV System 2: Array Tilt</display_name>
      <description>Array tilt of the second PV system. Can also enter, e.g., RoofPitch, RoofPitch+20, Latitude, Latitude-15, etc.</description>
      <type>String</type>
      <units>degrees</units>
      <required>true</required>
      <model_dependent>false</model_dependent>
      <default_value>RoofPitch</default_value>
    </argument>
    <argument>
      <name>pv_system_2_max_power_output</name>
      <display_name>PV System 2: Maximum Power Output</display_name>
      <description>Maximum power output of the second PV system. For a shared system, this is the total building maximum power output.</description>
      <type>Double</type>
      <units>W</units>
      <required>true</required>
      <model_dependent>false</model_dependent>
      <default_value>4000</default_value>
    </argument>
    <argument>
      <name>battery_present</name>
      <display_name>Battery: Present</display_name>
      <description>Whether there is a lithium ion battery present.</description>
      <type>Boolean</type>
      <required>true</required>
      <model_dependent>false</model_dependent>
      <default_value>false</default_value>
      <choices>
        <choice>
          <value>true</value>
          <display_name>true</display_name>
        </choice>
        <choice>
          <value>false</value>
          <display_name>false</display_name>
        </choice>
      </choices>
    </argument>
    <argument>
      <name>battery_location</name>
      <display_name>Battery: Location</display_name>
      <description>The space type for the lithium ion battery location. If not provided, the OS-HPXML default is used.</description>
      <type>Choice</type>
      <required>false</required>
      <model_dependent>false</model_dependent>
      <choices>
        <choice>
          <value>living space</value>
          <display_name>living space</display_name>
        </choice>
        <choice>
          <value>basement - conditioned</value>
          <display_name>basement - conditioned</display_name>
        </choice>
        <choice>
          <value>basement - unconditioned</value>
          <display_name>basement - unconditioned</display_name>
        </choice>
        <choice>
          <value>crawlspace</value>
          <display_name>crawlspace</display_name>
        </choice>
        <choice>
          <value>crawlspace - vented</value>
          <display_name>crawlspace - vented</display_name>
        </choice>
        <choice>
          <value>crawlspace - unvented</value>
          <display_name>crawlspace - unvented</display_name>
        </choice>
        <choice>
          <value>crawlspace - conditioned</value>
          <display_name>crawlspace - conditioned</display_name>
        </choice>
        <choice>
          <value>attic</value>
          <display_name>attic</display_name>
        </choice>
        <choice>
          <value>attic - vented</value>
          <display_name>attic - vented</display_name>
        </choice>
        <choice>
          <value>attic - unvented</value>
          <display_name>attic - unvented</display_name>
        </choice>
        <choice>
          <value>garage</value>
          <display_name>garage</display_name>
        </choice>
        <choice>
          <value>outside</value>
          <display_name>outside</display_name>
        </choice>
      </choices>
    </argument>
    <argument>
      <name>battery_power</name>
      <display_name>Battery: Rated Power Output</display_name>
      <description>The rated power output of the lithium ion battery. If not provided, the OS-HPXML default is used.</description>
      <type>Double</type>
      <units>W</units>
      <required>false</required>
      <model_dependent>false</model_dependent>
    </argument>
    <argument>
      <name>battery_capacity</name>
      <display_name>Battery: Nominal Capacity</display_name>
      <description>The nominal capacity of the lithium ion battery. If not provided, the OS-HPXML default is used.</description>
      <type>Double</type>
      <units>kWh</units>
      <required>false</required>
      <model_dependent>false</model_dependent>
    </argument>
    <argument>
      <name>battery_usable_capacity</name>
      <display_name>Battery: Usable Capacity</display_name>
      <description>The usable capacity of the lithium ion battery. If not provided, the OS-HPXML default is used.</description>
      <type>Double</type>
      <units>kWh</units>
      <required>false</required>
      <model_dependent>false</model_dependent>
    </argument>
    <argument>
      <name>battery_round_trip_efficiency</name>
      <display_name>Battery: Round Trip Efficiency</display_name>
      <description>The round trip efficiency of the lithium ion battery. If not provided, the OS-HPXML default is used.</description>
      <type>Double</type>
      <units>Frac</units>
      <required>false</required>
      <model_dependent>false</model_dependent>
    </argument>
    <argument>
      <name>lighting_present</name>
      <display_name>Lighting: Present</display_name>
      <description>Whether there is lighting energy use.</description>
      <type>Boolean</type>
      <required>true</required>
      <model_dependent>false</model_dependent>
      <default_value>true</default_value>
      <choices>
        <choice>
          <value>true</value>
          <display_name>true</display_name>
        </choice>
        <choice>
          <value>false</value>
          <display_name>false</display_name>
        </choice>
      </choices>
    </argument>
    <argument>
      <name>lighting_interior_fraction_cfl</name>
      <display_name>Lighting: Interior Fraction CFL</display_name>
      <description>Fraction of all lamps (interior) that are compact fluorescent. Lighting not specified as CFL, LFL, or LED is assumed to be incandescent.</description>
      <type>Double</type>
      <required>true</required>
      <model_dependent>false</model_dependent>
      <default_value>0.1</default_value>
    </argument>
    <argument>
      <name>lighting_interior_fraction_lfl</name>
      <display_name>Lighting: Interior Fraction LFL</display_name>
      <description>Fraction of all lamps (interior) that are linear fluorescent. Lighting not specified as CFL, LFL, or LED is assumed to be incandescent.</description>
      <type>Double</type>
      <required>true</required>
      <model_dependent>false</model_dependent>
      <default_value>0</default_value>
    </argument>
    <argument>
      <name>lighting_interior_fraction_led</name>
      <display_name>Lighting: Interior Fraction LED</display_name>
      <description>Fraction of all lamps (interior) that are light emitting diodes. Lighting not specified as CFL, LFL, or LED is assumed to be incandescent.</description>
      <type>Double</type>
      <required>true</required>
      <model_dependent>false</model_dependent>
      <default_value>0</default_value>
    </argument>
    <argument>
      <name>lighting_interior_usage_multiplier</name>
      <display_name>Lighting: Interior Usage Multiplier</display_name>
      <description>Multiplier on the lighting energy usage (interior) that can reflect, e.g., high/low usage occupants. If not provided, the OS-HPXML default is used.</description>
      <type>Double</type>
      <required>false</required>
      <model_dependent>false</model_dependent>
    </argument>
    <argument>
      <name>lighting_exterior_fraction_cfl</name>
      <display_name>Lighting: Exterior Fraction CFL</display_name>
      <description>Fraction of all lamps (exterior) that are compact fluorescent. Lighting not specified as CFL, LFL, or LED is assumed to be incandescent.</description>
      <type>Double</type>
      <required>true</required>
      <model_dependent>false</model_dependent>
      <default_value>0</default_value>
    </argument>
    <argument>
      <name>lighting_exterior_fraction_lfl</name>
      <display_name>Lighting: Exterior Fraction LFL</display_name>
      <description>Fraction of all lamps (exterior) that are linear fluorescent. Lighting not specified as CFL, LFL, or LED is assumed to be incandescent.</description>
      <type>Double</type>
      <required>true</required>
      <model_dependent>false</model_dependent>
      <default_value>0</default_value>
    </argument>
    <argument>
      <name>lighting_exterior_fraction_led</name>
      <display_name>Lighting: Exterior Fraction LED</display_name>
      <description>Fraction of all lamps (exterior) that are light emitting diodes. Lighting not specified as CFL, LFL, or LED is assumed to be incandescent.</description>
      <type>Double</type>
      <required>true</required>
      <model_dependent>false</model_dependent>
      <default_value>0</default_value>
    </argument>
    <argument>
      <name>lighting_exterior_usage_multiplier</name>
      <display_name>Lighting: Exterior Usage Multiplier</display_name>
      <description>Multiplier on the lighting energy usage (exterior) that can reflect, e.g., high/low usage occupants. If not provided, the OS-HPXML default is used.</description>
      <type>Double</type>
      <required>false</required>
      <model_dependent>false</model_dependent>
    </argument>
    <argument>
      <name>lighting_garage_fraction_cfl</name>
      <display_name>Lighting: Garage Fraction CFL</display_name>
      <description>Fraction of all lamps (garage) that are compact fluorescent. Lighting not specified as CFL, LFL, or LED is assumed to be incandescent.</description>
      <type>Double</type>
      <required>true</required>
      <model_dependent>false</model_dependent>
      <default_value>0</default_value>
    </argument>
    <argument>
      <name>lighting_garage_fraction_lfl</name>
      <display_name>Lighting: Garage Fraction LFL</display_name>
      <description>Fraction of all lamps (garage) that are linear fluorescent. Lighting not specified as CFL, LFL, or LED is assumed to be incandescent.</description>
      <type>Double</type>
      <required>true</required>
      <model_dependent>false</model_dependent>
      <default_value>0</default_value>
    </argument>
    <argument>
      <name>lighting_garage_fraction_led</name>
      <display_name>Lighting: Garage Fraction LED</display_name>
      <description>Fraction of all lamps (garage) that are light emitting diodes. Lighting not specified as CFL, LFL, or LED is assumed to be incandescent.</description>
      <type>Double</type>
      <required>true</required>
      <model_dependent>false</model_dependent>
      <default_value>0</default_value>
    </argument>
    <argument>
      <name>lighting_garage_usage_multiplier</name>
      <display_name>Lighting: Garage Usage Multiplier</display_name>
      <description>Multiplier on the lighting energy usage (garage) that can reflect, e.g., high/low usage occupants. If not provided, the OS-HPXML default is used.</description>
      <type>Double</type>
      <required>false</required>
      <model_dependent>false</model_dependent>
    </argument>
    <argument>
      <name>holiday_lighting_present</name>
      <display_name>Holiday Lighting: Present</display_name>
      <description>Whether there is holiday lighting.</description>
      <type>Boolean</type>
      <required>true</required>
      <model_dependent>false</model_dependent>
      <default_value>false</default_value>
      <choices>
        <choice>
          <value>true</value>
          <display_name>true</display_name>
        </choice>
        <choice>
          <value>false</value>
          <display_name>false</display_name>
        </choice>
      </choices>
    </argument>
    <argument>
      <name>holiday_lighting_daily_kwh</name>
      <display_name>Holiday Lighting: Daily Consumption</display_name>
      <description>The daily energy consumption for holiday lighting (exterior). If not provided, the OS-HPXML default is used.</description>
      <type>Double</type>
      <units>kWh/day</units>
      <required>false</required>
      <model_dependent>false</model_dependent>
    </argument>
    <argument>
      <name>holiday_lighting_period</name>
      <display_name>Holiday Lighting: Period</display_name>
      <description>Enter a date like "Nov 25 - Jan 5". If not provided, the OS-HPXML default is used.</description>
      <type>String</type>
      <required>false</required>
      <model_dependent>false</model_dependent>
    </argument>
    <argument>
      <name>dehumidifier_type</name>
      <display_name>Dehumidifier: Type</display_name>
      <description>The type of dehumidifier.</description>
      <type>Choice</type>
      <required>true</required>
      <model_dependent>false</model_dependent>
      <default_value>none</default_value>
      <choices>
        <choice>
          <value>none</value>
          <display_name>none</display_name>
        </choice>
        <choice>
          <value>portable</value>
          <display_name>portable</display_name>
        </choice>
        <choice>
          <value>whole-home</value>
          <display_name>whole-home</display_name>
        </choice>
      </choices>
    </argument>
    <argument>
      <name>dehumidifier_efficiency_type</name>
      <display_name>Dehumidifier: Efficiency Type</display_name>
      <description>The efficiency type of dehumidifier.</description>
      <type>Choice</type>
      <required>true</required>
      <model_dependent>false</model_dependent>
      <default_value>IntegratedEnergyFactor</default_value>
      <choices>
        <choice>
          <value>EnergyFactor</value>
          <display_name>EnergyFactor</display_name>
        </choice>
        <choice>
          <value>IntegratedEnergyFactor</value>
          <display_name>IntegratedEnergyFactor</display_name>
        </choice>
      </choices>
    </argument>
    <argument>
      <name>dehumidifier_efficiency</name>
      <display_name>Dehumidifier: Efficiency</display_name>
      <description>The efficiency of the dehumidifier.</description>
      <type>Double</type>
      <units>liters/kWh</units>
      <required>true</required>
      <model_dependent>false</model_dependent>
      <default_value>1.5</default_value>
    </argument>
    <argument>
      <name>dehumidifier_capacity</name>
      <display_name>Dehumidifier: Capacity</display_name>
      <description>The capacity (water removal rate) of the dehumidifier.</description>
      <type>Double</type>
      <units>pint/day</units>
      <required>true</required>
      <model_dependent>false</model_dependent>
      <default_value>40</default_value>
    </argument>
    <argument>
      <name>dehumidifier_rh_setpoint</name>
      <display_name>Dehumidifier: Relative Humidity Setpoint</display_name>
      <description>The relative humidity setpoint of the dehumidifier.</description>
      <type>Double</type>
      <units>Frac</units>
      <required>true</required>
      <model_dependent>false</model_dependent>
      <default_value>0.5</default_value>
    </argument>
    <argument>
      <name>dehumidifier_fraction_dehumidification_load_served</name>
      <display_name>Dehumidifier: Fraction Dehumidification Load Served</display_name>
      <description>The dehumidification load served fraction of the dehumidifier.</description>
      <type>Double</type>
      <units>Frac</units>
      <required>true</required>
      <model_dependent>false</model_dependent>
      <default_value>1</default_value>
    </argument>
    <argument>
      <name>clothes_washer_present</name>
      <display_name>Clothes Washer: Present</display_name>
      <description>Whether there is a clothes washer present.</description>
      <type>Boolean</type>
      <required>true</required>
      <model_dependent>false</model_dependent>
      <default_value>true</default_value>
      <choices>
        <choice>
          <value>true</value>
          <display_name>true</display_name>
        </choice>
        <choice>
          <value>false</value>
          <display_name>false</display_name>
        </choice>
      </choices>
    </argument>
    <argument>
      <name>clothes_washer_location</name>
      <display_name>Clothes Washer: Location</display_name>
      <description>The space type for the clothes washer location. If not provided, the OS-HPXML default is used.</description>
      <type>Choice</type>
      <required>false</required>
      <model_dependent>false</model_dependent>
      <choices>
        <choice>
          <value>living space</value>
          <display_name>living space</display_name>
        </choice>
        <choice>
          <value>basement - conditioned</value>
          <display_name>basement - conditioned</display_name>
        </choice>
        <choice>
          <value>basement - unconditioned</value>
          <display_name>basement - unconditioned</display_name>
        </choice>
        <choice>
          <value>garage</value>
          <display_name>garage</display_name>
        </choice>
        <choice>
          <value>other housing unit</value>
          <display_name>other housing unit</display_name>
        </choice>
        <choice>
          <value>other heated space</value>
          <display_name>other heated space</display_name>
        </choice>
        <choice>
          <value>other multifamily buffer space</value>
          <display_name>other multifamily buffer space</display_name>
        </choice>
        <choice>
          <value>other non-freezing space</value>
          <display_name>other non-freezing space</display_name>
        </choice>
      </choices>
    </argument>
    <argument>
      <name>clothes_washer_efficiency_type</name>
      <display_name>Clothes Washer: Efficiency Type</display_name>
      <description>The efficiency type of the clothes washer.</description>
      <type>Choice</type>
      <required>true</required>
      <model_dependent>false</model_dependent>
      <default_value>IntegratedModifiedEnergyFactor</default_value>
      <choices>
        <choice>
          <value>ModifiedEnergyFactor</value>
          <display_name>ModifiedEnergyFactor</display_name>
        </choice>
        <choice>
          <value>IntegratedModifiedEnergyFactor</value>
          <display_name>IntegratedModifiedEnergyFactor</display_name>
        </choice>
      </choices>
    </argument>
    <argument>
      <name>clothes_washer_efficiency</name>
      <display_name>Clothes Washer: Efficiency</display_name>
      <description>The efficiency of the clothes washer. If not provided, the OS-HPXML default is used.</description>
      <type>Double</type>
      <units>ft^3/kWh-cyc</units>
      <required>false</required>
      <model_dependent>false</model_dependent>
    </argument>
    <argument>
      <name>clothes_washer_rated_annual_kwh</name>
      <display_name>Clothes Washer: Rated Annual Consumption</display_name>
      <description>The annual energy consumed by the clothes washer, as rated, obtained from the EnergyGuide label. This includes both the appliance electricity consumption and the energy required for water heating. If not provided, the OS-HPXML default is used.</description>
      <type>Double</type>
      <units>kWh/yr</units>
      <required>false</required>
      <model_dependent>false</model_dependent>
    </argument>
    <argument>
      <name>clothes_washer_label_electric_rate</name>
      <display_name>Clothes Washer: Label Electric Rate</display_name>
      <description>The annual energy consumed by the clothes washer, as rated, obtained from the EnergyGuide label. This includes both the appliance electricity consumption and the energy required for water heating. If not provided, the OS-HPXML default is used.</description>
      <type>Double</type>
      <units>$/kWh</units>
      <required>false</required>
      <model_dependent>false</model_dependent>
    </argument>
    <argument>
      <name>clothes_washer_label_gas_rate</name>
      <display_name>Clothes Washer: Label Gas Rate</display_name>
      <description>The annual energy consumed by the clothes washer, as rated, obtained from the EnergyGuide label. This includes both the appliance electricity consumption and the energy required for water heating. If not provided, the OS-HPXML default is used.</description>
      <type>Double</type>
      <units>$/therm</units>
      <required>false</required>
      <model_dependent>false</model_dependent>
    </argument>
    <argument>
      <name>clothes_washer_label_annual_gas_cost</name>
      <display_name>Clothes Washer: Label Annual Cost with Gas DHW</display_name>
      <description>The annual cost of using the system under test conditions. Input is obtained from the EnergyGuide label. If not provided, the OS-HPXML default is used.</description>
      <type>Double</type>
      <units>$</units>
      <required>false</required>
      <model_dependent>false</model_dependent>
    </argument>
    <argument>
      <name>clothes_washer_label_usage</name>
      <display_name>Clothes Washer: Label Usage</display_name>
      <description>The clothes washer loads per week. If not provided, the OS-HPXML default is used.</description>
      <type>Double</type>
      <units>cyc/wk</units>
      <required>false</required>
      <model_dependent>false</model_dependent>
    </argument>
    <argument>
      <name>clothes_washer_capacity</name>
      <display_name>Clothes Washer: Drum Volume</display_name>
      <description>Volume of the washer drum. Obtained from the EnergyStar website or the manufacturer's literature. If not provided, the OS-HPXML default is used.</description>
      <type>Double</type>
      <units>ft^3</units>
      <required>false</required>
      <model_dependent>false</model_dependent>
    </argument>
    <argument>
      <name>clothes_washer_usage_multiplier</name>
      <display_name>Clothes Washer: Usage Multiplier</display_name>
      <description>Multiplier on the clothes washer energy and hot water usage that can reflect, e.g., high/low usage occupants. If not provided, the OS-HPXML default is used.</description>
      <type>Double</type>
      <required>false</required>
      <model_dependent>false</model_dependent>
    </argument>
    <argument>
      <name>clothes_dryer_present</name>
      <display_name>Clothes Dryer: Present</display_name>
      <description>Whether there is a clothes dryer present.</description>
      <type>Boolean</type>
      <required>true</required>
      <model_dependent>false</model_dependent>
      <default_value>true</default_value>
      <choices>
        <choice>
          <value>true</value>
          <display_name>true</display_name>
        </choice>
        <choice>
          <value>false</value>
          <display_name>false</display_name>
        </choice>
      </choices>
    </argument>
    <argument>
      <name>clothes_dryer_location</name>
      <display_name>Clothes Dryer: Location</display_name>
      <description>The space type for the clothes dryer location. If not provided, the OS-HPXML default is used.</description>
      <type>Choice</type>
      <required>false</required>
      <model_dependent>false</model_dependent>
      <choices>
        <choice>
          <value>living space</value>
          <display_name>living space</display_name>
        </choice>
        <choice>
          <value>basement - conditioned</value>
          <display_name>basement - conditioned</display_name>
        </choice>
        <choice>
          <value>basement - unconditioned</value>
          <display_name>basement - unconditioned</display_name>
        </choice>
        <choice>
          <value>garage</value>
          <display_name>garage</display_name>
        </choice>
        <choice>
          <value>other housing unit</value>
          <display_name>other housing unit</display_name>
        </choice>
        <choice>
          <value>other heated space</value>
          <display_name>other heated space</display_name>
        </choice>
        <choice>
          <value>other multifamily buffer space</value>
          <display_name>other multifamily buffer space</display_name>
        </choice>
        <choice>
          <value>other non-freezing space</value>
          <display_name>other non-freezing space</display_name>
        </choice>
      </choices>
    </argument>
    <argument>
      <name>clothes_dryer_fuel_type</name>
      <display_name>Clothes Dryer: Fuel Type</display_name>
      <description>Type of fuel used by the clothes dryer.</description>
      <type>Choice</type>
      <required>true</required>
      <model_dependent>false</model_dependent>
      <default_value>natural gas</default_value>
      <choices>
        <choice>
          <value>electricity</value>
          <display_name>electricity</display_name>
        </choice>
        <choice>
          <value>natural gas</value>
          <display_name>natural gas</display_name>
        </choice>
        <choice>
          <value>fuel oil</value>
          <display_name>fuel oil</display_name>
        </choice>
        <choice>
          <value>propane</value>
          <display_name>propane</display_name>
        </choice>
        <choice>
          <value>wood</value>
          <display_name>wood</display_name>
        </choice>
        <choice>
          <value>coal</value>
          <display_name>coal</display_name>
        </choice>
      </choices>
    </argument>
    <argument>
      <name>clothes_dryer_efficiency_type</name>
      <display_name>Clothes Dryer: Efficiency Type</display_name>
      <description>The efficiency type of the clothes dryer.</description>
      <type>Choice</type>
      <required>true</required>
      <model_dependent>false</model_dependent>
      <default_value>CombinedEnergyFactor</default_value>
      <choices>
        <choice>
          <value>EnergyFactor</value>
          <display_name>EnergyFactor</display_name>
        </choice>
        <choice>
          <value>CombinedEnergyFactor</value>
          <display_name>CombinedEnergyFactor</display_name>
        </choice>
      </choices>
    </argument>
    <argument>
      <name>clothes_dryer_efficiency</name>
      <display_name>Clothes Dryer: Efficiency</display_name>
      <description>The efficiency of the clothes dryer. If not provided, the OS-HPXML default is used.</description>
      <type>Double</type>
      <units>lb/kWh</units>
      <required>false</required>
      <model_dependent>false</model_dependent>
    </argument>
    <argument>
      <name>clothes_dryer_vented_flow_rate</name>
      <display_name>Clothes Dryer: Vented Flow Rate</display_name>
      <description>The exhaust flow rate of the vented clothes dryer. If not provided, the OS-HPXML default is used.</description>
      <type>Double</type>
      <units>CFM</units>
      <required>false</required>
      <model_dependent>false</model_dependent>
    </argument>
    <argument>
      <name>clothes_dryer_usage_multiplier</name>
      <display_name>Clothes Dryer: Usage Multiplier</display_name>
      <description>Multiplier on the clothes dryer energy usage that can reflect, e.g., high/low usage occupants. If not provided, the OS-HPXML default is used.</description>
      <type>Double</type>
      <required>false</required>
      <model_dependent>false</model_dependent>
    </argument>
    <argument>
      <name>dishwasher_present</name>
      <display_name>Dishwasher: Present</display_name>
      <description>Whether there is a dishwasher present.</description>
      <type>Boolean</type>
      <required>true</required>
      <model_dependent>false</model_dependent>
      <default_value>true</default_value>
      <choices>
        <choice>
          <value>true</value>
          <display_name>true</display_name>
        </choice>
        <choice>
          <value>false</value>
          <display_name>false</display_name>
        </choice>
      </choices>
    </argument>
    <argument>
      <name>dishwasher_location</name>
      <display_name>Dishwasher: Location</display_name>
      <description>The space type for the dishwasher location. If not provided, the OS-HPXML default is used.</description>
      <type>Choice</type>
      <required>false</required>
      <model_dependent>false</model_dependent>
      <choices>
        <choice>
          <value>living space</value>
          <display_name>living space</display_name>
        </choice>
        <choice>
          <value>basement - conditioned</value>
          <display_name>basement - conditioned</display_name>
        </choice>
        <choice>
          <value>basement - unconditioned</value>
          <display_name>basement - unconditioned</display_name>
        </choice>
        <choice>
          <value>garage</value>
          <display_name>garage</display_name>
        </choice>
        <choice>
          <value>other housing unit</value>
          <display_name>other housing unit</display_name>
        </choice>
        <choice>
          <value>other heated space</value>
          <display_name>other heated space</display_name>
        </choice>
        <choice>
          <value>other multifamily buffer space</value>
          <display_name>other multifamily buffer space</display_name>
        </choice>
        <choice>
          <value>other non-freezing space</value>
          <display_name>other non-freezing space</display_name>
        </choice>
      </choices>
    </argument>
    <argument>
      <name>dishwasher_efficiency_type</name>
      <display_name>Dishwasher: Efficiency Type</display_name>
      <description>The efficiency type of dishwasher.</description>
      <type>Choice</type>
      <required>true</required>
      <model_dependent>false</model_dependent>
      <default_value>RatedAnnualkWh</default_value>
      <choices>
        <choice>
          <value>RatedAnnualkWh</value>
          <display_name>RatedAnnualkWh</display_name>
        </choice>
        <choice>
          <value>EnergyFactor</value>
          <display_name>EnergyFactor</display_name>
        </choice>
      </choices>
    </argument>
    <argument>
      <name>dishwasher_efficiency</name>
      <display_name>Dishwasher: Efficiency</display_name>
      <description>The efficiency of the dishwasher. If not provided, the OS-HPXML default is used.</description>
      <type>Double</type>
      <units>RatedAnnualkWh or EnergyFactor</units>
      <required>false</required>
      <model_dependent>false</model_dependent>
    </argument>
    <argument>
      <name>dishwasher_label_electric_rate</name>
      <display_name>Dishwasher: Label Electric Rate</display_name>
      <description>The label electric rate of the dishwasher. If not provided, the OS-HPXML default is used.</description>
      <type>Double</type>
      <units>$/kWh</units>
      <required>false</required>
      <model_dependent>false</model_dependent>
    </argument>
    <argument>
      <name>dishwasher_label_gas_rate</name>
      <display_name>Dishwasher: Label Gas Rate</display_name>
      <description>The label gas rate of the dishwasher. If not provided, the OS-HPXML default is used.</description>
      <type>Double</type>
      <units>$/therm</units>
      <required>false</required>
      <model_dependent>false</model_dependent>
    </argument>
    <argument>
      <name>dishwasher_label_annual_gas_cost</name>
      <display_name>Dishwasher: Label Annual Gas Cost</display_name>
      <description>The label annual gas cost of the dishwasher. If not provided, the OS-HPXML default is used.</description>
      <type>Double</type>
      <units>$</units>
      <required>false</required>
      <model_dependent>false</model_dependent>
    </argument>
    <argument>
      <name>dishwasher_label_usage</name>
      <display_name>Dishwasher: Label Usage</display_name>
      <description>The dishwasher loads per week. If not provided, the OS-HPXML default is used.</description>
      <type>Double</type>
      <units>cyc/wk</units>
      <required>false</required>
      <model_dependent>false</model_dependent>
    </argument>
    <argument>
      <name>dishwasher_place_setting_capacity</name>
      <display_name>Dishwasher: Number of Place Settings</display_name>
      <description>The number of place settings for the unit. Data obtained from manufacturer's literature. If not provided, the OS-HPXML default is used.</description>
      <type>Integer</type>
      <units>#</units>
      <required>false</required>
      <model_dependent>false</model_dependent>
    </argument>
    <argument>
      <name>dishwasher_usage_multiplier</name>
      <display_name>Dishwasher: Usage Multiplier</display_name>
      <description>Multiplier on the dishwasher energy usage that can reflect, e.g., high/low usage occupants. If not provided, the OS-HPXML default is used.</description>
      <type>Double</type>
      <required>false</required>
      <model_dependent>false</model_dependent>
    </argument>
    <argument>
      <name>refrigerator_present</name>
      <display_name>Refrigerator: Present</display_name>
      <description>Whether there is a refrigerator present.</description>
      <type>Boolean</type>
      <required>true</required>
      <model_dependent>false</model_dependent>
      <default_value>true</default_value>
      <choices>
        <choice>
          <value>true</value>
          <display_name>true</display_name>
        </choice>
        <choice>
          <value>false</value>
          <display_name>false</display_name>
        </choice>
      </choices>
    </argument>
    <argument>
      <name>refrigerator_location</name>
      <display_name>Refrigerator: Location</display_name>
      <description>The space type for the refrigerator location. If not provided, the OS-HPXML default is used.</description>
      <type>Choice</type>
      <required>false</required>
      <model_dependent>false</model_dependent>
      <choices>
        <choice>
          <value>living space</value>
          <display_name>living space</display_name>
        </choice>
        <choice>
          <value>basement - conditioned</value>
          <display_name>basement - conditioned</display_name>
        </choice>
        <choice>
          <value>basement - unconditioned</value>
          <display_name>basement - unconditioned</display_name>
        </choice>
        <choice>
          <value>garage</value>
          <display_name>garage</display_name>
        </choice>
        <choice>
          <value>other housing unit</value>
          <display_name>other housing unit</display_name>
        </choice>
        <choice>
          <value>other heated space</value>
          <display_name>other heated space</display_name>
        </choice>
        <choice>
          <value>other multifamily buffer space</value>
          <display_name>other multifamily buffer space</display_name>
        </choice>
        <choice>
          <value>other non-freezing space</value>
          <display_name>other non-freezing space</display_name>
        </choice>
      </choices>
    </argument>
    <argument>
      <name>refrigerator_rated_annual_kwh</name>
      <display_name>Refrigerator: Rated Annual Consumption</display_name>
      <description>The EnergyGuide rated annual energy consumption for a refrigerator. If not provided, the OS-HPXML default is used.</description>
      <type>Double</type>
      <units>kWh/yr</units>
      <required>false</required>
      <model_dependent>false</model_dependent>
    </argument>
    <argument>
      <name>refrigerator_usage_multiplier</name>
      <display_name>Refrigerator: Usage Multiplier</display_name>
      <description>Multiplier on the refrigerator energy usage that can reflect, e.g., high/low usage occupants. If not provided, the OS-HPXML default is used.</description>
      <type>Double</type>
      <required>false</required>
      <model_dependent>false</model_dependent>
    </argument>
    <argument>
      <name>extra_refrigerator_present</name>
      <display_name>Extra Refrigerator: Present</display_name>
      <description>Whether there is an extra refrigerator present.</description>
      <type>Boolean</type>
      <required>true</required>
      <model_dependent>false</model_dependent>
      <default_value>false</default_value>
      <choices>
        <choice>
          <value>true</value>
          <display_name>true</display_name>
        </choice>
        <choice>
          <value>false</value>
          <display_name>false</display_name>
        </choice>
      </choices>
    </argument>
    <argument>
      <name>extra_refrigerator_location</name>
      <display_name>Extra Refrigerator: Location</display_name>
      <description>The space type for the extra refrigerator location. If not provided, the OS-HPXML default is used.</description>
      <type>Choice</type>
      <required>false</required>
      <model_dependent>false</model_dependent>
      <choices>
        <choice>
          <value>living space</value>
          <display_name>living space</display_name>
        </choice>
        <choice>
          <value>basement - conditioned</value>
          <display_name>basement - conditioned</display_name>
        </choice>
        <choice>
          <value>basement - unconditioned</value>
          <display_name>basement - unconditioned</display_name>
        </choice>
        <choice>
          <value>garage</value>
          <display_name>garage</display_name>
        </choice>
        <choice>
          <value>other housing unit</value>
          <display_name>other housing unit</display_name>
        </choice>
        <choice>
          <value>other heated space</value>
          <display_name>other heated space</display_name>
        </choice>
        <choice>
          <value>other multifamily buffer space</value>
          <display_name>other multifamily buffer space</display_name>
        </choice>
        <choice>
          <value>other non-freezing space</value>
          <display_name>other non-freezing space</display_name>
        </choice>
      </choices>
    </argument>
    <argument>
      <name>extra_refrigerator_rated_annual_kwh</name>
      <display_name>Extra Refrigerator: Rated Annual Consumption</display_name>
      <description>The EnergyGuide rated annual energy consumption for an extra rrefrigerator. If not provided, the OS-HPXML default is used.</description>
      <type>Double</type>
      <units>kWh/yr</units>
      <required>false</required>
      <model_dependent>false</model_dependent>
    </argument>
    <argument>
      <name>extra_refrigerator_usage_multiplier</name>
      <display_name>Extra Refrigerator: Usage Multiplier</display_name>
      <description>Multiplier on the extra refrigerator energy usage that can reflect, e.g., high/low usage occupants. If not provided, the OS-HPXML default is used.</description>
      <type>Double</type>
      <required>false</required>
      <model_dependent>false</model_dependent>
    </argument>
    <argument>
      <name>freezer_present</name>
      <display_name>Freezer: Present</display_name>
      <description>Whether there is a freezer present.</description>
      <type>Boolean</type>
      <required>true</required>
      <model_dependent>false</model_dependent>
      <default_value>false</default_value>
      <choices>
        <choice>
          <value>true</value>
          <display_name>true</display_name>
        </choice>
        <choice>
          <value>false</value>
          <display_name>false</display_name>
        </choice>
      </choices>
    </argument>
    <argument>
      <name>freezer_location</name>
      <display_name>Freezer: Location</display_name>
      <description>The space type for the freezer location. If not provided, the OS-HPXML default is used.</description>
      <type>Choice</type>
      <required>false</required>
      <model_dependent>false</model_dependent>
      <choices>
        <choice>
          <value>living space</value>
          <display_name>living space</display_name>
        </choice>
        <choice>
          <value>basement - conditioned</value>
          <display_name>basement - conditioned</display_name>
        </choice>
        <choice>
          <value>basement - unconditioned</value>
          <display_name>basement - unconditioned</display_name>
        </choice>
        <choice>
          <value>garage</value>
          <display_name>garage</display_name>
        </choice>
        <choice>
          <value>other housing unit</value>
          <display_name>other housing unit</display_name>
        </choice>
        <choice>
          <value>other heated space</value>
          <display_name>other heated space</display_name>
        </choice>
        <choice>
          <value>other multifamily buffer space</value>
          <display_name>other multifamily buffer space</display_name>
        </choice>
        <choice>
          <value>other non-freezing space</value>
          <display_name>other non-freezing space</display_name>
        </choice>
      </choices>
    </argument>
    <argument>
      <name>freezer_rated_annual_kwh</name>
      <display_name>Freezer: Rated Annual Consumption</display_name>
      <description>The EnergyGuide rated annual energy consumption for a freezer. If not provided, the OS-HPXML default is used.</description>
      <type>Double</type>
      <units>kWh/yr</units>
      <required>false</required>
      <model_dependent>false</model_dependent>
    </argument>
    <argument>
      <name>freezer_usage_multiplier</name>
      <display_name>Freezer: Usage Multiplier</display_name>
      <description>Multiplier on the freezer energy usage that can reflect, e.g., high/low usage occupants. If not provided, the OS-HPXML default is used.</description>
      <type>Double</type>
      <required>false</required>
      <model_dependent>false</model_dependent>
    </argument>
    <argument>
      <name>cooking_range_oven_present</name>
      <display_name>Cooking Range/Oven: Present</display_name>
      <description>Whether there is a cooking range/oven present.</description>
      <type>Boolean</type>
      <required>true</required>
      <model_dependent>false</model_dependent>
      <default_value>true</default_value>
      <choices>
        <choice>
          <value>true</value>
          <display_name>true</display_name>
        </choice>
        <choice>
          <value>false</value>
          <display_name>false</display_name>
        </choice>
      </choices>
    </argument>
    <argument>
      <name>cooking_range_oven_location</name>
      <display_name>Cooking Range/Oven: Location</display_name>
      <description>The space type for the cooking range/oven location. If not provided, the OS-HPXML default is used.</description>
      <type>Choice</type>
      <required>false</required>
      <model_dependent>false</model_dependent>
      <choices>
        <choice>
          <value>living space</value>
          <display_name>living space</display_name>
        </choice>
        <choice>
          <value>basement - conditioned</value>
          <display_name>basement - conditioned</display_name>
        </choice>
        <choice>
          <value>basement - unconditioned</value>
          <display_name>basement - unconditioned</display_name>
        </choice>
        <choice>
          <value>garage</value>
          <display_name>garage</display_name>
        </choice>
        <choice>
          <value>other housing unit</value>
          <display_name>other housing unit</display_name>
        </choice>
        <choice>
          <value>other heated space</value>
          <display_name>other heated space</display_name>
        </choice>
        <choice>
          <value>other multifamily buffer space</value>
          <display_name>other multifamily buffer space</display_name>
        </choice>
        <choice>
          <value>other non-freezing space</value>
          <display_name>other non-freezing space</display_name>
        </choice>
      </choices>
    </argument>
    <argument>
      <name>cooking_range_oven_fuel_type</name>
      <display_name>Cooking Range/Oven: Fuel Type</display_name>
      <description>Type of fuel used by the cooking range/oven.</description>
      <type>Choice</type>
      <required>true</required>
      <model_dependent>false</model_dependent>
      <default_value>natural gas</default_value>
      <choices>
        <choice>
          <value>electricity</value>
          <display_name>electricity</display_name>
        </choice>
        <choice>
          <value>natural gas</value>
          <display_name>natural gas</display_name>
        </choice>
        <choice>
          <value>fuel oil</value>
          <display_name>fuel oil</display_name>
        </choice>
        <choice>
          <value>propane</value>
          <display_name>propane</display_name>
        </choice>
        <choice>
          <value>wood</value>
          <display_name>wood</display_name>
        </choice>
        <choice>
          <value>coal</value>
          <display_name>coal</display_name>
        </choice>
      </choices>
    </argument>
    <argument>
      <name>cooking_range_oven_is_induction</name>
      <display_name>Cooking Range/Oven: Is Induction</display_name>
      <description>Whether the cooking range is induction. If not provided, the OS-HPXML default is used.</description>
      <type>Boolean</type>
      <required>false</required>
      <model_dependent>false</model_dependent>
      <choices>
        <choice>
          <value>true</value>
          <display_name>true</display_name>
        </choice>
        <choice>
          <value>false</value>
          <display_name>false</display_name>
        </choice>
      </choices>
    </argument>
    <argument>
      <name>cooking_range_oven_is_convection</name>
      <display_name>Cooking Range/Oven: Is Convection</display_name>
      <description>Whether the oven is convection. If not provided, the OS-HPXML default is used.</description>
      <type>Boolean</type>
      <required>false</required>
      <model_dependent>false</model_dependent>
      <choices>
        <choice>
          <value>true</value>
          <display_name>true</display_name>
        </choice>
        <choice>
          <value>false</value>
          <display_name>false</display_name>
        </choice>
      </choices>
    </argument>
    <argument>
      <name>cooking_range_oven_usage_multiplier</name>
      <display_name>Cooking Range/Oven: Usage Multiplier</display_name>
      <description>Multiplier on the cooking range/oven energy usage that can reflect, e.g., high/low usage occupants. If not provided, the OS-HPXML default is used.</description>
      <type>Double</type>
      <required>false</required>
      <model_dependent>false</model_dependent>
    </argument>
    <argument>
      <name>ceiling_fan_present</name>
      <display_name>Ceiling Fan: Present</display_name>
      <description>Whether there are any ceiling fans.</description>
      <type>Boolean</type>
      <required>true</required>
      <model_dependent>false</model_dependent>
      <default_value>true</default_value>
      <choices>
        <choice>
          <value>true</value>
          <display_name>true</display_name>
        </choice>
        <choice>
          <value>false</value>
          <display_name>false</display_name>
        </choice>
      </choices>
    </argument>
    <argument>
      <name>ceiling_fan_efficiency</name>
      <display_name>Ceiling Fan: Efficiency</display_name>
      <description>The efficiency rating of the ceiling fan(s) at medium speed. If not provided, the OS-HPXML default is used.</description>
      <type>Double</type>
      <units>CFM/W</units>
      <required>false</required>
      <model_dependent>false</model_dependent>
    </argument>
    <argument>
      <name>ceiling_fan_quantity</name>
      <display_name>Ceiling Fan: Quantity</display_name>
      <description>Total number of ceiling fans. If not provided, the OS-HPXML default is used.</description>
      <type>Integer</type>
      <units>#</units>
      <required>false</required>
      <model_dependent>false</model_dependent>
    </argument>
    <argument>
      <name>ceiling_fan_cooling_setpoint_temp_offset</name>
      <display_name>Ceiling Fan: Cooling Setpoint Temperature Offset</display_name>
      <description>The cooling setpoint temperature offset during months when the ceiling fans are operating. Only applies if ceiling fan quantity is greater than zero. If not provided, the OS-HPXML default is used.</description>
      <type>Double</type>
      <units>deg-F</units>
      <required>false</required>
      <model_dependent>false</model_dependent>
    </argument>
    <argument>
      <name>misc_plug_loads_television_present</name>
      <display_name>Misc Plug Loads: Television Present</display_name>
      <description>Whether there are televisions.</description>
      <type>Boolean</type>
      <required>true</required>
      <model_dependent>false</model_dependent>
      <default_value>true</default_value>
      <choices>
        <choice>
          <value>true</value>
          <display_name>true</display_name>
        </choice>
        <choice>
          <value>false</value>
          <display_name>false</display_name>
        </choice>
      </choices>
    </argument>
    <argument>
      <name>misc_plug_loads_television_annual_kwh</name>
      <display_name>Misc Plug Loads: Television Annual kWh</display_name>
      <description>The annual energy consumption of the television plug loads. If not provided, the OS-HPXML default is used.</description>
      <type>Double</type>
      <units>kWh/yr</units>
      <required>false</required>
      <model_dependent>false</model_dependent>
    </argument>
    <argument>
      <name>misc_plug_loads_television_usage_multiplier</name>
      <display_name>Misc Plug Loads: Television Usage Multiplier</display_name>
      <description>Multiplier on the television energy usage that can reflect, e.g., high/low usage occupants. If not provided, the OS-HPXML default is used.</description>
      <type>Double</type>
      <required>false</required>
      <model_dependent>false</model_dependent>
    </argument>
    <argument>
      <name>misc_plug_loads_other_annual_kwh</name>
      <display_name>Misc Plug Loads: Other Annual kWh</display_name>
      <description>The annual energy consumption of the other residual plug loads. If not provided, the OS-HPXML default is used.</description>
      <type>Double</type>
      <units>kWh/yr</units>
      <required>false</required>
      <model_dependent>false</model_dependent>
    </argument>
    <argument>
      <name>misc_plug_loads_other_frac_sensible</name>
      <display_name>Misc Plug Loads: Other Sensible Fraction</display_name>
      <description>Fraction of other residual plug loads' internal gains that are sensible. If not provided, the OS-HPXML default is used.</description>
      <type>Double</type>
      <units>Frac</units>
      <required>false</required>
      <model_dependent>false</model_dependent>
    </argument>
    <argument>
      <name>misc_plug_loads_other_frac_latent</name>
      <display_name>Misc Plug Loads: Other Latent Fraction</display_name>
      <description>Fraction of other residual plug loads' internal gains that are latent. If not provided, the OS-HPXML default is used.</description>
      <type>Double</type>
      <units>Frac</units>
      <required>false</required>
      <model_dependent>false</model_dependent>
    </argument>
    <argument>
      <name>misc_plug_loads_other_usage_multiplier</name>
      <display_name>Misc Plug Loads: Other Usage Multiplier</display_name>
      <description>Multiplier on the other energy usage that can reflect, e.g., high/low usage occupants. If not provided, the OS-HPXML default is used.</description>
      <type>Double</type>
      <required>false</required>
      <model_dependent>false</model_dependent>
    </argument>
    <argument>
      <name>misc_plug_loads_well_pump_present</name>
      <display_name>Misc Plug Loads: Well Pump Present</display_name>
      <description>Whether there is a well pump.</description>
      <type>Boolean</type>
      <required>true</required>
      <model_dependent>false</model_dependent>
      <default_value>false</default_value>
      <choices>
        <choice>
          <value>true</value>
          <display_name>true</display_name>
        </choice>
        <choice>
          <value>false</value>
          <display_name>false</display_name>
        </choice>
      </choices>
    </argument>
    <argument>
      <name>misc_plug_loads_well_pump_annual_kwh</name>
      <display_name>Misc Plug Loads: Well Pump Annual kWh</display_name>
      <description>The annual energy consumption of the well pump plug loads. If not provided, the OS-HPXML default is used.</description>
      <type>Double</type>
      <units>kWh/yr</units>
      <required>false</required>
      <model_dependent>false</model_dependent>
    </argument>
    <argument>
      <name>misc_plug_loads_well_pump_usage_multiplier</name>
      <display_name>Misc Plug Loads: Well Pump Usage Multiplier</display_name>
      <description>Multiplier on the well pump energy usage that can reflect, e.g., high/low usage occupants. If not provided, the OS-HPXML default is used.</description>
      <type>Double</type>
      <required>false</required>
      <model_dependent>false</model_dependent>
    </argument>
    <argument>
      <name>misc_plug_loads_vehicle_present</name>
      <display_name>Misc Plug Loads: Vehicle Present</display_name>
      <description>Whether there is an electric vehicle.</description>
      <type>Boolean</type>
      <required>true</required>
      <model_dependent>false</model_dependent>
      <default_value>false</default_value>
      <choices>
        <choice>
          <value>true</value>
          <display_name>true</display_name>
        </choice>
        <choice>
          <value>false</value>
          <display_name>false</display_name>
        </choice>
      </choices>
    </argument>
    <argument>
      <name>misc_plug_loads_vehicle_annual_kwh</name>
      <display_name>Misc Plug Loads: Vehicle Annual kWh</display_name>
      <description>The annual energy consumption of the electric vehicle plug loads. If not provided, the OS-HPXML default is used.</description>
      <type>Double</type>
      <units>kWh/yr</units>
      <required>false</required>
      <model_dependent>false</model_dependent>
    </argument>
    <argument>
      <name>misc_plug_loads_vehicle_usage_multiplier</name>
      <display_name>Misc Plug Loads: Vehicle Usage Multiplier</display_name>
      <description>Multiplier on the electric vehicle energy usage that can reflect, e.g., high/low usage occupants. If not provided, the OS-HPXML default is used.</description>
      <type>Double</type>
      <required>false</required>
      <model_dependent>false</model_dependent>
    </argument>
    <argument>
      <name>misc_fuel_loads_grill_present</name>
      <display_name>Misc Fuel Loads: Grill Present</display_name>
      <description>Whether there is a fuel loads grill.</description>
      <type>Boolean</type>
      <required>true</required>
      <model_dependent>false</model_dependent>
      <default_value>false</default_value>
      <choices>
        <choice>
          <value>true</value>
          <display_name>true</display_name>
        </choice>
        <choice>
          <value>false</value>
          <display_name>false</display_name>
        </choice>
      </choices>
    </argument>
    <argument>
      <name>misc_fuel_loads_grill_fuel_type</name>
      <display_name>Misc Fuel Loads: Grill Fuel Type</display_name>
      <description>The fuel type of the fuel loads grill.</description>
      <type>Choice</type>
      <required>true</required>
      <model_dependent>false</model_dependent>
      <default_value>natural gas</default_value>
      <choices>
        <choice>
          <value>natural gas</value>
          <display_name>natural gas</display_name>
        </choice>
        <choice>
          <value>fuel oil</value>
          <display_name>fuel oil</display_name>
        </choice>
        <choice>
          <value>propane</value>
          <display_name>propane</display_name>
        </choice>
        <choice>
          <value>wood</value>
          <display_name>wood</display_name>
        </choice>
        <choice>
          <value>wood pellets</value>
          <display_name>wood pellets</display_name>
        </choice>
      </choices>
    </argument>
    <argument>
      <name>misc_fuel_loads_grill_annual_therm</name>
      <display_name>Misc Fuel Loads: Grill Annual therm</display_name>
      <description>The annual energy consumption of the fuel loads grill. If not provided, the OS-HPXML default is used.</description>
      <type>Double</type>
      <units>therm/yr</units>
      <required>false</required>
      <model_dependent>false</model_dependent>
    </argument>
    <argument>
      <name>misc_fuel_loads_grill_usage_multiplier</name>
      <display_name>Misc Fuel Loads: Grill Usage Multiplier</display_name>
      <description>Multiplier on the fuel loads grill energy usage that can reflect, e.g., high/low usage occupants. If not provided, the OS-HPXML default is used.</description>
      <type>Double</type>
      <required>false</required>
      <model_dependent>false</model_dependent>
    </argument>
    <argument>
      <name>misc_fuel_loads_lighting_present</name>
      <display_name>Misc Fuel Loads: Lighting Present</display_name>
      <description>Whether there is fuel loads lighting.</description>
      <type>Boolean</type>
      <required>true</required>
      <model_dependent>false</model_dependent>
      <default_value>false</default_value>
      <choices>
        <choice>
          <value>true</value>
          <display_name>true</display_name>
        </choice>
        <choice>
          <value>false</value>
          <display_name>false</display_name>
        </choice>
      </choices>
    </argument>
    <argument>
      <name>misc_fuel_loads_lighting_fuel_type</name>
      <display_name>Misc Fuel Loads: Lighting Fuel Type</display_name>
      <description>The fuel type of the fuel loads lighting.</description>
      <type>Choice</type>
      <required>true</required>
      <model_dependent>false</model_dependent>
      <default_value>natural gas</default_value>
      <choices>
        <choice>
          <value>natural gas</value>
          <display_name>natural gas</display_name>
        </choice>
        <choice>
          <value>fuel oil</value>
          <display_name>fuel oil</display_name>
        </choice>
        <choice>
          <value>propane</value>
          <display_name>propane</display_name>
        </choice>
        <choice>
          <value>wood</value>
          <display_name>wood</display_name>
        </choice>
        <choice>
          <value>wood pellets</value>
          <display_name>wood pellets</display_name>
        </choice>
      </choices>
    </argument>
    <argument>
      <name>misc_fuel_loads_lighting_annual_therm</name>
      <display_name>Misc Fuel Loads: Lighting Annual therm</display_name>
      <description>The annual energy consumption of the fuel loads lighting. If not provided, the OS-HPXML default is used.</description>
      <type>Double</type>
      <units>therm/yr</units>
      <required>false</required>
      <model_dependent>false</model_dependent>
    </argument>
    <argument>
      <name>misc_fuel_loads_lighting_usage_multiplier</name>
      <display_name>Misc Fuel Loads: Lighting Usage Multiplier</display_name>
      <description>Multiplier on the fuel loads lighting energy usage that can reflect, e.g., high/low usage occupants. If not provided, the OS-HPXML default is used.</description>
      <type>Double</type>
      <required>false</required>
      <model_dependent>false</model_dependent>
    </argument>
    <argument>
      <name>misc_fuel_loads_fireplace_present</name>
      <display_name>Misc Fuel Loads: Fireplace Present</display_name>
      <description>Whether there is fuel loads fireplace.</description>
      <type>Boolean</type>
      <required>true</required>
      <model_dependent>false</model_dependent>
      <default_value>false</default_value>
      <choices>
        <choice>
          <value>true</value>
          <display_name>true</display_name>
        </choice>
        <choice>
          <value>false</value>
          <display_name>false</display_name>
        </choice>
      </choices>
    </argument>
    <argument>
      <name>misc_fuel_loads_fireplace_fuel_type</name>
      <display_name>Misc Fuel Loads: Fireplace Fuel Type</display_name>
      <description>The fuel type of the fuel loads fireplace.</description>
      <type>Choice</type>
      <required>true</required>
      <model_dependent>false</model_dependent>
      <default_value>natural gas</default_value>
      <choices>
        <choice>
          <value>natural gas</value>
          <display_name>natural gas</display_name>
        </choice>
        <choice>
          <value>fuel oil</value>
          <display_name>fuel oil</display_name>
        </choice>
        <choice>
          <value>propane</value>
          <display_name>propane</display_name>
        </choice>
        <choice>
          <value>wood</value>
          <display_name>wood</display_name>
        </choice>
        <choice>
          <value>wood pellets</value>
          <display_name>wood pellets</display_name>
        </choice>
      </choices>
    </argument>
    <argument>
      <name>misc_fuel_loads_fireplace_annual_therm</name>
      <display_name>Misc Fuel Loads: Fireplace Annual therm</display_name>
      <description>The annual energy consumption of the fuel loads fireplace. If not provided, the OS-HPXML default is used.</description>
      <type>Double</type>
      <units>therm/yr</units>
      <required>false</required>
      <model_dependent>false</model_dependent>
    </argument>
    <argument>
      <name>misc_fuel_loads_fireplace_frac_sensible</name>
      <display_name>Misc Fuel Loads: Fireplace Sensible Fraction</display_name>
      <description>Fraction of fireplace residual fuel loads' internal gains that are sensible. If not provided, the OS-HPXML default is used.</description>
      <type>Double</type>
      <units>Frac</units>
      <required>false</required>
      <model_dependent>false</model_dependent>
    </argument>
    <argument>
      <name>misc_fuel_loads_fireplace_frac_latent</name>
      <display_name>Misc Fuel Loads: Fireplace Latent Fraction</display_name>
      <description>Fraction of fireplace residual fuel loads' internal gains that are latent. If not provided, the OS-HPXML default is used.</description>
      <type>Double</type>
      <units>Frac</units>
      <required>false</required>
      <model_dependent>false</model_dependent>
    </argument>
    <argument>
      <name>misc_fuel_loads_fireplace_usage_multiplier</name>
      <display_name>Misc Fuel Loads: Fireplace Usage Multiplier</display_name>
      <description>Multiplier on the fuel loads fireplace energy usage that can reflect, e.g., high/low usage occupants. If not provided, the OS-HPXML default is used.</description>
      <type>Double</type>
      <required>false</required>
      <model_dependent>false</model_dependent>
    </argument>
    <argument>
      <name>pool_present</name>
      <display_name>Pool: Present</display_name>
      <description>Whether there is a pool.</description>
      <type>Boolean</type>
      <required>true</required>
      <model_dependent>false</model_dependent>
      <default_value>false</default_value>
      <choices>
        <choice>
          <value>true</value>
          <display_name>true</display_name>
        </choice>
        <choice>
          <value>false</value>
          <display_name>false</display_name>
        </choice>
      </choices>
    </argument>
    <argument>
      <name>pool_pump_annual_kwh</name>
      <display_name>Pool: Pump Annual kWh</display_name>
      <description>The annual energy consumption of the pool pump. If not provided, the OS-HPXML default is used.</description>
      <type>Double</type>
      <units>kWh/yr</units>
      <required>false</required>
      <model_dependent>false</model_dependent>
    </argument>
    <argument>
      <name>pool_pump_usage_multiplier</name>
      <display_name>Pool: Pump Usage Multiplier</display_name>
      <description>Multiplier on the pool pump energy usage that can reflect, e.g., high/low usage occupants. If not provided, the OS-HPXML default is used.</description>
      <type>Double</type>
      <required>false</required>
      <model_dependent>false</model_dependent>
    </argument>
    <argument>
      <name>pool_heater_type</name>
      <display_name>Pool: Heater Type</display_name>
      <description>The type of pool heater. Use 'none' if there is no pool heater.</description>
      <type>Choice</type>
      <required>true</required>
      <model_dependent>false</model_dependent>
      <default_value>none</default_value>
      <choices>
        <choice>
          <value>none</value>
          <display_name>none</display_name>
        </choice>
        <choice>
          <value>electric resistance</value>
          <display_name>electric resistance</display_name>
        </choice>
        <choice>
          <value>gas fired</value>
          <display_name>gas fired</display_name>
        </choice>
        <choice>
          <value>heat pump</value>
          <display_name>heat pump</display_name>
        </choice>
      </choices>
    </argument>
    <argument>
      <name>pool_heater_annual_kwh</name>
      <display_name>Pool: Heater Annual kWh</display_name>
      <description>The annual energy consumption of the electric resistance pool heater. If not provided, the OS-HPXML default is used.</description>
      <type>Double</type>
      <units>kWh/yr</units>
      <required>false</required>
      <model_dependent>false</model_dependent>
    </argument>
    <argument>
      <name>pool_heater_annual_therm</name>
      <display_name>Pool: Heater Annual therm</display_name>
      <description>The annual energy consumption of the gas fired pool heater. If not provided, the OS-HPXML default is used.</description>
      <type>Double</type>
      <units>therm/yr</units>
      <required>false</required>
      <model_dependent>false</model_dependent>
    </argument>
    <argument>
      <name>pool_heater_usage_multiplier</name>
      <display_name>Pool: Heater Usage Multiplier</display_name>
      <description>Multiplier on the pool heater energy usage that can reflect, e.g., high/low usage occupants. If not provided, the OS-HPXML default is used.</description>
      <type>Double</type>
      <required>false</required>
      <model_dependent>false</model_dependent>
    </argument>
    <argument>
      <name>hot_tub_present</name>
      <display_name>Hot Tub: Present</display_name>
      <description>Whether there is a hot tub.</description>
      <type>Boolean</type>
      <required>true</required>
      <model_dependent>false</model_dependent>
      <default_value>false</default_value>
      <choices>
        <choice>
          <value>true</value>
          <display_name>true</display_name>
        </choice>
        <choice>
          <value>false</value>
          <display_name>false</display_name>
        </choice>
      </choices>
    </argument>
    <argument>
      <name>hot_tub_pump_annual_kwh</name>
      <display_name>Hot Tub: Pump Annual kWh</display_name>
      <description>The annual energy consumption of the hot tub pump. If not provided, the OS-HPXML default is used.</description>
      <type>Double</type>
      <units>kWh/yr</units>
      <required>false</required>
      <model_dependent>false</model_dependent>
    </argument>
    <argument>
      <name>hot_tub_pump_usage_multiplier</name>
      <display_name>Hot Tub: Pump Usage Multiplier</display_name>
      <description>Multiplier on the hot tub pump energy usage that can reflect, e.g., high/low usage occupants. If not provided, the OS-HPXML default is used.</description>
      <type>Double</type>
      <required>false</required>
      <model_dependent>false</model_dependent>
    </argument>
    <argument>
      <name>hot_tub_heater_type</name>
      <display_name>Hot Tub: Heater Type</display_name>
      <description>The type of hot tub heater. Use 'none' if there is no hot tub heater.</description>
      <type>Choice</type>
      <required>true</required>
      <model_dependent>false</model_dependent>
      <default_value>none</default_value>
      <choices>
        <choice>
          <value>none</value>
          <display_name>none</display_name>
        </choice>
        <choice>
          <value>electric resistance</value>
          <display_name>electric resistance</display_name>
        </choice>
        <choice>
          <value>gas fired</value>
          <display_name>gas fired</display_name>
        </choice>
        <choice>
          <value>heat pump</value>
          <display_name>heat pump</display_name>
        </choice>
      </choices>
    </argument>
    <argument>
      <name>hot_tub_heater_annual_kwh</name>
      <display_name>Hot Tub: Heater Annual kWh</display_name>
      <description>The annual energy consumption of the electric resistance hot tub heater. If not provided, the OS-HPXML default is used.</description>
      <type>Double</type>
      <units>kWh/yr</units>
      <required>false</required>
      <model_dependent>false</model_dependent>
    </argument>
    <argument>
      <name>hot_tub_heater_annual_therm</name>
      <display_name>Hot Tub: Heater Annual therm</display_name>
      <description>The annual energy consumption of the gas fired hot tub heater. If not provided, the OS-HPXML default is used.</description>
      <type>Double</type>
      <units>therm/yr</units>
      <required>false</required>
      <model_dependent>false</model_dependent>
    </argument>
    <argument>
      <name>hot_tub_heater_usage_multiplier</name>
      <display_name>Hot Tub: Heater Usage Multiplier</display_name>
      <description>Multiplier on the hot tub heater energy usage that can reflect, e.g., high/low usage occupants. If not provided, the OS-HPXML default is used.</description>
      <type>Double</type>
      <required>false</required>
      <model_dependent>false</model_dependent>
    </argument>
    <argument>
      <name>emissions_scenario_names</name>
      <display_name>Emissions: Scenario Names</display_name>
      <description>Names of emissions scenarios. If multiple scenarios, use a comma-separated list. If not provided, no emissions scenarios are calculated.</description>
      <type>String</type>
      <required>false</required>
      <model_dependent>false</model_dependent>
    </argument>
    <argument>
      <name>emissions_types</name>
      <display_name>Emissions: Types</display_name>
      <description>Types of emissions (e.g., CO2e, NOx, etc.). If multiple scenarios, use a comma-separated list.</description>
      <type>String</type>
      <required>false</required>
      <model_dependent>false</model_dependent>
    </argument>
    <argument>
      <name>emissions_electricity_units</name>
      <display_name>Emissions: Electricity Units</display_name>
      <description>Electricity emissions factors units. If multiple scenarios, use a comma-separated list. Only lb/MWh and kg/MWh are allowed.</description>
      <type>String</type>
      <required>false</required>
      <model_dependent>false</model_dependent>
    </argument>
    <argument>
      <name>emissions_electricity_values_or_filepaths</name>
      <display_name>Emissions: Electricity Values or File Paths</display_name>
      <description>Electricity emissions factors values, specified as either an annual factor or an absolute/relative path to a file with hourly factors. If multiple scenarios, use a comma-separated list.</description>
      <type>String</type>
      <required>false</required>
      <model_dependent>false</model_dependent>
    </argument>
    <argument>
      <name>emissions_electricity_number_of_header_rows</name>
      <display_name>Emissions: Electricity Files Number of Header Rows</display_name>
      <description>The number of header rows in the electricity emissions factor file. Only applies when an electricity filepath is used. If multiple scenarios, use a comma-separated list.</description>
      <type>String</type>
      <required>false</required>
      <model_dependent>false</model_dependent>
    </argument>
    <argument>
      <name>emissions_electricity_column_numbers</name>
      <display_name>Emissions: Electricity Files Column Numbers</display_name>
      <description>The column number in the electricity emissions factor file. Only applies when an electricity filepath is used. If multiple scenarios, use a comma-separated list.</description>
      <type>String</type>
      <required>false</required>
      <model_dependent>false</model_dependent>
    </argument>
    <argument>
      <name>emissions_fossil_fuel_units</name>
      <display_name>Emissions: Fossil Fuel Units</display_name>
      <description>Fossil fuel emissions factors units. If multiple scenarios, use a comma-separated list. Only lb/MBtu and kg/MBtu are allowed.</description>
      <type>String</type>
      <required>false</required>
      <model_dependent>false</model_dependent>
    </argument>
    <argument>
      <name>emissions_natural_gas_values</name>
      <display_name>Emissions: Natural Gas Values</display_name>
      <description>Natural gas emissions factors values, specified as an annual factor. If multiple scenarios, use a comma-separated list.</description>
      <type>String</type>
      <required>false</required>
      <model_dependent>false</model_dependent>
    </argument>
    <argument>
      <name>emissions_propane_values</name>
      <display_name>Emissions: Propane Values</display_name>
      <description>Propane emissions factors values, specified as an annual factor. If multiple scenarios, use a comma-separated list.</description>
      <type>String</type>
      <required>false</required>
      <model_dependent>false</model_dependent>
    </argument>
    <argument>
      <name>emissions_fuel_oil_values</name>
      <display_name>Emissions: Fuel Oil Values</display_name>
      <description>Fuel oil emissions factors values, specified as an annual factor. If multiple scenarios, use a comma-separated list.</description>
      <type>String</type>
      <required>false</required>
      <model_dependent>false</model_dependent>
    </argument>
    <argument>
      <name>emissions_coal_values</name>
      <display_name>Emissions: Coal Values</display_name>
      <description>Coal emissions factors values, specified as an annual factor. If multiple scenarios, use a comma-separated list.</description>
      <type>String</type>
      <required>false</required>
      <model_dependent>false</model_dependent>
    </argument>
    <argument>
      <name>emissions_wood_values</name>
      <display_name>Emissions: Wood Values</display_name>
      <description>Wood emissions factors values, specified as an annual factor. If multiple scenarios, use a comma-separated list.</description>
      <type>String</type>
      <required>false</required>
      <model_dependent>false</model_dependent>
    </argument>
    <argument>
      <name>emissions_wood_pellets_values</name>
      <display_name>Emissions: Wood Pellets Values</display_name>
      <description>Wood pellets emissions factors values, specified as an annual factor. If multiple scenarios, use a comma-separated list.</description>
      <type>String</type>
      <required>false</required>
      <model_dependent>false</model_dependent>
    </argument>
    <argument>
      <name>utility_bill_scenario_names</name>
      <display_name>Utility Bills: Scenario Names</display_name>
      <description>Names of utility bill scenarios. If multiple scenarios, use a comma-separated list. If not provided, no utility bills scenarios are calculated.</description>
      <type>String</type>
      <required>false</required>
      <model_dependent>false</model_dependent>
    </argument>
    <argument>
      <name>utility_bill_electricity_filepaths</name>
      <display_name>Utility Bills: Electricity File Paths</display_name>
      <description>Electricity tariff file specified as an absolute/relative path to a file with utility rate structure information. Tariff file must be formatted to OpenEI API version 7. If multiple scenarios, use a comma-separated list.</description>
      <type>String</type>
      <required>false</required>
      <model_dependent>false</model_dependent>
    </argument>
    <argument>
      <name>utility_bill_electricity_fixed_charges</name>
      <display_name>Utility Bills: Electricity Fixed Charges</display_name>
      <description>Electricity utility bill monthly fixed charges. If multiple scenarios, use a comma-separated list.</description>
      <type>String</type>
      <required>false</required>
      <model_dependent>false</model_dependent>
    </argument>
    <argument>
      <name>utility_bill_natural_gas_fixed_charges</name>
      <display_name>Utility Bills: Natural Gas Fixed Charges</display_name>
      <description>Natural gas utility bill monthly fixed charges. If multiple scenarios, use a comma-separated list.</description>
      <type>String</type>
      <required>false</required>
      <model_dependent>false</model_dependent>
    </argument>
    <argument>
      <name>utility_bill_propane_fixed_charges</name>
      <display_name>Utility Bills: Propane Fixed Charges</display_name>
      <description>Propane utility bill monthly fixed charges. If multiple scenarios, use a comma-separated list.</description>
      <type>String</type>
      <required>false</required>
      <model_dependent>false</model_dependent>
    </argument>
    <argument>
      <name>utility_bill_fuel_oil_fixed_charges</name>
      <display_name>Utility Bills: Fuel Oil Fixed Charges</display_name>
      <description>Fuel oil utility bill monthly fixed charges. If multiple scenarios, use a comma-separated list.</description>
      <type>String</type>
      <required>false</required>
      <model_dependent>false</model_dependent>
    </argument>
    <argument>
      <name>utility_bill_coal_fixed_charges</name>
      <display_name>Utility Bills: Coal Fixed Charges</display_name>
      <description>Coal utility bill monthly fixed charges. If multiple scenarios, use a comma-separated list.</description>
      <type>String</type>
      <required>false</required>
      <model_dependent>false</model_dependent>
    </argument>
    <argument>
      <name>utility_bill_wood_fixed_charges</name>
      <display_name>Utility Bills: Wood Fixed Charges</display_name>
      <description>Wood utility bill monthly fixed charges. If multiple scenarios, use a comma-separated list.</description>
      <type>String</type>
      <required>false</required>
      <model_dependent>false</model_dependent>
    </argument>
    <argument>
      <name>utility_bill_wood_pellets_fixed_charges</name>
      <display_name>Utility Bills: Wood Pellets Fixed Charges</display_name>
      <description>Wood pellets utility bill monthly fixed charges. If multiple scenarios, use a comma-separated list.</description>
      <type>String</type>
      <required>false</required>
      <model_dependent>false</model_dependent>
    </argument>
    <argument>
      <name>utility_bill_electricity_marginal_rates</name>
      <display_name>Utility Bills: Electricity Marginal Rates</display_name>
      <description>Electricity utility bill marginal rates. If multiple scenarios, use a comma-separated list.</description>
      <type>String</type>
      <required>false</required>
      <model_dependent>false</model_dependent>
    </argument>
    <argument>
      <name>utility_bill_natural_gas_marginal_rates</name>
      <display_name>Utility Bills: Natural Gas Marginal Rates</display_name>
      <description>Natural gas utility bill marginal rates. If multiple scenarios, use a comma-separated list.</description>
      <type>String</type>
      <required>false</required>
      <model_dependent>false</model_dependent>
    </argument>
    <argument>
      <name>utility_bill_propane_marginal_rates</name>
      <display_name>Utility Bills: Propane Marginal Rates</display_name>
      <description>Propane utility bill marginal rates. If multiple scenarios, use a comma-separated list.</description>
      <type>String</type>
      <required>false</required>
      <model_dependent>false</model_dependent>
    </argument>
    <argument>
      <name>utility_bill_fuel_oil_marginal_rates</name>
      <display_name>Utility Bills: Fuel Oil Marginal Rates</display_name>
      <description>Fuel oil utility bill marginal rates. If multiple scenarios, use a comma-separated list.</description>
      <type>String</type>
      <required>false</required>
      <model_dependent>false</model_dependent>
    </argument>
    <argument>
      <name>utility_bill_coal_marginal_rates</name>
      <display_name>Utility Bills: Coal Marginal Rates</display_name>
      <description>Coal utility bill marginal rates. If multiple scenarios, use a comma-separated list.</description>
      <type>String</type>
      <required>false</required>
      <model_dependent>false</model_dependent>
    </argument>
    <argument>
      <name>utility_bill_wood_marginal_rates</name>
      <display_name>Utility Bills: Wood Marginal Rates</display_name>
      <description>Wood utility bill marginal rates. If multiple scenarios, use a comma-separated list.</description>
      <type>String</type>
      <required>false</required>
      <model_dependent>false</model_dependent>
    </argument>
    <argument>
      <name>utility_bill_wood_pellets_marginal_rates</name>
      <display_name>Utility Bills: Wood Pellets Marginal Rates</display_name>
      <description>Wood pellets utility bill marginal rates. If multiple scenarios, use a comma-separated list.</description>
      <type>String</type>
      <required>false</required>
      <model_dependent>false</model_dependent>
    </argument>
    <argument>
      <name>utility_bill_pv_compensation_types</name>
      <display_name>Utility Bills: PV Compensation Types</display_name>
      <description>Utility bill PV compensation types. If multiple scenarios, use a comma-separated list.</description>
      <type>String</type>
      <required>false</required>
      <model_dependent>false</model_dependent>
    </argument>
    <argument>
      <name>utility_bill_pv_net_metering_annual_excess_sellback_rate_types</name>
      <display_name>Utility Bills: PV Net Metering Annual Excess Sellback Rate Types</display_name>
      <description>Utility bill PV net metering annual excess sellback rate types. Only applies if the PV compensation type is 'NetMetering'. If multiple scenarios, use a comma-separated list.</description>
      <type>String</type>
      <required>false</required>
      <model_dependent>false</model_dependent>
    </argument>
    <argument>
      <name>utility_bill_pv_net_metering_annual_excess_sellback_rates</name>
      <display_name>Utility Bills: PV Net Metering Annual Excess Sellback Rates</display_name>
      <description>Utility bill PV net metering annual excess sellback rates. Only applies if the PV compensation type is 'NetMetering' and the PV annual excess sellback rate type is 'User-Specified'. If multiple scenarios, use a comma-separated list.</description>
      <type>String</type>
      <required>false</required>
      <model_dependent>false</model_dependent>
    </argument>
    <argument>
      <name>utility_bill_pv_feed_in_tariff_rates</name>
      <display_name>Utility Bills: PV Feed-In Tariff Rates</display_name>
      <description>Utility bill PV annual full/gross feed-in tariff rates. Only applies if the PV compensation type is 'FeedInTariff'. If multiple scenarios, use a comma-separated list.</description>
      <type>String</type>
      <required>false</required>
      <model_dependent>false</model_dependent>
    </argument>
    <argument>
      <name>utility_bill_pv_monthly_grid_connection_fee_units</name>
      <display_name>Utility Bills: PV Monthly Grid Connection Fee Units</display_name>
      <description>Utility bill PV monthly grid connection fee units. If multiple scenarios, use a comma-separated list.</description>
      <type>String</type>
      <required>false</required>
      <model_dependent>false</model_dependent>
    </argument>
    <argument>
      <name>utility_bill_pv_monthly_grid_connection_fees</name>
      <display_name>Utility Bills: PV Monthly Grid Connection Fees</display_name>
      <description>Utility bill PV monthly grid connection fees. If multiple scenarios, use a comma-separated list.</description>
      <type>String</type>
      <required>false</required>
      <model_dependent>false</model_dependent>
    </argument>
    <argument>
      <name>additional_properties</name>
      <display_name>Additional Properties</display_name>
      <description>Additional properties specified as key-value pairs (i.e., key=value). If multiple additional properties, use a |-separated list. For example, 'LowIncome=false|Remodeled|Description=2-story home in Denver'. These properties will be stored in the HPXML file under /HPXML/SoftwareInfo/extension/AdditionalProperties.</description>
      <type>String</type>
      <required>false</required>
      <model_dependent>false</model_dependent>
    </argument>
    <argument>
      <name>combine_like_surfaces</name>
      <display_name>Combine like surfaces?</display_name>
      <description>If true, combines like surfaces to simplify the HPXML file generated.</description>
      <type>Boolean</type>
      <required>false</required>
      <model_dependent>false</model_dependent>
      <default_value>false</default_value>
      <choices>
        <choice>
          <value>true</value>
          <display_name>true</display_name>
        </choice>
        <choice>
          <value>false</value>
          <display_name>false</display_name>
        </choice>
      </choices>
    </argument>
    <argument>
      <name>apply_defaults</name>
      <display_name>Apply Default Values?</display_name>
      <description>If true, applies OS-HPXML default values to the HPXML output file. Setting to true will also force validation of the HPXML output file before applying OS-HPXML default values.</description>
      <type>Boolean</type>
      <required>false</required>
      <model_dependent>false</model_dependent>
      <default_value>false</default_value>
      <choices>
        <choice>
          <value>true</value>
          <display_name>true</display_name>
        </choice>
        <choice>
          <value>false</value>
          <display_name>false</display_name>
        </choice>
      </choices>
    </argument>
    <argument>
      <name>apply_validation</name>
      <display_name>Apply Validation?</display_name>
      <description>If true, validates the HPXML output file. Set to false for faster performance. Note that validation is not needed if the HPXML file will be validated downstream (e.g., via the HPXMLtoOpenStudio measure).</description>
      <type>Boolean</type>
      <required>false</required>
      <model_dependent>false</model_dependent>
      <default_value>false</default_value>
      <choices>
        <choice>
          <value>true</value>
          <display_name>true</display_name>
        </choice>
        <choice>
          <value>false</value>
          <display_name>false</display_name>
        </choice>
      </choices>
    </argument>
  </arguments>
  <outputs />
  <provenances />
  <tags>
    <tag>Whole Building.Space Types</tag>
  </tags>
  <attributes>
    <attribute>
      <name>Measure Type</name>
      <value>ModelMeasure</value>
      <datatype>string</datatype>
    </attribute>
  </attributes>
  <files>
    <file>
      <version>
        <software_program>OpenStudio</software_program>
        <identifier>2.9.0</identifier>
        <min_compatible>2.9.0</min_compatible>
      </version>
      <filename>measure.rb</filename>
      <filetype>rb</filetype>
      <usage_type>script</usage_type>
      <checksum>ED79C6D7</checksum>
    </file>
    <file>
      <filename>geometry.rb</filename>
      <filetype>rb</filetype>
      <usage_type>resource</usage_type>
      <checksum>6D43B4D8</checksum>
    </file>
    <file>
      <filename>build_residential_hpxml_test.rb</filename>
      <filetype>rb</filetype>
      <usage_type>test</usage_type>
      <checksum>A7CDB8B5</checksum>
    </file>
    <file>
<<<<<<< HEAD
      <filename>extra_files/base-sfa.xml</filename>
      <filetype>xml</filetype>
      <usage_type>test</usage_type>
      <checksum>5FF0A591</checksum>
    </file>
    <file>
      <filename>extra_files/base-sfd.xml</filename>
      <filetype>xml</filetype>
      <usage_type>test</usage_type>
      <checksum>AF7637CF</checksum>
=======
      <filename>extra_files/base-mf - Copy.xml</filename>
      <filetype>xml</filetype>
      <usage_type>test</usage_type>
      <checksum>6D95BC4C</checksum>
    </file>
    <file>
      <filename>extra_files/base-mf.osm</filename>
      <filetype>osm</filetype>
      <usage_type>test</usage_type>
      <checksum>14D51025</checksum>
    </file>
    <file>
      <filename>extra_files/base-mf.xml</filename>
      <filetype>xml</filetype>
      <usage_type>test</usage_type>
      <checksum>6D95BC4C</checksum>
    </file>
    <file>
      <filename>extra_files/base-mf2.osm</filename>
      <filetype>osm</filetype>
      <usage_type>test</usage_type>
      <checksum>42AFD933</checksum>
    </file>
    <file>
      <filename>extra_files/base-mf2.xml</filename>
      <filetype>xml</filetype>
      <usage_type>test</usage_type>
      <checksum>84960610</checksum>
>>>>>>> 0b604eb8
    </file>
  </files>
</measure><|MERGE_RESOLUTION|>--- conflicted
+++ resolved
@@ -3,13 +3,8 @@
   <schema_version>3.1</schema_version>
   <name>build_residential_hpxml</name>
   <uid>a13a8983-2b01-4930-8af2-42030b6e4233</uid>
-<<<<<<< HEAD
-  <version_id>e0dff417-6e62-4139-921e-2fc21d33dbe1</version_id>
-  <version_modified>2023-09-26T15:57:24Z</version_modified>
-=======
-  <version_id>6eab1893-0c6f-44cf-bdae-b99bd24a52b2</version_id>
-  <version_modified>2023-09-26T15:13:01Z</version_modified>
->>>>>>> 0b604eb8
+  <version_id>a2eae01b-4c40-495b-8b84-721e33d1e6ab</version_id>
+  <version_modified>2023-09-26T16:04:10Z</version_modified>
   <xml_checksum>2C38F48B</xml_checksum>
   <class_name>BuildResidentialHPXML</class_name>
   <display_name>HPXML Builder</display_name>
@@ -6776,7 +6771,6 @@
       <checksum>A7CDB8B5</checksum>
     </file>
     <file>
-<<<<<<< HEAD
       <filename>extra_files/base-sfa.xml</filename>
       <filetype>xml</filetype>
       <usage_type>test</usage_type>
@@ -6787,36 +6781,6 @@
       <filetype>xml</filetype>
       <usage_type>test</usage_type>
       <checksum>AF7637CF</checksum>
-=======
-      <filename>extra_files/base-mf - Copy.xml</filename>
-      <filetype>xml</filetype>
-      <usage_type>test</usage_type>
-      <checksum>6D95BC4C</checksum>
-    </file>
-    <file>
-      <filename>extra_files/base-mf.osm</filename>
-      <filetype>osm</filetype>
-      <usage_type>test</usage_type>
-      <checksum>14D51025</checksum>
-    </file>
-    <file>
-      <filename>extra_files/base-mf.xml</filename>
-      <filetype>xml</filetype>
-      <usage_type>test</usage_type>
-      <checksum>6D95BC4C</checksum>
-    </file>
-    <file>
-      <filename>extra_files/base-mf2.osm</filename>
-      <filetype>osm</filetype>
-      <usage_type>test</usage_type>
-      <checksum>42AFD933</checksum>
-    </file>
-    <file>
-      <filename>extra_files/base-mf2.xml</filename>
-      <filetype>xml</filetype>
-      <usage_type>test</usage_type>
-      <checksum>84960610</checksum>
->>>>>>> 0b604eb8
     </file>
   </files>
 </measure>