<?xml version="1.0"?>
<measure>
  <schema_version>3.0</schema_version>
  <name>build_residential_hpxml</name>
  <uid>a13a8983-2b01-4930-8af2-42030b6e4233</uid>
<<<<<<< HEAD
  <version_id>d00170e0-2d82-4ae0-aeab-d1abbfcce105</version_id>
  <version_modified>20200812T183616Z</version_modified>
=======
  <version_id>2b7acc1f-b659-4c52-aa0e-6ee73a7b1a11</version_id>
  <version_modified>20200812T221930Z</version_modified>
>>>>>>> 64166a6a
  <xml_checksum>2C38F48B</xml_checksum>
  <class_name>BuildResidentialHPXML</class_name>
  <display_name>HPXML Builder</display_name>
  <description>Builds a residential HPXML file.</description>
  <modeler_description>TODO</modeler_description>
  <arguments>
    <argument>
      <name>hpxml_path</name>
      <display_name>HPXML File Path</display_name>
      <description>Absolute/relative path of the HPXML file.</description>
      <type>String</type>
      <required>true</required>
      <model_dependent>false</model_dependent>
    </argument>
    <argument>
      <name>weather_dir</name>
      <display_name>Weather Directory</display_name>
      <description>Absolute/relative path of the weather directory.</description>
      <type>String</type>
      <required>true</required>
      <model_dependent>false</model_dependent>
      <default_value>weather</default_value>
    </argument>
    <argument>
      <name>software_program_used</name>
      <display_name>Software Program Used</display_name>
      <description>The name of the software program used.</description>
      <type>String</type>
      <required>false</required>
      <model_dependent>false</model_dependent>
    </argument>
    <argument>
      <name>software_program_version</name>
      <display_name>Software Program Version</display_name>
      <description>The version of the software program used.</description>
      <type>String</type>
      <required>false</required>
      <model_dependent>false</model_dependent>
    </argument>
    <argument>
      <name>simulation_control_timestep</name>
      <display_name>Simulation Control: Timestep</display_name>
      <description>Value must be a divisor of 60.</description>
      <type>Integer</type>
      <units>min</units>
      <required>false</required>
      <model_dependent>false</model_dependent>
    </argument>
    <argument>
      <name>simulation_control_run_period_begin_month</name>
      <display_name>Simulation Control: Run Period Begin Month</display_name>
      <description>This numeric field should contain the starting month number (1 = January, 2 = February, etc.) for the annual run period desired.</description>
      <type>Integer</type>
      <units>month</units>
      <required>false</required>
      <model_dependent>false</model_dependent>
    </argument>
    <argument>
      <name>simulation_control_run_period_begin_day_of_month</name>
      <display_name>Simulation Control: Run Period Begin Day of Month</display_name>
      <description>This numeric field should contain the starting day of the starting month (must be valid for month) for the annual run period desired.</description>
      <type>Integer</type>
      <units>day</units>
      <required>false</required>
      <model_dependent>false</model_dependent>
    </argument>
    <argument>
      <name>simulation_control_run_period_end_month</name>
      <display_name>Simulation Control: Run Period End Month</display_name>
      <description>This numeric field should contain the end month number (1 = January, 2 = February, etc.) for the annual run period desired.</description>
      <type>Integer</type>
      <units>month</units>
      <required>false</required>
      <model_dependent>false</model_dependent>
    </argument>
    <argument>
      <name>simulation_control_run_period_end_day_of_month</name>
      <display_name>Simulation Control: Run Period End Day of Month</display_name>
      <description>This numeric field should contain the ending day of the ending month (must be valid for month) for the annual run period desired.</description>
      <type>Integer</type>
      <units>day</units>
      <required>false</required>
      <model_dependent>false</model_dependent>
    </argument>
    <argument>
      <name>simulation_control_daylight_saving_enabled</name>
      <display_name>Simulation Control: Daylight Saving Enabled</display_name>
      <description>Whether to use daylight saving.</description>
      <type>Boolean</type>
      <required>false</required>
      <model_dependent>false</model_dependent>
      <choices>
        <choice>
          <value>true</value>
          <display_name>true</display_name>
        </choice>
        <choice>
          <value>false</value>
          <display_name>false</display_name>
        </choice>
      </choices>
    </argument>
    <argument>
      <name>simulation_control_daylight_saving_begin_month</name>
      <display_name>Simulation Control: Daylight Saving Begin Month</display_name>
      <description>This numeric field should contain the starting month number (1 = January, 2 = February, etc.) for the annual daylight saving period desired.</description>
      <type>Integer</type>
      <units>month</units>
      <required>false</required>
      <model_dependent>false</model_dependent>
    </argument>
    <argument>
      <name>simulation_control_daylight_saving_begin_day_of_month</name>
      <display_name>Simulation Control: Daylight Saving Begin Day of Month</display_name>
      <description>This numeric field should contain the starting day of the starting month (must be valid for month) for the daylight saving period desired.</description>
      <type>Integer</type>
      <units>day</units>
      <required>false</required>
      <model_dependent>false</model_dependent>
    </argument>
    <argument>
      <name>simulation_control_daylight_saving_end_month</name>
      <display_name>Simulation Control: Daylight Saving End Month</display_name>
      <description>This numeric field should contain the end month number (1 = January, 2 = February, etc.) for the daylight saving period desired.</description>
      <type>Integer</type>
      <units>month</units>
      <required>false</required>
      <model_dependent>false</model_dependent>
    </argument>
    <argument>
      <name>simulation_control_daylight_saving_end_day_of_month</name>
      <display_name>Simulation Control: Daylight Saving End Day of Month</display_name>
      <description>This numeric field should contain the ending day of the ending month (must be valid for month) for the daylight saving period desired.</description>
      <type>Integer</type>
      <units>day</units>
      <required>false</required>
      <model_dependent>false</model_dependent>
    </argument>
    <argument>
      <name>weather_station_epw_filepath</name>
      <display_name>EnergyPlus Weather (EPW) Filepath</display_name>
      <description>Name of the EPW file.</description>
      <type>String</type>
      <required>true</required>
      <model_dependent>false</model_dependent>
      <default_value>USA_CO_Denver.Intl.AP.725650_TMY3.epw</default_value>
    </argument>
    <argument>
      <name>site_type</name>
      <display_name>Site: Type</display_name>
      <description>The type of site.</description>
      <type>Choice</type>
      <required>false</required>
      <model_dependent>false</model_dependent>
      <choices>
        <choice>
          <value>suburban</value>
          <display_name>suburban</display_name>
        </choice>
        <choice>
          <value>urban</value>
          <display_name>urban</display_name>
        </choice>
        <choice>
          <value>rural</value>
          <display_name>rural</display_name>
        </choice>
      </choices>
    </argument>
    <argument>
      <name>geometry_unit_type</name>
      <display_name>Geometry: Unit Type</display_name>
      <description>The type of unit.</description>
      <type>Choice</type>
      <required>true</required>
      <model_dependent>false</model_dependent>
      <default_value>single-family detached</default_value>
      <choices>
        <choice>
          <value>manufactured home</value>
          <display_name>manufactured home</display_name>
        </choice>
        <choice>
          <value>single-family detached</value>
          <display_name>single-family detached</display_name>
        </choice>
        <choice>
          <value>single-family attached</value>
          <display_name>single-family attached</display_name>
        </choice>
        <choice>
          <value>apartment unit</value>
          <display_name>apartment unit</display_name>
        </choice>
      </choices>
    </argument>
    <argument>
      <name>geometry_num_units</name>
      <display_name>Geometry: Number of Units</display_name>
      <description>The number of units in the building. This is required for single-family attached and apartment unit buildings.</description>
      <type>Integer</type>
      <units>#</units>
      <required>false</required>
      <model_dependent>false</model_dependent>
    </argument>
    <argument>
      <name>geometry_cfa</name>
      <display_name>Geometry: Conditioned Floor Area</display_name>
      <description>The total floor area of the conditioned space (including any conditioned basement floor area).</description>
      <type>Double</type>
      <units>ft^2</units>
      <required>true</required>
      <model_dependent>false</model_dependent>
      <default_value>2000</default_value>
    </argument>
    <argument>
      <name>geometry_num_floors_above_grade</name>
      <display_name>Geometry: Number of Floors</display_name>
      <description>The number of floors above grade (in the unit if single-family attached, and in the building if apartment unit).</description>
      <type>Integer</type>
      <units>#</units>
      <required>true</required>
      <model_dependent>false</model_dependent>
      <default_value>2</default_value>
    </argument>
    <argument>
      <name>geometry_wall_height</name>
      <display_name>Geometry: Average Wall Height</display_name>
      <description>The average height of the walls.</description>
      <type>Double</type>
      <units>ft</units>
      <required>true</required>
      <model_dependent>false</model_dependent>
      <default_value>8</default_value>
    </argument>
    <argument>
      <name>geometry_orientation</name>
      <display_name>Geometry: Orientation</display_name>
      <description>The house's orientation is measured clockwise from due south when viewed from above (e.g., North=0, East=90, South=180, West=270).</description>
      <type>Double</type>
      <units>degrees</units>
      <required>true</required>
      <model_dependent>false</model_dependent>
      <default_value>180</default_value>
    </argument>
    <argument>
      <name>geometry_aspect_ratio</name>
      <display_name>Geometry: Aspect Ratio</display_name>
      <description>The ratio of the front/back wall length to the left/right wall length, excluding any protruding garage wall area.</description>
      <type>Double</type>
      <units>FB/LR</units>
      <required>true</required>
      <model_dependent>false</model_dependent>
      <default_value>2</default_value>
    </argument>
    <argument>
      <name>geometry_level</name>
      <display_name>Geometry: Level</display_name>
      <description>The level of the apartment unit unit.</description>
      <type>Choice</type>
      <required>true</required>
      <model_dependent>false</model_dependent>
      <default_value>Bottom</default_value>
      <choices>
        <choice>
          <value>Bottom</value>
          <display_name>Bottom</display_name>
        </choice>
        <choice>
          <value>Middle</value>
          <display_name>Middle</display_name>
        </choice>
        <choice>
          <value>Top</value>
          <display_name>Top</display_name>
        </choice>
      </choices>
    </argument>
    <argument>
      <name>geometry_horizontal_location</name>
      <display_name>Geometry: Horizontal Location</display_name>
      <description>The horizontal location of the single-family attached or apartment unit unit when viewing the front of the building.</description>
      <type>Choice</type>
      <required>true</required>
      <model_dependent>false</model_dependent>
      <default_value>Left</default_value>
      <choices>
        <choice>
          <value>Left</value>
          <display_name>Left</display_name>
        </choice>
        <choice>
          <value>Middle</value>
          <display_name>Middle</display_name>
        </choice>
        <choice>
          <value>Right</value>
          <display_name>Right</display_name>
        </choice>
      </choices>
    </argument>
    <argument>
      <name>geometry_corridor_position</name>
      <display_name>Geometry: Corridor Position</display_name>
      <description>The position of the corridor.</description>
      <type>Choice</type>
      <required>true</required>
      <model_dependent>false</model_dependent>
      <default_value>Double-Loaded Interior</default_value>
      <choices>
        <choice>
          <value>Double-Loaded Interior</value>
          <display_name>Double-Loaded Interior</display_name>
        </choice>
        <choice>
          <value>Single Exterior (Front)</value>
          <display_name>Single Exterior (Front)</display_name>
        </choice>
        <choice>
          <value>Double Exterior</value>
          <display_name>Double Exterior</display_name>
        </choice>
        <choice>
          <value>None</value>
          <display_name>None</display_name>
        </choice>
      </choices>
    </argument>
    <argument>
      <name>geometry_corridor_width</name>
      <display_name>Geometry: Corridor Width</display_name>
      <description>The width of the corridor.</description>
      <type>Double</type>
      <units>ft</units>
      <required>true</required>
      <model_dependent>false</model_dependent>
      <default_value>10</default_value>
    </argument>
    <argument>
      <name>geometry_inset_width</name>
      <display_name>Geometry: Inset Width</display_name>
      <description>The width of the inset.</description>
      <type>Double</type>
      <units>ft</units>
      <required>true</required>
      <model_dependent>false</model_dependent>
      <default_value>0</default_value>
    </argument>
    <argument>
      <name>geometry_inset_depth</name>
      <display_name>Geometry: Inset Depth</display_name>
      <description>The depth of the inset.</description>
      <type>Double</type>
      <units>ft</units>
      <required>true</required>
      <model_dependent>false</model_dependent>
      <default_value>0</default_value>
    </argument>
    <argument>
      <name>geometry_inset_position</name>
      <display_name>Geometry: Inset Position</display_name>
      <description>The position of the inset.</description>
      <type>Choice</type>
      <required>true</required>
      <model_dependent>false</model_dependent>
      <default_value>Right</default_value>
      <choices>
        <choice>
          <value>Right</value>
          <display_name>Right</display_name>
        </choice>
        <choice>
          <value>Left</value>
          <display_name>Left</display_name>
        </choice>
      </choices>
    </argument>
    <argument>
      <name>geometry_balcony_depth</name>
      <display_name>Geometry: Balcony Depth</display_name>
      <description>The depth of the balcony.</description>
      <type>Double</type>
      <units>ft</units>
      <required>true</required>
      <model_dependent>false</model_dependent>
      <default_value>0</default_value>
    </argument>
    <argument>
      <name>geometry_garage_width</name>
      <display_name>Geometry: Garage Width</display_name>
      <description>The width of the garage. Enter zero for no garage.</description>
      <type>Double</type>
      <units>ft</units>
      <required>true</required>
      <model_dependent>false</model_dependent>
      <default_value>0</default_value>
    </argument>
    <argument>
      <name>geometry_garage_depth</name>
      <display_name>Geometry: Garage Depth</display_name>
      <description>The depth of the garage.</description>
      <type>Double</type>
      <units>ft</units>
      <required>true</required>
      <model_dependent>false</model_dependent>
      <default_value>20</default_value>
    </argument>
    <argument>
      <name>geometry_garage_protrusion</name>
      <display_name>Geometry: Garage Protrusion</display_name>
      <description>The fraction of the garage that is protruding from the living space.</description>
      <type>Double</type>
      <units>frac</units>
      <required>true</required>
      <model_dependent>false</model_dependent>
      <default_value>0</default_value>
    </argument>
    <argument>
      <name>geometry_garage_position</name>
      <display_name>Geometry: Garage Position</display_name>
      <description>The position of the garage.</description>
      <type>Choice</type>
      <required>true</required>
      <model_dependent>false</model_dependent>
      <default_value>Right</default_value>
      <choices>
        <choice>
          <value>Right</value>
          <display_name>Right</display_name>
        </choice>
        <choice>
          <value>Left</value>
          <display_name>Left</display_name>
        </choice>
      </choices>
    </argument>
    <argument>
      <name>geometry_foundation_type</name>
      <display_name>Geometry: Foundation Type</display_name>
      <description>The foundation type of the building.</description>
      <type>Choice</type>
      <required>true</required>
      <model_dependent>false</model_dependent>
      <default_value>SlabOnGrade</default_value>
      <choices>
        <choice>
          <value>SlabOnGrade</value>
          <display_name>SlabOnGrade</display_name>
        </choice>
        <choice>
          <value>VentedCrawlspace</value>
          <display_name>VentedCrawlspace</display_name>
        </choice>
        <choice>
          <value>UnventedCrawlspace</value>
          <display_name>UnventedCrawlspace</display_name>
        </choice>
        <choice>
          <value>UnconditionedBasement</value>
          <display_name>UnconditionedBasement</display_name>
        </choice>
        <choice>
          <value>ConditionedBasement</value>
          <display_name>ConditionedBasement</display_name>
        </choice>
        <choice>
          <value>Ambient</value>
          <display_name>Ambient</display_name>
        </choice>
      </choices>
    </argument>
    <argument>
      <name>geometry_foundation_height</name>
      <display_name>Geometry: Foundation Height</display_name>
      <description>The height of the foundation (e.g., 3ft for crawlspace, 8ft for basement). Only applies to basements/crawlspaces.</description>
      <type>Double</type>
      <units>ft</units>
      <required>true</required>
      <model_dependent>false</model_dependent>
      <default_value>0</default_value>
    </argument>
    <argument>
      <name>geometry_foundation_height_above_grade</name>
      <display_name>Geometry: Foundation Height Above Grade</display_name>
      <description>The depth above grade of the foundation wall. Only applies to basements/crawlspaces.</description>
      <type>Double</type>
      <units>ft</units>
      <required>true</required>
      <model_dependent>false</model_dependent>
      <default_value>0</default_value>
    </argument>
    <argument>
      <name>geometry_roof_type</name>
      <display_name>Geometry: Roof Type</display_name>
      <description>The roof type of the building.</description>
      <type>Choice</type>
      <required>true</required>
      <model_dependent>false</model_dependent>
      <default_value>gable</default_value>
      <choices>
        <choice>
          <value>gable</value>
          <display_name>gable</display_name>
        </choice>
        <choice>
          <value>hip</value>
          <display_name>hip</display_name>
        </choice>
        <choice>
          <value>flat</value>
          <display_name>flat</display_name>
        </choice>
      </choices>
    </argument>
    <argument>
      <name>geometry_roof_pitch</name>
      <display_name>Geometry: Roof Pitch</display_name>
      <description>The roof pitch of the attic. Ignored if the building has a flat roof.</description>
      <type>Choice</type>
      <required>true</required>
      <model_dependent>false</model_dependent>
      <default_value>6:12</default_value>
      <choices>
        <choice>
          <value>1:12</value>
          <display_name>1:12</display_name>
        </choice>
        <choice>
          <value>2:12</value>
          <display_name>2:12</display_name>
        </choice>
        <choice>
          <value>3:12</value>
          <display_name>3:12</display_name>
        </choice>
        <choice>
          <value>4:12</value>
          <display_name>4:12</display_name>
        </choice>
        <choice>
          <value>5:12</value>
          <display_name>5:12</display_name>
        </choice>
        <choice>
          <value>6:12</value>
          <display_name>6:12</display_name>
        </choice>
        <choice>
          <value>7:12</value>
          <display_name>7:12</display_name>
        </choice>
        <choice>
          <value>8:12</value>
          <display_name>8:12</display_name>
        </choice>
        <choice>
          <value>9:12</value>
          <display_name>9:12</display_name>
        </choice>
        <choice>
          <value>10:12</value>
          <display_name>10:12</display_name>
        </choice>
        <choice>
          <value>11:12</value>
          <display_name>11:12</display_name>
        </choice>
        <choice>
          <value>12:12</value>
          <display_name>12:12</display_name>
        </choice>
      </choices>
    </argument>
    <argument>
      <name>geometry_roof_structure</name>
      <display_name>Geometry: Roof Structure</display_name>
      <description>The roof structure of the building. Ignored if the building has a flat roof.</description>
      <type>Choice</type>
      <required>true</required>
      <model_dependent>false</model_dependent>
      <default_value>truss, cantilever</default_value>
      <choices>
        <choice>
          <value>truss, cantilever</value>
          <display_name>truss, cantilever</display_name>
        </choice>
        <choice>
          <value>rafter</value>
          <display_name>rafter</display_name>
        </choice>
      </choices>
    </argument>
    <argument>
      <name>geometry_attic_type</name>
      <display_name>Geometry: Attic Type</display_name>
      <description>The attic type of the building. Ignored if the building has a flat roof.</description>
      <type>Choice</type>
      <required>true</required>
      <model_dependent>false</model_dependent>
      <default_value>VentedAttic</default_value>
      <choices>
        <choice>
          <value>VentedAttic</value>
          <display_name>VentedAttic</display_name>
        </choice>
        <choice>
          <value>UnventedAttic</value>
          <display_name>UnventedAttic</display_name>
        </choice>
        <choice>
          <value>ConditionedAttic</value>
          <display_name>ConditionedAttic</display_name>
        </choice>
      </choices>
    </argument>
    <argument>
      <name>geometry_eaves_depth</name>
      <display_name>Geometry: Eaves Depth</display_name>
      <description>The eaves depth of the roof.</description>
      <type>Double</type>
      <units>ft</units>
      <required>true</required>
      <model_dependent>false</model_dependent>
      <default_value>2</default_value>
    </argument>
    <argument>
      <name>geometry_num_bedrooms</name>
      <display_name>Geometry: Number of Bedrooms</display_name>
      <description>Specify the number of bedrooms. Used to determine the energy usage of appliances and plug loads, hot water usage, etc.</description>
      <type>Integer</type>
      <required>true</required>
      <model_dependent>false</model_dependent>
      <default_value>3</default_value>
    </argument>
    <argument>
      <name>geometry_num_bathrooms</name>
      <display_name>Geometry: Number of Bathrooms</display_name>
      <description>Specify the number of bathrooms.</description>
      <type>String</type>
      <required>true</required>
      <model_dependent>false</model_dependent>
      <default_value>auto</default_value>
    </argument>
    <argument>
      <name>geometry_num_occupants</name>
      <display_name>Geometry: Number of Occupants</display_name>
      <description>Specify the number of occupants. A value of 'auto' will calculate the average number of occupants from the number of bedrooms. Used to specify the internal gains from people only.</description>
      <type>String</type>
      <required>true</required>
      <model_dependent>false</model_dependent>
      <default_value>auto</default_value>
    </argument>
    <argument>
      <name>floor_assembly_r</name>
      <display_name>Floor: Assembly R-value</display_name>
      <description>Assembly R-value for the floor (foundation ceiling). Ignored if a slab foundation.</description>
      <type>Double</type>
      <units>h-ft^2-R/Btu</units>
      <required>true</required>
      <model_dependent>false</model_dependent>
      <default_value>30</default_value>
    </argument>
    <argument>
      <name>foundation_wall_insulation_r</name>
      <display_name>Foundation: Wall Insulation Nominal R-value</display_name>
      <description>Nominal R-value for the foundation wall insulation. Only applies to basements/crawlspaces.</description>
      <type>Double</type>
      <units>h-ft^2-R/Btu</units>
      <required>true</required>
      <model_dependent>false</model_dependent>
      <default_value>0</default_value>
    </argument>
    <argument>
      <name>foundation_wall_insulation_distance_to_top</name>
      <display_name>Foundation: Wall Insulation Distance To Top</display_name>
      <description>The distance from the top of the foundation wall to the top of the foundation wall insulation. Only applies to basements/crawlspaces.</description>
      <type>Double</type>
      <units>ft</units>
      <required>true</required>
      <model_dependent>false</model_dependent>
      <default_value>0</default_value>
    </argument>
    <argument>
      <name>foundation_wall_insulation_distance_to_bottom</name>
      <display_name>Foundation: Wall Insulation Distance To Bottom</display_name>
      <description>The distance from the top of the foundation wall to the bottom of the foundation wall insulation. Only applies to basements/crawlspaces.</description>
      <type>Double</type>
      <units>ft</units>
      <required>true</required>
      <model_dependent>false</model_dependent>
      <default_value>0</default_value>
    </argument>
    <argument>
      <name>foundation_wall_assembly_r</name>
      <display_name>Foundation: Wall Assembly R-value</display_name>
      <description>Assembly R-value for the foundation walls. Only applies to basements/crawlspaces. If provided, overrides the previous foundation wall insulation inputs.</description>
      <type>Double</type>
      <units>h-ft^2-R/Btu</units>
      <required>false</required>
      <model_dependent>false</model_dependent>
    </argument>
    <argument>
      <name>slab_perimeter_insulation_r</name>
      <display_name>Slab: Perimeter Insulation Nominal R-value</display_name>
      <description>Nominal R-value of the vertical slab perimeter insulation. Applies to slab-on-grade foundations and basement/crawlspace floors.</description>
      <type>Double</type>
      <units>h-ft^2-R/Btu</units>
      <required>true</required>
      <model_dependent>false</model_dependent>
      <default_value>0</default_value>
    </argument>
    <argument>
      <name>slab_perimeter_depth</name>
      <display_name>Slab: Perimeter Insulation Depth</display_name>
      <description>Depth from grade to bottom of vertical slab perimeter insulation. Applies to slab-on-grade foundations and basement/crawlspace floors.</description>
      <type>Double</type>
      <units>ft</units>
      <required>true</required>
      <model_dependent>false</model_dependent>
      <default_value>0</default_value>
    </argument>
    <argument>
      <name>slab_under_insulation_r</name>
      <display_name>Slab: Under Slab Insulation Nominal R-value</display_name>
      <description>Nominal R-value of the horizontal under slab insulation. Applies to slab-on-grade foundations and basement/crawlspace floors.</description>
      <type>Double</type>
      <units>h-ft^2-R/Btu</units>
      <required>true</required>
      <model_dependent>false</model_dependent>
      <default_value>0</default_value>
    </argument>
    <argument>
      <name>slab_under_width</name>
      <display_name>Slab: Under Slab Insulation Width</display_name>
      <description>Width from slab edge inward of horizontal under-slab insulation. Enter 999 to specify that the under slab insulation spans the entire slab. Applies to slab-on-grade foundations and basement/crawlspace floors.</description>
      <type>Double</type>
      <units>ft</units>
      <required>true</required>
      <model_dependent>false</model_dependent>
      <default_value>0</default_value>
    </argument>
    <argument>
      <name>slab_carpet_fraction</name>
      <display_name>Slab: Carpet Fraction</display_name>
      <description>Fraction of the slab floor area that is carpeted.</description>
      <type>Double</type>
      <units>Frac</units>
      <required>true</required>
      <model_dependent>false</model_dependent>
      <default_value>0</default_value>
    </argument>
    <argument>
      <name>slab_carpet_r</name>
      <display_name>Slab: Carpet R-value</display_name>
      <description>R-value of the slab carpet.</description>
      <type>Double</type>
      <units>h-ft^2-R/Btu</units>
      <required>true</required>
      <model_dependent>false</model_dependent>
      <default_value>0</default_value>
    </argument>
    <argument>
      <name>ceiling_assembly_r</name>
      <display_name>Ceiling: Assembly R-value</display_name>
      <description>Assembly R-value for the ceiling (attic floor).</description>
      <type>Double</type>
      <units>h-ft^2-R/Btu</units>
      <required>true</required>
      <model_dependent>false</model_dependent>
      <default_value>30</default_value>
    </argument>
    <argument>
      <name>roof_material_type</name>
      <display_name>Roof: Material Type</display_name>
      <description>The material type of the roof.</description>
      <type>Choice</type>
      <required>false</required>
      <model_dependent>false</model_dependent>
      <choices>
        <choice>
          <value>asphalt or fiberglass shingles</value>
          <display_name>asphalt or fiberglass shingles</display_name>
        </choice>
        <choice>
          <value>concrete</value>
          <display_name>concrete</display_name>
        </choice>
        <choice>
          <value>slate or tile shingles</value>
          <display_name>slate or tile shingles</display_name>
        </choice>
        <choice>
          <value>metal surfacing</value>
          <display_name>metal surfacing</display_name>
        </choice>
        <choice>
          <value>plastic/rubber/synthetic sheeting</value>
          <display_name>plastic/rubber/synthetic sheeting</display_name>
        </choice>
        <choice>
          <value>wood shingles or shakes</value>
          <display_name>wood shingles or shakes</display_name>
        </choice>
      </choices>
    </argument>
    <argument>
      <name>roof_color</name>
      <display_name>Roof: Color</display_name>
      <description>The color of the roof.</description>
      <type>Choice</type>
      <required>true</required>
      <model_dependent>false</model_dependent>
      <default_value>auto</default_value>
      <choices>
        <choice>
          <value>auto</value>
          <display_name>auto</display_name>
        </choice>
        <choice>
          <value>dark</value>
          <display_name>dark</display_name>
        </choice>
        <choice>
          <value>light</value>
          <display_name>light</display_name>
        </choice>
        <choice>
          <value>medium</value>
          <display_name>medium</display_name>
        </choice>
        <choice>
          <value>medium dark</value>
          <display_name>medium dark</display_name>
        </choice>
        <choice>
          <value>reflective</value>
          <display_name>reflective</display_name>
        </choice>
      </choices>
    </argument>
    <argument>
      <name>roof_assembly_r</name>
      <display_name>Roof: Assembly R-value</display_name>
      <description>Assembly R-value of the roof.</description>
      <type>Double</type>
      <units>h-ft^2-R/Btu</units>
      <required>true</required>
      <model_dependent>false</model_dependent>
      <default_value>2.3</default_value>
    </argument>
    <argument>
      <name>roof_solar_absorptance</name>
      <display_name>Roof: Solar Absorptance</display_name>
      <description>The solar absorptance of the roof.</description>
      <type>String</type>
      <required>true</required>
      <model_dependent>false</model_dependent>
      <default_value>auto</default_value>
    </argument>
    <argument>
      <name>roof_emittance</name>
      <display_name>Roof: Emittance</display_name>
      <description>The emittance of the roof.</description>
      <type>Double</type>
      <required>true</required>
      <model_dependent>false</model_dependent>
      <default_value>0.92</default_value>
    </argument>
    <argument>
      <name>roof_radiant_barrier</name>
      <display_name>Roof: Has Radiant Barrier</display_name>
      <description>Specifies whether the attic has a radiant barrier.</description>
      <type>Boolean</type>
      <required>true</required>
      <model_dependent>false</model_dependent>
      <default_value>false</default_value>
      <choices>
        <choice>
          <value>true</value>
          <display_name>true</display_name>
        </choice>
        <choice>
          <value>false</value>
          <display_name>false</display_name>
        </choice>
      </choices>
    </argument>
    <argument>
      <name>roof_radiant_barrier_grade</name>
      <display_name>Roof: Radiant Barrier Grade</display_name>
      <description>The grade of the radiant barrier, if it exists.</description>
      <type>Choice</type>
      <required>true</required>
      <model_dependent>false</model_dependent>
      <default_value>1</default_value>
      <choices>
        <choice>
          <value>1</value>
          <display_name>1</display_name>
        </choice>
        <choice>
          <value>2</value>
          <display_name>2</display_name>
        </choice>
        <choice>
          <value>3</value>
          <display_name>3</display_name>
        </choice>
      </choices>
    </argument>
    <argument>
      <name>neighbor_front_distance</name>
      <display_name>Neighbor: Front Distance</display_name>
      <description>The minimum distance between the simulated house and the neighboring house to the front (not including eaves). A value of zero indicates no neighbors.</description>
      <type>Double</type>
      <units>ft</units>
      <required>true</required>
      <model_dependent>false</model_dependent>
      <default_value>0</default_value>
    </argument>
    <argument>
      <name>neighbor_back_distance</name>
      <display_name>Neighbor: Back Distance</display_name>
      <description>The minimum distance between the simulated house and the neighboring house to the back (not including eaves). A value of zero indicates no neighbors.</description>
      <type>Double</type>
      <units>ft</units>
      <required>true</required>
      <model_dependent>false</model_dependent>
      <default_value>0</default_value>
    </argument>
    <argument>
      <name>neighbor_left_distance</name>
      <display_name>Neighbor: Left Distance</display_name>
      <description>The minimum distance between the simulated house and the neighboring house to the left (not including eaves). A value of zero indicates no neighbors.</description>
      <type>Double</type>
      <units>ft</units>
      <required>true</required>
      <model_dependent>false</model_dependent>
      <default_value>10</default_value>
    </argument>
    <argument>
      <name>neighbor_right_distance</name>
      <display_name>Neighbor: Right Distance</display_name>
      <description>The minimum distance between the simulated house and the neighboring house to the right (not including eaves). A value of zero indicates no neighbors.</description>
      <type>Double</type>
      <units>ft</units>
      <required>true</required>
      <model_dependent>false</model_dependent>
      <default_value>10</default_value>
    </argument>
    <argument>
      <name>neighbor_front_height</name>
      <display_name>Neighbor: Front Height</display_name>
      <description>The height of the neighboring building to the front. A value of 'auto' will use the same height as this building.</description>
      <type>String</type>
      <units>ft</units>
      <required>true</required>
      <model_dependent>false</model_dependent>
      <default_value>auto</default_value>
    </argument>
    <argument>
      <name>neighbor_back_height</name>
      <display_name>Neighbor: Back Height</display_name>
      <description>The height of the neighboring building to the back. A value of 'auto' will use the same height as this building.</description>
      <type>String</type>
      <units>ft</units>
      <required>true</required>
      <model_dependent>false</model_dependent>
      <default_value>auto</default_value>
    </argument>
    <argument>
      <name>neighbor_left_height</name>
      <display_name>Neighbor: Left Height</display_name>
      <description>The height of the neighboring building to the left. A value of 'auto' will use the same height as this building.</description>
      <type>String</type>
      <units>ft</units>
      <required>true</required>
      <model_dependent>false</model_dependent>
      <default_value>auto</default_value>
    </argument>
    <argument>
      <name>neighbor_right_height</name>
      <display_name>Neighbor: Right Height</display_name>
      <description>The height of the neighboring building to the right. A value of 'auto' will use the same height as this building.</description>
      <type>String</type>
      <units>ft</units>
      <required>true</required>
      <model_dependent>false</model_dependent>
      <default_value>auto</default_value>
    </argument>
    <argument>
      <name>wall_type</name>
      <display_name>Walls: Type</display_name>
      <description>The type of exterior walls.</description>
      <type>Choice</type>
      <required>true</required>
      <model_dependent>false</model_dependent>
      <default_value>WoodStud</default_value>
      <choices>
        <choice>
          <value>WoodStud</value>
          <display_name>WoodStud</display_name>
        </choice>
        <choice>
          <value>ConcreteMasonryUnit</value>
          <display_name>ConcreteMasonryUnit</display_name>
        </choice>
        <choice>
          <value>DoubleWoodStud</value>
          <display_name>DoubleWoodStud</display_name>
        </choice>
        <choice>
          <value>InsulatedConcreteForms</value>
          <display_name>InsulatedConcreteForms</display_name>
        </choice>
        <choice>
          <value>LogWall</value>
          <display_name>LogWall</display_name>
        </choice>
        <choice>
          <value>StructurallyInsulatedPanel</value>
          <display_name>StructurallyInsulatedPanel</display_name>
        </choice>
        <choice>
          <value>SolidConcrete</value>
          <display_name>SolidConcrete</display_name>
        </choice>
        <choice>
          <value>SteelFrame</value>
          <display_name>SteelFrame</display_name>
        </choice>
        <choice>
          <value>Stone</value>
          <display_name>Stone</display_name>
        </choice>
        <choice>
          <value>StrawBale</value>
          <display_name>StrawBale</display_name>
        </choice>
        <choice>
          <value>StructuralBrick</value>
          <display_name>StructuralBrick</display_name>
        </choice>
      </choices>
    </argument>
    <argument>
      <name>wall_siding_type</name>
      <display_name>Wall: Siding Type</display_name>
      <description>The siding type of the exterior walls.</description>
      <type>Choice</type>
      <required>false</required>
      <model_dependent>false</model_dependent>
      <choices>
        <choice>
          <value>aluminum siding</value>
          <display_name>aluminum siding</display_name>
        </choice>
        <choice>
          <value>brick veneer</value>
          <display_name>brick veneer</display_name>
        </choice>
        <choice>
          <value>fiber cement siding</value>
          <display_name>fiber cement siding</display_name>
        </choice>
        <choice>
          <value>stucco</value>
          <display_name>stucco</display_name>
        </choice>
        <choice>
          <value>vinyl siding</value>
          <display_name>vinyl siding</display_name>
        </choice>
        <choice>
          <value>wood siding</value>
          <display_name>wood siding</display_name>
        </choice>
      </choices>
    </argument>
    <argument>
      <name>wall_color</name>
      <display_name>Wall: Color</display_name>
      <description>The color of the exterior walls.</description>
      <type>Choice</type>
      <required>true</required>
      <model_dependent>false</model_dependent>
      <default_value>auto</default_value>
      <choices>
        <choice>
          <value>auto</value>
          <display_name>auto</display_name>
        </choice>
        <choice>
          <value>dark</value>
          <display_name>dark</display_name>
        </choice>
        <choice>
          <value>light</value>
          <display_name>light</display_name>
        </choice>
        <choice>
          <value>medium</value>
          <display_name>medium</display_name>
        </choice>
        <choice>
          <value>medium dark</value>
          <display_name>medium dark</display_name>
        </choice>
        <choice>
          <value>reflective</value>
          <display_name>reflective</display_name>
        </choice>
      </choices>
    </argument>
    <argument>
      <name>wall_assembly_r</name>
      <display_name>Walls: Assembly R-value</display_name>
      <description>Assembly R-value of the exterior walls.</description>
      <type>Double</type>
      <units>h-ft^2-R/Btu</units>
      <required>true</required>
      <model_dependent>false</model_dependent>
      <default_value>13</default_value>
    </argument>
    <argument>
      <name>wall_solar_absorptance</name>
      <display_name>Wall: Solar Absorptance</display_name>
      <description>The solar absorptance of the exterior walls.</description>
      <type>String</type>
      <required>true</required>
      <model_dependent>false</model_dependent>
      <default_value>auto</default_value>
    </argument>
    <argument>
      <name>wall_emittance</name>
      <display_name>Wall: Emittance</display_name>
      <description>The emittance of the exterior walls.</description>
      <type>Double</type>
      <required>true</required>
      <model_dependent>false</model_dependent>
      <default_value>0.92</default_value>
    </argument>
    <argument>
      <name>window_front_wwr</name>
      <display_name>Windows: Front Window-to-Wall Ratio</display_name>
      <description>The ratio of window area to wall area for the building's front facade. Enter 0 if specifying Front Window Area instead.</description>
      <type>Double</type>
      <required>true</required>
      <model_dependent>false</model_dependent>
      <default_value>0.18</default_value>
    </argument>
    <argument>
      <name>window_back_wwr</name>
      <display_name>Windows: Back Window-to-Wall Ratio</display_name>
      <description>The ratio of window area to wall area for the building's back facade. Enter 0 if specifying Back Window Area instead.</description>
      <type>Double</type>
      <required>true</required>
      <model_dependent>false</model_dependent>
      <default_value>0.18</default_value>
    </argument>
    <argument>
      <name>window_left_wwr</name>
      <display_name>Windows: Left Window-to-Wall Ratio</display_name>
      <description>The ratio of window area to wall area for the building's left facade. Enter 0 if specifying Left Window Area instead.</description>
      <type>Double</type>
      <required>true</required>
      <model_dependent>false</model_dependent>
      <default_value>0.18</default_value>
    </argument>
    <argument>
      <name>window_right_wwr</name>
      <display_name>Windows: Right Window-to-Wall Ratio</display_name>
      <description>The ratio of window area to wall area for the building's right facade. Enter 0 if specifying Right Window Area instead.</description>
      <type>Double</type>
      <required>true</required>
      <model_dependent>false</model_dependent>
      <default_value>0.18</default_value>
    </argument>
    <argument>
      <name>window_area_front</name>
      <display_name>Windows: Front Window Area</display_name>
      <description>The amount of window area on the building's front facade. Enter 0 if specifying Front Window-to-Wall Ratio instead.</description>
      <type>Double</type>
      <required>true</required>
      <model_dependent>false</model_dependent>
      <default_value>0</default_value>
    </argument>
    <argument>
      <name>window_area_back</name>
      <display_name>Windows: Back Window Area</display_name>
      <description>The amount of window area on the building's back facade. Enter 0 if specifying Back Window-to-Wall Ratio instead.</description>
      <type>Double</type>
      <required>true</required>
      <model_dependent>false</model_dependent>
      <default_value>0</default_value>
    </argument>
    <argument>
      <name>window_area_left</name>
      <display_name>Windows: Left Window Area</display_name>
      <description>The amount of window area on the building's left facade. Enter 0 if specifying Left Window-to-Wall Ratio instead.</description>
      <type>Double</type>
      <required>true</required>
      <model_dependent>false</model_dependent>
      <default_value>0</default_value>
    </argument>
    <argument>
      <name>window_area_right</name>
      <display_name>Windows: Right Window Area</display_name>
      <description>The amount of window area on the building's right facade. Enter 0 if specifying Right Window-to-Wall Ratio instead.</description>
      <type>Double</type>
      <required>true</required>
      <model_dependent>false</model_dependent>
      <default_value>0</default_value>
    </argument>
    <argument>
      <name>window_aspect_ratio</name>
      <display_name>Windows: Aspect Ratio</display_name>
      <description>Ratio of window height to width.</description>
      <type>Double</type>
      <required>true</required>
      <model_dependent>false</model_dependent>
      <default_value>1.333</default_value>
    </argument>
    <argument>
      <name>window_fraction_operable</name>
      <display_name>Windows: Fraction Operable</display_name>
      <description>Fraction of windows that are operable.</description>
      <type>Double</type>
      <required>false</required>
      <model_dependent>false</model_dependent>
    </argument>
    <argument>
      <name>window_ufactor</name>
      <display_name>Windows: U-Factor</display_name>
      <description>The heat transfer coefficient of the windows.</description>
      <type>Double</type>
      <units>Btu/hr-ft^2-R</units>
      <required>true</required>
      <model_dependent>false</model_dependent>
      <default_value>0.37</default_value>
    </argument>
    <argument>
      <name>window_shgc</name>
      <display_name>Windows: SHGC</display_name>
      <description>The ratio of solar heat gain through a glazing system compared to that of an unobstructed opening, for windows.</description>
      <type>Double</type>
      <required>true</required>
      <model_dependent>false</model_dependent>
      <default_value>0.3</default_value>
    </argument>
    <argument>
      <name>window_interior_shading_winter</name>
      <display_name>Windows: Winter Interior Shading</display_name>
      <description>Interior shading multiplier for the heating season. 1.0 indicates no reduction in solar gain, 0.85 indicates 15% reduction, etc.</description>
      <type>Double</type>
      <required>false</required>
      <model_dependent>false</model_dependent>
    </argument>
    <argument>
      <name>window_interior_shading_summer</name>
      <display_name>Windows: Summer Interior Shading</display_name>
      <description>Interior shading multiplier for the cooling season. 1.0 indicates no reduction in solar gain, 0.85 indicates 15% reduction, etc.</description>
      <type>Double</type>
      <required>false</required>
      <model_dependent>false</model_dependent>
    </argument>
    <argument>
      <name>overhangs_front_depth</name>
      <display_name>Overhangs: Front Facade Depth</display_name>
      <description>Specifies the depth of overhangs for windows on the front facade.</description>
      <type>Double</type>
      <required>true</required>
      <model_dependent>false</model_dependent>
      <default_value>0</default_value>
    </argument>
    <argument>
      <name>overhangs_front_distance_to_top_of_window</name>
      <display_name>Overhangs: Front Facade Distance to Top of Window</display_name>
      <description>Specifies the distance to the top of window of overhangs for windows on the front facade.</description>
      <type>Double</type>
      <required>true</required>
      <model_dependent>false</model_dependent>
      <default_value>0</default_value>
    </argument>
    <argument>
      <name>overhangs_back_depth</name>
      <display_name>Overhangs: Back Facade Depth</display_name>
      <description>Specifies the depth of overhangs for windows on the back facade.</description>
      <type>Double</type>
      <required>true</required>
      <model_dependent>false</model_dependent>
      <default_value>0</default_value>
    </argument>
    <argument>
      <name>overhangs_back_distance_to_top_of_window</name>
      <display_name>Overhangs: Back Facade Distance to Top of Window</display_name>
      <description>Specifies the distance to the top of window of overhangs for windows on the back facade.</description>
      <type>Double</type>
      <required>true</required>
      <model_dependent>false</model_dependent>
      <default_value>0</default_value>
    </argument>
    <argument>
      <name>overhangs_left_depth</name>
      <display_name>Overhangs: Left Facade Depth</display_name>
      <description>Specifies the depth of overhangs for windows on the left facade.</description>
      <type>Double</type>
      <required>true</required>
      <model_dependent>false</model_dependent>
      <default_value>0</default_value>
    </argument>
    <argument>
      <name>overhangs_left_distance_to_top_of_window</name>
      <display_name>Overhangs: Left Facade Distance to Top of Window</display_name>
      <description>Specifies the distance to the top of window of overhangs for windows on the left facade.</description>
      <type>Double</type>
      <required>true</required>
      <model_dependent>false</model_dependent>
      <default_value>0</default_value>
    </argument>
    <argument>
      <name>overhangs_right_depth</name>
      <display_name>Overhangs: Right Facade Depth</display_name>
      <description>Specifies the depth of overhangs for windows on the right facade.</description>
      <type>Double</type>
      <required>true</required>
      <model_dependent>false</model_dependent>
      <default_value>0</default_value>
    </argument>
    <argument>
      <name>overhangs_right_distance_to_top_of_window</name>
      <display_name>Overhangs: Right Facade Distance to Top of Window</display_name>
      <description>Specifies the distance to the top of window of overhangs for windows on the right facade.</description>
      <type>Double</type>
      <required>true</required>
      <model_dependent>false</model_dependent>
      <default_value>0</default_value>
    </argument>
    <argument>
      <name>skylight_area_front</name>
      <display_name>Skylights: Front Roof Area</display_name>
      <description>The amount of skylight area on the building's front conditioned roof facade.</description>
      <type>Double</type>
      <required>true</required>
      <model_dependent>false</model_dependent>
      <default_value>0</default_value>
    </argument>
    <argument>
      <name>skylight_area_back</name>
      <display_name>Skylights: Back Roof Area</display_name>
      <description>The amount of skylight area on the building's back conditioned roof facade.</description>
      <type>Double</type>
      <required>true</required>
      <model_dependent>false</model_dependent>
      <default_value>0</default_value>
    </argument>
    <argument>
      <name>skylight_area_left</name>
      <display_name>Skylights: Left Roof Area</display_name>
      <description>The amount of skylight area on the building's left conditioned roof facade.</description>
      <type>Double</type>
      <required>true</required>
      <model_dependent>false</model_dependent>
      <default_value>0</default_value>
    </argument>
    <argument>
      <name>skylight_area_right</name>
      <display_name>Skylights: Right Roof Area</display_name>
      <description>The amount of skylight area on the building's right conditioned roof facade.</description>
      <type>Double</type>
      <required>true</required>
      <model_dependent>false</model_dependent>
      <default_value>0</default_value>
    </argument>
    <argument>
      <name>skylight_ufactor</name>
      <display_name>Skylights: U-Factor</display_name>
      <description>The heat transfer coefficient of the skylights.</description>
      <type>Double</type>
      <units>Btu/hr-ft^2-R</units>
      <required>true</required>
      <model_dependent>false</model_dependent>
      <default_value>0.33</default_value>
    </argument>
    <argument>
      <name>skylight_shgc</name>
      <display_name>Skylights: SHGC</display_name>
      <description>The ratio of solar heat gain through a glazing system compared to that of an unobstructed opening, for skylights.</description>
      <type>Double</type>
      <required>true</required>
      <model_dependent>false</model_dependent>
      <default_value>0.45</default_value>
    </argument>
    <argument>
      <name>door_area</name>
      <display_name>Doors: Area</display_name>
      <description>The area of the opaque door(s).</description>
      <type>Double</type>
      <units>ft^2</units>
      <required>true</required>
      <model_dependent>false</model_dependent>
      <default_value>20</default_value>
    </argument>
    <argument>
      <name>door_rvalue</name>
      <display_name>Doors: R-value</display_name>
      <description>R-value of the doors.</description>
      <type>Double</type>
      <units>h-ft^2-R/Btu</units>
      <required>true</required>
      <model_dependent>false</model_dependent>
      <default_value>5</default_value>
    </argument>
    <argument>
      <name>air_leakage_units</name>
      <display_name>Air Leakage: Units</display_name>
      <description>The unit of measure for the above-grade living air leakage.</description>
      <type>Choice</type>
      <required>true</required>
      <model_dependent>false</model_dependent>
      <default_value>ACH</default_value>
      <choices>
        <choice>
          <value>ACH</value>
          <display_name>ACH</display_name>
        </choice>
        <choice>
          <value>CFM</value>
          <display_name>CFM</display_name>
        </choice>
        <choice>
          <value>ACHnatural</value>
          <display_name>ACHnatural</display_name>
        </choice>
      </choices>
    </argument>
    <argument>
      <name>air_leakage_value</name>
      <display_name>Air Leakage: Value</display_name>
      <description>Air exchange rate, in ACH or CFM at 50 Pascals.</description>
      <type>Double</type>
      <required>true</required>
      <model_dependent>false</model_dependent>
      <default_value>3</default_value>
    </argument>
    <argument>
      <name>air_leakage_shelter_coefficient</name>
      <display_name>Air Leakage: Shelter Coefficient</display_name>
      <description>The local shelter coefficient (AIM-2 infiltration model) accounts for nearby buildings, trees, and obstructions.</description>
      <type>String</type>
      <units>Frac</units>
      <required>true</required>
      <model_dependent>false</model_dependent>
      <default_value>auto</default_value>
    </argument>
    <argument>
      <name>heating_system_type</name>
      <display_name>Heating System: Type</display_name>
      <description>The type of heating system. Use 'none' if there is no heating system.</description>
      <type>Choice</type>
      <required>true</required>
      <model_dependent>false</model_dependent>
      <default_value>Furnace</default_value>
      <choices>
        <choice>
          <value>none</value>
          <display_name>none</display_name>
        </choice>
        <choice>
          <value>Furnace</value>
          <display_name>Furnace</display_name>
        </choice>
        <choice>
          <value>WallFurnace</value>
          <display_name>WallFurnace</display_name>
        </choice>
        <choice>
          <value>FloorFurnace</value>
          <display_name>FloorFurnace</display_name>
        </choice>
        <choice>
          <value>Boiler</value>
          <display_name>Boiler</display_name>
        </choice>
        <choice>
          <value>ElectricResistance</value>
          <display_name>ElectricResistance</display_name>
        </choice>
        <choice>
          <value>Stove</value>
          <display_name>Stove</display_name>
        </choice>
        <choice>
          <value>PortableHeater</value>
          <display_name>PortableHeater</display_name>
        </choice>
        <choice>
          <value>Fireplace</value>
          <display_name>Fireplace</display_name>
        </choice>
        <choice>
          <value>FixedHeater</value>
          <display_name>FixedHeater</display_name>
        </choice>
      </choices>
    </argument>
    <argument>
      <name>heating_system_fuel</name>
      <display_name>Heating System: Fuel Type</display_name>
      <description>The fuel type of the heating system. Ignored for ElectricResistance.</description>
      <type>Choice</type>
      <required>true</required>
      <model_dependent>false</model_dependent>
      <default_value>natural gas</default_value>
      <choices>
        <choice>
          <value>electricity</value>
          <display_name>electricity</display_name>
        </choice>
        <choice>
          <value>natural gas</value>
          <display_name>natural gas</display_name>
        </choice>
        <choice>
          <value>fuel oil</value>
          <display_name>fuel oil</display_name>
        </choice>
        <choice>
          <value>propane</value>
          <display_name>propane</display_name>
        </choice>
        <choice>
          <value>wood</value>
          <display_name>wood</display_name>
        </choice>
        <choice>
          <value>wood pellets</value>
          <display_name>wood pellets</display_name>
        </choice>
        <choice>
          <value>coal</value>
          <display_name>coal</display_name>
        </choice>
      </choices>
    </argument>
    <argument>
      <name>heating_system_heating_efficiency</name>
      <display_name>Heating System: Rated AFUE or Percent</display_name>
      <description>The rated heating efficiency value of the heating system.</description>
      <type>Double</type>
      <units>Frac</units>
      <required>true</required>
      <model_dependent>false</model_dependent>
      <default_value>0.78</default_value>
    </argument>
    <argument>
      <name>heating_system_heating_capacity</name>
      <display_name>Heating System: Heating Capacity</display_name>
      <description>The output heating capacity of the heating system. If using 'auto', the autosizing algorithm will use ACCA Manual J/S to set the capacity to meet its load served.</description>
      <type>String</type>
      <units>Btu/hr</units>
      <required>true</required>
      <model_dependent>false</model_dependent>
      <default_value>auto</default_value>
    </argument>
    <argument>
      <name>heating_system_fraction_heat_load_served</name>
      <display_name>Heating System: Fraction Heat Load Served</display_name>
      <description>The heating load served by the heating system.</description>
      <type>Double</type>
      <units>Frac</units>
      <required>true</required>
      <model_dependent>false</model_dependent>
      <default_value>1</default_value>
    </argument>
    <argument>
      <name>heating_system_electric_auxiliary_energy</name>
      <display_name>Heating System: Electric Auxiliary Energy</display_name>
      <description>The electric auxiliary energy of the heating system.</description>
      <type>Double</type>
      <units>kWh/yr</units>
      <required>false</required>
      <model_dependent>false</model_dependent>
    </argument>
    <argument>
      <name>heating_system_has_flue_or_chimney</name>
      <display_name>Heating System: Has Flue or Chimney</display_name>
      <description>Whether the heating system has a flue or chimney.</description>
      <type>Boolean</type>
      <required>true</required>
      <model_dependent>false</model_dependent>
      <default_value>false</default_value>
      <choices>
        <choice>
          <value>true</value>
          <display_name>true</display_name>
        </choice>
        <choice>
          <value>false</value>
          <display_name>false</display_name>
        </choice>
      </choices>
    </argument>
    <argument>
      <name>cooling_system_type</name>
      <display_name>Cooling System: Type</display_name>
      <description>The type of cooling system. Use 'none' if there is no cooling system.</description>
      <type>Choice</type>
      <required>true</required>
      <model_dependent>false</model_dependent>
      <default_value>central air conditioner</default_value>
      <choices>
        <choice>
          <value>none</value>
          <display_name>none</display_name>
        </choice>
        <choice>
          <value>central air conditioner</value>
          <display_name>central air conditioner</display_name>
        </choice>
        <choice>
          <value>room air conditioner</value>
          <display_name>room air conditioner</display_name>
        </choice>
        <choice>
          <value>evaporative cooler</value>
          <display_name>evaporative cooler</display_name>
        </choice>
        <choice>
          <value>mini-split</value>
          <display_name>mini-split</display_name>
        </choice>
      </choices>
    </argument>
    <argument>
      <name>cooling_system_cooling_efficiency_seer</name>
      <display_name>Cooling System: Rated SEER</display_name>
      <description>The rated efficiency value of the central air conditioner cooling system.</description>
      <type>Double</type>
      <units>SEER</units>
      <required>true</required>
      <model_dependent>false</model_dependent>
      <default_value>13</default_value>
    </argument>
    <argument>
      <name>cooling_system_cooling_efficiency_eer</name>
      <display_name>Cooling System: Rated EER</display_name>
      <description>The rated efficiency value of the room air conditioner cooling system.</description>
      <type>Double</type>
      <units>EER</units>
      <required>true</required>
      <model_dependent>false</model_dependent>
      <default_value>8.5</default_value>
    </argument>
    <argument>
      <name>cooling_system_cooling_compressor_type</name>
      <display_name>Cooling System: Cooling Compressor Type</display_name>
      <description>The compressor type of the cooling system. Only applies to central air conditioner.</description>
      <type>Choice</type>
      <required>false</required>
      <model_dependent>false</model_dependent>
      <choices>
        <choice>
          <value>single stage</value>
          <display_name>single stage</display_name>
        </choice>
        <choice>
          <value>two stage</value>
          <display_name>two stage</display_name>
        </choice>
        <choice>
          <value>variable speed</value>
          <display_name>variable speed</display_name>
        </choice>
      </choices>
    </argument>
    <argument>
      <name>cooling_system_cooling_sensible_heat_fraction</name>
      <display_name>Cooling System: Cooling Sensible Heat Fraction</display_name>
      <description>The sensible heat fraction of the cooling system. Ignored for evaporative cooler.</description>
      <type>Double</type>
      <units>Frac</units>
      <required>false</required>
      <model_dependent>false</model_dependent>
    </argument>
    <argument>
      <name>cooling_system_cooling_capacity</name>
      <display_name>Cooling System: Cooling Capacity</display_name>
      <description>The output cooling capacity of the cooling system. If using 'auto', the autosizing algorithm will use ACCA Manual J/S to set the capacity to meet its load served. Ignored for evaporative cooler.</description>
      <type>String</type>
      <units>tons</units>
      <required>true</required>
      <model_dependent>false</model_dependent>
      <default_value>auto</default_value>
    </argument>
    <argument>
      <name>cooling_system_fraction_cool_load_served</name>
      <display_name>Cooling System: Fraction Cool Load Served</display_name>
      <description>The cooling load served by the cooling system.</description>
      <type>Double</type>
      <units>Frac</units>
      <required>true</required>
      <model_dependent>false</model_dependent>
      <default_value>1</default_value>
    </argument>
    <argument>
      <name>cooling_system_is_ducted</name>
      <display_name>Cooling System: Is Ducted</display_name>
      <description>Whether the cooling system is ducted or not. Only used for evaporative cooler and mini-split.</description>
      <type>Boolean</type>
      <required>true</required>
      <model_dependent>false</model_dependent>
      <default_value>false</default_value>
      <choices>
        <choice>
          <value>true</value>
          <display_name>true</display_name>
        </choice>
        <choice>
          <value>false</value>
          <display_name>false</display_name>
        </choice>
      </choices>
    </argument>
    <argument>
      <name>heat_pump_type</name>
      <display_name>Heat Pump: Type</display_name>
      <description>The type of heat pump. Use 'none' if there is no heat pump.</description>
      <type>Choice</type>
      <required>true</required>
      <model_dependent>false</model_dependent>
      <default_value>none</default_value>
      <choices>
        <choice>
          <value>none</value>
          <display_name>none</display_name>
        </choice>
        <choice>
          <value>air-to-air</value>
          <display_name>air-to-air</display_name>
        </choice>
        <choice>
          <value>mini-split</value>
          <display_name>mini-split</display_name>
        </choice>
        <choice>
          <value>ground-to-air</value>
          <display_name>ground-to-air</display_name>
        </choice>
      </choices>
    </argument>
    <argument>
      <name>heat_pump_heating_efficiency_hspf</name>
      <display_name>Heat Pump: Rated Heating HSPF</display_name>
      <description>The rated heating efficiency value of the air-to-air/mini-split heat pump.</description>
      <type>Double</type>
      <units>HSPF</units>
      <required>true</required>
      <model_dependent>false</model_dependent>
      <default_value>7.7</default_value>
    </argument>
    <argument>
      <name>heat_pump_heating_efficiency_cop</name>
      <display_name>Heat Pump: Rated Heating COP</display_name>
      <description>The rated heating efficiency value of the ground-to-air heat pump.</description>
      <type>Double</type>
      <units>COP</units>
      <required>true</required>
      <model_dependent>false</model_dependent>
      <default_value>3.6</default_value>
    </argument>
    <argument>
      <name>heat_pump_cooling_efficiency_seer</name>
      <display_name>Heat Pump: Rated Cooling SEER</display_name>
      <description>The rated cooling efficiency value of the air-to-air/mini-split heat pump.</description>
      <type>Double</type>
      <units>SEER</units>
      <required>true</required>
      <model_dependent>false</model_dependent>
      <default_value>13</default_value>
    </argument>
    <argument>
      <name>heat_pump_cooling_efficiency_eer</name>
      <display_name>Heat Pump: Rated Cooling EER</display_name>
      <description>The rated cooling efficiency value of the ground-to-air heat pump.</description>
      <type>Double</type>
      <units>EER</units>
      <required>true</required>
      <model_dependent>false</model_dependent>
      <default_value>16.6</default_value>
    </argument>
    <argument>
      <name>heat_pump_cooling_compressor_type</name>
      <display_name>Heat Pump: Cooling Compressor Type</display_name>
      <description>The compressor type of the heat pump. Only applies to air-to-air and mini-split.</description>
      <type>Choice</type>
      <required>false</required>
      <model_dependent>false</model_dependent>
      <choices>
        <choice>
          <value>single stage</value>
          <display_name>single stage</display_name>
        </choice>
        <choice>
          <value>two stage</value>
          <display_name>two stage</display_name>
        </choice>
        <choice>
          <value>variable speed</value>
          <display_name>variable speed</display_name>
        </choice>
      </choices>
    </argument>
    <argument>
      <name>heat_pump_cooling_sensible_heat_fraction</name>
      <display_name>Heat Pump: Cooling Sensible Heat Fraction</display_name>
      <description>The sensible heat fraction of the heat pump.</description>
      <type>Double</type>
      <units>Frac</units>
      <required>false</required>
      <model_dependent>false</model_dependent>
    </argument>
    <argument>
      <name>heat_pump_heating_capacity</name>
      <display_name>Heat Pump: Heating Capacity</display_name>
      <description>The output heating capacity of the heat pump. If using 'auto', the autosizing algorithm will use ACCA Manual J/S to set the capacity to meet its load served.</description>
      <type>String</type>
      <units>Btu/hr</units>
      <required>true</required>
      <model_dependent>false</model_dependent>
      <default_value>auto</default_value>
    </argument>
    <argument>
      <name>heat_pump_heating_capacity_17F</name>
      <display_name>Heat Pump: Heating Capacity 17F</display_name>
      <description>The output heating capacity of the heat pump at 17F. Only applies to air-to-air and mini-split.</description>
      <type>String</type>
      <units>Btu/hr</units>
      <required>true</required>
      <model_dependent>false</model_dependent>
      <default_value>auto</default_value>
    </argument>
    <argument>
      <name>heat_pump_cooling_capacity</name>
      <display_name>Heat Pump: Cooling Capacity</display_name>
      <description>The output cooling capacity of the heat pump. If using 'auto', the autosizing algorithm will use ACCA Manual J/S to set the capacity to meet its load served.</description>
      <type>String</type>
      <units>Btu/hr</units>
      <required>true</required>
      <model_dependent>false</model_dependent>
      <default_value>auto</default_value>
    </argument>
    <argument>
      <name>heat_pump_fraction_heat_load_served</name>
      <display_name>Heat Pump: Fraction Heat Load Served</display_name>
      <description>The heating load served by the heat pump.</description>
      <type>Double</type>
      <units>Frac</units>
      <required>true</required>
      <model_dependent>false</model_dependent>
      <default_value>1</default_value>
    </argument>
    <argument>
      <name>heat_pump_fraction_cool_load_served</name>
      <display_name>Heat Pump: Fraction Cool Load Served</display_name>
      <description>The cooling load served by the heat pump.</description>
      <type>Double</type>
      <units>Frac</units>
      <required>true</required>
      <model_dependent>false</model_dependent>
      <default_value>1</default_value>
    </argument>
    <argument>
      <name>heat_pump_backup_fuel</name>
      <display_name>Heat Pump: Backup Fuel Type</display_name>
      <description>The backup fuel type of the heat pump. Use 'none' if there is no backup heating.</description>
      <type>Choice</type>
      <required>true</required>
      <model_dependent>false</model_dependent>
      <default_value>none</default_value>
      <choices>
        <choice>
          <value>none</value>
          <display_name>none</display_name>
        </choice>
        <choice>
          <value>electricity</value>
          <display_name>electricity</display_name>
        </choice>
        <choice>
          <value>natural gas</value>
          <display_name>natural gas</display_name>
        </choice>
        <choice>
          <value>fuel oil</value>
          <display_name>fuel oil</display_name>
        </choice>
        <choice>
          <value>propane</value>
          <display_name>propane</display_name>
        </choice>
      </choices>
    </argument>
    <argument>
      <name>heat_pump_backup_heating_efficiency</name>
      <display_name>Heat Pump: Backup Rated Efficiency</display_name>
      <description>The backup rated efficiency value of the heat pump. Percent for electricity fuel type. AFUE otherwise.</description>
      <type>Double</type>
      <required>true</required>
      <model_dependent>false</model_dependent>
      <default_value>1</default_value>
    </argument>
    <argument>
      <name>heat_pump_backup_heating_capacity</name>
      <display_name>Heat Pump: Backup Heating Capacity</display_name>
      <description>The backup output heating capacity of the heat pump. If using 'auto', the autosizing algorithm will use ACCA Manual J/S to set the capacity to meet its load served.</description>
      <type>String</type>
      <units>Btu/hr</units>
      <required>true</required>
      <model_dependent>false</model_dependent>
      <default_value>auto</default_value>
    </argument>
    <argument>
      <name>heat_pump_backup_heating_switchover_temp</name>
      <display_name>Heat Pump: Backup Heating Switchover Temperature</display_name>
      <description>The temperature at which the heat pump stops operating and the backup heating system starts running. Only applies to air-to-air and mini-split.</description>
      <type>Double</type>
      <units>deg-F</units>
      <required>false</required>
      <model_dependent>false</model_dependent>
    </argument>
    <argument>
      <name>heat_pump_mini_split_is_ducted</name>
      <display_name>Heat Pump: Mini-Split Is Ducted</display_name>
      <description>Whether the mini-split heat pump is ducted or not.</description>
      <type>Boolean</type>
      <required>true</required>
      <model_dependent>false</model_dependent>
      <default_value>false</default_value>
      <choices>
        <choice>
          <value>true</value>
          <display_name>true</display_name>
        </choice>
        <choice>
          <value>false</value>
          <display_name>false</display_name>
        </choice>
      </choices>
    </argument>
    <argument>
      <name>setpoint_heating_temp</name>
      <display_name>Setpoint: Heating Temperature</display_name>
      <description>Specify the heating setpoint temperature.</description>
      <type>Double</type>
      <units>deg-F</units>
      <required>true</required>
      <model_dependent>false</model_dependent>
      <default_value>71</default_value>
    </argument>
    <argument>
      <name>setpoint_heating_setback_temp</name>
      <display_name>Setpoint: Heating Setback Temperature</display_name>
      <description>Specify the heating setback temperature.</description>
      <type>Double</type>
      <units>deg-F</units>
      <required>true</required>
      <model_dependent>false</model_dependent>
      <default_value>71</default_value>
    </argument>
    <argument>
      <name>setpoint_heating_setback_hours_per_week</name>
      <display_name>Setpoint: Heating Setback Hours per Week</display_name>
      <description>Specify the heating setback number of hours per week value.</description>
      <type>Double</type>
      <required>true</required>
      <model_dependent>false</model_dependent>
      <default_value>0</default_value>
    </argument>
    <argument>
      <name>setpoint_heating_setback_start_hour</name>
      <display_name>Setpoint: Heating Setback Start Hour</display_name>
      <description>Specify the heating setback start hour value. 0 = midnight, 12 = noon</description>
      <type>Double</type>
      <required>true</required>
      <model_dependent>false</model_dependent>
      <default_value>23</default_value>
    </argument>
    <argument>
      <name>setpoint_cooling_temp</name>
      <display_name>Setpoint: Cooling Temperature</display_name>
      <description>Specify the cooling setpoint temperature.</description>
      <type>Double</type>
      <units>deg-F</units>
      <required>true</required>
      <model_dependent>false</model_dependent>
      <default_value>76</default_value>
    </argument>
    <argument>
      <name>setpoint_cooling_setup_temp</name>
      <display_name>Setpoint: Cooling Setup Temperature</display_name>
      <description>Specify the cooling setup temperature.</description>
      <type>Double</type>
      <units>deg-F</units>
      <required>true</required>
      <model_dependent>false</model_dependent>
      <default_value>76</default_value>
    </argument>
    <argument>
      <name>setpoint_cooling_setup_hours_per_week</name>
      <display_name>Setpoint: Cooling Setup Hours per Week</display_name>
      <description>Specify the cooling setup number of hours per week value.</description>
      <type>Double</type>
      <required>true</required>
      <model_dependent>false</model_dependent>
      <default_value>0</default_value>
    </argument>
    <argument>
      <name>setpoint_cooling_setup_start_hour</name>
      <display_name>Setpoint: Cooling Setup Start Hour</display_name>
      <description>Specify the cooling setup start hour value. 0 = midnight, 12 = noon</description>
      <type>Double</type>
      <required>true</required>
      <model_dependent>false</model_dependent>
      <default_value>9</default_value>
    </argument>
    <argument>
      <name>ducts_supply_leakage_units</name>
      <display_name>Ducts: Supply Leakage Units</display_name>
      <description>The leakage units of the supply ducts.</description>
      <type>Choice</type>
      <required>true</required>
      <model_dependent>false</model_dependent>
      <default_value>CFM25</default_value>
      <choices>
        <choice>
          <value>CFM25</value>
          <display_name>CFM25</display_name>
        </choice>
        <choice>
          <value>Percent</value>
          <display_name>Percent</display_name>
        </choice>
      </choices>
    </argument>
    <argument>
      <name>ducts_return_leakage_units</name>
      <display_name>Ducts: Return Leakage Units</display_name>
      <description>The leakage units of the return ducts.</description>
      <type>Choice</type>
      <required>true</required>
      <model_dependent>false</model_dependent>
      <default_value>CFM25</default_value>
      <choices>
        <choice>
          <value>CFM25</value>
          <display_name>CFM25</display_name>
        </choice>
        <choice>
          <value>Percent</value>
          <display_name>Percent</display_name>
        </choice>
      </choices>
    </argument>
    <argument>
      <name>ducts_supply_leakage_value</name>
      <display_name>Ducts: Supply Leakage Value</display_name>
      <description>The leakage value to outside of the supply ducts.</description>
      <type>Double</type>
      <required>true</required>
      <model_dependent>false</model_dependent>
      <default_value>75</default_value>
    </argument>
    <argument>
      <name>ducts_return_leakage_value</name>
      <display_name>Ducts: Return Leakage Value</display_name>
      <description>The leakage value to outside of the return ducts.</description>
      <type>Double</type>
      <required>true</required>
      <model_dependent>false</model_dependent>
      <default_value>25</default_value>
    </argument>
    <argument>
      <name>ducts_supply_insulation_r</name>
      <display_name>Ducts: Supply Insulation R-Value</display_name>
      <description>The insulation r-value of the supply ducts.</description>
      <type>Double</type>
      <units>h-ft^2-R/Btu</units>
      <required>true</required>
      <model_dependent>false</model_dependent>
      <default_value>0</default_value>
    </argument>
    <argument>
      <name>ducts_return_insulation_r</name>
      <display_name>Ducts: Return Insulation R-Value</display_name>
      <description>The insulation r-value of the return ducts.</description>
      <type>Double</type>
      <units>h-ft^2-R/Btu</units>
      <required>true</required>
      <model_dependent>false</model_dependent>
      <default_value>0</default_value>
    </argument>
    <argument>
      <name>ducts_supply_location</name>
      <display_name>Ducts: Supply Location</display_name>
      <description>The location of the supply ducts.</description>
      <type>Choice</type>
      <required>true</required>
      <model_dependent>false</model_dependent>
      <default_value>auto</default_value>
      <choices>
        <choice>
          <value>auto</value>
          <display_name>auto</display_name>
        </choice>
        <choice>
          <value>living space</value>
          <display_name>living space</display_name>
        </choice>
        <choice>
          <value>basement - conditioned</value>
          <display_name>basement - conditioned</display_name>
        </choice>
        <choice>
          <value>basement - unconditioned</value>
          <display_name>basement - unconditioned</display_name>
        </choice>
        <choice>
          <value>crawlspace - vented</value>
          <display_name>crawlspace - vented</display_name>
        </choice>
        <choice>
          <value>crawlspace - unvented</value>
          <display_name>crawlspace - unvented</display_name>
        </choice>
        <choice>
          <value>attic - vented</value>
          <display_name>attic - vented</display_name>
        </choice>
        <choice>
          <value>attic - unvented</value>
          <display_name>attic - unvented</display_name>
        </choice>
        <choice>
          <value>garage</value>
          <display_name>garage</display_name>
        </choice>
        <choice>
          <value>exterior wall</value>
          <display_name>exterior wall</display_name>
        </choice>
        <choice>
          <value>under slab</value>
          <display_name>under slab</display_name>
        </choice>
        <choice>
          <value>roof deck</value>
          <display_name>roof deck</display_name>
        </choice>
        <choice>
          <value>outside</value>
          <display_name>outside</display_name>
        </choice>
        <choice>
          <value>other housing unit</value>
          <display_name>other housing unit</display_name>
        </choice>
        <choice>
          <value>other heated space</value>
          <display_name>other heated space</display_name>
        </choice>
        <choice>
          <value>other multifamily buffer space</value>
          <display_name>other multifamily buffer space</display_name>
        </choice>
        <choice>
          <value>other non-freezing space</value>
          <display_name>other non-freezing space</display_name>
        </choice>
      </choices>
    </argument>
    <argument>
      <name>ducts_return_location</name>
      <display_name>Ducts: Return Location</display_name>
      <description>The location of the return ducts.</description>
      <type>Choice</type>
      <required>true</required>
      <model_dependent>false</model_dependent>
      <default_value>auto</default_value>
      <choices>
        <choice>
          <value>auto</value>
          <display_name>auto</display_name>
        </choice>
        <choice>
          <value>living space</value>
          <display_name>living space</display_name>
        </choice>
        <choice>
          <value>basement - conditioned</value>
          <display_name>basement - conditioned</display_name>
        </choice>
        <choice>
          <value>basement - unconditioned</value>
          <display_name>basement - unconditioned</display_name>
        </choice>
        <choice>
          <value>crawlspace - vented</value>
          <display_name>crawlspace - vented</display_name>
        </choice>
        <choice>
          <value>crawlspace - unvented</value>
          <display_name>crawlspace - unvented</display_name>
        </choice>
        <choice>
          <value>attic - vented</value>
          <display_name>attic - vented</display_name>
        </choice>
        <choice>
          <value>attic - unvented</value>
          <display_name>attic - unvented</display_name>
        </choice>
        <choice>
          <value>garage</value>
          <display_name>garage</display_name>
        </choice>
        <choice>
          <value>exterior wall</value>
          <display_name>exterior wall</display_name>
        </choice>
        <choice>
          <value>under slab</value>
          <display_name>under slab</display_name>
        </choice>
        <choice>
          <value>roof deck</value>
          <display_name>roof deck</display_name>
        </choice>
        <choice>
          <value>outside</value>
          <display_name>outside</display_name>
        </choice>
        <choice>
          <value>other housing unit</value>
          <display_name>other housing unit</display_name>
        </choice>
        <choice>
          <value>other heated space</value>
          <display_name>other heated space</display_name>
        </choice>
        <choice>
          <value>other multifamily buffer space</value>
          <display_name>other multifamily buffer space</display_name>
        </choice>
        <choice>
          <value>other non-freezing space</value>
          <display_name>other non-freezing space</display_name>
        </choice>
      </choices>
    </argument>
    <argument>
      <name>ducts_supply_surface_area</name>
      <display_name>Ducts: Supply Surface Area</display_name>
      <description>The surface area of the supply ducts.</description>
      <type>String</type>
      <units>ft^2</units>
      <required>true</required>
      <model_dependent>false</model_dependent>
      <default_value>auto</default_value>
    </argument>
    <argument>
      <name>ducts_return_surface_area</name>
      <display_name>Ducts: Return Surface Area</display_name>
      <description>The surface area of the return ducts.</description>
      <type>String</type>
      <units>ft^2</units>
      <required>true</required>
      <model_dependent>false</model_dependent>
      <default_value>auto</default_value>
    </argument>
    <argument>
      <name>ducts_number_of_return_registers</name>
      <display_name>Ducts: Number of Return Registers</display_name>
      <description>The number of return registers of the ducts.</description>
      <type>String</type>
      <units>#</units>
      <required>true</required>
      <model_dependent>false</model_dependent>
      <default_value>auto</default_value>
    </argument>
    <argument>
      <name>ducts_cfa_served</name>
      <display_name>Ducts: Conditioned Floor Area Served</display_name>
      <description>The conditioned floor area served by the air distribution system.</description>
      <type>Double</type>
      <units>ft^2</units>
      <required>false</required>
      <model_dependent>false</model_dependent>
    </argument>
    <argument>
      <name>heating_system_type_2</name>
      <display_name>Heating System 2: Type</display_name>
      <description>The type of the second heating system.</description>
      <type>Choice</type>
      <required>true</required>
      <model_dependent>false</model_dependent>
      <default_value>none</default_value>
      <choices>
        <choice>
          <value>none</value>
          <display_name>none</display_name>
        </choice>
        <choice>
          <value>WallFurnace</value>
          <display_name>WallFurnace</display_name>
        </choice>
        <choice>
          <value>FloorFurnace</value>
          <display_name>FloorFurnace</display_name>
        </choice>
        <choice>
          <value>ElectricResistance</value>
          <display_name>ElectricResistance</display_name>
        </choice>
        <choice>
          <value>Stove</value>
          <display_name>Stove</display_name>
        </choice>
        <choice>
          <value>PortableHeater</value>
          <display_name>PortableHeater</display_name>
        </choice>
        <choice>
          <value>Fireplace</value>
          <display_name>Fireplace</display_name>
        </choice>
      </choices>
    </argument>
    <argument>
      <name>heating_system_fuel_2</name>
      <display_name>Heating System 2: Fuel Type</display_name>
      <description>The fuel type of the second heating system. Ignored for ElectricResistance.</description>
      <type>Choice</type>
      <required>true</required>
      <model_dependent>false</model_dependent>
      <default_value>electricity</default_value>
      <choices>
        <choice>
          <value>electricity</value>
          <display_name>electricity</display_name>
        </choice>
        <choice>
          <value>natural gas</value>
          <display_name>natural gas</display_name>
        </choice>
        <choice>
          <value>fuel oil</value>
          <display_name>fuel oil</display_name>
        </choice>
        <choice>
          <value>propane</value>
          <display_name>propane</display_name>
        </choice>
        <choice>
          <value>wood</value>
          <display_name>wood</display_name>
        </choice>
        <choice>
          <value>wood pellets</value>
          <display_name>wood pellets</display_name>
        </choice>
        <choice>
          <value>coal</value>
          <display_name>coal</display_name>
        </choice>
      </choices>
    </argument>
    <argument>
      <name>heating_system_heating_efficiency_2</name>
      <display_name>Heating System 2: Rated AFUE or Percent</display_name>
      <description>For Furnace/WallFurnace/FloorFurnace/Boiler second heating system, the rated AFUE value. For ElectricResistance/Stove/PortableHeater/Fireplace, the rated Percent value.</description>
      <type>Double</type>
      <units>Frac</units>
      <required>true</required>
      <model_dependent>false</model_dependent>
      <default_value>1</default_value>
    </argument>
    <argument>
      <name>heating_system_heating_capacity_2</name>
      <display_name>Heating System 2: Heating Capacity</display_name>
      <description>The output heating capacity of the second heating system. If using 'auto', the autosizing algorithm will use ACCA Manual J/S to set the capacity to meet its load served.</description>
      <type>String</type>
      <units>Btu/hr</units>
      <required>true</required>
      <model_dependent>false</model_dependent>
      <default_value>auto</default_value>
    </argument>
    <argument>
      <name>heating_system_fraction_heat_load_served_2</name>
      <display_name>Heating System 2: Fraction Heat Load Served</display_name>
      <description>The heat load served fraction of the second heating system.</description>
      <type>Double</type>
      <units>Frac</units>
      <required>true</required>
      <model_dependent>false</model_dependent>
      <default_value>0.25</default_value>
    </argument>
    <argument>
      <name>heating_system_electric_auxiliary_energy_2</name>
      <display_name>Heating System 2: Electric Auxiliary Energy</display_name>
      <description>The electric auxiliary energy of the second heating system.</description>
      <type>Double</type>
      <units>kWh/yr</units>
      <required>false</required>
      <model_dependent>false</model_dependent>
    </argument>
    <argument>
      <name>heating_system_has_flue_or_chimney_2</name>
      <display_name>Heating System 2: Has Flue or Chimney</display_name>
      <description>Whether the second heating system has a flue or chimney.</description>
      <type>Boolean</type>
      <required>true</required>
      <model_dependent>false</model_dependent>
      <default_value>false</default_value>
      <choices>
        <choice>
          <value>true</value>
          <display_name>true</display_name>
        </choice>
        <choice>
          <value>false</value>
          <display_name>false</display_name>
        </choice>
      </choices>
    </argument>
    <argument>
      <name>mech_vent_fan_type</name>
      <display_name>Mechanical Ventilation: Fan Type</display_name>
      <description>The type of the mechanical ventilation. Use 'none' if there is no mechanical ventilation system.</description>
      <type>Choice</type>
      <required>true</required>
      <model_dependent>false</model_dependent>
      <default_value>none</default_value>
      <choices>
        <choice>
          <value>none</value>
          <display_name>none</display_name>
        </choice>
        <choice>
          <value>exhaust only</value>
          <display_name>exhaust only</display_name>
        </choice>
        <choice>
          <value>supply only</value>
          <display_name>supply only</display_name>
        </choice>
        <choice>
          <value>energy recovery ventilator</value>
          <display_name>energy recovery ventilator</display_name>
        </choice>
        <choice>
          <value>heat recovery ventilator</value>
          <display_name>heat recovery ventilator</display_name>
        </choice>
        <choice>
          <value>balanced</value>
          <display_name>balanced</display_name>
        </choice>
        <choice>
          <value>central fan integrated supply</value>
          <display_name>central fan integrated supply</display_name>
        </choice>
      </choices>
    </argument>
    <argument>
      <name>mech_vent_flow_rate</name>
      <display_name>Mechanical Ventilation: Flow Rate</display_name>
      <description>The flow rate of the mechanical ventilation.</description>
      <type>Double</type>
      <units>CFM</units>
      <required>true</required>
      <model_dependent>false</model_dependent>
      <default_value>110</default_value>
    </argument>
    <argument>
      <name>mech_vent_hours_in_operation</name>
      <display_name>Mechanical Ventilation: Hours In Operation</display_name>
      <description>The hours in operation of the mechanical ventilation.</description>
      <type>Double</type>
      <units>hrs</units>
      <required>true</required>
      <model_dependent>false</model_dependent>
      <default_value>24</default_value>
    </argument>
    <argument>
      <name>mech_vent_total_recovery_efficiency_type</name>
      <display_name>Mechanical Ventilation: Total Recovery Efficiency Type</display_name>
      <description>The total recovery efficiency type of the mechanical ventilation.</description>
      <type>Choice</type>
      <required>true</required>
      <model_dependent>false</model_dependent>
      <default_value>Unadjusted</default_value>
      <choices>
        <choice>
          <value>Unadjusted</value>
          <display_name>Unadjusted</display_name>
        </choice>
        <choice>
          <value>Adjusted</value>
          <display_name>Adjusted</display_name>
        </choice>
      </choices>
    </argument>
    <argument>
      <name>mech_vent_total_recovery_efficiency</name>
      <display_name>Mechanical Ventilation: Total Recovery Efficiency</display_name>
      <description>The Unadjusted or Adjusted total recovery efficiency of the mechanical ventilation.</description>
      <type>Double</type>
      <units>Frac</units>
      <required>true</required>
      <model_dependent>false</model_dependent>
      <default_value>0.48</default_value>
    </argument>
    <argument>
      <name>mech_vent_sensible_recovery_efficiency_type</name>
      <display_name>Mechanical Ventilation: Sensible Recovery Efficiency Type</display_name>
      <description>The sensible recovery efficiency type of the mechanical ventilation.</description>
      <type>Choice</type>
      <required>true</required>
      <model_dependent>false</model_dependent>
      <default_value>Unadjusted</default_value>
      <choices>
        <choice>
          <value>Unadjusted</value>
          <display_name>Unadjusted</display_name>
        </choice>
        <choice>
          <value>Adjusted</value>
          <display_name>Adjusted</display_name>
        </choice>
      </choices>
    </argument>
    <argument>
      <name>mech_vent_sensible_recovery_efficiency</name>
      <display_name>Mechanical Ventilation: Sensible Recovery Efficiency</display_name>
      <description>The Unadjusted or Adjusted sensible recovery efficiency of the mechanical ventilation.</description>
      <type>Double</type>
      <units>Frac</units>
      <required>true</required>
      <model_dependent>false</model_dependent>
      <default_value>0.72</default_value>
    </argument>
    <argument>
      <name>mech_vent_fan_power</name>
      <display_name>Mechanical Ventilation: Fan Power</display_name>
      <description>The fan power of the mechanical ventilation.</description>
      <type>Double</type>
      <units>W</units>
      <required>true</required>
      <model_dependent>false</model_dependent>
      <default_value>30</default_value>
    </argument>
    <argument>
      <name>kitchen_fan_present</name>
      <display_name>Whole House Fan: Present</display_name>
      <description>Whether there is a kitchen fan.</description>
      <type>Boolean</type>
      <required>true</required>
      <model_dependent>false</model_dependent>
      <default_value>false</default_value>
      <choices>
        <choice>
          <value>true</value>
          <display_name>true</display_name>
        </choice>
        <choice>
          <value>false</value>
          <display_name>false</display_name>
        </choice>
      </choices>
    </argument>
    <argument>
      <name>kitchen_fan_flow_rate</name>
      <display_name>Kitchen Fan: Flow Rate</display_name>
      <description>The flow rate of the kitchen fan.</description>
      <type>Double</type>
      <units>CFM</units>
      <required>false</required>
      <model_dependent>false</model_dependent>
    </argument>
    <argument>
      <name>kitchen_fan_hours_in_operation</name>
      <display_name>Kitchen Fan: Hours In Operation</display_name>
      <description>The hours in operation of the kitchen fan.</description>
      <type>Double</type>
      <units>hrs</units>
      <required>false</required>
      <model_dependent>false</model_dependent>
    </argument>
    <argument>
      <name>kitchen_fan_power</name>
      <display_name>Kitchen Fan: Fan Power</display_name>
      <description>The fan power of the kitchen fan.</description>
      <type>Double</type>
      <units>W</units>
      <required>false</required>
      <model_dependent>false</model_dependent>
    </argument>
    <argument>
      <name>kitchen_fan_start_hour</name>
      <display_name>Kitchen Fan: Start Hour</display_name>
      <description>The start hour of the kitchen fan.</description>
      <type>Integer</type>
      <units>hr</units>
      <required>false</required>
      <model_dependent>false</model_dependent>
    </argument>
    <argument>
      <name>bathroom_fans_present</name>
      <display_name>Bathroom Fans: Present</display_name>
      <description>Whether there are bathroom fans.</description>
      <type>Boolean</type>
      <required>true</required>
      <model_dependent>false</model_dependent>
      <default_value>false</default_value>
      <choices>
        <choice>
          <value>true</value>
          <display_name>true</display_name>
        </choice>
        <choice>
          <value>false</value>
          <display_name>false</display_name>
        </choice>
      </choices>
    </argument>
    <argument>
      <name>bathroom_fans_flow_rate</name>
      <display_name>Bathroom Fans: Flow Rate</display_name>
      <description>The flow rate of the bathroom fans.</description>
      <type>Double</type>
      <units>CFM</units>
      <required>false</required>
      <model_dependent>false</model_dependent>
    </argument>
    <argument>
      <name>bathroom_fans_hours_in_operation</name>
      <display_name>Bathroom Fans: Hours In Operation</display_name>
      <description>The hours in operation of the bathroom fans.</description>
      <type>Double</type>
      <units>hrs</units>
      <required>false</required>
      <model_dependent>false</model_dependent>
    </argument>
    <argument>
      <name>bathroom_fans_power</name>
      <display_name>Bathroom Fans: Fan Power</display_name>
      <description>The fan power of the bathroom fans.</description>
      <type>Double</type>
      <units>W</units>
      <required>false</required>
      <model_dependent>false</model_dependent>
    </argument>
    <argument>
      <name>bathroom_fans_start_hour</name>
      <display_name>Bathroom Fans: Start Hour</display_name>
      <description>The start hour of the bathroom fans.</description>
      <type>Integer</type>
      <units>hr</units>
      <required>false</required>
      <model_dependent>false</model_dependent>
    </argument>
    <argument>
      <name>bathroom_fans_quantity</name>
      <display_name>Bathroom Fans: Quantity</display_name>
      <description>The quantity of the bathroom fans.</description>
      <type>Integer</type>
      <units>#</units>
      <required>false</required>
      <model_dependent>false</model_dependent>
    </argument>
    <argument>
      <name>whole_house_fan_present</name>
      <display_name>Whole House Fan: Present</display_name>
      <description>Whether there is a whole house fan.</description>
      <type>Boolean</type>
      <required>true</required>
      <model_dependent>false</model_dependent>
      <default_value>false</default_value>
      <choices>
        <choice>
          <value>true</value>
          <display_name>true</display_name>
        </choice>
        <choice>
          <value>false</value>
          <display_name>false</display_name>
        </choice>
      </choices>
    </argument>
    <argument>
      <name>whole_house_fan_flow_rate</name>
      <display_name>Whole House Fan: Flow Rate</display_name>
      <description>The flow rate of the whole house fan.</description>
      <type>Double</type>
      <units>CFM</units>
      <required>true</required>
      <model_dependent>false</model_dependent>
      <default_value>4500</default_value>
    </argument>
    <argument>
      <name>whole_house_fan_power</name>
      <display_name>Whole House Fan: Fan Power</display_name>
      <description>The fan power of the whole house fan.</description>
      <type>Double</type>
      <units>W</units>
      <required>true</required>
      <model_dependent>false</model_dependent>
      <default_value>300</default_value>
    </argument>
    <argument>
      <name>water_heater_type</name>
      <display_name>Water Heater: Type</display_name>
      <description>The type of water heater. Use 'none' if there is no water heater.</description>
      <type>Choice</type>
      <required>true</required>
      <model_dependent>false</model_dependent>
      <default_value>storage water heater</default_value>
      <choices>
        <choice>
          <value>none</value>
          <display_name>none</display_name>
        </choice>
        <choice>
          <value>storage water heater</value>
          <display_name>storage water heater</display_name>
        </choice>
        <choice>
          <value>instantaneous water heater</value>
          <display_name>instantaneous water heater</display_name>
        </choice>
        <choice>
          <value>heat pump water heater</value>
          <display_name>heat pump water heater</display_name>
        </choice>
        <choice>
          <value>space-heating boiler with storage tank</value>
          <display_name>space-heating boiler with storage tank</display_name>
        </choice>
        <choice>
          <value>space-heating boiler with tankless coil</value>
          <display_name>space-heating boiler with tankless coil</display_name>
        </choice>
      </choices>
    </argument>
    <argument>
      <name>water_heater_fuel_type</name>
      <display_name>Water Heater: Fuel Type</display_name>
      <description>The fuel type of water heater. Ignored for heat pump water heater.</description>
      <type>Choice</type>
      <required>true</required>
      <model_dependent>false</model_dependent>
      <default_value>natural gas</default_value>
      <choices>
        <choice>
          <value>electricity</value>
          <display_name>electricity</display_name>
        </choice>
        <choice>
          <value>natural gas</value>
          <display_name>natural gas</display_name>
        </choice>
        <choice>
          <value>fuel oil</value>
          <display_name>fuel oil</display_name>
        </choice>
        <choice>
          <value>propane</value>
          <display_name>propane</display_name>
        </choice>
        <choice>
          <value>wood</value>
          <display_name>wood</display_name>
        </choice>
        <choice>
          <value>coal</value>
          <display_name>coal</display_name>
        </choice>
      </choices>
    </argument>
    <argument>
      <name>water_heater_location</name>
      <display_name>Water Heater: Location</display_name>
      <description>The location of water heater.</description>
      <type>Choice</type>
      <required>true</required>
      <model_dependent>false</model_dependent>
      <default_value>auto</default_value>
      <choices>
        <choice>
          <value>auto</value>
          <display_name>auto</display_name>
        </choice>
        <choice>
          <value>living space</value>
          <display_name>living space</display_name>
        </choice>
        <choice>
          <value>basement - conditioned</value>
          <display_name>basement - conditioned</display_name>
        </choice>
        <choice>
          <value>basement - unconditioned</value>
          <display_name>basement - unconditioned</display_name>
        </choice>
        <choice>
          <value>garage</value>
          <display_name>garage</display_name>
        </choice>
        <choice>
          <value>attic - vented</value>
          <display_name>attic - vented</display_name>
        </choice>
        <choice>
          <value>attic - unvented</value>
          <display_name>attic - unvented</display_name>
        </choice>
        <choice>
          <value>crawlspace - vented</value>
          <display_name>crawlspace - vented</display_name>
        </choice>
        <choice>
          <value>crawlspace - unvented</value>
          <display_name>crawlspace - unvented</display_name>
        </choice>
        <choice>
          <value>other exterior</value>
          <display_name>other exterior</display_name>
        </choice>
        <choice>
          <value>other housing unit</value>
          <display_name>other housing unit</display_name>
        </choice>
        <choice>
          <value>other heated space</value>
          <display_name>other heated space</display_name>
        </choice>
        <choice>
          <value>other multifamily buffer space</value>
          <display_name>other multifamily buffer space</display_name>
        </choice>
        <choice>
          <value>other non-freezing space</value>
          <display_name>other non-freezing space</display_name>
        </choice>
      </choices>
    </argument>
    <argument>
      <name>water_heater_tank_volume</name>
      <display_name>Water Heater: Tank Volume</display_name>
      <description>Nominal volume of water heater tank. Set to auto to have volume autosized. Only applies to storage water heater, heat pump water heater, and space-heating boiler with storage tank.</description>
      <type>String</type>
      <units>gal</units>
      <required>true</required>
      <model_dependent>false</model_dependent>
      <default_value>auto</default_value>
    </argument>
    <argument>
      <name>water_heater_heating_capacity</name>
      <display_name>Water Heater: Input Capacity</display_name>
      <description>The maximum energy input rating of water heater. Set to auto to have this field autosized. Only applies to storage water heater.</description>
      <type>String</type>
      <units>Btu/hr</units>
      <required>true</required>
      <model_dependent>false</model_dependent>
      <default_value>auto</default_value>
    </argument>
    <argument>
      <name>water_heater_efficiency_type</name>
      <display_name>Water Heater: Efficiency Type</display_name>
      <description>The efficiency type of water heater. Does not apply to space-heating boilers.</description>
      <type>Choice</type>
      <required>true</required>
      <model_dependent>false</model_dependent>
      <default_value>EnergyFactor</default_value>
      <choices>
        <choice>
          <value>EnergyFactor</value>
          <display_name>EnergyFactor</display_name>
        </choice>
        <choice>
          <value>UniformEnergyFactor</value>
          <display_name>UniformEnergyFactor</display_name>
        </choice>
      </choices>
    </argument>
    <argument>
      <name>water_heater_efficiency_ef</name>
      <display_name>Water Heater: Energy Factor</display_name>
      <description>Ratio of useful energy output from water heater to the total amount of energy delivered from the water heater.</description>
      <type>Double</type>
      <required>true</required>
      <model_dependent>false</model_dependent>
      <default_value>0.67</default_value>
    </argument>
    <argument>
      <name>water_heater_efficiency_uef</name>
      <display_name>Water Heater: Uniform Energy Factor</display_name>
      <description>The uniform energy factor of water heater. Does not apply to space-heating boilers.</description>
      <type>Double</type>
      <required>true</required>
      <model_dependent>false</model_dependent>
      <default_value>0.67</default_value>
    </argument>
    <argument>
      <name>water_heater_recovery_efficiency</name>
      <display_name>Water Heater: Recovery Efficiency</display_name>
      <description>Ratio of energy delivered to water heater to the energy content of the fuel consumed by the water heater. Only used for non-electric storage water heaters.</description>
      <type>String</type>
      <units>Frac</units>
      <required>true</required>
      <model_dependent>false</model_dependent>
      <default_value>auto</default_value>
    </argument>
    <argument>
      <name>water_heater_standby_loss</name>
      <display_name>Water Heater: Standby Loss</display_name>
      <description>The standby loss of water heater. Only applies to space-heating boilers.</description>
      <type>Double</type>
      <units>deg-F/hr</units>
      <required>false</required>
      <model_dependent>false</model_dependent>
    </argument>
    <argument>
      <name>water_heater_jacket_rvalue</name>
      <display_name>Water Heater: Jacket R-value</display_name>
      <description>The jacket R-value of water heater. Doesn't apply to instantaneous water heater or space-heating boiler with tankless coil.</description>
      <type>Double</type>
      <units>h-ft^2-R/Btu</units>
      <required>false</required>
      <model_dependent>false</model_dependent>
    </argument>
    <argument>
      <name>water_heater_setpoint_temperature</name>
      <display_name>Water Heater: Setpoint Temperature</display_name>
      <description>The setpoint temperature of water heater.</description>
      <type>String</type>
      <units>deg-F</units>
      <required>true</required>
      <model_dependent>false</model_dependent>
      <default_value>auto</default_value>
    </argument>
    <argument>
<<<<<<< HEAD
      <name>water_heater_is_shared_system</name>
      <display_name>Water Heater: Is Shared System</display_name>
      <description>Whether the water heater is a shared system.</description>
=======
      <name>water_heater_has_flue_or_chimney</name>
      <display_name>Water Heater: Has Flue or Chimney</display_name>
      <description>Whether the water heater has a flue or chimney.</description>
>>>>>>> 64166a6a
      <type>Boolean</type>
      <required>true</required>
      <model_dependent>false</model_dependent>
      <default_value>false</default_value>
      <choices>
        <choice>
          <value>true</value>
          <display_name>true</display_name>
        </choice>
        <choice>
          <value>false</value>
          <display_name>false</display_name>
        </choice>
      </choices>
    </argument>
    <argument>
      <name>dhw_distribution_system_type</name>
      <display_name>Hot Water Distribution: System Type</display_name>
      <description>The type of the hot water distribution system.</description>
      <type>Choice</type>
      <required>true</required>
      <model_dependent>false</model_dependent>
      <default_value>Standard</default_value>
      <choices>
        <choice>
          <value>Standard</value>
          <display_name>Standard</display_name>
        </choice>
        <choice>
          <value>Recirculation</value>
          <display_name>Recirculation</display_name>
        </choice>
      </choices>
    </argument>
    <argument>
      <name>dhw_distribution_standard_piping_length</name>
      <display_name>Hot Water Distribution: Standard Piping Length</display_name>
      <description>If the distribution system is Standard, the length of the piping. A value of 'auto' will use a default.</description>
      <type>String</type>
      <units>ft</units>
      <required>true</required>
      <model_dependent>false</model_dependent>
      <default_value>auto</default_value>
    </argument>
    <argument>
      <name>dhw_distribution_recirc_control_type</name>
      <display_name>Hot Water Distribution: Recirculation Control Type</display_name>
      <description>If the distribution system is Recirculation, the type of hot water recirculation control, if any.</description>
      <type>Choice</type>
      <required>true</required>
      <model_dependent>false</model_dependent>
      <default_value>no control</default_value>
      <choices>
        <choice>
          <value>no control</value>
          <display_name>no control</display_name>
        </choice>
        <choice>
          <value>timer</value>
          <display_name>timer</display_name>
        </choice>
        <choice>
          <value>temperature</value>
          <display_name>temperature</display_name>
        </choice>
        <choice>
          <value>presence sensor demand control</value>
          <display_name>presence sensor demand control</display_name>
        </choice>
        <choice>
          <value>manual demand control</value>
          <display_name>manual demand control</display_name>
        </choice>
      </choices>
    </argument>
    <argument>
      <name>dhw_distribution_recirc_piping_length</name>
      <display_name>Hot Water Distribution: Recirculation Piping Length</display_name>
      <description>If the distribution system is Recirculation, the length of the recirculation piping.</description>
      <type>String</type>
      <units>ft</units>
      <required>true</required>
      <model_dependent>false</model_dependent>
      <default_value>auto</default_value>
    </argument>
    <argument>
      <name>dhw_distribution_recirc_branch_piping_length</name>
      <display_name>Hot Water Distribution: Recirculation Branch Piping Length</display_name>
      <description>If the distribution system is Recirculation, the length of the recirculation branch piping.</description>
      <type>String</type>
      <units>ft</units>
      <required>true</required>
      <model_dependent>false</model_dependent>
      <default_value>auto</default_value>
    </argument>
    <argument>
      <name>dhw_distribution_recirc_pump_power</name>
      <display_name>Hot Water Distribution: Recirculation Pump Power</display_name>
      <description>If the distribution system is Recirculation, the recirculation pump power.</description>
      <type>String</type>
      <units>W</units>
      <required>true</required>
      <model_dependent>false</model_dependent>
      <default_value>auto</default_value>
    </argument>
    <argument>
      <name>dhw_distribution_pipe_r</name>
      <display_name>Hot Water Distribution: Pipe Insulation Nominal R-Value</display_name>
      <description>Nominal R-value of the pipe insulation.</description>
      <type>Double</type>
      <units>h-ft^2-R/Btu</units>
      <required>true</required>
      <model_dependent>false</model_dependent>
      <default_value>0</default_value>
    </argument>
    <argument>
      <name>dwhr_facilities_connected</name>
      <display_name>Drain Water Heat Recovery: Facilities Connected</display_name>
      <description>Which facilities are connected for the drain water heat recovery. Use 'none' if there is no drawin water heat recovery system.</description>
      <type>Choice</type>
      <required>true</required>
      <model_dependent>false</model_dependent>
      <default_value>none</default_value>
      <choices>
        <choice>
          <value>none</value>
          <display_name>none</display_name>
        </choice>
        <choice>
          <value>one</value>
          <display_name>one</display_name>
        </choice>
        <choice>
          <value>all</value>
          <display_name>all</display_name>
        </choice>
      </choices>
    </argument>
    <argument>
      <name>dwhr_equal_flow</name>
      <display_name>Drain Water Heat Recovery: Equal Flow</display_name>
      <description>Whether the drain water heat recovery has equal flow.</description>
      <type>Boolean</type>
      <required>true</required>
      <model_dependent>false</model_dependent>
      <default_value>true</default_value>
      <choices>
        <choice>
          <value>true</value>
          <display_name>true</display_name>
        </choice>
        <choice>
          <value>false</value>
          <display_name>false</display_name>
        </choice>
      </choices>
    </argument>
    <argument>
      <name>dwhr_efficiency</name>
      <display_name>Drain Water Heat Recovery: Efficiency</display_name>
      <description>The efficiency of the drain water heat recovery.</description>
      <type>Double</type>
      <units>Frac</units>
      <required>true</required>
      <model_dependent>false</model_dependent>
      <default_value>0.55</default_value>
    </argument>
    <argument>
      <name>water_fixtures_shower_low_flow</name>
      <display_name>Hot Water Fixtures: Is Shower Low Flow</display_name>
      <description>Whether the shower fixture is low flow.</description>
      <type>Boolean</type>
      <required>true</required>
      <model_dependent>false</model_dependent>
      <default_value>false</default_value>
      <choices>
        <choice>
          <value>true</value>
          <display_name>true</display_name>
        </choice>
        <choice>
          <value>false</value>
          <display_name>false</display_name>
        </choice>
      </choices>
    </argument>
    <argument>
      <name>water_fixtures_sink_low_flow</name>
      <display_name>Hot Water Fixtures: Is Sink Low Flow</display_name>
      <description>Whether the sink fixture is low flow.</description>
      <type>Boolean</type>
      <required>true</required>
      <model_dependent>false</model_dependent>
      <default_value>false</default_value>
      <choices>
        <choice>
          <value>true</value>
          <display_name>true</display_name>
        </choice>
        <choice>
          <value>false</value>
          <display_name>false</display_name>
        </choice>
      </choices>
    </argument>
    <argument>
      <name>water_fixtures_usage_multiplier</name>
      <display_name>Hot Water Fixtures: Usage Multiplier</display_name>
      <description>Multiplier on the hot water usage that can reflect, e.g., high/low usage occupants.</description>
      <type>Double</type>
      <required>true</required>
      <model_dependent>false</model_dependent>
      <default_value>1</default_value>
    </argument>
    <argument>
      <name>solar_thermal_system_type</name>
      <display_name>Solar Thermal: System Type</display_name>
      <description>The type of solar thermal system. Use 'none' if there is no solar thermal system.</description>
      <type>Choice</type>
      <required>true</required>
      <model_dependent>false</model_dependent>
      <default_value>none</default_value>
      <choices>
        <choice>
          <value>none</value>
          <display_name>none</display_name>
        </choice>
        <choice>
          <value>hot water</value>
          <display_name>hot water</display_name>
        </choice>
      </choices>
    </argument>
    <argument>
      <name>solar_thermal_collector_area</name>
      <display_name>Solar Thermal: Collector Area</display_name>
      <description>The collector area of the solar thermal system.</description>
      <type>Double</type>
      <units>ft^2</units>
      <required>true</required>
      <model_dependent>false</model_dependent>
      <default_value>40</default_value>
    </argument>
    <argument>
      <name>solar_thermal_collector_loop_type</name>
      <display_name>Solar Thermal: Collector Loop Type</display_name>
      <description>The collector loop type of the solar thermal system.</description>
      <type>Choice</type>
      <required>true</required>
      <model_dependent>false</model_dependent>
      <default_value>liquid direct</default_value>
      <choices>
        <choice>
          <value>liquid direct</value>
          <display_name>liquid direct</display_name>
        </choice>
        <choice>
          <value>liquid indirect</value>
          <display_name>liquid indirect</display_name>
        </choice>
        <choice>
          <value>passive thermosyphon</value>
          <display_name>passive thermosyphon</display_name>
        </choice>
      </choices>
    </argument>
    <argument>
      <name>solar_thermal_collector_type</name>
      <display_name>Solar Thermal: Collector Type</display_name>
      <description>The collector type of the solar thermal system.</description>
      <type>Choice</type>
      <required>true</required>
      <model_dependent>false</model_dependent>
      <default_value>evacuated tube</default_value>
      <choices>
        <choice>
          <value>evacuated tube</value>
          <display_name>evacuated tube</display_name>
        </choice>
        <choice>
          <value>single glazing black</value>
          <display_name>single glazing black</display_name>
        </choice>
        <choice>
          <value>double glazing black</value>
          <display_name>double glazing black</display_name>
        </choice>
        <choice>
          <value>integrated collector storage</value>
          <display_name>integrated collector storage</display_name>
        </choice>
      </choices>
    </argument>
    <argument>
      <name>solar_thermal_collector_azimuth</name>
      <display_name>Solar Thermal: Collector Azimuth</display_name>
      <description>The collector azimuth of the solar thermal system.</description>
      <type>Double</type>
      <units>degrees</units>
      <required>true</required>
      <model_dependent>false</model_dependent>
      <default_value>180</default_value>
    </argument>
    <argument>
      <name>solar_thermal_collector_tilt</name>
      <display_name>Solar Thermal: Collector Tilt</display_name>
      <description>The collector tilt of the solar thermal system. Can also enter, e.g., RoofPitch, RoofPitch+20, Latitude, Latitude-15, etc.</description>
      <type>String</type>
      <units>degrees</units>
      <required>true</required>
      <model_dependent>false</model_dependent>
      <default_value>RoofPitch</default_value>
    </argument>
    <argument>
      <name>solar_thermal_collector_rated_optical_efficiency</name>
      <display_name>Solar Thermal: Collector Rated Optical Efficiency</display_name>
      <description>The collector rated optical efficiency of the solar thermal system.</description>
      <type>Double</type>
      <units>Frac</units>
      <required>true</required>
      <model_dependent>false</model_dependent>
      <default_value>0.5</default_value>
    </argument>
    <argument>
      <name>solar_thermal_collector_rated_thermal_losses</name>
      <display_name>Solar Thermal: Collector Rated Thermal Losses</display_name>
      <description>The collector rated thermal losses of the solar thermal system.</description>
      <type>Double</type>
      <units>Frac</units>
      <required>true</required>
      <model_dependent>false</model_dependent>
      <default_value>0.2799</default_value>
    </argument>
    <argument>
      <name>solar_thermal_storage_volume</name>
      <display_name>Solar Thermal: Storage Volume</display_name>
      <description>The storage volume of the solar thermal system.</description>
      <type>String</type>
      <units>Frac</units>
      <required>true</required>
      <model_dependent>false</model_dependent>
      <default_value>auto</default_value>
    </argument>
    <argument>
      <name>solar_thermal_solar_fraction</name>
      <display_name>Solar Thermal: Solar Fraction</display_name>
      <description>The solar fraction of the solar thermal system. If provided, overrides all other solar thermal inputs.</description>
      <type>Double</type>
      <units>Frac</units>
      <required>true</required>
      <model_dependent>false</model_dependent>
      <default_value>0</default_value>
    </argument>
    <argument>
      <name>pv_system_module_type_1</name>
      <display_name>Photovoltaics 1: Module Type</display_name>
      <description>Module type of the PV system 1. Use 'none' if there is no PV system 1.</description>
      <type>Choice</type>
      <required>true</required>
      <model_dependent>false</model_dependent>
      <default_value>none</default_value>
      <choices>
        <choice>
          <value>none</value>
          <display_name>none</display_name>
        </choice>
        <choice>
          <value>standard</value>
          <display_name>standard</display_name>
        </choice>
        <choice>
          <value>premium</value>
          <display_name>premium</display_name>
        </choice>
        <choice>
          <value>thin film</value>
          <display_name>thin film</display_name>
        </choice>
      </choices>
    </argument>
    <argument>
      <name>pv_system_location_1</name>
      <display_name>Photovoltaics 1: Location</display_name>
      <description>Location of the PV system 1.</description>
      <type>Choice</type>
      <required>true</required>
      <model_dependent>false</model_dependent>
      <default_value>roof</default_value>
      <choices>
        <choice>
          <value>roof</value>
          <display_name>roof</display_name>
        </choice>
        <choice>
          <value>ground</value>
          <display_name>ground</display_name>
        </choice>
      </choices>
    </argument>
    <argument>
      <name>pv_system_tracking_1</name>
      <display_name>Photovoltaics 1: Tracking</display_name>
      <description>Tracking of the PV system 1.</description>
      <type>Choice</type>
      <required>true</required>
      <model_dependent>false</model_dependent>
      <default_value>fixed</default_value>
      <choices>
        <choice>
          <value>fixed</value>
          <display_name>fixed</display_name>
        </choice>
        <choice>
          <value>1-axis</value>
          <display_name>1-axis</display_name>
        </choice>
        <choice>
          <value>1-axis backtracked</value>
          <display_name>1-axis backtracked</display_name>
        </choice>
        <choice>
          <value>2-axis</value>
          <display_name>2-axis</display_name>
        </choice>
      </choices>
    </argument>
    <argument>
      <name>pv_system_array_azimuth_1</name>
      <display_name>Photovoltaics 1: Array Azimuth</display_name>
      <description>Array azimuth of the PV system 1.</description>
      <type>Double</type>
      <units>degrees</units>
      <required>true</required>
      <model_dependent>false</model_dependent>
      <default_value>180</default_value>
    </argument>
    <argument>
      <name>pv_system_array_tilt_1</name>
      <display_name>Photovoltaics 1: Array Tilt</display_name>
      <description>Array tilt of the PV system 1. Can also enter, e.g., RoofPitch, RoofPitch+20, Latitude, Latitude-15, etc.</description>
      <type>String</type>
      <units>degrees</units>
      <required>true</required>
      <model_dependent>false</model_dependent>
      <default_value>RoofPitch</default_value>
    </argument>
    <argument>
      <name>pv_system_max_power_output_1</name>
      <display_name>Photovoltaics 1: Maximum Power Output</display_name>
      <description>Maximum power output of the PV system 1.</description>
      <type>Double</type>
      <units>W</units>
      <required>true</required>
      <model_dependent>false</model_dependent>
      <default_value>4000</default_value>
    </argument>
    <argument>
      <name>pv_system_inverter_efficiency_1</name>
      <display_name>Photovoltaics 1: Inverter Efficiency</display_name>
      <description>Inverter efficiency of the PV system 1.</description>
      <type>Double</type>
      <units>Frac</units>
      <required>false</required>
      <model_dependent>false</model_dependent>
    </argument>
    <argument>
      <name>pv_system_system_losses_fraction_1</name>
      <display_name>Photovoltaics 1: System Losses Fraction</display_name>
      <description>System losses fraction of the PV system 1.</description>
      <type>Double</type>
      <units>Frac</units>
      <required>false</required>
      <model_dependent>false</model_dependent>
    </argument>
    <argument>
      <name>pv_system_year_modules_manufactured_1</name>
      <display_name>Photovoltaics 1: Year Modules Manufactured</display_name>
      <description>Year modules manufactured of the PV system 1.</description>
      <type>Integer</type>
      <units>Year</units>
      <required>false</required>
      <model_dependent>false</model_dependent>
    </argument>
    <argument>
      <name>pv_system_module_type_2</name>
      <display_name>Photovoltaics 2: Module Type</display_name>
      <description>Module type of the PV system 2. Use 'none' if there is no PV system 2.</description>
      <type>Choice</type>
      <required>true</required>
      <model_dependent>false</model_dependent>
      <default_value>none</default_value>
      <choices>
        <choice>
          <value>none</value>
          <display_name>none</display_name>
        </choice>
        <choice>
          <value>standard</value>
          <display_name>standard</display_name>
        </choice>
        <choice>
          <value>premium</value>
          <display_name>premium</display_name>
        </choice>
        <choice>
          <value>thin film</value>
          <display_name>thin film</display_name>
        </choice>
      </choices>
    </argument>
    <argument>
      <name>pv_system_location_2</name>
      <display_name>Photovoltaics 2: Location</display_name>
      <description>Location of the PV system 2.</description>
      <type>Choice</type>
      <required>true</required>
      <model_dependent>false</model_dependent>
      <default_value>roof</default_value>
      <choices>
        <choice>
          <value>roof</value>
          <display_name>roof</display_name>
        </choice>
        <choice>
          <value>ground</value>
          <display_name>ground</display_name>
        </choice>
      </choices>
    </argument>
    <argument>
      <name>pv_system_tracking_2</name>
      <display_name>Photovoltaics 2: Tracking</display_name>
      <description>Tracking of the PV system 2.</description>
      <type>Choice</type>
      <required>true</required>
      <model_dependent>false</model_dependent>
      <default_value>fixed</default_value>
      <choices>
        <choice>
          <value>fixed</value>
          <display_name>fixed</display_name>
        </choice>
        <choice>
          <value>1-axis</value>
          <display_name>1-axis</display_name>
        </choice>
        <choice>
          <value>1-axis backtracked</value>
          <display_name>1-axis backtracked</display_name>
        </choice>
        <choice>
          <value>2-axis</value>
          <display_name>2-axis</display_name>
        </choice>
      </choices>
    </argument>
    <argument>
      <name>pv_system_array_azimuth_2</name>
      <display_name>Photovoltaics 2: Array Azimuth</display_name>
      <description>Array azimuth of the PV system 2.</description>
      <type>Double</type>
      <units>degrees</units>
      <required>true</required>
      <model_dependent>false</model_dependent>
      <default_value>180</default_value>
    </argument>
    <argument>
      <name>pv_system_array_tilt_2</name>
      <display_name>Photovoltaics 2: Array Tilt</display_name>
      <description>Array tilt of the PV system 2. Can also enter, e.g., RoofPitch, RoofPitch+20, Latitude, Latitude-15, etc.</description>
      <type>String</type>
      <units>degrees</units>
      <required>true</required>
      <model_dependent>false</model_dependent>
      <default_value>RoofPitch</default_value>
    </argument>
    <argument>
      <name>pv_system_max_power_output_2</name>
      <display_name>Photovoltaics 2: Maximum Power Output</display_name>
      <description>Maximum power output of the PV system 2.</description>
      <type>Double</type>
      <units>W</units>
      <required>true</required>
      <model_dependent>false</model_dependent>
      <default_value>4000</default_value>
    </argument>
    <argument>
      <name>pv_system_inverter_efficiency_2</name>
      <display_name>Photovoltaics 2: Inverter Efficiency</display_name>
      <description>Inverter efficiency of the PV system 2.</description>
      <type>Double</type>
      <units>Frac</units>
      <required>false</required>
      <model_dependent>false</model_dependent>
    </argument>
    <argument>
      <name>pv_system_system_losses_fraction_2</name>
      <display_name>Photovoltaics 2: System Losses Fraction</display_name>
      <description>System losses fraction of the PV system 2.</description>
      <type>Double</type>
      <units>Frac</units>
      <required>false</required>
      <model_dependent>false</model_dependent>
    </argument>
    <argument>
      <name>pv_system_year_modules_manufactured_2</name>
      <display_name>Photovoltaics 2: Year Modules Manufactured</display_name>
      <description>Year modules manufactured of the PV system 2.</description>
      <type>Integer</type>
      <units>Year</units>
      <required>false</required>
      <model_dependent>false</model_dependent>
    </argument>
    <argument>
      <name>lighting_fraction_cfl_interior</name>
      <display_name>Lighting: Fraction CFL Interior</display_name>
      <description>Fraction of all lamps (interior) that are compact fluorescent. Lighting not specified as CFL, LFL, or LED is assumed to be incandescent.</description>
      <type>Double</type>
      <required>true</required>
      <model_dependent>false</model_dependent>
      <default_value>0.4</default_value>
    </argument>
    <argument>
      <name>lighting_fraction_lfl_interior</name>
      <display_name>Lighting: Fraction LFL Interior</display_name>
      <description>Fraction of all lamps (interior) that are linear fluorescent. Lighting not specified as CFL, LFL, or LED is assumed to be incandescent.</description>
      <type>Double</type>
      <required>true</required>
      <model_dependent>false</model_dependent>
      <default_value>0.1</default_value>
    </argument>
    <argument>
      <name>lighting_fraction_led_interior</name>
      <display_name>Lighting: Fraction LED Interior</display_name>
      <description>Fraction of all lamps (interior) that are light emitting diodes. Lighting not specified as CFL, LFL, or LED is assumed to be incandescent.</description>
      <type>Double</type>
      <required>true</required>
      <model_dependent>false</model_dependent>
      <default_value>0.25</default_value>
    </argument>
    <argument>
      <name>lighting_usage_multiplier_interior</name>
      <display_name>Lighting: Usage Multiplier Interior</display_name>
      <description>Multiplier on the lighting energy usage (interior) that can reflect, e.g., high/low usage occupants.</description>
      <type>Double</type>
      <required>true</required>
      <model_dependent>false</model_dependent>
      <default_value>1</default_value>
    </argument>
    <argument>
      <name>lighting_weekday_fractions_interior</name>
      <display_name>Lighting: Weekday Schedule Interior</display_name>
      <description>Specify the 24-hour weekday schedule.</description>
      <type>String</type>
      <required>true</required>
      <model_dependent>false</model_dependent>
      <default_value>auto</default_value>
    </argument>
    <argument>
      <name>lighting_weekend_fractions_interior</name>
      <display_name>Lighting: Weekend Schedule Interior</display_name>
      <description>Specify the 24-hour weekend schedule.</description>
      <type>String</type>
      <required>true</required>
      <model_dependent>false</model_dependent>
      <default_value>auto</default_value>
    </argument>
    <argument>
      <name>lighting_monthly_multipliers_interior</name>
      <display_name>Lighting: Month Schedule Interior</display_name>
      <description>Specify the 12-month schedule.</description>
      <type>String</type>
      <required>true</required>
      <model_dependent>false</model_dependent>
      <default_value>auto</default_value>
    </argument>
    <argument>
      <name>lighting_fraction_cfl_exterior</name>
      <display_name>Lighting: Fraction CFL Exterior</display_name>
      <description>Fraction of all lamps (exterior) that are compact fluorescent. Lighting not specified as CFL, LFL, or LED is assumed to be incandescent.</description>
      <type>Double</type>
      <required>true</required>
      <model_dependent>false</model_dependent>
      <default_value>0.4</default_value>
    </argument>
    <argument>
      <name>lighting_fraction_lfl_exterior</name>
      <display_name>Lighting: Fraction LFL Exterior</display_name>
      <description>Fraction of all lamps (exterior) that are linear fluorescent. Lighting not specified as CFL, LFL, or LED is assumed to be incandescent.</description>
      <type>Double</type>
      <required>true</required>
      <model_dependent>false</model_dependent>
      <default_value>0.1</default_value>
    </argument>
    <argument>
      <name>lighting_fraction_led_exterior</name>
      <display_name>Lighting: Fraction LED Exterior</display_name>
      <description>Fraction of all lamps (exterior) that are light emitting diodes. Lighting not specified as CFL, LFL, or LED is assumed to be incandescent.</description>
      <type>Double</type>
      <required>true</required>
      <model_dependent>false</model_dependent>
      <default_value>0.25</default_value>
    </argument>
    <argument>
      <name>lighting_usage_multiplier_exterior</name>
      <display_name>Lighting: Usage Multiplier Exterior</display_name>
      <description>Multiplier on the lighting energy usage (exterior) that can reflect, e.g., high/low usage occupants.</description>
      <type>Double</type>
      <required>true</required>
      <model_dependent>false</model_dependent>
      <default_value>1</default_value>
    </argument>
    <argument>
      <name>lighting_weekday_fractions_exterior</name>
      <display_name>Lighting: Weekday Schedule Exterior</display_name>
      <description>Specify the 24-hour weekday schedule.</description>
      <type>String</type>
      <required>true</required>
      <model_dependent>false</model_dependent>
      <default_value>auto</default_value>
    </argument>
    <argument>
      <name>lighting_weekend_fractions_exterior</name>
      <display_name>Lighting: Weekend Schedule Exterior</display_name>
      <description>Specify the 24-hour weekend schedule.</description>
      <type>String</type>
      <required>true</required>
      <model_dependent>false</model_dependent>
      <default_value>auto</default_value>
    </argument>
    <argument>
      <name>lighting_monthly_multipliers_exterior</name>
      <display_name>Lighting: Month Schedule Exterior</display_name>
      <description>Specify the 12-month schedule.</description>
      <type>String</type>
      <required>true</required>
      <model_dependent>false</model_dependent>
      <default_value>auto</default_value>
    </argument>
    <argument>
      <name>lighting_fraction_cfl_garage</name>
      <display_name>Lighting: Fraction CFL Garage</display_name>
      <description>Fraction of all lamps (garage) that are compact fluorescent. Lighting not specified as CFL, LFL, or LED is assumed to be incandescent.</description>
      <type>Double</type>
      <required>true</required>
      <model_dependent>false</model_dependent>
      <default_value>0.4</default_value>
    </argument>
    <argument>
      <name>lighting_fraction_lfl_garage</name>
      <display_name>Lighting: Fraction LFL Garage</display_name>
      <description>Fraction of all lamps (garage) that are linear fluorescent. Lighting not specified as CFL, LFL, or LED is assumed to be incandescent.</description>
      <type>Double</type>
      <required>true</required>
      <model_dependent>false</model_dependent>
      <default_value>0.1</default_value>
    </argument>
    <argument>
      <name>lighting_fraction_led_garage</name>
      <display_name>Lighting: Fraction LED Garage</display_name>
      <description>Fraction of all lamps (garage) that are light emitting diodes. Lighting not specified as CFL, LFL, or LED is assumed to be incandescent.</description>
      <type>Double</type>
      <required>true</required>
      <model_dependent>false</model_dependent>
      <default_value>0.25</default_value>
    </argument>
    <argument>
      <name>lighting_usage_multiplier_garage</name>
      <display_name>Lighting: Usage Multiplier Garage</display_name>
      <description>Multiplier on the lighting energy usage (garage) that can reflect, e.g., high/low usage occupants.</description>
      <type>Double</type>
      <required>true</required>
      <model_dependent>false</model_dependent>
      <default_value>1</default_value>
    </argument>
    <argument>
      <name>lighting_weekday_fractions_garage</name>
      <display_name>Lighting: Weekday Schedule Garage</display_name>
      <description>Specify the 24-hour weekday schedule.</description>
      <type>String</type>
      <required>true</required>
      <model_dependent>false</model_dependent>
      <default_value>auto</default_value>
    </argument>
    <argument>
      <name>lighting_weekend_fractions_garage</name>
      <display_name>Lighting: Weekend Schedule Garage</display_name>
      <description>Specify the 24-hour weekend schedule.</description>
      <type>String</type>
      <required>true</required>
      <model_dependent>false</model_dependent>
      <default_value>auto</default_value>
    </argument>
    <argument>
      <name>lighting_monthly_multipliers_garage</name>
      <display_name>Lighting: Month Schedule Garage</display_name>
      <description>Specify the 12-month schedule.</description>
      <type>String</type>
      <required>true</required>
      <model_dependent>false</model_dependent>
      <default_value>auto</default_value>
    </argument>
    <argument>
      <name>holiday_lighting_present</name>
      <display_name>Holiday Lighting: Present</display_name>
      <description>Whether there is holiday lighting.</description>
      <type>Boolean</type>
      <required>true</required>
      <model_dependent>false</model_dependent>
      <default_value>false</default_value>
      <choices>
        <choice>
          <value>true</value>
          <display_name>true</display_name>
        </choice>
        <choice>
          <value>false</value>
          <display_name>false</display_name>
        </choice>
      </choices>
    </argument>
    <argument>
      <name>holiday_lighting_daily_kwh</name>
      <display_name>Holiday Lighting: Daily Consumption</display_name>
      <description>The daily energy consumption for holiday lighting (exterior).</description>
      <type>String</type>
      <units>kWh/day</units>
      <required>true</required>
      <model_dependent>false</model_dependent>
      <default_value>auto</default_value>
    </argument>
    <argument>
      <name>holiday_lighting_period_begin_month</name>
      <display_name>Holiday Lighting: Period Begin Month</display_name>
      <description>This numeric field should contain the starting month number (1 = January, 2 = February, etc.) for the holiday lighting period desired.</description>
      <type>String</type>
      <units>month</units>
      <required>true</required>
      <model_dependent>false</model_dependent>
      <default_value>auto</default_value>
    </argument>
    <argument>
      <name>holiday_lighting_period_begin_day_of_month</name>
      <display_name>Holiday Lighting: Period Begin Day of Month</display_name>
      <description>This numeric field should contain the starting day of the starting month (must be valid for month) for the holiday lighting period desired.</description>
      <type>String</type>
      <units>day</units>
      <required>true</required>
      <model_dependent>false</model_dependent>
      <default_value>auto</default_value>
    </argument>
    <argument>
      <name>holiday_lighting_period_end_month</name>
      <display_name>Holiday Lighting: Period End Month</display_name>
      <description>This numeric field should contain the end month number (1 = January, 2 = February, etc.) for the holiday lighting period desired.</description>
      <type>String</type>
      <units>month</units>
      <required>true</required>
      <model_dependent>false</model_dependent>
      <default_value>auto</default_value>
    </argument>
    <argument>
      <name>holiday_lighting_period_end_day_of_month</name>
      <display_name>Holiday Lighting: Period End Day of Month</display_name>
      <description>This numeric field should contain the ending day of the ending month (must be valid for month) for the holiday lighting period desired.</description>
      <type>String</type>
      <units>day</units>
      <required>true</required>
      <model_dependent>false</model_dependent>
      <default_value>auto</default_value>
    </argument>
    <argument>
      <name>holiday_lighting_weekday_fractions_exterior</name>
      <display_name>Holiday Lighting: Weekday Schedule Exterior</display_name>
      <description>Specify the 24-hour weekday schedule.</description>
      <type>String</type>
      <required>true</required>
      <model_dependent>false</model_dependent>
      <default_value>auto</default_value>
    </argument>
    <argument>
      <name>holiday_lighting_weekend_fractions_exterior</name>
      <display_name>Holiday Lighting: Weekend Schedule Exterior</display_name>
      <description>Specify the 24-hour weekend schedule.</description>
      <type>String</type>
      <required>true</required>
      <model_dependent>false</model_dependent>
      <default_value>auto</default_value>
    </argument>
    <argument>
      <name>dehumidifier_present</name>
      <display_name>Dehumidifier: Present</display_name>
      <description>Whether there is a dehumidifier.</description>
      <type>Boolean</type>
      <required>true</required>
      <model_dependent>false</model_dependent>
      <default_value>false</default_value>
      <choices>
        <choice>
          <value>true</value>
          <display_name>true</display_name>
        </choice>
        <choice>
          <value>false</value>
          <display_name>false</display_name>
        </choice>
      </choices>
    </argument>
    <argument>
      <name>dehumidifier_efficiency_type</name>
      <display_name>Dehumidifier: Efficiency Type</display_name>
      <description>The efficiency type of dehumidifier.</description>
      <type>Choice</type>
      <required>true</required>
      <model_dependent>false</model_dependent>
      <default_value>EnergyFactor</default_value>
      <choices>
        <choice>
          <value>EnergyFactor</value>
          <display_name>EnergyFactor</display_name>
        </choice>
        <choice>
          <value>IntegratedEnergyFactor</value>
          <display_name>IntegratedEnergyFactor</display_name>
        </choice>
      </choices>
    </argument>
    <argument>
      <name>dehumidifier_efficiency_ef</name>
      <display_name>Dehumidifier: Energy Factor</display_name>
      <description>The Energy Factor (EF) of the dehumidifier.</description>
      <type>Double</type>
      <units>liters/kWh</units>
      <required>true</required>
      <model_dependent>false</model_dependent>
      <default_value>1.8</default_value>
    </argument>
    <argument>
      <name>dehumidifier_efficiency_ief</name>
      <display_name>Dehumidifier: Integrated Energy Factor</display_name>
      <description>The Integrated Energy Factor (IEF) of the dehumidifier.</description>
      <type>Double</type>
      <units>liters/kWh</units>
      <required>true</required>
      <model_dependent>false</model_dependent>
      <default_value>1.5</default_value>
    </argument>
    <argument>
      <name>dehumidifier_capacity</name>
      <display_name>Dehumidifier: Capacity</display_name>
      <description>The capacity (water removal rate) of the dehumidifier.</description>
      <type>Double</type>
      <units>pint/day</units>
      <required>true</required>
      <model_dependent>false</model_dependent>
      <default_value>40</default_value>
    </argument>
    <argument>
      <name>dehumidifier_rh_setpoint</name>
      <display_name>Dehumidifier: Relative Humidity Setpoint</display_name>
      <description>The relative humidity setpoint of the dehumidifier.</description>
      <type>Double</type>
      <units>Frac</units>
      <required>true</required>
      <model_dependent>false</model_dependent>
      <default_value>0.5</default_value>
    </argument>
    <argument>
      <name>dehumidifier_fraction_dehumidification_load_served</name>
      <display_name>Dehumidifier: Fraction Dehumidification Load Served</display_name>
      <description>The dehumidification load served fraction of the dehumidifier.</description>
      <type>Double</type>
      <units>Frac</units>
      <required>true</required>
      <model_dependent>false</model_dependent>
      <default_value>1</default_value>
    </argument>
    <argument>
      <name>clothes_washer_present</name>
      <display_name>Clothes Washer: Present</display_name>
      <description>Whether there is a clothes washer.</description>
      <type>Boolean</type>
      <required>true</required>
      <model_dependent>false</model_dependent>
      <default_value>true</default_value>
      <choices>
        <choice>
          <value>true</value>
          <display_name>true</display_name>
        </choice>
        <choice>
          <value>false</value>
          <display_name>false</display_name>
        </choice>
      </choices>
    </argument>
    <argument>
      <name>clothes_washer_location</name>
      <display_name>Clothes Washer: Location</display_name>
      <description>The space type for the clothes washer location.</description>
      <type>Choice</type>
      <required>true</required>
      <model_dependent>false</model_dependent>
      <default_value>auto</default_value>
      <choices>
        <choice>
          <value>auto</value>
          <display_name>auto</display_name>
        </choice>
        <choice>
          <value>living space</value>
          <display_name>living space</display_name>
        </choice>
        <choice>
          <value>basement - conditioned</value>
          <display_name>basement - conditioned</display_name>
        </choice>
        <choice>
          <value>basement - unconditioned</value>
          <display_name>basement - unconditioned</display_name>
        </choice>
        <choice>
          <value>garage</value>
          <display_name>garage</display_name>
        </choice>
        <choice>
          <value>other housing unit</value>
          <display_name>other housing unit</display_name>
        </choice>
        <choice>
          <value>other heated space</value>
          <display_name>other heated space</display_name>
        </choice>
        <choice>
          <value>other multifamily buffer space</value>
          <display_name>other multifamily buffer space</display_name>
        </choice>
        <choice>
          <value>other non-freezing space</value>
          <display_name>other non-freezing space</display_name>
        </choice>
      </choices>
    </argument>
    <argument>
      <name>clothes_washer_efficiency_type</name>
      <display_name>Clothes Washer: Efficiency Type</display_name>
      <description>The efficiency type of clothes washer.</description>
      <type>Choice</type>
      <required>true</required>
      <model_dependent>false</model_dependent>
      <default_value>IntegratedModifiedEnergyFactor</default_value>
      <choices>
        <choice>
          <value>ModifiedEnergyFactor</value>
          <display_name>ModifiedEnergyFactor</display_name>
        </choice>
        <choice>
          <value>IntegratedModifiedEnergyFactor</value>
          <display_name>IntegratedModifiedEnergyFactor</display_name>
        </choice>
      </choices>
    </argument>
    <argument>
      <name>clothes_washer_efficiency_mef</name>
      <display_name>Clothes Washer: Modified Energy Factor</display_name>
      <description>The Modified Energy Factor (MEF) is the capacity of the clothes container divided by the total clothes washer energy consumption per cycle, where the energy consumption is the sum of the machine electrical energy consumption, the hot water energy consumption, the energy required for removal of the remaining moisture in the wash load, standby energy, and off-mode energy consumption.</description>
      <type>String</type>
      <units>ft^3/kWh-cycle</units>
      <required>true</required>
      <model_dependent>false</model_dependent>
      <default_value>auto</default_value>
    </argument>
    <argument>
      <name>clothes_washer_efficiency_imef</name>
      <display_name>Clothes Washer: Integrated Modified Energy Factor</display_name>
      <description>The energy performance metric for ENERGY STAR certified residential clothes washers as of March 7, 2015.</description>
      <type>String</type>
      <required>true</required>
      <model_dependent>false</model_dependent>
      <default_value>auto</default_value>
    </argument>
    <argument>
      <name>clothes_washer_rated_annual_kwh</name>
      <display_name>Clothes Washer: Rated Annual Consumption</display_name>
      <description>The annual energy consumed by the clothes washer, as rated, obtained from the EnergyGuide label. This includes both the appliance electricity consumption and the energy required for water heating.</description>
      <type>String</type>
      <units>kWh</units>
      <required>true</required>
      <model_dependent>false</model_dependent>
      <default_value>auto</default_value>
    </argument>
    <argument>
      <name>clothes_washer_label_electric_rate</name>
      <display_name>Clothes Washer: Label Electric Rate</display_name>
      <description>The annual energy consumed by the clothes washer, as rated, obtained from the EnergyGuide label. This includes both the appliance electricity consumption and the energy required for water heating.</description>
      <type>String</type>
      <units>$/kWh</units>
      <required>true</required>
      <model_dependent>false</model_dependent>
      <default_value>auto</default_value>
    </argument>
    <argument>
      <name>clothes_washer_label_gas_rate</name>
      <display_name>Clothes Washer: Label Gas Rate</display_name>
      <description>The annual energy consumed by the clothes washer, as rated, obtained from the EnergyGuide label. This includes both the appliance electricity consumption and the energy required for water heating.</description>
      <type>String</type>
      <units>$/therm</units>
      <required>true</required>
      <model_dependent>false</model_dependent>
      <default_value>auto</default_value>
    </argument>
    <argument>
      <name>clothes_washer_label_annual_gas_cost</name>
      <display_name>Clothes Washer: Label Annual Cost with Gas DHW</display_name>
      <description>The annual cost of using the system under test conditions. Input is obtained from the EnergyGuide label.</description>
      <type>String</type>
      <units>$</units>
      <required>true</required>
      <model_dependent>false</model_dependent>
      <default_value>auto</default_value>
    </argument>
    <argument>
      <name>clothes_washer_label_usage</name>
      <display_name>Clothes Washer: Label Usage</display_name>
      <description>The clothes washer loads per week.</description>
      <type>String</type>
      <units>cyc/wk</units>
      <required>true</required>
      <model_dependent>false</model_dependent>
      <default_value>auto</default_value>
    </argument>
    <argument>
      <name>clothes_washer_capacity</name>
      <display_name>Clothes Washer: Drum Volume</display_name>
      <description>Volume of the washer drum. Obtained from the EnergyStar website or the manufacturer's literature.</description>
      <type>String</type>
      <units>ft^3</units>
      <required>true</required>
      <model_dependent>false</model_dependent>
      <default_value>auto</default_value>
    </argument>
    <argument>
      <name>clothes_washer_usage_multiplier</name>
      <display_name>Clothes Washer: Usage Multiplier</display_name>
      <description>Multiplier on the clothes washer energy and hot water usage that can reflect, e.g., high/low usage occupants.</description>
      <type>Double</type>
      <required>true</required>
      <model_dependent>false</model_dependent>
      <default_value>1</default_value>
    </argument>
    <argument>
      <name>clothes_dryer_present</name>
      <display_name>Clothes Dryer: Present</display_name>
      <description>Whether there is a clothes dryer.</description>
      <type>Boolean</type>
      <required>true</required>
      <model_dependent>false</model_dependent>
      <default_value>true</default_value>
      <choices>
        <choice>
          <value>true</value>
          <display_name>true</display_name>
        </choice>
        <choice>
          <value>false</value>
          <display_name>false</display_name>
        </choice>
      </choices>
    </argument>
    <argument>
      <name>clothes_dryer_location</name>
      <display_name>Clothes Dryer: Location</display_name>
      <description>The space type for the clothes dryer location.</description>
      <type>Choice</type>
      <required>true</required>
      <model_dependent>false</model_dependent>
      <default_value>auto</default_value>
      <choices>
        <choice>
          <value>auto</value>
          <display_name>auto</display_name>
        </choice>
        <choice>
          <value>living space</value>
          <display_name>living space</display_name>
        </choice>
        <choice>
          <value>basement - conditioned</value>
          <display_name>basement - conditioned</display_name>
        </choice>
        <choice>
          <value>basement - unconditioned</value>
          <display_name>basement - unconditioned</display_name>
        </choice>
        <choice>
          <value>garage</value>
          <display_name>garage</display_name>
        </choice>
        <choice>
          <value>other housing unit</value>
          <display_name>other housing unit</display_name>
        </choice>
        <choice>
          <value>other heated space</value>
          <display_name>other heated space</display_name>
        </choice>
        <choice>
          <value>other multifamily buffer space</value>
          <display_name>other multifamily buffer space</display_name>
        </choice>
        <choice>
          <value>other non-freezing space</value>
          <display_name>other non-freezing space</display_name>
        </choice>
      </choices>
    </argument>
    <argument>
      <name>clothes_dryer_fuel_type</name>
      <display_name>Clothes Dryer: Fuel Type</display_name>
      <description>Type of fuel used by the clothes dryer.</description>
      <type>Choice</type>
      <required>true</required>
      <model_dependent>false</model_dependent>
      <default_value>natural gas</default_value>
      <choices>
        <choice>
          <value>electricity</value>
          <display_name>electricity</display_name>
        </choice>
        <choice>
          <value>natural gas</value>
          <display_name>natural gas</display_name>
        </choice>
        <choice>
          <value>fuel oil</value>
          <display_name>fuel oil</display_name>
        </choice>
        <choice>
          <value>propane</value>
          <display_name>propane</display_name>
        </choice>
        <choice>
          <value>wood</value>
          <display_name>wood</display_name>
        </choice>
        <choice>
          <value>coal</value>
          <display_name>coal</display_name>
        </choice>
      </choices>
    </argument>
    <argument>
      <name>clothes_dryer_efficiency_type</name>
      <display_name>Clothes Dryer: Efficiency Type</display_name>
      <description>The efficiency type of clothes dryer.</description>
      <type>Choice</type>
      <required>true</required>
      <model_dependent>false</model_dependent>
      <default_value>CombinedEnergyFactor</default_value>
      <choices>
        <choice>
          <value>EnergyFactor</value>
          <display_name>EnergyFactor</display_name>
        </choice>
        <choice>
          <value>CombinedEnergyFactor</value>
          <display_name>CombinedEnergyFactor</display_name>
        </choice>
      </choices>
    </argument>
    <argument>
      <name>clothes_dryer_efficiency_ef</name>
      <display_name>Clothes Dryer: Energy Factor</display_name>
      <description>The energy performance metric for ENERGY STAR certified residential clothes dryers prior to September 13, 2013. The new metric is Combined Energy Factor.</description>
      <type>Double</type>
      <units>lb/kWh</units>
      <required>true</required>
      <model_dependent>false</model_dependent>
      <default_value>3.4615</default_value>
    </argument>
    <argument>
      <name>clothes_dryer_efficiency_cef</name>
      <display_name>Clothes Dryer: Combined Energy Factor</display_name>
      <description>The Combined Energy Factor (CEF) measures the pounds of clothing that can be dried per kWh (Fuel equivalent) of electricity, including energy consumed during Stand-by and Off modes.</description>
      <type>String</type>
      <units>lb/kWh</units>
      <required>true</required>
      <model_dependent>false</model_dependent>
      <default_value>auto</default_value>
    </argument>
    <argument>
      <name>clothes_dryer_control_type</name>
      <display_name>Clothes Dryer: Control Type</display_name>
      <description>Type of control used by the clothes dryer.</description>
      <type>Choice</type>
      <required>true</required>
      <model_dependent>false</model_dependent>
      <default_value>auto</default_value>
      <choices>
        <choice>
          <value>auto</value>
          <display_name>auto</display_name>
        </choice>
        <choice>
          <value>timer</value>
          <display_name>timer</display_name>
        </choice>
        <choice>
          <value>moisture</value>
          <display_name>moisture</display_name>
        </choice>
      </choices>
    </argument>
    <argument>
      <name>clothes_dryer_usage_multiplier</name>
      <display_name>Clothes Dryer: Usage Multiplier</display_name>
      <description>Multiplier on the clothes dryer energy usage that can reflect, e.g., high/low usage occupants.</description>
      <type>Double</type>
      <required>true</required>
      <model_dependent>false</model_dependent>
      <default_value>1</default_value>
    </argument>
    <argument>
      <name>dishwasher_present</name>
      <display_name>Dishwasher: Present</display_name>
      <description>Whether there is a dishwasher.</description>
      <type>Boolean</type>
      <required>true</required>
      <model_dependent>false</model_dependent>
      <default_value>true</default_value>
      <choices>
        <choice>
          <value>true</value>
          <display_name>true</display_name>
        </choice>
        <choice>
          <value>false</value>
          <display_name>false</display_name>
        </choice>
      </choices>
    </argument>
    <argument>
      <name>dishwasher_location</name>
      <display_name>Dishwasher: Location</display_name>
      <description>The space type for the dishwasher location.</description>
      <type>Choice</type>
      <required>true</required>
      <model_dependent>false</model_dependent>
      <default_value>auto</default_value>
      <choices>
        <choice>
          <value>auto</value>
          <display_name>auto</display_name>
        </choice>
        <choice>
          <value>living space</value>
          <display_name>living space</display_name>
        </choice>
        <choice>
          <value>basement - conditioned</value>
          <display_name>basement - conditioned</display_name>
        </choice>
        <choice>
          <value>basement - unconditioned</value>
          <display_name>basement - unconditioned</display_name>
        </choice>
        <choice>
          <value>garage</value>
          <display_name>garage</display_name>
        </choice>
        <choice>
          <value>other housing unit</value>
          <display_name>other housing unit</display_name>
        </choice>
        <choice>
          <value>other heated space</value>
          <display_name>other heated space</display_name>
        </choice>
        <choice>
          <value>other multifamily buffer space</value>
          <display_name>other multifamily buffer space</display_name>
        </choice>
        <choice>
          <value>other non-freezing space</value>
          <display_name>other non-freezing space</display_name>
        </choice>
      </choices>
    </argument>
    <argument>
      <name>dishwasher_efficiency_type</name>
      <display_name>Dishwasher: Efficiency Type</display_name>
      <description>The efficiency type of dishwasher.</description>
      <type>Choice</type>
      <required>true</required>
      <model_dependent>false</model_dependent>
      <default_value>RatedAnnualkWh</default_value>
      <choices>
        <choice>
          <value>RatedAnnualkWh</value>
          <display_name>RatedAnnualkWh</display_name>
        </choice>
        <choice>
          <value>EnergyFactor</value>
          <display_name>EnergyFactor</display_name>
        </choice>
      </choices>
    </argument>
    <argument>
      <name>dishwasher_efficiency_kwh</name>
      <display_name>Dishwasher: Rated Annual kWh</display_name>
      <description>The rated annual kWh of the dishwasher.</description>
      <type>String</type>
      <required>true</required>
      <model_dependent>false</model_dependent>
      <default_value>auto</default_value>
    </argument>
    <argument>
      <name>dishwasher_efficiency_ef</name>
      <display_name>Dishwasher: Energy Factor</display_name>
      <description>The energy factor of the dishwasher.</description>
      <type>Double</type>
      <required>true</required>
      <model_dependent>false</model_dependent>
      <default_value>0.46</default_value>
    </argument>
    <argument>
      <name>dishwasher_label_electric_rate</name>
      <display_name>Dishwasher: Label Electric Rate</display_name>
      <description>The label electric rate of the dishwasher.</description>
      <type>String</type>
      <units>$/kWh</units>
      <required>true</required>
      <model_dependent>false</model_dependent>
      <default_value>auto</default_value>
    </argument>
    <argument>
      <name>dishwasher_label_gas_rate</name>
      <display_name>Dishwasher: Label Gas Rate</display_name>
      <description>The label gas rate of the dishwasher.</description>
      <type>String</type>
      <units>$/therm</units>
      <required>true</required>
      <model_dependent>false</model_dependent>
      <default_value>auto</default_value>
    </argument>
    <argument>
      <name>dishwasher_label_annual_gas_cost</name>
      <display_name>Dishwasher: Label Annual Gas Cost</display_name>
      <description>The label annual gas cost of the dishwasher.</description>
      <type>String</type>
      <units>$</units>
      <required>true</required>
      <model_dependent>false</model_dependent>
      <default_value>auto</default_value>
    </argument>
    <argument>
      <name>dishwasher_label_usage</name>
      <display_name>Dishwasher: Label Usage</display_name>
      <description>The dishwasher loads per week.</description>
      <type>String</type>
      <units>cyc/wk</units>
      <required>true</required>
      <model_dependent>false</model_dependent>
      <default_value>auto</default_value>
    </argument>
    <argument>
      <name>dishwasher_place_setting_capacity</name>
      <display_name>Dishwasher: Number of Place Settings</display_name>
      <description>The number of place settings for the unit. Data obtained from manufacturer's literature.</description>
      <type>String</type>
      <units>#</units>
      <required>true</required>
      <model_dependent>false</model_dependent>
      <default_value>auto</default_value>
    </argument>
    <argument>
      <name>dishwasher_usage_multiplier</name>
      <display_name>Dishwasher: Usage Multiplier</display_name>
      <description>Multiplier on the dishwasher energy usage that can reflect, e.g., high/low usage occupants.</description>
      <type>Double</type>
      <required>true</required>
      <model_dependent>false</model_dependent>
      <default_value>1</default_value>
    </argument>
    <argument>
      <name>refrigerator_present</name>
      <display_name>Refrigerator: Present</display_name>
      <description>Whether there is a refrigerator.</description>
      <type>Boolean</type>
      <required>true</required>
      <model_dependent>false</model_dependent>
      <default_value>true</default_value>
      <choices>
        <choice>
          <value>true</value>
          <display_name>true</display_name>
        </choice>
        <choice>
          <value>false</value>
          <display_name>false</display_name>
        </choice>
      </choices>
    </argument>
    <argument>
      <name>refrigerator_location</name>
      <display_name>Refrigerator: Location</display_name>
      <description>The space type for the refrigerator location.</description>
      <type>Choice</type>
      <required>true</required>
      <model_dependent>false</model_dependent>
      <default_value>auto</default_value>
      <choices>
        <choice>
          <value>auto</value>
          <display_name>auto</display_name>
        </choice>
        <choice>
          <value>living space</value>
          <display_name>living space</display_name>
        </choice>
        <choice>
          <value>basement - conditioned</value>
          <display_name>basement - conditioned</display_name>
        </choice>
        <choice>
          <value>basement - unconditioned</value>
          <display_name>basement - unconditioned</display_name>
        </choice>
        <choice>
          <value>garage</value>
          <display_name>garage</display_name>
        </choice>
        <choice>
          <value>other housing unit</value>
          <display_name>other housing unit</display_name>
        </choice>
        <choice>
          <value>other heated space</value>
          <display_name>other heated space</display_name>
        </choice>
        <choice>
          <value>other multifamily buffer space</value>
          <display_name>other multifamily buffer space</display_name>
        </choice>
        <choice>
          <value>other non-freezing space</value>
          <display_name>other non-freezing space</display_name>
        </choice>
      </choices>
    </argument>
    <argument>
      <name>refrigerator_rated_annual_kwh</name>
      <display_name>Refrigerator: Rated Annual Consumption</display_name>
      <description>The EnergyGuide rated annual energy consumption for a refrigerator.</description>
      <type>String</type>
      <units>kWh/yr</units>
      <required>true</required>
      <model_dependent>false</model_dependent>
      <default_value>auto</default_value>
    </argument>
    <argument>
      <name>refrigerator_usage_multiplier</name>
      <display_name>Refrigerator: Usage Multiplier</display_name>
      <description>Multiplier on the refrigerator energy usage that can reflect, e.g., high/low usage occupants.</description>
      <type>Double</type>
      <required>true</required>
      <model_dependent>false</model_dependent>
      <default_value>1</default_value>
    </argument>
    <argument>
      <name>refrigerator_weekday_fractions</name>
      <display_name>Refrigerator: Weekday Schedule</display_name>
      <description>Specify the 24-hour weekday schedule.</description>
      <type>String</type>
      <required>true</required>
      <model_dependent>false</model_dependent>
      <default_value>auto</default_value>
    </argument>
    <argument>
      <name>refrigerator_weekend_fractions</name>
      <display_name>Refrigerator: Weekend Schedule</display_name>
      <description>Specify the 24-hour weekend schedule.</description>
      <type>String</type>
      <required>true</required>
      <model_dependent>false</model_dependent>
      <default_value>auto</default_value>
    </argument>
    <argument>
      <name>refrigerator_monthly_multipliers</name>
      <display_name>Refrigerator: Month Schedule</display_name>
      <description>Specify the 12-month schedule.</description>
      <type>String</type>
      <required>true</required>
      <model_dependent>false</model_dependent>
      <default_value>auto</default_value>
    </argument>
    <argument>
      <name>extra_refrigerator_present</name>
      <display_name>Extra Refrigerator: Present</display_name>
      <description>Whether there is an extra refrigerator.</description>
      <type>Boolean</type>
      <required>true</required>
      <model_dependent>false</model_dependent>
      <default_value>false</default_value>
      <choices>
        <choice>
          <value>true</value>
          <display_name>true</display_name>
        </choice>
        <choice>
          <value>false</value>
          <display_name>false</display_name>
        </choice>
      </choices>
    </argument>
    <argument>
      <name>extra_refrigerator_location</name>
      <display_name>Extra Refrigerator: Location</display_name>
      <description>The space type for the extra refrigerator location.</description>
      <type>Choice</type>
      <required>true</required>
      <model_dependent>false</model_dependent>
      <default_value>auto</default_value>
      <choices>
        <choice>
          <value>auto</value>
          <display_name>auto</display_name>
        </choice>
        <choice>
          <value>living space</value>
          <display_name>living space</display_name>
        </choice>
        <choice>
          <value>basement - conditioned</value>
          <display_name>basement - conditioned</display_name>
        </choice>
        <choice>
          <value>basement - unconditioned</value>
          <display_name>basement - unconditioned</display_name>
        </choice>
        <choice>
          <value>garage</value>
          <display_name>garage</display_name>
        </choice>
        <choice>
          <value>other housing unit</value>
          <display_name>other housing unit</display_name>
        </choice>
        <choice>
          <value>other heated space</value>
          <display_name>other heated space</display_name>
        </choice>
        <choice>
          <value>other multifamily buffer space</value>
          <display_name>other multifamily buffer space</display_name>
        </choice>
        <choice>
          <value>other non-freezing space</value>
          <display_name>other non-freezing space</display_name>
        </choice>
      </choices>
    </argument>
    <argument>
      <name>extra_refrigerator_rated_annual_kwh</name>
      <display_name>Extra Refrigerator: Rated Annual Consumption</display_name>
      <description>The EnergyGuide rated annual energy consumption for an extra rrefrigerator.</description>
      <type>String</type>
      <units>kWh/yr</units>
      <required>true</required>
      <model_dependent>false</model_dependent>
      <default_value>auto</default_value>
    </argument>
    <argument>
      <name>extra_refrigerator_usage_multiplier</name>
      <display_name>Extra Refrigerator: Usage Multiplier</display_name>
      <description>Multiplier on the extra refrigerator energy usage that can reflect, e.g., high/low usage occupants.</description>
      <type>Double</type>
      <required>true</required>
      <model_dependent>false</model_dependent>
      <default_value>1</default_value>
    </argument>
    <argument>
      <name>extra_refrigerator_weekday_fractions</name>
      <display_name>Extra Refrigerator: Weekday Schedule</display_name>
      <description>Specify the 24-hour weekday schedule.</description>
      <type>String</type>
      <required>true</required>
      <model_dependent>false</model_dependent>
      <default_value>auto</default_value>
    </argument>
    <argument>
      <name>extra_refrigerator_weekend_fractions</name>
      <display_name>Extra Refrigerator: Weekend Schedule</display_name>
      <description>Specify the 24-hour weekend schedule.</description>
      <type>String</type>
      <required>true</required>
      <model_dependent>false</model_dependent>
      <default_value>auto</default_value>
    </argument>
    <argument>
      <name>extra_refrigerator_monthly_multipliers</name>
      <display_name>Extra Refrigerator: Month Schedule</display_name>
      <description>Specify the 12-month schedule.</description>
      <type>String</type>
      <required>true</required>
      <model_dependent>false</model_dependent>
      <default_value>auto</default_value>
    </argument>
    <argument>
      <name>freezer_present</name>
      <display_name>Freezer: Present</display_name>
      <description>Whether there is a freezer.</description>
      <type>Boolean</type>
      <required>true</required>
      <model_dependent>false</model_dependent>
      <default_value>false</default_value>
      <choices>
        <choice>
          <value>true</value>
          <display_name>true</display_name>
        </choice>
        <choice>
          <value>false</value>
          <display_name>false</display_name>
        </choice>
      </choices>
    </argument>
    <argument>
      <name>freezer_location</name>
      <display_name>Freezer: Location</display_name>
      <description>The space type for the freezer location.</description>
      <type>Choice</type>
      <required>true</required>
      <model_dependent>false</model_dependent>
      <default_value>auto</default_value>
      <choices>
        <choice>
          <value>auto</value>
          <display_name>auto</display_name>
        </choice>
        <choice>
          <value>living space</value>
          <display_name>living space</display_name>
        </choice>
        <choice>
          <value>basement - conditioned</value>
          <display_name>basement - conditioned</display_name>
        </choice>
        <choice>
          <value>basement - unconditioned</value>
          <display_name>basement - unconditioned</display_name>
        </choice>
        <choice>
          <value>garage</value>
          <display_name>garage</display_name>
        </choice>
        <choice>
          <value>other housing unit</value>
          <display_name>other housing unit</display_name>
        </choice>
        <choice>
          <value>other heated space</value>
          <display_name>other heated space</display_name>
        </choice>
        <choice>
          <value>other multifamily buffer space</value>
          <display_name>other multifamily buffer space</display_name>
        </choice>
        <choice>
          <value>other non-freezing space</value>
          <display_name>other non-freezing space</display_name>
        </choice>
      </choices>
    </argument>
    <argument>
      <name>freezer_rated_annual_kwh</name>
      <display_name>Freezer: Rated Annual Consumption</display_name>
      <description>The EnergyGuide rated annual energy consumption for a freezer.</description>
      <type>String</type>
      <units>kWh/yr</units>
      <required>true</required>
      <model_dependent>false</model_dependent>
      <default_value>auto</default_value>
    </argument>
    <argument>
      <name>freezer_usage_multiplier</name>
      <display_name>Freezer: Usage Multiplier</display_name>
      <description>Multiplier on the freezer energy usage that can reflect, e.g., high/low usage occupants.</description>
      <type>Double</type>
      <required>true</required>
      <model_dependent>false</model_dependent>
      <default_value>1</default_value>
    </argument>
    <argument>
      <name>freezer_weekday_fractions</name>
      <display_name>Freezer: Weekday Schedule</display_name>
      <description>Specify the 24-hour weekday schedule.</description>
      <type>String</type>
      <required>true</required>
      <model_dependent>false</model_dependent>
      <default_value>auto</default_value>
    </argument>
    <argument>
      <name>freezer_weekend_fractions</name>
      <display_name>Freezer: Weekend Schedule</display_name>
      <description>Specify the 24-hour weekend schedule.</description>
      <type>String</type>
      <required>true</required>
      <model_dependent>false</model_dependent>
      <default_value>auto</default_value>
    </argument>
    <argument>
      <name>freezer_monthly_multipliers</name>
      <display_name>Freezer: Month Schedule</display_name>
      <description>Specify the 12-month schedule.</description>
      <type>String</type>
      <required>true</required>
      <model_dependent>false</model_dependent>
      <default_value>auto</default_value>
    </argument>
    <argument>
      <name>cooking_range_oven_present</name>
      <display_name>Cooking Range/Oven: Present</display_name>
      <description>Whether there is a cooking range/oven.</description>
      <type>Boolean</type>
      <required>true</required>
      <model_dependent>false</model_dependent>
      <default_value>true</default_value>
      <choices>
        <choice>
          <value>true</value>
          <display_name>true</display_name>
        </choice>
        <choice>
          <value>false</value>
          <display_name>false</display_name>
        </choice>
      </choices>
    </argument>
    <argument>
      <name>cooking_range_oven_location</name>
      <display_name>Cooking Range/Oven: Location</display_name>
      <description>The space type for the cooking range/oven location.</description>
      <type>Choice</type>
      <required>true</required>
      <model_dependent>false</model_dependent>
      <default_value>auto</default_value>
      <choices>
        <choice>
          <value>auto</value>
          <display_name>auto</display_name>
        </choice>
        <choice>
          <value>living space</value>
          <display_name>living space</display_name>
        </choice>
        <choice>
          <value>basement - conditioned</value>
          <display_name>basement - conditioned</display_name>
        </choice>
        <choice>
          <value>basement - unconditioned</value>
          <display_name>basement - unconditioned</display_name>
        </choice>
        <choice>
          <value>garage</value>
          <display_name>garage</display_name>
        </choice>
        <choice>
          <value>other housing unit</value>
          <display_name>other housing unit</display_name>
        </choice>
        <choice>
          <value>other heated space</value>
          <display_name>other heated space</display_name>
        </choice>
        <choice>
          <value>other multifamily buffer space</value>
          <display_name>other multifamily buffer space</display_name>
        </choice>
        <choice>
          <value>other non-freezing space</value>
          <display_name>other non-freezing space</display_name>
        </choice>
      </choices>
    </argument>
    <argument>
      <name>cooking_range_oven_fuel_type</name>
      <display_name>Cooking Range/Oven: Fuel Type</display_name>
      <description>Type of fuel used by the cooking range/oven.</description>
      <type>Choice</type>
      <required>true</required>
      <model_dependent>false</model_dependent>
      <default_value>natural gas</default_value>
      <choices>
        <choice>
          <value>electricity</value>
          <display_name>electricity</display_name>
        </choice>
        <choice>
          <value>natural gas</value>
          <display_name>natural gas</display_name>
        </choice>
        <choice>
          <value>fuel oil</value>
          <display_name>fuel oil</display_name>
        </choice>
        <choice>
          <value>propane</value>
          <display_name>propane</display_name>
        </choice>
        <choice>
          <value>wood</value>
          <display_name>wood</display_name>
        </choice>
        <choice>
          <value>coal</value>
          <display_name>coal</display_name>
        </choice>
      </choices>
    </argument>
    <argument>
      <name>cooking_range_oven_is_induction</name>
      <display_name>Cooking Range/Oven: Is Induction</display_name>
      <description>Whether the cooking range is induction.</description>
      <type>Boolean</type>
      <required>false</required>
      <model_dependent>false</model_dependent>
      <choices>
        <choice>
          <value>true</value>
          <display_name>true</display_name>
        </choice>
        <choice>
          <value>false</value>
          <display_name>false</display_name>
        </choice>
      </choices>
    </argument>
    <argument>
      <name>cooking_range_oven_is_convection</name>
      <display_name>Cooking Range/Oven: Is Convection</display_name>
      <description>Whether the oven is convection.</description>
      <type>Boolean</type>
      <required>false</required>
      <model_dependent>false</model_dependent>
      <choices>
        <choice>
          <value>true</value>
          <display_name>true</display_name>
        </choice>
        <choice>
          <value>false</value>
          <display_name>false</display_name>
        </choice>
      </choices>
    </argument>
    <argument>
      <name>cooking_range_oven_usage_multiplier</name>
      <display_name>Cooking Range/Oven: Usage Multiplier</display_name>
      <description>Multiplier on the cooking range/oven energy usage that can reflect, e.g., high/low usage occupants.</description>
      <type>Double</type>
      <required>true</required>
      <model_dependent>false</model_dependent>
      <default_value>1</default_value>
    </argument>
    <argument>
      <name>cooking_range_oven_weekday_fractions</name>
      <display_name>Cooking Range/Oven: Weekday Schedule</display_name>
      <description>Specify the 24-hour weekday schedule.</description>
      <type>String</type>
      <required>true</required>
      <model_dependent>false</model_dependent>
      <default_value>auto</default_value>
    </argument>
    <argument>
      <name>cooking_range_oven_weekend_fractions</name>
      <display_name>Cooking Range/Oven: Weekend Schedule</display_name>
      <description>Specify the 24-hour weekend schedule.</description>
      <type>String</type>
      <required>true</required>
      <model_dependent>false</model_dependent>
      <default_value>auto</default_value>
    </argument>
    <argument>
      <name>cooking_range_oven_monthly_multipliers</name>
      <display_name>Cooking Range/Oven: Month Schedule</display_name>
      <description>Specify the 12-month schedule.</description>
      <type>String</type>
      <required>true</required>
      <model_dependent>false</model_dependent>
      <default_value>auto</default_value>
    </argument>
    <argument>
      <name>ceiling_fan_present</name>
      <display_name>Ceiling Fan: Present</display_name>
      <description>Whether there is are any ceiling fans.</description>
      <type>Boolean</type>
      <required>true</required>
      <model_dependent>false</model_dependent>
      <default_value>true</default_value>
      <choices>
        <choice>
          <value>true</value>
          <display_name>true</display_name>
        </choice>
        <choice>
          <value>false</value>
          <display_name>false</display_name>
        </choice>
      </choices>
    </argument>
    <argument>
      <name>ceiling_fan_efficiency</name>
      <display_name>Ceiling Fan: Efficiency</display_name>
      <description>The efficiency rating of the ceiling fan(s) at medium speed.</description>
      <type>String</type>
      <units>CFM/watt</units>
      <required>true</required>
      <model_dependent>false</model_dependent>
      <default_value>auto</default_value>
    </argument>
    <argument>
      <name>ceiling_fan_quantity</name>
      <display_name>Ceiling Fan: Quantity</display_name>
      <description>Total number of ceiling fans.</description>
      <type>String</type>
      <units>#</units>
      <required>true</required>
      <model_dependent>false</model_dependent>
      <default_value>auto</default_value>
    </argument>
    <argument>
      <name>ceiling_fan_cooling_setpoint_temp_offset</name>
      <display_name>Ceiling Fan: Cooling Setpoint Temperature Offset</display_name>
      <description>The setpoint temperature offset during cooling season for the ceiling fan(s). Only applies if ceiling fan quantity is greater than zero.</description>
      <type>Double</type>
      <units>deg-F</units>
      <required>true</required>
      <model_dependent>false</model_dependent>
      <default_value>0.5</default_value>
    </argument>
    <argument>
      <name>plug_loads_television_annual_kwh</name>
      <display_name>Plug Loads: Television Annual kWh</display_name>
      <description>The annual energy consumption of the television plug loads.</description>
      <type>String</type>
      <units>kWh/yr</units>
      <required>true</required>
      <model_dependent>false</model_dependent>
      <default_value>auto</default_value>
    </argument>
    <argument>
      <name>plug_loads_television_usage_multiplier</name>
      <display_name>Plug Loads: Television Usage Multiplier</display_name>
      <description>Multiplier on the television energy usage that can reflect, e.g., high/low usage occupants.</description>
      <type>Double</type>
      <required>true</required>
      <model_dependent>false</model_dependent>
      <default_value>1</default_value>
    </argument>
    <argument>
      <name>plug_loads_television_weekday_fractions</name>
      <display_name>Plug Loads: Television Weekday Schedule</display_name>
      <description>Specify the 24-hour weekday schedule.</description>
      <type>String</type>
      <required>true</required>
      <model_dependent>false</model_dependent>
      <default_value>auto</default_value>
    </argument>
    <argument>
      <name>plug_loads_television_weekend_fractions</name>
      <display_name>Plug Loads: Television Weekend Schedule</display_name>
      <description>Specify the 24-hour weekend schedule.</description>
      <type>String</type>
      <required>true</required>
      <model_dependent>false</model_dependent>
      <default_value>auto</default_value>
    </argument>
    <argument>
      <name>plug_loads_television_monthly_multipliers</name>
      <display_name>Plug Loads: Television Month Schedule</display_name>
      <description>Specify the 12-month schedule.</description>
      <type>String</type>
      <required>true</required>
      <model_dependent>false</model_dependent>
      <default_value>auto</default_value>
    </argument>
    <argument>
      <name>plug_loads_other_annual_kwh</name>
      <display_name>Plug Loads: Other Annual kWh</display_name>
      <description>The annual energy consumption of the other residual plug loads.</description>
      <type>String</type>
      <units>kWh/yr</units>
      <required>true</required>
      <model_dependent>false</model_dependent>
      <default_value>auto</default_value>
    </argument>
    <argument>
      <name>plug_loads_other_frac_sensible</name>
      <display_name>Plug Loads: Other Sensible Fraction</display_name>
      <description>Fraction of other residual plug loads' internal gains that are sensible.</description>
      <type>String</type>
      <units>Frac</units>
      <required>true</required>
      <model_dependent>false</model_dependent>
      <default_value>auto</default_value>
    </argument>
    <argument>
      <name>plug_loads_other_frac_latent</name>
      <display_name>Plug Loads: Other Latent Fraction</display_name>
      <description>Fraction of other residual plug loads' internal gains that are latent.</description>
      <type>String</type>
      <units>Frac</units>
      <required>true</required>
      <model_dependent>false</model_dependent>
      <default_value>auto</default_value>
    </argument>
    <argument>
      <name>plug_loads_other_usage_multiplier</name>
      <display_name>Plug Loads: Other Usage Multiplier</display_name>
      <description>Multiplier on the other energy usage that can reflect, e.g., high/low usage occupants.</description>
      <type>Double</type>
      <required>true</required>
      <model_dependent>false</model_dependent>
      <default_value>1</default_value>
    </argument>
    <argument>
      <name>plug_loads_other_weekday_fractions</name>
      <display_name>Plug Loads: Other Weekday Schedule</display_name>
      <description>Specify the 24-hour weekday schedule.</description>
      <type>String</type>
      <required>true</required>
      <model_dependent>false</model_dependent>
      <default_value>auto</default_value>
    </argument>
    <argument>
      <name>plug_loads_other_weekend_fractions</name>
      <display_name>Plug Loads: Other Weekend Schedule</display_name>
      <description>Specify the 24-hour weekend schedule.</description>
      <type>String</type>
      <required>true</required>
      <model_dependent>false</model_dependent>
      <default_value>auto</default_value>
    </argument>
    <argument>
      <name>plug_loads_other_monthly_multipliers</name>
      <display_name>Plug Loads: Other Month Schedule</display_name>
      <description>Specify the 12-month schedule.</description>
      <type>String</type>
      <required>true</required>
      <model_dependent>false</model_dependent>
      <default_value>auto</default_value>
    </argument>
    <argument>
      <name>plug_loads_well_pump_present</name>
      <display_name>Plug Loads: Well Pump Present</display_name>
      <description>Whether there is a well pump.</description>
      <type>Boolean</type>
      <required>true</required>
      <model_dependent>false</model_dependent>
      <default_value>false</default_value>
      <choices>
        <choice>
          <value>true</value>
          <display_name>true</display_name>
        </choice>
        <choice>
          <value>false</value>
          <display_name>false</display_name>
        </choice>
      </choices>
    </argument>
    <argument>
      <name>plug_loads_well_pump_annual_kwh</name>
      <display_name>Plug Loads: Well Pump Annual kWh</display_name>
      <description>The annual energy consumption of the well pump plug loads.</description>
      <type>String</type>
      <units>kWh/yr</units>
      <required>true</required>
      <model_dependent>false</model_dependent>
      <default_value>auto</default_value>
    </argument>
    <argument>
      <name>plug_loads_well_pump_usage_multiplier</name>
      <display_name>Plug Loads: Well Pump Usage Multiplier</display_name>
      <description>Multiplier on the well_pump energy usage that can reflect, e.g., high/low usage occupants.</description>
      <type>Double</type>
      <required>true</required>
      <model_dependent>false</model_dependent>
      <default_value>1</default_value>
    </argument>
    <argument>
      <name>plug_loads_well_pump_weekday_fractions</name>
      <display_name>Plug Loads: Well Pump Weekday Schedule</display_name>
      <description>Specify the 24-hour weekday schedule.</description>
      <type>String</type>
      <required>true</required>
      <model_dependent>false</model_dependent>
      <default_value>auto</default_value>
    </argument>
    <argument>
      <name>plug_loads_well_pump_weekend_fractions</name>
      <display_name>Plug Loads: Well Pump Weekend Schedule</display_name>
      <description>Specify the 24-hour weekend schedule.</description>
      <type>String</type>
      <required>true</required>
      <model_dependent>false</model_dependent>
      <default_value>auto</default_value>
    </argument>
    <argument>
      <name>plug_loads_well_pump_monthly_multipliers</name>
      <display_name>Plug Loads: Well Pump Month Schedule</display_name>
      <description>Specify the 12-month schedule.</description>
      <type>String</type>
      <required>true</required>
      <model_dependent>false</model_dependent>
      <default_value>auto</default_value>
    </argument>
    <argument>
      <name>plug_loads_vehicle_present</name>
      <display_name>Plug Loads: Vehicle Present</display_name>
      <description>Whether there is a vehicle.</description>
      <type>Boolean</type>
      <required>true</required>
      <model_dependent>false</model_dependent>
      <default_value>false</default_value>
      <choices>
        <choice>
          <value>true</value>
          <display_name>true</display_name>
        </choice>
        <choice>
          <value>false</value>
          <display_name>false</display_name>
        </choice>
      </choices>
    </argument>
    <argument>
      <name>plug_loads_vehicle_annual_kwh</name>
      <display_name>Plug Loads: Vehicle Annual kWh</display_name>
      <description>The annual energy consumption of the well pump plug loads.</description>
      <type>String</type>
      <units>kWh/yr</units>
      <required>true</required>
      <model_dependent>false</model_dependent>
      <default_value>auto</default_value>
    </argument>
    <argument>
      <name>plug_loads_vehicle_usage_multiplier</name>
      <display_name>Plug Loads: Vehicle Usage Multiplier</display_name>
      <description>Multiplier on the well_pump energy usage that can reflect, e.g., high/low usage occupants.</description>
      <type>Double</type>
      <required>true</required>
      <model_dependent>false</model_dependent>
      <default_value>1</default_value>
    </argument>
    <argument>
      <name>plug_loads_vehicle_weekday_fractions</name>
      <display_name>Plug Loads: Vehicle Weekday Schedule</display_name>
      <description>Specify the 24-hour weekday schedule.</description>
      <type>String</type>
      <required>true</required>
      <model_dependent>false</model_dependent>
      <default_value>auto</default_value>
    </argument>
    <argument>
      <name>plug_loads_vehicle_weekend_fractions</name>
      <display_name>Plug Loads: Vehicle Weekend Schedule</display_name>
      <description>Specify the 24-hour weekend schedule.</description>
      <type>String</type>
      <required>true</required>
      <model_dependent>false</model_dependent>
      <default_value>auto</default_value>
    </argument>
    <argument>
      <name>plug_loads_vehicle_monthly_multipliers</name>
      <display_name>Plug Loads: Vehicle Month Schedule</display_name>
      <description>Specify the 12-month schedule.</description>
      <type>String</type>
      <required>true</required>
      <model_dependent>false</model_dependent>
      <default_value>auto</default_value>
    </argument>
    <argument>
      <name>fuel_loads_grill_present</name>
      <display_name>Fuel Loads: Grill Present</display_name>
      <description>Whether there is a fuel loads grill.</description>
      <type>Boolean</type>
      <required>true</required>
      <model_dependent>false</model_dependent>
      <default_value>false</default_value>
      <choices>
        <choice>
          <value>true</value>
          <display_name>true</display_name>
        </choice>
        <choice>
          <value>false</value>
          <display_name>false</display_name>
        </choice>
      </choices>
    </argument>
    <argument>
      <name>fuel_loads_grill_fuel_type</name>
      <display_name>Fuel Loads: Grill Fuel Type</display_name>
      <description>The fuel type of the fuel loads grill.</description>
      <type>Choice</type>
      <required>true</required>
      <model_dependent>false</model_dependent>
      <default_value>natural gas</default_value>
      <choices>
        <choice>
          <value>natural gas</value>
          <display_name>natural gas</display_name>
        </choice>
        <choice>
          <value>fuel oil</value>
          <display_name>fuel oil</display_name>
        </choice>
        <choice>
          <value>propane</value>
          <display_name>propane</display_name>
        </choice>
        <choice>
          <value>wood</value>
          <display_name>wood</display_name>
        </choice>
        <choice>
          <value>wood pellets</value>
          <display_name>wood pellets</display_name>
        </choice>
      </choices>
    </argument>
    <argument>
      <name>fuel_loads_grill_annual_therm</name>
      <display_name>Fuel Loads: Grill Annual therm</display_name>
      <description>The annual energy consumption of the fuel loads grill.</description>
      <type>String</type>
      <units>therm/yr</units>
      <required>true</required>
      <model_dependent>false</model_dependent>
      <default_value>auto</default_value>
    </argument>
    <argument>
      <name>fuel_loads_grill_usage_multiplier</name>
      <display_name>Fuel Loads: Grill Usage Multiplier</display_name>
      <description>Multiplier on the fuel loads grill energy usage that can reflect, e.g., high/low usage occupants.</description>
      <type>Double</type>
      <required>true</required>
      <model_dependent>false</model_dependent>
      <default_value>1</default_value>
    </argument>
    <argument>
      <name>fuel_loads_grill_weekday_fractions</name>
      <display_name>Fuel Loads: Grill Weekday Schedule</display_name>
      <description>Specify the 24-hour weekday schedule.</description>
      <type>String</type>
      <required>true</required>
      <model_dependent>false</model_dependent>
      <default_value>auto</default_value>
    </argument>
    <argument>
      <name>fuel_loads_grill_weekend_fractions</name>
      <display_name>Fuel Loads: Grill Weekend Schedule</display_name>
      <description>Specify the 24-hour weekend schedule.</description>
      <type>String</type>
      <required>true</required>
      <model_dependent>false</model_dependent>
      <default_value>auto</default_value>
    </argument>
    <argument>
      <name>fuel_loads_grill_monthly_multipliers</name>
      <display_name>Fuel Loads: Grill Month Schedule</display_name>
      <description>Specify the 12-month schedule.</description>
      <type>String</type>
      <required>true</required>
      <model_dependent>false</model_dependent>
      <default_value>auto</default_value>
    </argument>
    <argument>
      <name>fuel_loads_lighting_present</name>
      <display_name>Fuel Loads: Lighting Present</display_name>
      <description>Whether there is fuel loads lighting.</description>
      <type>Boolean</type>
      <required>true</required>
      <model_dependent>false</model_dependent>
      <default_value>false</default_value>
      <choices>
        <choice>
          <value>true</value>
          <display_name>true</display_name>
        </choice>
        <choice>
          <value>false</value>
          <display_name>false</display_name>
        </choice>
      </choices>
    </argument>
    <argument>
      <name>fuel_loads_lighting_fuel_type</name>
      <display_name>Fuel Loads: Lighting Fuel Type</display_name>
      <description>The fuel type of the fuel loads lighting.</description>
      <type>Choice</type>
      <required>true</required>
      <model_dependent>false</model_dependent>
      <default_value>natural gas</default_value>
      <choices>
        <choice>
          <value>natural gas</value>
          <display_name>natural gas</display_name>
        </choice>
        <choice>
          <value>fuel oil</value>
          <display_name>fuel oil</display_name>
        </choice>
        <choice>
          <value>propane</value>
          <display_name>propane</display_name>
        </choice>
        <choice>
          <value>wood</value>
          <display_name>wood</display_name>
        </choice>
        <choice>
          <value>wood pellets</value>
          <display_name>wood pellets</display_name>
        </choice>
      </choices>
    </argument>
    <argument>
      <name>fuel_loads_lighting_annual_therm</name>
      <display_name>Fuel Loads: Lighting Annual therm</display_name>
      <description>The annual energy consumption of the fuel loads lighting.</description>
      <type>String</type>
      <units>therm/yr</units>
      <required>true</required>
      <model_dependent>false</model_dependent>
      <default_value>auto</default_value>
    </argument>
    <argument>
      <name>fuel_loads_lighting_usage_multiplier</name>
      <display_name>Fuel Loads: Lighting Usage Multiplier</display_name>
      <description>Multiplier on the fuel loads lighting energy usage that can reflect, e.g., high/low usage occupants.</description>
      <type>Double</type>
      <required>true</required>
      <model_dependent>false</model_dependent>
      <default_value>1</default_value>
    </argument>
    <argument>
      <name>fuel_loads_lighting_weekday_fractions</name>
      <display_name>Fuel Loads: Lighting Weekday Schedule</display_name>
      <description>Specify the 24-hour weekday schedule.</description>
      <type>String</type>
      <required>true</required>
      <model_dependent>false</model_dependent>
      <default_value>auto</default_value>
    </argument>
    <argument>
      <name>fuel_loads_lighting_weekend_fractions</name>
      <display_name>Fuel Loads: Lighting Weekend Schedule</display_name>
      <description>Specify the 24-hour weekend schedule.</description>
      <type>String</type>
      <required>true</required>
      <model_dependent>false</model_dependent>
      <default_value>auto</default_value>
    </argument>
    <argument>
      <name>fuel_loads_lighting_monthly_multipliers</name>
      <display_name>Fuel Loads: Lighting Month Schedule</display_name>
      <description>Specify the 12-month schedule.</description>
      <type>String</type>
      <required>true</required>
      <model_dependent>false</model_dependent>
      <default_value>auto</default_value>
    </argument>
    <argument>
      <name>fuel_loads_fireplace_present</name>
      <display_name>Fuel Loads: Fireplace Present</display_name>
      <description>Whether there is fuel loads fireplace.</description>
      <type>Boolean</type>
      <required>true</required>
      <model_dependent>false</model_dependent>
      <default_value>false</default_value>
      <choices>
        <choice>
          <value>true</value>
          <display_name>true</display_name>
        </choice>
        <choice>
          <value>false</value>
          <display_name>false</display_name>
        </choice>
      </choices>
    </argument>
    <argument>
      <name>fuel_loads_fireplace_fuel_type</name>
      <display_name>Fuel Loads: Fireplace Fuel Type</display_name>
      <description>The fuel type of the fuel loads fireplace.</description>
      <type>Choice</type>
      <required>true</required>
      <model_dependent>false</model_dependent>
      <default_value>natural gas</default_value>
      <choices>
        <choice>
          <value>natural gas</value>
          <display_name>natural gas</display_name>
        </choice>
        <choice>
          <value>fuel oil</value>
          <display_name>fuel oil</display_name>
        </choice>
        <choice>
          <value>propane</value>
          <display_name>propane</display_name>
        </choice>
        <choice>
          <value>wood</value>
          <display_name>wood</display_name>
        </choice>
        <choice>
          <value>wood pellets</value>
          <display_name>wood pellets</display_name>
        </choice>
      </choices>
    </argument>
    <argument>
      <name>fuel_loads_fireplace_annual_therm</name>
      <display_name>Fuel Loads: Fireplace Annual therm</display_name>
      <description>The annual energy consumption of the fuel loads fireplace.</description>
      <type>String</type>
      <units>therm/yr</units>
      <required>true</required>
      <model_dependent>false</model_dependent>
      <default_value>auto</default_value>
    </argument>
    <argument>
      <name>fuel_loads_fireplace_usage_multiplier</name>
      <display_name>Fuel Loads: Fireplace Usage Multiplier</display_name>
      <description>Multiplier on the fuel loads fireplace energy usage that can reflect, e.g., high/low usage occupants.</description>
      <type>Double</type>
      <required>true</required>
      <model_dependent>false</model_dependent>
      <default_value>1</default_value>
    </argument>
    <argument>
      <name>fuel_loads_fireplace_weekday_fractions</name>
      <display_name>Fuel Loads: Fireplace Weekday Schedule</display_name>
      <description>Specify the 24-hour weekday schedule.</description>
      <type>String</type>
      <required>true</required>
      <model_dependent>false</model_dependent>
      <default_value>auto</default_value>
    </argument>
    <argument>
      <name>fuel_loads_fireplace_weekend_fractions</name>
      <display_name>Fuel Loads: Fireplace Weekend Schedule</display_name>
      <description>Specify the 24-hour weekend schedule.</description>
      <type>String</type>
      <required>true</required>
      <model_dependent>false</model_dependent>
      <default_value>auto</default_value>
    </argument>
    <argument>
      <name>fuel_loads_fireplace_monthly_multipliers</name>
      <display_name>Fuel Loads: Fireplace Month Schedule</display_name>
      <description>Specify the 12-month schedule.</description>
      <type>String</type>
      <required>true</required>
      <model_dependent>false</model_dependent>
      <default_value>auto</default_value>
    </argument>
    <argument>
      <name>pool_present</name>
      <display_name>Pool: Present</display_name>
      <description>Whether there is a pool.</description>
      <type>Boolean</type>
      <required>true</required>
      <model_dependent>false</model_dependent>
      <default_value>false</default_value>
      <choices>
        <choice>
          <value>true</value>
          <display_name>true</display_name>
        </choice>
        <choice>
          <value>false</value>
          <display_name>false</display_name>
        </choice>
      </choices>
    </argument>
    <argument>
      <name>pool_pump_annual_kwh</name>
      <display_name>Pool: Pump Annual kWh</display_name>
      <description>The annual energy consumption of the pool pump.</description>
      <type>String</type>
      <units>kWh/yr</units>
      <required>true</required>
      <model_dependent>false</model_dependent>
      <default_value>auto</default_value>
    </argument>
    <argument>
      <name>pool_pump_usage_multiplier</name>
      <display_name>Pool: Pump Usage Multiplier</display_name>
      <description>Multiplier on the pool pump energy usage that can reflect, e.g., high/low usage occupants.</description>
      <type>Double</type>
      <required>true</required>
      <model_dependent>false</model_dependent>
      <default_value>1</default_value>
    </argument>
    <argument>
      <name>pool_pump_weekday_fractions</name>
      <display_name>Pool: Pump Weekday Schedule</display_name>
      <description>Specify the 24-hour weekday schedule.</description>
      <type>String</type>
      <required>true</required>
      <model_dependent>false</model_dependent>
      <default_value>auto</default_value>
    </argument>
    <argument>
      <name>pool_pump_weekend_fractions</name>
      <display_name>Pool: Pump Weekend Schedule</display_name>
      <description>Specify the 24-hour weekend schedule.</description>
      <type>String</type>
      <required>true</required>
      <model_dependent>false</model_dependent>
      <default_value>auto</default_value>
    </argument>
    <argument>
      <name>pool_pump_monthly_multipliers</name>
      <display_name>Pool: Pump Month Schedule</display_name>
      <description>Specify the 12-month schedule.</description>
      <type>String</type>
      <required>true</required>
      <model_dependent>false</model_dependent>
      <default_value>auto</default_value>
    </argument>
    <argument>
      <name>pool_heater_type</name>
      <display_name>Pool: Heater Type</display_name>
      <description>The type of pool heater. Use 'none' if there is no pool heater.</description>
      <type>Choice</type>
      <required>true</required>
      <model_dependent>false</model_dependent>
      <default_value>none</default_value>
      <choices>
        <choice>
          <value>none</value>
          <display_name>none</display_name>
        </choice>
        <choice>
          <value>electric resistance</value>
          <display_name>electric resistance</display_name>
        </choice>
        <choice>
          <value>gas fired</value>
          <display_name>gas fired</display_name>
        </choice>
        <choice>
          <value>heat pump</value>
          <display_name>heat pump</display_name>
        </choice>
      </choices>
    </argument>
    <argument>
      <name>pool_heater_annual_kwh</name>
      <display_name>Pool: Heater Annual kWh</display_name>
      <description>The annual energy consumption of the electric resistance pool heater.</description>
      <type>String</type>
      <units>kWh/yr</units>
      <required>true</required>
      <model_dependent>false</model_dependent>
      <default_value>auto</default_value>
    </argument>
    <argument>
      <name>pool_heater_annual_therm</name>
      <display_name>Pool: Heater Annual therm</display_name>
      <description>The annual energy consumption of the gas fired pool heater.</description>
      <type>String</type>
      <units>therm/yr</units>
      <required>true</required>
      <model_dependent>false</model_dependent>
      <default_value>auto</default_value>
    </argument>
    <argument>
      <name>pool_heater_usage_multiplier</name>
      <display_name>Pool: Heater Usage Multiplier</display_name>
      <description>Multiplier on the pool heater energy usage that can reflect, e.g., high/low usage occupants.</description>
      <type>Double</type>
      <required>true</required>
      <model_dependent>false</model_dependent>
      <default_value>1</default_value>
    </argument>
    <argument>
      <name>pool_heater_weekday_fractions</name>
      <display_name>Pool: Heater Weekday Schedule</display_name>
      <description>Specify the 24-hour weekday schedule.</description>
      <type>String</type>
      <required>true</required>
      <model_dependent>false</model_dependent>
      <default_value>auto</default_value>
    </argument>
    <argument>
      <name>pool_heater_weekend_fractions</name>
      <display_name>Pool: Heater Weekend Schedule</display_name>
      <description>Specify the 24-hour weekend schedule.</description>
      <type>String</type>
      <required>true</required>
      <model_dependent>false</model_dependent>
      <default_value>auto</default_value>
    </argument>
    <argument>
      <name>pool_heater_monthly_multipliers</name>
      <display_name>Pool: Heater Month Schedule</display_name>
      <description>Specify the 12-month schedule.</description>
      <type>String</type>
      <required>true</required>
      <model_dependent>false</model_dependent>
      <default_value>auto</default_value>
    </argument>
    <argument>
      <name>hot_tub_present</name>
      <display_name>Hot Tub: Present</display_name>
      <description>Whether there is a hot tub.</description>
      <type>Boolean</type>
      <required>true</required>
      <model_dependent>false</model_dependent>
      <default_value>false</default_value>
      <choices>
        <choice>
          <value>true</value>
          <display_name>true</display_name>
        </choice>
        <choice>
          <value>false</value>
          <display_name>false</display_name>
        </choice>
      </choices>
    </argument>
    <argument>
      <name>hot_tub_pump_annual_kwh</name>
      <display_name>Hot Tub: Pump Annual kWh</display_name>
      <description>The annual energy consumption of the hot tub pump.</description>
      <type>String</type>
      <units>kWh/yr</units>
      <required>true</required>
      <model_dependent>false</model_dependent>
      <default_value>auto</default_value>
    </argument>
    <argument>
      <name>hot_tub_pump_usage_multiplier</name>
      <display_name>Hot Tub: Pump Usage Multiplier</display_name>
      <description>Multiplier on the hot tub pump energy usage that can reflect, e.g., high/low usage occupants.</description>
      <type>Double</type>
      <required>true</required>
      <model_dependent>false</model_dependent>
      <default_value>1</default_value>
    </argument>
    <argument>
      <name>hot_tub_pump_weekday_fractions</name>
      <display_name>Hot Tub: Pump Weekday Schedule</display_name>
      <description>Specify the 24-hour weekday schedule.</description>
      <type>String</type>
      <required>true</required>
      <model_dependent>false</model_dependent>
      <default_value>auto</default_value>
    </argument>
    <argument>
      <name>hot_tub_pump_weekend_fractions</name>
      <display_name>Hot Tub: Pump Weekend Schedule</display_name>
      <description>Specify the 24-hour weekend schedule.</description>
      <type>String</type>
      <required>true</required>
      <model_dependent>false</model_dependent>
      <default_value>auto</default_value>
    </argument>
    <argument>
      <name>hot_tub_pump_monthly_multipliers</name>
      <display_name>Hot Tub: Pump Month Schedule</display_name>
      <description>Specify the 12-month schedule.</description>
      <type>String</type>
      <required>true</required>
      <model_dependent>false</model_dependent>
      <default_value>auto</default_value>
    </argument>
    <argument>
      <name>hot_tub_heater_type</name>
      <display_name>Hot Tub: Heater Type</display_name>
      <description>The type of hot tub heater. Use 'none' if there is no hot tub heater.</description>
      <type>Choice</type>
      <required>true</required>
      <model_dependent>false</model_dependent>
      <default_value>none</default_value>
      <choices>
        <choice>
          <value>none</value>
          <display_name>none</display_name>
        </choice>
        <choice>
          <value>electric resistance</value>
          <display_name>electric resistance</display_name>
        </choice>
        <choice>
          <value>gas fired</value>
          <display_name>gas fired</display_name>
        </choice>
        <choice>
          <value>heat pump</value>
          <display_name>heat pump</display_name>
        </choice>
      </choices>
    </argument>
    <argument>
      <name>hot_tub_heater_annual_kwh</name>
      <display_name>Hot Tub: Heater Annual kWh</display_name>
      <description>The annual energy consumption of the electric resistance hot tub heater.</description>
      <type>String</type>
      <units>kWh/yr</units>
      <required>true</required>
      <model_dependent>false</model_dependent>
      <default_value>auto</default_value>
    </argument>
    <argument>
      <name>hot_tub_heater_annual_therm</name>
      <display_name>Hot Tub: Heater Annual therm</display_name>
      <description>The annual energy consumption of the gas fired hot tub heater.</description>
      <type>String</type>
      <units>therm/yr</units>
      <required>true</required>
      <model_dependent>false</model_dependent>
      <default_value>auto</default_value>
    </argument>
    <argument>
      <name>hot_tub_heater_usage_multiplier</name>
      <display_name>Hot Tub: Heater Usage Multiplier</display_name>
      <description>Multiplier on the hot tub heater energy usage that can reflect, e.g., high/low usage occupants.</description>
      <type>Double</type>
      <required>true</required>
      <model_dependent>false</model_dependent>
      <default_value>1</default_value>
    </argument>
    <argument>
      <name>hot_tub_heater_weekday_fractions</name>
      <display_name>Hot Tub: Heater Weekday Schedule</display_name>
      <description>Specify the 24-hour weekday schedule.</description>
      <type>String</type>
      <required>true</required>
      <model_dependent>false</model_dependent>
      <default_value>auto</default_value>
    </argument>
    <argument>
      <name>hot_tub_heater_weekend_fractions</name>
      <display_name>Hot Tub: Heater Weekend Schedule</display_name>
      <description>Specify the 24-hour weekend schedule.</description>
      <type>String</type>
      <required>true</required>
      <model_dependent>false</model_dependent>
      <default_value>auto</default_value>
    </argument>
    <argument>
      <name>hot_tub_heater_monthly_multipliers</name>
      <display_name>Hot Tub: Heater Month Schedule</display_name>
      <description>Specify the 12-month schedule.</description>
      <type>String</type>
      <required>true</required>
      <model_dependent>false</model_dependent>
      <default_value>auto</default_value>
    </argument>
  </arguments>
  <outputs />
  <provenances />
  <tags>
    <tag>Whole Building.Space Types</tag>
  </tags>
  <attributes>
    <attribute>
      <name>Measure Type</name>
      <value>ModelMeasure</value>
      <datatype>string</datatype>
    </attribute>
  </attributes>
  <files>
    <file>
      <filename>location.rb</filename>
      <filetype>rb</filetype>
      <usage_type>resource</usage_type>
      <checksum>B7ECA492</checksum>
    </file>
    <file>
      <filename>geometry.rb</filename>
      <filetype>rb</filetype>
      <usage_type>resource</usage_type>
      <checksum>BB96903B</checksum>
    </file>
    <file>
      <filename>constants.rb</filename>
      <filetype>rb</filetype>
      <usage_type>resource</usage_type>
      <checksum>A89C38C4</checksum>
    </file>
    <file>
      <filename>build_residential_hpxml_test.rb</filename>
      <filetype>rb</filetype>
      <usage_type>test</usage_type>
      <checksum>8B47D2BD</checksum>
    </file>
    <file>
      <filename>base-atticroof-radiant-barrier.osw</filename>
      <filetype>osw</filetype>
      <usage_type>test</usage_type>
      <checksum>D4408578</checksum>
    </file>
    <file>
      <filename>base-misc-defaults.osw</filename>
      <filetype>osw</filetype>
      <usage_type>test</usage_type>
<<<<<<< HEAD
      <checksum>626296E6</checksum>
=======
      <checksum>9D54CD42</checksum>
>>>>>>> 64166a6a
    </file>
    <file>
      <filename>base.osw</filename>
      <filetype>osw</filetype>
      <usage_type>test</usage_type>
<<<<<<< HEAD
      <checksum>E5C5400D</checksum>
=======
      <checksum>D1A97186</checksum>
>>>>>>> 64166a6a
    </file>
    <file>
      <filename>base-appliances-none.osw</filename>
      <filetype>osw</filetype>
      <usage_type>test</usage_type>
<<<<<<< HEAD
      <checksum>0A90D85E</checksum>
=======
      <checksum>E88A4A59</checksum>
>>>>>>> 64166a6a
    </file>
    <file>
      <filename>base-appliances-dehumidifier-50percent.osw</filename>
      <filetype>osw</filetype>
      <usage_type>test</usage_type>
<<<<<<< HEAD
      <checksum>5E85FC74</checksum>
=======
      <checksum>E1DE80FC</checksum>
>>>>>>> 64166a6a
    </file>
    <file>
      <filename>base-appliances-dehumidifier-ief.osw</filename>
      <filetype>osw</filetype>
      <usage_type>test</usage_type>
<<<<<<< HEAD
      <checksum>0C55A0B2</checksum>
=======
      <checksum>51B32CC0</checksum>
>>>>>>> 64166a6a
    </file>
    <file>
      <filename>base-appliances-dehumidifier.osw</filename>
      <filetype>osw</filetype>
      <usage_type>test</usage_type>
<<<<<<< HEAD
      <checksum>B7979516</checksum>
=======
      <checksum>BB33F401</checksum>
>>>>>>> 64166a6a
    </file>
    <file>
      <filename>base-single-family-attached.osw</filename>
      <filetype>osw</filetype>
      <usage_type>test</usage_type>
<<<<<<< HEAD
      <checksum>C1EB8AFB</checksum>
=======
      <checksum>4A2C039A</checksum>
>>>>>>> 64166a6a
    </file>
    <file>
      <filename>base-appliances-gas.osw</filename>
      <filetype>osw</filetype>
      <usage_type>test</usage_type>
<<<<<<< HEAD
      <checksum>F32CAE13</checksum>
=======
      <checksum>7BA3B793</checksum>
>>>>>>> 64166a6a
    </file>
    <file>
      <filename>base-appliances-oil.osw</filename>
      <filetype>osw</filetype>
      <usage_type>test</usage_type>
<<<<<<< HEAD
      <checksum>1660C3AB</checksum>
=======
      <checksum>C7BB6CF9</checksum>
>>>>>>> 64166a6a
    </file>
    <file>
      <filename>base-appliances-propane.osw</filename>
      <filetype>osw</filetype>
      <usage_type>test</usage_type>
<<<<<<< HEAD
      <checksum>8590B739</checksum>
=======
      <checksum>E2173DE3</checksum>
>>>>>>> 64166a6a
    </file>
    <file>
      <filename>base-appliances-modified.osw</filename>
      <filetype>osw</filetype>
      <usage_type>test</usage_type>
<<<<<<< HEAD
      <checksum>DF79E5B2</checksum>
=======
      <checksum>4BD93026</checksum>
>>>>>>> 64166a6a
    </file>
    <file>
      <filename>base-appliances-wood.osw</filename>
      <filetype>osw</filetype>
      <usage_type>test</usage_type>
<<<<<<< HEAD
      <checksum>A59D8B0F</checksum>
=======
      <checksum>3DC62951</checksum>
>>>>>>> 64166a6a
    </file>
    <file>
      <filename>base-hvac-dual-fuel-air-to-air-heat-pump-1-speed.osw</filename>
      <filetype>osw</filetype>
      <usage_type>test</usage_type>
<<<<<<< HEAD
      <checksum>3F1033DF</checksum>
=======
      <checksum>B1903FFC</checksum>
>>>>>>> 64166a6a
    </file>
    <file>
      <filename>base-hvac-dual-fuel-air-to-air-heat-pump-2-speed.osw</filename>
      <filetype>osw</filetype>
      <usage_type>test</usage_type>
<<<<<<< HEAD
      <checksum>31C99222</checksum>
=======
      <checksum>87EFDC9E</checksum>
>>>>>>> 64166a6a
    </file>
    <file>
      <filename>base-hvac-dual-fuel-mini-split-heat-pump-ducted.osw</filename>
      <filetype>osw</filetype>
      <usage_type>test</usage_type>
<<<<<<< HEAD
      <checksum>0703FB28</checksum>
=======
      <checksum>93B7A67C</checksum>
>>>>>>> 64166a6a
    </file>
    <file>
      <filename>base-hvac-dual-fuel-air-to-air-heat-pump-var-speed.osw</filename>
      <filetype>osw</filetype>
      <usage_type>test</usage_type>
<<<<<<< HEAD
      <checksum>E9311874</checksum>
=======
      <checksum>070C89E9</checksum>
>>>>>>> 64166a6a
    </file>
    <file>
      <filename>base-hvac-dual-fuel-air-to-air-heat-pump-1-speed-electric.osw</filename>
      <filetype>osw</filetype>
      <usage_type>test</usage_type>
<<<<<<< HEAD
      <checksum>3D539D2E</checksum>
=======
      <checksum>22F46318</checksum>
>>>>>>> 64166a6a
    </file>
    <file>
      <filename>base-mechvent-cfis.osw</filename>
      <filetype>osw</filetype>
      <usage_type>test</usage_type>
<<<<<<< HEAD
      <checksum>F36C5E85</checksum>
=======
      <checksum>00919E50</checksum>
>>>>>>> 64166a6a
    </file>
    <file>
      <filename>base-dhw-indirect-outside.osw</filename>
      <filetype>osw</filetype>
      <usage_type>test</usage_type>
<<<<<<< HEAD
      <checksum>1CF452CD</checksum>
=======
      <checksum>CF1FC50C</checksum>
>>>>>>> 64166a6a
    </file>
    <file>
      <filename>base-dhw-jacket-electric.osw</filename>
      <filetype>osw</filetype>
      <usage_type>test</usage_type>
<<<<<<< HEAD
      <checksum>FBDBCF58</checksum>
=======
      <checksum>2BF6289F</checksum>
>>>>>>> 64166a6a
    </file>
    <file>
      <filename>base-dhw-low-flow-fixtures.osw</filename>
      <filetype>osw</filetype>
      <usage_type>test</usage_type>
<<<<<<< HEAD
      <checksum>370FC8D7</checksum>
=======
      <checksum>D7B05C8C</checksum>
>>>>>>> 64166a6a
    </file>
    <file>
      <filename>base-dhw-recirc-demand.osw</filename>
      <filetype>osw</filetype>
      <usage_type>test</usage_type>
<<<<<<< HEAD
      <checksum>BABD6207</checksum>
=======
      <checksum>F6582817</checksum>
>>>>>>> 64166a6a
    </file>
    <file>
      <filename>base-dhw-recirc-manual.osw</filename>
      <filetype>osw</filetype>
      <usage_type>test</usage_type>
<<<<<<< HEAD
      <checksum>D4AB5139</checksum>
=======
      <checksum>17B47BFA</checksum>
>>>>>>> 64166a6a
    </file>
    <file>
      <filename>base-dhw-recirc-nocontrol.osw</filename>
      <filetype>osw</filetype>
      <usage_type>test</usage_type>
<<<<<<< HEAD
      <checksum>03C46FB6</checksum>
=======
      <checksum>8490AF96</checksum>
>>>>>>> 64166a6a
    </file>
    <file>
      <filename>base-dhw-recirc-temperature.osw</filename>
      <filetype>osw</filetype>
      <usage_type>test</usage_type>
<<<<<<< HEAD
      <checksum>60A496DC</checksum>
=======
      <checksum>87A40A77</checksum>
>>>>>>> 64166a6a
    </file>
    <file>
      <filename>base-dhw-recirc-timer.osw</filename>
      <filetype>osw</filetype>
      <usage_type>test</usage_type>
<<<<<<< HEAD
      <checksum>9EF029EF</checksum>
=======
      <checksum>110484CA</checksum>
>>>>>>> 64166a6a
    </file>
    <file>
      <filename>base-dhw-solar-fraction.osw</filename>
      <filetype>osw</filetype>
      <usage_type>test</usage_type>
<<<<<<< HEAD
      <checksum>703F1896</checksum>
=======
      <checksum>5A708EBC</checksum>
>>>>>>> 64166a6a
    </file>
    <file>
      <filename>base-dhw-uef.osw</filename>
      <filetype>osw</filetype>
      <usage_type>test</usage_type>
<<<<<<< HEAD
      <checksum>CDEB10F9</checksum>
=======
      <checksum>D3B74D6D</checksum>
>>>>>>> 64166a6a
    </file>
    <file>
      <filename>base-enclosure-infil-cfm50.osw</filename>
      <filetype>osw</filetype>
      <usage_type>test</usage_type>
<<<<<<< HEAD
      <checksum>401E9FEE</checksum>
=======
      <checksum>7BDA81F0</checksum>
>>>>>>> 64166a6a
    </file>
    <file>
      <filename>base-foundation-conditioned-basement-slab-insulation.osw</filename>
      <filetype>osw</filetype>
      <usage_type>test</usage_type>
<<<<<<< HEAD
      <checksum>34C37742</checksum>
=======
      <checksum>AF5F33A6</checksum>
>>>>>>> 64166a6a
    </file>
    <file>
      <filename>base-hvac-boiler-gas-only.osw</filename>
      <filetype>osw</filetype>
      <usage_type>test</usage_type>
<<<<<<< HEAD
      <checksum>021A5032</checksum>
=======
      <checksum>C4C5B5C5</checksum>
>>>>>>> 64166a6a
    </file>
    <file>
      <filename>base-hvac-boiler-oil-only.osw</filename>
      <filetype>osw</filetype>
      <usage_type>test</usage_type>
<<<<<<< HEAD
      <checksum>8FD1BD9A</checksum>
=======
      <checksum>1E5E67E5</checksum>
>>>>>>> 64166a6a
    </file>
    <file>
      <filename>base-hvac-boiler-propane-only.osw</filename>
      <filetype>osw</filetype>
      <usage_type>test</usage_type>
<<<<<<< HEAD
      <checksum>D2337200</checksum>
=======
      <checksum>06982D0F</checksum>
>>>>>>> 64166a6a
    </file>
    <file>
      <filename>base-hvac-boiler-wood-only.osw</filename>
      <filetype>osw</filetype>
      <usage_type>test</usage_type>
<<<<<<< HEAD
      <checksum>E3826E4A</checksum>
=======
      <checksum>1C50FE02</checksum>
>>>>>>> 64166a6a
    </file>
    <file>
      <filename>base-hvac-central-ac-only-1-speed.osw</filename>
      <filetype>osw</filetype>
      <usage_type>test</usage_type>
<<<<<<< HEAD
      <checksum>2472BD85</checksum>
=======
      <checksum>A9D2E50B</checksum>
>>>>>>> 64166a6a
    </file>
    <file>
      <filename>base-hvac-ducts-leakage-percent.osw</filename>
      <filetype>osw</filetype>
      <usage_type>test</usage_type>
<<<<<<< HEAD
      <checksum>972ACFC3</checksum>
=======
      <checksum>8E3B44CC</checksum>
>>>>>>> 64166a6a
    </file>
    <file>
      <filename>base-hvac-furnace-elec-only.osw</filename>
      <filetype>osw</filetype>
      <usage_type>test</usage_type>
<<<<<<< HEAD
      <checksum>4A4EF6EB</checksum>
=======
      <checksum>95F35A13</checksum>
>>>>>>> 64166a6a
    </file>
    <file>
      <filename>base-hvac-furnace-gas-only.osw</filename>
      <filetype>osw</filetype>
      <usage_type>test</usage_type>
<<<<<<< HEAD
      <checksum>C4BC3870</checksum>
=======
      <checksum>FD9C6D57</checksum>
>>>>>>> 64166a6a
    </file>
    <file>
      <filename>base-hvac-furnace-oil-only.osw</filename>
      <filetype>osw</filetype>
      <usage_type>test</usage_type>
<<<<<<< HEAD
      <checksum>D142AC38</checksum>
=======
      <checksum>C953C540</checksum>
>>>>>>> 64166a6a
    </file>
    <file>
      <filename>base-hvac-furnace-propane-only.osw</filename>
      <filetype>osw</filetype>
      <usage_type>test</usage_type>
<<<<<<< HEAD
      <checksum>60AAB3D9</checksum>
=======
      <checksum>208B56AA</checksum>
>>>>>>> 64166a6a
    </file>
    <file>
      <filename>base-hvac-furnace-wood-only.osw</filename>
      <filetype>osw</filetype>
      <usage_type>test</usage_type>
<<<<<<< HEAD
      <checksum>D68F30A4</checksum>
=======
      <checksum>87316E61</checksum>
>>>>>>> 64166a6a
    </file>
    <file>
      <filename>base-hvac-none.osw</filename>
      <filetype>osw</filetype>
      <usage_type>test</usage_type>
<<<<<<< HEAD
      <checksum>D4C94F41</checksum>
=======
      <checksum>764BD4B2</checksum>
>>>>>>> 64166a6a
    </file>
    <file>
      <filename>base-hvac-programmable-thermostat.osw</filename>
      <filetype>osw</filetype>
      <usage_type>test</usage_type>
<<<<<<< HEAD
      <checksum>2C513130</checksum>
=======
      <checksum>E89F63CC</checksum>
>>>>>>> 64166a6a
    </file>
    <file>
      <filename>base-hvac-setpoints.osw</filename>
      <filetype>osw</filetype>
      <usage_type>test</usage_type>
<<<<<<< HEAD
      <checksum>A41EF287</checksum>
=======
      <checksum>270DC622</checksum>
>>>>>>> 64166a6a
    </file>
    <file>
      <filename>base-location-baltimore-md.osw</filename>
      <filetype>osw</filetype>
      <usage_type>test</usage_type>
<<<<<<< HEAD
      <checksum>14F69C78</checksum>
=======
      <checksum>D80F817E</checksum>
>>>>>>> 64166a6a
    </file>
    <file>
      <filename>base-location-dallas-tx.osw</filename>
      <filetype>osw</filetype>
      <usage_type>test</usage_type>
<<<<<<< HEAD
      <checksum>E7BA0ECA</checksum>
=======
      <checksum>667AF6F9</checksum>
>>>>>>> 64166a6a
    </file>
    <file>
      <filename>base-location-duluth-mn.osw</filename>
      <filetype>osw</filetype>
      <usage_type>test</usage_type>
<<<<<<< HEAD
      <checksum>7DAD59C2</checksum>
=======
      <checksum>328EF3AE</checksum>
>>>>>>> 64166a6a
    </file>
    <file>
      <filename>base-location-miami-fl.osw</filename>
      <filetype>osw</filetype>
      <usage_type>test</usage_type>
<<<<<<< HEAD
      <checksum>CB23A1AB</checksum>
=======
      <checksum>9C0F033A</checksum>
>>>>>>> 64166a6a
    </file>
    <file>
      <filename>base-mechvent-balanced.osw</filename>
      <filetype>osw</filetype>
      <usage_type>test</usage_type>
<<<<<<< HEAD
      <checksum>D648F3C5</checksum>
=======
      <checksum>FFC03DB6</checksum>
>>>>>>> 64166a6a
    </file>
    <file>
      <filename>base-mechvent-erv.osw</filename>
      <filetype>osw</filetype>
      <usage_type>test</usage_type>
<<<<<<< HEAD
      <checksum>74216884</checksum>
=======
      <checksum>72E8DFEC</checksum>
>>>>>>> 64166a6a
    </file>
    <file>
      <filename>base-mechvent-exhaust.osw</filename>
      <filetype>osw</filetype>
      <usage_type>test</usage_type>
<<<<<<< HEAD
      <checksum>EC115E96</checksum>
=======
      <checksum>242A68DF</checksum>
>>>>>>> 64166a6a
    </file>
    <file>
      <filename>base-mechvent-hrv.osw</filename>
      <filetype>osw</filetype>
      <usage_type>test</usage_type>
<<<<<<< HEAD
      <checksum>E7339B6F</checksum>
=======
      <checksum>6FCEDDDF</checksum>
>>>>>>> 64166a6a
    </file>
    <file>
      <filename>base-mechvent-supply.osw</filename>
      <filetype>osw</filetype>
      <usage_type>test</usage_type>
<<<<<<< HEAD
      <checksum>6D00B9CC</checksum>
=======
      <checksum>9D26E460</checksum>
>>>>>>> 64166a6a
    </file>
    <file>
      <filename>base-hvac-air-to-air-heat-pump-1-speed.osw</filename>
      <filetype>osw</filetype>
      <usage_type>test</usage_type>
<<<<<<< HEAD
      <checksum>A273BC97</checksum>
=======
      <checksum>576E2C02</checksum>
>>>>>>> 64166a6a
    </file>
    <file>
      <filename>base-mechvent-erv-atre-asre.osw</filename>
      <filetype>osw</filetype>
      <usage_type>test</usage_type>
<<<<<<< HEAD
      <checksum>DC398DDA</checksum>
=======
      <checksum>601AEDE1</checksum>
>>>>>>> 64166a6a
    </file>
    <file>
      <filename>base-enclosure-windows-none.osw</filename>
      <filetype>osw</filetype>
      <usage_type>test</usage_type>
<<<<<<< HEAD
      <checksum>C24D07C7</checksum>
=======
      <checksum>36ACC170</checksum>
>>>>>>> 64166a6a
    </file>
    <file>
      <filename>base-dhw-indirect-standbyloss.osw</filename>
      <filetype>osw</filetype>
      <usage_type>test</usage_type>
<<<<<<< HEAD
      <checksum>28753509</checksum>
=======
      <checksum>9F883458</checksum>
>>>>>>> 64166a6a
    </file>
    <file>
      <filename>base-dhw-indirect.osw</filename>
      <filetype>osw</filetype>
      <usage_type>test</usage_type>
<<<<<<< HEAD
      <checksum>A4B6AB85</checksum>
=======
      <checksum>187ACBE8</checksum>
>>>>>>> 64166a6a
    </file>
    <file>
      <filename>base-dhw-jacket-indirect.osw</filename>
      <filetype>osw</filetype>
      <usage_type>test</usage_type>
<<<<<<< HEAD
      <checksum>97887F0D</checksum>
=======
      <checksum>8999A268</checksum>
>>>>>>> 64166a6a
    </file>
    <file>
      <filename>base-hvac-undersized.osw</filename>
      <filetype>osw</filetype>
      <usage_type>test</usage_type>
<<<<<<< HEAD
      <checksum>E5CAD44D</checksum>
=======
      <checksum>1330FCA9</checksum>
>>>>>>> 64166a6a
    </file>
    <file>
      <filename>base-atticroof-unvented-insulated-roof.osw</filename>
      <filetype>osw</filetype>
      <usage_type>test</usage_type>
<<<<<<< HEAD
      <checksum>24F683B2</checksum>
=======
      <checksum>216CEFFB</checksum>
>>>>>>> 64166a6a
    </file>
    <file>
      <filename>base-pv.osw</filename>
      <filetype>osw</filetype>
      <usage_type>test</usage_type>
<<<<<<< HEAD
      <checksum>A0C35DE1</checksum>
=======
      <checksum>02057541</checksum>
>>>>>>> 64166a6a
    </file>
    <file>
      <filename>base-mechvent-hrv-asre.osw</filename>
      <filetype>osw</filetype>
      <usage_type>test</usage_type>
<<<<<<< HEAD
      <checksum>3B051743</checksum>
=======
      <checksum>E29B3708</checksum>
>>>>>>> 64166a6a
    </file>
    <file>
      <filename>base-enclosure-overhangs.osw</filename>
      <filetype>osw</filetype>
      <usage_type>test</usage_type>
<<<<<<< HEAD
      <checksum>F686EE01</checksum>
=======
      <checksum>447178A4</checksum>
>>>>>>> 64166a6a
    </file>
    <file>
      <filename>base-atticroof-vented.osw</filename>
      <filetype>osw</filetype>
      <usage_type>test</usage_type>
<<<<<<< HEAD
      <checksum>38873733</checksum>
=======
      <checksum>507C4B22</checksum>
>>>>>>> 64166a6a
    </file>
    <file>
      <filename>base-dhw-dwhr.osw</filename>
      <filetype>osw</filetype>
      <usage_type>test</usage_type>
<<<<<<< HEAD
      <checksum>C80019E7</checksum>
=======
      <checksum>C9F9566C</checksum>
>>>>>>> 64166a6a
    </file>
    <file>
      <filename>base-enclosure-beds-4.osw</filename>
      <filetype>osw</filetype>
      <usage_type>test</usage_type>
<<<<<<< HEAD
      <checksum>B82FF4C3</checksum>
=======
      <checksum>AEF42E1B</checksum>
>>>>>>> 64166a6a
    </file>
    <file>
      <filename>base-enclosure-beds-5.osw</filename>
      <filetype>osw</filetype>
      <usage_type>test</usage_type>
<<<<<<< HEAD
      <checksum>96F4F022</checksum>
=======
      <checksum>7681343E</checksum>
>>>>>>> 64166a6a
    </file>
    <file>
      <filename>base-foundation-ambient.osw</filename>
      <filetype>osw</filetype>
      <usage_type>test</usage_type>
<<<<<<< HEAD
      <checksum>25B18D8B</checksum>
=======
      <checksum>99A9008D</checksum>
>>>>>>> 64166a6a
    </file>
    <file>
      <filename>base-foundation-vented-crawlspace.osw</filename>
      <filetype>osw</filetype>
      <usage_type>test</usage_type>
<<<<<<< HEAD
      <checksum>D6085E41</checksum>
=======
      <checksum>8EE00A6B</checksum>
>>>>>>> 64166a6a
    </file>
    <file>
      <filename>base-foundation-unvented-crawlspace.osw</filename>
      <filetype>osw</filetype>
      <usage_type>test</usage_type>
<<<<<<< HEAD
      <checksum>4F6E5C91</checksum>
=======
      <checksum>BF0BC35C</checksum>
>>>>>>> 64166a6a
    </file>
    <file>
      <filename>base-hvac-central-ac-plus-air-to-air-heat-pump-heating.osw</filename>
      <filetype>osw</filetype>
      <usage_type>test</usage_type>
<<<<<<< HEAD
      <checksum>3CFE0183</checksum>
=======
      <checksum>183CBC7A</checksum>
>>>>>>> 64166a6a
    </file>
    <file>
      <filename>base-hvac-air-to-air-heat-pump-2-speed.osw</filename>
      <filetype>osw</filetype>
      <usage_type>test</usage_type>
<<<<<<< HEAD
      <checksum>386983DC</checksum>
=======
      <checksum>AEEC68AA</checksum>
>>>>>>> 64166a6a
    </file>
    <file>
      <filename>base-hvac-central-ac-only-2-speed.osw</filename>
      <filetype>osw</filetype>
      <usage_type>test</usage_type>
<<<<<<< HEAD
      <checksum>1FBB8059</checksum>
=======
      <checksum>88D1A69F</checksum>
>>>>>>> 64166a6a
    </file>
    <file>
      <filename>base-hvac-air-to-air-heat-pump-var-speed.osw</filename>
      <filetype>osw</filetype>
      <usage_type>test</usage_type>
<<<<<<< HEAD
      <checksum>40CC7695</checksum>
=======
      <checksum>D7DE4326</checksum>
>>>>>>> 64166a6a
    </file>
    <file>
      <filename>base-hvac-furnace-gas-central-ac-2-speed.osw</filename>
      <filetype>osw</filetype>
      <usage_type>test</usage_type>
<<<<<<< HEAD
      <checksum>A83624E1</checksum>
=======
      <checksum>48ED6F64</checksum>
>>>>>>> 64166a6a
    </file>
    <file>
      <filename>base-hvac-ground-to-air-heat-pump.osw</filename>
      <filetype>osw</filetype>
      <usage_type>test</usage_type>
<<<<<<< HEAD
      <checksum>1AAEC622</checksum>
=======
      <checksum>13AB6EEF</checksum>
>>>>>>> 64166a6a
    </file>
    <file>
      <filename>base-hvac-mini-split-heat-pump-ducted.osw</filename>
      <filetype>osw</filetype>
      <usage_type>test</usage_type>
<<<<<<< HEAD
      <checksum>712DE348</checksum>
=======
      <checksum>6CB0F27D</checksum>
>>>>>>> 64166a6a
    </file>
    <file>
      <filename>base-hvac-central-ac-only-var-speed.osw</filename>
      <filetype>osw</filetype>
      <usage_type>test</usage_type>
<<<<<<< HEAD
      <checksum>FFA5F675</checksum>
=======
      <checksum>F0D4DABF</checksum>
>>>>>>> 64166a6a
    </file>
    <file>
      <filename>base-hvac-evap-cooler-furnace-gas.osw</filename>
      <filetype>osw</filetype>
      <usage_type>test</usage_type>
<<<<<<< HEAD
      <checksum>276B8FEC</checksum>
=======
      <checksum>ED912D85</checksum>
>>>>>>> 64166a6a
    </file>
    <file>
      <filename>base-hvac-evap-cooler-only.osw</filename>
      <filetype>osw</filetype>
      <usage_type>test</usage_type>
<<<<<<< HEAD
      <checksum>FDDF65AD</checksum>
=======
      <checksum>784DF522</checksum>
>>>>>>> 64166a6a
    </file>
    <file>
      <filename>base-hvac-evap-cooler-only-ducted.osw</filename>
      <filetype>osw</filetype>
      <usage_type>test</usage_type>
<<<<<<< HEAD
      <checksum>EB95457A</checksum>
=======
      <checksum>625EE51A</checksum>
>>>>>>> 64166a6a
    </file>
    <file>
      <filename>base-hvac-furnace-gas-central-ac-var-speed.osw</filename>
      <filetype>osw</filetype>
      <usage_type>test</usage_type>
<<<<<<< HEAD
      <checksum>0AD33496</checksum>
=======
      <checksum>648D822A</checksum>
>>>>>>> 64166a6a
    </file>
    <file>
      <filename>base-hvac-furnace-gas-room-ac.osw</filename>
      <filetype>osw</filetype>
      <usage_type>test</usage_type>
<<<<<<< HEAD
      <checksum>9BBEA4CE</checksum>
=======
      <checksum>89FB6F7C</checksum>
>>>>>>> 64166a6a
    </file>
    <file>
      <filename>base-hvac-room-ac-only.osw</filename>
      <filetype>osw</filetype>
      <usage_type>test</usage_type>
<<<<<<< HEAD
      <checksum>41D0EF94</checksum>
=======
      <checksum>E4CF507B</checksum>
>>>>>>> 64166a6a
    </file>
    <file>
      <filename>base-mechvent-cfis-evap-cooler-only-ducted.osw</filename>
      <filetype>osw</filetype>
      <usage_type>test</usage_type>
<<<<<<< HEAD
      <checksum>5258F7C1</checksum>
=======
      <checksum>905C79D3</checksum>
>>>>>>> 64166a6a
    </file>
    <file>
      <filename>base-atticroof-flat.osw</filename>
      <filetype>osw</filetype>
      <usage_type>test</usage_type>
<<<<<<< HEAD
      <checksum>F41EB7B0</checksum>
=======
      <checksum>7045E900</checksum>
>>>>>>> 64166a6a
    </file>
    <file>
      <filename>extra-dhw-solar-latitude.osw</filename>
      <filetype>osw</filetype>
      <usage_type>test</usage_type>
<<<<<<< HEAD
      <checksum>4C35B350</checksum>
=======
      <checksum>4066C30E</checksum>
>>>>>>> 64166a6a
    </file>
    <file>
      <filename>extra-pv-roofpitch.osw</filename>
      <filetype>osw</filetype>
      <usage_type>test</usage_type>
<<<<<<< HEAD
      <checksum>E894E207</checksum>
=======
      <checksum>1936CA3F</checksum>
>>>>>>> 64166a6a
    </file>
    <file>
      <filename>extra-auto.osw</filename>
      <filetype>osw</filetype>
      <usage_type>test</usage_type>
<<<<<<< HEAD
      <checksum>E69C4799</checksum>
    </file>
    <file>
      <filename>base-atticroof-radiant-barrier.osw</filename>
      <filetype>osw</filetype>
      <usage_type>test</usage_type>
      <checksum>12BC9358</checksum>
=======
      <checksum>20EB9D35</checksum>
>>>>>>> 64166a6a
    </file>
    <file>
      <filename>base-hvac-boiler-elec-only.osw</filename>
      <filetype>osw</filetype>
      <usage_type>test</usage_type>
<<<<<<< HEAD
      <checksum>262B2499</checksum>
=======
      <checksum>677D9168</checksum>
>>>>>>> 64166a6a
    </file>
    <file>
      <filename>base-hvac-portable-heater-electric-only.osw</filename>
      <filetype>osw</filetype>
      <usage_type>test</usage_type>
<<<<<<< HEAD
      <checksum>F67E6525</checksum>
=======
      <checksum>04DA2DBE</checksum>
>>>>>>> 64166a6a
    </file>
    <file>
      <filename>base-hvac-stove-oil-only.osw</filename>
      <filetype>osw</filetype>
      <usage_type>test</usage_type>
<<<<<<< HEAD
      <checksum>2DBCD60C</checksum>
=======
      <checksum>0B722688</checksum>
>>>>>>> 64166a6a
    </file>
    <file>
      <filename>base-hvac-wall-furnace-elec-only.osw</filename>
      <filetype>osw</filetype>
      <usage_type>test</usage_type>
<<<<<<< HEAD
      <checksum>C4577EB6</checksum>
=======
      <checksum>190B0F6B</checksum>
>>>>>>> 64166a6a
    </file>
    <file>
      <filename>base-hvac-stove-wood-pellets-only.osw</filename>
      <filetype>osw</filetype>
      <usage_type>test</usage_type>
<<<<<<< HEAD
      <checksum>E59B4013</checksum>
=======
      <checksum>3820F178</checksum>
>>>>>>> 64166a6a
    </file>
    <file>
      <filename>base-mechvent-bath-kitchen-fans.osw</filename>
      <filetype>osw</filetype>
      <usage_type>test</usage_type>
<<<<<<< HEAD
      <checksum>D94EC5AB</checksum>
=======
      <checksum>A596FC47</checksum>
>>>>>>> 64166a6a
    </file>
    <file>
      <filename>base-misc-neighbor-shading.osw</filename>
      <filetype>osw</filetype>
      <usage_type>test</usage_type>
<<<<<<< HEAD
      <checksum>17B91F4B</checksum>
=======
      <checksum>2C1A7597</checksum>
>>>>>>> 64166a6a
    </file>
    <file>
      <filename>base-dhw-indirect-with-solar-fraction.osw</filename>
      <filetype>osw</filetype>
      <usage_type>test</usage_type>
<<<<<<< HEAD
      <checksum>3B988874</checksum>
=======
      <checksum>AEBA9BD0</checksum>
>>>>>>> 64166a6a
    </file>
    <file>
      <filename>base-location-epw-filepath-AMY-2012.osw</filename>
      <filetype>osw</filetype>
      <usage_type>test</usage_type>
<<<<<<< HEAD
      <checksum>A5DCABF4</checksum>
=======
      <checksum>6BA65346</checksum>
>>>>>>> 64166a6a
    </file>
    <file>
      <filename>base-location-epw-filepath.osw</filename>
      <filetype>osw</filetype>
      <usage_type>test</usage_type>
<<<<<<< HEAD
      <checksum>C9D688AD</checksum>
=======
      <checksum>6278B94F</checksum>
>>>>>>> 64166a6a
    </file>
    <file>
      <filename>base-enclosure-beds-1.osw</filename>
      <filetype>osw</filetype>
      <usage_type>test</usage_type>
<<<<<<< HEAD
      <checksum>860794DD</checksum>
=======
      <checksum>F9DDB6D6</checksum>
>>>>>>> 64166a6a
    </file>
    <file>
      <filename>base-enclosure-beds-2.osw</filename>
      <filetype>osw</filetype>
      <usage_type>test</usage_type>
<<<<<<< HEAD
      <checksum>A3C38523</checksum>
=======
      <checksum>861F7EDC</checksum>
>>>>>>> 64166a6a
    </file>
    <file>
      <filename>base-dhw-combi-tankless-outside.osw</filename>
      <filetype>osw</filetype>
      <usage_type>test</usage_type>
<<<<<<< HEAD
      <checksum>F8F9E906</checksum>
=======
      <checksum>CECDE734</checksum>
>>>>>>> 64166a6a
    </file>
    <file>
      <filename>base-dhw-combi-tankless.osw</filename>
      <filetype>osw</filetype>
      <usage_type>test</usage_type>
<<<<<<< HEAD
      <checksum>4E0AEFAC</checksum>
=======
      <checksum>8AC21042</checksum>
>>>>>>> 64166a6a
    </file>
    <file>
      <filename>base-misc-defaults2.osw</filename>
      <filetype>osw</filetype>
      <usage_type>test</usage_type>
<<<<<<< HEAD
      <checksum>78F75019</checksum>
=======
      <checksum>518DF237</checksum>
>>>>>>> 64166a6a
    </file>
    <file>
      <filename>base-dhw-tank-heat-pump-outside.osw</filename>
      <filetype>osw</filetype>
      <usage_type>test</usage_type>
<<<<<<< HEAD
      <checksum>9FCA425D</checksum>
=======
      <checksum>50C7586D</checksum>
>>>>>>> 64166a6a
    </file>
    <file>
      <filename>base-dhw-tank-heat-pump-with-solar-fraction.osw</filename>
      <filetype>osw</filetype>
      <usage_type>test</usage_type>
<<<<<<< HEAD
      <checksum>0651094D</checksum>
=======
      <checksum>9723595A</checksum>
>>>>>>> 64166a6a
    </file>
    <file>
      <filename>base-dhw-tank-heat-pump.osw</filename>
      <filetype>osw</filetype>
      <usage_type>test</usage_type>
<<<<<<< HEAD
      <checksum>1E0D87AE</checksum>
=======
      <checksum>3D884063</checksum>
>>>>>>> 64166a6a
    </file>
    <file>
      <filename>base-dhw-jacket-hpwh.osw</filename>
      <filetype>osw</filetype>
      <usage_type>test</usage_type>
<<<<<<< HEAD
      <checksum>1CCB3064</checksum>
=======
      <checksum>749AD578</checksum>
>>>>>>> 64166a6a
    </file>
    <file>
      <filename>base-dhw-jacket-gas.osw</filename>
      <filetype>osw</filetype>
      <usage_type>test</usage_type>
<<<<<<< HEAD
      <checksum>B2E72634</checksum>
=======
      <checksum>26B64F84</checksum>
>>>>>>> 64166a6a
    </file>
    <file>
      <filename>base-dhw-solar-direct-evacuated-tube.osw</filename>
      <filetype>osw</filetype>
      <usage_type>test</usage_type>
<<<<<<< HEAD
      <checksum>9CB2F00A</checksum>
=======
      <checksum>AA590C7B</checksum>
>>>>>>> 64166a6a
    </file>
    <file>
      <filename>base-dhw-solar-direct-flat-plate.osw</filename>
      <filetype>osw</filetype>
      <usage_type>test</usage_type>
<<<<<<< HEAD
      <checksum>28115224</checksum>
=======
      <checksum>625831F4</checksum>
>>>>>>> 64166a6a
    </file>
    <file>
      <filename>base-dhw-solar-direct-ics.osw</filename>
      <filetype>osw</filetype>
      <usage_type>test</usage_type>
<<<<<<< HEAD
      <checksum>84614E22</checksum>
=======
      <checksum>A97F700E</checksum>
>>>>>>> 64166a6a
    </file>
    <file>
      <filename>base-dhw-solar-indirect-flat-plate.osw</filename>
      <filetype>osw</filetype>
      <usage_type>test</usage_type>
<<<<<<< HEAD
      <checksum>73D480FA</checksum>
=======
      <checksum>48B0AE13</checksum>
>>>>>>> 64166a6a
    </file>
    <file>
      <filename>base-dhw-solar-thermosyphon-flat-plate.osw</filename>
      <filetype>osw</filetype>
      <usage_type>test</usage_type>
<<<<<<< HEAD
      <checksum>4A4693D5</checksum>
=======
      <checksum>FD282105</checksum>
>>>>>>> 64166a6a
    </file>
    <file>
      <filename>base-dhw-tank-heat-pump-with-solar.osw</filename>
      <filetype>osw</filetype>
      <usage_type>test</usage_type>
<<<<<<< HEAD
      <checksum>E1384DF4</checksum>
=======
      <checksum>69382490</checksum>
>>>>>>> 64166a6a
    </file>
    <file>
      <filename>base-dhw-tank-gas-outside.osw</filename>
      <filetype>osw</filetype>
      <usage_type>test</usage_type>
<<<<<<< HEAD
      <checksum>EC4AF861</checksum>
=======
      <checksum>445BC568</checksum>
>>>>>>> 64166a6a
    </file>
    <file>
      <filename>base-dhw-tank-gas.osw</filename>
      <filetype>osw</filetype>
      <usage_type>test</usage_type>
<<<<<<< HEAD
      <checksum>C5CADEF7</checksum>
=======
      <checksum>9D43D62B</checksum>
>>>>>>> 64166a6a
    </file>
    <file>
      <filename>base-dhw-tank-oil.osw</filename>
      <filetype>osw</filetype>
      <usage_type>test</usage_type>
<<<<<<< HEAD
      <checksum>11B84516</checksum>
=======
      <checksum>F40DF43A</checksum>
>>>>>>> 64166a6a
    </file>
    <file>
      <filename>base-dhw-tank-wood.osw</filename>
      <filetype>osw</filetype>
      <usage_type>test</usage_type>
<<<<<<< HEAD
      <checksum>C51BAFDE</checksum>
=======
      <checksum>F30AB07F</checksum>
>>>>>>> 64166a6a
    </file>
    <file>
      <filename>base-dhw-tankless-gas-with-solar.osw</filename>
      <filetype>osw</filetype>
      <usage_type>test</usage_type>
<<<<<<< HEAD
      <checksum>DBB40A50</checksum>
=======
      <checksum>E49528C8</checksum>
>>>>>>> 64166a6a
    </file>
    <file>
      <filename>base-dhw-tankless-electric-outside.osw</filename>
      <filetype>osw</filetype>
      <usage_type>test</usage_type>
<<<<<<< HEAD
      <checksum>2151F97E</checksum>
=======
      <checksum>2B381E35</checksum>
>>>>>>> 64166a6a
    </file>
    <file>
      <filename>base-dhw-tankless-electric.osw</filename>
      <filetype>osw</filetype>
      <usage_type>test</usage_type>
<<<<<<< HEAD
      <checksum>2F9003C5</checksum>
=======
      <checksum>89551128</checksum>
>>>>>>> 64166a6a
    </file>
    <file>
      <filename>base-dhw-tankless-gas-with-solar-fraction.osw</filename>
      <filetype>osw</filetype>
      <usage_type>test</usage_type>
<<<<<<< HEAD
      <checksum>5CCCCD0D</checksum>
=======
      <checksum>F573CF1C</checksum>
>>>>>>> 64166a6a
    </file>
    <file>
      <filename>base-dhw-tankless-propane.osw</filename>
      <filetype>osw</filetype>
      <usage_type>test</usage_type>
<<<<<<< HEAD
      <checksum>9A16DCDF</checksum>
=======
      <checksum>0AAC4062</checksum>
>>>>>>> 64166a6a
    </file>
    <file>
      <filename>base-dhw-tankless-gas.osw</filename>
      <filetype>osw</filetype>
      <usage_type>test</usage_type>
<<<<<<< HEAD
      <checksum>E4344283</checksum>
=======
      <checksum>D732EF6F</checksum>
>>>>>>> 64166a6a
    </file>
    <file>
      <filename>base-hvac-room-ac-only-33percent.osw</filename>
      <filetype>osw</filetype>
      <usage_type>test</usage_type>
<<<<<<< HEAD
      <checksum>0AE36080</checksum>
=======
      <checksum>207393BF</checksum>
>>>>>>> 64166a6a
    </file>
    <file>
      <filename>base-hvac-mini-split-heat-pump-ducted-cooling-only.osw</filename>
      <filetype>osw</filetype>
      <usage_type>test</usage_type>
<<<<<<< HEAD
      <checksum>3AE4007B</checksum>
=======
      <checksum>0946B2C0</checksum>
>>>>>>> 64166a6a
    </file>
    <file>
      <filename>base-hvac-mini-split-heat-pump-ducted-heating-only.osw</filename>
      <filetype>osw</filetype>
      <usage_type>test</usage_type>
<<<<<<< HEAD
      <checksum>0517B64C</checksum>
=======
      <checksum>8FB5E424</checksum>
>>>>>>> 64166a6a
    </file>
    <file>
      <filename>base-hvac-furnace-elec-central-ac-1-speed.osw</filename>
      <filetype>osw</filetype>
      <usage_type>test</usage_type>
<<<<<<< HEAD
      <checksum>01C55498</checksum>
=======
      <checksum>85E5E906</checksum>
>>>>>>> 64166a6a
    </file>
    <file>
      <filename>base-enclosure-infil-natural-ach.osw</filename>
      <filetype>osw</filetype>
      <usage_type>test</usage_type>
<<<<<<< HEAD
      <checksum>EB1B076D</checksum>
=======
      <checksum>5BCFD0DF</checksum>
>>>>>>> 64166a6a
    </file>
    <file>
      <filename>base-foundation-unconditioned-basement-assembly-r.osw</filename>
      <filetype>osw</filetype>
      <usage_type>test</usage_type>
<<<<<<< HEAD
      <checksum>02B8A490</checksum>
=======
      <checksum>89DFFA9A</checksum>
>>>>>>> 64166a6a
    </file>
    <file>
      <filename>base-foundation-unconditioned-basement-wall-insulation.osw</filename>
      <filetype>osw</filetype>
      <usage_type>test</usage_type>
<<<<<<< HEAD
      <checksum>A9E14967</checksum>
=======
      <checksum>F033378B</checksum>
>>>>>>> 64166a6a
    </file>
    <file>
      <filename>base-foundation-unconditioned-basement.osw</filename>
      <filetype>osw</filetype>
      <usage_type>test</usage_type>
<<<<<<< HEAD
      <checksum>344C5A5F</checksum>
=======
      <checksum>95B1CF13</checksum>
>>>>>>> 64166a6a
    </file>
    <file>
      <filename>base-hvac-fireplace-wood-only.osw</filename>
      <filetype>osw</filetype>
      <usage_type>test</usage_type>
<<<<<<< HEAD
      <checksum>08562DE1</checksum>
=======
      <checksum>CC539F73</checksum>
>>>>>>> 64166a6a
    </file>
    <file>
      <filename>base-hvac-floor-furnace-propane-only.osw</filename>
      <filetype>osw</filetype>
      <usage_type>test</usage_type>
<<<<<<< HEAD
      <checksum>29B0B742</checksum>
=======
      <checksum>EC36B3FD</checksum>
>>>>>>> 64166a6a
    </file>
    <file>
      <filename>base-enclosure-2stories-garage.osw</filename>
      <filetype>osw</filetype>
      <usage_type>test</usage_type>
<<<<<<< HEAD
      <checksum>B268442B</checksum>
=======
      <checksum>402D8A2A</checksum>
>>>>>>> 64166a6a
    </file>
    <file>
      <filename>base-enclosure-2stories.osw</filename>
      <filetype>osw</filetype>
      <usage_type>test</usage_type>
<<<<<<< HEAD
      <checksum>DD2D3C89</checksum>
=======
      <checksum>7949239B</checksum>
>>>>>>> 64166a6a
    </file>
    <file>
      <filename>base-foundation-slab.osw</filename>
      <filetype>osw</filetype>
      <usage_type>test</usage_type>
<<<<<<< HEAD
      <checksum>CEF03181</checksum>
=======
      <checksum>D6B0363C</checksum>
>>>>>>> 64166a6a
    </file>
    <file>
      <filename>extra-second-refrigerator.osw</filename>
      <filetype>osw</filetype>
      <usage_type>test</usage_type>
<<<<<<< HEAD
      <checksum>7A33C6F2</checksum>
=======
      <checksum>89795EA6</checksum>
>>>>>>> 64166a6a
    </file>
    <file>
      <filename>base-hvac-mini-split-heat-pump-ductless.osw</filename>
      <filetype>osw</filetype>
      <usage_type>test</usage_type>
<<<<<<< HEAD
      <checksum>3457D442</checksum>
=======
      <checksum>DAA01813</checksum>
>>>>>>> 64166a6a
    </file>
    <file>
      <filename>base-enclosure-garage.osw</filename>
      <filetype>osw</filetype>
      <usage_type>test</usage_type>
<<<<<<< HEAD
      <checksum>C58B2052</checksum>
=======
      <checksum>A33D84BE</checksum>
>>>>>>> 64166a6a
    </file>
    <file>
      <filename>base-hvac-boiler-gas-central-ac-1-speed.osw</filename>
      <filetype>osw</filetype>
      <usage_type>test</usage_type>
<<<<<<< HEAD
      <checksum>24415D98</checksum>
=======
      <checksum>D63C5D45</checksum>
>>>>>>> 64166a6a
    </file>
    <file>
      <filename>base-appliances-coal.osw</filename>
      <filetype>osw</filetype>
      <usage_type>test</usage_type>
<<<<<<< HEAD
      <checksum>65684D81</checksum>
=======
      <checksum>B62F722B</checksum>
>>>>>>> 64166a6a
    </file>
    <file>
      <filename>base-dhw-tank-coal.osw</filename>
      <filetype>osw</filetype>
      <usage_type>test</usage_type>
<<<<<<< HEAD
      <checksum>E05CA245</checksum>
=======
      <checksum>5F5A4D35</checksum>
>>>>>>> 64166a6a
    </file>
    <file>
      <filename>base-hvac-boiler-coal-only.osw</filename>
      <filetype>osw</filetype>
      <usage_type>test</usage_type>
<<<<<<< HEAD
      <checksum>0F5E0FC5</checksum>
=======
      <checksum>6BD72DEC</checksum>
>>>>>>> 64166a6a
    </file>
    <file>
      <filename>base-hvac-elec-resistance-only.osw</filename>
      <filetype>osw</filetype>
      <usage_type>test</usage_type>
<<<<<<< HEAD
      <checksum>98D08921</checksum>
=======
      <checksum>205B2718</checksum>
>>>>>>> 64166a6a
    </file>
    <file>
      <filename>base-simcontrol-timestep-10-mins.osw</filename>
      <filetype>osw</filetype>
      <usage_type>test</usage_type>
<<<<<<< HEAD
      <checksum>F77D973B</checksum>
=======
      <checksum>F6F7B490</checksum>
>>>>>>> 64166a6a
    </file>
    <file>
      <filename>base-simcontrol-daylight-saving-custom.osw</filename>
      <filetype>osw</filetype>
      <usage_type>test</usage_type>
<<<<<<< HEAD
      <checksum>E249F58A</checksum>
=======
      <checksum>7A4D319D</checksum>
>>>>>>> 64166a6a
    </file>
    <file>
      <filename>base-simcontrol-daylight-saving-disabled.osw</filename>
      <filetype>osw</filetype>
      <usage_type>test</usage_type>
<<<<<<< HEAD
      <checksum>D4ABC095</checksum>
=======
      <checksum>4D7320D7</checksum>
>>>>>>> 64166a6a
    </file>
    <file>
      <filename>base-simcontrol-runperiod-1-month.osw</filename>
      <filetype>osw</filetype>
      <usage_type>test</usage_type>
<<<<<<< HEAD
      <checksum>9A54FE73</checksum>
=======
      <checksum>75E964FC</checksum>
>>>>>>> 64166a6a
    </file>
    <file>
      <filename>base-hvac-fixed-heater-electric-only.osw</filename>
      <filetype>osw</filetype>
      <usage_type>test</usage_type>
<<<<<<< HEAD
      <checksum>ECF981AA</checksum>
=======
      <checksum>69025278</checksum>
>>>>>>> 64166a6a
    </file>
    <file>
      <filename>extra-second-heating-system-fireplace.osw</filename>
      <filetype>osw</filetype>
      <usage_type>test</usage_type>
<<<<<<< HEAD
      <checksum>383951CB</checksum>
=======
      <checksum>2A5643A4</checksum>
>>>>>>> 64166a6a
    </file>
    <file>
      <filename>extra-second-heating-system-portable-heater.osw</filename>
      <filetype>osw</filetype>
      <usage_type>test</usage_type>
<<<<<<< HEAD
      <checksum>57ECF99D</checksum>
=======
      <checksum>683752F8</checksum>
>>>>>>> 64166a6a
    </file>
    <file>
      <filename>base-hvac-mini-split-air-conditioner-only-ducted.osw</filename>
      <filetype>osw</filetype>
      <usage_type>test</usage_type>
<<<<<<< HEAD
      <checksum>12F58B3C</checksum>
=======
      <checksum>5E559255</checksum>
>>>>>>> 64166a6a
    </file>
    <file>
      <filename>base-hvac-mini-split-air-conditioner-only-ductless.osw</filename>
      <filetype>osw</filetype>
      <usage_type>test</usage_type>
<<<<<<< HEAD
      <checksum>9ACCABBE</checksum>
=======
      <checksum>BE7EC2D7</checksum>
>>>>>>> 64166a6a
    </file>
    <file>
      <filename>base-multifamily.osw</filename>
      <filetype>osw</filetype>
      <usage_type>test</usage_type>
<<<<<<< HEAD
      <checksum>857BFA56</checksum>
=======
      <checksum>71483428</checksum>
>>>>>>> 64166a6a
    </file>
    <file>
      <filename>base-lighting-ceiling-fans.osw</filename>
      <filetype>osw</filetype>
      <usage_type>test</usage_type>
<<<<<<< HEAD
      <checksum>9E28B7BA</checksum>
=======
      <checksum>7B0FD036</checksum>
>>>>>>> 64166a6a
    </file>
    <file>
      <filename>base-lighting-detailed.osw</filename>
      <filetype>osw</filetype>
      <usage_type>test</usage_type>
<<<<<<< HEAD
      <checksum>2C8B2276</checksum>
=======
      <checksum>80A22094</checksum>
>>>>>>> 64166a6a
    </file>
    <file>
      <filename>base-mechvent-whole-house-fan.osw</filename>
      <filetype>osw</filetype>
      <usage_type>test</usage_type>
<<<<<<< HEAD
      <checksum>4FB55CDC</checksum>
=======
      <checksum>56A73940</checksum>
>>>>>>> 64166a6a
    </file>
    <file>
      <filename>base-misc-loads-large-uncommon.osw</filename>
      <filetype>osw</filetype>
      <usage_type>test</usage_type>
<<<<<<< HEAD
      <checksum>368A7F39</checksum>
=======
      <checksum>034C6DD2</checksum>
>>>>>>> 64166a6a
    </file>
    <file>
      <filename>base-misc-loads-large-uncommon2.osw</filename>
      <filetype>osw</filetype>
      <usage_type>test</usage_type>
<<<<<<< HEAD
      <checksum>D687334B</checksum>
    </file>
    <file>
      <filename>extra-dhw-shared-water-heater.osw</filename>
      <filetype>osw</filetype>
      <usage_type>test</usage_type>
      <checksum>64F777DE</checksum>
    </file>
    <file>
      <filename>base-dhw-none.osw</filename>
      <filetype>osw</filetype>
      <usage_type>test</usage_type>
      <checksum>FE8DDC37</checksum>
=======
      <checksum>1B7334F2</checksum>
    </file>
    <file>
      <filename>base-dhw-none.osw</filename>
      <filetype>osw</filetype>
      <usage_type>test</usage_type>
      <checksum>3ED51236</checksum>
    </file>
    <file>
      <filename>base-misc-usage-multiplier.osw</filename>
      <filetype>osw</filetype>
      <usage_type>test</usage_type>
      <checksum>DB0A7EF4</checksum>
    </file>
    <file>
      <filename>base-enclosure-infil-flue.osw</filename>
      <filetype>osw</filetype>
      <usage_type>test</usage_type>
      <checksum>2079BA1F</checksum>
>>>>>>> 64166a6a
    </file>
    <file>
      <version>
        <software_program>OpenStudio</software_program>
        <identifier>2.9.0</identifier>
        <min_compatible>2.9.0</min_compatible>
      </version>
      <filename>measure.rb</filename>
      <filetype>rb</filetype>
      <usage_type>script</usage_type>
<<<<<<< HEAD
      <checksum>2DF4C802</checksum>
    </file>
    <file>
      <filename>test_measure.xml</filename>
      <filetype>xml</filetype>
      <usage_type>test</usage_type>
      <checksum>8D17095D</checksum>
    </file>
    <file>
      <filename>test_rakefile.xml</filename>
      <filetype>xml</filetype>
      <usage_type>test</usage_type>
      <checksum>BDDB90A6</checksum>
    </file>
    <file>
      <filename>base-misc-usage-multiplier.osw</filename>
      <filetype>osw</filetype>
      <usage_type>test</usage_type>
      <checksum>744313D0</checksum>
=======
      <checksum>8592DF33</checksum>
>>>>>>> 64166a6a
    </file>
  </files>
</measure><|MERGE_RESOLUTION|>--- conflicted
+++ resolved
@@ -3,13 +3,8 @@
   <schema_version>3.0</schema_version>
   <name>build_residential_hpxml</name>
   <uid>a13a8983-2b01-4930-8af2-42030b6e4233</uid>
-<<<<<<< HEAD
-  <version_id>d00170e0-2d82-4ae0-aeab-d1abbfcce105</version_id>
-  <version_modified>20200812T183616Z</version_modified>
-=======
-  <version_id>2b7acc1f-b659-4c52-aa0e-6ee73a7b1a11</version_id>
-  <version_modified>20200812T221930Z</version_modified>
->>>>>>> 64166a6a
+  <version_id>bbc3b59c-c939-4ea8-aafd-9d11ada824d1</version_id>
+  <version_modified>20200812T231145Z</version_modified>
   <xml_checksum>2C38F48B</xml_checksum>
   <class_name>BuildResidentialHPXML</class_name>
   <display_name>HPXML Builder</display_name>
@@ -2963,15 +2958,28 @@
       <default_value>auto</default_value>
     </argument>
     <argument>
-<<<<<<< HEAD
+      <name>water_heater_has_flue_or_chimney</name>
+      <display_name>Water Heater: Has Flue or Chimney</display_name>
+      <description>Whether the water heater has a flue or chimney.</description>
+      <type>Boolean</type>
+      <required>true</required>
+      <model_dependent>false</model_dependent>
+      <default_value>false</default_value>
+      <choices>
+        <choice>
+          <value>true</value>
+          <display_name>true</display_name>
+        </choice>
+        <choice>
+          <value>false</value>
+          <display_name>false</display_name>
+        </choice>
+      </choices>
+    </argument>
+    <argument>
       <name>water_heater_is_shared_system</name>
       <display_name>Water Heater: Is Shared System</display_name>
       <description>Whether the water heater is a shared system.</description>
-=======
-      <name>water_heater_has_flue_or_chimney</name>
-      <display_name>Water Heater: Has Flue or Chimney</display_name>
-      <description>Whether the water heater has a flue or chimney.</description>
->>>>>>> 64166a6a
       <type>Boolean</type>
       <required>true</required>
       <model_dependent>false</model_dependent>
@@ -5882,1663 +5890,997 @@
       <filename>base-atticroof-radiant-barrier.osw</filename>
       <filetype>osw</filetype>
       <usage_type>test</usage_type>
-      <checksum>D4408578</checksum>
+      <checksum>05A2EF67</checksum>
     </file>
     <file>
       <filename>base-misc-defaults.osw</filename>
       <filetype>osw</filetype>
       <usage_type>test</usage_type>
-<<<<<<< HEAD
-      <checksum>626296E6</checksum>
-=======
-      <checksum>9D54CD42</checksum>
->>>>>>> 64166a6a
+      <checksum>3584EA92</checksum>
     </file>
     <file>
       <filename>base.osw</filename>
       <filetype>osw</filetype>
       <usage_type>test</usage_type>
-<<<<<<< HEAD
-      <checksum>E5C5400D</checksum>
-=======
-      <checksum>D1A97186</checksum>
->>>>>>> 64166a6a
+      <checksum>39BE7D52</checksum>
     </file>
     <file>
       <filename>base-appliances-none.osw</filename>
       <filetype>osw</filetype>
       <usage_type>test</usage_type>
-<<<<<<< HEAD
-      <checksum>0A90D85E</checksum>
-=======
-      <checksum>E88A4A59</checksum>
->>>>>>> 64166a6a
+      <checksum>CE5598E1</checksum>
     </file>
     <file>
       <filename>base-appliances-dehumidifier-50percent.osw</filename>
       <filetype>osw</filetype>
       <usage_type>test</usage_type>
-<<<<<<< HEAD
-      <checksum>5E85FC74</checksum>
-=======
-      <checksum>E1DE80FC</checksum>
->>>>>>> 64166a6a
+      <checksum>6479277B</checksum>
     </file>
     <file>
       <filename>base-appliances-dehumidifier-ief.osw</filename>
       <filetype>osw</filetype>
       <usage_type>test</usage_type>
-<<<<<<< HEAD
-      <checksum>0C55A0B2</checksum>
-=======
-      <checksum>51B32CC0</checksum>
->>>>>>> 64166a6a
+      <checksum>9CB3C18D</checksum>
     </file>
     <file>
       <filename>base-appliances-dehumidifier.osw</filename>
       <filetype>osw</filetype>
       <usage_type>test</usage_type>
-<<<<<<< HEAD
-      <checksum>B7979516</checksum>
-=======
-      <checksum>BB33F401</checksum>
->>>>>>> 64166a6a
+      <checksum>CE8EF845</checksum>
     </file>
     <file>
       <filename>base-single-family-attached.osw</filename>
       <filetype>osw</filetype>
       <usage_type>test</usage_type>
-<<<<<<< HEAD
-      <checksum>C1EB8AFB</checksum>
-=======
-      <checksum>4A2C039A</checksum>
->>>>>>> 64166a6a
+      <checksum>5DC59B5D</checksum>
     </file>
     <file>
       <filename>base-appliances-gas.osw</filename>
       <filetype>osw</filetype>
       <usage_type>test</usage_type>
-<<<<<<< HEAD
-      <checksum>F32CAE13</checksum>
-=======
-      <checksum>7BA3B793</checksum>
->>>>>>> 64166a6a
+      <checksum>34928EF1</checksum>
     </file>
     <file>
       <filename>base-appliances-oil.osw</filename>
       <filetype>osw</filetype>
       <usage_type>test</usage_type>
-<<<<<<< HEAD
-      <checksum>1660C3AB</checksum>
-=======
-      <checksum>C7BB6CF9</checksum>
->>>>>>> 64166a6a
+      <checksum>86A5CC11</checksum>
     </file>
     <file>
       <filename>base-appliances-propane.osw</filename>
       <filetype>osw</filetype>
       <usage_type>test</usage_type>
-<<<<<<< HEAD
-      <checksum>8590B739</checksum>
-=======
-      <checksum>E2173DE3</checksum>
->>>>>>> 64166a6a
+      <checksum>9D329D55</checksum>
     </file>
     <file>
       <filename>base-appliances-modified.osw</filename>
       <filetype>osw</filetype>
       <usage_type>test</usage_type>
-<<<<<<< HEAD
-      <checksum>DF79E5B2</checksum>
-=======
-      <checksum>4BD93026</checksum>
->>>>>>> 64166a6a
+      <checksum>3ABD827A</checksum>
     </file>
     <file>
       <filename>base-appliances-wood.osw</filename>
       <filetype>osw</filetype>
       <usage_type>test</usage_type>
-<<<<<<< HEAD
-      <checksum>A59D8B0F</checksum>
-=======
-      <checksum>3DC62951</checksum>
->>>>>>> 64166a6a
+      <checksum>4A56906D</checksum>
     </file>
     <file>
       <filename>base-hvac-dual-fuel-air-to-air-heat-pump-1-speed.osw</filename>
       <filetype>osw</filetype>
       <usage_type>test</usage_type>
-<<<<<<< HEAD
-      <checksum>3F1033DF</checksum>
-=======
-      <checksum>B1903FFC</checksum>
->>>>>>> 64166a6a
+      <checksum>B0242C15</checksum>
     </file>
     <file>
       <filename>base-hvac-dual-fuel-air-to-air-heat-pump-2-speed.osw</filename>
       <filetype>osw</filetype>
       <usage_type>test</usage_type>
-<<<<<<< HEAD
-      <checksum>31C99222</checksum>
-=======
-      <checksum>87EFDC9E</checksum>
->>>>>>> 64166a6a
+      <checksum>4A24B10C</checksum>
     </file>
     <file>
       <filename>base-hvac-dual-fuel-mini-split-heat-pump-ducted.osw</filename>
       <filetype>osw</filetype>
       <usage_type>test</usage_type>
-<<<<<<< HEAD
-      <checksum>0703FB28</checksum>
-=======
-      <checksum>93B7A67C</checksum>
->>>>>>> 64166a6a
+      <checksum>BC090360</checksum>
     </file>
     <file>
       <filename>base-hvac-dual-fuel-air-to-air-heat-pump-var-speed.osw</filename>
       <filetype>osw</filetype>
       <usage_type>test</usage_type>
-<<<<<<< HEAD
-      <checksum>E9311874</checksum>
-=======
-      <checksum>070C89E9</checksum>
->>>>>>> 64166a6a
+      <checksum>874332FE</checksum>
     </file>
     <file>
       <filename>base-hvac-dual-fuel-air-to-air-heat-pump-1-speed-electric.osw</filename>
       <filetype>osw</filetype>
       <usage_type>test</usage_type>
-<<<<<<< HEAD
-      <checksum>3D539D2E</checksum>
-=======
-      <checksum>22F46318</checksum>
->>>>>>> 64166a6a
+      <checksum>E8FB0CD9</checksum>
     </file>
     <file>
       <filename>base-mechvent-cfis.osw</filename>
       <filetype>osw</filetype>
       <usage_type>test</usage_type>
-<<<<<<< HEAD
-      <checksum>F36C5E85</checksum>
-=======
-      <checksum>00919E50</checksum>
->>>>>>> 64166a6a
+      <checksum>08902648</checksum>
     </file>
     <file>
       <filename>base-dhw-indirect-outside.osw</filename>
       <filetype>osw</filetype>
       <usage_type>test</usage_type>
-<<<<<<< HEAD
-      <checksum>1CF452CD</checksum>
-=======
-      <checksum>CF1FC50C</checksum>
->>>>>>> 64166a6a
+      <checksum>9D737CE0</checksum>
     </file>
     <file>
       <filename>base-dhw-jacket-electric.osw</filename>
       <filetype>osw</filetype>
       <usage_type>test</usage_type>
-<<<<<<< HEAD
-      <checksum>FBDBCF58</checksum>
-=======
-      <checksum>2BF6289F</checksum>
->>>>>>> 64166a6a
+      <checksum>BED22DB3</checksum>
     </file>
     <file>
       <filename>base-dhw-low-flow-fixtures.osw</filename>
       <filetype>osw</filetype>
       <usage_type>test</usage_type>
-<<<<<<< HEAD
-      <checksum>370FC8D7</checksum>
-=======
-      <checksum>D7B05C8C</checksum>
->>>>>>> 64166a6a
+      <checksum>0502F7EC</checksum>
     </file>
     <file>
       <filename>base-dhw-recirc-demand.osw</filename>
       <filetype>osw</filetype>
       <usage_type>test</usage_type>
-<<<<<<< HEAD
-      <checksum>BABD6207</checksum>
-=======
-      <checksum>F6582817</checksum>
->>>>>>> 64166a6a
+      <checksum>40FE7791</checksum>
     </file>
     <file>
       <filename>base-dhw-recirc-manual.osw</filename>
       <filetype>osw</filetype>
       <usage_type>test</usage_type>
-<<<<<<< HEAD
-      <checksum>D4AB5139</checksum>
-=======
-      <checksum>17B47BFA</checksum>
->>>>>>> 64166a6a
+      <checksum>030540FF</checksum>
     </file>
     <file>
       <filename>base-dhw-recirc-nocontrol.osw</filename>
       <filetype>osw</filetype>
       <usage_type>test</usage_type>
-<<<<<<< HEAD
-      <checksum>03C46FB6</checksum>
-=======
-      <checksum>8490AF96</checksum>
->>>>>>> 64166a6a
+      <checksum>B3B39550</checksum>
     </file>
     <file>
       <filename>base-dhw-recirc-temperature.osw</filename>
       <filetype>osw</filetype>
       <usage_type>test</usage_type>
-<<<<<<< HEAD
-      <checksum>60A496DC</checksum>
-=======
-      <checksum>87A40A77</checksum>
->>>>>>> 64166a6a
+      <checksum>148D3225</checksum>
     </file>
     <file>
       <filename>base-dhw-recirc-timer.osw</filename>
       <filetype>osw</filetype>
       <usage_type>test</usage_type>
-<<<<<<< HEAD
-      <checksum>9EF029EF</checksum>
-=======
-      <checksum>110484CA</checksum>
->>>>>>> 64166a6a
+      <checksum>FE5A7C7A</checksum>
     </file>
     <file>
       <filename>base-dhw-solar-fraction.osw</filename>
       <filetype>osw</filetype>
       <usage_type>test</usage_type>
-<<<<<<< HEAD
-      <checksum>703F1896</checksum>
-=======
-      <checksum>5A708EBC</checksum>
->>>>>>> 64166a6a
+      <checksum>269BB154</checksum>
     </file>
     <file>
       <filename>base-dhw-uef.osw</filename>
       <filetype>osw</filetype>
       <usage_type>test</usage_type>
-<<<<<<< HEAD
-      <checksum>CDEB10F9</checksum>
-=======
-      <checksum>D3B74D6D</checksum>
->>>>>>> 64166a6a
+      <checksum>59565154</checksum>
     </file>
     <file>
       <filename>base-enclosure-infil-cfm50.osw</filename>
       <filetype>osw</filetype>
       <usage_type>test</usage_type>
-<<<<<<< HEAD
-      <checksum>401E9FEE</checksum>
-=======
-      <checksum>7BDA81F0</checksum>
->>>>>>> 64166a6a
+      <checksum>7D27DBFF</checksum>
     </file>
     <file>
       <filename>base-foundation-conditioned-basement-slab-insulation.osw</filename>
       <filetype>osw</filetype>
       <usage_type>test</usage_type>
-<<<<<<< HEAD
-      <checksum>34C37742</checksum>
-=======
-      <checksum>AF5F33A6</checksum>
->>>>>>> 64166a6a
+      <checksum>B049AE2C</checksum>
     </file>
     <file>
       <filename>base-hvac-boiler-gas-only.osw</filename>
       <filetype>osw</filetype>
       <usage_type>test</usage_type>
-<<<<<<< HEAD
-      <checksum>021A5032</checksum>
-=======
-      <checksum>C4C5B5C5</checksum>
->>>>>>> 64166a6a
+      <checksum>FFF6DECB</checksum>
     </file>
     <file>
       <filename>base-hvac-boiler-oil-only.osw</filename>
       <filetype>osw</filetype>
       <usage_type>test</usage_type>
-<<<<<<< HEAD
-      <checksum>8FD1BD9A</checksum>
-=======
-      <checksum>1E5E67E5</checksum>
->>>>>>> 64166a6a
+      <checksum>C221F4A9</checksum>
     </file>
     <file>
       <filename>base-hvac-boiler-propane-only.osw</filename>
       <filetype>osw</filetype>
       <usage_type>test</usage_type>
-<<<<<<< HEAD
-      <checksum>D2337200</checksum>
-=======
-      <checksum>06982D0F</checksum>
->>>>>>> 64166a6a
+      <checksum>CD4D1C2C</checksum>
     </file>
     <file>
       <filename>base-hvac-boiler-wood-only.osw</filename>
       <filetype>osw</filetype>
       <usage_type>test</usage_type>
-<<<<<<< HEAD
-      <checksum>E3826E4A</checksum>
-=======
-      <checksum>1C50FE02</checksum>
->>>>>>> 64166a6a
+      <checksum>74569739</checksum>
     </file>
     <file>
       <filename>base-hvac-central-ac-only-1-speed.osw</filename>
       <filetype>osw</filetype>
       <usage_type>test</usage_type>
-<<<<<<< HEAD
-      <checksum>2472BD85</checksum>
-=======
-      <checksum>A9D2E50B</checksum>
->>>>>>> 64166a6a
+      <checksum>A9D9A108</checksum>
     </file>
     <file>
       <filename>base-hvac-ducts-leakage-percent.osw</filename>
       <filetype>osw</filetype>
       <usage_type>test</usage_type>
-<<<<<<< HEAD
-      <checksum>972ACFC3</checksum>
-=======
-      <checksum>8E3B44CC</checksum>
->>>>>>> 64166a6a
+      <checksum>4D3E350E</checksum>
     </file>
     <file>
       <filename>base-hvac-furnace-elec-only.osw</filename>
       <filetype>osw</filetype>
       <usage_type>test</usage_type>
-<<<<<<< HEAD
-      <checksum>4A4EF6EB</checksum>
-=======
-      <checksum>95F35A13</checksum>
->>>>>>> 64166a6a
+      <checksum>48A616D1</checksum>
     </file>
     <file>
       <filename>base-hvac-furnace-gas-only.osw</filename>
       <filetype>osw</filetype>
       <usage_type>test</usage_type>
-<<<<<<< HEAD
-      <checksum>C4BC3870</checksum>
-=======
-      <checksum>FD9C6D57</checksum>
->>>>>>> 64166a6a
+      <checksum>C1522936</checksum>
     </file>
     <file>
       <filename>base-hvac-furnace-oil-only.osw</filename>
       <filetype>osw</filetype>
       <usage_type>test</usage_type>
-<<<<<<< HEAD
-      <checksum>D142AC38</checksum>
-=======
-      <checksum>C953C540</checksum>
->>>>>>> 64166a6a
+      <checksum>4D95E1BF</checksum>
     </file>
     <file>
       <filename>base-hvac-furnace-propane-only.osw</filename>
       <filetype>osw</filetype>
       <usage_type>test</usage_type>
-<<<<<<< HEAD
-      <checksum>60AAB3D9</checksum>
-=======
-      <checksum>208B56AA</checksum>
->>>>>>> 64166a6a
+      <checksum>B89765CF</checksum>
     </file>
     <file>
       <filename>base-hvac-furnace-wood-only.osw</filename>
       <filetype>osw</filetype>
       <usage_type>test</usage_type>
-<<<<<<< HEAD
-      <checksum>D68F30A4</checksum>
-=======
-      <checksum>87316E61</checksum>
->>>>>>> 64166a6a
+      <checksum>D7950388</checksum>
     </file>
     <file>
       <filename>base-hvac-none.osw</filename>
       <filetype>osw</filetype>
       <usage_type>test</usage_type>
-<<<<<<< HEAD
-      <checksum>D4C94F41</checksum>
-=======
-      <checksum>764BD4B2</checksum>
->>>>>>> 64166a6a
+      <checksum>3B7DD166</checksum>
     </file>
     <file>
       <filename>base-hvac-programmable-thermostat.osw</filename>
       <filetype>osw</filetype>
       <usage_type>test</usage_type>
-<<<<<<< HEAD
-      <checksum>2C513130</checksum>
-=======
-      <checksum>E89F63CC</checksum>
->>>>>>> 64166a6a
+      <checksum>AD005DD2</checksum>
     </file>
     <file>
       <filename>base-hvac-setpoints.osw</filename>
       <filetype>osw</filetype>
       <usage_type>test</usage_type>
-<<<<<<< HEAD
-      <checksum>A41EF287</checksum>
-=======
-      <checksum>270DC622</checksum>
->>>>>>> 64166a6a
+      <checksum>F21B7A6B</checksum>
     </file>
     <file>
       <filename>base-location-baltimore-md.osw</filename>
       <filetype>osw</filetype>
       <usage_type>test</usage_type>
-<<<<<<< HEAD
-      <checksum>14F69C78</checksum>
-=======
-      <checksum>D80F817E</checksum>
->>>>>>> 64166a6a
+      <checksum>9534C2EB</checksum>
     </file>
     <file>
       <filename>base-location-dallas-tx.osw</filename>
       <filetype>osw</filetype>
       <usage_type>test</usage_type>
-<<<<<<< HEAD
-      <checksum>E7BA0ECA</checksum>
-=======
-      <checksum>667AF6F9</checksum>
->>>>>>> 64166a6a
+      <checksum>A1D2E9F6</checksum>
     </file>
     <file>
       <filename>base-location-duluth-mn.osw</filename>
       <filetype>osw</filetype>
       <usage_type>test</usage_type>
-<<<<<<< HEAD
-      <checksum>7DAD59C2</checksum>
-=======
-      <checksum>328EF3AE</checksum>
->>>>>>> 64166a6a
+      <checksum>EF28CE09</checksum>
     </file>
     <file>
       <filename>base-location-miami-fl.osw</filename>
       <filetype>osw</filetype>
       <usage_type>test</usage_type>
-<<<<<<< HEAD
-      <checksum>CB23A1AB</checksum>
-=======
-      <checksum>9C0F033A</checksum>
->>>>>>> 64166a6a
+      <checksum>559CD38A</checksum>
     </file>
     <file>
       <filename>base-mechvent-balanced.osw</filename>
       <filetype>osw</filetype>
       <usage_type>test</usage_type>
-<<<<<<< HEAD
-      <checksum>D648F3C5</checksum>
-=======
-      <checksum>FFC03DB6</checksum>
->>>>>>> 64166a6a
+      <checksum>7E338B1D</checksum>
     </file>
     <file>
       <filename>base-mechvent-erv.osw</filename>
       <filetype>osw</filetype>
       <usage_type>test</usage_type>
-<<<<<<< HEAD
-      <checksum>74216884</checksum>
-=======
-      <checksum>72E8DFEC</checksum>
->>>>>>> 64166a6a
+      <checksum>0C680648</checksum>
     </file>
     <file>
       <filename>base-mechvent-exhaust.osw</filename>
       <filetype>osw</filetype>
       <usage_type>test</usage_type>
-<<<<<<< HEAD
-      <checksum>EC115E96</checksum>
-=======
-      <checksum>242A68DF</checksum>
->>>>>>> 64166a6a
+      <checksum>AF468909</checksum>
     </file>
     <file>
       <filename>base-mechvent-hrv.osw</filename>
       <filetype>osw</filetype>
       <usage_type>test</usage_type>
-<<<<<<< HEAD
-      <checksum>E7339B6F</checksum>
-=======
-      <checksum>6FCEDDDF</checksum>
->>>>>>> 64166a6a
+      <checksum>69340E74</checksum>
     </file>
     <file>
       <filename>base-mechvent-supply.osw</filename>
       <filetype>osw</filetype>
       <usage_type>test</usage_type>
-<<<<<<< HEAD
-      <checksum>6D00B9CC</checksum>
-=======
-      <checksum>9D26E460</checksum>
->>>>>>> 64166a6a
+      <checksum>9B872061</checksum>
     </file>
     <file>
       <filename>base-hvac-air-to-air-heat-pump-1-speed.osw</filename>
       <filetype>osw</filetype>
       <usage_type>test</usage_type>
-<<<<<<< HEAD
-      <checksum>A273BC97</checksum>
-=======
-      <checksum>576E2C02</checksum>
->>>>>>> 64166a6a
+      <checksum>EEA9097D</checksum>
     </file>
     <file>
       <filename>base-mechvent-erv-atre-asre.osw</filename>
       <filetype>osw</filetype>
       <usage_type>test</usage_type>
-<<<<<<< HEAD
-      <checksum>DC398DDA</checksum>
-=======
-      <checksum>601AEDE1</checksum>
->>>>>>> 64166a6a
+      <checksum>0BC76E29</checksum>
     </file>
     <file>
       <filename>base-enclosure-windows-none.osw</filename>
       <filetype>osw</filetype>
       <usage_type>test</usage_type>
-<<<<<<< HEAD
-      <checksum>C24D07C7</checksum>
-=======
-      <checksum>36ACC170</checksum>
->>>>>>> 64166a6a
+      <checksum>7CD3AEB1</checksum>
     </file>
     <file>
       <filename>base-dhw-indirect-standbyloss.osw</filename>
       <filetype>osw</filetype>
       <usage_type>test</usage_type>
-<<<<<<< HEAD
-      <checksum>28753509</checksum>
-=======
-      <checksum>9F883458</checksum>
->>>>>>> 64166a6a
+      <checksum>F991DF4D</checksum>
     </file>
     <file>
       <filename>base-dhw-indirect.osw</filename>
       <filetype>osw</filetype>
       <usage_type>test</usage_type>
-<<<<<<< HEAD
-      <checksum>A4B6AB85</checksum>
-=======
-      <checksum>187ACBE8</checksum>
->>>>>>> 64166a6a
+      <checksum>46FB3B89</checksum>
     </file>
     <file>
       <filename>base-dhw-jacket-indirect.osw</filename>
       <filetype>osw</filetype>
       <usage_type>test</usage_type>
-<<<<<<< HEAD
-      <checksum>97887F0D</checksum>
-=======
-      <checksum>8999A268</checksum>
->>>>>>> 64166a6a
+      <checksum>B0FFBBE6</checksum>
     </file>
     <file>
       <filename>base-hvac-undersized.osw</filename>
       <filetype>osw</filetype>
       <usage_type>test</usage_type>
-<<<<<<< HEAD
-      <checksum>E5CAD44D</checksum>
-=======
-      <checksum>1330FCA9</checksum>
->>>>>>> 64166a6a
+      <checksum>C5BC18DB</checksum>
     </file>
     <file>
       <filename>base-atticroof-unvented-insulated-roof.osw</filename>
       <filetype>osw</filetype>
       <usage_type>test</usage_type>
-<<<<<<< HEAD
-      <checksum>24F683B2</checksum>
-=======
-      <checksum>216CEFFB</checksum>
->>>>>>> 64166a6a
+      <checksum>264696E9</checksum>
     </file>
     <file>
       <filename>base-pv.osw</filename>
       <filetype>osw</filetype>
       <usage_type>test</usage_type>
-<<<<<<< HEAD
-      <checksum>A0C35DE1</checksum>
-=======
-      <checksum>02057541</checksum>
->>>>>>> 64166a6a
+      <checksum>72617382</checksum>
     </file>
     <file>
       <filename>base-mechvent-hrv-asre.osw</filename>
       <filetype>osw</filetype>
       <usage_type>test</usage_type>
-<<<<<<< HEAD
-      <checksum>3B051743</checksum>
-=======
-      <checksum>E29B3708</checksum>
->>>>>>> 64166a6a
+      <checksum>918BA29E</checksum>
     </file>
     <file>
       <filename>base-enclosure-overhangs.osw</filename>
       <filetype>osw</filetype>
       <usage_type>test</usage_type>
-<<<<<<< HEAD
-      <checksum>F686EE01</checksum>
-=======
-      <checksum>447178A4</checksum>
->>>>>>> 64166a6a
+      <checksum>C12FA87A</checksum>
     </file>
     <file>
       <filename>base-atticroof-vented.osw</filename>
       <filetype>osw</filetype>
       <usage_type>test</usage_type>
-<<<<<<< HEAD
-      <checksum>38873733</checksum>
-=======
-      <checksum>507C4B22</checksum>
->>>>>>> 64166a6a
+      <checksum>7B200A46</checksum>
     </file>
     <file>
       <filename>base-dhw-dwhr.osw</filename>
       <filetype>osw</filetype>
       <usage_type>test</usage_type>
-<<<<<<< HEAD
-      <checksum>C80019E7</checksum>
-=======
-      <checksum>C9F9566C</checksum>
->>>>>>> 64166a6a
+      <checksum>019BFF8A</checksum>
     </file>
     <file>
       <filename>base-enclosure-beds-4.osw</filename>
       <filetype>osw</filetype>
       <usage_type>test</usage_type>
-<<<<<<< HEAD
-      <checksum>B82FF4C3</checksum>
-=======
-      <checksum>AEF42E1B</checksum>
->>>>>>> 64166a6a
+      <checksum>2A400C96</checksum>
     </file>
     <file>
       <filename>base-enclosure-beds-5.osw</filename>
       <filetype>osw</filetype>
       <usage_type>test</usage_type>
-<<<<<<< HEAD
-      <checksum>96F4F022</checksum>
-=======
-      <checksum>7681343E</checksum>
->>>>>>> 64166a6a
+      <checksum>F8D2C5BB</checksum>
     </file>
     <file>
       <filename>base-foundation-ambient.osw</filename>
       <filetype>osw</filetype>
       <usage_type>test</usage_type>
-<<<<<<< HEAD
-      <checksum>25B18D8B</checksum>
-=======
-      <checksum>99A9008D</checksum>
->>>>>>> 64166a6a
+      <checksum>3CC7A006</checksum>
     </file>
     <file>
       <filename>base-foundation-vented-crawlspace.osw</filename>
       <filetype>osw</filetype>
       <usage_type>test</usage_type>
-<<<<<<< HEAD
-      <checksum>D6085E41</checksum>
-=======
-      <checksum>8EE00A6B</checksum>
->>>>>>> 64166a6a
+      <checksum>687C698A</checksum>
     </file>
     <file>
       <filename>base-foundation-unvented-crawlspace.osw</filename>
       <filetype>osw</filetype>
       <usage_type>test</usage_type>
-<<<<<<< HEAD
-      <checksum>4F6E5C91</checksum>
-=======
-      <checksum>BF0BC35C</checksum>
->>>>>>> 64166a6a
+      <checksum>BC228F9E</checksum>
     </file>
     <file>
       <filename>base-hvac-central-ac-plus-air-to-air-heat-pump-heating.osw</filename>
       <filetype>osw</filetype>
       <usage_type>test</usage_type>
-<<<<<<< HEAD
-      <checksum>3CFE0183</checksum>
-=======
-      <checksum>183CBC7A</checksum>
->>>>>>> 64166a6a
+      <checksum>9056DA57</checksum>
     </file>
     <file>
       <filename>base-hvac-air-to-air-heat-pump-2-speed.osw</filename>
       <filetype>osw</filetype>
       <usage_type>test</usage_type>
-<<<<<<< HEAD
-      <checksum>386983DC</checksum>
-=======
-      <checksum>AEEC68AA</checksum>
->>>>>>> 64166a6a
+      <checksum>89F24C7B</checksum>
     </file>
     <file>
       <filename>base-hvac-central-ac-only-2-speed.osw</filename>
       <filetype>osw</filetype>
       <usage_type>test</usage_type>
-<<<<<<< HEAD
-      <checksum>1FBB8059</checksum>
-=======
-      <checksum>88D1A69F</checksum>
->>>>>>> 64166a6a
+      <checksum>84AEAE36</checksum>
     </file>
     <file>
       <filename>base-hvac-air-to-air-heat-pump-var-speed.osw</filename>
       <filetype>osw</filetype>
       <usage_type>test</usage_type>
-<<<<<<< HEAD
-      <checksum>40CC7695</checksum>
-=======
-      <checksum>D7DE4326</checksum>
->>>>>>> 64166a6a
+      <checksum>1136412D</checksum>
     </file>
     <file>
       <filename>base-hvac-furnace-gas-central-ac-2-speed.osw</filename>
       <filetype>osw</filetype>
       <usage_type>test</usage_type>
-<<<<<<< HEAD
-      <checksum>A83624E1</checksum>
-=======
-      <checksum>48ED6F64</checksum>
->>>>>>> 64166a6a
+      <checksum>C3D0C49F</checksum>
     </file>
     <file>
       <filename>base-hvac-ground-to-air-heat-pump.osw</filename>
       <filetype>osw</filetype>
       <usage_type>test</usage_type>
-<<<<<<< HEAD
-      <checksum>1AAEC622</checksum>
-=======
-      <checksum>13AB6EEF</checksum>
->>>>>>> 64166a6a
+      <checksum>0D7348D1</checksum>
     </file>
     <file>
       <filename>base-hvac-mini-split-heat-pump-ducted.osw</filename>
       <filetype>osw</filetype>
       <usage_type>test</usage_type>
-<<<<<<< HEAD
-      <checksum>712DE348</checksum>
-=======
-      <checksum>6CB0F27D</checksum>
->>>>>>> 64166a6a
+      <checksum>8606FD8A</checksum>
     </file>
     <file>
       <filename>base-hvac-central-ac-only-var-speed.osw</filename>
       <filetype>osw</filetype>
       <usage_type>test</usage_type>
-<<<<<<< HEAD
-      <checksum>FFA5F675</checksum>
-=======
-      <checksum>F0D4DABF</checksum>
->>>>>>> 64166a6a
+      <checksum>D10FC575</checksum>
     </file>
     <file>
       <filename>base-hvac-evap-cooler-furnace-gas.osw</filename>
       <filetype>osw</filetype>
       <usage_type>test</usage_type>
-<<<<<<< HEAD
-      <checksum>276B8FEC</checksum>
-=======
-      <checksum>ED912D85</checksum>
->>>>>>> 64166a6a
+      <checksum>CC211089</checksum>
     </file>
     <file>
       <filename>base-hvac-evap-cooler-only.osw</filename>
       <filetype>osw</filetype>
       <usage_type>test</usage_type>
-<<<<<<< HEAD
-      <checksum>FDDF65AD</checksum>
-=======
-      <checksum>784DF522</checksum>
->>>>>>> 64166a6a
+      <checksum>1C03BC5F</checksum>
     </file>
     <file>
       <filename>base-hvac-evap-cooler-only-ducted.osw</filename>
       <filetype>osw</filetype>
       <usage_type>test</usage_type>
-<<<<<<< HEAD
-      <checksum>EB95457A</checksum>
-=======
-      <checksum>625EE51A</checksum>
->>>>>>> 64166a6a
+      <checksum>15AD9E9C</checksum>
     </file>
     <file>
       <filename>base-hvac-furnace-gas-central-ac-var-speed.osw</filename>
       <filetype>osw</filetype>
       <usage_type>test</usage_type>
-<<<<<<< HEAD
-      <checksum>0AD33496</checksum>
-=======
-      <checksum>648D822A</checksum>
->>>>>>> 64166a6a
+      <checksum>B7D472C0</checksum>
     </file>
     <file>
       <filename>base-hvac-furnace-gas-room-ac.osw</filename>
       <filetype>osw</filetype>
       <usage_type>test</usage_type>
-<<<<<<< HEAD
-      <checksum>9BBEA4CE</checksum>
-=======
-      <checksum>89FB6F7C</checksum>
->>>>>>> 64166a6a
+      <checksum>83FB2326</checksum>
     </file>
     <file>
       <filename>base-hvac-room-ac-only.osw</filename>
       <filetype>osw</filetype>
       <usage_type>test</usage_type>
-<<<<<<< HEAD
-      <checksum>41D0EF94</checksum>
-=======
-      <checksum>E4CF507B</checksum>
->>>>>>> 64166a6a
+      <checksum>EC64A871</checksum>
     </file>
     <file>
       <filename>base-mechvent-cfis-evap-cooler-only-ducted.osw</filename>
       <filetype>osw</filetype>
       <usage_type>test</usage_type>
-<<<<<<< HEAD
-      <checksum>5258F7C1</checksum>
-=======
-      <checksum>905C79D3</checksum>
->>>>>>> 64166a6a
+      <checksum>001F999D</checksum>
     </file>
     <file>
       <filename>base-atticroof-flat.osw</filename>
       <filetype>osw</filetype>
       <usage_type>test</usage_type>
-<<<<<<< HEAD
-      <checksum>F41EB7B0</checksum>
-=======
-      <checksum>7045E900</checksum>
->>>>>>> 64166a6a
+      <checksum>4A4BB3B4</checksum>
     </file>
     <file>
       <filename>extra-dhw-solar-latitude.osw</filename>
       <filetype>osw</filetype>
       <usage_type>test</usage_type>
-<<<<<<< HEAD
-      <checksum>4C35B350</checksum>
-=======
-      <checksum>4066C30E</checksum>
->>>>>>> 64166a6a
+      <checksum>AF47A5D9</checksum>
     </file>
     <file>
       <filename>extra-pv-roofpitch.osw</filename>
       <filetype>osw</filetype>
       <usage_type>test</usage_type>
-<<<<<<< HEAD
-      <checksum>E894E207</checksum>
-=======
-      <checksum>1936CA3F</checksum>
->>>>>>> 64166a6a
+      <checksum>68962BB6</checksum>
     </file>
     <file>
       <filename>extra-auto.osw</filename>
       <filetype>osw</filetype>
       <usage_type>test</usage_type>
-<<<<<<< HEAD
-      <checksum>E69C4799</checksum>
-    </file>
-    <file>
-      <filename>base-atticroof-radiant-barrier.osw</filename>
-      <filetype>osw</filetype>
-      <usage_type>test</usage_type>
-      <checksum>12BC9358</checksum>
-=======
-      <checksum>20EB9D35</checksum>
->>>>>>> 64166a6a
+      <checksum>B0C34E49</checksum>
     </file>
     <file>
       <filename>base-hvac-boiler-elec-only.osw</filename>
       <filetype>osw</filetype>
       <usage_type>test</usage_type>
-<<<<<<< HEAD
-      <checksum>262B2499</checksum>
-=======
-      <checksum>677D9168</checksum>
->>>>>>> 64166a6a
+      <checksum>14E91A36</checksum>
     </file>
     <file>
       <filename>base-hvac-portable-heater-electric-only.osw</filename>
       <filetype>osw</filetype>
       <usage_type>test</usage_type>
-<<<<<<< HEAD
-      <checksum>F67E6525</checksum>
-=======
-      <checksum>04DA2DBE</checksum>
->>>>>>> 64166a6a
+      <checksum>D4D65E48</checksum>
     </file>
     <file>
       <filename>base-hvac-stove-oil-only.osw</filename>
       <filetype>osw</filetype>
       <usage_type>test</usage_type>
-<<<<<<< HEAD
-      <checksum>2DBCD60C</checksum>
-=======
-      <checksum>0B722688</checksum>
->>>>>>> 64166a6a
+      <checksum>899F3B97</checksum>
     </file>
     <file>
       <filename>base-hvac-wall-furnace-elec-only.osw</filename>
       <filetype>osw</filetype>
       <usage_type>test</usage_type>
-<<<<<<< HEAD
-      <checksum>C4577EB6</checksum>
-=======
-      <checksum>190B0F6B</checksum>
->>>>>>> 64166a6a
+      <checksum>A5AE5559</checksum>
     </file>
     <file>
       <filename>base-hvac-stove-wood-pellets-only.osw</filename>
       <filetype>osw</filetype>
       <usage_type>test</usage_type>
-<<<<<<< HEAD
-      <checksum>E59B4013</checksum>
-=======
-      <checksum>3820F178</checksum>
->>>>>>> 64166a6a
+      <checksum>0B588E1E</checksum>
     </file>
     <file>
       <filename>base-mechvent-bath-kitchen-fans.osw</filename>
       <filetype>osw</filetype>
       <usage_type>test</usage_type>
-<<<<<<< HEAD
-      <checksum>D94EC5AB</checksum>
-=======
-      <checksum>A596FC47</checksum>
->>>>>>> 64166a6a
+      <checksum>438B9C00</checksum>
     </file>
     <file>
       <filename>base-misc-neighbor-shading.osw</filename>
       <filetype>osw</filetype>
       <usage_type>test</usage_type>
-<<<<<<< HEAD
-      <checksum>17B91F4B</checksum>
-=======
-      <checksum>2C1A7597</checksum>
->>>>>>> 64166a6a
+      <checksum>4AA88354</checksum>
     </file>
     <file>
       <filename>base-dhw-indirect-with-solar-fraction.osw</filename>
       <filetype>osw</filetype>
       <usage_type>test</usage_type>
-<<<<<<< HEAD
-      <checksum>3B988874</checksum>
-=======
-      <checksum>AEBA9BD0</checksum>
->>>>>>> 64166a6a
+      <checksum>3A4A8F53</checksum>
     </file>
     <file>
       <filename>base-location-epw-filepath-AMY-2012.osw</filename>
       <filetype>osw</filetype>
       <usage_type>test</usage_type>
-<<<<<<< HEAD
-      <checksum>A5DCABF4</checksum>
-=======
-      <checksum>6BA65346</checksum>
->>>>>>> 64166a6a
+      <checksum>B62921A7</checksum>
     </file>
     <file>
       <filename>base-location-epw-filepath.osw</filename>
       <filetype>osw</filetype>
       <usage_type>test</usage_type>
-<<<<<<< HEAD
-      <checksum>C9D688AD</checksum>
-=======
-      <checksum>6278B94F</checksum>
->>>>>>> 64166a6a
+      <checksum>DBA76B07</checksum>
     </file>
     <file>
       <filename>base-enclosure-beds-1.osw</filename>
       <filetype>osw</filetype>
       <usage_type>test</usage_type>
-<<<<<<< HEAD
-      <checksum>860794DD</checksum>
-=======
-      <checksum>F9DDB6D6</checksum>
->>>>>>> 64166a6a
+      <checksum>A04E70A6</checksum>
     </file>
     <file>
       <filename>base-enclosure-beds-2.osw</filename>
       <filetype>osw</filetype>
       <usage_type>test</usage_type>
-<<<<<<< HEAD
-      <checksum>A3C38523</checksum>
-=======
-      <checksum>861F7EDC</checksum>
->>>>>>> 64166a6a
+      <checksum>AD0F3190</checksum>
     </file>
     <file>
       <filename>base-dhw-combi-tankless-outside.osw</filename>
       <filetype>osw</filetype>
       <usage_type>test</usage_type>
-<<<<<<< HEAD
-      <checksum>F8F9E906</checksum>
-=======
-      <checksum>CECDE734</checksum>
->>>>>>> 64166a6a
+      <checksum>6114758E</checksum>
     </file>
     <file>
       <filename>base-dhw-combi-tankless.osw</filename>
       <filetype>osw</filetype>
       <usage_type>test</usage_type>
-<<<<<<< HEAD
-      <checksum>4E0AEFAC</checksum>
-=======
-      <checksum>8AC21042</checksum>
->>>>>>> 64166a6a
+      <checksum>7E473DC7</checksum>
     </file>
     <file>
       <filename>base-misc-defaults2.osw</filename>
       <filetype>osw</filetype>
       <usage_type>test</usage_type>
-<<<<<<< HEAD
-      <checksum>78F75019</checksum>
-=======
-      <checksum>518DF237</checksum>
->>>>>>> 64166a6a
+      <checksum>C9ED1FC3</checksum>
     </file>
     <file>
       <filename>base-dhw-tank-heat-pump-outside.osw</filename>
       <filetype>osw</filetype>
       <usage_type>test</usage_type>
-<<<<<<< HEAD
-      <checksum>9FCA425D</checksum>
-=======
-      <checksum>50C7586D</checksum>
->>>>>>> 64166a6a
+      <checksum>D2FC49DC</checksum>
     </file>
     <file>
       <filename>base-dhw-tank-heat-pump-with-solar-fraction.osw</filename>
       <filetype>osw</filetype>
       <usage_type>test</usage_type>
-<<<<<<< HEAD
-      <checksum>0651094D</checksum>
-=======
-      <checksum>9723595A</checksum>
->>>>>>> 64166a6a
+      <checksum>890ADD6F</checksum>
     </file>
     <file>
       <filename>base-dhw-tank-heat-pump.osw</filename>
       <filetype>osw</filetype>
       <usage_type>test</usage_type>
-<<<<<<< HEAD
-      <checksum>1E0D87AE</checksum>
-=======
-      <checksum>3D884063</checksum>
->>>>>>> 64166a6a
+      <checksum>07F5947D</checksum>
     </file>
     <file>
       <filename>base-dhw-jacket-hpwh.osw</filename>
       <filetype>osw</filetype>
       <usage_type>test</usage_type>
-<<<<<<< HEAD
-      <checksum>1CCB3064</checksum>
-=======
-      <checksum>749AD578</checksum>
->>>>>>> 64166a6a
+      <checksum>900450FB</checksum>
     </file>
     <file>
       <filename>base-dhw-jacket-gas.osw</filename>
       <filetype>osw</filetype>
       <usage_type>test</usage_type>
-<<<<<<< HEAD
-      <checksum>B2E72634</checksum>
-=======
-      <checksum>26B64F84</checksum>
->>>>>>> 64166a6a
+      <checksum>73BD1468</checksum>
     </file>
     <file>
       <filename>base-dhw-solar-direct-evacuated-tube.osw</filename>
       <filetype>osw</filetype>
       <usage_type>test</usage_type>
-<<<<<<< HEAD
-      <checksum>9CB2F00A</checksum>
-=======
-      <checksum>AA590C7B</checksum>
->>>>>>> 64166a6a
+      <checksum>557813C3</checksum>
     </file>
     <file>
       <filename>base-dhw-solar-direct-flat-plate.osw</filename>
       <filetype>osw</filetype>
       <usage_type>test</usage_type>
-<<<<<<< HEAD
-      <checksum>28115224</checksum>
-=======
-      <checksum>625831F4</checksum>
->>>>>>> 64166a6a
+      <checksum>123624FC</checksum>
     </file>
     <file>
       <filename>base-dhw-solar-direct-ics.osw</filename>
       <filetype>osw</filetype>
       <usage_type>test</usage_type>
-<<<<<<< HEAD
-      <checksum>84614E22</checksum>
-=======
-      <checksum>A97F700E</checksum>
->>>>>>> 64166a6a
+      <checksum>3D0B4863</checksum>
     </file>
     <file>
       <filename>base-dhw-solar-indirect-flat-plate.osw</filename>
       <filetype>osw</filetype>
       <usage_type>test</usage_type>
-<<<<<<< HEAD
-      <checksum>73D480FA</checksum>
-=======
-      <checksum>48B0AE13</checksum>
->>>>>>> 64166a6a
+      <checksum>3C79EA7F</checksum>
     </file>
     <file>
       <filename>base-dhw-solar-thermosyphon-flat-plate.osw</filename>
       <filetype>osw</filetype>
       <usage_type>test</usage_type>
-<<<<<<< HEAD
-      <checksum>4A4693D5</checksum>
-=======
-      <checksum>FD282105</checksum>
->>>>>>> 64166a6a
+      <checksum>A16D7098</checksum>
     </file>
     <file>
       <filename>base-dhw-tank-heat-pump-with-solar.osw</filename>
       <filetype>osw</filetype>
       <usage_type>test</usage_type>
-<<<<<<< HEAD
-      <checksum>E1384DF4</checksum>
-=======
-      <checksum>69382490</checksum>
->>>>>>> 64166a6a
+      <checksum>FE854D11</checksum>
     </file>
     <file>
       <filename>base-dhw-tank-gas-outside.osw</filename>
       <filetype>osw</filetype>
       <usage_type>test</usage_type>
-<<<<<<< HEAD
-      <checksum>EC4AF861</checksum>
-=======
-      <checksum>445BC568</checksum>
->>>>>>> 64166a6a
+      <checksum>63AA5CBB</checksum>
     </file>
     <file>
       <filename>base-dhw-tank-gas.osw</filename>
       <filetype>osw</filetype>
       <usage_type>test</usage_type>
-<<<<<<< HEAD
-      <checksum>C5CADEF7</checksum>
-=======
-      <checksum>9D43D62B</checksum>
->>>>>>> 64166a6a
+      <checksum>1B2691EF</checksum>
     </file>
     <file>
       <filename>base-dhw-tank-oil.osw</filename>
       <filetype>osw</filetype>
       <usage_type>test</usage_type>
-<<<<<<< HEAD
-      <checksum>11B84516</checksum>
-=======
-      <checksum>F40DF43A</checksum>
->>>>>>> 64166a6a
+      <checksum>4B864FFC</checksum>
     </file>
     <file>
       <filename>base-dhw-tank-wood.osw</filename>
       <filetype>osw</filetype>
       <usage_type>test</usage_type>
-<<<<<<< HEAD
-      <checksum>C51BAFDE</checksum>
-=======
-      <checksum>F30AB07F</checksum>
->>>>>>> 64166a6a
+      <checksum>6E7C8D46</checksum>
     </file>
     <file>
       <filename>base-dhw-tankless-gas-with-solar.osw</filename>
       <filetype>osw</filetype>
       <usage_type>test</usage_type>
-<<<<<<< HEAD
-      <checksum>DBB40A50</checksum>
-=======
-      <checksum>E49528C8</checksum>
->>>>>>> 64166a6a
+      <checksum>0DA09BA5</checksum>
     </file>
     <file>
       <filename>base-dhw-tankless-electric-outside.osw</filename>
       <filetype>osw</filetype>
       <usage_type>test</usage_type>
-<<<<<<< HEAD
-      <checksum>2151F97E</checksum>
-=======
-      <checksum>2B381E35</checksum>
->>>>>>> 64166a6a
+      <checksum>70807CF8</checksum>
     </file>
     <file>
       <filename>base-dhw-tankless-electric.osw</filename>
       <filetype>osw</filetype>
       <usage_type>test</usage_type>
-<<<<<<< HEAD
-      <checksum>2F9003C5</checksum>
-=======
-      <checksum>89551128</checksum>
->>>>>>> 64166a6a
+      <checksum>25DC3C83</checksum>
     </file>
     <file>
       <filename>base-dhw-tankless-gas-with-solar-fraction.osw</filename>
       <filetype>osw</filetype>
       <usage_type>test</usage_type>
-<<<<<<< HEAD
-      <checksum>5CCCCD0D</checksum>
-=======
-      <checksum>F573CF1C</checksum>
->>>>>>> 64166a6a
+      <checksum>33F86E94</checksum>
     </file>
     <file>
       <filename>base-dhw-tankless-propane.osw</filename>
       <filetype>osw</filetype>
       <usage_type>test</usage_type>
-<<<<<<< HEAD
-      <checksum>9A16DCDF</checksum>
-=======
-      <checksum>0AAC4062</checksum>
->>>>>>> 64166a6a
+      <checksum>C408D1F2</checksum>
     </file>
     <file>
       <filename>base-dhw-tankless-gas.osw</filename>
       <filetype>osw</filetype>
       <usage_type>test</usage_type>
-<<<<<<< HEAD
-      <checksum>E4344283</checksum>
-=======
-      <checksum>D732EF6F</checksum>
->>>>>>> 64166a6a
+      <checksum>550E4890</checksum>
     </file>
     <file>
       <filename>base-hvac-room-ac-only-33percent.osw</filename>
       <filetype>osw</filetype>
       <usage_type>test</usage_type>
-<<<<<<< HEAD
-      <checksum>0AE36080</checksum>
-=======
-      <checksum>207393BF</checksum>
->>>>>>> 64166a6a
+      <checksum>062C991E</checksum>
     </file>
     <file>
       <filename>base-hvac-mini-split-heat-pump-ducted-cooling-only.osw</filename>
       <filetype>osw</filetype>
       <usage_type>test</usage_type>
-<<<<<<< HEAD
-      <checksum>3AE4007B</checksum>
-=======
-      <checksum>0946B2C0</checksum>
->>>>>>> 64166a6a
+      <checksum>8E924C9F</checksum>
     </file>
     <file>
       <filename>base-hvac-mini-split-heat-pump-ducted-heating-only.osw</filename>
       <filetype>osw</filetype>
       <usage_type>test</usage_type>
-<<<<<<< HEAD
-      <checksum>0517B64C</checksum>
-=======
-      <checksum>8FB5E424</checksum>
->>>>>>> 64166a6a
+      <checksum>E49F7D68</checksum>
     </file>
     <file>
       <filename>base-hvac-furnace-elec-central-ac-1-speed.osw</filename>
       <filetype>osw</filetype>
       <usage_type>test</usage_type>
-<<<<<<< HEAD
-      <checksum>01C55498</checksum>
-=======
-      <checksum>85E5E906</checksum>
->>>>>>> 64166a6a
+      <checksum>97C07C17</checksum>
     </file>
     <file>
       <filename>base-enclosure-infil-natural-ach.osw</filename>
       <filetype>osw</filetype>
       <usage_type>test</usage_type>
-<<<<<<< HEAD
-      <checksum>EB1B076D</checksum>
-=======
-      <checksum>5BCFD0DF</checksum>
->>>>>>> 64166a6a
+      <checksum>55A5ACDC</checksum>
     </file>
     <file>
       <filename>base-foundation-unconditioned-basement-assembly-r.osw</filename>
       <filetype>osw</filetype>
       <usage_type>test</usage_type>
-<<<<<<< HEAD
-      <checksum>02B8A490</checksum>
-=======
-      <checksum>89DFFA9A</checksum>
->>>>>>> 64166a6a
+      <checksum>725E57C1</checksum>
     </file>
     <file>
       <filename>base-foundation-unconditioned-basement-wall-insulation.osw</filename>
       <filetype>osw</filetype>
       <usage_type>test</usage_type>
-<<<<<<< HEAD
-      <checksum>A9E14967</checksum>
-=======
-      <checksum>F033378B</checksum>
->>>>>>> 64166a6a
+      <checksum>601596F2</checksum>
     </file>
     <file>
       <filename>base-foundation-unconditioned-basement.osw</filename>
       <filetype>osw</filetype>
       <usage_type>test</usage_type>
-<<<<<<< HEAD
-      <checksum>344C5A5F</checksum>
-=======
-      <checksum>95B1CF13</checksum>
->>>>>>> 64166a6a
+      <checksum>50331CB0</checksum>
     </file>
     <file>
       <filename>base-hvac-fireplace-wood-only.osw</filename>
       <filetype>osw</filetype>
       <usage_type>test</usage_type>
-<<<<<<< HEAD
-      <checksum>08562DE1</checksum>
-=======
-      <checksum>CC539F73</checksum>
->>>>>>> 64166a6a
+      <checksum>77745883</checksum>
     </file>
     <file>
       <filename>base-hvac-floor-furnace-propane-only.osw</filename>
       <filetype>osw</filetype>
       <usage_type>test</usage_type>
-<<<<<<< HEAD
-      <checksum>29B0B742</checksum>
-=======
-      <checksum>EC36B3FD</checksum>
->>>>>>> 64166a6a
+      <checksum>2DF60315</checksum>
     </file>
     <file>
       <filename>base-enclosure-2stories-garage.osw</filename>
       <filetype>osw</filetype>
       <usage_type>test</usage_type>
-<<<<<<< HEAD
-      <checksum>B268442B</checksum>
-=======
-      <checksum>402D8A2A</checksum>
->>>>>>> 64166a6a
+      <checksum>BBD2F297</checksum>
     </file>
     <file>
       <filename>base-enclosure-2stories.osw</filename>
       <filetype>osw</filetype>
       <usage_type>test</usage_type>
-<<<<<<< HEAD
-      <checksum>DD2D3C89</checksum>
-=======
-      <checksum>7949239B</checksum>
->>>>>>> 64166a6a
+      <checksum>ED7B231D</checksum>
     </file>
     <file>
       <filename>base-foundation-slab.osw</filename>
       <filetype>osw</filetype>
       <usage_type>test</usage_type>
-<<<<<<< HEAD
-      <checksum>CEF03181</checksum>
-=======
-      <checksum>D6B0363C</checksum>
->>>>>>> 64166a6a
+      <checksum>20902DEA</checksum>
     </file>
     <file>
       <filename>extra-second-refrigerator.osw</filename>
       <filetype>osw</filetype>
       <usage_type>test</usage_type>
-<<<<<<< HEAD
-      <checksum>7A33C6F2</checksum>
-=======
-      <checksum>89795EA6</checksum>
->>>>>>> 64166a6a
+      <checksum>B2538DFC</checksum>
     </file>
     <file>
       <filename>base-hvac-mini-split-heat-pump-ductless.osw</filename>
       <filetype>osw</filetype>
       <usage_type>test</usage_type>
-<<<<<<< HEAD
-      <checksum>3457D442</checksum>
-=======
-      <checksum>DAA01813</checksum>
->>>>>>> 64166a6a
+      <checksum>00F42B24</checksum>
     </file>
     <file>
       <filename>base-enclosure-garage.osw</filename>
       <filetype>osw</filetype>
       <usage_type>test</usage_type>
-<<<<<<< HEAD
-      <checksum>C58B2052</checksum>
-=======
-      <checksum>A33D84BE</checksum>
->>>>>>> 64166a6a
+      <checksum>FD94AE27</checksum>
     </file>
     <file>
       <filename>base-hvac-boiler-gas-central-ac-1-speed.osw</filename>
       <filetype>osw</filetype>
       <usage_type>test</usage_type>
-<<<<<<< HEAD
-      <checksum>24415D98</checksum>
-=======
-      <checksum>D63C5D45</checksum>
->>>>>>> 64166a6a
+      <checksum>4C16F152</checksum>
     </file>
     <file>
       <filename>base-appliances-coal.osw</filename>
       <filetype>osw</filetype>
       <usage_type>test</usage_type>
-<<<<<<< HEAD
-      <checksum>65684D81</checksum>
-=======
-      <checksum>B62F722B</checksum>
->>>>>>> 64166a6a
+      <checksum>BFE48E29</checksum>
     </file>
     <file>
       <filename>base-dhw-tank-coal.osw</filename>
       <filetype>osw</filetype>
       <usage_type>test</usage_type>
-<<<<<<< HEAD
-      <checksum>E05CA245</checksum>
-=======
-      <checksum>5F5A4D35</checksum>
->>>>>>> 64166a6a
+      <checksum>B019DB50</checksum>
     </file>
     <file>
       <filename>base-hvac-boiler-coal-only.osw</filename>
       <filetype>osw</filetype>
       <usage_type>test</usage_type>
-<<<<<<< HEAD
-      <checksum>0F5E0FC5</checksum>
-=======
-      <checksum>6BD72DEC</checksum>
->>>>>>> 64166a6a
+      <checksum>E9B6291A</checksum>
     </file>
     <file>
       <filename>base-hvac-elec-resistance-only.osw</filename>
       <filetype>osw</filetype>
       <usage_type>test</usage_type>
-<<<<<<< HEAD
-      <checksum>98D08921</checksum>
-=======
-      <checksum>205B2718</checksum>
->>>>>>> 64166a6a
+      <checksum>CA07932C</checksum>
     </file>
     <file>
       <filename>base-simcontrol-timestep-10-mins.osw</filename>
       <filetype>osw</filetype>
       <usage_type>test</usage_type>
-<<<<<<< HEAD
-      <checksum>F77D973B</checksum>
-=======
-      <checksum>F6F7B490</checksum>
->>>>>>> 64166a6a
+      <checksum>1D8B2A39</checksum>
     </file>
     <file>
       <filename>base-simcontrol-daylight-saving-custom.osw</filename>
       <filetype>osw</filetype>
       <usage_type>test</usage_type>
-<<<<<<< HEAD
-      <checksum>E249F58A</checksum>
-=======
-      <checksum>7A4D319D</checksum>
->>>>>>> 64166a6a
+      <checksum>41EB880F</checksum>
     </file>
     <file>
       <filename>base-simcontrol-daylight-saving-disabled.osw</filename>
       <filetype>osw</filetype>
       <usage_type>test</usage_type>
-<<<<<<< HEAD
-      <checksum>D4ABC095</checksum>
-=======
-      <checksum>4D7320D7</checksum>
->>>>>>> 64166a6a
+      <checksum>4500C9B7</checksum>
     </file>
     <file>
       <filename>base-simcontrol-runperiod-1-month.osw</filename>
       <filetype>osw</filetype>
       <usage_type>test</usage_type>
-<<<<<<< HEAD
-      <checksum>9A54FE73</checksum>
-=======
-      <checksum>75E964FC</checksum>
->>>>>>> 64166a6a
+      <checksum>35CE762C</checksum>
     </file>
     <file>
       <filename>base-hvac-fixed-heater-electric-only.osw</filename>
       <filetype>osw</filetype>
       <usage_type>test</usage_type>
-<<<<<<< HEAD
-      <checksum>ECF981AA</checksum>
-=======
-      <checksum>69025278</checksum>
->>>>>>> 64166a6a
+      <checksum>5BF5F847</checksum>
     </file>
     <file>
       <filename>extra-second-heating-system-fireplace.osw</filename>
       <filetype>osw</filetype>
       <usage_type>test</usage_type>
-<<<<<<< HEAD
-      <checksum>383951CB</checksum>
-=======
-      <checksum>2A5643A4</checksum>
->>>>>>> 64166a6a
+      <checksum>4EFCFCF8</checksum>
     </file>
     <file>
       <filename>extra-second-heating-system-portable-heater.osw</filename>
       <filetype>osw</filetype>
       <usage_type>test</usage_type>
-<<<<<<< HEAD
-      <checksum>57ECF99D</checksum>
-=======
-      <checksum>683752F8</checksum>
->>>>>>> 64166a6a
+      <checksum>126EC31A</checksum>
     </file>
     <file>
       <filename>base-hvac-mini-split-air-conditioner-only-ducted.osw</filename>
       <filetype>osw</filetype>
       <usage_type>test</usage_type>
-<<<<<<< HEAD
-      <checksum>12F58B3C</checksum>
-=======
-      <checksum>5E559255</checksum>
->>>>>>> 64166a6a
+      <checksum>A0AE7158</checksum>
     </file>
     <file>
       <filename>base-hvac-mini-split-air-conditioner-only-ductless.osw</filename>
       <filetype>osw</filetype>
       <usage_type>test</usage_type>
-<<<<<<< HEAD
-      <checksum>9ACCABBE</checksum>
-=======
-      <checksum>BE7EC2D7</checksum>
->>>>>>> 64166a6a
+      <checksum>17FB4E20</checksum>
     </file>
     <file>
       <filename>base-multifamily.osw</filename>
       <filetype>osw</filetype>
       <usage_type>test</usage_type>
-<<<<<<< HEAD
-      <checksum>857BFA56</checksum>
-=======
-      <checksum>71483428</checksum>
->>>>>>> 64166a6a
+      <checksum>73D7A423</checksum>
     </file>
     <file>
       <filename>base-lighting-ceiling-fans.osw</filename>
       <filetype>osw</filetype>
       <usage_type>test</usage_type>
-<<<<<<< HEAD
-      <checksum>9E28B7BA</checksum>
-=======
-      <checksum>7B0FD036</checksum>
->>>>>>> 64166a6a
+      <checksum>3A227F57</checksum>
     </file>
     <file>
       <filename>base-lighting-detailed.osw</filename>
       <filetype>osw</filetype>
       <usage_type>test</usage_type>
-<<<<<<< HEAD
-      <checksum>2C8B2276</checksum>
-=======
-      <checksum>80A22094</checksum>
->>>>>>> 64166a6a
+      <checksum>56771919</checksum>
     </file>
     <file>
       <filename>base-mechvent-whole-house-fan.osw</filename>
       <filetype>osw</filetype>
       <usage_type>test</usage_type>
-<<<<<<< HEAD
-      <checksum>4FB55CDC</checksum>
-=======
-      <checksum>56A73940</checksum>
->>>>>>> 64166a6a
+      <checksum>F92228CE</checksum>
     </file>
     <file>
       <filename>base-misc-loads-large-uncommon.osw</filename>
       <filetype>osw</filetype>
       <usage_type>test</usage_type>
-<<<<<<< HEAD
-      <checksum>368A7F39</checksum>
-=======
-      <checksum>034C6DD2</checksum>
->>>>>>> 64166a6a
+      <checksum>5332B553</checksum>
     </file>
     <file>
       <filename>base-misc-loads-large-uncommon2.osw</filename>
       <filetype>osw</filetype>
       <usage_type>test</usage_type>
-<<<<<<< HEAD
-      <checksum>D687334B</checksum>
-    </file>
-    <file>
-      <filename>extra-dhw-shared-water-heater.osw</filename>
-      <filetype>osw</filetype>
-      <usage_type>test</usage_type>
-      <checksum>64F777DE</checksum>
+      <checksum>1835660F</checksum>
     </file>
     <file>
       <filename>base-dhw-none.osw</filename>
       <filetype>osw</filetype>
       <usage_type>test</usage_type>
-      <checksum>FE8DDC37</checksum>
-=======
-      <checksum>1B7334F2</checksum>
-    </file>
-    <file>
-      <filename>base-dhw-none.osw</filename>
-      <filetype>osw</filetype>
-      <usage_type>test</usage_type>
-      <checksum>3ED51236</checksum>
+      <checksum>5E06A420</checksum>
     </file>
     <file>
       <filename>base-misc-usage-multiplier.osw</filename>
       <filetype>osw</filetype>
       <usage_type>test</usage_type>
-      <checksum>DB0A7EF4</checksum>
+      <checksum>088E7C71</checksum>
     </file>
     <file>
       <filename>base-enclosure-infil-flue.osw</filename>
       <filetype>osw</filetype>
       <usage_type>test</usage_type>
-      <checksum>2079BA1F</checksum>
->>>>>>> 64166a6a
+      <checksum>65F4F4D1</checksum>
     </file>
     <file>
       <version>
@@ -7549,29 +6891,13 @@
       <filename>measure.rb</filename>
       <filetype>rb</filetype>
       <usage_type>script</usage_type>
-<<<<<<< HEAD
-      <checksum>2DF4C802</checksum>
-    </file>
-    <file>
-      <filename>test_measure.xml</filename>
-      <filetype>xml</filetype>
-      <usage_type>test</usage_type>
-      <checksum>8D17095D</checksum>
-    </file>
-    <file>
-      <filename>test_rakefile.xml</filename>
-      <filetype>xml</filetype>
-      <usage_type>test</usage_type>
-      <checksum>BDDB90A6</checksum>
-    </file>
-    <file>
-      <filename>base-misc-usage-multiplier.osw</filename>
-      <filetype>osw</filetype>
-      <usage_type>test</usage_type>
-      <checksum>744313D0</checksum>
-=======
-      <checksum>8592DF33</checksum>
->>>>>>> 64166a6a
+      <checksum>7BA2D165</checksum>
+    </file>
+    <file>
+      <filename>extra-dhw-shared-water-heater.osw</filename>
+      <filetype>osw</filetype>
+      <usage_type>test</usage_type>
+      <checksum>B05B027F</checksum>
     </file>
   </files>
 </measure>