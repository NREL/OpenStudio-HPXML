<?xml version="1.0"?>
<measure>
  <schema_version>3.1</schema_version>
  <name>build_residential_hpxml</name>
  <uid>a13a8983-2b01-4930-8af2-42030b6e4233</uid>
<<<<<<< HEAD
  <version_id>dafc31d0-26e1-4299-b5d0-9979de832eec</version_id>
  <version_modified>2025-07-02T00:19:26Z</version_modified>
=======
  <version_id>62ccd4ea-0b97-425c-bacc-87b3e7b39dce</version_id>
  <version_modified>2025-07-14T15:40:53Z</version_modified>
>>>>>>> b304a5cd
  <xml_checksum>2C38F48B</xml_checksum>
  <class_name>BuildResidentialHPXML</class_name>
  <display_name>HPXML Builder</display_name>
  <description>Builds a residential HPXML file.</description>
  <modeler_description>The measure handles geometry by 1) translating high-level geometry inputs (conditioned floor area, number of stories, etc.) to 3D closed-form geometry in an OpenStudio model and then 2) mapping the OpenStudio surfaces to HPXML surfaces (using surface type, boundary condition, area, orientation, etc.). Like surfaces are collapsed into a single surface with aggregate surface area. Note: OS-HPXML default values can be found in the documentation or can be seen by using the 'apply_defaults' argument.</modeler_description>
  <arguments>
    <argument>
      <name>hpxml_path</name>
      <display_name>HPXML File Path</display_name>
      <description>Absolute/relative path of the HPXML file.</description>
      <type>String</type>
      <required>true</required>
      <model_dependent>false</model_dependent>
    </argument>
    <argument>
      <name>existing_hpxml_path</name>
      <display_name>Existing HPXML File Path</display_name>
      <description>Absolute/relative path of the existing HPXML file. If not provided, a new HPXML file with one Building element is created. If provided, a new Building element will be appended to this HPXML file (e.g., to create a multifamily HPXML file describing multiple dwelling units).</description>
      <type>String</type>
      <required>false</required>
      <model_dependent>false</model_dependent>
    </argument>
    <argument>
      <name>whole_sfa_or_mf_building_sim</name>
      <display_name>Whole SFA/MF Building Simulation?</display_name>
      <description>If the HPXML file represents a single family-attached/multifamily building with multiple dwelling units defined, specifies whether to run the HPXML file as a single whole building model.</description>
      <type>Boolean</type>
      <required>false</required>
      <model_dependent>false</model_dependent>
      <choices>
        <choice>
          <value>true</value>
          <display_name>true</display_name>
        </choice>
        <choice>
          <value>false</value>
          <display_name>false</display_name>
        </choice>
      </choices>
    </argument>
    <argument>
      <name>software_info_program_used</name>
      <display_name>Software Info: Program Used</display_name>
      <description>The name of the software program used.</description>
      <type>String</type>
      <required>false</required>
      <model_dependent>false</model_dependent>
    </argument>
    <argument>
      <name>software_info_program_version</name>
      <display_name>Software Info: Program Version</display_name>
      <description>The version of the software program used.</description>
      <type>String</type>
      <required>false</required>
      <model_dependent>false</model_dependent>
    </argument>
    <argument>
      <name>schedules_filepaths</name>
      <display_name>Schedules: CSV File Paths</display_name>
      <description>Absolute/relative paths of csv files containing user-specified detailed schedules. If multiple files, use a comma-separated list.</description>
      <type>String</type>
      <required>false</required>
      <model_dependent>false</model_dependent>
    </argument>
    <argument>
      <name>schedules_unavailable_period_types</name>
      <display_name>Schedules: Unavailable Period Types</display_name>
      <description>Specifies the unavailable period types. Possible types are column names defined in unavailable_periods.csv: Vacancy, Power Outage, No Space Heating, No Space Cooling. If multiple periods, use a comma-separated list.</description>
      <type>String</type>
      <required>false</required>
      <model_dependent>false</model_dependent>
    </argument>
    <argument>
      <name>schedules_unavailable_period_dates</name>
      <display_name>Schedules: Unavailable Period Dates</display_name>
      <description>Specifies the unavailable period date ranges. Enter a date range like "Dec 15 - Jan 15". Optionally, can enter hour of the day like "Dec 15 2 - Jan 15 20" (start hour can be 0 through 23 and end hour can be 1 through 24). If multiple periods, use a comma-separated list.</description>
      <type>String</type>
      <required>false</required>
      <model_dependent>false</model_dependent>
    </argument>
    <argument>
      <name>schedules_unavailable_period_window_natvent_availabilities</name>
      <display_name>Schedules: Unavailable Period Window Natural Ventilation Availabilities</display_name>
      <description>The availability of the natural ventilation schedule during unavailable periods. Valid choices are: regular schedule, always available, always unavailable. If multiple periods, use a comma-separated list. If not provided, the OS-HPXML default (see &lt;a href='https://openstudio-hpxml.readthedocs.io/en/v1.11.0/workflow_inputs.html#hpxml-unavailable-periods'&gt;HPXML Unavailable Periods&lt;/a&gt;) is used.</description>
      <type>String</type>
      <required>false</required>
      <model_dependent>false</model_dependent>
    </argument>
    <argument>
      <name>simulation_control_timestep</name>
      <display_name>Simulation Control: Timestep</display_name>
      <description>Value must be a divisor of 60. If not provided, the OS-HPXML default (see &lt;a href='https://openstudio-hpxml.readthedocs.io/en/v1.11.0/workflow_inputs.html#hpxml-simulation-control'&gt;HPXML Simulation Control&lt;/a&gt;) is used.</description>
      <type>Integer</type>
      <units>min</units>
      <required>false</required>
      <model_dependent>false</model_dependent>
    </argument>
    <argument>
      <name>simulation_control_run_period</name>
      <display_name>Simulation Control: Run Period</display_name>
      <description>Enter a date range like 'Jan 1 - Dec 31'. If not provided, the OS-HPXML default (see &lt;a href='https://openstudio-hpxml.readthedocs.io/en/v1.11.0/workflow_inputs.html#hpxml-simulation-control'&gt;HPXML Simulation Control&lt;/a&gt;) is used.</description>
      <type>String</type>
      <required>false</required>
      <model_dependent>false</model_dependent>
    </argument>
    <argument>
      <name>simulation_control_run_period_calendar_year</name>
      <display_name>Simulation Control: Run Period Calendar Year</display_name>
      <description>This numeric field should contain the calendar year that determines the start day of week. If you are running simulations using AMY weather files, the value entered for calendar year will not be used; it will be overridden by the actual year found in the AMY weather file. If not provided, the OS-HPXML default (see &lt;a href='https://openstudio-hpxml.readthedocs.io/en/v1.11.0/workflow_inputs.html#hpxml-simulation-control'&gt;HPXML Simulation Control&lt;/a&gt;) is used.</description>
      <type>Integer</type>
      <units>year</units>
      <required>false</required>
      <model_dependent>false</model_dependent>
    </argument>
    <argument>
      <name>simulation_control_daylight_saving_enabled</name>
      <display_name>Simulation Control: Daylight Saving Enabled</display_name>
      <description>Whether to use daylight saving. If not provided, the OS-HPXML default (see &lt;a href='https://openstudio-hpxml.readthedocs.io/en/v1.11.0/workflow_inputs.html#hpxml-building-site'&gt;HPXML Building Site&lt;/a&gt;) is used.</description>
      <type>Boolean</type>
      <required>false</required>
      <model_dependent>false</model_dependent>
      <choices>
        <choice>
          <value>true</value>
          <display_name>true</display_name>
        </choice>
        <choice>
          <value>false</value>
          <display_name>false</display_name>
        </choice>
      </choices>
    </argument>
    <argument>
      <name>simulation_control_daylight_saving_period</name>
      <display_name>Simulation Control: Daylight Saving Period</display_name>
      <description>Enter a date range like 'Mar 15 - Dec 15'. If not provided, the OS-HPXML default (see &lt;a href='https://openstudio-hpxml.readthedocs.io/en/v1.11.0/workflow_inputs.html#hpxml-building-site'&gt;HPXML Building Site&lt;/a&gt;) is used.</description>
      <type>String</type>
      <required>false</required>
      <model_dependent>false</model_dependent>
    </argument>
    <argument>
      <name>simulation_control_temperature_capacitance_multiplier</name>
      <display_name>Simulation Control: Temperature Capacitance Multiplier</display_name>
      <description>Affects the transient calculation of indoor air temperatures. If not provided, the OS-HPXML default (see &lt;a href='https://openstudio-hpxml.readthedocs.io/en/v1.11.0/workflow_inputs.html#hpxml-simulation-control'&gt;HPXML Simulation Control&lt;/a&gt;) is used.</description>
      <type>Double</type>
      <required>false</required>
      <model_dependent>false</model_dependent>
    </argument>
    <argument>
      <name>simulation_control_ground_to_air_heat_pump_model_type</name>
      <display_name>Simulation Control: Ground-to-Air Heat Pump Model Type</display_name>
      <description>Research feature to select the type of ground-to-air heat pump model. Use standard for standard ground-to-air heat pump modeling. Use experimental for an improved model that better accounts for coil staging. If not provided, the OS-HPXML default (see &lt;a href='https://openstudio-hpxml.readthedocs.io/en/v1.11.0/workflow_inputs.html#hpxml-simulation-control'&gt;HPXML Simulation Control&lt;/a&gt;) is used.</description>
      <type>Choice</type>
      <required>false</required>
      <model_dependent>false</model_dependent>
      <choices>
        <choice>
          <value>standard</value>
          <display_name>standard</display_name>
        </choice>
        <choice>
          <value>experimental</value>
          <display_name>experimental</display_name>
        </choice>
      </choices>
    </argument>
    <argument>
      <name>simulation_control_onoff_thermostat_deadband</name>
      <display_name>Simulation Control: HVAC On-Off Thermostat Deadband</display_name>
      <description>Research feature to model on-off thermostat deadband and start-up degradation for single or two speed AC/ASHP systems, and realistic time-based staging for two speed AC/ASHP systems. Currently only supported with 1 min timestep.</description>
      <type>Double</type>
      <units>deg-F</units>
      <required>false</required>
      <model_dependent>false</model_dependent>
    </argument>
    <argument>
      <name>simulation_control_heat_pump_backup_heating_capacity_increment</name>
      <display_name>Simulation Control: Heat Pump Backup Heating Capacity Increment</display_name>
      <description>Research feature to model capacity increment of multi-stage heat pump backup systems with time-based staging. Only applies to air-source heat pumps where Backup Type is 'integrated' and Backup Fuel Type is 'electricity'. Currently only supported with 1 min timestep.</description>
      <type>Double</type>
      <units>Btu/hr</units>
      <required>false</required>
      <model_dependent>false</model_dependent>
    </argument>
    <argument>
      <name>site_type</name>
      <display_name>Site: Type</display_name>
      <description>The type of site. If not provided, the OS-HPXML default (see &lt;a href='https://openstudio-hpxml.readthedocs.io/en/v1.11.0/workflow_inputs.html#hpxml-site'&gt;HPXML Site&lt;/a&gt;) is used.</description>
      <type>Choice</type>
      <required>false</required>
      <model_dependent>false</model_dependent>
      <choices>
        <choice>
          <value>suburban</value>
          <display_name>suburban</display_name>
        </choice>
        <choice>
          <value>urban</value>
          <display_name>urban</display_name>
        </choice>
        <choice>
          <value>rural</value>
          <display_name>rural</display_name>
        </choice>
      </choices>
    </argument>
    <argument>
      <name>site_shielding_of_home</name>
      <display_name>Site: Shielding of Home</display_name>
      <description>Presence of nearby buildings, trees, obstructions for infiltration model. If not provided, the OS-HPXML default (see &lt;a href='https://openstudio-hpxml.readthedocs.io/en/v1.11.0/workflow_inputs.html#hpxml-site'&gt;HPXML Site&lt;/a&gt;) is used.</description>
      <type>Choice</type>
      <required>false</required>
      <model_dependent>false</model_dependent>
      <choices>
        <choice>
          <value>exposed</value>
          <display_name>exposed</display_name>
        </choice>
        <choice>
          <value>normal</value>
          <display_name>normal</display_name>
        </choice>
        <choice>
          <value>well-shielded</value>
          <display_name>well-shielded</display_name>
        </choice>
      </choices>
    </argument>
    <argument>
      <name>site_soil_type</name>
      <display_name>Site: Soil Type</display_name>
      <description>The soil and moisture type.</description>
      <type>Choice</type>
      <required>false</required>
      <model_dependent>false</model_dependent>
      <choices>
        <choice>
          <value>Unknown</value>
          <display_name>Unknown</display_name>
        </choice>
        <choice>
          <value>Clay, Dry</value>
          <display_name>Clay, Dry</display_name>
        </choice>
        <choice>
          <value>Clay, Mixed</value>
          <display_name>Clay, Mixed</display_name>
        </choice>
        <choice>
          <value>Clay, Wet</value>
          <display_name>Clay, Wet</display_name>
        </choice>
        <choice>
          <value>Gravel, Dry</value>
          <display_name>Gravel, Dry</display_name>
        </choice>
        <choice>
          <value>Gravel, Mixed</value>
          <display_name>Gravel, Mixed</display_name>
        </choice>
        <choice>
          <value>Gravel, Wet</value>
          <display_name>Gravel, Wet</display_name>
        </choice>
        <choice>
          <value>Loam, Dry</value>
          <display_name>Loam, Dry</display_name>
        </choice>
        <choice>
          <value>Loam, Mixed</value>
          <display_name>Loam, Mixed</display_name>
        </choice>
        <choice>
          <value>Loam, Wet</value>
          <display_name>Loam, Wet</display_name>
        </choice>
        <choice>
          <value>Sand, Dry</value>
          <display_name>Sand, Dry</display_name>
        </choice>
        <choice>
          <value>Sand, Mixed</value>
          <display_name>Sand, Mixed</display_name>
        </choice>
        <choice>
          <value>Sand, Wet</value>
          <display_name>Sand, Wet</display_name>
        </choice>
        <choice>
          <value>Silt, Dry</value>
          <display_name>Silt, Dry</display_name>
        </choice>
        <choice>
          <value>Silt, Mixed</value>
          <display_name>Silt, Mixed</display_name>
        </choice>
        <choice>
          <value>Silt, Wet</value>
          <display_name>Silt, Wet</display_name>
        </choice>
        <choice>
          <value>0.5 Conductivity</value>
          <display_name>0.5 Conductivity</display_name>
        </choice>
        <choice>
          <value>0.8 Conductivity</value>
          <display_name>0.8 Conductivity</display_name>
        </choice>
        <choice>
          <value>1.1 Conductivity</value>
          <display_name>1.1 Conductivity</display_name>
        </choice>
        <choice>
          <value>1.4 Conductivity</value>
          <display_name>1.4 Conductivity</display_name>
        </choice>
        <choice>
          <value>1.7 Conductivity</value>
          <display_name>1.7 Conductivity</display_name>
        </choice>
        <choice>
          <value>2.0 Conductivity</value>
          <display_name>2.0 Conductivity</display_name>
        </choice>
        <choice>
          <value>2.3 Conductivity</value>
          <display_name>2.3 Conductivity</display_name>
        </choice>
        <choice>
          <value>2.6 Conductivity</value>
          <display_name>2.6 Conductivity</display_name>
        </choice>
        <choice>
          <value>Detailed Example: Sand, Dry, 0.03 Diffusivity</value>
          <display_name>Detailed Example: Sand, Dry, 0.03 Diffusivity</display_name>
        </choice>
      </choices>
    </argument>
    <argument>
      <name>site_iecc_zone</name>
      <display_name>Site: IECC Zone</display_name>
      <description>IECC zone of the home address.</description>
      <type>Choice</type>
      <required>false</required>
      <model_dependent>false</model_dependent>
      <choices>
        <choice>
          <value>1A</value>
          <display_name>1A</display_name>
        </choice>
        <choice>
          <value>1B</value>
          <display_name>1B</display_name>
        </choice>
        <choice>
          <value>1C</value>
          <display_name>1C</display_name>
        </choice>
        <choice>
          <value>2A</value>
          <display_name>2A</display_name>
        </choice>
        <choice>
          <value>2B</value>
          <display_name>2B</display_name>
        </choice>
        <choice>
          <value>2C</value>
          <display_name>2C</display_name>
        </choice>
        <choice>
          <value>3A</value>
          <display_name>3A</display_name>
        </choice>
        <choice>
          <value>3B</value>
          <display_name>3B</display_name>
        </choice>
        <choice>
          <value>3C</value>
          <display_name>3C</display_name>
        </choice>
        <choice>
          <value>4A</value>
          <display_name>4A</display_name>
        </choice>
        <choice>
          <value>4B</value>
          <display_name>4B</display_name>
        </choice>
        <choice>
          <value>4C</value>
          <display_name>4C</display_name>
        </choice>
        <choice>
          <value>5A</value>
          <display_name>5A</display_name>
        </choice>
        <choice>
          <value>5B</value>
          <display_name>5B</display_name>
        </choice>
        <choice>
          <value>5C</value>
          <display_name>5C</display_name>
        </choice>
        <choice>
          <value>6A</value>
          <display_name>6A</display_name>
        </choice>
        <choice>
          <value>6B</value>
          <display_name>6B</display_name>
        </choice>
        <choice>
          <value>6C</value>
          <display_name>6C</display_name>
        </choice>
        <choice>
          <value>7</value>
          <display_name>7</display_name>
        </choice>
        <choice>
          <value>8</value>
          <display_name>8</display_name>
        </choice>
      </choices>
    </argument>
    <argument>
      <name>site_city</name>
      <display_name>Site: City</display_name>
      <description>City/municipality of the home address.</description>
      <type>String</type>
      <required>false</required>
      <model_dependent>false</model_dependent>
    </argument>
    <argument>
      <name>site_state_code</name>
      <display_name>Site: State Code</display_name>
      <description>State code of the home address. If not provided, the OS-HPXML default (see &lt;a href='https://openstudio-hpxml.readthedocs.io/en/v1.11.0/workflow_inputs.html#hpxml-site'&gt;HPXML Site&lt;/a&gt;) is used.</description>
      <type>Choice</type>
      <required>false</required>
      <model_dependent>false</model_dependent>
      <choices>
        <choice>
          <value>AK</value>
          <display_name>AK</display_name>
        </choice>
        <choice>
          <value>AL</value>
          <display_name>AL</display_name>
        </choice>
        <choice>
          <value>AR</value>
          <display_name>AR</display_name>
        </choice>
        <choice>
          <value>AZ</value>
          <display_name>AZ</display_name>
        </choice>
        <choice>
          <value>CA</value>
          <display_name>CA</display_name>
        </choice>
        <choice>
          <value>CO</value>
          <display_name>CO</display_name>
        </choice>
        <choice>
          <value>CT</value>
          <display_name>CT</display_name>
        </choice>
        <choice>
          <value>DC</value>
          <display_name>DC</display_name>
        </choice>
        <choice>
          <value>DE</value>
          <display_name>DE</display_name>
        </choice>
        <choice>
          <value>FL</value>
          <display_name>FL</display_name>
        </choice>
        <choice>
          <value>GA</value>
          <display_name>GA</display_name>
        </choice>
        <choice>
          <value>HI</value>
          <display_name>HI</display_name>
        </choice>
        <choice>
          <value>IA</value>
          <display_name>IA</display_name>
        </choice>
        <choice>
          <value>ID</value>
          <display_name>ID</display_name>
        </choice>
        <choice>
          <value>IL</value>
          <display_name>IL</display_name>
        </choice>
        <choice>
          <value>IN</value>
          <display_name>IN</display_name>
        </choice>
        <choice>
          <value>KS</value>
          <display_name>KS</display_name>
        </choice>
        <choice>
          <value>KY</value>
          <display_name>KY</display_name>
        </choice>
        <choice>
          <value>LA</value>
          <display_name>LA</display_name>
        </choice>
        <choice>
          <value>MA</value>
          <display_name>MA</display_name>
        </choice>
        <choice>
          <value>MD</value>
          <display_name>MD</display_name>
        </choice>
        <choice>
          <value>ME</value>
          <display_name>ME</display_name>
        </choice>
        <choice>
          <value>MI</value>
          <display_name>MI</display_name>
        </choice>
        <choice>
          <value>MN</value>
          <display_name>MN</display_name>
        </choice>
        <choice>
          <value>MO</value>
          <display_name>MO</display_name>
        </choice>
        <choice>
          <value>MS</value>
          <display_name>MS</display_name>
        </choice>
        <choice>
          <value>MT</value>
          <display_name>MT</display_name>
        </choice>
        <choice>
          <value>NC</value>
          <display_name>NC</display_name>
        </choice>
        <choice>
          <value>ND</value>
          <display_name>ND</display_name>
        </choice>
        <choice>
          <value>NE</value>
          <display_name>NE</display_name>
        </choice>
        <choice>
          <value>NH</value>
          <display_name>NH</display_name>
        </choice>
        <choice>
          <value>NJ</value>
          <display_name>NJ</display_name>
        </choice>
        <choice>
          <value>NM</value>
          <display_name>NM</display_name>
        </choice>
        <choice>
          <value>NV</value>
          <display_name>NV</display_name>
        </choice>
        <choice>
          <value>NY</value>
          <display_name>NY</display_name>
        </choice>
        <choice>
          <value>OH</value>
          <display_name>OH</display_name>
        </choice>
        <choice>
          <value>OK</value>
          <display_name>OK</display_name>
        </choice>
        <choice>
          <value>OR</value>
          <display_name>OR</display_name>
        </choice>
        <choice>
          <value>PA</value>
          <display_name>PA</display_name>
        </choice>
        <choice>
          <value>RI</value>
          <display_name>RI</display_name>
        </choice>
        <choice>
          <value>SC</value>
          <display_name>SC</display_name>
        </choice>
        <choice>
          <value>SD</value>
          <display_name>SD</display_name>
        </choice>
        <choice>
          <value>TN</value>
          <display_name>TN</display_name>
        </choice>
        <choice>
          <value>TX</value>
          <display_name>TX</display_name>
        </choice>
        <choice>
          <value>UT</value>
          <display_name>UT</display_name>
        </choice>
        <choice>
          <value>VA</value>
          <display_name>VA</display_name>
        </choice>
        <choice>
          <value>VT</value>
          <display_name>VT</display_name>
        </choice>
        <choice>
          <value>WA</value>
          <display_name>WA</display_name>
        </choice>
        <choice>
          <value>WI</value>
          <display_name>WI</display_name>
        </choice>
        <choice>
          <value>WV</value>
          <display_name>WV</display_name>
        </choice>
        <choice>
          <value>WY</value>
          <display_name>WY</display_name>
        </choice>
      </choices>
    </argument>
    <argument>
      <name>site_zip_code</name>
      <display_name>Site: Zip Code</display_name>
      <description>Zip code of the home address. Either this or the Weather Station: EnergyPlus Weather (EPW) Filepath input below must be provided.</description>
      <type>String</type>
      <required>false</required>
      <model_dependent>false</model_dependent>
    </argument>
    <argument>
      <name>site_time_zone_utc_offset</name>
      <display_name>Site: Time Zone UTC Offset</display_name>
      <description>Time zone UTC offset of the home address. Must be between -12 and 14. If not provided, the OS-HPXML default (see &lt;a href='https://openstudio-hpxml.readthedocs.io/en/v1.11.0/workflow_inputs.html#hpxml-site'&gt;HPXML Site&lt;/a&gt;) is used.</description>
      <type>Double</type>
      <units>hr</units>
      <required>false</required>
      <model_dependent>false</model_dependent>
    </argument>
    <argument>
      <name>site_elevation</name>
      <display_name>Site: Elevation</display_name>
      <description>Elevation of the home address. If not provided, the OS-HPXML default (see &lt;a href='https://openstudio-hpxml.readthedocs.io/en/v1.11.0/workflow_inputs.html#hpxml-site'&gt;HPXML Site&lt;/a&gt;) is used.</description>
      <type>Double</type>
      <units>ft</units>
      <required>false</required>
      <model_dependent>false</model_dependent>
    </argument>
    <argument>
      <name>site_latitude</name>
      <display_name>Site: Latitude</display_name>
      <description>Latitude of the home address. Must be between -90 and 90. Use negative values for southern hemisphere. If not provided, the OS-HPXML default (see &lt;a href='https://openstudio-hpxml.readthedocs.io/en/v1.11.0/workflow_inputs.html#hpxml-site'&gt;HPXML Site&lt;/a&gt;) is used.</description>
      <type>Double</type>
      <units>deg</units>
      <required>false</required>
      <model_dependent>false</model_dependent>
    </argument>
    <argument>
      <name>site_longitude</name>
      <display_name>Site: Longitude</display_name>
      <description>Longitude of the home address. Must be between -180 and 180. Use negative values for the western hemisphere. If not provided, the OS-HPXML default (see &lt;a href='https://openstudio-hpxml.readthedocs.io/en/v1.11.0/workflow_inputs.html#hpxml-site'&gt;HPXML Site&lt;/a&gt;) is used.</description>
      <type>Double</type>
      <units>deg</units>
      <required>false</required>
      <model_dependent>false</model_dependent>
    </argument>
    <argument>
      <name>weather_station_epw_filepath</name>
      <display_name>Weather Station: EnergyPlus Weather (EPW) Filepath</display_name>
      <description>Path of the EPW file. Either this or the Site: Zip Code input above must be provided.</description>
      <type>String</type>
      <required>false</required>
      <model_dependent>false</model_dependent>
    </argument>
    <argument>
      <name>year_built</name>
      <display_name>Building Construction: Year Built</display_name>
      <description>The year the building was built.</description>
      <type>Integer</type>
      <required>false</required>
      <model_dependent>false</model_dependent>
    </argument>
    <argument>
      <name>unit_multiplier</name>
      <display_name>Building Construction: Unit Multiplier</display_name>
      <description>The number of similar dwelling units. EnergyPlus simulation results will be multiplied this value. If not provided, defaults to 1.</description>
      <type>Integer</type>
      <required>false</required>
      <model_dependent>false</model_dependent>
    </argument>
    <argument>
      <name>geometry_unit_type</name>
      <display_name>Geometry: Unit Type</display_name>
      <description>The type of dwelling unit. Use single-family attached for a dwelling unit with 1 or more stories, attached units to one or both sides, and no units above/below. Use apartment unit for a dwelling unit with 1 story, attached units to one, two, or three sides, and units above and/or below.</description>
      <type>Choice</type>
      <required>true</required>
      <model_dependent>false</model_dependent>
      <default_value>single-family detached</default_value>
      <choices>
        <choice>
          <value>single-family detached</value>
          <display_name>single-family detached</display_name>
        </choice>
        <choice>
          <value>single-family attached</value>
          <display_name>single-family attached</display_name>
        </choice>
        <choice>
          <value>apartment unit</value>
          <display_name>apartment unit</display_name>
        </choice>
        <choice>
          <value>manufactured home</value>
          <display_name>manufactured home</display_name>
        </choice>
      </choices>
    </argument>
    <argument>
      <name>geometry_attached_walls</name>
      <display_name>Geometry: Unit Attached Walls</display_name>
      <description>The location of the attached walls if a dwelling unit of type 'single-family attached' or 'apartment unit'.</description>
      <type>Choice</type>
      <required>false</required>
      <model_dependent>false</model_dependent>
      <default_value>None</default_value>
      <choices>
        <choice>
          <value>None</value>
          <display_name>None</display_name>
        </choice>
        <choice>
          <value>1 Side: Front</value>
          <display_name>1 Side: Front</display_name>
        </choice>
        <choice>
          <value>1 Side: Back</value>
          <display_name>1 Side: Back</display_name>
        </choice>
        <choice>
          <value>1 Side: Left</value>
          <display_name>1 Side: Left</display_name>
        </choice>
        <choice>
          <value>1 Side: Right</value>
          <display_name>1 Side: Right</display_name>
        </choice>
        <choice>
          <value>2 Sides: Front, Left</value>
          <display_name>2 Sides: Front, Left</display_name>
        </choice>
        <choice>
          <value>2 Sides: Front, Right</value>
          <display_name>2 Sides: Front, Right</display_name>
        </choice>
        <choice>
          <value>2 Sides: Back, Left</value>
          <display_name>2 Sides: Back, Left</display_name>
        </choice>
        <choice>
          <value>2 Sides: Back, Right</value>
          <display_name>2 Sides: Back, Right</display_name>
        </choice>
        <choice>
          <value>2 Sides: Front, Back</value>
          <display_name>2 Sides: Front, Back</display_name>
        </choice>
        <choice>
          <value>2 Sides: Left, Right</value>
          <display_name>2 Sides: Left, Right</display_name>
        </choice>
        <choice>
          <value>3 Sides: Front, Back, Left</value>
          <display_name>3 Sides: Front, Back, Left</display_name>
        </choice>
        <choice>
          <value>3 Sides: Front, Back, Right</value>
          <display_name>3 Sides: Front, Back, Right</display_name>
        </choice>
        <choice>
          <value>3 Sides: Front, Left, Right</value>
          <display_name>3 Sides: Front, Left, Right</display_name>
        </choice>
        <choice>
          <value>3 Sides: Back, Left, Right</value>
          <display_name>3 Sides: Back, Left, Right</display_name>
        </choice>
      </choices>
    </argument>
    <argument>
      <name>geometry_unit_num_floors_above_grade</name>
      <display_name>Geometry: Unit Number of Floors Above Grade</display_name>
      <description>The number of floors above grade in the unit. Attic type ConditionedAttic is included. Assumed to be 1 for apartment units.</description>
      <type>Integer</type>
      <units>#</units>
      <required>true</required>
      <model_dependent>false</model_dependent>
      <default_value>2</default_value>
    </argument>
    <argument>
      <name>geometry_unit_cfa</name>
      <display_name>Geometry: Unit Conditioned Floor Area</display_name>
      <description>The total floor area of the unit's conditioned space (including any conditioned basement floor area).</description>
      <type>Double</type>
      <units>ft2</units>
      <required>true</required>
      <model_dependent>false</model_dependent>
      <default_value>2000</default_value>
    </argument>
    <argument>
      <name>geometry_unit_aspect_ratio</name>
      <display_name>Geometry: Unit Aspect Ratio</display_name>
      <description>The ratio of front/back wall length to left/right wall length for the unit, excluding any protruding garage wall area.</description>
      <type>Double</type>
      <units>Frac</units>
      <required>true</required>
      <model_dependent>false</model_dependent>
      <default_value>2</default_value>
    </argument>
    <argument>
      <name>geometry_unit_orientation</name>
      <display_name>Geometry: Unit Orientation</display_name>
      <description>The unit's orientation is measured clockwise from north (e.g., North=0, East=90, South=180, West=270).</description>
      <type>Double</type>
      <units>degrees</units>
      <required>true</required>
      <model_dependent>false</model_dependent>
      <default_value>180</default_value>
    </argument>
    <argument>
      <name>geometry_unit_num_bedrooms</name>
      <display_name>Geometry: Unit Number of Bedrooms</display_name>
      <description>The number of bedrooms in the unit.</description>
      <type>Integer</type>
      <units>#</units>
      <required>true</required>
      <model_dependent>false</model_dependent>
      <default_value>3</default_value>
    </argument>
    <argument>
      <name>geometry_unit_num_bathrooms</name>
      <display_name>Geometry: Unit Number of Bathrooms</display_name>
      <description>The number of bathrooms in the unit. If not provided, the OS-HPXML default (see &lt;a href='https://openstudio-hpxml.readthedocs.io/en/v1.11.0/workflow_inputs.html#hpxml-building-construction'&gt;HPXML Building Construction&lt;/a&gt;) is used.</description>
      <type>Integer</type>
      <units>#</units>
      <required>false</required>
      <model_dependent>false</model_dependent>
    </argument>
    <argument>
      <name>geometry_unit_num_occupants</name>
      <display_name>Geometry: Unit Number of Occupants</display_name>
      <description>The number of occupants in the unit. If not provided, an *asset* calculation is performed assuming standard occupancy, in which various end use defaults (e.g., plug loads, appliances, and hot water usage) are calculated based on Number of Bedrooms and Conditioned Floor Area per ANSI/RESNET/ICC 301. If provided, an *operational* calculation is instead performed in which the end use defaults to reflect real-world data (where possible).</description>
      <type>Double</type>
      <units>#</units>
      <required>false</required>
      <model_dependent>false</model_dependent>
    </argument>
    <argument>
      <name>geometry_building_num_units</name>
      <display_name>Geometry: Building Number of Units</display_name>
      <description>The number of units in the building. Required for single-family attached and apartment units.</description>
      <type>Integer</type>
      <units>#</units>
      <required>false</required>
      <model_dependent>false</model_dependent>
    </argument>
    <argument>
      <name>geometry_average_ceiling_height</name>
      <display_name>Geometry: Average Ceiling Height</display_name>
      <description>Average distance from the floor to the ceiling.</description>
      <type>Double</type>
      <units>ft</units>
      <required>true</required>
      <model_dependent>false</model_dependent>
      <default_value>8</default_value>
    </argument>
    <argument>
      <name>geometry_unit_height_above_grade</name>
      <display_name>Geometry: Unit Height Above Grade</display_name>
      <description>Describes the above-grade height of apartment units on upper floors or homes above ambient or belly-and-wing foundations. It is defined as the height of the lowest conditioned floor above grade and is used to calculate the wind speed for the infiltration model. If not provided, the OS-HPXML default (see &lt;a href='https://openstudio-hpxml.readthedocs.io/en/v1.11.0/workflow_inputs.html#hpxml-building-construction'&gt;HPXML Building Construction&lt;/a&gt;) is used.</description>
      <type>Double</type>
      <units>ft</units>
      <required>false</required>
      <model_dependent>false</model_dependent>
    </argument>
    <argument>
      <name>geometry_garage_width</name>
      <display_name>Geometry: Garage Width</display_name>
      <description>The width of the garage. Enter zero for no garage. Only applies to single-family detached units.</description>
      <type>Double</type>
      <units>ft</units>
      <required>true</required>
      <model_dependent>false</model_dependent>
      <default_value>0</default_value>
    </argument>
    <argument>
      <name>geometry_garage_depth</name>
      <display_name>Geometry: Garage Depth</display_name>
      <description>The depth of the garage. Only applies to single-family detached units.</description>
      <type>Double</type>
      <units>ft</units>
      <required>true</required>
      <model_dependent>false</model_dependent>
      <default_value>20</default_value>
    </argument>
    <argument>
      <name>geometry_garage_protrusion</name>
      <display_name>Geometry: Garage Protrusion</display_name>
      <description>The fraction of the garage that is protruding from the conditioned space. Only applies to single-family detached units.</description>
      <type>Double</type>
      <units>Frac</units>
      <required>true</required>
      <model_dependent>false</model_dependent>
      <default_value>0</default_value>
    </argument>
    <argument>
      <name>geometry_garage_position</name>
      <display_name>Geometry: Garage Position</display_name>
      <description>The position of the garage. Only applies to single-family detached units.</description>
      <type>Choice</type>
      <required>true</required>
      <model_dependent>false</model_dependent>
      <default_value>Right</default_value>
      <choices>
        <choice>
          <value>Right</value>
          <display_name>Right</display_name>
        </choice>
        <choice>
          <value>Left</value>
          <display_name>Left</display_name>
        </choice>
      </choices>
    </argument>
    <argument>
      <name>geometry_foundation_type</name>
      <display_name>Geometry: Foundation Type</display_name>
      <description>The foundation type of the building. Foundation types ConditionedBasement and ConditionedCrawlspace are not allowed for apartment units.</description>
      <type>Choice</type>
      <required>true</required>
      <model_dependent>false</model_dependent>
      <default_value>SlabOnGrade</default_value>
      <choices>
        <choice>
          <value>SlabOnGrade</value>
          <display_name>SlabOnGrade</display_name>
        </choice>
        <choice>
          <value>VentedCrawlspace</value>
          <display_name>VentedCrawlspace</display_name>
        </choice>
        <choice>
          <value>UnventedCrawlspace</value>
          <display_name>UnventedCrawlspace</display_name>
        </choice>
        <choice>
          <value>ConditionedCrawlspace</value>
          <display_name>ConditionedCrawlspace</display_name>
        </choice>
        <choice>
          <value>UnconditionedBasement</value>
          <display_name>UnconditionedBasement</display_name>
        </choice>
        <choice>
          <value>ConditionedBasement</value>
          <display_name>ConditionedBasement</display_name>
        </choice>
        <choice>
          <value>Ambient</value>
          <display_name>Ambient</display_name>
        </choice>
        <choice>
          <value>AboveApartment</value>
          <display_name>AboveApartment</display_name>
        </choice>
        <choice>
          <value>BellyAndWingWithSkirt</value>
          <display_name>BellyAndWingWithSkirt</display_name>
        </choice>
        <choice>
          <value>BellyAndWingNoSkirt</value>
          <display_name>BellyAndWingNoSkirt</display_name>
        </choice>
      </choices>
    </argument>
    <argument>
      <name>geometry_foundation_height</name>
      <display_name>Geometry: Foundation Height</display_name>
      <description>The height of the foundation (e.g., 3ft for crawlspace, 8ft for basement). Only applies to basements/crawlspaces.</description>
      <type>Double</type>
      <units>ft</units>
      <required>true</required>
      <model_dependent>false</model_dependent>
      <default_value>0</default_value>
    </argument>
    <argument>
      <name>geometry_foundation_height_above_grade</name>
      <display_name>Geometry: Foundation Height Above Grade</display_name>
      <description>The depth above grade of the foundation wall. Only applies to basements/crawlspaces.</description>
      <type>Double</type>
      <units>ft</units>
      <required>true</required>
      <model_dependent>false</model_dependent>
      <default_value>0</default_value>
    </argument>
    <argument>
      <name>geometry_rim_joist_height</name>
      <display_name>Geometry: Rim Joist Height</display_name>
      <description>The height of the rim joists. Only applies to basements/crawlspaces.</description>
      <type>Double</type>
      <units>in</units>
      <required>false</required>
      <model_dependent>false</model_dependent>
    </argument>
    <argument>
      <name>geometry_attic_type</name>
      <display_name>Geometry: Attic Type</display_name>
      <description>The attic type of the building. Attic type ConditionedAttic is not allowed for apartment units.</description>
      <type>Choice</type>
      <required>true</required>
      <model_dependent>false</model_dependent>
      <default_value>VentedAttic</default_value>
      <choices>
        <choice>
          <value>FlatRoof</value>
          <display_name>FlatRoof</display_name>
        </choice>
        <choice>
          <value>VentedAttic</value>
          <display_name>VentedAttic</display_name>
        </choice>
        <choice>
          <value>UnventedAttic</value>
          <display_name>UnventedAttic</display_name>
        </choice>
        <choice>
          <value>ConditionedAttic</value>
          <display_name>ConditionedAttic</display_name>
        </choice>
        <choice>
          <value>BelowApartment</value>
          <display_name>BelowApartment</display_name>
        </choice>
      </choices>
    </argument>
    <argument>
      <name>geometry_roof_type</name>
      <display_name>Geometry: Roof Type</display_name>
      <description>The roof type of the building. Ignored if the building has a flat roof.</description>
      <type>Choice</type>
      <required>true</required>
      <model_dependent>false</model_dependent>
      <default_value>gable</default_value>
      <choices>
        <choice>
          <value>gable</value>
          <display_name>gable</display_name>
        </choice>
        <choice>
          <value>hip</value>
          <display_name>hip</display_name>
        </choice>
      </choices>
    </argument>
    <argument>
      <name>geometry_roof_pitch</name>
      <display_name>Geometry: Roof Pitch</display_name>
      <description>The roof pitch of the attic. Ignored if the building has a flat roof.</description>
      <type>Choice</type>
      <required>true</required>
      <model_dependent>false</model_dependent>
      <default_value>6:12</default_value>
      <choices>
        <choice>
          <value>1:12</value>
          <display_name>1:12</display_name>
        </choice>
        <choice>
          <value>2:12</value>
          <display_name>2:12</display_name>
        </choice>
        <choice>
          <value>3:12</value>
          <display_name>3:12</display_name>
        </choice>
        <choice>
          <value>4:12</value>
          <display_name>4:12</display_name>
        </choice>
        <choice>
          <value>5:12</value>
          <display_name>5:12</display_name>
        </choice>
        <choice>
          <value>6:12</value>
          <display_name>6:12</display_name>
        </choice>
        <choice>
          <value>7:12</value>
          <display_name>7:12</display_name>
        </choice>
        <choice>
          <value>8:12</value>
          <display_name>8:12</display_name>
        </choice>
        <choice>
          <value>9:12</value>
          <display_name>9:12</display_name>
        </choice>
        <choice>
          <value>10:12</value>
          <display_name>10:12</display_name>
        </choice>
        <choice>
          <value>11:12</value>
          <display_name>11:12</display_name>
        </choice>
        <choice>
          <value>12:12</value>
          <display_name>12:12</display_name>
        </choice>
      </choices>
    </argument>
    <argument>
      <name>geometry_eaves_depth</name>
      <display_name>Geometry: Eaves Depth</display_name>
      <description>The eaves depth of the roof.</description>
      <type>Double</type>
      <units>ft</units>
      <required>true</required>
      <model_dependent>false</model_dependent>
      <default_value>2</default_value>
    </argument>
    <argument>
      <name>geometry_neighbor_buildings</name>
      <display_name>Geometry: Neighbor Buildings</display_name>
      <description>The presence and geometry of neighboring buildings, for shading purposes.</description>
      <type>Choice</type>
      <required>false</required>
      <model_dependent>false</model_dependent>
      <default_value>None</default_value>
      <choices>
        <choice>
          <value>None</value>
          <display_name>None</display_name>
        </choice>
        <choice>
          <value>Left/Right at 5ft</value>
          <display_name>Left/Right at 5ft</display_name>
        </choice>
        <choice>
          <value>Left/Right at 10ft</value>
          <display_name>Left/Right at 10ft</display_name>
        </choice>
        <choice>
          <value>Left/Right at 15ft</value>
          <display_name>Left/Right at 15ft</display_name>
        </choice>
        <choice>
          <value>Left/Right at 20ft</value>
          <display_name>Left/Right at 20ft</display_name>
        </choice>
        <choice>
          <value>Left/Right at 25ft</value>
          <display_name>Left/Right at 25ft</display_name>
        </choice>
        <choice>
          <value>Left at 5ft</value>
          <display_name>Left at 5ft</display_name>
        </choice>
        <choice>
          <value>Left at 10ft</value>
          <display_name>Left at 10ft</display_name>
        </choice>
        <choice>
          <value>Left at 15ft</value>
          <display_name>Left at 15ft</display_name>
        </choice>
        <choice>
          <value>Left at 20ft</value>
          <display_name>Left at 20ft</display_name>
        </choice>
        <choice>
          <value>Left at 25ft</value>
          <display_name>Left at 25ft</display_name>
        </choice>
        <choice>
          <value>Right at 5ft</value>
          <display_name>Right at 5ft</display_name>
        </choice>
        <choice>
          <value>Right at 10ft</value>
          <display_name>Right at 10ft</display_name>
        </choice>
        <choice>
          <value>Right at 15ft</value>
          <display_name>Right at 15ft</display_name>
        </choice>
        <choice>
          <value>Right at 20ft</value>
          <display_name>Right at 20ft</display_name>
        </choice>
        <choice>
          <value>Right at 25ft</value>
          <display_name>Right at 25ft</display_name>
        </choice>
        <choice>
          <value>Detailed Example: Left/Right at 25ft, Front/Back at 80ft, 12ft Height</value>
          <display_name>Detailed Example: Left/Right at 25ft, Front/Back at 80ft, 12ft Height</display_name>
        </choice>
      </choices>
    </argument>
    <argument>
      <name>floor_over_foundation_assembly_r</name>
      <display_name>Floor: Over Foundation Assembly R-value</display_name>
      <description>Assembly R-value for the floor over the foundation. Ignored if the building has a slab-on-grade foundation.</description>
      <type>Double</type>
      <units>F-ft2-hr/Btu</units>
      <required>true</required>
      <model_dependent>false</model_dependent>
      <default_value>28.1</default_value>
    </argument>
    <argument>
      <name>floor_over_garage_assembly_r</name>
      <display_name>Floor: Over Garage Assembly R-value</display_name>
      <description>Assembly R-value for the floor over the garage. Ignored unless the building has a garage under conditioned space.</description>
      <type>Double</type>
      <units>F-ft2-hr/Btu</units>
      <required>true</required>
      <model_dependent>false</model_dependent>
      <default_value>28.1</default_value>
    </argument>
    <argument>
      <name>floor_type</name>
      <display_name>Floor: Type</display_name>
      <description>The type of floors.</description>
      <type>Choice</type>
      <required>true</required>
      <model_dependent>false</model_dependent>
      <default_value>WoodFrame</default_value>
      <choices>
        <choice>
          <value>WoodFrame</value>
          <display_name>WoodFrame</display_name>
        </choice>
        <choice>
          <value>StructuralInsulatedPanel</value>
          <display_name>StructuralInsulatedPanel</display_name>
        </choice>
        <choice>
          <value>SolidConcrete</value>
          <display_name>SolidConcrete</display_name>
        </choice>
        <choice>
          <value>SteelFrame</value>
          <display_name>SteelFrame</display_name>
        </choice>
      </choices>
    </argument>
    <argument>
      <name>enclosure_foundation_wall</name>
      <display_name>Enclosure: Foundation Wall</display_name>
      <description>The type of foundation wall.</description>
      <type>Choice</type>
      <required>true</required>
      <model_dependent>false</model_dependent>
      <default_value>Solid Concrete, Uninsulated</default_value>
      <choices>
        <choice>
          <value>Solid Concrete, Uninsulated</value>
          <display_name>Solid Concrete, Uninsulated</display_name>
        </choice>
        <choice>
          <value>Solid Concrete, Half Wall, R-5</value>
          <display_name>Solid Concrete, Half Wall, R-5</display_name>
        </choice>
        <choice>
          <value>Solid Concrete, Half Wall, R-10</value>
          <display_name>Solid Concrete, Half Wall, R-10</display_name>
        </choice>
        <choice>
          <value>Solid Concrete, Half Wall, R-15</value>
          <display_name>Solid Concrete, Half Wall, R-15</display_name>
        </choice>
        <choice>
          <value>Solid Concrete, Half Wall, R-20</value>
          <display_name>Solid Concrete, Half Wall, R-20</display_name>
        </choice>
        <choice>
          <value>Solid Concrete, Whole Wall, R-5</value>
          <display_name>Solid Concrete, Whole Wall, R-5</display_name>
        </choice>
        <choice>
          <value>Solid Concrete, Whole Wall, R-10</value>
          <display_name>Solid Concrete, Whole Wall, R-10</display_name>
        </choice>
        <choice>
          <value>Solid Concrete, Whole Wall, R-10.2, Interior</value>
          <display_name>Solid Concrete, Whole Wall, R-10.2, Interior</display_name>
        </choice>
        <choice>
          <value>Solid Concrete, Whole Wall, R-15</value>
          <display_name>Solid Concrete, Whole Wall, R-15</display_name>
        </choice>
        <choice>
          <value>Solid Concrete, Whole Wall, R-20</value>
          <display_name>Solid Concrete, Whole Wall, R-20</display_name>
        </choice>
        <choice>
          <value>Solid Concrete, Assembly R-10.69</value>
          <display_name>Solid Concrete, Assembly R-10.69</display_name>
        </choice>
        <choice>
          <value>Concrete Block Foam Core, Whole Wall, R-18.9</value>
          <display_name>Concrete Block Foam Core, Whole Wall, R-18.9</display_name>
        </choice>
      </choices>
    </argument>
    <argument>
      <name>rim_joist_assembly_r</name>
      <display_name>Rim Joist: Assembly R-value</display_name>
      <description>Assembly R-value for the rim joists. Only applies to basements/crawlspaces. Required if a rim joist height is provided.</description>
      <type>Double</type>
      <units>F-ft2-hr/Btu</units>
      <required>false</required>
      <model_dependent>false</model_dependent>
    </argument>
    <argument>
      <name>enclosure_slab</name>
      <display_name>Enclosure: Slab</display_name>
      <description>The type of slab. Applies to slab-on-grade and basement/crawlspace foundations. Under Slab insulation is placed horizontally from the edge of the slab inward. Perimeter insulation is placed vertically from the top of the slab downward. Whole Slab insulation is placed horizontally below the entire slab area.</description>
      <type>Choice</type>
      <required>false</required>
      <model_dependent>false</model_dependent>
      <default_value>Uninsulated</default_value>
      <choices>
        <choice>
          <value>Uninsulated</value>
          <display_name>Uninsulated</display_name>
        </choice>
        <choice>
          <value>Under Slab, 2ft, R-5</value>
          <display_name>Under Slab, 2ft, R-5</display_name>
        </choice>
        <choice>
          <value>Under Slab, 2ft, R-10</value>
          <display_name>Under Slab, 2ft, R-10</display_name>
        </choice>
        <choice>
          <value>Under Slab, 2ft, R-15</value>
          <display_name>Under Slab, 2ft, R-15</display_name>
        </choice>
        <choice>
          <value>Under Slab, 2ft, R-20</value>
          <display_name>Under Slab, 2ft, R-20</display_name>
        </choice>
        <choice>
          <value>Under Slab, 4ft, R-5</value>
          <display_name>Under Slab, 4ft, R-5</display_name>
        </choice>
        <choice>
          <value>Under Slab, 4ft, R-10</value>
          <display_name>Under Slab, 4ft, R-10</display_name>
        </choice>
        <choice>
          <value>Under Slab, 4ft, R-15</value>
          <display_name>Under Slab, 4ft, R-15</display_name>
        </choice>
        <choice>
          <value>Under Slab, 4ft, R-20</value>
          <display_name>Under Slab, 4ft, R-20</display_name>
        </choice>
        <choice>
          <value>Perimeter, 2ft, R-5</value>
          <display_name>Perimeter, 2ft, R-5</display_name>
        </choice>
        <choice>
          <value>Perimeter, 2ft, R-10</value>
          <display_name>Perimeter, 2ft, R-10</display_name>
        </choice>
        <choice>
          <value>Perimeter, 2ft, R-15</value>
          <display_name>Perimeter, 2ft, R-15</display_name>
        </choice>
        <choice>
          <value>Perimeter, 2ft, R-20</value>
          <display_name>Perimeter, 2ft, R-20</display_name>
        </choice>
        <choice>
          <value>Perimeter, 4ft, R-5</value>
          <display_name>Perimeter, 4ft, R-5</display_name>
        </choice>
        <choice>
          <value>Perimeter, 4ft, R-10</value>
          <display_name>Perimeter, 4ft, R-10</display_name>
        </choice>
        <choice>
          <value>Perimeter, 4ft, R-15</value>
          <display_name>Perimeter, 4ft, R-15</display_name>
        </choice>
        <choice>
          <value>Perimeter, 4ft, R-20</value>
          <display_name>Perimeter, 4ft, R-20</display_name>
        </choice>
        <choice>
          <value>Whole Slab, R-5</value>
          <display_name>Whole Slab, R-5</display_name>
        </choice>
        <choice>
          <value>Whole Slab, R-10</value>
          <display_name>Whole Slab, R-10</display_name>
        </choice>
        <choice>
          <value>Whole Slab, R-15</value>
          <display_name>Whole Slab, R-15</display_name>
        </choice>
        <choice>
          <value>Whole Slab, R-20</value>
          <display_name>Whole Slab, R-20</display_name>
        </choice>
        <choice>
          <value>Whole Slab, R-30</value>
          <display_name>Whole Slab, R-30</display_name>
        </choice>
        <choice>
          <value>Whole Slab, R-40</value>
          <display_name>Whole Slab, R-40</display_name>
        </choice>
      </choices>
    </argument>
    <argument>
      <name>enclosure_slab_carpet</name>
      <display_name>Enclosure: Slab Carpet</display_name>
      <description>The amount of slab floor area that is carpeted.</description>
      <type>Choice</type>
      <required>false</required>
      <model_dependent>false</model_dependent>
      <choices>
        <choice>
          <value>0% Carpet</value>
          <display_name>0% Carpet</display_name>
        </choice>
        <choice>
          <value>20% Carpet</value>
          <display_name>20% Carpet</display_name>
        </choice>
        <choice>
          <value>40% Carpet</value>
          <display_name>40% Carpet</display_name>
        </choice>
        <choice>
          <value>60% Carpet</value>
          <display_name>60% Carpet</display_name>
        </choice>
        <choice>
          <value>80% Carpet</value>
          <display_name>80% Carpet</display_name>
        </choice>
        <choice>
          <value>100% Carpet</value>
          <display_name>100% Carpet</display_name>
        </choice>
        <choice>
          <value>100% Carpet, R-2.08</value>
          <display_name>100% Carpet, R-2.08</display_name>
        </choice>
        <choice>
          <value>100% Carpet, R-2.5</value>
          <display_name>100% Carpet, R-2.5</display_name>
        </choice>
      </choices>
    </argument>
    <argument>
      <name>ceiling_assembly_r</name>
      <display_name>Ceiling: Assembly R-value</display_name>
      <description>Assembly R-value for the ceiling (attic floor).</description>
      <type>Double</type>
      <units>F-ft2-hr/Btu</units>
      <required>true</required>
      <model_dependent>false</model_dependent>
      <default_value>31.6</default_value>
    </argument>
    <argument>
      <name>enclosure_roof_material</name>
      <display_name>Enclosure: Roof Material</display_name>
      <description>The material type/color of the roof. If not provided, the OS-HPXML default (see &lt;a href='https://openstudio-hpxml.readthedocs.io/en/v1.11.0/workflow_inputs.html#hpxml-roofs'&gt;HPXML Roofs&lt;/a&gt;) is used.</description>
      <type>Choice</type>
      <required>false</required>
      <model_dependent>false</model_dependent>
      <choices>
        <choice>
          <value>Asphalt/Fiberglass Shingles, Dark</value>
          <display_name>Asphalt/Fiberglass Shingles, Dark</display_name>
        </choice>
        <choice>
          <value>Asphalt/Fiberglass Shingles, Medium Dark</value>
          <display_name>Asphalt/Fiberglass Shingles, Medium Dark</display_name>
        </choice>
        <choice>
          <value>Asphalt/Fiberglass Shingles, Medium</value>
          <display_name>Asphalt/Fiberglass Shingles, Medium</display_name>
        </choice>
        <choice>
          <value>Asphalt/Fiberglass Shingles, Light</value>
          <display_name>Asphalt/Fiberglass Shingles, Light</display_name>
        </choice>
        <choice>
          <value>Asphalt/Fiberglass Shingles, Reflective</value>
          <display_name>Asphalt/Fiberglass Shingles, Reflective</display_name>
        </choice>
        <choice>
          <value>Tile/Slate, Dark</value>
          <display_name>Tile/Slate, Dark</display_name>
        </choice>
        <choice>
          <value>Tile/Slate, Medium Dark</value>
          <display_name>Tile/Slate, Medium Dark</display_name>
        </choice>
        <choice>
          <value>Tile/Slate, Medium</value>
          <display_name>Tile/Slate, Medium</display_name>
        </choice>
        <choice>
          <value>Tile/Slate, Light</value>
          <display_name>Tile/Slate, Light</display_name>
        </choice>
        <choice>
          <value>Tile/Slate, Reflective</value>
          <display_name>Tile/Slate, Reflective</display_name>
        </choice>
        <choice>
          <value>Metal, Dark</value>
          <display_name>Metal, Dark</display_name>
        </choice>
        <choice>
          <value>Metal, Medium Dark</value>
          <display_name>Metal, Medium Dark</display_name>
        </choice>
        <choice>
          <value>Metal, Medium</value>
          <display_name>Metal, Medium</display_name>
        </choice>
        <choice>
          <value>Metal, Light</value>
          <display_name>Metal, Light</display_name>
        </choice>
        <choice>
          <value>Metal, Reflective</value>
          <display_name>Metal, Reflective</display_name>
        </choice>
        <choice>
          <value>Wood Shingles/Shakes, Dark</value>
          <display_name>Wood Shingles/Shakes, Dark</display_name>
        </choice>
        <choice>
          <value>Wood Shingles/Shakes, Medium Dark</value>
          <display_name>Wood Shingles/Shakes, Medium Dark</display_name>
        </choice>
        <choice>
          <value>Wood Shingles/Shakes, Medium</value>
          <display_name>Wood Shingles/Shakes, Medium</display_name>
        </choice>
        <choice>
          <value>Wood Shingles/Shakes, Light</value>
          <display_name>Wood Shingles/Shakes, Light</display_name>
        </choice>
        <choice>
          <value>Wood Shingles/Shakes, Reflective</value>
          <display_name>Wood Shingles/Shakes, Reflective</display_name>
        </choice>
        <choice>
          <value>Shingles, Dark</value>
          <display_name>Shingles, Dark</display_name>
        </choice>
        <choice>
          <value>Shingles, Medium Dark</value>
          <display_name>Shingles, Medium Dark</display_name>
        </choice>
        <choice>
          <value>Shingles, Medium</value>
          <display_name>Shingles, Medium</display_name>
        </choice>
        <choice>
          <value>Shingles, Light</value>
          <display_name>Shingles, Light</display_name>
        </choice>
        <choice>
          <value>Shingles, Reflective</value>
          <display_name>Shingles, Reflective</display_name>
        </choice>
        <choice>
          <value>Synthetic Sheeting, Dark</value>
          <display_name>Synthetic Sheeting, Dark</display_name>
        </choice>
        <choice>
          <value>Synthetic Sheeting, Medium Dark</value>
          <display_name>Synthetic Sheeting, Medium Dark</display_name>
        </choice>
        <choice>
          <value>Synthetic Sheeting, Medium</value>
          <display_name>Synthetic Sheeting, Medium</display_name>
        </choice>
        <choice>
          <value>Synthetic Sheeting, Light</value>
          <display_name>Synthetic Sheeting, Light</display_name>
        </choice>
        <choice>
          <value>Synthetic Sheeting, Reflective</value>
          <display_name>Synthetic Sheeting, Reflective</display_name>
        </choice>
        <choice>
          <value>EPS Sheathing, Dark</value>
          <display_name>EPS Sheathing, Dark</display_name>
        </choice>
        <choice>
          <value>EPS Sheathing, Medium Dark</value>
          <display_name>EPS Sheathing, Medium Dark</display_name>
        </choice>
        <choice>
          <value>EPS Sheathing, Medium</value>
          <display_name>EPS Sheathing, Medium</display_name>
        </choice>
        <choice>
          <value>EPS Sheathing, Light</value>
          <display_name>EPS Sheathing, Light</display_name>
        </choice>
        <choice>
          <value>EPS Sheathing, Reflective</value>
          <display_name>EPS Sheathing, Reflective</display_name>
        </choice>
        <choice>
          <value>Concrete, Dark</value>
          <display_name>Concrete, Dark</display_name>
        </choice>
        <choice>
          <value>Concrete, Medium Dark</value>
          <display_name>Concrete, Medium Dark</display_name>
        </choice>
        <choice>
          <value>Concrete, Medium</value>
          <display_name>Concrete, Medium</display_name>
        </choice>
        <choice>
          <value>Concrete, Light</value>
          <display_name>Concrete, Light</display_name>
        </choice>
        <choice>
          <value>Concrete, Reflective</value>
          <display_name>Concrete, Reflective</display_name>
        </choice>
        <choice>
          <value>Cool Roof</value>
          <display_name>Cool Roof</display_name>
        </choice>
        <choice>
          <value>0.2 Solar Absorptance</value>
          <display_name>0.2 Solar Absorptance</display_name>
        </choice>
        <choice>
          <value>0.4 Solar Absorptance</value>
          <display_name>0.4 Solar Absorptance</display_name>
        </choice>
        <choice>
          <value>0.6 Solar Absorptance</value>
          <display_name>0.6 Solar Absorptance</display_name>
        </choice>
        <choice>
          <value>0.75 Solar Absorptance</value>
          <display_name>0.75 Solar Absorptance</display_name>
        </choice>
      </choices>
    </argument>
    <argument>
      <name>roof_assembly_r</name>
      <display_name>Roof: Assembly R-value</display_name>
      <description>Assembly R-value of the roof.</description>
      <type>Double</type>
      <units>F-ft2-hr/Btu</units>
      <required>true</required>
      <model_dependent>false</model_dependent>
      <default_value>2.3</default_value>
    </argument>
    <argument>
      <name>radiant_barrier_attic_location</name>
      <display_name>Attic: Radiant Barrier Location</display_name>
      <description>The location of the radiant barrier in the attic.</description>
      <type>Choice</type>
      <required>false</required>
      <model_dependent>false</model_dependent>
      <choices>
        <choice>
          <value>none</value>
          <display_name>none</display_name>
        </choice>
        <choice>
          <value>Attic roof only</value>
          <display_name>Attic roof only</display_name>
        </choice>
        <choice>
          <value>Attic roof and gable walls</value>
          <display_name>Attic roof and gable walls</display_name>
        </choice>
        <choice>
          <value>Attic floor</value>
          <display_name>Attic floor</display_name>
        </choice>
      </choices>
    </argument>
    <argument>
      <name>radiant_barrier_grade</name>
      <display_name>Attic: Radiant Barrier Grade</display_name>
      <description>The grade of the radiant barrier in the attic. If not provided, the OS-HPXML default (see &lt;a href='https://openstudio-hpxml.readthedocs.io/en/v1.11.0/workflow_inputs.html#hpxml-roofs'&gt;HPXML Roofs&lt;/a&gt;) is used.</description>
      <type>Choice</type>
      <required>false</required>
      <model_dependent>false</model_dependent>
      <choices>
        <choice>
          <value>1</value>
          <display_name>1</display_name>
        </choice>
        <choice>
          <value>2</value>
          <display_name>2</display_name>
        </choice>
        <choice>
          <value>3</value>
          <display_name>3</display_name>
        </choice>
      </choices>
    </argument>
    <argument>
      <name>wall_type</name>
      <display_name>Wall: Type</display_name>
      <description>The type of walls.</description>
      <type>Choice</type>
      <required>true</required>
      <model_dependent>false</model_dependent>
      <default_value>WoodStud</default_value>
      <choices>
        <choice>
          <value>WoodStud</value>
          <display_name>WoodStud</display_name>
        </choice>
        <choice>
          <value>ConcreteMasonryUnit</value>
          <display_name>ConcreteMasonryUnit</display_name>
        </choice>
        <choice>
          <value>DoubleWoodStud</value>
          <display_name>DoubleWoodStud</display_name>
        </choice>
        <choice>
          <value>InsulatedConcreteForms</value>
          <display_name>InsulatedConcreteForms</display_name>
        </choice>
        <choice>
          <value>LogWall</value>
          <display_name>LogWall</display_name>
        </choice>
        <choice>
          <value>StructuralInsulatedPanel</value>
          <display_name>StructuralInsulatedPanel</display_name>
        </choice>
        <choice>
          <value>SolidConcrete</value>
          <display_name>SolidConcrete</display_name>
        </choice>
        <choice>
          <value>SteelFrame</value>
          <display_name>SteelFrame</display_name>
        </choice>
        <choice>
          <value>Stone</value>
          <display_name>Stone</display_name>
        </choice>
        <choice>
          <value>StrawBale</value>
          <display_name>StrawBale</display_name>
        </choice>
        <choice>
          <value>StructuralBrick</value>
          <display_name>StructuralBrick</display_name>
        </choice>
      </choices>
    </argument>
    <argument>
      <name>enclosure_wall_siding</name>
      <display_name>Enclosure: Wall Siding</display_name>
      <description>The siding type/color of the walls. Also applies to rim joists. If not provided, the OS-HPXML default (see &lt;a href='https://openstudio-hpxml.readthedocs.io/en/v1.11.0/workflow_inputs.html#hpxml-walls'&gt;HPXML Walls&lt;/a&gt;) is used.</description>
      <type>Choice</type>
      <required>false</required>
      <model_dependent>false</model_dependent>
      <choices>
        <choice>
          <value>None</value>
          <display_name>None</display_name>
        </choice>
        <choice>
          <value>Aluminum, Dark</value>
          <display_name>Aluminum, Dark</display_name>
        </choice>
        <choice>
          <value>Aluminum, Medium</value>
          <display_name>Aluminum, Medium</display_name>
        </choice>
        <choice>
          <value>Aluminum, Medium Dark</value>
          <display_name>Aluminum, Medium Dark</display_name>
        </choice>
        <choice>
          <value>Aluminum, Light</value>
          <display_name>Aluminum, Light</display_name>
        </choice>
        <choice>
          <value>Aluminum, Reflective</value>
          <display_name>Aluminum, Reflective</display_name>
        </choice>
        <choice>
          <value>Brick, Dark</value>
          <display_name>Brick, Dark</display_name>
        </choice>
        <choice>
          <value>Brick, Medium</value>
          <display_name>Brick, Medium</display_name>
        </choice>
        <choice>
          <value>Brick, Medium Dark</value>
          <display_name>Brick, Medium Dark</display_name>
        </choice>
        <choice>
          <value>Brick, Light</value>
          <display_name>Brick, Light</display_name>
        </choice>
        <choice>
          <value>Brick, Reflective</value>
          <display_name>Brick, Reflective</display_name>
        </choice>
        <choice>
          <value>Fiber-Cement, Dark</value>
          <display_name>Fiber-Cement, Dark</display_name>
        </choice>
        <choice>
          <value>Fiber-Cement, Medium</value>
          <display_name>Fiber-Cement, Medium</display_name>
        </choice>
        <choice>
          <value>Fiber-Cement, Medium Dark</value>
          <display_name>Fiber-Cement, Medium Dark</display_name>
        </choice>
        <choice>
          <value>Fiber-Cement, Light</value>
          <display_name>Fiber-Cement, Light</display_name>
        </choice>
        <choice>
          <value>Fiber-Cement, Reflective</value>
          <display_name>Fiber-Cement, Reflective</display_name>
        </choice>
        <choice>
          <value>Asbestos, Dark</value>
          <display_name>Asbestos, Dark</display_name>
        </choice>
        <choice>
          <value>Asbestos, Medium</value>
          <display_name>Asbestos, Medium</display_name>
        </choice>
        <choice>
          <value>Asbestos, Medium Dark</value>
          <display_name>Asbestos, Medium Dark</display_name>
        </choice>
        <choice>
          <value>Asbestos, Light</value>
          <display_name>Asbestos, Light</display_name>
        </choice>
        <choice>
          <value>Asbestos, Reflective</value>
          <display_name>Asbestos, Reflective</display_name>
        </choice>
        <choice>
          <value>Composition Shingle, Dark</value>
          <display_name>Composition Shingle, Dark</display_name>
        </choice>
        <choice>
          <value>Composition Shingle, Medium</value>
          <display_name>Composition Shingle, Medium</display_name>
        </choice>
        <choice>
          <value>Composition Shingle, Medium Dark</value>
          <display_name>Composition Shingle, Medium Dark</display_name>
        </choice>
        <choice>
          <value>Composition Shingle, Light</value>
          <display_name>Composition Shingle, Light</display_name>
        </choice>
        <choice>
          <value>Composition Shingle, Reflective</value>
          <display_name>Composition Shingle, Reflective</display_name>
        </choice>
        <choice>
          <value>Stucco, Dark</value>
          <display_name>Stucco, Dark</display_name>
        </choice>
        <choice>
          <value>Stucco, Medium</value>
          <display_name>Stucco, Medium</display_name>
        </choice>
        <choice>
          <value>Stucco, Medium Dark</value>
          <display_name>Stucco, Medium Dark</display_name>
        </choice>
        <choice>
          <value>Stucco, Light</value>
          <display_name>Stucco, Light</display_name>
        </choice>
        <choice>
          <value>Stucco, Reflective</value>
          <display_name>Stucco, Reflective</display_name>
        </choice>
        <choice>
          <value>Vinyl, Dark</value>
          <display_name>Vinyl, Dark</display_name>
        </choice>
        <choice>
          <value>Vinyl, Medium</value>
          <display_name>Vinyl, Medium</display_name>
        </choice>
        <choice>
          <value>Vinyl, Medium Dark</value>
          <display_name>Vinyl, Medium Dark</display_name>
        </choice>
        <choice>
          <value>Vinyl, Light</value>
          <display_name>Vinyl, Light</display_name>
        </choice>
        <choice>
          <value>Vinyl, Reflective</value>
          <display_name>Vinyl, Reflective</display_name>
        </choice>
        <choice>
          <value>Wood, Dark</value>
          <display_name>Wood, Dark</display_name>
        </choice>
        <choice>
          <value>Wood, Medium</value>
          <display_name>Wood, Medium</display_name>
        </choice>
        <choice>
          <value>Wood, Medium Dark</value>
          <display_name>Wood, Medium Dark</display_name>
        </choice>
        <choice>
          <value>Wood, Light</value>
          <display_name>Wood, Light</display_name>
        </choice>
        <choice>
          <value>Wood, Reflective</value>
          <display_name>Wood, Reflective</display_name>
        </choice>
        <choice>
          <value>Synthetic Stucco, Dark</value>
          <display_name>Synthetic Stucco, Dark</display_name>
        </choice>
        <choice>
          <value>Synthetic Stucco, Medium</value>
          <display_name>Synthetic Stucco, Medium</display_name>
        </choice>
        <choice>
          <value>Synthetic Stucco, Medium Dark</value>
          <display_name>Synthetic Stucco, Medium Dark</display_name>
        </choice>
        <choice>
          <value>Synthetic Stucco, Light</value>
          <display_name>Synthetic Stucco, Light</display_name>
        </choice>
        <choice>
          <value>Synthetic Stucco, Reflective</value>
          <display_name>Synthetic Stucco, Reflective</display_name>
        </choice>
        <choice>
          <value>Masonite, Dark</value>
          <display_name>Masonite, Dark</display_name>
        </choice>
        <choice>
          <value>Masonite, Medium</value>
          <display_name>Masonite, Medium</display_name>
        </choice>
        <choice>
          <value>Masonite, Medium Dark</value>
          <display_name>Masonite, Medium Dark</display_name>
        </choice>
        <choice>
          <value>Masonite, Light</value>
          <display_name>Masonite, Light</display_name>
        </choice>
        <choice>
          <value>Masonite, Reflective</value>
          <display_name>Masonite, Reflective</display_name>
        </choice>
        <choice>
          <value>0.2 Solar Absorptance</value>
          <display_name>0.2 Solar Absorptance</display_name>
        </choice>
        <choice>
          <value>0.4 Solar Absorptance</value>
          <display_name>0.4 Solar Absorptance</display_name>
        </choice>
        <choice>
          <value>0.6 Solar Absorptance</value>
          <display_name>0.6 Solar Absorptance</display_name>
        </choice>
        <choice>
          <value>0.75 Solar Absorptance</value>
          <display_name>0.75 Solar Absorptance</display_name>
        </choice>
      </choices>
    </argument>
    <argument>
      <name>wall_assembly_r</name>
      <display_name>Wall: Assembly R-value</display_name>
      <description>Assembly R-value of the walls.</description>
      <type>Double</type>
      <units>F-ft2-hr/Btu</units>
      <required>true</required>
      <model_dependent>false</model_dependent>
      <default_value>11.9</default_value>
    </argument>
    <argument>
      <name>window_area_or_wwr_front</name>
      <display_name>Windows: Front Window Area or Window-to-Wall Ratio</display_name>
      <description>The amount of window area on the unit's front facade. Enter a fraction if specifying Front Window-to-Wall Ratio instead. If the front wall is adiabatic, the value will be ignored.</description>
      <type>Double</type>
      <units>ft2 or frac</units>
      <required>true</required>
      <model_dependent>false</model_dependent>
    </argument>
    <argument>
      <name>window_area_or_wwr_back</name>
      <display_name>Windows: Back Window Area or Window-to-Wall Ratio</display_name>
      <description>The amount of window area on the unit's back facade. Enter a fraction if specifying Back Window-to-Wall Ratio instead. If the back wall is adiabatic, the value will be ignored.</description>
      <type>Double</type>
      <units>ft2 or frac</units>
      <required>true</required>
      <model_dependent>false</model_dependent>
    </argument>
    <argument>
      <name>window_area_or_wwr_left</name>
      <display_name>Windows: Left Window Area or Window-to-Wall Ratio</display_name>
      <description>The amount of window area on the unit's left facade (when viewed from the front). Enter a fraction if specifying Left Window-to-Wall Ratio instead. If the left wall is adiabatic, the value will be ignored.</description>
      <type>Double</type>
      <units>ft2 or frac</units>
      <required>true</required>
      <model_dependent>false</model_dependent>
    </argument>
    <argument>
      <name>window_area_or_wwr_right</name>
      <display_name>Windows: Right Window Area or Window-to-Wall Ratio</display_name>
      <description>The amount of window area on the unit's right facade (when viewed from the front). Enter a fraction if specifying Right Window-to-Wall Ratio instead. If the right wall is adiabatic, the value will be ignored.</description>
      <type>Double</type>
      <units>ft2 or frac</units>
      <required>true</required>
      <model_dependent>false</model_dependent>
    </argument>
    <argument>
      <name>window_fraction_operable</name>
      <display_name>Windows: Fraction Operable</display_name>
      <description>Fraction of windows that are operable. If not provided, the OS-HPXML default (see &lt;a href='https://openstudio-hpxml.readthedocs.io/en/v1.11.0/workflow_inputs.html#hpxml-windows'&gt;HPXML Windows&lt;/a&gt;) is used.</description>
      <type>Double</type>
      <units>Frac</units>
      <required>false</required>
      <model_dependent>false</model_dependent>
    </argument>
    <argument>
      <name>window_natvent_availability</name>
      <display_name>Windows: Natural Ventilation Availability</display_name>
      <description>For operable windows, the number of days/week that windows can be opened by occupants for natural ventilation. If not provided, the OS-HPXML default (see &lt;a href='https://openstudio-hpxml.readthedocs.io/en/v1.11.0/workflow_inputs.html#hpxml-windows'&gt;HPXML Windows&lt;/a&gt;) is used.</description>
      <type>Integer</type>
      <units>Days/week</units>
      <required>false</required>
      <model_dependent>false</model_dependent>
    </argument>
    <argument>
      <name>window_ufactor</name>
      <display_name>Windows: U-Factor</display_name>
      <description>Full-assembly NFRC U-factor.</description>
      <type>Double</type>
      <units>Btu/hr-ft2-R</units>
      <required>true</required>
      <model_dependent>false</model_dependent>
      <default_value>0.37</default_value>
    </argument>
    <argument>
      <name>window_shgc</name>
      <display_name>Windows: SHGC</display_name>
      <description>Full-assembly NFRC solar heat gain coefficient.</description>
      <type>Double</type>
      <required>true</required>
      <model_dependent>false</model_dependent>
      <default_value>0.3</default_value>
    </argument>
    <argument>
      <name>enclosure_window_interior_shading</name>
      <display_name>Enclosure: Window Interior Shading</display_name>
      <description>The type of window interior shading. If shading coefficients are selected, note they indicate the reduction in solar gain (e.g., 0.7 indicates 30% reduction). If not provided, the OS-HPXML default is used.</description>
      <type>Choice</type>
      <required>false</required>
      <model_dependent>false</model_dependent>
      <choices>
        <choice>
          <value>None</value>
          <display_name>None</display_name>
        </choice>
        <choice>
          <value>Curtains, Light</value>
          <display_name>Curtains, Light</display_name>
        </choice>
        <choice>
          <value>Curtains, Medium</value>
          <display_name>Curtains, Medium</display_name>
        </choice>
        <choice>
          <value>Curtains, Dark</value>
          <display_name>Curtains, Dark</display_name>
        </choice>
        <choice>
          <value>Shades, Light</value>
          <display_name>Shades, Light</display_name>
        </choice>
        <choice>
          <value>Shades, Medium</value>
          <display_name>Shades, Medium</display_name>
        </choice>
        <choice>
          <value>Shades, Dark</value>
          <display_name>Shades, Dark</display_name>
        </choice>
        <choice>
          <value>Blinds, Light</value>
          <display_name>Blinds, Light</display_name>
        </choice>
        <choice>
          <value>Blinds, Medium</value>
          <display_name>Blinds, Medium</display_name>
        </choice>
        <choice>
          <value>Blinds, Dark</value>
          <display_name>Blinds, Dark</display_name>
        </choice>
        <choice>
          <value>Summer=0.5, Winter=0.5</value>
          <display_name>Summer=0.5, Winter=0.5</display_name>
        </choice>
        <choice>
          <value>Summer=0.5, Winter=0.6</value>
          <display_name>Summer=0.5, Winter=0.6</display_name>
        </choice>
        <choice>
          <value>Summer=0.5, Winter=0.7</value>
          <display_name>Summer=0.5, Winter=0.7</display_name>
        </choice>
        <choice>
          <value>Summer=0.5, Winter=0.8</value>
          <display_name>Summer=0.5, Winter=0.8</display_name>
        </choice>
        <choice>
          <value>Summer=0.5, Winter=0.9</value>
          <display_name>Summer=0.5, Winter=0.9</display_name>
        </choice>
        <choice>
          <value>Summer=0.6, Winter=0.6</value>
          <display_name>Summer=0.6, Winter=0.6</display_name>
        </choice>
        <choice>
          <value>Summer=0.6, Winter=0.7</value>
          <display_name>Summer=0.6, Winter=0.7</display_name>
        </choice>
        <choice>
          <value>Summer=0.6, Winter=0.8</value>
          <display_name>Summer=0.6, Winter=0.8</display_name>
        </choice>
        <choice>
          <value>Summer=0.6, Winter=0.9</value>
          <display_name>Summer=0.6, Winter=0.9</display_name>
        </choice>
        <choice>
          <value>Summer=0.7, Winter=0.7</value>
          <display_name>Summer=0.7, Winter=0.7</display_name>
        </choice>
        <choice>
          <value>Summer=0.7, Winter=0.8</value>
          <display_name>Summer=0.7, Winter=0.8</display_name>
        </choice>
        <choice>
          <value>Summer=0.7, Winter=0.9</value>
          <display_name>Summer=0.7, Winter=0.9</display_name>
        </choice>
        <choice>
          <value>Summer=0.8, Winter=0.8</value>
          <display_name>Summer=0.8, Winter=0.8</display_name>
        </choice>
        <choice>
          <value>Summer=0.8, Winter=0.9</value>
          <display_name>Summer=0.8, Winter=0.9</display_name>
        </choice>
        <choice>
          <value>Summer=0.9, Winter=0.9</value>
          <display_name>Summer=0.9, Winter=0.9</display_name>
        </choice>
      </choices>
    </argument>
    <argument>
      <name>enclosure_window_exterior_shading</name>
      <display_name>Enclosure: Window Exterior Shading</display_name>
      <description>The type of window exterior shading. If shading coefficients are selected, note they indicate the reduction in solar gain (e.g., 0.7 indicates 30% reduction). If not provided, the OS-HPXML default is used.</description>
      <type>Choice</type>
      <required>false</required>
      <model_dependent>false</model_dependent>
      <choices>
        <choice>
          <value>None</value>
          <display_name>None</display_name>
        </choice>
        <choice>
          <value>Solar Film</value>
          <display_name>Solar Film</display_name>
        </choice>
        <choice>
          <value>Solar Screen</value>
          <display_name>Solar Screen</display_name>
        </choice>
        <choice>
          <value>Summer=0.25, Winter=0.25</value>
          <display_name>Summer=0.25, Winter=0.25</display_name>
        </choice>
        <choice>
          <value>Summer=0.25, Winter=0.50</value>
          <display_name>Summer=0.25, Winter=0.50</display_name>
        </choice>
        <choice>
          <value>Summer=0.25, Winter=0.75</value>
          <display_name>Summer=0.25, Winter=0.75</display_name>
        </choice>
        <choice>
          <value>Summer=0.25, Winter=1.00</value>
          <display_name>Summer=0.25, Winter=1.00</display_name>
        </choice>
        <choice>
          <value>Summer=0.50, Winter=0.25</value>
          <display_name>Summer=0.50, Winter=0.25</display_name>
        </choice>
        <choice>
          <value>Summer=0.50, Winter=0.50</value>
          <display_name>Summer=0.50, Winter=0.50</display_name>
        </choice>
        <choice>
          <value>Summer=0.50, Winter=0.75</value>
          <display_name>Summer=0.50, Winter=0.75</display_name>
        </choice>
        <choice>
          <value>Summer=0.50, Winter=1.00</value>
          <display_name>Summer=0.50, Winter=1.00</display_name>
        </choice>
        <choice>
          <value>Summer=0.75, Winter=0.25</value>
          <display_name>Summer=0.75, Winter=0.25</display_name>
        </choice>
        <choice>
          <value>Summer=0.75, Winter=0.50</value>
          <display_name>Summer=0.75, Winter=0.50</display_name>
        </choice>
        <choice>
          <value>Summer=0.75, Winter=0.75</value>
          <display_name>Summer=0.75, Winter=0.75</display_name>
        </choice>
        <choice>
          <value>Summer=0.75, Winter=1.00</value>
          <display_name>Summer=0.75, Winter=1.00</display_name>
        </choice>
        <choice>
          <value>Summer=1.00, Winter=0.25</value>
          <display_name>Summer=1.00, Winter=0.25</display_name>
        </choice>
        <choice>
          <value>Summer=1.00, Winter=0.50</value>
          <display_name>Summer=1.00, Winter=0.50</display_name>
        </choice>
        <choice>
          <value>Summer=1.00, Winter=0.75</value>
          <display_name>Summer=1.00, Winter=0.75</display_name>
        </choice>
        <choice>
          <value>Summer=1.00, Winter=1.00</value>
          <display_name>Summer=1.00, Winter=1.00</display_name>
        </choice>
      </choices>
    </argument>
    <argument>
      <name>window_insect_screens</name>
      <display_name>Enclosure: Window Insect Screens</display_name>
      <description>The type of window insect screens, if present. If not provided, assumes there are no insect screens.</description>
      <type>Choice</type>
      <required>false</required>
      <model_dependent>false</model_dependent>
      <choices>
        <choice>
          <value>none</value>
          <display_name>none</display_name>
        </choice>
        <choice>
          <value>exterior</value>
          <display_name>exterior</display_name>
        </choice>
        <choice>
          <value>interior</value>
          <display_name>interior</display_name>
        </choice>
      </choices>
    </argument>
    <argument>
      <name>window_storm_type</name>
      <display_name>Enclosure: Window Storms</display_name>
      <description>The type of window storm, if present. If not provided, assumes there is no storm.</description>
      <type>Choice</type>
      <required>false</required>
      <model_dependent>false</model_dependent>
      <choices>
        <choice>
          <value>clear</value>
          <display_name>clear</display_name>
        </choice>
        <choice>
          <value>low-e</value>
          <display_name>low-e</display_name>
        </choice>
      </choices>
    </argument>
    <argument>
      <name>enclosure_overhangs</name>
      <display_name>Enclosure: Window Overhangs</display_name>
      <description>The type of window overhangs.</description>
      <type>Choice</type>
      <required>false</required>
      <model_dependent>false</model_dependent>
      <default_value>None</default_value>
      <choices>
        <choice>
          <value>None</value>
          <display_name>None</display_name>
        </choice>
        <choice>
          <value>1ft, All Windows</value>
          <display_name>1ft, All Windows</display_name>
        </choice>
        <choice>
          <value>2ft, All Windows</value>
          <display_name>2ft, All Windows</display_name>
        </choice>
        <choice>
          <value>3ft, All Windows</value>
          <display_name>3ft, All Windows</display_name>
        </choice>
        <choice>
          <value>4ft, All Windows</value>
          <display_name>4ft, All Windows</display_name>
        </choice>
        <choice>
          <value>5ft, All Windows</value>
          <display_name>5ft, All Windows</display_name>
        </choice>
        <choice>
          <value>10ft, All Windows</value>
          <display_name>10ft, All Windows</display_name>
        </choice>
        <choice>
          <value>1ft, Front Windows</value>
          <display_name>1ft, Front Windows</display_name>
        </choice>
        <choice>
          <value>2ft, Front Windows</value>
          <display_name>2ft, Front Windows</display_name>
        </choice>
        <choice>
          <value>3ft, Front Windows</value>
          <display_name>3ft, Front Windows</display_name>
        </choice>
        <choice>
          <value>4ft, Front Windows</value>
          <display_name>4ft, Front Windows</display_name>
        </choice>
        <choice>
          <value>5ft, Front Windows</value>
          <display_name>5ft, Front Windows</display_name>
        </choice>
        <choice>
          <value>10ft, Front Windows</value>
          <display_name>10ft, Front Windows</display_name>
        </choice>
        <choice>
          <value>1ft, Back Windows</value>
          <display_name>1ft, Back Windows</display_name>
        </choice>
        <choice>
          <value>2ft, Back Windows</value>
          <display_name>2ft, Back Windows</display_name>
        </choice>
        <choice>
          <value>3ft, Back Windows</value>
          <display_name>3ft, Back Windows</display_name>
        </choice>
        <choice>
          <value>4ft, Back Windows</value>
          <display_name>4ft, Back Windows</display_name>
        </choice>
        <choice>
          <value>5ft, Back Windows</value>
          <display_name>5ft, Back Windows</display_name>
        </choice>
        <choice>
          <value>10ft, Back Windows</value>
          <display_name>10ft, Back Windows</display_name>
        </choice>
        <choice>
          <value>1ft, Left Windows</value>
          <display_name>1ft, Left Windows</display_name>
        </choice>
        <choice>
          <value>2ft, Left Windows</value>
          <display_name>2ft, Left Windows</display_name>
        </choice>
        <choice>
          <value>3ft, Left Windows</value>
          <display_name>3ft, Left Windows</display_name>
        </choice>
        <choice>
          <value>4ft, Left Windows</value>
          <display_name>4ft, Left Windows</display_name>
        </choice>
        <choice>
          <value>5ft, Left Windows</value>
          <display_name>5ft, Left Windows</display_name>
        </choice>
        <choice>
          <value>10ft, Left Windows</value>
          <display_name>10ft, Left Windows</display_name>
        </choice>
        <choice>
          <value>1ft, Right Windows</value>
          <display_name>1ft, Right Windows</display_name>
        </choice>
        <choice>
          <value>2ft, Right Windows</value>
          <display_name>2ft, Right Windows</display_name>
        </choice>
        <choice>
          <value>3ft, Right Windows</value>
          <display_name>3ft, Right Windows</display_name>
        </choice>
        <choice>
          <value>4ft, Right Windows</value>
          <display_name>4ft, Right Windows</display_name>
        </choice>
        <choice>
          <value>5ft, Right Windows</value>
          <display_name>5ft, Right Windows</display_name>
        </choice>
        <choice>
          <value>10ft, Right Windows</value>
          <display_name>10ft, Right Windows</display_name>
        </choice>
        <choice>
          <value>Detailed Example: 1.5ft, Back/Left/Right Windows, 2ft Offset, 4ft Window Height</value>
          <display_name>Detailed Example: 1.5ft, Back/Left/Right Windows, 2ft Offset, 4ft Window Height</display_name>
        </choice>
        <choice>
          <value>Detailed Example: 2.5ft, Front Windows, 1ft Offset, 5ft Window Height</value>
          <display_name>Detailed Example: 2.5ft, Front Windows, 1ft Offset, 5ft Window Height</display_name>
        </choice>
      </choices>
    </argument>
    <argument>
      <name>skylight_area_front</name>
      <display_name>Skylights: Front Roof Area</display_name>
      <description>The amount of skylight area on the unit's front conditioned roof facade.</description>
      <type>Double</type>
      <units>ft2</units>
      <required>true</required>
      <model_dependent>false</model_dependent>
      <default_value>0</default_value>
    </argument>
    <argument>
      <name>skylight_area_back</name>
      <display_name>Skylights: Back Roof Area</display_name>
      <description>The amount of skylight area on the unit's back conditioned roof facade.</description>
      <type>Double</type>
      <units>ft2</units>
      <required>true</required>
      <model_dependent>false</model_dependent>
      <default_value>0</default_value>
    </argument>
    <argument>
      <name>skylight_area_left</name>
      <display_name>Skylights: Left Roof Area</display_name>
      <description>The amount of skylight area on the unit's left conditioned roof facade (when viewed from the front).</description>
      <type>Double</type>
      <units>ft2</units>
      <required>true</required>
      <model_dependent>false</model_dependent>
      <default_value>0</default_value>
    </argument>
    <argument>
      <name>skylight_area_right</name>
      <display_name>Skylights: Right Roof Area</display_name>
      <description>The amount of skylight area on the unit's right conditioned roof facade (when viewed from the front).</description>
      <type>Double</type>
      <units>ft2</units>
      <required>true</required>
      <model_dependent>false</model_dependent>
      <default_value>0</default_value>
    </argument>
    <argument>
      <name>skylight_ufactor</name>
      <display_name>Skylights: U-Factor</display_name>
      <description>Full-assembly NFRC U-factor.</description>
      <type>Double</type>
      <units>Btu/hr-ft2-R</units>
      <required>true</required>
      <model_dependent>false</model_dependent>
      <default_value>0.33</default_value>
    </argument>
    <argument>
      <name>skylight_shgc</name>
      <display_name>Skylights: SHGC</display_name>
      <description>Full-assembly NFRC solar heat gain coefficient.</description>
      <type>Double</type>
      <required>true</required>
      <model_dependent>false</model_dependent>
      <default_value>0.45</default_value>
    </argument>
    <argument>
      <name>skylight_storm_type</name>
      <display_name>Skylights: Storm Type</display_name>
      <description>The type of storm, if present. If not provided, assumes there is no storm.</description>
      <type>Choice</type>
      <required>false</required>
      <model_dependent>false</model_dependent>
      <choices>
        <choice>
          <value>clear</value>
          <display_name>clear</display_name>
        </choice>
        <choice>
          <value>low-e</value>
          <display_name>low-e</display_name>
        </choice>
      </choices>
    </argument>
    <argument>
      <name>door_area</name>
      <display_name>Doors: Area</display_name>
      <description>The area of the opaque door(s).</description>
      <type>Double</type>
      <units>ft2</units>
      <required>true</required>
      <model_dependent>false</model_dependent>
      <default_value>20</default_value>
    </argument>
    <argument>
      <name>door_rvalue</name>
      <display_name>Doors: R-value</display_name>
      <description>R-value of the opaque door(s).</description>
      <type>Double</type>
      <units>F-ft2-hr/Btu</units>
      <required>true</required>
      <model_dependent>false</model_dependent>
      <default_value>4.4</default_value>
    </argument>
    <argument>
      <name>enclosure_air_leakage</name>
      <display_name>Enclosure: Air Leakage</display_name>
      <description>The amount of air leakage. When a leakiness description is used, the Year Built of the home is also required.</description>
      <type>Choice</type>
      <required>false</required>
      <model_dependent>false</model_dependent>
      <choices>
        <choice>
          <value>Very Tight</value>
          <display_name>Very Tight</display_name>
        </choice>
        <choice>
          <value>Tight</value>
          <display_name>Tight</display_name>
        </choice>
        <choice>
          <value>Average</value>
          <display_name>Average</display_name>
        </choice>
        <choice>
          <value>Leaky</value>
          <display_name>Leaky</display_name>
        </choice>
        <choice>
          <value>Very Leaky</value>
          <display_name>Very Leaky</display_name>
        </choice>
        <choice>
          <value>0.25 ACH50</value>
          <display_name>0.25 ACH50</display_name>
        </choice>
        <choice>
          <value>0.5 ACH50</value>
          <display_name>0.5 ACH50</display_name>
        </choice>
        <choice>
          <value>0.75 ACH50</value>
          <display_name>0.75 ACH50</display_name>
        </choice>
        <choice>
          <value>1 ACH50</value>
          <display_name>1 ACH50</display_name>
        </choice>
        <choice>
          <value>1.5 ACH50</value>
          <display_name>1.5 ACH50</display_name>
        </choice>
        <choice>
          <value>2 ACH50</value>
          <display_name>2 ACH50</display_name>
        </choice>
        <choice>
          <value>2.25 ACH50</value>
          <display_name>2.25 ACH50</display_name>
        </choice>
        <choice>
          <value>3 ACH50</value>
          <display_name>3 ACH50</display_name>
        </choice>
        <choice>
          <value>3.75 ACH50</value>
          <display_name>3.75 ACH50</display_name>
        </choice>
        <choice>
          <value>4 ACH50</value>
          <display_name>4 ACH50</display_name>
        </choice>
        <choice>
          <value>4.5 ACH50</value>
          <display_name>4.5 ACH50</display_name>
        </choice>
        <choice>
          <value>5 ACH50</value>
          <display_name>5 ACH50</display_name>
        </choice>
        <choice>
          <value>5.25 ACH50</value>
          <display_name>5.25 ACH50</display_name>
        </choice>
        <choice>
          <value>6 ACH50</value>
          <display_name>6 ACH50</display_name>
        </choice>
        <choice>
          <value>7 ACH50</value>
          <display_name>7 ACH50</display_name>
        </choice>
        <choice>
          <value>7.5 ACH50</value>
          <display_name>7.5 ACH50</display_name>
        </choice>
        <choice>
          <value>8 ACH50</value>
          <display_name>8 ACH50</display_name>
        </choice>
        <choice>
          <value>10 ACH50</value>
          <display_name>10 ACH50</display_name>
        </choice>
        <choice>
          <value>11.25 ACH50</value>
          <display_name>11.25 ACH50</display_name>
        </choice>
        <choice>
          <value>15 ACH50</value>
          <display_name>15 ACH50</display_name>
        </choice>
        <choice>
          <value>18.5 ACH50</value>
          <display_name>18.5 ACH50</display_name>
        </choice>
        <choice>
          <value>20 ACH50</value>
          <display_name>20 ACH50</display_name>
        </choice>
        <choice>
          <value>25 ACH50</value>
          <display_name>25 ACH50</display_name>
        </choice>
        <choice>
          <value>30 ACH50</value>
          <display_name>30 ACH50</display_name>
        </choice>
        <choice>
          <value>40 ACH50</value>
          <display_name>40 ACH50</display_name>
        </choice>
        <choice>
          <value>50 ACH50</value>
          <display_name>50 ACH50</display_name>
        </choice>
        <choice>
          <value>2.8 ACH45</value>
          <display_name>2.8 ACH45</display_name>
        </choice>
        <choice>
          <value>0.2 nACH</value>
          <display_name>0.2 nACH</display_name>
        </choice>
        <choice>
          <value>0.335 nACH</value>
          <display_name>0.335 nACH</display_name>
        </choice>
        <choice>
          <value>0.67 nACH</value>
          <display_name>0.67 nACH</display_name>
        </choice>
        <choice>
          <value>1.5 nACH</value>
          <display_name>1.5 nACH</display_name>
        </choice>
        <choice>
          <value>Detailed Example: 3.57 ACH50</value>
          <display_name>Detailed Example: 3.57 ACH50</display_name>
        </choice>
        <choice>
          <value>Detailed Example: 12.16 ACH50</value>
          <display_name>Detailed Example: 12.16 ACH50</display_name>
        </choice>
        <choice>
          <value>Detailed Example: 0.375 nACH</value>
          <display_name>Detailed Example: 0.375 nACH</display_name>
        </choice>
        <choice>
          <value>Detailed Example: 72 nCFM</value>
          <display_name>Detailed Example: 72 nCFM</display_name>
        </choice>
        <choice>
          <value>Detailed Example: 79.8 sq. in. ELA</value>
          <display_name>Detailed Example: 79.8 sq. in. ELA</display_name>
        </choice>
        <choice>
          <value>Detailed Example: 123 sq. in. ELA</value>
          <display_name>Detailed Example: 123 sq. in. ELA</display_name>
        </choice>
        <choice>
          <value>Detailed Example: 1080 CFM50</value>
          <display_name>Detailed Example: 1080 CFM50</display_name>
        </choice>
        <choice>
          <value>Detailed Example: 1010 CFM45</value>
          <display_name>Detailed Example: 1010 CFM45</display_name>
        </choice>
      </choices>
    </argument>
    <argument>
      <name>air_leakage_type</name>
      <display_name>Air Leakage: Type</display_name>
      <description>Type of air leakage if providing a numeric air leakage value. If 'unit total', represents the total infiltration to the unit as measured by a compartmentalization test, in which case the air leakage value will be adjusted by the ratio of exterior envelope surface area to total envelope surface area. Otherwise, if 'unit exterior only', represents the infiltration to the unit from outside only as measured by a guarded test. Required when unit type is single-family attached or apartment unit.</description>
      <type>Choice</type>
      <required>false</required>
      <model_dependent>false</model_dependent>
      <choices>
        <choice>
          <value>unit total</value>
          <display_name>unit total</display_name>
        </choice>
        <choice>
          <value>unit exterior only</value>
          <display_name>unit exterior only</display_name>
        </choice>
      </choices>
    </argument>
    <argument>
      <name>air_leakage_has_flue_or_chimney_in_conditioned_space</name>
      <display_name>Air Leakage: Has Flue or Chimney in Conditioned Space</display_name>
      <description>Presence of flue or chimney with combustion air from conditioned space; used for infiltration model. If not provided, the OS-HPXML default (see &lt;a href='https://openstudio-hpxml.readthedocs.io/en/v1.11.0/workflow_inputs.html#flue-or-chimney'&gt;Flue or Chimney&lt;/a&gt;) is used.</description>
      <type>Boolean</type>
      <required>false</required>
      <model_dependent>false</model_dependent>
      <choices>
        <choice>
          <value>true</value>
          <display_name>true</display_name>
        </choice>
        <choice>
          <value>false</value>
          <display_name>false</display_name>
        </choice>
      </choices>
    </argument>
    <argument>
      <name>hvac_heating_system</name>
      <display_name>HVAC: Heating System</display_name>
      <description>The heating system type/efficiency. Use 'None' if there is no heating system or if there is a heat pump serving a heating load.</description>
      <type>Choice</type>
      <required>true</required>
      <model_dependent>false</model_dependent>
      <choices>
        <choice>
          <value>None</value>
          <display_name>None</display_name>
        </choice>
        <choice>
          <value>Electric Resistance</value>
          <display_name>Electric Resistance</display_name>
        </choice>
        <choice>
          <value>Central Furnace, 60% AFUE</value>
          <display_name>Central Furnace, 60% AFUE</display_name>
        </choice>
        <choice>
          <value>Central Furnace, 64% AFUE</value>
          <display_name>Central Furnace, 64% AFUE</display_name>
        </choice>
        <choice>
          <value>Central Furnace, 68% AFUE</value>
          <display_name>Central Furnace, 68% AFUE</display_name>
        </choice>
        <choice>
          <value>Central Furnace, 72% AFUE</value>
          <display_name>Central Furnace, 72% AFUE</display_name>
        </choice>
        <choice>
          <value>Central Furnace, 76% AFUE</value>
          <display_name>Central Furnace, 76% AFUE</display_name>
        </choice>
        <choice>
          <value>Central Furnace, 78% AFUE</value>
          <display_name>Central Furnace, 78% AFUE</display_name>
        </choice>
        <choice>
          <value>Central Furnace, 80% AFUE</value>
          <display_name>Central Furnace, 80% AFUE</display_name>
        </choice>
        <choice>
          <value>Central Furnace, 85% AFUE</value>
          <display_name>Central Furnace, 85% AFUE</display_name>
        </choice>
        <choice>
          <value>Central Furnace, 90% AFUE</value>
          <display_name>Central Furnace, 90% AFUE</display_name>
        </choice>
        <choice>
          <value>Central Furnace, 92% AFUE</value>
          <display_name>Central Furnace, 92% AFUE</display_name>
        </choice>
        <choice>
          <value>Central Furnace, 92.5% AFUE</value>
          <display_name>Central Furnace, 92.5% AFUE</display_name>
        </choice>
        <choice>
          <value>Central Furnace, 96% AFUE</value>
          <display_name>Central Furnace, 96% AFUE</display_name>
        </choice>
        <choice>
          <value>Central Furnace, 98% AFUE</value>
          <display_name>Central Furnace, 98% AFUE</display_name>
        </choice>
        <choice>
          <value>Central Furnace, 100% AFUE</value>
          <display_name>Central Furnace, 100% AFUE</display_name>
        </choice>
        <choice>
          <value>Wall Furnace, 60% AFUE</value>
          <display_name>Wall Furnace, 60% AFUE</display_name>
        </choice>
        <choice>
          <value>Wall Furnace, 68% AFUE</value>
          <display_name>Wall Furnace, 68% AFUE</display_name>
        </choice>
        <choice>
          <value>Wall Furnace, 82% AFUE</value>
          <display_name>Wall Furnace, 82% AFUE</display_name>
        </choice>
        <choice>
          <value>Wall Furnace, 98% AFUE</value>
          <display_name>Wall Furnace, 98% AFUE</display_name>
        </choice>
        <choice>
          <value>Wall Furnace, 100% AFUE</value>
          <display_name>Wall Furnace, 100% AFUE</display_name>
        </choice>
        <choice>
          <value>Floor Furnace, 60% AFUE</value>
          <display_name>Floor Furnace, 60% AFUE</display_name>
        </choice>
        <choice>
          <value>Floor Furnace, 70% AFUE</value>
          <display_name>Floor Furnace, 70% AFUE</display_name>
        </choice>
        <choice>
          <value>Floor Furnace, 80% AFUE</value>
          <display_name>Floor Furnace, 80% AFUE</display_name>
        </choice>
        <choice>
          <value>Boiler, 60% AFUE</value>
          <display_name>Boiler, 60% AFUE</display_name>
        </choice>
        <choice>
          <value>Boiler, 72% AFUE</value>
          <display_name>Boiler, 72% AFUE</display_name>
        </choice>
        <choice>
          <value>Boiler, 76% AFUE</value>
          <display_name>Boiler, 76% AFUE</display_name>
        </choice>
        <choice>
          <value>Boiler, 80% AFUE</value>
          <display_name>Boiler, 80% AFUE</display_name>
        </choice>
        <choice>
          <value>Boiler, 82% AFUE</value>
          <display_name>Boiler, 82% AFUE</display_name>
        </choice>
        <choice>
          <value>Boiler, 85% AFUE</value>
          <display_name>Boiler, 85% AFUE</display_name>
        </choice>
        <choice>
          <value>Boiler, 90% AFUE</value>
          <display_name>Boiler, 90% AFUE</display_name>
        </choice>
        <choice>
          <value>Boiler, 92% AFUE</value>
          <display_name>Boiler, 92% AFUE</display_name>
        </choice>
        <choice>
          <value>Boiler, 92.5% AFUE</value>
          <display_name>Boiler, 92.5% AFUE</display_name>
        </choice>
        <choice>
          <value>Boiler, 95% AFUE</value>
          <display_name>Boiler, 95% AFUE</display_name>
        </choice>
        <choice>
          <value>Boiler, 96% AFUE</value>
          <display_name>Boiler, 96% AFUE</display_name>
        </choice>
        <choice>
          <value>Boiler, 98% AFUE</value>
          <display_name>Boiler, 98% AFUE</display_name>
        </choice>
        <choice>
          <value>Boiler, 100% AFUE</value>
          <display_name>Boiler, 100% AFUE</display_name>
        </choice>
        <choice>
          <value>Shared Boiler w/ Baseboard, 78% AFUE</value>
          <display_name>Shared Boiler w/ Baseboard, 78% AFUE</display_name>
        </choice>
        <choice>
          <value>Shared Boiler w/ Baseboard, 92% AFUE</value>
          <display_name>Shared Boiler w/ Baseboard, 92% AFUE</display_name>
        </choice>
        <choice>
          <value>Shared Boiler w/ Baseboard, 100% AFUE</value>
          <display_name>Shared Boiler w/ Baseboard, 100% AFUE</display_name>
        </choice>
        <choice>
          <value>Shared Boiler w/ Fan Coil, 78% AFUE</value>
          <display_name>Shared Boiler w/ Fan Coil, 78% AFUE</display_name>
        </choice>
        <choice>
          <value>Shared Boiler w/ Fan Coil, 92% AFUE</value>
          <display_name>Shared Boiler w/ Fan Coil, 92% AFUE</display_name>
        </choice>
        <choice>
          <value>Shared Boiler w/ Fan Coil, 100% AFUE</value>
          <display_name>Shared Boiler w/ Fan Coil, 100% AFUE</display_name>
        </choice>
        <choice>
          <value>Stove, 60% Efficiency</value>
          <display_name>Stove, 60% Efficiency</display_name>
        </choice>
        <choice>
          <value>Stove, 70% Efficiency</value>
          <display_name>Stove, 70% Efficiency</display_name>
        </choice>
        <choice>
          <value>Stove, 80% Efficiency</value>
          <display_name>Stove, 80% Efficiency</display_name>
        </choice>
        <choice>
          <value>Space Heater, 60% Efficiency</value>
          <display_name>Space Heater, 60% Efficiency</display_name>
        </choice>
        <choice>
          <value>Space Heater, 70% Efficiency</value>
          <display_name>Space Heater, 70% Efficiency</display_name>
        </choice>
        <choice>
          <value>Space Heater, 80% Efficiency</value>
          <display_name>Space Heater, 80% Efficiency</display_name>
        </choice>
        <choice>
          <value>Space Heater, 92% Efficiency</value>
          <display_name>Space Heater, 92% Efficiency</display_name>
        </choice>
        <choice>
          <value>Space Heater, 100% Efficiency</value>
          <display_name>Space Heater, 100% Efficiency</display_name>
        </choice>
        <choice>
          <value>Fireplace, 60% Efficiency</value>
          <display_name>Fireplace, 60% Efficiency</display_name>
        </choice>
        <choice>
          <value>Fireplace, 70% Efficiency</value>
          <display_name>Fireplace, 70% Efficiency</display_name>
        </choice>
        <choice>
          <value>Fireplace, 80% Efficiency</value>
          <display_name>Fireplace, 80% Efficiency</display_name>
        </choice>
        <choice>
          <value>Fireplace, 100% Efficiency</value>
          <display_name>Fireplace, 100% Efficiency</display_name>
        </choice>
        <choice>
          <value>Detailed Example: Central Furnace, 92% AFUE, 600 Btu/hr Pilot Light</value>
          <display_name>Detailed Example: Central Furnace, 92% AFUE, 600 Btu/hr Pilot Light</display_name>
        </choice>
        <choice>
          <value>Detailed Example: Floor Furnace, 80% AFUE, 600 Btu/hr Pilot Light</value>
          <display_name>Detailed Example: Floor Furnace, 80% AFUE, 600 Btu/hr Pilot Light</display_name>
        </choice>
        <choice>
          <value>Detailed Example: Boiler, 92% AFUE, 600 Btu/hr Pilot Light</value>
          <display_name>Detailed Example: Boiler, 92% AFUE, 600 Btu/hr Pilot Light</display_name>
        </choice>
      </choices>
    </argument>
    <argument>
      <name>heating_system_fuel</name>
      <display_name>HVAC: Heating System Fuel Type</display_name>
      <description>The fuel type of the heating system. Ignored for ElectricResistance.</description>
      <type>Choice</type>
      <required>true</required>
      <model_dependent>false</model_dependent>
      <default_value>natural gas</default_value>
      <choices>
        <choice>
          <value>electricity</value>
          <display_name>electricity</display_name>
        </choice>
        <choice>
          <value>natural gas</value>
          <display_name>natural gas</display_name>
        </choice>
        <choice>
          <value>fuel oil</value>
          <display_name>fuel oil</display_name>
        </choice>
        <choice>
          <value>propane</value>
          <display_name>propane</display_name>
        </choice>
        <choice>
          <value>wood</value>
          <display_name>wood</display_name>
        </choice>
        <choice>
          <value>wood pellets</value>
          <display_name>wood pellets</display_name>
        </choice>
        <choice>
          <value>coal</value>
          <display_name>coal</display_name>
        </choice>
      </choices>
    </argument>
    <argument>
      <name>hvac_capacity_heating_system</name>
      <display_name>HVAC: Heating System Capacity</display_name>
      <description>The output capacity of the heating system.</description>
      <type>Choice</type>
      <required>false</required>
      <model_dependent>false</model_dependent>
      <default_value>Autosize</default_value>
      <choices>
        <choice>
          <value>Autosize</value>
          <display_name>Autosize</display_name>
        </choice>
        <choice>
          <value>5 kBtu/hr</value>
          <display_name>5 kBtu/hr</display_name>
        </choice>
        <choice>
          <value>10 kBtu/hr</value>
          <display_name>10 kBtu/hr</display_name>
        </choice>
        <choice>
          <value>15 kBtu/hr</value>
          <display_name>15 kBtu/hr</display_name>
        </choice>
        <choice>
          <value>20 kBtu/hr</value>
          <display_name>20 kBtu/hr</display_name>
        </choice>
        <choice>
          <value>25 kBtu/hr</value>
          <display_name>25 kBtu/hr</display_name>
        </choice>
        <choice>
          <value>30 kBtu/hr</value>
          <display_name>30 kBtu/hr</display_name>
        </choice>
        <choice>
          <value>35 kBtu/hr</value>
          <display_name>35 kBtu/hr</display_name>
        </choice>
        <choice>
          <value>40 kBtu/hr</value>
          <display_name>40 kBtu/hr</display_name>
        </choice>
        <choice>
          <value>45 kBtu/hr</value>
          <display_name>45 kBtu/hr</display_name>
        </choice>
        <choice>
          <value>50 kBtu/hr</value>
          <display_name>50 kBtu/hr</display_name>
        </choice>
        <choice>
          <value>55 kBtu/hr</value>
          <display_name>55 kBtu/hr</display_name>
        </choice>
        <choice>
          <value>60 kBtu/hr</value>
          <display_name>60 kBtu/hr</display_name>
        </choice>
        <choice>
          <value>65 kBtu/hr</value>
          <display_name>65 kBtu/hr</display_name>
        </choice>
        <choice>
          <value>70 kBtu/hr</value>
          <display_name>70 kBtu/hr</display_name>
        </choice>
        <choice>
          <value>75 kBtu/hr</value>
          <display_name>75 kBtu/hr</display_name>
        </choice>
        <choice>
          <value>80 kBtu/hr</value>
          <display_name>80 kBtu/hr</display_name>
        </choice>
        <choice>
          <value>85 kBtu/hr</value>
          <display_name>85 kBtu/hr</display_name>
        </choice>
        <choice>
          <value>90 kBtu/hr</value>
          <display_name>90 kBtu/hr</display_name>
        </choice>
        <choice>
          <value>95 kBtu/hr</value>
          <display_name>95 kBtu/hr</display_name>
        </choice>
        <choice>
          <value>100 kBtu/hr</value>
          <display_name>100 kBtu/hr</display_name>
        </choice>
        <choice>
          <value>105 kBtu/hr</value>
          <display_name>105 kBtu/hr</display_name>
        </choice>
        <choice>
          <value>110 kBtu/hr</value>
          <display_name>110 kBtu/hr</display_name>
        </choice>
        <choice>
          <value>115 kBtu/hr</value>
          <display_name>115 kBtu/hr</display_name>
        </choice>
        <choice>
          <value>120 kBtu/hr</value>
          <display_name>120 kBtu/hr</display_name>
        </choice>
        <choice>
          <value>125 kBtu/hr</value>
          <display_name>125 kBtu/hr</display_name>
        </choice>
        <choice>
          <value>130 kBtu/hr</value>
          <display_name>130 kBtu/hr</display_name>
        </choice>
        <choice>
          <value>135 kBtu/hr</value>
          <display_name>135 kBtu/hr</display_name>
        </choice>
        <choice>
          <value>140 kBtu/hr</value>
          <display_name>140 kBtu/hr</display_name>
        </choice>
        <choice>
          <value>145 kBtu/hr</value>
          <display_name>145 kBtu/hr</display_name>
        </choice>
        <choice>
          <value>150 kBtu/hr</value>
          <display_name>150 kBtu/hr</display_name>
        </choice>
        <choice>
          <value>Detailed Example: Autosize, 140% Multiplier</value>
          <display_name>Detailed Example: Autosize, 140% Multiplier</display_name>
        </choice>
        <choice>
          <value>Detailed Example: Autosize, 170% Multiplier</value>
          <display_name>Detailed Example: Autosize, 170% Multiplier</display_name>
        </choice>
        <choice>
          <value>Detailed Example: Autosize, 140% Multiplier, 45 kBtu/hr Limit</value>
          <display_name>Detailed Example: Autosize, 140% Multiplier, 45 kBtu/hr Limit</display_name>
        </choice>
      </choices>
    </argument>
    <argument>
      <name>heating_system_fraction_heat_load_served</name>
      <display_name>HVAC: Heating System Fraction Heat Load Served</display_name>
      <description>The heating load served by the heating system.</description>
      <type>Double</type>
      <units>Frac</units>
      <required>true</required>
      <model_dependent>false</model_dependent>
      <default_value>1</default_value>
    </argument>
    <argument>
      <name>hvac_cooling_system</name>
      <display_name>HVAC: Cooling System</display_name>
      <description>The cooling system type/efficiency. Use 'None' if there is no cooling system or if there is a heat pump serving a cooling load.</description>
      <type>Choice</type>
      <required>true</required>
      <model_dependent>false</model_dependent>
      <default_value>Central AC, SEER 13</default_value>
      <choices>
        <choice>
          <value>None</value>
          <display_name>None</display_name>
        </choice>
        <choice>
          <value>Central AC, SEER 8</value>
          <display_name>Central AC, SEER 8</display_name>
        </choice>
        <choice>
          <value>Central AC, SEER 10</value>
          <display_name>Central AC, SEER 10</display_name>
        </choice>
        <choice>
          <value>Central AC, SEER 13</value>
          <display_name>Central AC, SEER 13</display_name>
        </choice>
        <choice>
          <value>Central AC, SEER 14</value>
          <display_name>Central AC, SEER 14</display_name>
        </choice>
        <choice>
          <value>Central AC, SEER 15</value>
          <display_name>Central AC, SEER 15</display_name>
        </choice>
        <choice>
          <value>Central AC, SEER 16</value>
          <display_name>Central AC, SEER 16</display_name>
        </choice>
        <choice>
          <value>Central AC, SEER 17</value>
          <display_name>Central AC, SEER 17</display_name>
        </choice>
        <choice>
          <value>Central AC, SEER 18</value>
          <display_name>Central AC, SEER 18</display_name>
        </choice>
        <choice>
          <value>Central AC, SEER 21</value>
          <display_name>Central AC, SEER 21</display_name>
        </choice>
        <choice>
          <value>Central AC, SEER 24</value>
          <display_name>Central AC, SEER 24</display_name>
        </choice>
        <choice>
          <value>Central AC, SEER 24.5</value>
          <display_name>Central AC, SEER 24.5</display_name>
        </choice>
        <choice>
          <value>Central AC, SEER 27</value>
          <display_name>Central AC, SEER 27</display_name>
        </choice>
        <choice>
          <value>Central AC, SEER2 12.4</value>
          <display_name>Central AC, SEER2 12.4</display_name>
        </choice>
        <choice>
          <value>Mini-Split AC, SEER 13</value>
          <display_name>Mini-Split AC, SEER 13</display_name>
        </choice>
        <choice>
          <value>Mini-Split AC, SEER 17</value>
          <display_name>Mini-Split AC, SEER 17</display_name>
        </choice>
        <choice>
          <value>Mini-Split AC, SEER 19</value>
          <display_name>Mini-Split AC, SEER 19</display_name>
        </choice>
        <choice>
          <value>Mini-Split AC, SEER 19, Ducted</value>
          <display_name>Mini-Split AC, SEER 19, Ducted</display_name>
        </choice>
        <choice>
          <value>Mini-Split AC, SEER 24</value>
          <display_name>Mini-Split AC, SEER 24</display_name>
        </choice>
        <choice>
          <value>Mini-Split AC, SEER 25</value>
          <display_name>Mini-Split AC, SEER 25</display_name>
        </choice>
        <choice>
          <value>Mini-Split AC, SEER 29.3</value>
          <display_name>Mini-Split AC, SEER 29.3</display_name>
        </choice>
        <choice>
          <value>Mini-Split AC, SEER 33</value>
          <display_name>Mini-Split AC, SEER 33</display_name>
        </choice>
        <choice>
          <value>Room AC, EER 8.5</value>
          <display_name>Room AC, EER 8.5</display_name>
        </choice>
        <choice>
          <value>Room AC, EER 8.5, Electric Resistance Heating</value>
          <display_name>Room AC, EER 8.5, Electric Resistance Heating</display_name>
        </choice>
        <choice>
          <value>Room AC, EER 9.8</value>
          <display_name>Room AC, EER 9.8</display_name>
        </choice>
        <choice>
          <value>Room AC, EER 10.7</value>
          <display_name>Room AC, EER 10.7</display_name>
        </choice>
        <choice>
          <value>Room AC, EER 12.0</value>
          <display_name>Room AC, EER 12.0</display_name>
        </choice>
        <choice>
          <value>Room AC, CEER 8.4</value>
          <display_name>Room AC, CEER 8.4</display_name>
        </choice>
        <choice>
          <value>Packaged Terminal AC, EER 10.7</value>
          <display_name>Packaged Terminal AC, EER 10.7</display_name>
        </choice>
        <choice>
          <value>Packaged Terminal AC, EER 10.7, Electric Resistance Heating</value>
          <display_name>Packaged Terminal AC, EER 10.7, Electric Resistance Heating</display_name>
        </choice>
        <choice>
          <value>Packaged Terminal AC, EER 10.7, 80% AFUE Gas Heating</value>
          <display_name>Packaged Terminal AC, EER 10.7, 80% AFUE Gas Heating</display_name>
        </choice>
        <choice>
          <value>Evaporative Cooler</value>
          <display_name>Evaporative Cooler</display_name>
        </choice>
        <choice>
          <value>Evaporative Cooler, Ducted</value>
          <display_name>Evaporative Cooler, Ducted</display_name>
        </choice>
        <choice>
          <value>Detailed Example: Central AC, SEER 13, Absolute Detailed Performance</value>
          <display_name>Detailed Example: Central AC, SEER 13, Absolute Detailed Performance</display_name>
        </choice>
        <choice>
          <value>Detailed Example: Central AC, SEER 18, Absolute Detailed Performance</value>
          <display_name>Detailed Example: Central AC, SEER 18, Absolute Detailed Performance</display_name>
        </choice>
        <choice>
          <value>Detailed Example: Central AC, SEER 17.5, Absolute Detailed Performance</value>
          <display_name>Detailed Example: Central AC, SEER 17.5, Absolute Detailed Performance</display_name>
        </choice>
        <choice>
          <value>Detailed Example: Central AC, SEER 17.5, Normalized Detailed Performance</value>
          <display_name>Detailed Example: Central AC, SEER 17.5, Normalized Detailed Performance</display_name>
        </choice>
        <choice>
          <value>Detailed Example: Mini-Split AC, SEER 17, Absolute Detailed Performance</value>
          <display_name>Detailed Example: Mini-Split AC, SEER 17, Absolute Detailed Performance</display_name>
        </choice>
        <choice>
          <value>Detailed Example: Mini-Split AC, SEER 17, Normalized Detailed Performance</value>
          <display_name>Detailed Example: Mini-Split AC, SEER 17, Normalized Detailed Performance</display_name>
        </choice>
      </choices>
    </argument>
    <argument>
      <name>hvac_capacity_cooling_system</name>
      <display_name>HVAC: Cooling System Capacity</display_name>
      <description>The output capacity of the cooling system.</description>
      <type>Choice</type>
      <required>false</required>
      <model_dependent>false</model_dependent>
      <default_value>Autosize</default_value>
      <choices>
        <choice>
          <value>Autosize</value>
          <display_name>Autosize</display_name>
        </choice>
        <choice>
          <value>0.5 tons</value>
          <display_name>0.5 tons</display_name>
        </choice>
        <choice>
          <value>0.75 tons</value>
          <display_name>0.75 tons</display_name>
        </choice>
        <choice>
          <value>1.0 tons</value>
          <display_name>1.0 tons</display_name>
        </choice>
        <choice>
          <value>1.5 tons</value>
          <display_name>1.5 tons</display_name>
        </choice>
        <choice>
          <value>2.0 tons</value>
          <display_name>2.0 tons</display_name>
        </choice>
        <choice>
          <value>2.5 tons</value>
          <display_name>2.5 tons</display_name>
        </choice>
        <choice>
          <value>3.0 tons</value>
          <display_name>3.0 tons</display_name>
        </choice>
        <choice>
          <value>3.5 tons</value>
          <display_name>3.5 tons</display_name>
        </choice>
        <choice>
          <value>4.0 tons</value>
          <display_name>4.0 tons</display_name>
        </choice>
        <choice>
          <value>4.5 tons</value>
          <display_name>4.5 tons</display_name>
        </choice>
        <choice>
          <value>5.0 tons</value>
          <display_name>5.0 tons</display_name>
        </choice>
        <choice>
          <value>5.5 tons</value>
          <display_name>5.5 tons</display_name>
        </choice>
        <choice>
          <value>6.0 tons</value>
          <display_name>6.0 tons</display_name>
        </choice>
        <choice>
          <value>6.5 tons</value>
          <display_name>6.5 tons</display_name>
        </choice>
        <choice>
          <value>7.0 tons</value>
          <display_name>7.0 tons</display_name>
        </choice>
        <choice>
          <value>7.5 tons</value>
          <display_name>7.5 tons</display_name>
        </choice>
        <choice>
          <value>8.0 tons</value>
          <display_name>8.0 tons</display_name>
        </choice>
        <choice>
          <value>8.5 tons</value>
          <display_name>8.5 tons</display_name>
        </choice>
        <choice>
          <value>9.0 tons</value>
          <display_name>9.0 tons</display_name>
        </choice>
        <choice>
          <value>9.5 tons</value>
          <display_name>9.5 tons</display_name>
        </choice>
        <choice>
          <value>10.0 tons</value>
          <display_name>10.0 tons</display_name>
        </choice>
        <choice>
          <value>Detailed Example: Autosize, 140% Multiplier</value>
          <display_name>Detailed Example: Autosize, 140% Multiplier</display_name>
        </choice>
        <choice>
          <value>Detailed Example: Autosize, 170% Multiplier</value>
          <display_name>Detailed Example: Autosize, 170% Multiplier</display_name>
        </choice>
        <choice>
          <value>Detailed Example: Autosize, 170% Multiplier, 3.0 tons Limit</value>
          <display_name>Detailed Example: Autosize, 170% Multiplier, 3.0 tons Limit</display_name>
        </choice>
      </choices>
    </argument>
    <argument>
      <name>cooling_system_fraction_cool_load_served</name>
      <display_name>HVAC: Cooling System Fraction Cool Load Served</display_name>
      <description>The cooling load served by the cooling system.</description>
      <type>Double</type>
      <units>Frac</units>
      <required>true</required>
      <model_dependent>false</model_dependent>
      <default_value>1</default_value>
    </argument>
    <argument>
      <name>hvac_capacity_cooling_system_integrated_heating</name>
      <display_name>HVAC: Cooling System Integrated Heating Capacity</display_name>
      <description>The output capacity of the cooling system's integrated heating system. Only used for packaged terminal air conditioner and room air conditioner systems with integrated heating.</description>
      <type>Choice</type>
      <required>false</required>
      <model_dependent>false</model_dependent>
      <default_value>Autosize</default_value>
      <choices>
        <choice>
          <value>Autosize</value>
          <display_name>Autosize</display_name>
        </choice>
        <choice>
          <value>5 kBtu/hr</value>
          <display_name>5 kBtu/hr</display_name>
        </choice>
        <choice>
          <value>10 kBtu/hr</value>
          <display_name>10 kBtu/hr</display_name>
        </choice>
        <choice>
          <value>15 kBtu/hr</value>
          <display_name>15 kBtu/hr</display_name>
        </choice>
        <choice>
          <value>20 kBtu/hr</value>
          <display_name>20 kBtu/hr</display_name>
        </choice>
        <choice>
          <value>25 kBtu/hr</value>
          <display_name>25 kBtu/hr</display_name>
        </choice>
        <choice>
          <value>30 kBtu/hr</value>
          <display_name>30 kBtu/hr</display_name>
        </choice>
        <choice>
          <value>35 kBtu/hr</value>
          <display_name>35 kBtu/hr</display_name>
        </choice>
        <choice>
          <value>40 kBtu/hr</value>
          <display_name>40 kBtu/hr</display_name>
        </choice>
        <choice>
          <value>45 kBtu/hr</value>
          <display_name>45 kBtu/hr</display_name>
        </choice>
        <choice>
          <value>50 kBtu/hr</value>
          <display_name>50 kBtu/hr</display_name>
        </choice>
        <choice>
          <value>55 kBtu/hr</value>
          <display_name>55 kBtu/hr</display_name>
        </choice>
        <choice>
          <value>60 kBtu/hr</value>
          <display_name>60 kBtu/hr</display_name>
        </choice>
        <choice>
          <value>65 kBtu/hr</value>
          <display_name>65 kBtu/hr</display_name>
        </choice>
        <choice>
          <value>70 kBtu/hr</value>
          <display_name>70 kBtu/hr</display_name>
        </choice>
        <choice>
          <value>75 kBtu/hr</value>
          <display_name>75 kBtu/hr</display_name>
        </choice>
        <choice>
          <value>80 kBtu/hr</value>
          <display_name>80 kBtu/hr</display_name>
        </choice>
        <choice>
          <value>85 kBtu/hr</value>
          <display_name>85 kBtu/hr</display_name>
        </choice>
        <choice>
          <value>90 kBtu/hr</value>
          <display_name>90 kBtu/hr</display_name>
        </choice>
        <choice>
          <value>95 kBtu/hr</value>
          <display_name>95 kBtu/hr</display_name>
        </choice>
        <choice>
          <value>100 kBtu/hr</value>
          <display_name>100 kBtu/hr</display_name>
        </choice>
        <choice>
          <value>105 kBtu/hr</value>
          <display_name>105 kBtu/hr</display_name>
        </choice>
        <choice>
          <value>110 kBtu/hr</value>
          <display_name>110 kBtu/hr</display_name>
        </choice>
        <choice>
          <value>115 kBtu/hr</value>
          <display_name>115 kBtu/hr</display_name>
        </choice>
        <choice>
          <value>120 kBtu/hr</value>
          <display_name>120 kBtu/hr</display_name>
        </choice>
        <choice>
          <value>125 kBtu/hr</value>
          <display_name>125 kBtu/hr</display_name>
        </choice>
        <choice>
          <value>130 kBtu/hr</value>
          <display_name>130 kBtu/hr</display_name>
        </choice>
        <choice>
          <value>135 kBtu/hr</value>
          <display_name>135 kBtu/hr</display_name>
        </choice>
        <choice>
          <value>140 kBtu/hr</value>
          <display_name>140 kBtu/hr</display_name>
        </choice>
        <choice>
          <value>145 kBtu/hr</value>
          <display_name>145 kBtu/hr</display_name>
        </choice>
        <choice>
          <value>150 kBtu/hr</value>
          <display_name>150 kBtu/hr</display_name>
        </choice>
      </choices>
    </argument>
    <argument>
      <name>cooling_system_integrated_heating_system_fraction_heat_load_served</name>
      <display_name>HVAC: Cooling System Integrated Heating Fraction Heat Load Served</display_name>
      <description>The heating load served by the heating system integrated into cooling system. Only used for packaged terminal air conditioner and room air conditioner systems with integrated heating.</description>
      <type>Double</type>
      <units>Frac</units>
      <required>false</required>
      <model_dependent>false</model_dependent>
    </argument>
    <argument>
      <name>hvac_heat_pump</name>
      <display_name>HVAC: Heat Pump</display_name>
      <description>The heat pump type/efficiency.</description>
      <type>Choice</type>
      <required>true</required>
      <model_dependent>false</model_dependent>
      <default_value>None</default_value>
      <choices>
        <choice>
          <value>None</value>
          <display_name>None</display_name>
        </choice>
        <choice>
          <value>Central HP, SEER 8, 6.0 HSPF</value>
          <display_name>Central HP, SEER 8, 6.0 HSPF</display_name>
        </choice>
        <choice>
          <value>Central HP, SEER 10, 6.2 HSPF</value>
          <display_name>Central HP, SEER 10, 6.2 HSPF</display_name>
        </choice>
        <choice>
          <value>Central HP, SEER 10, 6.8 HSPF</value>
          <display_name>Central HP, SEER 10, 6.8 HSPF</display_name>
        </choice>
        <choice>
          <value>Central HP, SEER 10.3, 7.0 HSPF</value>
          <display_name>Central HP, SEER 10.3, 7.0 HSPF</display_name>
        </choice>
        <choice>
          <value>Central HP, SEER 11.5, 7.5 HSPF</value>
          <display_name>Central HP, SEER 11.5, 7.5 HSPF</display_name>
        </choice>
        <choice>
          <value>Central HP, SEER 13, 7.7 HSPF</value>
          <display_name>Central HP, SEER 13, 7.7 HSPF</display_name>
        </choice>
        <choice>
          <value>Central HP, SEER 13, 8.0 HSPF</value>
          <display_name>Central HP, SEER 13, 8.0 HSPF</display_name>
        </choice>
        <choice>
          <value>Central HP, SEER 13, 9.85 HSPF</value>
          <display_name>Central HP, SEER 13, 9.85 HSPF</display_name>
        </choice>
        <choice>
          <value>Central HP, SEER 14, 8.2 HSPF</value>
          <display_name>Central HP, SEER 14, 8.2 HSPF</display_name>
        </choice>
        <choice>
          <value>Central HP, SEER 14.3, 8.5 HSPF</value>
          <display_name>Central HP, SEER 14.3, 8.5 HSPF</display_name>
        </choice>
        <choice>
          <value>Central HP, SEER 15, 8.5 HSPF</value>
          <display_name>Central HP, SEER 15, 8.5 HSPF</display_name>
        </choice>
        <choice>
          <value>Central HP, SEER 15, 9.0 HSPF</value>
          <display_name>Central HP, SEER 15, 9.0 HSPF</display_name>
        </choice>
        <choice>
          <value>Central HP, SEER 16, 9.0 HSPF</value>
          <display_name>Central HP, SEER 16, 9.0 HSPF</display_name>
        </choice>
        <choice>
          <value>Central HP, SEER 17, 8.7 HSPF</value>
          <display_name>Central HP, SEER 17, 8.7 HSPF</display_name>
        </choice>
        <choice>
          <value>Central HP, SEER 18, 9.3 HSPF</value>
          <display_name>Central HP, SEER 18, 9.3 HSPF</display_name>
        </choice>
        <choice>
          <value>Central HP, SEER 20, 11 HSPF</value>
          <display_name>Central HP, SEER 20, 11 HSPF</display_name>
        </choice>
        <choice>
          <value>Central HP, SEER 22, 10 HSPF</value>
          <display_name>Central HP, SEER 22, 10 HSPF</display_name>
        </choice>
        <choice>
          <value>Central HP, SEER 24, 13 HSPF</value>
          <display_name>Central HP, SEER 24, 13 HSPF</display_name>
        </choice>
        <choice>
          <value>Mini-Split HP, SEER 14.5, 8.2 HSPF</value>
          <display_name>Mini-Split HP, SEER 14.5, 8.2 HSPF</display_name>
        </choice>
        <choice>
          <value>Mini-Split HP, SEER 14.5, 8.2 HSPF, Ducted</value>
          <display_name>Mini-Split HP, SEER 14.5, 8.2 HSPF, Ducted</display_name>
        </choice>
        <choice>
          <value>Mini-Split HP, SEER 16, 9.2 HSPF</value>
          <display_name>Mini-Split HP, SEER 16, 9.2 HSPF</display_name>
        </choice>
        <choice>
          <value>Mini-Split HP, SEER 17, 9.5 HSPF</value>
          <display_name>Mini-Split HP, SEER 17, 9.5 HSPF</display_name>
        </choice>
        <choice>
          <value>Mini-Split HP, SEER 17, 9.5 HSPF, Ducted</value>
          <display_name>Mini-Split HP, SEER 17, 9.5 HSPF, Ducted</display_name>
        </choice>
        <choice>
          <value>Mini-Split HP, SEER 18.0, 9.6 HSPF</value>
          <display_name>Mini-Split HP, SEER 18.0, 9.6 HSPF</display_name>
        </choice>
        <choice>
          <value>Mini-Split HP, SEER 18.0, 9.6 HSPF, Ducted</value>
          <display_name>Mini-Split HP, SEER 18.0, 9.6 HSPF, Ducted</display_name>
        </choice>
        <choice>
          <value>Mini-Split HP, SEER 19, 10 HSPF, Ducted</value>
          <display_name>Mini-Split HP, SEER 19, 10 HSPF, Ducted</display_name>
        </choice>
        <choice>
          <value>Mini-Split HP, SEER 19, 10 HSPF</value>
          <display_name>Mini-Split HP, SEER 19, 10 HSPF</display_name>
        </choice>
        <choice>
          <value>Mini-Split HP, SEER 20, 11 HSPF</value>
          <display_name>Mini-Split HP, SEER 20, 11 HSPF</display_name>
        </choice>
        <choice>
          <value>Mini-Split HP, SEER 24, 13 HSPF</value>
          <display_name>Mini-Split HP, SEER 24, 13 HSPF</display_name>
        </choice>
        <choice>
          <value>Mini-Split HP, SEER 25, 12.7 HSPF</value>
          <display_name>Mini-Split HP, SEER 25, 12.7 HSPF</display_name>
        </choice>
        <choice>
          <value>Mini-Split HP, SEER 25, 12.7 HSPF, Ducted</value>
          <display_name>Mini-Split HP, SEER 25, 12.7 HSPF, Ducted</display_name>
        </choice>
        <choice>
          <value>Mini-Split HP, SEER 29.3, 14 HSPF</value>
          <display_name>Mini-Split HP, SEER 29.3, 14 HSPF</display_name>
        </choice>
        <choice>
          <value>Mini-Split HP, SEER 29.3, 14 HSPF, Ducted</value>
          <display_name>Mini-Split HP, SEER 29.3, 14 HSPF, Ducted</display_name>
        </choice>
        <choice>
          <value>Mini-Split HP, SEER 33, 13.3 HSPF</value>
          <display_name>Mini-Split HP, SEER 33, 13.3 HSPF</display_name>
        </choice>
        <choice>
          <value>Mini-Split HP, SEER 33, 13.3 HSPF, Ducted</value>
          <display_name>Mini-Split HP, SEER 33, 13.3 HSPF, Ducted</display_name>
        </choice>
        <choice>
          <value>Geothermal HP, EER 16.6, COP 3.6</value>
          <display_name>Geothermal HP, EER 16.6, COP 3.6</display_name>
        </choice>
        <choice>
          <value>Geothermal HP, EER 18.2, COP 3.7</value>
          <display_name>Geothermal HP, EER 18.2, COP 3.7</display_name>
        </choice>
        <choice>
          <value>Geothermal HP, EER 19.4, COP 3.8</value>
          <display_name>Geothermal HP, EER 19.4, COP 3.8</display_name>
        </choice>
        <choice>
          <value>Geothermal HP, EER 20.2, COP 4.2</value>
          <display_name>Geothermal HP, EER 20.2, COP 4.2</display_name>
        </choice>
        <choice>
          <value>Geothermal HP, EER 20.5, COP 4.0</value>
          <display_name>Geothermal HP, EER 20.5, COP 4.0</display_name>
        </choice>
        <choice>
          <value>Geothermal HP, EER 30.9, COP 4.4</value>
          <display_name>Geothermal HP, EER 30.9, COP 4.4</display_name>
        </choice>
        <choice>
          <value>Packaged Terminal HP, EER 11.4, COP 3.6</value>
          <display_name>Packaged Terminal HP, EER 11.4, COP 3.6</display_name>
        </choice>
        <choice>
          <value>Room AC w/ Reverse Cycle, EER 11.4, COP 3.6</value>
          <display_name>Room AC w/ Reverse Cycle, EER 11.4, COP 3.6</display_name>
        </choice>
        <choice>
          <value>Detailed Example: Central HP, SEER2 12.4, HSPF2 6.5</value>
          <display_name>Detailed Example: Central HP, SEER2 12.4, HSPF2 6.5</display_name>
        </choice>
        <choice>
          <value>Detailed Example: Central HP, SEER 13, 7.7 HSPF, Absolute Detailed Performance</value>
          <display_name>Detailed Example: Central HP, SEER 13, 7.7 HSPF, Absolute Detailed Performance</display_name>
        </choice>
        <choice>
          <value>Detailed Example: Central HP, SEER 18, 9.3 HSPF, Absolute Detailed Performance</value>
          <display_name>Detailed Example: Central HP, SEER 18, 9.3 HSPF, Absolute Detailed Performance</display_name>
        </choice>
        <choice>
          <value>Detailed Example: Central HP, SEER 17.5, 9.5 HSPF, Absolute Detailed Performance</value>
          <display_name>Detailed Example: Central HP, SEER 17.5, 9.5 HSPF, Absolute Detailed Performance</display_name>
        </choice>
        <choice>
          <value>Detailed Example: Central HP, SEER 17.5, 9.5 HSPF, Normalized Detailed Performance</value>
          <display_name>Detailed Example: Central HP, SEER 17.5, 9.5 HSPF, Normalized Detailed Performance</display_name>
        </choice>
        <choice>
          <value>Detailed Example: Mini-Split HP, SEER 16.7, 11.3 HSPF, Absolute Detailed Performance</value>
          <display_name>Detailed Example: Mini-Split HP, SEER 16.7, 11.3 HSPF, Absolute Detailed Performance</display_name>
        </choice>
        <choice>
          <value>Detailed Example: Mini-Split HP, SEER 16.7, 11.3 HSPF, Normalized Detailed Performance</value>
          <display_name>Detailed Example: Mini-Split HP, SEER 16.7, 11.3 HSPF, Normalized Detailed Performance</display_name>
        </choice>
        <choice>
          <value>Detailed Example: Mini-Split HP, SEER 17, 10 HSPF, Absolute Detailed Performance</value>
          <display_name>Detailed Example: Mini-Split HP, SEER 17, 10 HSPF, Absolute Detailed Performance</display_name>
        </choice>
        <choice>
          <value>Detailed Example: Mini-Split HP, SEER 17, 10 HSPF, Normalized Detailed Performance</value>
          <display_name>Detailed Example: Mini-Split HP, SEER 17, 10 HSPF, Normalized Detailed Performance</display_name>
        </choice>
      </choices>
    </argument>
    <argument>
      <name>hvac_capacity_heat_pump</name>
      <display_name>HVAC: Heat Pump Capacity</display_name>
      <description>The output capacity of the heat pump.</description>
      <type>Choice</type>
      <required>false</required>
      <model_dependent>false</model_dependent>
      <default_value>Autosize</default_value>
      <choices>
        <choice>
          <value>Autosize</value>
          <display_name>Autosize</display_name>
        </choice>
        <choice>
          <value>0.5 tons</value>
          <display_name>0.5 tons</display_name>
        </choice>
        <choice>
          <value>0.75 tons</value>
          <display_name>0.75 tons</display_name>
        </choice>
        <choice>
          <value>1.0 tons</value>
          <display_name>1.0 tons</display_name>
        </choice>
        <choice>
          <value>1.5 tons</value>
          <display_name>1.5 tons</display_name>
        </choice>
        <choice>
          <value>2.0 tons</value>
          <display_name>2.0 tons</display_name>
        </choice>
        <choice>
          <value>2.5 tons</value>
          <display_name>2.5 tons</display_name>
        </choice>
        <choice>
          <value>3.0 tons</value>
          <display_name>3.0 tons</display_name>
        </choice>
        <choice>
          <value>3.5 tons</value>
          <display_name>3.5 tons</display_name>
        </choice>
        <choice>
          <value>4.0 tons</value>
          <display_name>4.0 tons</display_name>
        </choice>
        <choice>
          <value>4.5 tons</value>
          <display_name>4.5 tons</display_name>
        </choice>
        <choice>
          <value>5.0 tons</value>
          <display_name>5.0 tons</display_name>
        </choice>
        <choice>
          <value>5.5 tons</value>
          <display_name>5.5 tons</display_name>
        </choice>
        <choice>
          <value>6.0 tons</value>
          <display_name>6.0 tons</display_name>
        </choice>
        <choice>
          <value>6.5 tons</value>
          <display_name>6.5 tons</display_name>
        </choice>
        <choice>
          <value>7.0 tons</value>
          <display_name>7.0 tons</display_name>
        </choice>
        <choice>
          <value>7.5 tons</value>
          <display_name>7.5 tons</display_name>
        </choice>
        <choice>
          <value>8.0 tons</value>
          <display_name>8.0 tons</display_name>
        </choice>
        <choice>
          <value>8.5 tons</value>
          <display_name>8.5 tons</display_name>
        </choice>
        <choice>
          <value>9.0 tons</value>
          <display_name>9.0 tons</display_name>
        </choice>
        <choice>
          <value>9.5 tons</value>
          <display_name>9.5 tons</display_name>
        </choice>
        <choice>
          <value>10.0 tons</value>
          <display_name>10.0 tons</display_name>
        </choice>
        <choice>
          <value>Detailed Example: Autosize, 140% Multiplier</value>
          <display_name>Detailed Example: Autosize, 140% Multiplier</display_name>
        </choice>
        <choice>
          <value>Detailed Example: Autosize, 170% Multiplier</value>
          <display_name>Detailed Example: Autosize, 170% Multiplier</display_name>
        </choice>
        <choice>
          <value>Detailed Example: Autosize, 170% Multiplier, 3.0 tons Limit</value>
          <display_name>Detailed Example: Autosize, 170% Multiplier, 3.0 tons Limit</display_name>
        </choice>
      </choices>
    </argument>
    <argument>
      <name>heat_pump_fraction_heat_load_served</name>
      <display_name>Heat Pump: Fraction Heat Load Served</display_name>
      <description>The heating load served by the heat pump.</description>
      <type>Double</type>
      <units>Frac</units>
      <required>true</required>
      <model_dependent>false</model_dependent>
      <default_value>1</default_value>
    </argument>
    <argument>
      <name>heat_pump_fraction_cool_load_served</name>
      <display_name>Heat Pump: Fraction Cool Load Served</display_name>
      <description>The cooling load served by the heat pump.</description>
      <type>Double</type>
      <units>Frac</units>
      <required>true</required>
      <model_dependent>false</model_dependent>
      <default_value>1</default_value>
    </argument>
    <argument>
      <name>hvac_heat_pump_backup</name>
      <display_name>HVAC: Heat Pump Backup Type</display_name>
      <description>The heat pump backup type/efficiency. Use 'None' if there is no backup heating. If Backup Type is Separate Heating System, Heating System 2 is used to specify the backup.</description>
      <type>Choice</type>
      <required>true</required>
      <model_dependent>false</model_dependent>
      <default_value>Integrated, Electricity, 100% Efficiency</default_value>
      <choices>
        <choice>
          <value>None</value>
          <display_name>None</display_name>
        </choice>
        <choice>
          <value>Integrated, Electricity, 100% Efficiency</value>
          <display_name>Integrated, Electricity, 100% Efficiency</display_name>
        </choice>
        <choice>
          <value>Integrated, Natural Gas, 60% AFUE</value>
          <display_name>Integrated, Natural Gas, 60% AFUE</display_name>
        </choice>
        <choice>
          <value>Integrated, Natural Gas, 76% AFUE</value>
          <display_name>Integrated, Natural Gas, 76% AFUE</display_name>
        </choice>
        <choice>
          <value>Integrated, Natural Gas, 80% AFUE</value>
          <display_name>Integrated, Natural Gas, 80% AFUE</display_name>
        </choice>
        <choice>
          <value>Integrated, Natural Gas, 92.5% AFUE</value>
          <display_name>Integrated, Natural Gas, 92.5% AFUE</display_name>
        </choice>
        <choice>
          <value>Integrated, Natural Gas, 95% AFUE</value>
          <display_name>Integrated, Natural Gas, 95% AFUE</display_name>
        </choice>
        <choice>
          <value>Integrated, Fuel Oil, 60% AFUE</value>
          <display_name>Integrated, Fuel Oil, 60% AFUE</display_name>
        </choice>
        <choice>
          <value>Integrated, Fuel Oil, 76% AFUE</value>
          <display_name>Integrated, Fuel Oil, 76% AFUE</display_name>
        </choice>
        <choice>
          <value>Integrated, Fuel Oil, 80% AFUE</value>
          <display_name>Integrated, Fuel Oil, 80% AFUE</display_name>
        </choice>
        <choice>
          <value>Integrated, Fuel Oil, 92.5% AFUE</value>
          <display_name>Integrated, Fuel Oil, 92.5% AFUE</display_name>
        </choice>
        <choice>
          <value>Integrated, Fuel Oil, 95% AFUE</value>
          <display_name>Integrated, Fuel Oil, 95% AFUE</display_name>
        </choice>
        <choice>
          <value>Integrated, Propane, 60% AFUE</value>
          <display_name>Integrated, Propane, 60% AFUE</display_name>
        </choice>
        <choice>
          <value>Integrated, Propane, 76% AFUE</value>
          <display_name>Integrated, Propane, 76% AFUE</display_name>
        </choice>
        <choice>
          <value>Integrated, Propane, 80% AFUE</value>
          <display_name>Integrated, Propane, 80% AFUE</display_name>
        </choice>
        <choice>
          <value>Integrated, Propane, 92.5% AFUE</value>
          <display_name>Integrated, Propane, 92.5% AFUE</display_name>
        </choice>
        <choice>
          <value>Integrated, Propane, 95% AFUE</value>
          <display_name>Integrated, Propane, 95% AFUE</display_name>
        </choice>
        <choice>
          <value>Separate Heating System</value>
          <display_name>Separate Heating System</display_name>
        </choice>
      </choices>
    </argument>
    <argument>
      <name>hvac_capacity_heat_pump_backup</name>
      <display_name>HVAC: Heat Pump Backup Capacity</display_name>
      <description>The output capacity of the heat pump backup if there is integrated backup heating.</description>
      <type>Choice</type>
      <required>false</required>
      <model_dependent>false</model_dependent>
      <default_value>Autosize</default_value>
      <choices>
        <choice>
          <value>Autosize</value>
          <display_name>Autosize</display_name>
        </choice>
        <choice>
          <value>5 kW</value>
          <display_name>5 kW</display_name>
        </choice>
        <choice>
          <value>10 kW</value>
          <display_name>10 kW</display_name>
        </choice>
        <choice>
          <value>15 kW</value>
          <display_name>15 kW</display_name>
        </choice>
        <choice>
          <value>20 kW</value>
          <display_name>20 kW</display_name>
        </choice>
        <choice>
          <value>25 kW</value>
          <display_name>25 kW</display_name>
        </choice>
        <choice>
          <value>5 kBtu/hr</value>
          <display_name>5 kBtu/hr</display_name>
        </choice>
        <choice>
          <value>10 kBtu/hr</value>
          <display_name>10 kBtu/hr</display_name>
        </choice>
        <choice>
          <value>15 kBtu/hr</value>
          <display_name>15 kBtu/hr</display_name>
        </choice>
        <choice>
          <value>20 kBtu/hr</value>
          <display_name>20 kBtu/hr</display_name>
        </choice>
        <choice>
          <value>25 kBtu/hr</value>
          <display_name>25 kBtu/hr</display_name>
        </choice>
        <choice>
          <value>30 kBtu/hr</value>
          <display_name>30 kBtu/hr</display_name>
        </choice>
        <choice>
          <value>35 kBtu/hr</value>
          <display_name>35 kBtu/hr</display_name>
        </choice>
        <choice>
          <value>40 kBtu/hr</value>
          <display_name>40 kBtu/hr</display_name>
        </choice>
        <choice>
          <value>45 kBtu/hr</value>
          <display_name>45 kBtu/hr</display_name>
        </choice>
        <choice>
          <value>50 kBtu/hr</value>
          <display_name>50 kBtu/hr</display_name>
        </choice>
        <choice>
          <value>55 kBtu/hr</value>
          <display_name>55 kBtu/hr</display_name>
        </choice>
        <choice>
          <value>60 kBtu/hr</value>
          <display_name>60 kBtu/hr</display_name>
        </choice>
        <choice>
          <value>65 kBtu/hr</value>
          <display_name>65 kBtu/hr</display_name>
        </choice>
        <choice>
          <value>70 kBtu/hr</value>
          <display_name>70 kBtu/hr</display_name>
        </choice>
        <choice>
          <value>75 kBtu/hr</value>
          <display_name>75 kBtu/hr</display_name>
        </choice>
        <choice>
          <value>80 kBtu/hr</value>
          <display_name>80 kBtu/hr</display_name>
        </choice>
        <choice>
          <value>85 kBtu/hr</value>
          <display_name>85 kBtu/hr</display_name>
        </choice>
        <choice>
          <value>90 kBtu/hr</value>
          <display_name>90 kBtu/hr</display_name>
        </choice>
        <choice>
          <value>95 kBtu/hr</value>
          <display_name>95 kBtu/hr</display_name>
        </choice>
        <choice>
          <value>100 kBtu/hr</value>
          <display_name>100 kBtu/hr</display_name>
        </choice>
        <choice>
          <value>105 kBtu/hr</value>
          <display_name>105 kBtu/hr</display_name>
        </choice>
        <choice>
          <value>110 kBtu/hr</value>
          <display_name>110 kBtu/hr</display_name>
        </choice>
        <choice>
          <value>115 kBtu/hr</value>
          <display_name>115 kBtu/hr</display_name>
        </choice>
        <choice>
          <value>120 kBtu/hr</value>
          <display_name>120 kBtu/hr</display_name>
        </choice>
        <choice>
          <value>125 kBtu/hr</value>
          <display_name>125 kBtu/hr</display_name>
        </choice>
        <choice>
          <value>130 kBtu/hr</value>
          <display_name>130 kBtu/hr</display_name>
        </choice>
        <choice>
          <value>135 kBtu/hr</value>
          <display_name>135 kBtu/hr</display_name>
        </choice>
        <choice>
          <value>140 kBtu/hr</value>
          <display_name>140 kBtu/hr</display_name>
        </choice>
        <choice>
          <value>145 kBtu/hr</value>
          <display_name>145 kBtu/hr</display_name>
        </choice>
        <choice>
          <value>150 kBtu/hr</value>
          <display_name>150 kBtu/hr</display_name>
        </choice>
        <choice>
          <value>Detailed Example: Autosize, 140% Multiplier</value>
          <display_name>Detailed Example: Autosize, 140% Multiplier</display_name>
        </choice>
        <choice>
          <value>Detailed Example: Autosize, 170% Multiplier</value>
          <display_name>Detailed Example: Autosize, 170% Multiplier</display_name>
        </choice>
        <choice>
          <value>Detailed Example: Autosize, 90% Multiplier, 45 kBtu/hr Limit</value>
          <display_name>Detailed Example: Autosize, 90% Multiplier, 45 kBtu/hr Limit</display_name>
        </choice>
      </choices>
    </argument>
    <argument>
      <name>hvac_heat_pump_temps</name>
      <display_name>HVAC: Heat Pump Temperatures</display_name>
      <description>Specifies the minimum compressor temperature and/or maximum HP backup temperature. If both are the same, a binary switchover temperature is used.</description>
      <type>Choice</type>
      <required>false</required>
      <model_dependent>false</model_dependent>
      <default_value>Default</default_value>
      <choices>
        <choice>
          <value>Default</value>
          <display_name>Default</display_name>
        </choice>
        <choice>
          <value>-20F Min Compressor Temp</value>
          <display_name>-20F Min Compressor Temp</display_name>
        </choice>
        <choice>
          <value>-15F Min Compressor Temp</value>
          <display_name>-15F Min Compressor Temp</display_name>
        </choice>
        <choice>
          <value>-10F Min Compressor Temp</value>
          <display_name>-10F Min Compressor Temp</display_name>
        </choice>
        <choice>
          <value>-5F Min Compressor Temp</value>
          <display_name>-5F Min Compressor Temp</display_name>
        </choice>
        <choice>
          <value>0F Min Compressor Temp</value>
          <display_name>0F Min Compressor Temp</display_name>
        </choice>
        <choice>
          <value>5F Min Compressor Temp</value>
          <display_name>5F Min Compressor Temp</display_name>
        </choice>
        <choice>
          <value>10F Min Compressor Temp</value>
          <display_name>10F Min Compressor Temp</display_name>
        </choice>
        <choice>
          <value>15F Min Compressor Temp</value>
          <display_name>15F Min Compressor Temp</display_name>
        </choice>
        <choice>
          <value>20F Min Compressor Temp</value>
          <display_name>20F Min Compressor Temp</display_name>
        </choice>
        <choice>
          <value>25F Min Compressor Temp</value>
          <display_name>25F Min Compressor Temp</display_name>
        </choice>
        <choice>
          <value>30F Min Compressor Temp</value>
          <display_name>30F Min Compressor Temp</display_name>
        </choice>
        <choice>
          <value>35F Min Compressor Temp</value>
          <display_name>35F Min Compressor Temp</display_name>
        </choice>
        <choice>
          <value>40F Min Compressor Temp</value>
          <display_name>40F Min Compressor Temp</display_name>
        </choice>
        <choice>
          <value>30F Min Compressor Temp, 30F Max HP Backup Temp</value>
          <display_name>30F Min Compressor Temp, 30F Max HP Backup Temp</display_name>
        </choice>
        <choice>
          <value>35F Min Compressor Temp, 35F Max HP Backup Temp</value>
          <display_name>35F Min Compressor Temp, 35F Max HP Backup Temp</display_name>
        </choice>
        <choice>
          <value>40F Min Compressor Temp, 40F Max HP Backup Temp</value>
          <display_name>40F Min Compressor Temp, 40F Max HP Backup Temp</display_name>
        </choice>
        <choice>
          <value>Detailed Example: 5F Min Compressor Temp, 35F Max HP Backup Temp</value>
          <display_name>Detailed Example: 5F Min Compressor Temp, 35F Max HP Backup Temp</display_name>
        </choice>
        <choice>
          <value>Detailed Example: 25F Min Compressor Temp, 45F Max HP Backup Temp</value>
          <display_name>Detailed Example: 25F Min Compressor Temp, 45F Max HP Backup Temp</display_name>
        </choice>
      </choices>
    </argument>
    <argument>
      <name>heat_pump_sizing_methodology</name>
      <display_name>Heat Pump: Sizing Methodology</display_name>
      <description>The auto-sizing methodology to use when the heat pump capacity is not provided. If not provided, the OS-HPXML default (see &lt;a href='https://openstudio-hpxml.readthedocs.io/en/v1.11.0/workflow_inputs.html#hpxml-hvac-sizing-control'&gt;HPXML HVAC Sizing Control&lt;/a&gt;) is used.</description>
      <type>Choice</type>
      <required>false</required>
      <model_dependent>false</model_dependent>
      <choices>
        <choice>
          <value>ACCA</value>
          <display_name>ACCA</display_name>
        </choice>
        <choice>
          <value>HERS</value>
          <display_name>HERS</display_name>
        </choice>
        <choice>
          <value>MaxLoad</value>
          <display_name>MaxLoad</display_name>
        </choice>
      </choices>
    </argument>
    <argument>
      <name>heat_pump_backup_sizing_methodology</name>
      <display_name>Heat Pump: Backup Sizing Methodology</display_name>
      <description>The auto-sizing methodology to use when the heat pump backup capacity is not provided. If not provided, the OS-HPXML default (see &lt;a href='https://openstudio-hpxml.readthedocs.io/en/v1.11.0/workflow_inputs.html#hpxml-hvac-sizing-control'&gt;HPXML HVAC Sizing Control&lt;/a&gt;) is used.</description>
      <type>Choice</type>
      <required>false</required>
      <model_dependent>false</model_dependent>
      <choices>
        <choice>
          <value>emergency</value>
          <display_name>emergency</display_name>
        </choice>
        <choice>
          <value>supplemental</value>
          <display_name>supplemental</display_name>
        </choice>
      </choices>
    </argument>
    <argument>
      <name>hvac_geothermal_loop</name>
      <display_name>HVAC: Geothermal Loop</display_name>
      <description>The geothermal loop configuration if there's a ground-to-air heat pump.</description>
      <type>Choice</type>
      <required>false</required>
      <model_dependent>false</model_dependent>
      <default_value>Default</default_value>
      <choices>
        <choice>
          <value>Default</value>
          <display_name>Default</display_name>
        </choice>
        <choice>
          <value>Vertical Loop, Enhanced Grout</value>
          <display_name>Vertical Loop, Enhanced Grout</display_name>
        </choice>
        <choice>
          <value>Vertical Loop, Enhanced Pipe</value>
          <display_name>Vertical Loop, Enhanced Pipe</display_name>
        </choice>
        <choice>
          <value>Detailed Example: Lopsided U Configuration, 10 Boreholes</value>
          <display_name>Detailed Example: Lopsided U Configuration, 10 Boreholes</display_name>
        </choice>
      </choices>
    </argument>
    <argument>
      <name>hvac_heating_system_2</name>
      <display_name>HVAC: Heating System 2</display_name>
      <description>The type/efficiency of the second heating system. If a heat pump is specified and the backup type is 'separate', this heating system represents the 'separate' backup heating.</description>
      <type>Choice</type>
      <required>true</required>
      <model_dependent>false</model_dependent>
      <default_value>None</default_value>
      <choices>
        <choice>
          <value>None</value>
          <display_name>None</display_name>
        </choice>
        <choice>
          <value>Electric Resistance</value>
          <display_name>Electric Resistance</display_name>
        </choice>
        <choice>
          <value>Central Furnace, 60% AFUE</value>
          <display_name>Central Furnace, 60% AFUE</display_name>
        </choice>
        <choice>
          <value>Central Furnace, 64% AFUE</value>
          <display_name>Central Furnace, 64% AFUE</display_name>
        </choice>
        <choice>
          <value>Central Furnace, 68% AFUE</value>
          <display_name>Central Furnace, 68% AFUE</display_name>
        </choice>
        <choice>
          <value>Central Furnace, 72% AFUE</value>
          <display_name>Central Furnace, 72% AFUE</display_name>
        </choice>
        <choice>
          <value>Central Furnace, 76% AFUE</value>
          <display_name>Central Furnace, 76% AFUE</display_name>
        </choice>
        <choice>
          <value>Central Furnace, 78% AFUE</value>
          <display_name>Central Furnace, 78% AFUE</display_name>
        </choice>
        <choice>
          <value>Central Furnace, 80% AFUE</value>
          <display_name>Central Furnace, 80% AFUE</display_name>
        </choice>
        <choice>
          <value>Central Furnace, 85% AFUE</value>
          <display_name>Central Furnace, 85% AFUE</display_name>
        </choice>
        <choice>
          <value>Central Furnace, 90% AFUE</value>
          <display_name>Central Furnace, 90% AFUE</display_name>
        </choice>
        <choice>
          <value>Central Furnace, 92% AFUE</value>
          <display_name>Central Furnace, 92% AFUE</display_name>
        </choice>
        <choice>
          <value>Central Furnace, 92.5% AFUE</value>
          <display_name>Central Furnace, 92.5% AFUE</display_name>
        </choice>
        <choice>
          <value>Central Furnace, 96% AFUE</value>
          <display_name>Central Furnace, 96% AFUE</display_name>
        </choice>
        <choice>
          <value>Central Furnace, 98% AFUE</value>
          <display_name>Central Furnace, 98% AFUE</display_name>
        </choice>
        <choice>
          <value>Central Furnace, 100% AFUE</value>
          <display_name>Central Furnace, 100% AFUE</display_name>
        </choice>
        <choice>
          <value>Wall Furnace, 60% AFUE</value>
          <display_name>Wall Furnace, 60% AFUE</display_name>
        </choice>
        <choice>
          <value>Wall Furnace, 68% AFUE</value>
          <display_name>Wall Furnace, 68% AFUE</display_name>
        </choice>
        <choice>
          <value>Wall Furnace, 82% AFUE</value>
          <display_name>Wall Furnace, 82% AFUE</display_name>
        </choice>
        <choice>
          <value>Wall Furnace, 98% AFUE</value>
          <display_name>Wall Furnace, 98% AFUE</display_name>
        </choice>
        <choice>
          <value>Wall Furnace, 100% AFUE</value>
          <display_name>Wall Furnace, 100% AFUE</display_name>
        </choice>
        <choice>
          <value>Floor Furnace, 60% AFUE</value>
          <display_name>Floor Furnace, 60% AFUE</display_name>
        </choice>
        <choice>
          <value>Floor Furnace, 70% AFUE</value>
          <display_name>Floor Furnace, 70% AFUE</display_name>
        </choice>
        <choice>
          <value>Floor Furnace, 80% AFUE</value>
          <display_name>Floor Furnace, 80% AFUE</display_name>
        </choice>
        <choice>
          <value>Boiler, 60% AFUE</value>
          <display_name>Boiler, 60% AFUE</display_name>
        </choice>
        <choice>
          <value>Boiler, 72% AFUE</value>
          <display_name>Boiler, 72% AFUE</display_name>
        </choice>
        <choice>
          <value>Boiler, 76% AFUE</value>
          <display_name>Boiler, 76% AFUE</display_name>
        </choice>
        <choice>
          <value>Boiler, 80% AFUE</value>
          <display_name>Boiler, 80% AFUE</display_name>
        </choice>
        <choice>
          <value>Boiler, 82% AFUE</value>
          <display_name>Boiler, 82% AFUE</display_name>
        </choice>
        <choice>
          <value>Boiler, 85% AFUE</value>
          <display_name>Boiler, 85% AFUE</display_name>
        </choice>
        <choice>
          <value>Boiler, 90% AFUE</value>
          <display_name>Boiler, 90% AFUE</display_name>
        </choice>
        <choice>
          <value>Boiler, 92% AFUE</value>
          <display_name>Boiler, 92% AFUE</display_name>
        </choice>
        <choice>
          <value>Boiler, 92.5% AFUE</value>
          <display_name>Boiler, 92.5% AFUE</display_name>
        </choice>
        <choice>
          <value>Boiler, 95% AFUE</value>
          <display_name>Boiler, 95% AFUE</display_name>
        </choice>
        <choice>
          <value>Boiler, 96% AFUE</value>
          <display_name>Boiler, 96% AFUE</display_name>
        </choice>
        <choice>
          <value>Boiler, 98% AFUE</value>
          <display_name>Boiler, 98% AFUE</display_name>
        </choice>
        <choice>
          <value>Boiler, 100% AFUE</value>
          <display_name>Boiler, 100% AFUE</display_name>
        </choice>
        <choice>
          <value>Shared Boiler w/ Baseboard, 78% AFUE</value>
          <display_name>Shared Boiler w/ Baseboard, 78% AFUE</display_name>
        </choice>
        <choice>
          <value>Shared Boiler w/ Baseboard, 92% AFUE</value>
          <display_name>Shared Boiler w/ Baseboard, 92% AFUE</display_name>
        </choice>
        <choice>
          <value>Shared Boiler w/ Baseboard, 100% AFUE</value>
          <display_name>Shared Boiler w/ Baseboard, 100% AFUE</display_name>
        </choice>
        <choice>
          <value>Shared Boiler w/ Fan Coil, 78% AFUE</value>
          <display_name>Shared Boiler w/ Fan Coil, 78% AFUE</display_name>
        </choice>
        <choice>
          <value>Shared Boiler w/ Fan Coil, 92% AFUE</value>
          <display_name>Shared Boiler w/ Fan Coil, 92% AFUE</display_name>
        </choice>
        <choice>
          <value>Shared Boiler w/ Fan Coil, 100% AFUE</value>
          <display_name>Shared Boiler w/ Fan Coil, 100% AFUE</display_name>
        </choice>
        <choice>
          <value>Stove, 60% Efficiency</value>
          <display_name>Stove, 60% Efficiency</display_name>
        </choice>
        <choice>
          <value>Stove, 70% Efficiency</value>
          <display_name>Stove, 70% Efficiency</display_name>
        </choice>
        <choice>
          <value>Stove, 80% Efficiency</value>
          <display_name>Stove, 80% Efficiency</display_name>
        </choice>
        <choice>
          <value>Space Heater, 60% Efficiency</value>
          <display_name>Space Heater, 60% Efficiency</display_name>
        </choice>
        <choice>
          <value>Space Heater, 70% Efficiency</value>
          <display_name>Space Heater, 70% Efficiency</display_name>
        </choice>
        <choice>
          <value>Space Heater, 80% Efficiency</value>
          <display_name>Space Heater, 80% Efficiency</display_name>
        </choice>
        <choice>
          <value>Space Heater, 92% Efficiency</value>
          <display_name>Space Heater, 92% Efficiency</display_name>
        </choice>
        <choice>
          <value>Space Heater, 100% Efficiency</value>
          <display_name>Space Heater, 100% Efficiency</display_name>
        </choice>
        <choice>
          <value>Fireplace, 60% Efficiency</value>
          <display_name>Fireplace, 60% Efficiency</display_name>
        </choice>
        <choice>
          <value>Fireplace, 70% Efficiency</value>
          <display_name>Fireplace, 70% Efficiency</display_name>
        </choice>
        <choice>
          <value>Fireplace, 80% Efficiency</value>
          <display_name>Fireplace, 80% Efficiency</display_name>
        </choice>
        <choice>
          <value>Fireplace, 100% Efficiency</value>
          <display_name>Fireplace, 100% Efficiency</display_name>
        </choice>
        <choice>
          <value>Detailed Example: Central Furnace, 92% AFUE, 600 Btu/hr Pilot Light</value>
          <display_name>Detailed Example: Central Furnace, 92% AFUE, 600 Btu/hr Pilot Light</display_name>
        </choice>
        <choice>
          <value>Detailed Example: Floor Furnace, 80% AFUE, 600 Btu/hr Pilot Light</value>
          <display_name>Detailed Example: Floor Furnace, 80% AFUE, 600 Btu/hr Pilot Light</display_name>
        </choice>
        <choice>
          <value>Detailed Example: Boiler, 92% AFUE, 600 Btu/hr Pilot Light</value>
          <display_name>Detailed Example: Boiler, 92% AFUE, 600 Btu/hr Pilot Light</display_name>
        </choice>
      </choices>
    </argument>
    <argument>
      <name>heating_system_2_fuel</name>
      <display_name>Heating System 2: Fuel Type</display_name>
      <description>The fuel type of the second heating system. Ignored for ElectricResistance.</description>
      <type>Choice</type>
      <required>true</required>
      <model_dependent>false</model_dependent>
      <default_value>electricity</default_value>
      <choices>
        <choice>
          <value>electricity</value>
          <display_name>electricity</display_name>
        </choice>
        <choice>
          <value>natural gas</value>
          <display_name>natural gas</display_name>
        </choice>
        <choice>
          <value>fuel oil</value>
          <display_name>fuel oil</display_name>
        </choice>
        <choice>
          <value>propane</value>
          <display_name>propane</display_name>
        </choice>
        <choice>
          <value>wood</value>
          <display_name>wood</display_name>
        </choice>
        <choice>
          <value>wood pellets</value>
          <display_name>wood pellets</display_name>
        </choice>
        <choice>
          <value>coal</value>
          <display_name>coal</display_name>
        </choice>
      </choices>
    </argument>
    <argument>
      <name>hvac_capacity_heating_system_2</name>
      <display_name>HVAC: Heating System 2 Capacity</display_name>
      <description>The output capacity of the second heating system.</description>
      <type>Choice</type>
      <required>false</required>
      <model_dependent>false</model_dependent>
      <default_value>Autosize</default_value>
      <choices>
        <choice>
          <value>Autosize</value>
          <display_name>Autosize</display_name>
        </choice>
        <choice>
          <value>5 kBtu/hr</value>
          <display_name>5 kBtu/hr</display_name>
        </choice>
        <choice>
          <value>10 kBtu/hr</value>
          <display_name>10 kBtu/hr</display_name>
        </choice>
        <choice>
          <value>15 kBtu/hr</value>
          <display_name>15 kBtu/hr</display_name>
        </choice>
        <choice>
          <value>20 kBtu/hr</value>
          <display_name>20 kBtu/hr</display_name>
        </choice>
        <choice>
          <value>25 kBtu/hr</value>
          <display_name>25 kBtu/hr</display_name>
        </choice>
        <choice>
          <value>30 kBtu/hr</value>
          <display_name>30 kBtu/hr</display_name>
        </choice>
        <choice>
          <value>35 kBtu/hr</value>
          <display_name>35 kBtu/hr</display_name>
        </choice>
        <choice>
          <value>40 kBtu/hr</value>
          <display_name>40 kBtu/hr</display_name>
        </choice>
        <choice>
          <value>45 kBtu/hr</value>
          <display_name>45 kBtu/hr</display_name>
        </choice>
        <choice>
          <value>50 kBtu/hr</value>
          <display_name>50 kBtu/hr</display_name>
        </choice>
        <choice>
          <value>55 kBtu/hr</value>
          <display_name>55 kBtu/hr</display_name>
        </choice>
        <choice>
          <value>60 kBtu/hr</value>
          <display_name>60 kBtu/hr</display_name>
        </choice>
        <choice>
          <value>65 kBtu/hr</value>
          <display_name>65 kBtu/hr</display_name>
        </choice>
        <choice>
          <value>70 kBtu/hr</value>
          <display_name>70 kBtu/hr</display_name>
        </choice>
        <choice>
          <value>75 kBtu/hr</value>
          <display_name>75 kBtu/hr</display_name>
        </choice>
        <choice>
          <value>80 kBtu/hr</value>
          <display_name>80 kBtu/hr</display_name>
        </choice>
        <choice>
          <value>85 kBtu/hr</value>
          <display_name>85 kBtu/hr</display_name>
        </choice>
        <choice>
          <value>90 kBtu/hr</value>
          <display_name>90 kBtu/hr</display_name>
        </choice>
        <choice>
          <value>95 kBtu/hr</value>
          <display_name>95 kBtu/hr</display_name>
        </choice>
        <choice>
          <value>100 kBtu/hr</value>
          <display_name>100 kBtu/hr</display_name>
        </choice>
        <choice>
          <value>105 kBtu/hr</value>
          <display_name>105 kBtu/hr</display_name>
        </choice>
        <choice>
          <value>110 kBtu/hr</value>
          <display_name>110 kBtu/hr</display_name>
        </choice>
        <choice>
          <value>115 kBtu/hr</value>
          <display_name>115 kBtu/hr</display_name>
        </choice>
        <choice>
          <value>120 kBtu/hr</value>
          <display_name>120 kBtu/hr</display_name>
        </choice>
        <choice>
          <value>125 kBtu/hr</value>
          <display_name>125 kBtu/hr</display_name>
        </choice>
        <choice>
          <value>130 kBtu/hr</value>
          <display_name>130 kBtu/hr</display_name>
        </choice>
        <choice>
          <value>135 kBtu/hr</value>
          <display_name>135 kBtu/hr</display_name>
        </choice>
        <choice>
          <value>140 kBtu/hr</value>
          <display_name>140 kBtu/hr</display_name>
        </choice>
        <choice>
          <value>145 kBtu/hr</value>
          <display_name>145 kBtu/hr</display_name>
        </choice>
        <choice>
          <value>150 kBtu/hr</value>
          <display_name>150 kBtu/hr</display_name>
        </choice>
        <choice>
          <value>Detailed Example: Autosize, 140% Multiplier</value>
          <display_name>Detailed Example: Autosize, 140% Multiplier</display_name>
        </choice>
        <choice>
          <value>Detailed Example: Autosize, 170% Multiplier</value>
          <display_name>Detailed Example: Autosize, 170% Multiplier</display_name>
        </choice>
        <choice>
          <value>Detailed Example: Autosize, 90% Multiplier, 45 kBtu/hr Limit</value>
          <display_name>Detailed Example: Autosize, 90% Multiplier, 45 kBtu/hr Limit</display_name>
        </choice>
      </choices>
    </argument>
    <argument>
      <name>heating_system_2_fraction_heat_load_served</name>
      <display_name>Heating System 2: Fraction Heat Load Served</display_name>
      <description>The heat load served fraction of the second heating system. Ignored if this heating system serves as a backup system for a heat pump.</description>
      <type>Double</type>
      <units>Frac</units>
      <required>true</required>
      <model_dependent>false</model_dependent>
      <default_value>0.25</default_value>
    </argument>
    <argument>
      <name>hvac_control_heating_weekday_setpoint</name>
      <display_name>HVAC Control: Heating Weekday Setpoint Schedule</display_name>
      <description>Specify the constant or 24-hour comma-separated weekday heating setpoint schedule. Required unless a detailed CSV schedule is provided.</description>
      <type>String</type>
      <units>F</units>
      <required>false</required>
      <model_dependent>false</model_dependent>
    </argument>
    <argument>
      <name>hvac_control_heating_weekend_setpoint</name>
      <display_name>HVAC Control: Heating Weekend Setpoint Schedule</display_name>
      <description>Specify the constant or 24-hour comma-separated weekend heating setpoint schedule. Required unless a detailed CSV schedule is provided.</description>
      <type>String</type>
      <units>F</units>
      <required>false</required>
      <model_dependent>false</model_dependent>
    </argument>
    <argument>
      <name>hvac_control_cooling_weekday_setpoint</name>
      <display_name>HVAC Control: Cooling Weekday Setpoint Schedule</display_name>
      <description>Specify the constant or 24-hour comma-separated weekday cooling setpoint schedule. Required unless a detailed CSV schedule is provided.</description>
      <type>String</type>
      <units>F</units>
      <required>false</required>
      <model_dependent>false</model_dependent>
    </argument>
    <argument>
      <name>hvac_control_cooling_weekend_setpoint</name>
      <display_name>HVAC Control: Cooling Weekend Setpoint Schedule</display_name>
      <description>Specify the constant or 24-hour comma-separated weekend cooling setpoint schedule. Required unless a detailed CSV schedule is provided.</description>
      <type>String</type>
      <units>F</units>
      <required>false</required>
      <model_dependent>false</model_dependent>
    </argument>
    <argument>
      <name>hvac_control_heating_season_period</name>
      <display_name>HVAC Control: Heating Season Period</display_name>
      <description>Enter a date range like 'Nov 1 - Jun 30'. If not provided, the OS-HPXML default (see &lt;a href='https://openstudio-hpxml.readthedocs.io/en/v1.11.0/workflow_inputs.html#hpxml-hvac-control'&gt;HPXML HVAC Control&lt;/a&gt;) is used. Can also provide 'BuildingAmerica' to use automatic seasons from the Building America House Simulation Protocols.</description>
      <type>String</type>
      <required>false</required>
      <model_dependent>false</model_dependent>
    </argument>
    <argument>
      <name>hvac_control_cooling_season_period</name>
      <display_name>HVAC Control: Cooling Season Period</display_name>
      <description>Enter a date range like 'Jun 1 - Oct 31'. If not provided, the OS-HPXML default (see &lt;a href='https://openstudio-hpxml.readthedocs.io/en/v1.11.0/workflow_inputs.html#hpxml-hvac-control'&gt;HPXML HVAC Control&lt;/a&gt;) is used. Can also provide 'BuildingAmerica' to use automatic seasons from the Building America House Simulation Protocols.</description>
      <type>String</type>
      <required>false</required>
      <model_dependent>false</model_dependent>
    </argument>
    <argument>
      <name>hvac_blower_fan_watts_per_cfm</name>
      <display_name>HVAC Blower: Fan Efficiency</display_name>
      <description>The blower fan efficiency at maximum fan speed. Applies only to split (not packaged) systems (i.e., applies to ducted systems as well as ductless mini-split systems). If not provided, the OS-HPXML default (see &lt;a href='https://openstudio-hpxml.readthedocs.io/en/v1.11.0/workflow_inputs.html#hpxml-heating-systems'&gt;HPXML Heating Systems&lt;/a&gt;, &lt;a href='https://openstudio-hpxml.readthedocs.io/en/v1.11.0/workflow_inputs.html#hpxml-cooling-systems'&gt;HPXML Cooling Systems&lt;/a&gt;, &lt;a href='https://openstudio-hpxml.readthedocs.io/en/v1.11.0/workflow_inputs.html#hpxml-heat-pumps'&gt;HPXML Heat Pumps&lt;/a&gt;) is used.</description>
      <type>Double</type>
      <units>W/CFM</units>
      <required>false</required>
      <model_dependent>false</model_dependent>
    </argument>
    <argument>
      <name>hvac_install_defects</name>
      <display_name>HVAC Installation Defects</display_name>
      <description>Specifies whether the HVAC system has airflow and/or refrigerant charge installation defects. Applies to central furnaces and central/mini-split ACs and HPs.</description>
      <type>Choice</type>
      <required>false</required>
      <model_dependent>false</model_dependent>
      <default_value>None</default_value>
      <choices>
        <choice>
          <value>None</value>
          <display_name>None</display_name>
        </choice>
        <choice>
          <value>35% Airflow Defect</value>
          <display_name>35% Airflow Defect</display_name>
        </choice>
        <choice>
          <value>25% Airflow Defect</value>
          <display_name>25% Airflow Defect</display_name>
        </choice>
        <choice>
          <value>15% Airflow Defect</value>
          <display_name>15% Airflow Defect</display_name>
        </choice>
        <choice>
          <value>35% Under Charge</value>
          <display_name>35% Under Charge</display_name>
        </choice>
        <choice>
          <value>25% Under Charge</value>
          <display_name>25% Under Charge</display_name>
        </choice>
        <choice>
          <value>15% Under Charge</value>
          <display_name>15% Under Charge</display_name>
        </choice>
        <choice>
          <value>15% Over Charge</value>
          <display_name>15% Over Charge</display_name>
        </choice>
        <choice>
          <value>25% Over Charge</value>
          <display_name>25% Over Charge</display_name>
        </choice>
        <choice>
          <value>35% Over Charge</value>
          <display_name>35% Over Charge</display_name>
        </choice>
        <choice>
          <value>35% Airflow Defect, 35% Under Charge</value>
          <display_name>35% Airflow Defect, 35% Under Charge</display_name>
        </choice>
        <choice>
          <value>35% Airflow Defect, 25% Under Charge</value>
          <display_name>35% Airflow Defect, 25% Under Charge</display_name>
        </choice>
        <choice>
          <value>35% Airflow Defect, 15% Under Charge</value>
          <display_name>35% Airflow Defect, 15% Under Charge</display_name>
        </choice>
        <choice>
          <value>35% Airflow Defect, 15% Over Charge</value>
          <display_name>35% Airflow Defect, 15% Over Charge</display_name>
        </choice>
        <choice>
          <value>35% Airflow Defect, 25% Over Charge</value>
          <display_name>35% Airflow Defect, 25% Over Charge</display_name>
        </choice>
        <choice>
          <value>35% Airflow Defect, 35% Over Charge</value>
          <display_name>35% Airflow Defect, 35% Over Charge</display_name>
        </choice>
        <choice>
          <value>25% Airflow Defect, 35% Under Charge</value>
          <display_name>25% Airflow Defect, 35% Under Charge</display_name>
        </choice>
        <choice>
          <value>25% Airflow Defect, 25% Under Charge</value>
          <display_name>25% Airflow Defect, 25% Under Charge</display_name>
        </choice>
        <choice>
          <value>25% Airflow Defect, 15% Under Charge</value>
          <display_name>25% Airflow Defect, 15% Under Charge</display_name>
        </choice>
        <choice>
          <value>25% Airflow Defect, 15% Over Charge</value>
          <display_name>25% Airflow Defect, 15% Over Charge</display_name>
        </choice>
        <choice>
          <value>25% Airflow Defect, 25% Over Charge</value>
          <display_name>25% Airflow Defect, 25% Over Charge</display_name>
        </choice>
        <choice>
          <value>25% Airflow Defect, 35% Over Charge</value>
          <display_name>25% Airflow Defect, 35% Over Charge</display_name>
        </choice>
        <choice>
          <value>15% Airflow Defect, 35% Under Charge</value>
          <display_name>15% Airflow Defect, 35% Under Charge</display_name>
        </choice>
        <choice>
          <value>15% Airflow Defect, 25% Under Charge</value>
          <display_name>15% Airflow Defect, 25% Under Charge</display_name>
        </choice>
        <choice>
          <value>15% Airflow Defect, 15% Under Charge</value>
          <display_name>15% Airflow Defect, 15% Under Charge</display_name>
        </choice>
        <choice>
          <value>15% Airflow Defect, 15% Over Charge</value>
          <display_name>15% Airflow Defect, 15% Over Charge</display_name>
        </choice>
        <choice>
          <value>15% Airflow Defect, 25% Over Charge</value>
          <display_name>15% Airflow Defect, 25% Over Charge</display_name>
        </choice>
        <choice>
          <value>15% Airflow Defect, 35% Over Charge</value>
          <display_name>15% Airflow Defect, 35% Over Charge</display_name>
        </choice>
      </choices>
    </argument>
    <argument>
      <name>hvac_ducts</name>
      <display_name>HVAC: Ducts</display_name>
      <description>The supply duct leakage to outside, nominal insulation r-value, buried insulation level, surface area, and fraction rectangular.</description>
      <type>Choice</type>
      <required>true</required>
      <model_dependent>false</model_dependent>
      <choices>
        <choice>
          <value>None</value>
          <display_name>None</display_name>
        </choice>
        <choice>
          <value>0% Leakage, Uninsulated</value>
          <display_name>0% Leakage, Uninsulated</display_name>
        </choice>
        <choice>
          <value>0% Leakage, R-4</value>
          <display_name>0% Leakage, R-4</display_name>
        </choice>
        <choice>
          <value>0% Leakage, R-6</value>
          <display_name>0% Leakage, R-6</display_name>
        </choice>
        <choice>
          <value>0% Leakage, R-8</value>
          <display_name>0% Leakage, R-8</display_name>
        </choice>
        <choice>
          <value>5% Leakage, Uninsulated</value>
          <display_name>5% Leakage, Uninsulated</display_name>
        </choice>
        <choice>
          <value>5% Leakage, R-4</value>
          <display_name>5% Leakage, R-4</display_name>
        </choice>
        <choice>
          <value>5% Leakage, R-6</value>
          <display_name>5% Leakage, R-6</display_name>
        </choice>
        <choice>
          <value>5% Leakage, R-8</value>
          <display_name>5% Leakage, R-8</display_name>
        </choice>
        <choice>
          <value>10% Leakage, Uninsulated</value>
          <display_name>10% Leakage, Uninsulated</display_name>
        </choice>
        <choice>
          <value>10% Leakage, R-4</value>
          <display_name>10% Leakage, R-4</display_name>
        </choice>
        <choice>
          <value>10% Leakage, R-6</value>
          <display_name>10% Leakage, R-6</display_name>
        </choice>
        <choice>
          <value>10% Leakage, R-8</value>
          <display_name>10% Leakage, R-8</display_name>
        </choice>
        <choice>
          <value>15% Leakage, Uninsulated</value>
          <display_name>15% Leakage, Uninsulated</display_name>
        </choice>
        <choice>
          <value>15% Leakage, R-4</value>
          <display_name>15% Leakage, R-4</display_name>
        </choice>
        <choice>
          <value>15% Leakage, R-6</value>
          <display_name>15% Leakage, R-6</display_name>
        </choice>
        <choice>
          <value>15% Leakage, R-8</value>
          <display_name>15% Leakage, R-8</display_name>
        </choice>
        <choice>
          <value>20% Leakage, Uninsulated</value>
          <display_name>20% Leakage, Uninsulated</display_name>
        </choice>
        <choice>
          <value>20% Leakage, R-4</value>
          <display_name>20% Leakage, R-4</display_name>
        </choice>
        <choice>
          <value>20% Leakage, R-6</value>
          <display_name>20% Leakage, R-6</display_name>
        </choice>
        <choice>
          <value>20% Leakage, R-8</value>
          <display_name>20% Leakage, R-8</display_name>
        </choice>
        <choice>
          <value>25% Leakage, Uninsulated</value>
          <display_name>25% Leakage, Uninsulated</display_name>
        </choice>
        <choice>
          <value>25% Leakage, R-4</value>
          <display_name>25% Leakage, R-4</display_name>
        </choice>
        <choice>
          <value>25% Leakage, R-6</value>
          <display_name>25% Leakage, R-6</display_name>
        </choice>
        <choice>
          <value>25% Leakage, R-8</value>
          <display_name>25% Leakage, R-8</display_name>
        </choice>
        <choice>
          <value>30% Leakage, Uninsulated</value>
          <display_name>30% Leakage, Uninsulated</display_name>
        </choice>
        <choice>
          <value>30% Leakage, R-4</value>
          <display_name>30% Leakage, R-4</display_name>
        </choice>
        <choice>
          <value>30% Leakage, R-6</value>
          <display_name>30% Leakage, R-6</display_name>
        </choice>
        <choice>
          <value>30% Leakage, R-8</value>
          <display_name>30% Leakage, R-8</display_name>
        </choice>
        <choice>
          <value>35% Leakage, Uninsulated</value>
          <display_name>35% Leakage, Uninsulated</display_name>
        </choice>
        <choice>
          <value>35% Leakage, R-4</value>
          <display_name>35% Leakage, R-4</display_name>
        </choice>
        <choice>
          <value>35% Leakage, R-6</value>
          <display_name>35% Leakage, R-6</display_name>
        </choice>
        <choice>
          <value>35% Leakage, R-8</value>
          <display_name>35% Leakage, R-8</display_name>
        </choice>
        <choice>
          <value>0 CFM25 per 100ft2, Uninsulated</value>
          <display_name>0 CFM25 per 100ft2, Uninsulated</display_name>
        </choice>
        <choice>
          <value>0 CFM25 per 100ft2, R-4</value>
          <display_name>0 CFM25 per 100ft2, R-4</display_name>
        </choice>
        <choice>
          <value>0 CFM25 per 100ft2, R-6</value>
          <display_name>0 CFM25 per 100ft2, R-6</display_name>
        </choice>
        <choice>
          <value>0 CFM25 per 100ft2, R-8</value>
          <display_name>0 CFM25 per 100ft2, R-8</display_name>
        </choice>
        <choice>
          <value>1 CFM25 per 100ft2, Uninsulated</value>
          <display_name>1 CFM25 per 100ft2, Uninsulated</display_name>
        </choice>
        <choice>
          <value>1 CFM25 per 100ft2, R-4</value>
          <display_name>1 CFM25 per 100ft2, R-4</display_name>
        </choice>
        <choice>
          <value>1 CFM25 per 100ft2, R-6</value>
          <display_name>1 CFM25 per 100ft2, R-6</display_name>
        </choice>
        <choice>
          <value>1 CFM25 per 100ft2, R-8</value>
          <display_name>1 CFM25 per 100ft2, R-8</display_name>
        </choice>
        <choice>
          <value>2 CFM25 per 100ft2, Uninsulated</value>
          <display_name>2 CFM25 per 100ft2, Uninsulated</display_name>
        </choice>
        <choice>
          <value>2 CFM25 per 100ft2, R-4</value>
          <display_name>2 CFM25 per 100ft2, R-4</display_name>
        </choice>
        <choice>
          <value>2 CFM25 per 100ft2, R-6</value>
          <display_name>2 CFM25 per 100ft2, R-6</display_name>
        </choice>
        <choice>
          <value>2 CFM25 per 100ft2, R-8</value>
          <display_name>2 CFM25 per 100ft2, R-8</display_name>
        </choice>
        <choice>
          <value>4 CFM25 per 100ft2, Uninsulated</value>
          <display_name>4 CFM25 per 100ft2, Uninsulated</display_name>
        </choice>
        <choice>
          <value>4 CFM25 per 100ft2, R-4</value>
          <display_name>4 CFM25 per 100ft2, R-4</display_name>
        </choice>
        <choice>
          <value>4 CFM25 per 100ft2, R-6</value>
          <display_name>4 CFM25 per 100ft2, R-6</display_name>
        </choice>
        <choice>
          <value>4 CFM25 per 100ft2, R-8</value>
          <display_name>4 CFM25 per 100ft2, R-8</display_name>
        </choice>
        <choice>
          <value>6 CFM25 per 100ft2, Uninsulated</value>
          <display_name>6 CFM25 per 100ft2, Uninsulated</display_name>
        </choice>
        <choice>
          <value>6 CFM25 per 100ft2, R-4</value>
          <display_name>6 CFM25 per 100ft2, R-4</display_name>
        </choice>
        <choice>
          <value>6 CFM25 per 100ft2, R-6</value>
          <display_name>6 CFM25 per 100ft2, R-6</display_name>
        </choice>
        <choice>
          <value>6 CFM25 per 100ft2, R-8</value>
          <display_name>6 CFM25 per 100ft2, R-8</display_name>
        </choice>
        <choice>
          <value>8 CFM25 per 100ft2, Uninsulated</value>
          <display_name>8 CFM25 per 100ft2, Uninsulated</display_name>
        </choice>
        <choice>
          <value>8 CFM25 per 100ft2, R-4</value>
          <display_name>8 CFM25 per 100ft2, R-4</display_name>
        </choice>
        <choice>
          <value>8 CFM25 per 100ft2, R-6</value>
          <display_name>8 CFM25 per 100ft2, R-6</display_name>
        </choice>
        <choice>
          <value>8 CFM25 per 100ft2, R-8</value>
          <display_name>8 CFM25 per 100ft2, R-8</display_name>
        </choice>
        <choice>
          <value>12 CFM25 per 100ft2, Uninsulated</value>
          <display_name>12 CFM25 per 100ft2, Uninsulated</display_name>
        </choice>
        <choice>
          <value>12 CFM25 per 100ft2, R-4</value>
          <display_name>12 CFM25 per 100ft2, R-4</display_name>
        </choice>
        <choice>
          <value>12 CFM25 per 100ft2, R-6</value>
          <display_name>12 CFM25 per 100ft2, R-6</display_name>
        </choice>
        <choice>
          <value>12 CFM25 per 100ft2, R-8</value>
          <display_name>12 CFM25 per 100ft2, R-8</display_name>
        </choice>
        <choice>
          <value>Detailed Example: 4 CFM25 per 100ft2, R-4, Deeply Buried</value>
          <display_name>Detailed Example: 4 CFM25 per 100ft2, R-4, Deeply Buried</display_name>
        </choice>
        <choice>
          <value>Detailed Example: 4 CFM25 per 100ft2, R-4, 100% Round</value>
          <display_name>Detailed Example: 4 CFM25 per 100ft2, R-4, 100% Round</display_name>
        </choice>
        <choice>
          <value>Detailed Example: 4 CFM25 per 100ft2, R-4, 100% Rectangular</value>
          <display_name>Detailed Example: 4 CFM25 per 100ft2, R-4, 100% Rectangular</display_name>
        </choice>
        <choice>
          <value>Detailed Example: 5 CFM50 per 100ft2, R-4</value>
          <display_name>Detailed Example: 5 CFM50 per 100ft2, R-4</display_name>
        </choice>
        <choice>
          <value>Detailed Example: 250 CFM25, R-6</value>
          <display_name>Detailed Example: 250 CFM25, R-6</display_name>
        </choice>
        <choice>
          <value>Detailed Example: 400 CFM50, R-6</value>
          <display_name>Detailed Example: 400 CFM50, R-6</display_name>
        </choice>
      </choices>
    </argument>
    <argument>
      <name>ducts_supply_location</name>
      <display_name>Ducts: Supply Location</display_name>
      <description>The location of the supply ducts. If not provided, the OS-HPXML default (see &lt;a href='https://openstudio-hpxml.readthedocs.io/en/v1.11.0/workflow_inputs.html#air-distribution'&gt;Air Distribution&lt;/a&gt;) is used.</description>
      <type>Choice</type>
      <required>false</required>
      <model_dependent>false</model_dependent>
      <choices>
        <choice>
          <value>conditioned space</value>
          <display_name>conditioned space</display_name>
        </choice>
        <choice>
          <value>basement - conditioned</value>
          <display_name>basement - conditioned</display_name>
        </choice>
        <choice>
          <value>basement - unconditioned</value>
          <display_name>basement - unconditioned</display_name>
        </choice>
        <choice>
          <value>crawlspace</value>
          <display_name>crawlspace</display_name>
        </choice>
        <choice>
          <value>crawlspace - vented</value>
          <display_name>crawlspace - vented</display_name>
        </choice>
        <choice>
          <value>crawlspace - unvented</value>
          <display_name>crawlspace - unvented</display_name>
        </choice>
        <choice>
          <value>crawlspace - conditioned</value>
          <display_name>crawlspace - conditioned</display_name>
        </choice>
        <choice>
          <value>attic</value>
          <display_name>attic</display_name>
        </choice>
        <choice>
          <value>attic - vented</value>
          <display_name>attic - vented</display_name>
        </choice>
        <choice>
          <value>attic - unvented</value>
          <display_name>attic - unvented</display_name>
        </choice>
        <choice>
          <value>garage</value>
          <display_name>garage</display_name>
        </choice>
        <choice>
          <value>exterior wall</value>
          <display_name>exterior wall</display_name>
        </choice>
        <choice>
          <value>under slab</value>
          <display_name>under slab</display_name>
        </choice>
        <choice>
          <value>roof deck</value>
          <display_name>roof deck</display_name>
        </choice>
        <choice>
          <value>outside</value>
          <display_name>outside</display_name>
        </choice>
        <choice>
          <value>other housing unit</value>
          <display_name>other housing unit</display_name>
        </choice>
        <choice>
          <value>other heated space</value>
          <display_name>other heated space</display_name>
        </choice>
        <choice>
          <value>other multifamily buffer space</value>
          <display_name>other multifamily buffer space</display_name>
        </choice>
        <choice>
          <value>other non-freezing space</value>
          <display_name>other non-freezing space</display_name>
        </choice>
        <choice>
          <value>manufactured home belly</value>
          <display_name>manufactured home belly</display_name>
        </choice>
      </choices>
    </argument>
    <argument>
      <name>ducts_supply_surface_area_fraction</name>
      <display_name>Ducts: Supply Area Fraction</display_name>
      <description>The fraction of supply ducts surface area in the given location. Only used if Surface Area is not provided. If the fraction is less than 1, the remaining duct area is assumed to be in conditioned space. If neither Surface Area nor Area Fraction provided, the OS-HPXML default (see &lt;a href='https://openstudio-hpxml.readthedocs.io/en/v1.11.0/workflow_inputs.html#air-distribution'&gt;Air Distribution&lt;/a&gt;) is used.</description>
      <type>Double</type>
      <units>frac</units>
      <required>false</required>
      <model_dependent>false</model_dependent>
    </argument>
    <argument>
      <name>ducts_supply_leakage_fraction</name>
      <display_name>Ducts: Supply Leakage Fraction</display_name>
      <description>The fraction of duct leakage associated with the supply ducts; the remainder is associated with the return ducts</description>
      <type>Double</type>
      <units>frac</units>
      <required>false</required>
      <model_dependent>false</model_dependent>
      <default_value>0.5</default_value>
    </argument>
    <argument>
      <name>ducts_return_location</name>
      <display_name>Ducts: Return Location</display_name>
      <description>The location of the return ducts. If not provided, the OS-HPXML default (see &lt;a href='https://openstudio-hpxml.readthedocs.io/en/v1.11.0/workflow_inputs.html#air-distribution'&gt;Air Distribution&lt;/a&gt;) is used.</description>
      <type>Choice</type>
      <required>false</required>
      <model_dependent>false</model_dependent>
      <choices>
        <choice>
          <value>conditioned space</value>
          <display_name>conditioned space</display_name>
        </choice>
        <choice>
          <value>basement - conditioned</value>
          <display_name>basement - conditioned</display_name>
        </choice>
        <choice>
          <value>basement - unconditioned</value>
          <display_name>basement - unconditioned</display_name>
        </choice>
        <choice>
          <value>crawlspace</value>
          <display_name>crawlspace</display_name>
        </choice>
        <choice>
          <value>crawlspace - vented</value>
          <display_name>crawlspace - vented</display_name>
        </choice>
        <choice>
          <value>crawlspace - unvented</value>
          <display_name>crawlspace - unvented</display_name>
        </choice>
        <choice>
          <value>crawlspace - conditioned</value>
          <display_name>crawlspace - conditioned</display_name>
        </choice>
        <choice>
          <value>attic</value>
          <display_name>attic</display_name>
        </choice>
        <choice>
          <value>attic - vented</value>
          <display_name>attic - vented</display_name>
        </choice>
        <choice>
          <value>attic - unvented</value>
          <display_name>attic - unvented</display_name>
        </choice>
        <choice>
          <value>garage</value>
          <display_name>garage</display_name>
        </choice>
        <choice>
          <value>exterior wall</value>
          <display_name>exterior wall</display_name>
        </choice>
        <choice>
          <value>under slab</value>
          <display_name>under slab</display_name>
        </choice>
        <choice>
          <value>roof deck</value>
          <display_name>roof deck</display_name>
        </choice>
        <choice>
          <value>outside</value>
          <display_name>outside</display_name>
        </choice>
        <choice>
          <value>other housing unit</value>
          <display_name>other housing unit</display_name>
        </choice>
        <choice>
          <value>other heated space</value>
          <display_name>other heated space</display_name>
        </choice>
        <choice>
          <value>other multifamily buffer space</value>
          <display_name>other multifamily buffer space</display_name>
        </choice>
        <choice>
          <value>other non-freezing space</value>
          <display_name>other non-freezing space</display_name>
        </choice>
        <choice>
          <value>manufactured home belly</value>
          <display_name>manufactured home belly</display_name>
        </choice>
      </choices>
    </argument>
    <argument>
      <name>ducts_return_surface_area_fraction</name>
      <display_name>Ducts: Return Area Fraction</display_name>
      <description>The fraction of return ducts surface area in the given location. Only used if Surface Area is not provided. If the fraction is less than 1, the remaining duct area is assumed to be in conditioned space. If neither Surface Area nor Area Fraction provided, the OS-HPXML default (see &lt;a href='https://openstudio-hpxml.readthedocs.io/en/v1.11.0/workflow_inputs.html#air-distribution'&gt;Air Distribution&lt;/a&gt;) is used.</description>
      <type>Double</type>
      <units>frac</units>
      <required>false</required>
      <model_dependent>false</model_dependent>
    </argument>
    <argument>
      <name>ducts_number_of_return_registers</name>
      <display_name>Ducts: Number of Return Registers</display_name>
      <description>The number of return registers of the ducts. Only used to calculate default return duct surface area. If not provided, the OS-HPXML default (see &lt;a href='https://openstudio-hpxml.readthedocs.io/en/v1.11.0/workflow_inputs.html#air-distribution'&gt;Air Distribution&lt;/a&gt;) is used.</description>
      <type>Integer</type>
      <units>#</units>
      <required>false</required>
      <model_dependent>false</model_dependent>
    </argument>
    <argument>
      <name>mech_vent</name>
      <display_name>Mechanical Ventilation</display_name>
      <description>The type of mechanical ventilation system.</description>
      <type>Choice</type>
      <required>false</required>
      <model_dependent>false</model_dependent>
      <default_value>None</default_value>
      <choices>
        <choice>
          <value>None</value>
          <display_name>None</display_name>
        </choice>
        <choice>
          <value>Exhaust Only</value>
          <display_name>Exhaust Only</display_name>
        </choice>
        <choice>
          <value>Supply Only</value>
          <display_name>Supply Only</display_name>
        </choice>
        <choice>
          <value>Balanced</value>
          <display_name>Balanced</display_name>
        </choice>
        <choice>
          <value>CFIS</value>
          <display_name>CFIS</display_name>
        </choice>
        <choice>
          <value>HRV, 55%</value>
          <display_name>HRV, 55%</display_name>
        </choice>
        <choice>
          <value>HRV, 60%</value>
          <display_name>HRV, 60%</display_name>
        </choice>
        <choice>
          <value>HRV, 65%</value>
          <display_name>HRV, 65%</display_name>
        </choice>
        <choice>
          <value>HRV, 70%</value>
          <display_name>HRV, 70%</display_name>
        </choice>
        <choice>
          <value>HRV, 75%</value>
          <display_name>HRV, 75%</display_name>
        </choice>
        <choice>
          <value>HRV, 80%</value>
          <display_name>HRV, 80%</display_name>
        </choice>
        <choice>
          <value>HRV, 85%</value>
          <display_name>HRV, 85%</display_name>
        </choice>
        <choice>
          <value>ERV, 55%</value>
          <display_name>ERV, 55%</display_name>
        </choice>
        <choice>
          <value>ERV, 60%</value>
          <display_name>ERV, 60%</display_name>
        </choice>
        <choice>
          <value>ERV, 65%</value>
          <display_name>ERV, 65%</display_name>
        </choice>
        <choice>
          <value>ERV, 70%</value>
          <display_name>ERV, 70%</display_name>
        </choice>
        <choice>
          <value>ERV, 75%</value>
          <display_name>ERV, 75%</display_name>
        </choice>
        <choice>
          <value>ERV, 80%</value>
          <display_name>ERV, 80%</display_name>
        </choice>
        <choice>
          <value>ERV, 85%</value>
          <display_name>ERV, 85%</display_name>
        </choice>
      </choices>
    </argument>
    <argument>
      <name>kitchen_fans_quantity</name>
      <display_name>Kitchen Fans: Quantity</display_name>
      <description>The quantity of the kitchen fans. If not provided, the OS-HPXML default (see &lt;a href='https://openstudio-hpxml.readthedocs.io/en/v1.11.0/workflow_inputs.html#hpxml-local-ventilation-fans'&gt;HPXML Local Ventilation Fans&lt;/a&gt;) is used.</description>
      <type>Integer</type>
      <units>#</units>
      <required>false</required>
      <model_dependent>false</model_dependent>
    </argument>
    <argument>
      <name>kitchen_fans_flow_rate</name>
      <display_name>Kitchen Fans: Flow Rate</display_name>
      <description>The flow rate of the kitchen fan. If not provided, the OS-HPXML default (see &lt;a href='https://openstudio-hpxml.readthedocs.io/en/v1.11.0/workflow_inputs.html#hpxml-local-ventilation-fans'&gt;HPXML Local Ventilation Fans&lt;/a&gt;) is used.</description>
      <type>Double</type>
      <units>CFM</units>
      <required>false</required>
      <model_dependent>false</model_dependent>
    </argument>
    <argument>
      <name>kitchen_fans_hours_in_operation</name>
      <display_name>Kitchen Fans: Hours In Operation</display_name>
      <description>The hours in operation of the kitchen fan. If not provided, the OS-HPXML default (see &lt;a href='https://openstudio-hpxml.readthedocs.io/en/v1.11.0/workflow_inputs.html#hpxml-local-ventilation-fans'&gt;HPXML Local Ventilation Fans&lt;/a&gt;) is used.</description>
      <type>Double</type>
      <units>hrs/day</units>
      <required>false</required>
      <model_dependent>false</model_dependent>
    </argument>
    <argument>
      <name>kitchen_fans_power</name>
      <display_name>Kitchen Fans: Fan Power</display_name>
      <description>The fan power of the kitchen fan. If not provided, the OS-HPXML default (see &lt;a href='https://openstudio-hpxml.readthedocs.io/en/v1.11.0/workflow_inputs.html#hpxml-local-ventilation-fans'&gt;HPXML Local Ventilation Fans&lt;/a&gt;) is used.</description>
      <type>Double</type>
      <units>W</units>
      <required>false</required>
      <model_dependent>false</model_dependent>
    </argument>
    <argument>
      <name>kitchen_fans_start_hour</name>
      <display_name>Kitchen Fans: Start Hour</display_name>
      <description>The start hour of the kitchen fan. If not provided, the OS-HPXML default (see &lt;a href='https://openstudio-hpxml.readthedocs.io/en/v1.11.0/workflow_inputs.html#hpxml-local-ventilation-fans'&gt;HPXML Local Ventilation Fans&lt;/a&gt;) is used.</description>
      <type>Integer</type>
      <units>hr</units>
      <required>false</required>
      <model_dependent>false</model_dependent>
    </argument>
    <argument>
      <name>bathroom_fans_quantity</name>
      <display_name>Bathroom Fans: Quantity</display_name>
      <description>The quantity of the bathroom fans. If not provided, the OS-HPXML default (see &lt;a href='https://openstudio-hpxml.readthedocs.io/en/v1.11.0/workflow_inputs.html#hpxml-local-ventilation-fans'&gt;HPXML Local Ventilation Fans&lt;/a&gt;) is used.</description>
      <type>Integer</type>
      <units>#</units>
      <required>false</required>
      <model_dependent>false</model_dependent>
    </argument>
    <argument>
      <name>bathroom_fans_flow_rate</name>
      <display_name>Bathroom Fans: Flow Rate</display_name>
      <description>The flow rate of the bathroom fans. If not provided, the OS-HPXML default (see &lt;a href='https://openstudio-hpxml.readthedocs.io/en/v1.11.0/workflow_inputs.html#hpxml-local-ventilation-fans'&gt;HPXML Local Ventilation Fans&lt;/a&gt;) is used.</description>
      <type>Double</type>
      <units>CFM</units>
      <required>false</required>
      <model_dependent>false</model_dependent>
    </argument>
    <argument>
      <name>bathroom_fans_hours_in_operation</name>
      <display_name>Bathroom Fans: Hours In Operation</display_name>
      <description>The hours in operation of the bathroom fans. If not provided, the OS-HPXML default (see &lt;a href='https://openstudio-hpxml.readthedocs.io/en/v1.11.0/workflow_inputs.html#hpxml-local-ventilation-fans'&gt;HPXML Local Ventilation Fans&lt;/a&gt;) is used.</description>
      <type>Double</type>
      <units>hrs/day</units>
      <required>false</required>
      <model_dependent>false</model_dependent>
    </argument>
    <argument>
      <name>bathroom_fans_power</name>
      <display_name>Bathroom Fans: Fan Power</display_name>
      <description>The fan power of the bathroom fans. If not provided, the OS-HPXML default (see &lt;a href='https://openstudio-hpxml.readthedocs.io/en/v1.11.0/workflow_inputs.html#hpxml-local-ventilation-fans'&gt;HPXML Local Ventilation Fans&lt;/a&gt;) is used.</description>
      <type>Double</type>
      <units>W</units>
      <required>false</required>
      <model_dependent>false</model_dependent>
    </argument>
    <argument>
      <name>bathroom_fans_start_hour</name>
      <display_name>Bathroom Fans: Start Hour</display_name>
      <description>The start hour of the bathroom fans. If not provided, the OS-HPXML default (see &lt;a href='https://openstudio-hpxml.readthedocs.io/en/v1.11.0/workflow_inputs.html#hpxml-local-ventilation-fans'&gt;HPXML Local Ventilation Fans&lt;/a&gt;) is used.</description>
      <type>Integer</type>
      <units>hr</units>
      <required>false</required>
      <model_dependent>false</model_dependent>
    </argument>
    <argument>
      <name>whole_house_fan_present</name>
      <display_name>Whole House Fan: Present</display_name>
      <description>Whether there is a whole house fan.</description>
      <type>Boolean</type>
      <required>true</required>
      <model_dependent>false</model_dependent>
      <default_value>false</default_value>
      <choices>
        <choice>
          <value>true</value>
          <display_name>true</display_name>
        </choice>
        <choice>
          <value>false</value>
          <display_name>false</display_name>
        </choice>
      </choices>
    </argument>
    <argument>
      <name>whole_house_fan_flow_rate</name>
      <display_name>Whole House Fan: Flow Rate</display_name>
      <description>The flow rate of the whole house fan. If not provided, the OS-HPXML default (see &lt;a href='https://openstudio-hpxml.readthedocs.io/en/v1.11.0/workflow_inputs.html#hpxml-whole-house-fans'&gt;HPXML Whole House Fans&lt;/a&gt;) is used.</description>
      <type>Double</type>
      <units>CFM</units>
      <required>false</required>
      <model_dependent>false</model_dependent>
    </argument>
    <argument>
      <name>whole_house_fan_power</name>
      <display_name>Whole House Fan: Fan Power</display_name>
      <description>The fan power of the whole house fan. If not provided, the OS-HPXML default (see &lt;a href='https://openstudio-hpxml.readthedocs.io/en/v1.11.0/workflow_inputs.html#hpxml-whole-house-fans'&gt;HPXML Whole House Fans&lt;/a&gt;) is used.</description>
      <type>Double</type>
      <units>W</units>
      <required>false</required>
      <model_dependent>false</model_dependent>
    </argument>
    <argument>
      <name>water_heater_type</name>
      <display_name>Water Heater: Type</display_name>
      <description>The type of water heater. Use 'none' if there is no water heater.</description>
      <type>Choice</type>
      <required>true</required>
      <model_dependent>false</model_dependent>
      <default_value>storage water heater</default_value>
      <choices>
        <choice>
          <value>none</value>
          <display_name>none</display_name>
        </choice>
        <choice>
          <value>storage water heater</value>
          <display_name>storage water heater</display_name>
        </choice>
        <choice>
          <value>instantaneous water heater</value>
          <display_name>instantaneous water heater</display_name>
        </choice>
        <choice>
          <value>heat pump water heater</value>
          <display_name>heat pump water heater</display_name>
        </choice>
        <choice>
          <value>space-heating boiler with storage tank</value>
          <display_name>space-heating boiler with storage tank</display_name>
        </choice>
        <choice>
          <value>space-heating boiler with tankless coil</value>
          <display_name>space-heating boiler with tankless coil</display_name>
        </choice>
      </choices>
    </argument>
    <argument>
      <name>water_heater_fuel_type</name>
      <display_name>Water Heater: Fuel Type</display_name>
      <description>The fuel type of water heater. Ignored for heat pump water heater.</description>
      <type>Choice</type>
      <required>true</required>
      <model_dependent>false</model_dependent>
      <default_value>natural gas</default_value>
      <choices>
        <choice>
          <value>electricity</value>
          <display_name>electricity</display_name>
        </choice>
        <choice>
          <value>natural gas</value>
          <display_name>natural gas</display_name>
        </choice>
        <choice>
          <value>fuel oil</value>
          <display_name>fuel oil</display_name>
        </choice>
        <choice>
          <value>propane</value>
          <display_name>propane</display_name>
        </choice>
        <choice>
          <value>wood</value>
          <display_name>wood</display_name>
        </choice>
        <choice>
          <value>coal</value>
          <display_name>coal</display_name>
        </choice>
      </choices>
    </argument>
    <argument>
      <name>water_heater_location</name>
      <display_name>Water Heater: Location</display_name>
      <description>The location of water heater. If not provided, the OS-HPXML default (see &lt;a href='https://openstudio-hpxml.readthedocs.io/en/v1.11.0/workflow_inputs.html#hpxml-water-heating-systems'&gt;HPXML Water Heating Systems&lt;/a&gt;) is used.</description>
      <type>Choice</type>
      <required>false</required>
      <model_dependent>false</model_dependent>
      <choices>
        <choice>
          <value>conditioned space</value>
          <display_name>conditioned space</display_name>
        </choice>
        <choice>
          <value>basement - conditioned</value>
          <display_name>basement - conditioned</display_name>
        </choice>
        <choice>
          <value>basement - unconditioned</value>
          <display_name>basement - unconditioned</display_name>
        </choice>
        <choice>
          <value>garage</value>
          <display_name>garage</display_name>
        </choice>
        <choice>
          <value>attic</value>
          <display_name>attic</display_name>
        </choice>
        <choice>
          <value>attic - vented</value>
          <display_name>attic - vented</display_name>
        </choice>
        <choice>
          <value>attic - unvented</value>
          <display_name>attic - unvented</display_name>
        </choice>
        <choice>
          <value>crawlspace</value>
          <display_name>crawlspace</display_name>
        </choice>
        <choice>
          <value>crawlspace - vented</value>
          <display_name>crawlspace - vented</display_name>
        </choice>
        <choice>
          <value>crawlspace - unvented</value>
          <display_name>crawlspace - unvented</display_name>
        </choice>
        <choice>
          <value>crawlspace - conditioned</value>
          <display_name>crawlspace - conditioned</display_name>
        </choice>
        <choice>
          <value>other exterior</value>
          <display_name>other exterior</display_name>
        </choice>
        <choice>
          <value>other housing unit</value>
          <display_name>other housing unit</display_name>
        </choice>
        <choice>
          <value>other heated space</value>
          <display_name>other heated space</display_name>
        </choice>
        <choice>
          <value>other multifamily buffer space</value>
          <display_name>other multifamily buffer space</display_name>
        </choice>
        <choice>
          <value>other non-freezing space</value>
          <display_name>other non-freezing space</display_name>
        </choice>
      </choices>
    </argument>
    <argument>
      <name>water_heater_tank_volume</name>
      <display_name>Water Heater: Tank Volume</display_name>
      <description>Nominal volume of water heater tank. If not provided, the OS-HPXML default (see &lt;a href='https://openstudio-hpxml.readthedocs.io/en/v1.11.0/workflow_inputs.html#conventional-storage'&gt;Conventional Storage&lt;/a&gt;, &lt;a href='https://openstudio-hpxml.readthedocs.io/en/v1.11.0/workflow_inputs.html#heat-pump'&gt;Heat Pump&lt;/a&gt;, &lt;a href='https://openstudio-hpxml.readthedocs.io/en/v1.11.0/workflow_inputs.html#combi-boiler-w-storage'&gt;Combi Boiler w/ Storage&lt;/a&gt;) is used.</description>
      <type>Double</type>
      <units>gal</units>
      <required>false</required>
      <model_dependent>false</model_dependent>
    </argument>
    <argument>
      <name>water_heater_efficiency_type</name>
      <display_name>Water Heater: Efficiency Type</display_name>
      <description>The efficiency type of water heater. Does not apply to space-heating boilers.</description>
      <type>Choice</type>
      <required>true</required>
      <model_dependent>false</model_dependent>
      <default_value>EnergyFactor</default_value>
      <choices>
        <choice>
          <value>EnergyFactor</value>
          <display_name>EnergyFactor</display_name>
        </choice>
        <choice>
          <value>UniformEnergyFactor</value>
          <display_name>UniformEnergyFactor</display_name>
        </choice>
      </choices>
    </argument>
    <argument>
      <name>water_heater_efficiency</name>
      <display_name>Water Heater: Efficiency</display_name>
      <description>Rated Energy Factor or Uniform Energy Factor. Does not apply to space-heating boilers.</description>
      <type>Double</type>
      <required>true</required>
      <model_dependent>false</model_dependent>
      <default_value>0.67</default_value>
    </argument>
    <argument>
      <name>water_heater_usage_bin</name>
      <display_name>Water Heater: Usage Bin</display_name>
      <description>The usage of the water heater. Only applies if Efficiency Type is UniformEnergyFactor and Type is not instantaneous water heater. Does not apply to space-heating boilers. If not provided, the OS-HPXML default (see &lt;a href='https://openstudio-hpxml.readthedocs.io/en/v1.11.0/workflow_inputs.html#conventional-storage'&gt;Conventional Storage&lt;/a&gt;, &lt;a href='https://openstudio-hpxml.readthedocs.io/en/v1.11.0/workflow_inputs.html#heat-pump'&gt;Heat Pump&lt;/a&gt;) is used.</description>
      <type>Choice</type>
      <required>false</required>
      <model_dependent>false</model_dependent>
      <choices>
        <choice>
          <value>very small</value>
          <display_name>very small</display_name>
        </choice>
        <choice>
          <value>low</value>
          <display_name>low</display_name>
        </choice>
        <choice>
          <value>medium</value>
          <display_name>medium</display_name>
        </choice>
        <choice>
          <value>high</value>
          <display_name>high</display_name>
        </choice>
      </choices>
    </argument>
    <argument>
      <name>water_heater_recovery_efficiency</name>
      <display_name>Water Heater: Recovery Efficiency</display_name>
      <description>Ratio of energy delivered to water heater to the energy content of the fuel consumed by the water heater. Only used for non-electric storage water heaters. If not provided, the OS-HPXML default (see &lt;a href='https://openstudio-hpxml.readthedocs.io/en/v1.11.0/workflow_inputs.html#conventional-storage'&gt;Conventional Storage&lt;/a&gt;) is used.</description>
      <type>Double</type>
      <units>Frac</units>
      <required>false</required>
      <model_dependent>false</model_dependent>
    </argument>
    <argument>
      <name>water_heater_heating_capacity</name>
      <display_name>Water Heater: Heating Capacity</display_name>
      <description>Heating capacity. Only applies to storage water heater and heat pump water heater (compressor). If not provided, the OS-HPXML default (see &lt;a href='https://openstudio-hpxml.readthedocs.io/en/v1.11.0/workflow_inputs.html#conventional-storage'&gt;Conventional Storage&lt;/a&gt;, &lt;a href='https://openstudio-hpxml.readthedocs.io/en/v1.11.0/workflow_inputs.html#heat-pump'&gt;Heat Pump&lt;/a&gt;) is used.</description>
      <type>Double</type>
      <units>Btu/hr</units>
      <required>false</required>
      <model_dependent>false</model_dependent>
    </argument>
    <argument>
      <name>water_heater_backup_heating_capacity</name>
      <display_name>Water Heater: Backup Heating Capacity</display_name>
      <description>Backup heating capacity for a heat pump water heater. If not provided, the OS-HPXML default (see &lt;a href='https://openstudio-hpxml.readthedocs.io/en/v1.11.0/workflow_inputs.html#heat-pump'&gt;Heat Pump&lt;/a&gt;) is used.</description>
      <type>Double</type>
      <units>Btu/hr</units>
      <required>false</required>
      <model_dependent>false</model_dependent>
    </argument>
    <argument>
      <name>water_heater_standby_loss</name>
      <display_name>Water Heater: Standby Loss</display_name>
      <description>The standby loss of water heater. Only applies to space-heating boilers. If not provided, the OS-HPXML default (see &lt;a href='https://openstudio-hpxml.readthedocs.io/en/v1.11.0/workflow_inputs.html#combi-boiler-w-storage'&gt;Combi Boiler w/ Storage&lt;/a&gt;) is used.</description>
      <type>Double</type>
      <units>F/hr</units>
      <required>false</required>
      <model_dependent>false</model_dependent>
    </argument>
    <argument>
      <name>water_heater_jacket_rvalue</name>
      <display_name>Water Heater: Jacket R-value</display_name>
      <description>The jacket R-value of water heater. Doesn't apply to instantaneous water heater or space-heating boiler with tankless coil. If not provided, defaults to no jacket insulation.</description>
      <type>Double</type>
      <units>F-ft2-hr/Btu</units>
      <required>false</required>
      <model_dependent>false</model_dependent>
    </argument>
    <argument>
      <name>water_heater_setpoint_temperature</name>
      <display_name>Water Heater: Setpoint Temperature</display_name>
      <description>The setpoint temperature of water heater. If not provided, the OS-HPXML default (see &lt;a href='https://openstudio-hpxml.readthedocs.io/en/v1.11.0/workflow_inputs.html#hpxml-water-heating-systems'&gt;HPXML Water Heating Systems&lt;/a&gt;) is used.</description>
      <type>Double</type>
      <units>F</units>
      <required>false</required>
      <model_dependent>false</model_dependent>
    </argument>
    <argument>
      <name>water_heater_num_bedrooms_served</name>
      <display_name>Water Heater: Number of Bedrooms Served</display_name>
      <description>Number of bedrooms served (directly or indirectly) by the water heater. Only needed if single-family attached or apartment unit and it is a shared water heater serving multiple dwelling units. Used to apportion water heater tank losses to the unit.</description>
      <type>Integer</type>
      <units>#</units>
      <required>false</required>
      <model_dependent>false</model_dependent>
    </argument>
    <argument>
      <name>water_heater_uses_desuperheater</name>
      <display_name>Water Heater: Uses Desuperheater</display_name>
      <description>Requires that the dwelling unit has a air-to-air, mini-split, or ground-to-air heat pump or a central air conditioner or mini-split air conditioner. If not provided, assumes no desuperheater.</description>
      <type>Boolean</type>
      <required>false</required>
      <model_dependent>false</model_dependent>
      <choices>
        <choice>
          <value>true</value>
          <display_name>true</display_name>
        </choice>
        <choice>
          <value>false</value>
          <display_name>false</display_name>
        </choice>
      </choices>
    </argument>
    <argument>
      <name>water_heater_tank_model_type</name>
      <display_name>Water Heater: Tank Type</display_name>
      <description>Type of tank model to use. The 'stratified' tank generally provide more accurate results, but may significantly increase run time. Applies only to storage water heater. If not provided, the OS-HPXML default (see &lt;a href='https://openstudio-hpxml.readthedocs.io/en/v1.11.0/workflow_inputs.html#conventional-storage'&gt;Conventional Storage&lt;/a&gt;) is used.</description>
      <type>Choice</type>
      <required>false</required>
      <model_dependent>false</model_dependent>
      <choices>
        <choice>
          <value>mixed</value>
          <display_name>mixed</display_name>
        </choice>
        <choice>
          <value>stratified</value>
          <display_name>stratified</display_name>
        </choice>
      </choices>
    </argument>
    <argument>
      <name>water_heater_operating_mode</name>
      <display_name>Water Heater: Operating Mode</display_name>
      <description>The water heater operating mode. The 'heat pump only' option only uses the heat pump, while 'hybrid/auto' allows the backup electric resistance to come on in high demand situations. This is ignored if a scheduled operating mode type is selected. Applies only to heat pump water heater. If not provided, the OS-HPXML default (see &lt;a href='https://openstudio-hpxml.readthedocs.io/en/v1.11.0/workflow_inputs.html#heat-pump'&gt;Heat Pump&lt;/a&gt;) is used.</description>
      <type>Choice</type>
      <required>false</required>
      <model_dependent>false</model_dependent>
      <choices>
        <choice>
          <value>hybrid/auto</value>
          <display_name>hybrid/auto</display_name>
        </choice>
        <choice>
          <value>heat pump only</value>
          <display_name>heat pump only</display_name>
        </choice>
      </choices>
    </argument>
    <argument>
      <name>hot_water_distribution_system_type</name>
      <display_name>Hot Water Distribution: System Type</display_name>
      <description>The type of the hot water distribution system.</description>
      <type>Choice</type>
      <required>true</required>
      <model_dependent>false</model_dependent>
      <default_value>Standard</default_value>
      <choices>
        <choice>
          <value>Standard</value>
          <display_name>Standard</display_name>
        </choice>
        <choice>
          <value>Recirculation</value>
          <display_name>Recirculation</display_name>
        </choice>
      </choices>
    </argument>
    <argument>
      <name>hot_water_distribution_standard_piping_length</name>
      <display_name>Hot Water Distribution: Standard Piping Length</display_name>
      <description>If the distribution system is Standard, the length of the piping. If not provided, the OS-HPXML default (see &lt;a href='https://openstudio-hpxml.readthedocs.io/en/v1.11.0/workflow_inputs.html#standard'&gt;Standard&lt;/a&gt;) is used.</description>
      <type>Double</type>
      <units>ft</units>
      <required>false</required>
      <model_dependent>false</model_dependent>
    </argument>
    <argument>
      <name>hot_water_distribution_recirc_control_type</name>
      <display_name>Hot Water Distribution: Recirculation Control Type</display_name>
      <description>If the distribution system is Recirculation, the type of hot water recirculation control, if any.</description>
      <type>Choice</type>
      <required>false</required>
      <model_dependent>false</model_dependent>
      <default_value>no control</default_value>
      <choices>
        <choice>
          <value>no control</value>
          <display_name>no control</display_name>
        </choice>
        <choice>
          <value>timer</value>
          <display_name>timer</display_name>
        </choice>
        <choice>
          <value>temperature</value>
          <display_name>temperature</display_name>
        </choice>
        <choice>
          <value>presence sensor demand control</value>
          <display_name>presence sensor demand control</display_name>
        </choice>
        <choice>
          <value>manual demand control</value>
          <display_name>manual demand control</display_name>
        </choice>
      </choices>
    </argument>
    <argument>
      <name>hot_water_distribution_recirc_piping_length</name>
      <display_name>Hot Water Distribution: Recirculation Piping Length</display_name>
      <description>If the distribution system is Recirculation, the length of the recirculation piping. If not provided, the OS-HPXML default (see &lt;a href='https://openstudio-hpxml.readthedocs.io/en/v1.11.0/workflow_inputs.html#recirculation-in-unit'&gt;Recirculation (In-Unit)&lt;/a&gt;) is used.</description>
      <type>Double</type>
      <units>ft</units>
      <required>false</required>
      <model_dependent>false</model_dependent>
    </argument>
    <argument>
      <name>hot_water_distribution_recirc_branch_piping_length</name>
      <display_name>Hot Water Distribution: Recirculation Branch Piping Length</display_name>
      <description>If the distribution system is Recirculation, the length of the recirculation branch piping. If not provided, the OS-HPXML default (see &lt;a href='https://openstudio-hpxml.readthedocs.io/en/v1.11.0/workflow_inputs.html#recirculation-in-unit'&gt;Recirculation (In-Unit)&lt;/a&gt;) is used.</description>
      <type>Double</type>
      <units>ft</units>
      <required>false</required>
      <model_dependent>false</model_dependent>
    </argument>
    <argument>
      <name>hot_water_distribution_recirc_pump_power</name>
      <display_name>Hot Water Distribution: Recirculation Pump Power</display_name>
      <description>If the distribution system is Recirculation, the recirculation pump power. If not provided, the OS-HPXML default (see &lt;a href='https://openstudio-hpxml.readthedocs.io/en/v1.11.0/workflow_inputs.html#recirculation-in-unit'&gt;Recirculation (In-Unit)&lt;/a&gt;) is used.</description>
      <type>Double</type>
      <units>W</units>
      <required>false</required>
      <model_dependent>false</model_dependent>
    </argument>
    <argument>
      <name>hot_water_distribution_pipe_r</name>
      <display_name>Hot Water Distribution: Pipe Insulation Nominal R-Value</display_name>
      <description>Nominal R-value of the pipe insulation. If not provided, the OS-HPXML default (see &lt;a href='https://openstudio-hpxml.readthedocs.io/en/v1.11.0/workflow_inputs.html#hpxml-hot-water-distribution'&gt;HPXML Hot Water Distribution&lt;/a&gt;) is used.</description>
      <type>Double</type>
      <units>F-ft2-hr/Btu</units>
      <required>false</required>
      <model_dependent>false</model_dependent>
    </argument>
    <argument>
      <name>dwhr_facilities_connected</name>
      <display_name>Drain Water Heat Recovery: Facilities Connected</display_name>
      <description>Which facilities are connected for the drain water heat recovery. Use 'none' if there is no drain water heat recovery system.</description>
      <type>Choice</type>
      <required>true</required>
      <model_dependent>false</model_dependent>
      <default_value>none</default_value>
      <choices>
        <choice>
          <value>none</value>
          <display_name>none</display_name>
        </choice>
        <choice>
          <value>one</value>
          <display_name>one</display_name>
        </choice>
        <choice>
          <value>all</value>
          <display_name>all</display_name>
        </choice>
      </choices>
    </argument>
    <argument>
      <name>dwhr_equal_flow</name>
      <display_name>Drain Water Heat Recovery: Equal Flow</display_name>
      <description>Whether the drain water heat recovery has equal flow.</description>
      <type>Boolean</type>
      <required>false</required>
      <model_dependent>false</model_dependent>
      <default_value>true</default_value>
      <choices>
        <choice>
          <value>true</value>
          <display_name>true</display_name>
        </choice>
        <choice>
          <value>false</value>
          <display_name>false</display_name>
        </choice>
      </choices>
    </argument>
    <argument>
      <name>dwhr_efficiency</name>
      <display_name>Drain Water Heat Recovery: Efficiency</display_name>
      <description>The efficiency of the drain water heat recovery.</description>
      <type>Double</type>
      <units>Frac</units>
      <required>false</required>
      <model_dependent>false</model_dependent>
      <default_value>0.55</default_value>
    </argument>
    <argument>
      <name>water_fixtures_shower_low_flow</name>
      <display_name>Hot Water Fixtures: Is Shower Low Flow</display_name>
      <description>Whether the shower fixture is low flow.</description>
      <type>Boolean</type>
      <required>true</required>
      <model_dependent>false</model_dependent>
      <default_value>false</default_value>
      <choices>
        <choice>
          <value>true</value>
          <display_name>true</display_name>
        </choice>
        <choice>
          <value>false</value>
          <display_name>false</display_name>
        </choice>
      </choices>
    </argument>
    <argument>
      <name>water_fixtures_sink_low_flow</name>
      <display_name>Hot Water Fixtures: Is Sink Low Flow</display_name>
      <description>Whether the sink fixture is low flow.</description>
      <type>Boolean</type>
      <required>true</required>
      <model_dependent>false</model_dependent>
      <default_value>false</default_value>
      <choices>
        <choice>
          <value>true</value>
          <display_name>true</display_name>
        </choice>
        <choice>
          <value>false</value>
          <display_name>false</display_name>
        </choice>
      </choices>
    </argument>
    <argument>
      <name>water_fixtures_usage_multiplier</name>
      <display_name>Hot Water Fixtures: Usage Multiplier</display_name>
      <description>Multiplier on the hot water usage that can reflect, e.g., high/low usage occupants. If not provided, the OS-HPXML default (see &lt;a href='https://openstudio-hpxml.readthedocs.io/en/v1.11.0/workflow_inputs.html#hpxml-water-fixtures'&gt;HPXML Water Fixtures&lt;/a&gt;) is used.</description>
      <type>Double</type>
      <required>false</required>
      <model_dependent>false</model_dependent>
    </argument>
    <argument>
      <name>general_water_use_usage_multiplier</name>
      <display_name>General Water Use: Usage Multiplier</display_name>
      <description>Multiplier on internal gains from general water use (floor mopping, shower evaporation, water films on showers, tubs &amp; sinks surfaces, plant watering, etc.) that can reflect, e.g., high/low usage occupants. If not provided, the OS-HPXML default (see &lt;a href='https://openstudio-hpxml.readthedocs.io/en/v1.11.0/workflow_inputs.html#hpxml-building-occupancy'&gt;HPXML Building Occupancy&lt;/a&gt;) is used.</description>
      <type>Double</type>
      <required>false</required>
      <model_dependent>false</model_dependent>
    </argument>
    <argument>
      <name>solar_thermal_system_type</name>
      <display_name>Solar Thermal: System Type</display_name>
      <description>The type of solar thermal system. Use 'none' if there is no solar thermal system.</description>
      <type>Choice</type>
      <required>true</required>
      <model_dependent>false</model_dependent>
      <default_value>none</default_value>
      <choices>
        <choice>
          <value>none</value>
          <display_name>none</display_name>
        </choice>
        <choice>
          <value>hot water</value>
          <display_name>hot water</display_name>
        </choice>
      </choices>
    </argument>
    <argument>
      <name>solar_thermal_collector_area</name>
      <display_name>Solar Thermal: Collector Area</display_name>
      <description>The collector area of the solar thermal system.</description>
      <type>Double</type>
      <units>ft2</units>
      <required>true</required>
      <model_dependent>false</model_dependent>
      <default_value>40</default_value>
    </argument>
    <argument>
      <name>solar_thermal_collector_loop_type</name>
      <display_name>Solar Thermal: Collector Loop Type</display_name>
      <description>The collector loop type of the solar thermal system.</description>
      <type>Choice</type>
      <required>true</required>
      <model_dependent>false</model_dependent>
      <default_value>liquid direct</default_value>
      <choices>
        <choice>
          <value>liquid direct</value>
          <display_name>liquid direct</display_name>
        </choice>
        <choice>
          <value>liquid indirect</value>
          <display_name>liquid indirect</display_name>
        </choice>
        <choice>
          <value>passive thermosyphon</value>
          <display_name>passive thermosyphon</display_name>
        </choice>
      </choices>
    </argument>
    <argument>
      <name>solar_thermal_collector_type</name>
      <display_name>Solar Thermal: Collector Type</display_name>
      <description>The collector type of the solar thermal system.</description>
      <type>Choice</type>
      <required>true</required>
      <model_dependent>false</model_dependent>
      <default_value>evacuated tube</default_value>
      <choices>
        <choice>
          <value>evacuated tube</value>
          <display_name>evacuated tube</display_name>
        </choice>
        <choice>
          <value>single glazing black</value>
          <display_name>single glazing black</display_name>
        </choice>
        <choice>
          <value>double glazing black</value>
          <display_name>double glazing black</display_name>
        </choice>
        <choice>
          <value>integrated collector storage</value>
          <display_name>integrated collector storage</display_name>
        </choice>
      </choices>
    </argument>
    <argument>
      <name>solar_thermal_collector_azimuth</name>
      <display_name>Solar Thermal: Collector Azimuth</display_name>
      <description>The collector azimuth of the solar thermal system. Azimuth is measured clockwise from north (e.g., North=0, East=90, South=180, West=270).</description>
      <type>Double</type>
      <units>degrees</units>
      <required>true</required>
      <model_dependent>false</model_dependent>
      <default_value>180</default_value>
    </argument>
    <argument>
      <name>solar_thermal_collector_tilt</name>
      <display_name>Solar Thermal: Collector Tilt</display_name>
      <description>The collector tilt of the solar thermal system. Can also enter, e.g., RoofPitch, RoofPitch+20, Latitude, Latitude-15, etc.</description>
      <type>String</type>
      <units>degrees</units>
      <required>true</required>
      <model_dependent>false</model_dependent>
      <default_value>RoofPitch</default_value>
    </argument>
    <argument>
      <name>solar_thermal_collector_rated_optical_efficiency</name>
      <display_name>Solar Thermal: Collector Rated Optical Efficiency</display_name>
      <description>The collector rated optical efficiency of the solar thermal system.</description>
      <type>Double</type>
      <units>Frac</units>
      <required>true</required>
      <model_dependent>false</model_dependent>
      <default_value>0.5</default_value>
    </argument>
    <argument>
      <name>solar_thermal_collector_rated_thermal_losses</name>
      <display_name>Solar Thermal: Collector Rated Thermal Losses</display_name>
      <description>The collector rated thermal losses of the solar thermal system.</description>
      <type>Double</type>
      <units>Btu/hr-ft2-R</units>
      <required>true</required>
      <model_dependent>false</model_dependent>
      <default_value>0.2799</default_value>
    </argument>
    <argument>
      <name>solar_thermal_storage_volume</name>
      <display_name>Solar Thermal: Storage Volume</display_name>
      <description>The storage volume of the solar thermal system. If not provided, the OS-HPXML default (see &lt;a href='https://openstudio-hpxml.readthedocs.io/en/v1.11.0/workflow_inputs.html#detailed-inputs'&gt;Detailed Inputs&lt;/a&gt;) is used.</description>
      <type>Double</type>
      <units>gal</units>
      <required>false</required>
      <model_dependent>false</model_dependent>
    </argument>
    <argument>
      <name>solar_thermal_solar_fraction</name>
      <display_name>Solar Thermal: Solar Fraction</display_name>
      <description>The solar fraction of the solar thermal system. If provided, overrides all other solar thermal inputs.</description>
      <type>Double</type>
      <units>Frac</units>
      <required>true</required>
      <model_dependent>false</model_dependent>
      <default_value>0</default_value>
    </argument>
    <argument>
      <name>pv_system</name>
      <display_name>PV System</display_name>
      <description>The size and type of PV system.</description>
      <type>Choice</type>
      <required>false</required>
      <model_dependent>false</model_dependent>
      <default_value>None</default_value>
      <choices>
        <choice>
          <value>None</value>
          <display_name>None</display_name>
        </choice>
        <choice>
          <value>0.5 kW</value>
          <display_name>0.5 kW</display_name>
        </choice>
        <choice>
          <value>1.0 kW</value>
          <display_name>1.0 kW</display_name>
        </choice>
        <choice>
          <value>1.5 kW</value>
          <display_name>1.5 kW</display_name>
        </choice>
        <choice>
          <value>1.5 kW, Premium Module</value>
          <display_name>1.5 kW, Premium Module</display_name>
        </choice>
        <choice>
          <value>1.5 kW, Thin Film Module</value>
          <display_name>1.5 kW, Thin Film Module</display_name>
        </choice>
        <choice>
          <value>2.0 kW</value>
          <display_name>2.0 kW</display_name>
        </choice>
        <choice>
          <value>2.5 kW</value>
          <display_name>2.5 kW</display_name>
        </choice>
        <choice>
          <value>3.0 kW</value>
          <display_name>3.0 kW</display_name>
        </choice>
        <choice>
          <value>3.5 kW</value>
          <display_name>3.5 kW</display_name>
        </choice>
        <choice>
          <value>4.0 kW</value>
          <display_name>4.0 kW</display_name>
        </choice>
        <choice>
          <value>4.5 kW</value>
          <display_name>4.5 kW</display_name>
        </choice>
        <choice>
          <value>5.0 kW</value>
          <display_name>5.0 kW</display_name>
        </choice>
        <choice>
          <value>5.5 kW</value>
          <display_name>5.5 kW</display_name>
        </choice>
        <choice>
          <value>6.0 kW</value>
          <display_name>6.0 kW</display_name>
        </choice>
        <choice>
          <value>6.5 kW</value>
          <display_name>6.5 kW</display_name>
        </choice>
        <choice>
          <value>7.0 kW</value>
          <display_name>7.0 kW</display_name>
        </choice>
        <choice>
          <value>7.5 kW</value>
          <display_name>7.5 kW</display_name>
        </choice>
        <choice>
          <value>8.0 kW</value>
          <display_name>8.0 kW</display_name>
        </choice>
        <choice>
          <value>8.5 kW</value>
          <display_name>8.5 kW</display_name>
        </choice>
        <choice>
          <value>9.0 kW</value>
          <display_name>9.0 kW</display_name>
        </choice>
        <choice>
          <value>9.5 kW</value>
          <display_name>9.5 kW</display_name>
        </choice>
        <choice>
          <value>10.0 kW</value>
          <display_name>10.0 kW</display_name>
        </choice>
        <choice>
          <value>10.5 kW</value>
          <display_name>10.5 kW</display_name>
        </choice>
        <choice>
          <value>11.0 kW</value>
          <display_name>11.0 kW</display_name>
        </choice>
        <choice>
          <value>11.5 kW</value>
          <display_name>11.5 kW</display_name>
        </choice>
        <choice>
          <value>12.0 kW</value>
          <display_name>12.0 kW</display_name>
        </choice>
      </choices>
    </argument>
    <argument>
      <name>pv_system_array_azimuth</name>
      <display_name>PV System: Array Azimuth</display_name>
      <description>Array azimuth of the PV system. Azimuth is measured clockwise from north (e.g., North=0, East=90, South=180, West=270).</description>
      <type>Double</type>
      <units>degrees</units>
      <required>false</required>
      <model_dependent>false</model_dependent>
      <default_value>180</default_value>
    </argument>
    <argument>
      <name>pv_system_array_tilt</name>
      <display_name>PV System: Array Tilt</display_name>
      <description>Array tilt of the PV system. Can also enter, e.g., RoofPitch, RoofPitch+20, Latitude, Latitude-15, etc.</description>
      <type>String</type>
      <units>degrees</units>
      <required>false</required>
      <model_dependent>false</model_dependent>
      <default_value>RoofPitch</default_value>
    </argument>
    <argument>
      <name>pv_system_2</name>
      <display_name>PV System 2</display_name>
      <description>The size and type of the second PV system.</description>
      <type>Choice</type>
      <required>false</required>
      <model_dependent>false</model_dependent>
      <default_value>None</default_value>
      <choices>
        <choice>
          <value>None</value>
          <display_name>None</display_name>
        </choice>
        <choice>
          <value>0.5 kW</value>
          <display_name>0.5 kW</display_name>
        </choice>
        <choice>
          <value>1.0 kW</value>
          <display_name>1.0 kW</display_name>
        </choice>
        <choice>
          <value>1.5 kW</value>
          <display_name>1.5 kW</display_name>
        </choice>
        <choice>
          <value>1.5 kW, Premium Module</value>
          <display_name>1.5 kW, Premium Module</display_name>
        </choice>
        <choice>
          <value>1.5 kW, Thin Film Module</value>
          <display_name>1.5 kW, Thin Film Module</display_name>
        </choice>
        <choice>
          <value>2.0 kW</value>
          <display_name>2.0 kW</display_name>
        </choice>
        <choice>
          <value>2.5 kW</value>
          <display_name>2.5 kW</display_name>
        </choice>
        <choice>
          <value>3.0 kW</value>
          <display_name>3.0 kW</display_name>
        </choice>
        <choice>
          <value>3.5 kW</value>
          <display_name>3.5 kW</display_name>
        </choice>
        <choice>
          <value>4.0 kW</value>
          <display_name>4.0 kW</display_name>
        </choice>
        <choice>
          <value>4.5 kW</value>
          <display_name>4.5 kW</display_name>
        </choice>
        <choice>
          <value>5.0 kW</value>
          <display_name>5.0 kW</display_name>
        </choice>
        <choice>
          <value>5.5 kW</value>
          <display_name>5.5 kW</display_name>
        </choice>
        <choice>
          <value>6.0 kW</value>
          <display_name>6.0 kW</display_name>
        </choice>
        <choice>
          <value>6.5 kW</value>
          <display_name>6.5 kW</display_name>
        </choice>
        <choice>
          <value>7.0 kW</value>
          <display_name>7.0 kW</display_name>
        </choice>
        <choice>
          <value>7.5 kW</value>
          <display_name>7.5 kW</display_name>
        </choice>
        <choice>
          <value>8.0 kW</value>
          <display_name>8.0 kW</display_name>
        </choice>
        <choice>
          <value>8.5 kW</value>
          <display_name>8.5 kW</display_name>
        </choice>
        <choice>
          <value>9.0 kW</value>
          <display_name>9.0 kW</display_name>
        </choice>
        <choice>
          <value>9.5 kW</value>
          <display_name>9.5 kW</display_name>
        </choice>
        <choice>
          <value>10.0 kW</value>
          <display_name>10.0 kW</display_name>
        </choice>
        <choice>
          <value>10.5 kW</value>
          <display_name>10.5 kW</display_name>
        </choice>
        <choice>
          <value>11.0 kW</value>
          <display_name>11.0 kW</display_name>
        </choice>
        <choice>
          <value>11.5 kW</value>
          <display_name>11.5 kW</display_name>
        </choice>
        <choice>
          <value>12.0 kW</value>
          <display_name>12.0 kW</display_name>
        </choice>
      </choices>
    </argument>
    <argument>
      <name>pv_system_2_array_azimuth</name>
      <display_name>PV System 2: Array Azimuth</display_name>
      <description>Array azimuth of the second PV system. Azimuth is measured clockwise from north (e.g., North=0, East=90, South=180, West=270).</description>
      <type>Double</type>
      <units>degrees</units>
      <required>false</required>
      <model_dependent>false</model_dependent>
      <default_value>180</default_value>
    </argument>
    <argument>
      <name>pv_system_2_array_tilt</name>
      <display_name>PV System 2: Array Tilt</display_name>
      <description>Array tilt of the second PV system. Can also enter, e.g., RoofPitch, RoofPitch+20, Latitude, Latitude-15, etc.</description>
      <type>String</type>
      <units>degrees</units>
      <required>false</required>
      <model_dependent>false</model_dependent>
      <default_value>RoofPitch</default_value>
    </argument>
    <argument>
      <name>electric_panel_service_feeders_load_calculation_types</name>
      <display_name>Electric Panel: Service/Feeders Load Calculation Types</display_name>
      <description>Types of electric panel service/feeder load calculations. These calculations are experimental research features. Possible types are: 2023 Existing Dwelling Load-Based, 2023 Existing Dwelling Meter-Based. If multiple types, use a comma-separated list. If not provided, no electric panel loads are calculated.</description>
      <type>String</type>
      <required>false</required>
      <model_dependent>false</model_dependent>
    </argument>
    <argument>
      <name>electric_panel_baseline_peak_power</name>
      <display_name>Electric Panel: Baseline Peak Power</display_name>
      <description>Specifies the baseline peak power. Used for 2023 Existing Dwelling Meter-Based. If not provided, assumed to be zero.</description>
      <type>Double</type>
      <units>W</units>
      <required>false</required>
      <model_dependent>false</model_dependent>
    </argument>
    <argument>
      <name>electric_panel_service_voltage</name>
      <display_name>Electric Panel: Service Voltage</display_name>
      <description>The service voltage of the electric panel. If not provided, the OS-HPXML default (see &lt;a href='https://openstudio-hpxml.readthedocs.io/en/v1.11.0/workflow_inputs.html#hpxml-electric-panels'&gt;HPXML Electric Panels&lt;/a&gt;) is used.</description>
      <type>Choice</type>
      <units>V</units>
      <required>false</required>
      <model_dependent>false</model_dependent>
      <choices>
        <choice>
          <value>120</value>
          <display_name>120</display_name>
        </choice>
        <choice>
          <value>240</value>
          <display_name>240</display_name>
        </choice>
      </choices>
    </argument>
    <argument>
      <name>electric_panel_service_max_current_rating</name>
      <display_name>Electric Panel: Service Max Current Rating</display_name>
      <description>The service max current rating of the electric panel. If not provided, the OS-HPXML default (see &lt;a href='https://openstudio-hpxml.readthedocs.io/en/v1.11.0/workflow_inputs.html#hpxml-electric-panels'&gt;HPXML Electric Panels&lt;/a&gt;) is used.</description>
      <type>Double</type>
      <units>A</units>
      <required>false</required>
      <model_dependent>false</model_dependent>
    </argument>
    <argument>
      <name>electric_panel_breaker_spaces_headroom</name>
      <display_name>Electric Panel: Breaker Spaces Headroom</display_name>
      <description>The unoccupied number of breaker spaces on the electric panel. If not provided, the OS-HPXML default (see &lt;a href='https://openstudio-hpxml.readthedocs.io/en/v1.11.0/workflow_inputs.html#hpxml-electric-panels'&gt;HPXML Electric Panels&lt;/a&gt;) is used.</description>
      <type>Integer</type>
      <units>#</units>
      <required>false</required>
      <model_dependent>false</model_dependent>
    </argument>
    <argument>
      <name>electric_panel_breaker_spaces_rated_total</name>
      <display_name>Electric Panel: Breaker Spaces Rated Total</display_name>
      <description>The rated total number of breaker spaces on the electric panel. If not provided, the OS-HPXML default (see &lt;a href='https://openstudio-hpxml.readthedocs.io/en/v1.11.0/workflow_inputs.html#hpxml-electric-panels'&gt;HPXML Electric Panels&lt;/a&gt;) is used.</description>
      <type>Integer</type>
      <units>#</units>
      <required>false</required>
      <model_dependent>false</model_dependent>
    </argument>
    <argument>
      <name>electric_panel_load_heating_system_power_rating</name>
      <display_name>Electric Panel: Heating System Power Rating</display_name>
      <description>Specifies the panel load heating system power rating. If not provided, the OS-HPXML default (see &lt;a href='https://openstudio-hpxml.readthedocs.io/en/v1.11.0/workflow_inputs.html#service-feeders'&gt;Service Feeders&lt;/a&gt;) is used.</description>
      <type>Double</type>
      <units>W</units>
      <required>false</required>
      <model_dependent>false</model_dependent>
    </argument>
    <argument>
      <name>electric_panel_load_heating_system_new_load</name>
      <display_name>Electric Panel: Heating System New Load</display_name>
      <description>Whether the heating system is a new panel load addition to an existing service panel. If not provided, the OS-HPXML default (see &lt;a href='https://openstudio-hpxml.readthedocs.io/en/v1.11.0/workflow_inputs.html#service-feeders'&gt;Service Feeders&lt;/a&gt;) is used.</description>
      <type>Boolean</type>
      <required>false</required>
      <model_dependent>false</model_dependent>
      <choices>
        <choice>
          <value>true</value>
          <display_name>true</display_name>
        </choice>
        <choice>
          <value>false</value>
          <display_name>false</display_name>
        </choice>
      </choices>
    </argument>
    <argument>
      <name>electric_panel_load_cooling_system_power_rating</name>
      <display_name>Electric Panel: Cooling System Power Rating</display_name>
      <description>Specifies the panel load cooling system power rating. If not provided, the OS-HPXML default (see &lt;a href='https://openstudio-hpxml.readthedocs.io/en/v1.11.0/workflow_inputs.html#service-feeders'&gt;Service Feeders&lt;/a&gt;) is used.</description>
      <type>Double</type>
      <units>W</units>
      <required>false</required>
      <model_dependent>false</model_dependent>
    </argument>
    <argument>
      <name>electric_panel_load_cooling_system_new_load</name>
      <display_name>Electric Panel: Cooling System New Load</display_name>
      <description>Whether the cooling system is a new panel load addition to an existing service panel. If not provided, the OS-HPXML default (see &lt;a href='https://openstudio-hpxml.readthedocs.io/en/v1.11.0/workflow_inputs.html#service-feeders'&gt;Service Feeders&lt;/a&gt;) is used.</description>
      <type>Boolean</type>
      <required>false</required>
      <model_dependent>false</model_dependent>
      <choices>
        <choice>
          <value>true</value>
          <display_name>true</display_name>
        </choice>
        <choice>
          <value>false</value>
          <display_name>false</display_name>
        </choice>
      </choices>
    </argument>
    <argument>
      <name>electric_panel_load_heat_pump_power_rating</name>
      <display_name>Electric Panel: Heat Pump Power Rating</display_name>
      <description>Specifies the panel load heat pump power rating. If not provided, the OS-HPXML default (see &lt;a href='https://openstudio-hpxml.readthedocs.io/en/v1.11.0/workflow_inputs.html#service-feeders'&gt;Service Feeders&lt;/a&gt;) is used.</description>
      <type>Double</type>
      <units>W</units>
      <required>false</required>
      <model_dependent>false</model_dependent>
    </argument>
    <argument>
      <name>electric_panel_load_heat_pump_new_load</name>
      <display_name>Electric Panel: Heat Pump New Load</display_name>
      <description>Whether the heat pump is a new panel load addition to an existing service panel. If not provided, the OS-HPXML default (see &lt;a href='https://openstudio-hpxml.readthedocs.io/en/v1.11.0/workflow_inputs.html#service-feeders'&gt;Service Feeders&lt;/a&gt;) is used.</description>
      <type>Boolean</type>
      <required>false</required>
      <model_dependent>false</model_dependent>
      <choices>
        <choice>
          <value>true</value>
          <display_name>true</display_name>
        </choice>
        <choice>
          <value>false</value>
          <display_name>false</display_name>
        </choice>
      </choices>
    </argument>
    <argument>
      <name>electric_panel_load_heating_system_2_power_rating</name>
      <display_name>Electric Panel: Heating System 2 Power Rating</display_name>
      <description>Specifies the panel load second heating system power rating. If not provided, the OS-HPXML default (see &lt;a href='https://openstudio-hpxml.readthedocs.io/en/v1.11.0/workflow_inputs.html#service-feeders'&gt;Service Feeders&lt;/a&gt;) is used.</description>
      <type>Double</type>
      <units>W</units>
      <required>false</required>
      <model_dependent>false</model_dependent>
    </argument>
    <argument>
      <name>electric_panel_load_heating_system_2_new_load</name>
      <display_name>Electric Panel: Heating System 2 New Load</display_name>
      <description>Whether the second heating system is a new panel load addition to an existing service panel. If not provided, the OS-HPXML default (see &lt;a href='https://openstudio-hpxml.readthedocs.io/en/v1.11.0/workflow_inputs.html#service-feeders'&gt;Service Feeders&lt;/a&gt;) is used.</description>
      <type>Boolean</type>
      <required>false</required>
      <model_dependent>false</model_dependent>
      <choices>
        <choice>
          <value>true</value>
          <display_name>true</display_name>
        </choice>
        <choice>
          <value>false</value>
          <display_name>false</display_name>
        </choice>
      </choices>
    </argument>
    <argument>
      <name>electric_panel_load_mech_vent_power_rating</name>
      <display_name>Electric Panel: Mechanical Ventilation Power Rating</display_name>
      <description>Specifies the panel load mechanical ventilation power rating. If not provided, the OS-HPXML default (see &lt;a href='https://openstudio-hpxml.readthedocs.io/en/v1.11.0/workflow_inputs.html#service-feeders'&gt;Service Feeders&lt;/a&gt;) is used.</description>
      <type>Double</type>
      <units>W</units>
      <required>false</required>
      <model_dependent>false</model_dependent>
    </argument>
    <argument>
      <name>electric_panel_load_mech_vent_fan_new_load</name>
      <display_name>Electric Panel: Mechanical Ventilation New Load</display_name>
      <description>Whether the mechanical ventilation is a new panel load addition to an existing service panel. If not provided, the OS-HPXML default (see &lt;a href='https://openstudio-hpxml.readthedocs.io/en/v1.11.0/workflow_inputs.html#service-feeders'&gt;Service Feeders&lt;/a&gt;) is used.</description>
      <type>Boolean</type>
      <required>false</required>
      <model_dependent>false</model_dependent>
      <choices>
        <choice>
          <value>true</value>
          <display_name>true</display_name>
        </choice>
        <choice>
          <value>false</value>
          <display_name>false</display_name>
        </choice>
      </choices>
    </argument>
    <argument>
      <name>electric_panel_load_whole_house_fan_power_rating</name>
      <display_name>Electric Panel: Whole House Fan Power Rating</display_name>
      <description>Specifies the panel load whole house fan power rating. If not provided, the OS-HPXML default (see &lt;a href='https://openstudio-hpxml.readthedocs.io/en/v1.11.0/workflow_inputs.html#service-feeders'&gt;Service Feeders&lt;/a&gt;) is used.</description>
      <type>Double</type>
      <units>W</units>
      <required>false</required>
      <model_dependent>false</model_dependent>
    </argument>
    <argument>
      <name>electric_panel_load_whole_house_fan_new_load</name>
      <display_name>Electric Panel: Whole House Fan New Load</display_name>
      <description>Whether the whole house fan is a new panel load addition to an existing service panel. If not provided, the OS-HPXML default (see &lt;a href='https://openstudio-hpxml.readthedocs.io/en/v1.11.0/workflow_inputs.html#service-feeders'&gt;Service Feeders&lt;/a&gt;) is used.</description>
      <type>Boolean</type>
      <required>false</required>
      <model_dependent>false</model_dependent>
      <choices>
        <choice>
          <value>true</value>
          <display_name>true</display_name>
        </choice>
        <choice>
          <value>false</value>
          <display_name>false</display_name>
        </choice>
      </choices>
    </argument>
    <argument>
      <name>electric_panel_load_kitchen_fans_power_rating</name>
      <display_name>Electric Panel: Kitchen Fans Power Rating</display_name>
      <description>Specifies the panel load kitchen fans power rating. If not provided, the OS-HPXML default (see &lt;a href='https://openstudio-hpxml.readthedocs.io/en/v1.11.0/workflow_inputs.html#service-feeders'&gt;Service Feeders&lt;/a&gt;) is used.</description>
      <type>Double</type>
      <units>W</units>
      <required>false</required>
      <model_dependent>false</model_dependent>
    </argument>
    <argument>
      <name>electric_panel_load_kitchen_fans_new_load</name>
      <display_name>Electric Panel: Kitchen Fans New Load</display_name>
      <description>Whether the kitchen fans is a new panel load addition to an existing service panel. If not provided, the OS-HPXML default (see &lt;a href='https://openstudio-hpxml.readthedocs.io/en/v1.11.0/workflow_inputs.html#service-feeders'&gt;Service Feeders&lt;/a&gt;) is used.</description>
      <type>Boolean</type>
      <required>false</required>
      <model_dependent>false</model_dependent>
      <choices>
        <choice>
          <value>true</value>
          <display_name>true</display_name>
        </choice>
        <choice>
          <value>false</value>
          <display_name>false</display_name>
        </choice>
      </choices>
    </argument>
    <argument>
      <name>electric_panel_load_bathroom_fans_power_rating</name>
      <display_name>Electric Panel: Bathroom Fans Power Rating</display_name>
      <description>Specifies the panel load bathroom fans power rating. If not provided, the OS-HPXML default (see &lt;a href='https://openstudio-hpxml.readthedocs.io/en/v1.11.0/workflow_inputs.html#service-feeders'&gt;Service Feeders&lt;/a&gt;) is used.</description>
      <type>Double</type>
      <units>W</units>
      <required>false</required>
      <model_dependent>false</model_dependent>
    </argument>
    <argument>
      <name>electric_panel_load_bathroom_fans_new_load</name>
      <display_name>Electric Panel: Bathroom Fans New Load</display_name>
      <description>Whether the bathroom fans is a new panel load addition to an existing service panel. If not provided, the OS-HPXML default (see &lt;a href='https://openstudio-hpxml.readthedocs.io/en/v1.11.0/workflow_inputs.html#service-feeders'&gt;Service Feeders&lt;/a&gt;) is used.</description>
      <type>Boolean</type>
      <required>false</required>
      <model_dependent>false</model_dependent>
      <choices>
        <choice>
          <value>true</value>
          <display_name>true</display_name>
        </choice>
        <choice>
          <value>false</value>
          <display_name>false</display_name>
        </choice>
      </choices>
    </argument>
    <argument>
      <name>electric_panel_load_electric_water_heater_power_rating</name>
      <display_name>Electric Panel: Electric Water Heater Power Rating</display_name>
      <description>Specifies the panel load water heater power rating. Only applies to electric water heater. If not provided, the OS-HPXML default (see &lt;a href='https://openstudio-hpxml.readthedocs.io/en/v1.11.0/workflow_inputs.html#service-feeders'&gt;Service Feeders&lt;/a&gt;) is used.</description>
      <type>Double</type>
      <units>W</units>
      <required>false</required>
      <model_dependent>false</model_dependent>
    </argument>
    <argument>
      <name>electric_panel_load_electric_water_heater_voltage</name>
      <display_name>Electric Panel: Electric Water Heater Voltage</display_name>
      <description>Specifies the panel load water heater voltage. Only applies to electric water heater. If not provided, the OS-HPXML default (see &lt;a href='https://openstudio-hpxml.readthedocs.io/en/v1.11.0/workflow_inputs.html#service-feeders'&gt;Service Feeders&lt;/a&gt;) is used.</description>
      <type>Choice</type>
      <units>V</units>
      <required>false</required>
      <model_dependent>false</model_dependent>
      <choices>
        <choice>
          <value>120</value>
          <display_name>120</display_name>
        </choice>
        <choice>
          <value>240</value>
          <display_name>240</display_name>
        </choice>
      </choices>
    </argument>
    <argument>
      <name>electric_panel_load_electric_water_heater_new_load</name>
      <display_name>Electric Panel: Electric Water Heater New Load</display_name>
      <description>Whether the water heater is a new panel load addition to an existing service panel. Only applies to electric water heater. If not provided, the OS-HPXML default (see &lt;a href='https://openstudio-hpxml.readthedocs.io/en/v1.11.0/workflow_inputs.html#service-feeders'&gt;Service Feeders&lt;/a&gt;) is used.</description>
      <type>Boolean</type>
      <required>false</required>
      <model_dependent>false</model_dependent>
      <choices>
        <choice>
          <value>true</value>
          <display_name>true</display_name>
        </choice>
        <choice>
          <value>false</value>
          <display_name>false</display_name>
        </choice>
      </choices>
    </argument>
    <argument>
      <name>electric_panel_load_electric_clothes_dryer_power_rating</name>
      <display_name>Electric Panel: Electric Clothes Dryer Power Rating</display_name>
      <description>Specifies the panel load clothes dryer power rating. Only applies to electric clothes dryer. If not provided, the OS-HPXML default (see &lt;a href='https://openstudio-hpxml.readthedocs.io/en/v1.11.0/workflow_inputs.html#service-feeders'&gt;Service Feeders&lt;/a&gt;) is used.</description>
      <type>Double</type>
      <units>W</units>
      <required>false</required>
      <model_dependent>false</model_dependent>
    </argument>
    <argument>
      <name>electric_panel_load_electric_clothes_dryer_voltage</name>
      <display_name>Electric Panel: Electric Clothes Dryer Voltage</display_name>
      <description>Specifies the panel load clothes dryer voltage. Only applies to electric clothes dryer. If not provided, the OS-HPXML default (see &lt;a href='https://openstudio-hpxml.readthedocs.io/en/v1.11.0/workflow_inputs.html#service-feeders'&gt;Service Feeders&lt;/a&gt;) is used.</description>
      <type>Choice</type>
      <units>V</units>
      <required>false</required>
      <model_dependent>false</model_dependent>
      <choices>
        <choice>
          <value>120</value>
          <display_name>120</display_name>
        </choice>
        <choice>
          <value>240</value>
          <display_name>240</display_name>
        </choice>
      </choices>
    </argument>
    <argument>
      <name>electric_panel_load_electric_clothes_dryer_new_load</name>
      <display_name>Electric Panel: Electric Clothes Dryer New Load</display_name>
      <description>Whether the clothes dryer is a new panel load addition to an existing service panel. Only applies to electric clothes dryer. If not provided, the OS-HPXML default (see &lt;a href='https://openstudio-hpxml.readthedocs.io/en/v1.11.0/workflow_inputs.html#service-feeders'&gt;Service Feeders&lt;/a&gt;) is used.</description>
      <type>Boolean</type>
      <required>false</required>
      <model_dependent>false</model_dependent>
      <choices>
        <choice>
          <value>true</value>
          <display_name>true</display_name>
        </choice>
        <choice>
          <value>false</value>
          <display_name>false</display_name>
        </choice>
      </choices>
    </argument>
    <argument>
      <name>electric_panel_load_dishwasher_power_rating</name>
      <display_name>Electric Panel: Dishwasher Power Rating</display_name>
      <description>Specifies the panel load dishwasher power rating. If not provided, the OS-HPXML default (see &lt;a href='https://openstudio-hpxml.readthedocs.io/en/v1.11.0/workflow_inputs.html#service-feeders'&gt;Service Feeders&lt;/a&gt;) is used.</description>
      <type>Double</type>
      <units>W</units>
      <required>false</required>
      <model_dependent>false</model_dependent>
    </argument>
    <argument>
      <name>electric_panel_load_dishwasher_new_load</name>
      <display_name>Electric Panel: Dishwasher New Load</display_name>
      <description>Whether the dishwasher is a new panel load addition to an existing service panel. If not provided, the OS-HPXML default (see &lt;a href='https://openstudio-hpxml.readthedocs.io/en/v1.11.0/workflow_inputs.html#service-feeders'&gt;Service Feeders&lt;/a&gt;) is used.</description>
      <type>Boolean</type>
      <required>false</required>
      <model_dependent>false</model_dependent>
      <choices>
        <choice>
          <value>true</value>
          <display_name>true</display_name>
        </choice>
        <choice>
          <value>false</value>
          <display_name>false</display_name>
        </choice>
      </choices>
    </argument>
    <argument>
      <name>electric_panel_load_electric_cooking_range_power_rating</name>
      <display_name>Electric Panel: Electric Cooking Range/Oven Power Rating</display_name>
      <description>Specifies the panel load cooking range/oven power rating. Only applies to electric cooking range/oven. If not provided, the OS-HPXML default (see &lt;a href='https://openstudio-hpxml.readthedocs.io/en/v1.11.0/workflow_inputs.html#service-feeders'&gt;Service Feeders&lt;/a&gt;) is used.</description>
      <type>Double</type>
      <units>W</units>
      <required>false</required>
      <model_dependent>false</model_dependent>
    </argument>
    <argument>
      <name>electric_panel_load_electric_cooking_range_voltage</name>
      <display_name>Electric Panel: Electric Cooking Range/Oven Voltage</display_name>
      <description>Specifies the panel load cooking range/oven voltage. Only applies to electric cooking range/oven. If not provided, the OS-HPXML default (see &lt;a href='https://openstudio-hpxml.readthedocs.io/en/v1.11.0/workflow_inputs.html#service-feeders'&gt;Service Feeders&lt;/a&gt;) is used.</description>
      <type>Choice</type>
      <units>V</units>
      <required>false</required>
      <model_dependent>false</model_dependent>
      <choices>
        <choice>
          <value>120</value>
          <display_name>120</display_name>
        </choice>
        <choice>
          <value>240</value>
          <display_name>240</display_name>
        </choice>
      </choices>
    </argument>
    <argument>
      <name>electric_panel_load_electric_cooking_range_new_load</name>
      <display_name>Electric Panel: Electric Cooking Range/Oven New Load</display_name>
      <description>Whether the cooking range is a new panel load addition to an existing service panel. Only applies to electric cooking range/oven. If not provided, the OS-HPXML default (see &lt;a href='https://openstudio-hpxml.readthedocs.io/en/v1.11.0/workflow_inputs.html#service-feeders'&gt;Service Feeders&lt;/a&gt;) is used.</description>
      <type>Boolean</type>
      <required>false</required>
      <model_dependent>false</model_dependent>
      <choices>
        <choice>
          <value>true</value>
          <display_name>true</display_name>
        </choice>
        <choice>
          <value>false</value>
          <display_name>false</display_name>
        </choice>
      </choices>
    </argument>
    <argument>
      <name>electric_panel_load_misc_plug_loads_well_pump_power_rating</name>
      <display_name>Electric Panel: Misc Plug Loads Well Pump Power Rating</display_name>
      <description>Specifies the panel load well pump power rating. If not provided, the OS-HPXML default (see &lt;a href='https://openstudio-hpxml.readthedocs.io/en/v1.11.0/workflow_inputs.html#service-feeders'&gt;Service Feeders&lt;/a&gt;) is used.</description>
      <type>Double</type>
      <units>W</units>
      <required>false</required>
      <model_dependent>false</model_dependent>
    </argument>
    <argument>
      <name>electric_panel_load_misc_plug_loads_well_pump_new_load</name>
      <display_name>Electric Panel: Misc Plug Loads Well Pump New Load</display_name>
      <description>Whether the well pump is a new panel load addition to an existing service panel. If not provided, the OS-HPXML default (see &lt;a href='https://openstudio-hpxml.readthedocs.io/en/v1.11.0/workflow_inputs.html#service-feeders'&gt;Service Feeders&lt;/a&gt;) is used.</description>
      <type>Boolean</type>
      <required>false</required>
      <model_dependent>false</model_dependent>
      <choices>
        <choice>
          <value>true</value>
          <display_name>true</display_name>
        </choice>
        <choice>
          <value>false</value>
          <display_name>false</display_name>
        </choice>
      </choices>
    </argument>
    <argument>
      <name>electric_panel_load_misc_plug_loads_vehicle_power_rating</name>
      <display_name>Electric Panel: Misc Plug Loads Vehicle Power Rating</display_name>
      <description>Specifies the panel load electric vehicle power rating. If not provided, the OS-HPXML default (see &lt;a href='https://openstudio-hpxml.readthedocs.io/en/v1.11.0/workflow_inputs.html#service-feeders'&gt;Service Feeders&lt;/a&gt;) is used.</description>
      <type>Double</type>
      <units>W</units>
      <required>false</required>
      <model_dependent>false</model_dependent>
    </argument>
    <argument>
      <name>electric_panel_load_misc_plug_loads_vehicle_voltage</name>
      <display_name>Electric Panel: Misc Plug Loads Vehicle Voltage</display_name>
      <description>Specifies the panel load electric vehicle voltage. If not provided, the OS-HPXML default (see &lt;a href='https://openstudio-hpxml.readthedocs.io/en/v1.11.0/workflow_inputs.html#service-feeders'&gt;Service Feeders&lt;/a&gt;) is used.</description>
      <type>Choice</type>
      <units>V</units>
      <required>false</required>
      <model_dependent>false</model_dependent>
      <choices>
        <choice>
          <value>120</value>
          <display_name>120</display_name>
        </choice>
        <choice>
          <value>240</value>
          <display_name>240</display_name>
        </choice>
      </choices>
    </argument>
    <argument>
      <name>electric_panel_load_misc_plug_loads_vehicle_new_load</name>
      <display_name>Electric Panel: Misc Plug Loads Vehicle New Load</display_name>
      <description>Whether the electric vehicle is a new panel load addition to an existing service panel. If not provided, the OS-HPXML default (see &lt;a href='https://openstudio-hpxml.readthedocs.io/en/v1.11.0/workflow_inputs.html#service-feeders'&gt;Service Feeders&lt;/a&gt;) is used.</description>
      <type>Boolean</type>
      <required>false</required>
      <model_dependent>false</model_dependent>
      <choices>
        <choice>
          <value>true</value>
          <display_name>true</display_name>
        </choice>
        <choice>
          <value>false</value>
          <display_name>false</display_name>
        </choice>
      </choices>
    </argument>
    <argument>
      <name>electric_panel_load_pool_pump_power_rating</name>
      <display_name>Electric Panel: Pool Pump Power Rating</display_name>
      <description>Specifies the panel load pool pump power rating. If not provided, the OS-HPXML default (see &lt;a href='https://openstudio-hpxml.readthedocs.io/en/v1.11.0/workflow_inputs.html#service-feeders'&gt;Service Feeders&lt;/a&gt;) is used.</description>
      <type>Double</type>
      <units>W</units>
      <required>false</required>
      <model_dependent>false</model_dependent>
    </argument>
    <argument>
      <name>electric_panel_load_pool_pump_new_load</name>
      <display_name>Electric Panel: Pool Pump New Load</display_name>
      <description>Whether the pool pump is a new panel load addition to an existing service panel. If not provided, the OS-HPXML default (see &lt;a href='https://openstudio-hpxml.readthedocs.io/en/v1.11.0/workflow_inputs.html#service-feeders'&gt;Service Feeders&lt;/a&gt;) is used.</description>
      <type>Boolean</type>
      <required>false</required>
      <model_dependent>false</model_dependent>
      <choices>
        <choice>
          <value>true</value>
          <display_name>true</display_name>
        </choice>
        <choice>
          <value>false</value>
          <display_name>false</display_name>
        </choice>
      </choices>
    </argument>
    <argument>
      <name>electric_panel_load_electric_pool_heater_power_rating</name>
      <display_name>Electric Panel: Electric Pool Heater Power Rating</display_name>
      <description>Specifies the panel load pool heater power rating. Only applies to electric pool heater. If not provided, the OS-HPXML default (see &lt;a href='https://openstudio-hpxml.readthedocs.io/en/v1.11.0/workflow_inputs.html#service-feeders'&gt;Service Feeders&lt;/a&gt;) is used.</description>
      <type>Double</type>
      <units>W</units>
      <required>false</required>
      <model_dependent>false</model_dependent>
    </argument>
    <argument>
      <name>electric_panel_load_electric_pool_heater_new_load</name>
      <display_name>Electric Panel: Electric Pool Heater New Load</display_name>
      <description>Whether the pool heater is a new panel load addition to an existing service panel. Only applies to electric pool heater. If not provided, the OS-HPXML default (see &lt;a href='https://openstudio-hpxml.readthedocs.io/en/v1.11.0/workflow_inputs.html#service-feeders'&gt;Service Feeders&lt;/a&gt;) is used.</description>
      <type>Boolean</type>
      <required>false</required>
      <model_dependent>false</model_dependent>
      <choices>
        <choice>
          <value>true</value>
          <display_name>true</display_name>
        </choice>
        <choice>
          <value>false</value>
          <display_name>false</display_name>
        </choice>
      </choices>
    </argument>
    <argument>
      <name>electric_panel_load_permanent_spa_pump_power_rating</name>
      <display_name>Electric Panel: Permanent Spa Pump Power Rating</display_name>
      <description>Specifies the panel load permanent spa pump power rating. If not provided, the OS-HPXML default (see &lt;a href='https://openstudio-hpxml.readthedocs.io/en/v1.11.0/workflow_inputs.html#service-feeders'&gt;Service Feeders&lt;/a&gt;) is used.</description>
      <type>Double</type>
      <units>W</units>
      <required>false</required>
      <model_dependent>false</model_dependent>
    </argument>
    <argument>
      <name>electric_panel_load_permanent_spa_pump_new_load</name>
      <display_name>Electric Panel: Permanent Spa Pump New Load</display_name>
      <description>Whether the spa pump is a new panel load addition to an existing service panel. If not provided, the OS-HPXML default (see &lt;a href='https://openstudio-hpxml.readthedocs.io/en/v1.11.0/workflow_inputs.html#service-feeders'&gt;Service Feeders&lt;/a&gt;) is used.</description>
      <type>Boolean</type>
      <required>false</required>
      <model_dependent>false</model_dependent>
      <choices>
        <choice>
          <value>true</value>
          <display_name>true</display_name>
        </choice>
        <choice>
          <value>false</value>
          <display_name>false</display_name>
        </choice>
      </choices>
    </argument>
    <argument>
      <name>electric_panel_load_electric_permanent_spa_heater_power_rating</name>
      <display_name>Electric Panel: Electric Permanent Spa Heater Power Rating</display_name>
      <description>Specifies the panel load permanent spa heater power rating. Only applies to electric permanent spa heater. If not provided, the OS-HPXML default (see &lt;a href='https://openstudio-hpxml.readthedocs.io/en/v1.11.0/workflow_inputs.html#service-feeders'&gt;Service Feeders&lt;/a&gt;) is used.</description>
      <type>Double</type>
      <units>W</units>
      <required>false</required>
      <model_dependent>false</model_dependent>
    </argument>
    <argument>
      <name>electric_panel_load_electric_permanent_spa_heater_new_load</name>
      <display_name>Electric Panel: Electric Permanent Spa Heater New Load</display_name>
      <description>Whether the spa heater is a new panel load addition to an existing service panel. Only applies to electric permanent spa heater. If not provided, the OS-HPXML default (see &lt;a href='https://openstudio-hpxml.readthedocs.io/en/v1.11.0/workflow_inputs.html#service-feeders'&gt;Service Feeders&lt;/a&gt;) is used.</description>
      <type>Boolean</type>
      <required>false</required>
      <model_dependent>false</model_dependent>
      <choices>
        <choice>
          <value>true</value>
          <display_name>true</display_name>
        </choice>
        <choice>
          <value>false</value>
          <display_name>false</display_name>
        </choice>
      </choices>
    </argument>
    <argument>
      <name>electric_panel_load_other_power_rating</name>
      <display_name>Electric Panel: Other Power Rating</display_name>
      <description>Specifies the panel load other power rating. This represents the total of all other electric loads that are fastened in place, permanently connected, or located on a specific circuit. For example, garbage disposal, built-in microwave. If not provided, the OS-HPXML default (see &lt;a href='https://openstudio-hpxml.readthedocs.io/en/v1.11.0/workflow_inputs.html#service-feeders'&gt;Service Feeders&lt;/a&gt;) is used.</description>
      <type>Double</type>
      <units>W</units>
      <required>false</required>
      <model_dependent>false</model_dependent>
    </argument>
    <argument>
      <name>electric_panel_load_other_new_load</name>
      <display_name>Electric Panel: Other New Load</display_name>
      <description>Whether the other load is a new panel load addition to an existing service panel. If not provided, the OS-HPXML default (see &lt;a href='https://openstudio-hpxml.readthedocs.io/en/v1.11.0/workflow_inputs.html#service-feeders'&gt;Service Feeders&lt;/a&gt;) is used.</description>
      <type>Boolean</type>
      <required>false</required>
      <model_dependent>false</model_dependent>
      <choices>
        <choice>
          <value>true</value>
          <display_name>true</display_name>
        </choice>
        <choice>
          <value>false</value>
          <display_name>false</display_name>
        </choice>
      </choices>
    </argument>
    <argument>
      <name>battery</name>
      <display_name>Battery</display_name>
      <description>The size and type of battery storage.</description>
      <type>Choice</type>
      <required>false</required>
      <model_dependent>false</model_dependent>
      <default_value>None</default_value>
      <choices>
        <choice>
          <value>None</value>
          <display_name>None</display_name>
        </choice>
        <choice>
          <value>5.0 kWh</value>
          <display_name>5.0 kWh</display_name>
        </choice>
        <choice>
          <value>7.5 kWh</value>
          <display_name>7.5 kWh</display_name>
        </choice>
        <choice>
          <value>10.0 kWh</value>
          <display_name>10.0 kWh</display_name>
        </choice>
        <choice>
          <value>12.5 kWh</value>
          <display_name>12.5 kWh</display_name>
        </choice>
        <choice>
          <value>15.0 kWh</value>
          <display_name>15.0 kWh</display_name>
        </choice>
        <choice>
          <value>17.5 kWh</value>
          <display_name>17.5 kWh</display_name>
        </choice>
        <choice>
          <value>20.0 kWh</value>
          <display_name>20.0 kWh</display_name>
        </choice>
        <choice>
          <value>Detailed Example: 20.0 kWh, 6 kW, Garage</value>
          <display_name>Detailed Example: 20.0 kWh, 6 kW, Garage</display_name>
        </choice>
        <choice>
          <value>Detailed Example: 20.0 kWh, 6 kW, Outside</value>
          <display_name>Detailed Example: 20.0 kWh, 6 kW, Outside</display_name>
        </choice>
        <choice>
          <value>Detailed Example: 20.0 kWh, 6 kW, Outside, 80% Efficiency</value>
          <display_name>Detailed Example: 20.0 kWh, 6 kW, Outside, 80% Efficiency</display_name>
        </choice>
      </choices>
    </argument>
    <argument>
      <name>vehicle_type</name>
      <display_name>Vehicle: Type</display_name>
      <description>The type of vehicle present at the home.</description>
      <type>String</type>
      <required>false</required>
      <model_dependent>false</model_dependent>
      <default_value>none</default_value>
    </argument>
    <argument>
      <name>vehicle_battery_capacity</name>
      <display_name>Vehicle: EV Battery Nominal Battery Capacity</display_name>
      <description>The nominal capacity of the vehicle battery, only applies to electric vehicles. If not provided, the OS-HPXML default (see &lt;a href='https://openstudio-hpxml.readthedocs.io/en/v1.11.0/workflow_inputs.html#hpxml-vehicles'&gt;HPXML Vehicles&lt;/a&gt;) is used.</description>
      <type>Double</type>
      <units>kWh</units>
      <required>false</required>
      <model_dependent>false</model_dependent>
    </argument>
    <argument>
      <name>vehicle_battery_usable_capacity</name>
      <display_name>Vehicle: EV Battery Usable Capacity</display_name>
      <description>The usable capacity of the vehicle battery, only applies to electric vehicles. If not provided, the OS-HPXML default (see &lt;a href='https://openstudio-hpxml.readthedocs.io/en/v1.11.0/workflow_inputs.html#hpxml-vehicles'&gt;HPXML Vehicles&lt;/a&gt;) is used.</description>
      <type>Double</type>
      <units>kWh</units>
      <required>false</required>
      <model_dependent>false</model_dependent>
    </argument>
    <argument>
      <name>vehicle_fuel_economy_units</name>
      <display_name>Vehicle: Combined Fuel Economy Units</display_name>
      <description>The combined fuel economy units of the vehicle. Only 'kWh/mile', 'mile/kWh', or 'mpge' are allow for electric vehicles. If not provided, the OS-HPXML default (see &lt;a href='https://openstudio-hpxml.readthedocs.io/en/v1.11.0/workflow_inputs.html#hpxml-vehicles'&gt;HPXML Vehicles&lt;/a&gt;) is used.</description>
      <type>Choice</type>
      <required>false</required>
      <model_dependent>false</model_dependent>
      <choices>
        <choice>
          <value>kWh/mile</value>
          <display_name>kWh/mile</display_name>
        </choice>
        <choice>
          <value>mile/kWh</value>
          <display_name>mile/kWh</display_name>
        </choice>
        <choice>
          <value>mpge</value>
          <display_name>mpge</display_name>
        </choice>
        <choice>
          <value>mpg</value>
          <display_name>mpg</display_name>
        </choice>
      </choices>
    </argument>
    <argument>
      <name>vehicle_fuel_economy_combined</name>
      <display_name>Vehicle: Combined Fuel Economy</display_name>
      <description>The combined fuel economy of the vehicle. If not provided, the OS-HPXML default (see &lt;a href='https://openstudio-hpxml.readthedocs.io/en/v1.11.0/workflow_inputs.html#hpxml-vehicles'&gt;HPXML Vehicles&lt;/a&gt;) is used.</description>
      <type>Double</type>
      <required>false</required>
      <model_dependent>false</model_dependent>
    </argument>
    <argument>
      <name>vehicle_miles_driven_per_year</name>
      <display_name>Vehicle: Miles Driven Per Year</display_name>
      <description>The annual miles the vehicle is driven. If not provided, the OS-HPXML default (see &lt;a href='https://openstudio-hpxml.readthedocs.io/en/v1.11.0/workflow_inputs.html#hpxml-vehicles'&gt;HPXML Vehicles&lt;/a&gt;) is used.</description>
      <type>Double</type>
      <units>miles</units>
      <required>false</required>
      <model_dependent>false</model_dependent>
    </argument>
    <argument>
      <name>vehicle_hours_driven_per_week</name>
      <display_name>Vehicle: Hours Driven Per Week</display_name>
      <description>The weekly hours the vehicle is driven. If not provided, the OS-HPXML default (see &lt;a href='https://openstudio-hpxml.readthedocs.io/en/v1.11.0/workflow_inputs.html#hpxml-vehicles'&gt;HPXML Vehicles&lt;/a&gt;) is used.</description>
      <type>Double</type>
      <units>hours</units>
      <required>false</required>
      <model_dependent>false</model_dependent>
    </argument>
    <argument>
      <name>vehicle_fraction_charged_home</name>
      <display_name>Vehicle: Fraction Charged at Home</display_name>
      <description>The fraction of charging energy provided by the at-home charger to the vehicle, only applies to electric vehicles. If not provided, the OS-HPXML default (see &lt;a href='https://openstudio-hpxml.readthedocs.io/en/v1.11.0/workflow_inputs.html#hpxml-vehicles'&gt;HPXML Vehicles&lt;/a&gt;) is used.</description>
      <type>Double</type>
      <required>false</required>
      <model_dependent>false</model_dependent>
    </argument>
    <argument>
      <name>ev_charger_present</name>
      <display_name>Electric Vehicle Charger: Present</display_name>
      <description>Whether there is an electric vehicle charger present.</description>
      <type>Boolean</type>
      <required>false</required>
      <model_dependent>false</model_dependent>
      <default_value>false</default_value>
      <choices>
        <choice>
          <value>true</value>
          <display_name>true</display_name>
        </choice>
        <choice>
          <value>false</value>
          <display_name>false</display_name>
        </choice>
      </choices>
    </argument>
    <argument>
      <name>ev_charger_level</name>
      <display_name>Electric Vehicle Charger: Charging Level</display_name>
      <description>The charging level of the EV charger. If not provided, the OS-HPXML default (see &lt;a href='https://openstudio-hpxml.readthedocs.io/en/v1.11.0/workflow_inputs.html#hpxml-electric-vehicle-chargers'&gt;HPXML Electric Vehicle Chargers&lt;/a&gt;) is used.</description>
      <type>Choice</type>
      <required>false</required>
      <model_dependent>false</model_dependent>
      <choices>
        <choice>
          <value>1</value>
          <display_name>1</display_name>
        </choice>
        <choice>
          <value>2</value>
          <display_name>2</display_name>
        </choice>
        <choice>
          <value>3</value>
          <display_name>3</display_name>
        </choice>
      </choices>
    </argument>
    <argument>
      <name>ev_charger_power</name>
      <display_name>Electric Vehicle Charger: Rated Charging Power</display_name>
      <description>The rated power output of the EV charger. If not provided, the OS-HPXML default (see &lt;a href='https://openstudio-hpxml.readthedocs.io/en/v1.11.0/workflow_inputs.html#hpxml-electric-vehicle-chargers'&gt;HPXML Electric Vehicle Chargers&lt;/a&gt;) is used.</description>
      <type>Double</type>
      <units>W</units>
      <required>false</required>
      <model_dependent>false</model_dependent>
    </argument>
    <argument>
      <name>lighting</name>
      <display_name>Lighting</display_name>
      <description>The type of lighting.</description>
      <type>Choice</type>
      <required>true</required>
      <model_dependent>false</model_dependent>
      <default_value>10% CFL</default_value>
      <choices>
        <choice>
          <value>None</value>
          <display_name>None</display_name>
        </choice>
        <choice>
          <value>100% Incandescent</value>
          <display_name>100% Incandescent</display_name>
        </choice>
        <choice>
          <value>10% CFL</value>
          <display_name>10% CFL</display_name>
        </choice>
        <choice>
          <value>20% CFL</value>
          <display_name>20% CFL</display_name>
        </choice>
        <choice>
          <value>30% CFL</value>
          <display_name>30% CFL</display_name>
        </choice>
        <choice>
          <value>40% CFL</value>
          <display_name>40% CFL</display_name>
        </choice>
        <choice>
          <value>50% CFL</value>
          <display_name>50% CFL</display_name>
        </choice>
        <choice>
          <value>60% CFL</value>
          <display_name>60% CFL</display_name>
        </choice>
        <choice>
          <value>70% CFL</value>
          <display_name>70% CFL</display_name>
        </choice>
        <choice>
          <value>80% CFL</value>
          <display_name>80% CFL</display_name>
        </choice>
        <choice>
          <value>90% CFL</value>
          <display_name>90% CFL</display_name>
        </choice>
        <choice>
          <value>100% CFL</value>
          <display_name>100% CFL</display_name>
        </choice>
        <choice>
          <value>10% LED</value>
          <display_name>10% LED</display_name>
        </choice>
        <choice>
          <value>20% LED</value>
          <display_name>20% LED</display_name>
        </choice>
        <choice>
          <value>30% LED</value>
          <display_name>30% LED</display_name>
        </choice>
        <choice>
          <value>40% LED</value>
          <display_name>40% LED</display_name>
        </choice>
        <choice>
          <value>50% LED</value>
          <display_name>50% LED</display_name>
        </choice>
        <choice>
          <value>60% LED</value>
          <display_name>60% LED</display_name>
        </choice>
        <choice>
          <value>70% LED</value>
          <display_name>70% LED</display_name>
        </choice>
        <choice>
          <value>80% LED</value>
          <display_name>80% LED</display_name>
        </choice>
        <choice>
          <value>90% LED</value>
          <display_name>90% LED</display_name>
        </choice>
        <choice>
          <value>100% LED</value>
          <display_name>100% LED</display_name>
        </choice>
        <choice>
          <value>Detailed Example: 40% CFL, 10% LFL, 25% LED</value>
          <display_name>Detailed Example: 40% CFL, 10% LFL, 25% LED</display_name>
        </choice>
      </choices>
    </argument>
    <argument>
      <name>lighting_interior_usage_multiplier</name>
      <display_name>Lighting: Interior Usage Multiplier</display_name>
      <description>Multiplier on the lighting energy usage (interior) that can reflect, e.g., high/low usage occupants. If not provided, the OS-HPXML default (see &lt;a href='https://openstudio-hpxml.readthedocs.io/en/v1.11.0/workflow_inputs.html#hpxml-lighting'&gt;HPXML Lighting&lt;/a&gt;) is used.</description>
      <type>Double</type>
      <required>false</required>
      <model_dependent>false</model_dependent>
    </argument>
    <argument>
      <name>lighting_exterior_usage_multiplier</name>
      <display_name>Lighting: Exterior Usage Multiplier</display_name>
      <description>Multiplier on the lighting energy usage (exterior) that can reflect, e.g., high/low usage occupants. If not provided, the OS-HPXML default (see &lt;a href='https://openstudio-hpxml.readthedocs.io/en/v1.11.0/workflow_inputs.html#hpxml-lighting'&gt;HPXML Lighting&lt;/a&gt;) is used.</description>
      <type>Double</type>
      <required>false</required>
      <model_dependent>false</model_dependent>
    </argument>
    <argument>
      <name>lighting_garage_usage_multiplier</name>
      <display_name>Lighting: Garage Usage Multiplier</display_name>
      <description>Multiplier on the lighting energy usage (garage) that can reflect, e.g., high/low usage occupants. If not provided, the OS-HPXML default (see &lt;a href='https://openstudio-hpxml.readthedocs.io/en/v1.11.0/workflow_inputs.html#hpxml-lighting'&gt;HPXML Lighting&lt;/a&gt;) is used.</description>
      <type>Double</type>
      <required>false</required>
      <model_dependent>false</model_dependent>
    </argument>
    <argument>
      <name>holiday_lighting_present</name>
      <display_name>Holiday Lighting: Present</display_name>
      <description>Whether there is holiday lighting.</description>
      <type>Boolean</type>
      <required>true</required>
      <model_dependent>false</model_dependent>
      <default_value>false</default_value>
      <choices>
        <choice>
          <value>true</value>
          <display_name>true</display_name>
        </choice>
        <choice>
          <value>false</value>
          <display_name>false</display_name>
        </choice>
      </choices>
    </argument>
    <argument>
      <name>holiday_lighting_daily_kwh</name>
      <display_name>Holiday Lighting: Daily Consumption</display_name>
      <description>The daily energy consumption for holiday lighting (exterior). If not provided, the OS-HPXML default (see &lt;a href='https://openstudio-hpxml.readthedocs.io/en/v1.11.0/workflow_inputs.html#hpxml-lighting'&gt;HPXML Lighting&lt;/a&gt;) is used.</description>
      <type>Double</type>
      <units>kWh/day</units>
      <required>false</required>
      <model_dependent>false</model_dependent>
    </argument>
    <argument>
      <name>holiday_lighting_period</name>
      <display_name>Holiday Lighting: Period</display_name>
      <description>Enter a date range like 'Nov 25 - Jan 5'. If not provided, the OS-HPXML default (see &lt;a href='https://openstudio-hpxml.readthedocs.io/en/v1.11.0/workflow_inputs.html#hpxml-lighting'&gt;HPXML Lighting&lt;/a&gt;) is used.</description>
      <type>String</type>
      <required>false</required>
      <model_dependent>false</model_dependent>
    </argument>
    <argument>
      <name>dehumidifier_type</name>
      <display_name>Dehumidifier: Type</display_name>
      <description>The type of dehumidifier.</description>
      <type>Choice</type>
      <required>true</required>
      <model_dependent>false</model_dependent>
      <default_value>none</default_value>
      <choices>
        <choice>
          <value>none</value>
          <display_name>none</display_name>
        </choice>
        <choice>
          <value>portable</value>
          <display_name>portable</display_name>
        </choice>
        <choice>
          <value>whole-home</value>
          <display_name>whole-home</display_name>
        </choice>
      </choices>
    </argument>
    <argument>
      <name>dehumidifier_efficiency_type</name>
      <display_name>Dehumidifier: Efficiency Type</display_name>
      <description>The efficiency type of dehumidifier.</description>
      <type>Choice</type>
      <required>true</required>
      <model_dependent>false</model_dependent>
      <default_value>IntegratedEnergyFactor</default_value>
      <choices>
        <choice>
          <value>EnergyFactor</value>
          <display_name>EnergyFactor</display_name>
        </choice>
        <choice>
          <value>IntegratedEnergyFactor</value>
          <display_name>IntegratedEnergyFactor</display_name>
        </choice>
      </choices>
    </argument>
    <argument>
      <name>dehumidifier_efficiency</name>
      <display_name>Dehumidifier: Efficiency</display_name>
      <description>The efficiency of the dehumidifier.</description>
      <type>Double</type>
      <units>liters/kWh</units>
      <required>true</required>
      <model_dependent>false</model_dependent>
      <default_value>1.5</default_value>
    </argument>
    <argument>
      <name>dehumidifier_capacity</name>
      <display_name>Dehumidifier: Capacity</display_name>
      <description>The capacity (water removal rate) of the dehumidifier.</description>
      <type>Double</type>
      <units>pint/day</units>
      <required>true</required>
      <model_dependent>false</model_dependent>
      <default_value>40</default_value>
    </argument>
    <argument>
      <name>dehumidifier_rh_setpoint</name>
      <display_name>Dehumidifier: Relative Humidity Setpoint</display_name>
      <description>The relative humidity setpoint of the dehumidifier.</description>
      <type>Double</type>
      <units>Frac</units>
      <required>true</required>
      <model_dependent>false</model_dependent>
      <default_value>0.5</default_value>
    </argument>
    <argument>
      <name>dehumidifier_fraction_dehumidification_load_served</name>
      <display_name>Dehumidifier: Fraction Dehumidification Load Served</display_name>
      <description>The dehumidification load served fraction of the dehumidifier.</description>
      <type>Double</type>
      <units>Frac</units>
      <required>true</required>
      <model_dependent>false</model_dependent>
      <default_value>1</default_value>
    </argument>
    <argument>
      <name>clothes_washer_present</name>
      <display_name>Clothes Washer: Present</display_name>
      <description>Whether there is a clothes washer present.</description>
      <type>Boolean</type>
      <required>true</required>
      <model_dependent>false</model_dependent>
      <default_value>true</default_value>
      <choices>
        <choice>
          <value>true</value>
          <display_name>true</display_name>
        </choice>
        <choice>
          <value>false</value>
          <display_name>false</display_name>
        </choice>
      </choices>
    </argument>
    <argument>
      <name>clothes_washer_location</name>
      <display_name>Clothes Washer: Location</display_name>
      <description>The space type for the clothes washer location. If not provided, the OS-HPXML default (see &lt;a href='https://openstudio-hpxml.readthedocs.io/en/v1.11.0/workflow_inputs.html#hpxml-clothes-washer'&gt;HPXML Clothes Washer&lt;/a&gt;) is used.</description>
      <type>Choice</type>
      <required>false</required>
      <model_dependent>false</model_dependent>
      <choices>
        <choice>
          <value>conditioned space</value>
          <display_name>conditioned space</display_name>
        </choice>
        <choice>
          <value>basement - conditioned</value>
          <display_name>basement - conditioned</display_name>
        </choice>
        <choice>
          <value>basement - unconditioned</value>
          <display_name>basement - unconditioned</display_name>
        </choice>
        <choice>
          <value>garage</value>
          <display_name>garage</display_name>
        </choice>
        <choice>
          <value>other housing unit</value>
          <display_name>other housing unit</display_name>
        </choice>
        <choice>
          <value>other heated space</value>
          <display_name>other heated space</display_name>
        </choice>
        <choice>
          <value>other multifamily buffer space</value>
          <display_name>other multifamily buffer space</display_name>
        </choice>
        <choice>
          <value>other non-freezing space</value>
          <display_name>other non-freezing space</display_name>
        </choice>
      </choices>
    </argument>
    <argument>
      <name>clothes_washer_efficiency_type</name>
      <display_name>Clothes Washer: Efficiency Type</display_name>
      <description>The efficiency type of the clothes washer.</description>
      <type>Choice</type>
      <required>true</required>
      <model_dependent>false</model_dependent>
      <default_value>IntegratedModifiedEnergyFactor</default_value>
      <choices>
        <choice>
          <value>ModifiedEnergyFactor</value>
          <display_name>ModifiedEnergyFactor</display_name>
        </choice>
        <choice>
          <value>IntegratedModifiedEnergyFactor</value>
          <display_name>IntegratedModifiedEnergyFactor</display_name>
        </choice>
      </choices>
    </argument>
    <argument>
      <name>clothes_washer_efficiency</name>
      <display_name>Clothes Washer: Efficiency</display_name>
      <description>The efficiency of the clothes washer. If not provided, the OS-HPXML default (see &lt;a href='https://openstudio-hpxml.readthedocs.io/en/v1.11.0/workflow_inputs.html#hpxml-clothes-washer'&gt;HPXML Clothes Washer&lt;/a&gt;) is used.</description>
      <type>Double</type>
      <units>ft3/kWh-cyc</units>
      <required>false</required>
      <model_dependent>false</model_dependent>
    </argument>
    <argument>
      <name>clothes_washer_rated_annual_kwh</name>
      <display_name>Clothes Washer: Rated Annual Consumption</display_name>
      <description>The annual energy consumed by the clothes washer, as rated, obtained from the EnergyGuide label. This includes both the appliance electricity consumption and the energy required for water heating. If not provided, the OS-HPXML default (see &lt;a href='https://openstudio-hpxml.readthedocs.io/en/v1.11.0/workflow_inputs.html#hpxml-clothes-washer'&gt;HPXML Clothes Washer&lt;/a&gt;) is used.</description>
      <type>Double</type>
      <units>kWh/yr</units>
      <required>false</required>
      <model_dependent>false</model_dependent>
    </argument>
    <argument>
      <name>clothes_washer_label_electric_rate</name>
      <display_name>Clothes Washer: Label Electric Rate</display_name>
      <description>The annual energy consumed by the clothes washer, as rated, obtained from the EnergyGuide label. This includes both the appliance electricity consumption and the energy required for water heating. If not provided, the OS-HPXML default (see &lt;a href='https://openstudio-hpxml.readthedocs.io/en/v1.11.0/workflow_inputs.html#hpxml-clothes-washer'&gt;HPXML Clothes Washer&lt;/a&gt;) is used.</description>
      <type>Double</type>
      <units>$/kWh</units>
      <required>false</required>
      <model_dependent>false</model_dependent>
    </argument>
    <argument>
      <name>clothes_washer_label_gas_rate</name>
      <display_name>Clothes Washer: Label Gas Rate</display_name>
      <description>The annual energy consumed by the clothes washer, as rated, obtained from the EnergyGuide label. This includes both the appliance electricity consumption and the energy required for water heating. If not provided, the OS-HPXML default (see &lt;a href='https://openstudio-hpxml.readthedocs.io/en/v1.11.0/workflow_inputs.html#hpxml-clothes-washer'&gt;HPXML Clothes Washer&lt;/a&gt;) is used.</description>
      <type>Double</type>
      <units>$/therm</units>
      <required>false</required>
      <model_dependent>false</model_dependent>
    </argument>
    <argument>
      <name>clothes_washer_label_annual_gas_cost</name>
      <display_name>Clothes Washer: Label Annual Cost with Gas DHW</display_name>
      <description>The annual cost of using the system under test conditions. Input is obtained from the EnergyGuide label. If not provided, the OS-HPXML default (see &lt;a href='https://openstudio-hpxml.readthedocs.io/en/v1.11.0/workflow_inputs.html#hpxml-clothes-washer'&gt;HPXML Clothes Washer&lt;/a&gt;) is used.</description>
      <type>Double</type>
      <units>$</units>
      <required>false</required>
      <model_dependent>false</model_dependent>
    </argument>
    <argument>
      <name>clothes_washer_label_usage</name>
      <display_name>Clothes Washer: Label Usage</display_name>
      <description>The clothes washer loads per week. If not provided, the OS-HPXML default (see &lt;a href='https://openstudio-hpxml.readthedocs.io/en/v1.11.0/workflow_inputs.html#hpxml-clothes-washer'&gt;HPXML Clothes Washer&lt;/a&gt;) is used.</description>
      <type>Double</type>
      <units>cyc/wk</units>
      <required>false</required>
      <model_dependent>false</model_dependent>
    </argument>
    <argument>
      <name>clothes_washer_capacity</name>
      <display_name>Clothes Washer: Drum Volume</display_name>
      <description>Volume of the washer drum. Obtained from the EnergyStar website or the manufacturer's literature. If not provided, the OS-HPXML default (see &lt;a href='https://openstudio-hpxml.readthedocs.io/en/v1.11.0/workflow_inputs.html#hpxml-clothes-washer'&gt;HPXML Clothes Washer&lt;/a&gt;) is used.</description>
      <type>Double</type>
      <units>ft3</units>
      <required>false</required>
      <model_dependent>false</model_dependent>
    </argument>
    <argument>
      <name>clothes_washer_usage_multiplier</name>
      <display_name>Clothes Washer: Usage Multiplier</display_name>
      <description>Multiplier on the clothes washer energy and hot water usage that can reflect, e.g., high/low usage occupants. If not provided, the OS-HPXML default (see &lt;a href='https://openstudio-hpxml.readthedocs.io/en/v1.11.0/workflow_inputs.html#hpxml-clothes-washer'&gt;HPXML Clothes Washer&lt;/a&gt;) is used.</description>
      <type>Double</type>
      <required>false</required>
      <model_dependent>false</model_dependent>
    </argument>
    <argument>
      <name>clothes_dryer_present</name>
      <display_name>Clothes Dryer: Present</display_name>
      <description>Whether there is a clothes dryer present.</description>
      <type>Boolean</type>
      <required>true</required>
      <model_dependent>false</model_dependent>
      <default_value>true</default_value>
      <choices>
        <choice>
          <value>true</value>
          <display_name>true</display_name>
        </choice>
        <choice>
          <value>false</value>
          <display_name>false</display_name>
        </choice>
      </choices>
    </argument>
    <argument>
      <name>clothes_dryer_location</name>
      <display_name>Clothes Dryer: Location</display_name>
      <description>The space type for the clothes dryer location. If not provided, the OS-HPXML default (see &lt;a href='https://openstudio-hpxml.readthedocs.io/en/v1.11.0/workflow_inputs.html#hpxml-clothes-dryer'&gt;HPXML Clothes Dryer&lt;/a&gt;) is used.</description>
      <type>Choice</type>
      <required>false</required>
      <model_dependent>false</model_dependent>
      <choices>
        <choice>
          <value>conditioned space</value>
          <display_name>conditioned space</display_name>
        </choice>
        <choice>
          <value>basement - conditioned</value>
          <display_name>basement - conditioned</display_name>
        </choice>
        <choice>
          <value>basement - unconditioned</value>
          <display_name>basement - unconditioned</display_name>
        </choice>
        <choice>
          <value>garage</value>
          <display_name>garage</display_name>
        </choice>
        <choice>
          <value>other housing unit</value>
          <display_name>other housing unit</display_name>
        </choice>
        <choice>
          <value>other heated space</value>
          <display_name>other heated space</display_name>
        </choice>
        <choice>
          <value>other multifamily buffer space</value>
          <display_name>other multifamily buffer space</display_name>
        </choice>
        <choice>
          <value>other non-freezing space</value>
          <display_name>other non-freezing space</display_name>
        </choice>
      </choices>
    </argument>
    <argument>
      <name>clothes_dryer_fuel_type</name>
      <display_name>Clothes Dryer: Fuel Type</display_name>
      <description>Type of fuel used by the clothes dryer.</description>
      <type>Choice</type>
      <required>true</required>
      <model_dependent>false</model_dependent>
      <default_value>natural gas</default_value>
      <choices>
        <choice>
          <value>electricity</value>
          <display_name>electricity</display_name>
        </choice>
        <choice>
          <value>natural gas</value>
          <display_name>natural gas</display_name>
        </choice>
        <choice>
          <value>fuel oil</value>
          <display_name>fuel oil</display_name>
        </choice>
        <choice>
          <value>propane</value>
          <display_name>propane</display_name>
        </choice>
        <choice>
          <value>wood</value>
          <display_name>wood</display_name>
        </choice>
        <choice>
          <value>coal</value>
          <display_name>coal</display_name>
        </choice>
      </choices>
    </argument>
    <argument>
      <name>clothes_dryer_drying_method</name>
      <display_name>Clothes Dryer: Drying Method</display_name>
      <description>The method of drying used by the clothes dryer. If not provided, the OS-HPXML default (see &lt;a href='https://openstudio-hpxml.readthedocs.io/en/v1.11.0/workflow_inputs.html#hpxml-clothes-dryer'&gt;HPXML Clothes Dryer&lt;/a&gt;) is used.</description>
      <type>Choice</type>
      <required>false</required>
      <model_dependent>false</model_dependent>
      <choices>
        <choice>
          <value>conventional</value>
          <display_name>conventional</display_name>
        </choice>
        <choice>
          <value>condensing</value>
          <display_name>condensing</display_name>
        </choice>
        <choice>
          <value>heat pump</value>
          <display_name>heat pump</display_name>
        </choice>
        <choice>
          <value>other</value>
          <display_name>other</display_name>
        </choice>
      </choices>
    </argument>
    <argument>
      <name>clothes_dryer_efficiency_type</name>
      <display_name>Clothes Dryer: Efficiency Type</display_name>
      <description>The efficiency type of the clothes dryer.</description>
      <type>Choice</type>
      <required>true</required>
      <model_dependent>false</model_dependent>
      <default_value>CombinedEnergyFactor</default_value>
      <choices>
        <choice>
          <value>EnergyFactor</value>
          <display_name>EnergyFactor</display_name>
        </choice>
        <choice>
          <value>CombinedEnergyFactor</value>
          <display_name>CombinedEnergyFactor</display_name>
        </choice>
      </choices>
    </argument>
    <argument>
      <name>clothes_dryer_efficiency</name>
      <display_name>Clothes Dryer: Efficiency</display_name>
      <description>The efficiency of the clothes dryer. If not provided, the OS-HPXML default (see &lt;a href='https://openstudio-hpxml.readthedocs.io/en/v1.11.0/workflow_inputs.html#hpxml-clothes-dryer'&gt;HPXML Clothes Dryer&lt;/a&gt;) is used.</description>
      <type>Double</type>
      <units>lb/kWh</units>
      <required>false</required>
      <model_dependent>false</model_dependent>
    </argument>
    <argument>
      <name>clothes_dryer_usage_multiplier</name>
      <display_name>Clothes Dryer: Usage Multiplier</display_name>
      <description>Multiplier on the clothes dryer energy usage that can reflect, e.g., high/low usage occupants. If not provided, the OS-HPXML default (see &lt;a href='https://openstudio-hpxml.readthedocs.io/en/v1.11.0/workflow_inputs.html#hpxml-clothes-dryer'&gt;HPXML Clothes Dryer&lt;/a&gt;) is used.</description>
      <type>Double</type>
      <required>false</required>
      <model_dependent>false</model_dependent>
    </argument>
    <argument>
      <name>dishwasher_present</name>
      <display_name>Dishwasher: Present</display_name>
      <description>Whether there is a dishwasher present.</description>
      <type>Boolean</type>
      <required>true</required>
      <model_dependent>false</model_dependent>
      <default_value>true</default_value>
      <choices>
        <choice>
          <value>true</value>
          <display_name>true</display_name>
        </choice>
        <choice>
          <value>false</value>
          <display_name>false</display_name>
        </choice>
      </choices>
    </argument>
    <argument>
      <name>dishwasher_location</name>
      <display_name>Dishwasher: Location</display_name>
      <description>The space type for the dishwasher location. If not provided, the OS-HPXML default (see &lt;a href='https://openstudio-hpxml.readthedocs.io/en/v1.11.0/workflow_inputs.html#hpxml-dishwasher'&gt;HPXML Dishwasher&lt;/a&gt;) is used.</description>
      <type>Choice</type>
      <required>false</required>
      <model_dependent>false</model_dependent>
      <choices>
        <choice>
          <value>conditioned space</value>
          <display_name>conditioned space</display_name>
        </choice>
        <choice>
          <value>basement - conditioned</value>
          <display_name>basement - conditioned</display_name>
        </choice>
        <choice>
          <value>basement - unconditioned</value>
          <display_name>basement - unconditioned</display_name>
        </choice>
        <choice>
          <value>garage</value>
          <display_name>garage</display_name>
        </choice>
        <choice>
          <value>other housing unit</value>
          <display_name>other housing unit</display_name>
        </choice>
        <choice>
          <value>other heated space</value>
          <display_name>other heated space</display_name>
        </choice>
        <choice>
          <value>other multifamily buffer space</value>
          <display_name>other multifamily buffer space</display_name>
        </choice>
        <choice>
          <value>other non-freezing space</value>
          <display_name>other non-freezing space</display_name>
        </choice>
      </choices>
    </argument>
    <argument>
      <name>dishwasher_efficiency_type</name>
      <display_name>Dishwasher: Efficiency Type</display_name>
      <description>The efficiency type of dishwasher.</description>
      <type>Choice</type>
      <required>true</required>
      <model_dependent>false</model_dependent>
      <default_value>RatedAnnualkWh</default_value>
      <choices>
        <choice>
          <value>RatedAnnualkWh</value>
          <display_name>RatedAnnualkWh</display_name>
        </choice>
        <choice>
          <value>EnergyFactor</value>
          <display_name>EnergyFactor</display_name>
        </choice>
      </choices>
    </argument>
    <argument>
      <name>dishwasher_efficiency</name>
      <display_name>Dishwasher: Efficiency</display_name>
      <description>The efficiency of the dishwasher. If not provided, the OS-HPXML default (see &lt;a href='https://openstudio-hpxml.readthedocs.io/en/v1.11.0/workflow_inputs.html#hpxml-dishwasher'&gt;HPXML Dishwasher&lt;/a&gt;) is used.</description>
      <type>Double</type>
      <units>RatedAnnualkWh or EnergyFactor</units>
      <required>false</required>
      <model_dependent>false</model_dependent>
    </argument>
    <argument>
      <name>dishwasher_label_electric_rate</name>
      <display_name>Dishwasher: Label Electric Rate</display_name>
      <description>The label electric rate of the dishwasher. If not provided, the OS-HPXML default (see &lt;a href='https://openstudio-hpxml.readthedocs.io/en/v1.11.0/workflow_inputs.html#hpxml-dishwasher'&gt;HPXML Dishwasher&lt;/a&gt;) is used.</description>
      <type>Double</type>
      <units>$/kWh</units>
      <required>false</required>
      <model_dependent>false</model_dependent>
    </argument>
    <argument>
      <name>dishwasher_label_gas_rate</name>
      <display_name>Dishwasher: Label Gas Rate</display_name>
      <description>The label gas rate of the dishwasher. If not provided, the OS-HPXML default (see &lt;a href='https://openstudio-hpxml.readthedocs.io/en/v1.11.0/workflow_inputs.html#hpxml-dishwasher'&gt;HPXML Dishwasher&lt;/a&gt;) is used.</description>
      <type>Double</type>
      <units>$/therm</units>
      <required>false</required>
      <model_dependent>false</model_dependent>
    </argument>
    <argument>
      <name>dishwasher_label_annual_gas_cost</name>
      <display_name>Dishwasher: Label Annual Gas Cost</display_name>
      <description>The label annual gas cost of the dishwasher. If not provided, the OS-HPXML default (see &lt;a href='https://openstudio-hpxml.readthedocs.io/en/v1.11.0/workflow_inputs.html#hpxml-dishwasher'&gt;HPXML Dishwasher&lt;/a&gt;) is used.</description>
      <type>Double</type>
      <units>$</units>
      <required>false</required>
      <model_dependent>false</model_dependent>
    </argument>
    <argument>
      <name>dishwasher_label_usage</name>
      <display_name>Dishwasher: Label Usage</display_name>
      <description>The dishwasher loads per week. If not provided, the OS-HPXML default (see &lt;a href='https://openstudio-hpxml.readthedocs.io/en/v1.11.0/workflow_inputs.html#hpxml-dishwasher'&gt;HPXML Dishwasher&lt;/a&gt;) is used.</description>
      <type>Double</type>
      <units>cyc/wk</units>
      <required>false</required>
      <model_dependent>false</model_dependent>
    </argument>
    <argument>
      <name>dishwasher_place_setting_capacity</name>
      <display_name>Dishwasher: Number of Place Settings</display_name>
      <description>The number of place settings for the unit. Data obtained from manufacturer's literature. If not provided, the OS-HPXML default (see &lt;a href='https://openstudio-hpxml.readthedocs.io/en/v1.11.0/workflow_inputs.html#hpxml-dishwasher'&gt;HPXML Dishwasher&lt;/a&gt;) is used.</description>
      <type>Integer</type>
      <units>#</units>
      <required>false</required>
      <model_dependent>false</model_dependent>
    </argument>
    <argument>
      <name>dishwasher_usage_multiplier</name>
      <display_name>Dishwasher: Usage Multiplier</display_name>
      <description>Multiplier on the dishwasher energy usage that can reflect, e.g., high/low usage occupants. If not provided, the OS-HPXML default (see &lt;a href='https://openstudio-hpxml.readthedocs.io/en/v1.11.0/workflow_inputs.html#hpxml-dishwasher'&gt;HPXML Dishwasher&lt;/a&gt;) is used.</description>
      <type>Double</type>
      <required>false</required>
      <model_dependent>false</model_dependent>
    </argument>
    <argument>
      <name>refrigerator_present</name>
      <display_name>Refrigerator: Present</display_name>
      <description>Whether there is a refrigerator present.</description>
      <type>Boolean</type>
      <required>true</required>
      <model_dependent>false</model_dependent>
      <default_value>true</default_value>
      <choices>
        <choice>
          <value>true</value>
          <display_name>true</display_name>
        </choice>
        <choice>
          <value>false</value>
          <display_name>false</display_name>
        </choice>
      </choices>
    </argument>
    <argument>
      <name>refrigerator_location</name>
      <display_name>Refrigerator: Location</display_name>
      <description>The space type for the refrigerator location. If not provided, the OS-HPXML default (see &lt;a href='https://openstudio-hpxml.readthedocs.io/en/v1.11.0/workflow_inputs.html#hpxml-refrigerators'&gt;HPXML Refrigerators&lt;/a&gt;) is used.</description>
      <type>Choice</type>
      <required>false</required>
      <model_dependent>false</model_dependent>
      <choices>
        <choice>
          <value>conditioned space</value>
          <display_name>conditioned space</display_name>
        </choice>
        <choice>
          <value>basement - conditioned</value>
          <display_name>basement - conditioned</display_name>
        </choice>
        <choice>
          <value>basement - unconditioned</value>
          <display_name>basement - unconditioned</display_name>
        </choice>
        <choice>
          <value>garage</value>
          <display_name>garage</display_name>
        </choice>
        <choice>
          <value>other housing unit</value>
          <display_name>other housing unit</display_name>
        </choice>
        <choice>
          <value>other heated space</value>
          <display_name>other heated space</display_name>
        </choice>
        <choice>
          <value>other multifamily buffer space</value>
          <display_name>other multifamily buffer space</display_name>
        </choice>
        <choice>
          <value>other non-freezing space</value>
          <display_name>other non-freezing space</display_name>
        </choice>
      </choices>
    </argument>
    <argument>
      <name>refrigerator_rated_annual_kwh</name>
      <display_name>Refrigerator: Rated Annual Consumption</display_name>
      <description>The EnergyGuide rated annual energy consumption for a refrigerator. If not provided, the OS-HPXML default (see &lt;a href='https://openstudio-hpxml.readthedocs.io/en/v1.11.0/workflow_inputs.html#hpxml-refrigerators'&gt;HPXML Refrigerators&lt;/a&gt;) is used.</description>
      <type>Double</type>
      <units>kWh/yr</units>
      <required>false</required>
      <model_dependent>false</model_dependent>
    </argument>
    <argument>
      <name>refrigerator_usage_multiplier</name>
      <display_name>Refrigerator: Usage Multiplier</display_name>
      <description>Multiplier on the refrigerator energy usage that can reflect, e.g., high/low usage occupants. If not provided, the OS-HPXML default (see &lt;a href='https://openstudio-hpxml.readthedocs.io/en/v1.11.0/workflow_inputs.html#hpxml-refrigerators'&gt;HPXML Refrigerators&lt;/a&gt;) is used.</description>
      <type>Double</type>
      <required>false</required>
      <model_dependent>false</model_dependent>
    </argument>
    <argument>
      <name>extra_refrigerator_present</name>
      <display_name>Extra Refrigerator: Present</display_name>
      <description>Whether there is an extra refrigerator present.</description>
      <type>Boolean</type>
      <required>true</required>
      <model_dependent>false</model_dependent>
      <default_value>false</default_value>
      <choices>
        <choice>
          <value>true</value>
          <display_name>true</display_name>
        </choice>
        <choice>
          <value>false</value>
          <display_name>false</display_name>
        </choice>
      </choices>
    </argument>
    <argument>
      <name>extra_refrigerator_location</name>
      <display_name>Extra Refrigerator: Location</display_name>
      <description>The space type for the extra refrigerator location. If not provided, the OS-HPXML default (see &lt;a href='https://openstudio-hpxml.readthedocs.io/en/v1.11.0/workflow_inputs.html#hpxml-refrigerators'&gt;HPXML Refrigerators&lt;/a&gt;) is used.</description>
      <type>Choice</type>
      <required>false</required>
      <model_dependent>false</model_dependent>
      <choices>
        <choice>
          <value>conditioned space</value>
          <display_name>conditioned space</display_name>
        </choice>
        <choice>
          <value>basement - conditioned</value>
          <display_name>basement - conditioned</display_name>
        </choice>
        <choice>
          <value>basement - unconditioned</value>
          <display_name>basement - unconditioned</display_name>
        </choice>
        <choice>
          <value>garage</value>
          <display_name>garage</display_name>
        </choice>
        <choice>
          <value>other housing unit</value>
          <display_name>other housing unit</display_name>
        </choice>
        <choice>
          <value>other heated space</value>
          <display_name>other heated space</display_name>
        </choice>
        <choice>
          <value>other multifamily buffer space</value>
          <display_name>other multifamily buffer space</display_name>
        </choice>
        <choice>
          <value>other non-freezing space</value>
          <display_name>other non-freezing space</display_name>
        </choice>
      </choices>
    </argument>
    <argument>
      <name>extra_refrigerator_rated_annual_kwh</name>
      <display_name>Extra Refrigerator: Rated Annual Consumption</display_name>
      <description>The EnergyGuide rated annual energy consumption for an extra refrigerator. If not provided, the OS-HPXML default (see &lt;a href='https://openstudio-hpxml.readthedocs.io/en/v1.11.0/workflow_inputs.html#hpxml-refrigerators'&gt;HPXML Refrigerators&lt;/a&gt;) is used.</description>
      <type>Double</type>
      <units>kWh/yr</units>
      <required>false</required>
      <model_dependent>false</model_dependent>
    </argument>
    <argument>
      <name>extra_refrigerator_usage_multiplier</name>
      <display_name>Extra Refrigerator: Usage Multiplier</display_name>
      <description>Multiplier on the extra refrigerator energy usage that can reflect, e.g., high/low usage occupants. If not provided, the OS-HPXML default (see &lt;a href='https://openstudio-hpxml.readthedocs.io/en/v1.11.0/workflow_inputs.html#hpxml-refrigerators'&gt;HPXML Refrigerators&lt;/a&gt;) is used.</description>
      <type>Double</type>
      <required>false</required>
      <model_dependent>false</model_dependent>
    </argument>
    <argument>
      <name>freezer_present</name>
      <display_name>Freezer: Present</display_name>
      <description>Whether there is a freezer present.</description>
      <type>Boolean</type>
      <required>true</required>
      <model_dependent>false</model_dependent>
      <default_value>false</default_value>
      <choices>
        <choice>
          <value>true</value>
          <display_name>true</display_name>
        </choice>
        <choice>
          <value>false</value>
          <display_name>false</display_name>
        </choice>
      </choices>
    </argument>
    <argument>
      <name>freezer_location</name>
      <display_name>Freezer: Location</display_name>
      <description>The space type for the freezer location. If not provided, the OS-HPXML default (see &lt;a href='https://openstudio-hpxml.readthedocs.io/en/v1.11.0/workflow_inputs.html#hpxml-freezers'&gt;HPXML Freezers&lt;/a&gt;) is used.</description>
      <type>Choice</type>
      <required>false</required>
      <model_dependent>false</model_dependent>
      <choices>
        <choice>
          <value>conditioned space</value>
          <display_name>conditioned space</display_name>
        </choice>
        <choice>
          <value>basement - conditioned</value>
          <display_name>basement - conditioned</display_name>
        </choice>
        <choice>
          <value>basement - unconditioned</value>
          <display_name>basement - unconditioned</display_name>
        </choice>
        <choice>
          <value>garage</value>
          <display_name>garage</display_name>
        </choice>
        <choice>
          <value>other housing unit</value>
          <display_name>other housing unit</display_name>
        </choice>
        <choice>
          <value>other heated space</value>
          <display_name>other heated space</display_name>
        </choice>
        <choice>
          <value>other multifamily buffer space</value>
          <display_name>other multifamily buffer space</display_name>
        </choice>
        <choice>
          <value>other non-freezing space</value>
          <display_name>other non-freezing space</display_name>
        </choice>
      </choices>
    </argument>
    <argument>
      <name>freezer_rated_annual_kwh</name>
      <display_name>Freezer: Rated Annual Consumption</display_name>
      <description>The EnergyGuide rated annual energy consumption for a freezer. If not provided, the OS-HPXML default (see &lt;a href='https://openstudio-hpxml.readthedocs.io/en/v1.11.0/workflow_inputs.html#hpxml-freezers'&gt;HPXML Freezers&lt;/a&gt;) is used.</description>
      <type>Double</type>
      <units>kWh/yr</units>
      <required>false</required>
      <model_dependent>false</model_dependent>
    </argument>
    <argument>
      <name>freezer_usage_multiplier</name>
      <display_name>Freezer: Usage Multiplier</display_name>
      <description>Multiplier on the freezer energy usage that can reflect, e.g., high/low usage occupants. If not provided, the OS-HPXML default (see &lt;a href='https://openstudio-hpxml.readthedocs.io/en/v1.11.0/workflow_inputs.html#hpxml-freezers'&gt;HPXML Freezers&lt;/a&gt;) is used.</description>
      <type>Double</type>
      <required>false</required>
      <model_dependent>false</model_dependent>
    </argument>
    <argument>
      <name>cooking_range_oven_present</name>
      <display_name>Cooking Range/Oven: Present</display_name>
      <description>Whether there is a cooking range/oven present.</description>
      <type>Boolean</type>
      <required>true</required>
      <model_dependent>false</model_dependent>
      <default_value>true</default_value>
      <choices>
        <choice>
          <value>true</value>
          <display_name>true</display_name>
        </choice>
        <choice>
          <value>false</value>
          <display_name>false</display_name>
        </choice>
      </choices>
    </argument>
    <argument>
      <name>cooking_range_oven_location</name>
      <display_name>Cooking Range/Oven: Location</display_name>
      <description>The space type for the cooking range/oven location. If not provided, the OS-HPXML default (see &lt;a href='https://openstudio-hpxml.readthedocs.io/en/v1.11.0/workflow_inputs.html#hpxml-cooking-range-oven'&gt;HPXML Cooking Range/Oven&lt;/a&gt;) is used.</description>
      <type>Choice</type>
      <required>false</required>
      <model_dependent>false</model_dependent>
      <choices>
        <choice>
          <value>conditioned space</value>
          <display_name>conditioned space</display_name>
        </choice>
        <choice>
          <value>basement - conditioned</value>
          <display_name>basement - conditioned</display_name>
        </choice>
        <choice>
          <value>basement - unconditioned</value>
          <display_name>basement - unconditioned</display_name>
        </choice>
        <choice>
          <value>garage</value>
          <display_name>garage</display_name>
        </choice>
        <choice>
          <value>other housing unit</value>
          <display_name>other housing unit</display_name>
        </choice>
        <choice>
          <value>other heated space</value>
          <display_name>other heated space</display_name>
        </choice>
        <choice>
          <value>other multifamily buffer space</value>
          <display_name>other multifamily buffer space</display_name>
        </choice>
        <choice>
          <value>other non-freezing space</value>
          <display_name>other non-freezing space</display_name>
        </choice>
      </choices>
    </argument>
    <argument>
      <name>cooking_range_oven_fuel_type</name>
      <display_name>Cooking Range/Oven: Fuel Type</display_name>
      <description>Type of fuel used by the cooking range/oven.</description>
      <type>Choice</type>
      <required>true</required>
      <model_dependent>false</model_dependent>
      <default_value>natural gas</default_value>
      <choices>
        <choice>
          <value>electricity</value>
          <display_name>electricity</display_name>
        </choice>
        <choice>
          <value>natural gas</value>
          <display_name>natural gas</display_name>
        </choice>
        <choice>
          <value>fuel oil</value>
          <display_name>fuel oil</display_name>
        </choice>
        <choice>
          <value>propane</value>
          <display_name>propane</display_name>
        </choice>
        <choice>
          <value>wood</value>
          <display_name>wood</display_name>
        </choice>
        <choice>
          <value>coal</value>
          <display_name>coal</display_name>
        </choice>
      </choices>
    </argument>
    <argument>
      <name>cooking_range_oven_is_induction</name>
      <display_name>Cooking Range/Oven: Is Induction</display_name>
      <description>Whether the cooking range is induction. If not provided, the OS-HPXML default (see &lt;a href='https://openstudio-hpxml.readthedocs.io/en/v1.11.0/workflow_inputs.html#hpxml-cooking-range-oven'&gt;HPXML Cooking Range/Oven&lt;/a&gt;) is used.</description>
      <type>Boolean</type>
      <required>false</required>
      <model_dependent>false</model_dependent>
      <choices>
        <choice>
          <value>true</value>
          <display_name>true</display_name>
        </choice>
        <choice>
          <value>false</value>
          <display_name>false</display_name>
        </choice>
      </choices>
    </argument>
    <argument>
      <name>cooking_range_oven_is_convection</name>
      <display_name>Cooking Range/Oven: Is Convection</display_name>
      <description>Whether the oven is convection. If not provided, the OS-HPXML default (see &lt;a href='https://openstudio-hpxml.readthedocs.io/en/v1.11.0/workflow_inputs.html#hpxml-cooking-range-oven'&gt;HPXML Cooking Range/Oven&lt;/a&gt;) is used.</description>
      <type>Boolean</type>
      <required>false</required>
      <model_dependent>false</model_dependent>
      <choices>
        <choice>
          <value>true</value>
          <display_name>true</display_name>
        </choice>
        <choice>
          <value>false</value>
          <display_name>false</display_name>
        </choice>
      </choices>
    </argument>
    <argument>
      <name>cooking_range_oven_usage_multiplier</name>
      <display_name>Cooking Range/Oven: Usage Multiplier</display_name>
      <description>Multiplier on the cooking range/oven energy usage that can reflect, e.g., high/low usage occupants. If not provided, the OS-HPXML default (see &lt;a href='https://openstudio-hpxml.readthedocs.io/en/v1.11.0/workflow_inputs.html#hpxml-cooking-range-oven'&gt;HPXML Cooking Range/Oven&lt;/a&gt;) is used.</description>
      <type>Double</type>
      <required>false</required>
      <model_dependent>false</model_dependent>
    </argument>
    <argument>
      <name>ceiling_fan_present</name>
      <display_name>Ceiling Fan: Present</display_name>
      <description>Whether there are any ceiling fans.</description>
      <type>Boolean</type>
      <required>true</required>
      <model_dependent>false</model_dependent>
      <default_value>true</default_value>
      <choices>
        <choice>
          <value>true</value>
          <display_name>true</display_name>
        </choice>
        <choice>
          <value>false</value>
          <display_name>false</display_name>
        </choice>
      </choices>
    </argument>
    <argument>
      <name>ceiling_fan_label_energy_use</name>
      <display_name>Ceiling Fan: Label Energy Use</display_name>
      <description>The label average energy use of the ceiling fan(s). If neither Efficiency nor Label Energy Use provided, the OS-HPXML default (see &lt;a href='https://openstudio-hpxml.readthedocs.io/en/v1.11.0/workflow_inputs.html#hpxml-ceiling-fans'&gt;HPXML Ceiling Fans&lt;/a&gt;) is used.</description>
      <type>Double</type>
      <units>W</units>
      <required>false</required>
      <model_dependent>false</model_dependent>
    </argument>
    <argument>
      <name>ceiling_fan_efficiency</name>
      <display_name>Ceiling Fan: Efficiency</display_name>
      <description>The efficiency rating of the ceiling fan(s) at medium speed. Only used if Label Energy Use not provided. If neither Efficiency nor Label Energy Use provided, the OS-HPXML default (see &lt;a href='https://openstudio-hpxml.readthedocs.io/en/v1.11.0/workflow_inputs.html#hpxml-ceiling-fans'&gt;HPXML Ceiling Fans&lt;/a&gt;) is used.</description>
      <type>Double</type>
      <units>CFM/W</units>
      <required>false</required>
      <model_dependent>false</model_dependent>
    </argument>
    <argument>
      <name>ceiling_fan_quantity</name>
      <display_name>Ceiling Fan: Quantity</display_name>
      <description>Total number of ceiling fans. If not provided, the OS-HPXML default (see &lt;a href='https://openstudio-hpxml.readthedocs.io/en/v1.11.0/workflow_inputs.html#hpxml-ceiling-fans'&gt;HPXML Ceiling Fans&lt;/a&gt;) is used.</description>
      <type>Integer</type>
      <units>#</units>
      <required>false</required>
      <model_dependent>false</model_dependent>
    </argument>
    <argument>
      <name>ceiling_fan_cooling_setpoint_temp_offset</name>
      <display_name>Ceiling Fan: Cooling Setpoint Temperature Offset</display_name>
      <description>The cooling setpoint temperature offset during months when the ceiling fans are operating. Only applies if ceiling fan quantity is greater than zero. If not provided, the OS-HPXML default (see &lt;a href='https://openstudio-hpxml.readthedocs.io/en/v1.11.0/workflow_inputs.html#hpxml-ceiling-fans'&gt;HPXML Ceiling Fans&lt;/a&gt;) is used.</description>
      <type>Double</type>
      <units>F</units>
      <required>false</required>
      <model_dependent>false</model_dependent>
    </argument>
    <argument>
      <name>misc_television</name>
      <display_name>Misc: Television</display_name>
      <description>The amount of television usage, relative to the national average.</description>
      <type>Choice</type>
      <required>true</required>
      <model_dependent>false</model_dependent>
      <default_value>100%</default_value>
      <choices>
        <choice>
          <value>None</value>
          <display_name>None</display_name>
        </choice>
        <choice>
          <value>25%</value>
          <display_name>25%</display_name>
        </choice>
        <choice>
          <value>33%</value>
          <display_name>33%</display_name>
        </choice>
        <choice>
          <value>50%</value>
          <display_name>50%</display_name>
        </choice>
        <choice>
          <value>75%</value>
          <display_name>75%</display_name>
        </choice>
        <choice>
          <value>80%</value>
          <display_name>80%</display_name>
        </choice>
        <choice>
          <value>90%</value>
          <display_name>90%</display_name>
        </choice>
        <choice>
          <value>100%</value>
          <display_name>100%</display_name>
        </choice>
        <choice>
          <value>110%</value>
          <display_name>110%</display_name>
        </choice>
        <choice>
          <value>125%</value>
          <display_name>125%</display_name>
        </choice>
        <choice>
          <value>150%</value>
          <display_name>150%</display_name>
        </choice>
        <choice>
          <value>200%</value>
          <display_name>200%</display_name>
        </choice>
        <choice>
          <value>300%</value>
          <display_name>300%</display_name>
        </choice>
        <choice>
          <value>400%</value>
          <display_name>400%</display_name>
        </choice>
        <choice>
          <value>Detailed Example: 620 kWh/yr</value>
          <display_name>Detailed Example: 620 kWh/yr</display_name>
        </choice>
      </choices>
    </argument>
    <argument>
      <name>misc_plug_loads</name>
      <display_name>Misc: Plug Loads</display_name>
      <description>The amount of additional plug load usage, relative to the national average.</description>
      <type>Choice</type>
      <required>true</required>
      <model_dependent>false</model_dependent>
      <default_value>100%</default_value>
      <choices>
        <choice>
          <value>None</value>
          <display_name>None</display_name>
        </choice>
        <choice>
          <value>25%</value>
          <display_name>25%</display_name>
        </choice>
        <choice>
          <value>33%</value>
          <display_name>33%</display_name>
        </choice>
        <choice>
          <value>50%</value>
          <display_name>50%</display_name>
        </choice>
        <choice>
          <value>75%</value>
          <display_name>75%</display_name>
        </choice>
        <choice>
          <value>80%</value>
          <display_name>80%</display_name>
        </choice>
        <choice>
          <value>90%</value>
          <display_name>90%</display_name>
        </choice>
        <choice>
          <value>100%</value>
          <display_name>100%</display_name>
        </choice>
        <choice>
          <value>110%</value>
          <display_name>110%</display_name>
        </choice>
        <choice>
          <value>125%</value>
          <display_name>125%</display_name>
        </choice>
        <choice>
          <value>150%</value>
          <display_name>150%</display_name>
        </choice>
        <choice>
          <value>200%</value>
          <display_name>200%</display_name>
        </choice>
        <choice>
          <value>300%</value>
          <display_name>300%</display_name>
        </choice>
        <choice>
          <value>400%</value>
          <display_name>400%</display_name>
        </choice>
        <choice>
          <value>Detailed Example: 2457 kWh/yr, 85.5% Sensible, 4.5% Latent</value>
          <display_name>Detailed Example: 2457 kWh/yr, 85.5% Sensible, 4.5% Latent</display_name>
        </choice>
        <choice>
          <value>Detailed Example: 7302 kWh/yr, 82.2% Sensible, 17.8% Latent</value>
          <display_name>Detailed Example: 7302 kWh/yr, 82.2% Sensible, 17.8% Latent</display_name>
        </choice>
      </choices>
    </argument>
    <argument>
      <name>misc_well_pump</name>
      <display_name>Misc: Well Pump</display_name>
      <description>The amount of well pump usage, relative to the national average.</description>
      <type>Choice</type>
      <required>true</required>
      <model_dependent>false</model_dependent>
      <default_value>None</default_value>
      <choices>
        <choice>
          <value>None</value>
          <display_name>None</display_name>
        </choice>
        <choice>
          <value>Typical Efficiency</value>
          <display_name>Typical Efficiency</display_name>
        </choice>
        <choice>
          <value>High Efficiency</value>
          <display_name>High Efficiency</display_name>
        </choice>
        <choice>
          <value>Detailed Example: 475 kWh/yr</value>
          <display_name>Detailed Example: 475 kWh/yr</display_name>
        </choice>
      </choices>
    </argument>
    <argument>
      <name>misc_plug_loads_vehicle_present</name>
      <display_name>Misc Plug Loads: Vehicle Present</display_name>
      <description>Whether there is an electric vehicle.</description>
      <type>Boolean</type>
      <required>true</required>
      <model_dependent>false</model_dependent>
      <default_value>false</default_value>
      <choices>
        <choice>
          <value>true</value>
          <display_name>true</display_name>
        </choice>
        <choice>
          <value>false</value>
          <display_name>false</display_name>
        </choice>
      </choices>
    </argument>
    <argument>
      <name>misc_plug_loads_vehicle_annual_kwh</name>
      <display_name>Misc Plug Loads: Vehicle Annual kWh</display_name>
      <description>The annual energy consumption of the electric vehicle plug loads. If not provided, the OS-HPXML default (see &lt;a href='https://openstudio-hpxml.readthedocs.io/en/v1.11.0/workflow_inputs.html#hpxml-plug-loads'&gt;HPXML Plug Loads&lt;/a&gt;) is used.</description>
      <type>Double</type>
      <units>kWh/yr</units>
      <required>false</required>
      <model_dependent>false</model_dependent>
    </argument>
    <argument>
      <name>misc_plug_loads_vehicle_usage_multiplier</name>
      <display_name>Misc Plug Loads: Vehicle Usage Multiplier</display_name>
      <description>Multiplier on the electric vehicle energy usage that can reflect, e.g., high/low usage occupants. If not provided, the OS-HPXML default (see &lt;a href='https://openstudio-hpxml.readthedocs.io/en/v1.11.0/workflow_inputs.html#hpxml-plug-loads'&gt;HPXML Plug Loads&lt;/a&gt;) is used.</description>
      <type>Double</type>
      <required>false</required>
      <model_dependent>false</model_dependent>
    </argument>
    <argument>
      <name>misc_grill</name>
      <display_name>Misc: Gas Grill</display_name>
      <description>The amount of outdoor gas grill usage, relative to the national average.</description>
      <type>Choice</type>
      <required>true</required>
      <model_dependent>false</model_dependent>
      <default_value>None</default_value>
      <choices>
        <choice>
          <value>None</value>
          <display_name>None</display_name>
        </choice>
        <choice>
          <value>Natural Gas, 25%</value>
          <display_name>Natural Gas, 25%</display_name>
        </choice>
        <choice>
          <value>Natural Gas, 33%</value>
          <display_name>Natural Gas, 33%</display_name>
        </choice>
        <choice>
          <value>Natural Gas, 50%</value>
          <display_name>Natural Gas, 50%</display_name>
        </choice>
        <choice>
          <value>Natural Gas, 67%</value>
          <display_name>Natural Gas, 67%</display_name>
        </choice>
        <choice>
          <value>Natural Gas, 90%</value>
          <display_name>Natural Gas, 90%</display_name>
        </choice>
        <choice>
          <value>Natural Gas, 100%</value>
          <display_name>Natural Gas, 100%</display_name>
        </choice>
        <choice>
          <value>Natural Gas, 110%</value>
          <display_name>Natural Gas, 110%</display_name>
        </choice>
        <choice>
          <value>Natural Gas, 150%</value>
          <display_name>Natural Gas, 150%</display_name>
        </choice>
        <choice>
          <value>Natural Gas, 200%</value>
          <display_name>Natural Gas, 200%</display_name>
        </choice>
        <choice>
          <value>Natural Gas, 300%</value>
          <display_name>Natural Gas, 300%</display_name>
        </choice>
        <choice>
          <value>Natural Gas, 400%</value>
          <display_name>Natural Gas, 400%</display_name>
        </choice>
        <choice>
          <value>Propane, 25%</value>
          <display_name>Propane, 25%</display_name>
        </choice>
        <choice>
          <value>Propane, 33%</value>
          <display_name>Propane, 33%</display_name>
        </choice>
        <choice>
          <value>Propane, 50%</value>
          <display_name>Propane, 50%</display_name>
        </choice>
        <choice>
          <value>Propane, 67%</value>
          <display_name>Propane, 67%</display_name>
        </choice>
        <choice>
          <value>Propane, 90%</value>
          <display_name>Propane, 90%</display_name>
        </choice>
        <choice>
          <value>Propane, 100%</value>
          <display_name>Propane, 100%</display_name>
        </choice>
        <choice>
          <value>Propane, 110%</value>
          <display_name>Propane, 110%</display_name>
        </choice>
        <choice>
          <value>Propane, 150%</value>
          <display_name>Propane, 150%</display_name>
        </choice>
        <choice>
          <value>Propane, 200%</value>
          <display_name>Propane, 200%</display_name>
        </choice>
        <choice>
          <value>Propane, 300%</value>
          <display_name>Propane, 300%</display_name>
        </choice>
        <choice>
          <value>Propane, 400%</value>
          <display_name>Propane, 400%</display_name>
        </choice>
        <choice>
          <value>Detailed Example: Propane, 25 therm/yr</value>
          <display_name>Detailed Example: Propane, 25 therm/yr</display_name>
        </choice>
      </choices>
    </argument>
    <argument>
      <name>misc_lighting</name>
      <display_name>Misc: Gas Lighting</display_name>
      <description>The amount of gas lighting usage, relative to the national average.</description>
      <type>Choice</type>
      <required>true</required>
      <model_dependent>false</model_dependent>
      <default_value>None</default_value>
      <choices>
        <choice>
          <value>None</value>
          <display_name>None</display_name>
        </choice>
        <choice>
          <value>Natural Gas, 25%</value>
          <display_name>Natural Gas, 25%</display_name>
        </choice>
        <choice>
          <value>Natural Gas, 33%</value>
          <display_name>Natural Gas, 33%</display_name>
        </choice>
        <choice>
          <value>Natural Gas, 50%</value>
          <display_name>Natural Gas, 50%</display_name>
        </choice>
        <choice>
          <value>Natural Gas, 67%</value>
          <display_name>Natural Gas, 67%</display_name>
        </choice>
        <choice>
          <value>Natural Gas, 90%</value>
          <display_name>Natural Gas, 90%</display_name>
        </choice>
        <choice>
          <value>Natural Gas, 100%</value>
          <display_name>Natural Gas, 100%</display_name>
        </choice>
        <choice>
          <value>Natural Gas, 110%</value>
          <display_name>Natural Gas, 110%</display_name>
        </choice>
        <choice>
          <value>Natural Gas, 150%</value>
          <display_name>Natural Gas, 150%</display_name>
        </choice>
        <choice>
          <value>Natural Gas, 200%</value>
          <display_name>Natural Gas, 200%</display_name>
        </choice>
        <choice>
          <value>Natural Gas, 300%</value>
          <display_name>Natural Gas, 300%</display_name>
        </choice>
        <choice>
          <value>Natural Gas, 400%</value>
          <display_name>Natural Gas, 400%</display_name>
        </choice>
        <choice>
          <value>Detailed Example: Natural Gas, 28 therm/yr</value>
          <display_name>Detailed Example: Natural Gas, 28 therm/yr</display_name>
        </choice>
      </choices>
    </argument>
    <argument>
      <name>misc_fireplace</name>
      <display_name>Misc: Fireplace</display_name>
      <description>The amount of fireplace usage, relative to the national average. Fireplaces can also be specified as heating systems that meet a portion of the heating load.</description>
      <type>Choice</type>
      <required>true</required>
      <model_dependent>false</model_dependent>
      <default_value>None</default_value>
      <choices>
        <choice>
          <value>None</value>
          <display_name>None</display_name>
        </choice>
        <choice>
          <value>Natural Gas, 25%</value>
          <display_name>Natural Gas, 25%</display_name>
        </choice>
        <choice>
          <value>Natural Gas, 33%</value>
          <display_name>Natural Gas, 33%</display_name>
        </choice>
        <choice>
          <value>Natural Gas, 50%</value>
          <display_name>Natural Gas, 50%</display_name>
        </choice>
        <choice>
          <value>Natural Gas, 67%</value>
          <display_name>Natural Gas, 67%</display_name>
        </choice>
        <choice>
          <value>Natural Gas, 90%</value>
          <display_name>Natural Gas, 90%</display_name>
        </choice>
        <choice>
          <value>Natural Gas, 100%</value>
          <display_name>Natural Gas, 100%</display_name>
        </choice>
        <choice>
          <value>Natural Gas, 110%</value>
          <display_name>Natural Gas, 110%</display_name>
        </choice>
        <choice>
          <value>Natural Gas, 150%</value>
          <display_name>Natural Gas, 150%</display_name>
        </choice>
        <choice>
          <value>Natural Gas, 200%</value>
          <display_name>Natural Gas, 200%</display_name>
        </choice>
        <choice>
          <value>Natural Gas, 300%</value>
          <display_name>Natural Gas, 300%</display_name>
        </choice>
        <choice>
          <value>Natural Gas, 400%</value>
          <display_name>Natural Gas, 400%</display_name>
        </choice>
        <choice>
          <value>Propane, 25%</value>
          <display_name>Propane, 25%</display_name>
        </choice>
        <choice>
          <value>Propane, 33%</value>
          <display_name>Propane, 33%</display_name>
        </choice>
        <choice>
          <value>Propane, 50%</value>
          <display_name>Propane, 50%</display_name>
        </choice>
        <choice>
          <value>Propane, 67%</value>
          <display_name>Propane, 67%</display_name>
        </choice>
        <choice>
          <value>Propane, 90%</value>
          <display_name>Propane, 90%</display_name>
        </choice>
        <choice>
          <value>Propane, 100%</value>
          <display_name>Propane, 100%</display_name>
        </choice>
        <choice>
          <value>Propane, 110%</value>
          <display_name>Propane, 110%</display_name>
        </choice>
        <choice>
          <value>Propane, 150%</value>
          <display_name>Propane, 150%</display_name>
        </choice>
        <choice>
          <value>Propane, 200%</value>
          <display_name>Propane, 200%</display_name>
        </choice>
        <choice>
          <value>Propane, 300%</value>
          <display_name>Propane, 300%</display_name>
        </choice>
        <choice>
          <value>Propane, 400%</value>
          <display_name>Propane, 400%</display_name>
        </choice>
        <choice>
          <value>Wood, 25%</value>
          <display_name>Wood, 25%</display_name>
        </choice>
        <choice>
          <value>Wood, 33%</value>
          <display_name>Wood, 33%</display_name>
        </choice>
        <choice>
          <value>Wood, 50%</value>
          <display_name>Wood, 50%</display_name>
        </choice>
        <choice>
          <value>Wood, 67%</value>
          <display_name>Wood, 67%</display_name>
        </choice>
        <choice>
          <value>Wood, 90%</value>
          <display_name>Wood, 90%</display_name>
        </choice>
        <choice>
          <value>Wood, 100%</value>
          <display_name>Wood, 100%</display_name>
        </choice>
        <choice>
          <value>Wood, 110%</value>
          <display_name>Wood, 110%</display_name>
        </choice>
        <choice>
          <value>Wood, 150%</value>
          <display_name>Wood, 150%</display_name>
        </choice>
        <choice>
          <value>Wood, 200%</value>
          <display_name>Wood, 200%</display_name>
        </choice>
        <choice>
          <value>Wood, 300%</value>
          <display_name>Wood, 300%</display_name>
        </choice>
        <choice>
          <value>Wood, 400%</value>
          <display_name>Wood, 400%</display_name>
        </choice>
        <choice>
          <value>Electric, 25%</value>
          <display_name>Electric, 25%</display_name>
        </choice>
        <choice>
          <value>Electric, 33%</value>
          <display_name>Electric, 33%</display_name>
        </choice>
        <choice>
          <value>Electric, 50%</value>
          <display_name>Electric, 50%</display_name>
        </choice>
        <choice>
          <value>Electric, 67%</value>
          <display_name>Electric, 67%</display_name>
        </choice>
        <choice>
          <value>Electric, 90%</value>
          <display_name>Electric, 90%</display_name>
        </choice>
        <choice>
          <value>Electric, 100%</value>
          <display_name>Electric, 100%</display_name>
        </choice>
        <choice>
          <value>Electric, 110%</value>
          <display_name>Electric, 110%</display_name>
        </choice>
        <choice>
          <value>Electric, 150%</value>
          <display_name>Electric, 150%</display_name>
        </choice>
        <choice>
          <value>Electric, 200%</value>
          <display_name>Electric, 200%</display_name>
        </choice>
        <choice>
          <value>Electric, 300%</value>
          <display_name>Electric, 300%</display_name>
        </choice>
        <choice>
          <value>Electric, 400%</value>
          <display_name>Electric, 400%</display_name>
        </choice>
        <choice>
          <value>Detailed Example: Wood, 55 therm/yr</value>
          <display_name>Detailed Example: Wood, 55 therm/yr</display_name>
        </choice>
      </choices>
    </argument>
    <argument>
      <name>pool_present</name>
      <display_name>Pool: Present</display_name>
      <description>Whether there is a pool.</description>
      <type>Boolean</type>
      <required>true</required>
      <model_dependent>false</model_dependent>
      <default_value>false</default_value>
      <choices>
        <choice>
          <value>true</value>
          <display_name>true</display_name>
        </choice>
        <choice>
          <value>false</value>
          <display_name>false</display_name>
        </choice>
      </choices>
    </argument>
    <argument>
      <name>pool_pump_annual_kwh</name>
      <display_name>Pool: Pump Annual kWh</display_name>
      <description>The annual energy consumption of the pool pump. If not provided, the OS-HPXML default (see &lt;a href='https://openstudio-hpxml.readthedocs.io/en/v1.11.0/workflow_inputs.html#pool-pump'&gt;Pool Pump&lt;/a&gt;) is used.</description>
      <type>Double</type>
      <units>kWh/yr</units>
      <required>false</required>
      <model_dependent>false</model_dependent>
    </argument>
    <argument>
      <name>pool_pump_usage_multiplier</name>
      <display_name>Pool: Pump Usage Multiplier</display_name>
      <description>Multiplier on the pool pump energy usage that can reflect, e.g., high/low usage occupants. If not provided, the OS-HPXML default (see &lt;a href='https://openstudio-hpxml.readthedocs.io/en/v1.11.0/workflow_inputs.html#pool-pump'&gt;Pool Pump&lt;/a&gt;) is used.</description>
      <type>Double</type>
      <required>false</required>
      <model_dependent>false</model_dependent>
    </argument>
    <argument>
      <name>pool_heater_type</name>
      <display_name>Pool: Heater Type</display_name>
      <description>The type of pool heater. Use 'none' if there is no pool heater.</description>
      <type>Choice</type>
      <required>true</required>
      <model_dependent>false</model_dependent>
      <default_value>none</default_value>
      <choices>
        <choice>
          <value>none</value>
          <display_name>none</display_name>
        </choice>
        <choice>
          <value>electric resistance</value>
          <display_name>electric resistance</display_name>
        </choice>
        <choice>
          <value>gas fired</value>
          <display_name>gas fired</display_name>
        </choice>
        <choice>
          <value>heat pump</value>
          <display_name>heat pump</display_name>
        </choice>
      </choices>
    </argument>
    <argument>
      <name>pool_heater_annual_kwh</name>
      <display_name>Pool: Heater Annual kWh</display_name>
      <description>The annual energy consumption of the electric resistance pool heater. If not provided, the OS-HPXML default (see &lt;a href='https://openstudio-hpxml.readthedocs.io/en/v1.11.0/workflow_inputs.html#pool-heater'&gt;Pool Heater&lt;/a&gt;) is used.</description>
      <type>Double</type>
      <units>kWh/yr</units>
      <required>false</required>
      <model_dependent>false</model_dependent>
    </argument>
    <argument>
      <name>pool_heater_annual_therm</name>
      <display_name>Pool: Heater Annual therm</display_name>
      <description>The annual energy consumption of the gas fired pool heater. If not provided, the OS-HPXML default (see &lt;a href='https://openstudio-hpxml.readthedocs.io/en/v1.11.0/workflow_inputs.html#pool-heater'&gt;Pool Heater&lt;/a&gt;) is used.</description>
      <type>Double</type>
      <units>therm/yr</units>
      <required>false</required>
      <model_dependent>false</model_dependent>
    </argument>
    <argument>
      <name>pool_heater_usage_multiplier</name>
      <display_name>Pool: Heater Usage Multiplier</display_name>
      <description>Multiplier on the pool heater energy usage that can reflect, e.g., high/low usage occupants. If not provided, the OS-HPXML default (see &lt;a href='https://openstudio-hpxml.readthedocs.io/en/v1.11.0/workflow_inputs.html#pool-heater'&gt;Pool Heater&lt;/a&gt;) is used.</description>
      <type>Double</type>
      <required>false</required>
      <model_dependent>false</model_dependent>
    </argument>
    <argument>
      <name>permanent_spa_present</name>
      <display_name>Permanent Spa: Present</display_name>
      <description>Whether there is a permanent spa.</description>
      <type>Boolean</type>
      <required>true</required>
      <model_dependent>false</model_dependent>
      <default_value>false</default_value>
      <choices>
        <choice>
          <value>true</value>
          <display_name>true</display_name>
        </choice>
        <choice>
          <value>false</value>
          <display_name>false</display_name>
        </choice>
      </choices>
    </argument>
    <argument>
      <name>permanent_spa_pump_annual_kwh</name>
      <display_name>Permanent Spa: Pump Annual kWh</display_name>
      <description>The annual energy consumption of the permanent spa pump. If not provided, the OS-HPXML default (see &lt;a href='https://openstudio-hpxml.readthedocs.io/en/v1.11.0/workflow_inputs.html#permanent-spa-pump'&gt;Permanent Spa Pump&lt;/a&gt;) is used.</description>
      <type>Double</type>
      <units>kWh/yr</units>
      <required>false</required>
      <model_dependent>false</model_dependent>
    </argument>
    <argument>
      <name>permanent_spa_pump_usage_multiplier</name>
      <display_name>Permanent Spa: Pump Usage Multiplier</display_name>
      <description>Multiplier on the permanent spa pump energy usage that can reflect, e.g., high/low usage occupants. If not provided, the OS-HPXML default (see &lt;a href='https://openstudio-hpxml.readthedocs.io/en/v1.11.0/workflow_inputs.html#permanent-spa-pump'&gt;Permanent Spa Pump&lt;/a&gt;) is used.</description>
      <type>Double</type>
      <required>false</required>
      <model_dependent>false</model_dependent>
    </argument>
    <argument>
      <name>permanent_spa_heater_type</name>
      <display_name>Permanent Spa: Heater Type</display_name>
      <description>The type of permanent spa heater. Use 'none' if there is no permanent spa heater.</description>
      <type>Choice</type>
      <required>true</required>
      <model_dependent>false</model_dependent>
      <default_value>none</default_value>
      <choices>
        <choice>
          <value>none</value>
          <display_name>none</display_name>
        </choice>
        <choice>
          <value>electric resistance</value>
          <display_name>electric resistance</display_name>
        </choice>
        <choice>
          <value>gas fired</value>
          <display_name>gas fired</display_name>
        </choice>
        <choice>
          <value>heat pump</value>
          <display_name>heat pump</display_name>
        </choice>
      </choices>
    </argument>
    <argument>
      <name>permanent_spa_heater_annual_kwh</name>
      <display_name>Permanent Spa: Heater Annual kWh</display_name>
      <description>The annual energy consumption of the electric resistance permanent spa heater. If not provided, the OS-HPXML default (see &lt;a href='https://openstudio-hpxml.readthedocs.io/en/v1.11.0/workflow_inputs.html#permanent-spa-heater'&gt;Permanent Spa Heater&lt;/a&gt;) is used.</description>
      <type>Double</type>
      <units>kWh/yr</units>
      <required>false</required>
      <model_dependent>false</model_dependent>
    </argument>
    <argument>
      <name>permanent_spa_heater_annual_therm</name>
      <display_name>Permanent Spa: Heater Annual therm</display_name>
      <description>The annual energy consumption of the gas fired permanent spa heater. If not provided, the OS-HPXML default (see &lt;a href='https://openstudio-hpxml.readthedocs.io/en/v1.11.0/workflow_inputs.html#permanent-spa-heater'&gt;Permanent Spa Heater&lt;/a&gt;) is used.</description>
      <type>Double</type>
      <units>therm/yr</units>
      <required>false</required>
      <model_dependent>false</model_dependent>
    </argument>
    <argument>
      <name>permanent_spa_heater_usage_multiplier</name>
      <display_name>Permanent Spa: Heater Usage Multiplier</display_name>
      <description>Multiplier on the permanent spa heater energy usage that can reflect, e.g., high/low usage occupants. If not provided, the OS-HPXML default (see &lt;a href='https://openstudio-hpxml.readthedocs.io/en/v1.11.0/workflow_inputs.html#permanent-spa-heater'&gt;Permanent Spa Heater&lt;/a&gt;) is used.</description>
      <type>Double</type>
      <required>false</required>
      <model_dependent>false</model_dependent>
    </argument>
    <argument>
      <name>emissions_scenario_names</name>
      <display_name>Emissions: Scenario Names</display_name>
      <description>Names of emissions scenarios. If multiple scenarios, use a comma-separated list. If not provided, no emissions scenarios are calculated.</description>
      <type>String</type>
      <required>false</required>
      <model_dependent>false</model_dependent>
    </argument>
    <argument>
      <name>emissions_types</name>
      <display_name>Emissions: Types</display_name>
      <description>Types of emissions (e.g., CO2e, NOx, etc.). If multiple scenarios, use a comma-separated list.</description>
      <type>String</type>
      <required>false</required>
      <model_dependent>false</model_dependent>
    </argument>
    <argument>
      <name>emissions_electricity_units</name>
      <display_name>Emissions: Electricity Units</display_name>
      <description>Electricity emissions factors units. If multiple scenarios, use a comma-separated list. Only lb/MWh and kg/MWh are allowed.</description>
      <type>String</type>
      <required>false</required>
      <model_dependent>false</model_dependent>
    </argument>
    <argument>
      <name>emissions_electricity_values_or_filepaths</name>
      <display_name>Emissions: Electricity Values or File Paths</display_name>
      <description>Electricity emissions factors values, specified as either an annual factor or an absolute/relative path to a file with hourly factors. If multiple scenarios, use a comma-separated list.</description>
      <type>String</type>
      <required>false</required>
      <model_dependent>false</model_dependent>
    </argument>
    <argument>
      <name>emissions_electricity_number_of_header_rows</name>
      <display_name>Emissions: Electricity Files Number of Header Rows</display_name>
      <description>The number of header rows in the electricity emissions factor file. Only applies when an electricity filepath is used. If multiple scenarios, use a comma-separated list.</description>
      <type>String</type>
      <required>false</required>
      <model_dependent>false</model_dependent>
    </argument>
    <argument>
      <name>emissions_electricity_column_numbers</name>
      <display_name>Emissions: Electricity Files Column Numbers</display_name>
      <description>The column number in the electricity emissions factor file. Only applies when an electricity filepath is used. If multiple scenarios, use a comma-separated list.</description>
      <type>String</type>
      <required>false</required>
      <model_dependent>false</model_dependent>
    </argument>
    <argument>
      <name>emissions_fossil_fuel_units</name>
      <display_name>Emissions: Fossil Fuel Units</display_name>
      <description>Fossil fuel emissions factors units. If multiple scenarios, use a comma-separated list. Only lb/MBtu and kg/MBtu are allowed.</description>
      <type>String</type>
      <required>false</required>
      <model_dependent>false</model_dependent>
    </argument>
    <argument>
      <name>emissions_natural_gas_values</name>
      <display_name>Emissions: Natural Gas Values</display_name>
      <description>Natural gas emissions factors values, specified as an annual factor. If multiple scenarios, use a comma-separated list.</description>
      <type>String</type>
      <required>false</required>
      <model_dependent>false</model_dependent>
    </argument>
    <argument>
      <name>emissions_propane_values</name>
      <display_name>Emissions: Propane Values</display_name>
      <description>Propane emissions factors values, specified as an annual factor. If multiple scenarios, use a comma-separated list.</description>
      <type>String</type>
      <required>false</required>
      <model_dependent>false</model_dependent>
    </argument>
    <argument>
      <name>emissions_fuel_oil_values</name>
      <display_name>Emissions: Fuel Oil Values</display_name>
      <description>Fuel oil emissions factors values, specified as an annual factor. If multiple scenarios, use a comma-separated list.</description>
      <type>String</type>
      <required>false</required>
      <model_dependent>false</model_dependent>
    </argument>
    <argument>
      <name>emissions_coal_values</name>
      <display_name>Emissions: Coal Values</display_name>
      <description>Coal emissions factors values, specified as an annual factor. If multiple scenarios, use a comma-separated list.</description>
      <type>String</type>
      <required>false</required>
      <model_dependent>false</model_dependent>
    </argument>
    <argument>
      <name>emissions_wood_values</name>
      <display_name>Emissions: Wood Values</display_name>
      <description>Wood emissions factors values, specified as an annual factor. If multiple scenarios, use a comma-separated list.</description>
      <type>String</type>
      <required>false</required>
      <model_dependent>false</model_dependent>
    </argument>
    <argument>
      <name>emissions_wood_pellets_values</name>
      <display_name>Emissions: Wood Pellets Values</display_name>
      <description>Wood pellets emissions factors values, specified as an annual factor. If multiple scenarios, use a comma-separated list.</description>
      <type>String</type>
      <required>false</required>
      <model_dependent>false</model_dependent>
    </argument>
    <argument>
      <name>utility_bill_scenario_names</name>
      <display_name>Utility Bills: Scenario Names</display_name>
      <description>Names of utility bill scenarios. If multiple scenarios, use a comma-separated list. If not provided, no utility bills scenarios are calculated.</description>
      <type>String</type>
      <required>false</required>
      <model_dependent>false</model_dependent>
    </argument>
    <argument>
      <name>utility_bill_electricity_filepaths</name>
      <display_name>Utility Bills: Electricity File Paths</display_name>
      <description>Electricity tariff file specified as an absolute/relative path to a file with utility rate structure information. Tariff file must be formatted to OpenEI API version 7. If multiple scenarios, use a comma-separated list.</description>
      <type>String</type>
      <required>false</required>
      <model_dependent>false</model_dependent>
    </argument>
    <argument>
      <name>utility_bill_electricity_fixed_charges</name>
      <display_name>Utility Bills: Electricity Fixed Charges</display_name>
      <description>Electricity utility bill monthly fixed charges. If multiple scenarios, use a comma-separated list.</description>
      <type>String</type>
      <required>false</required>
      <model_dependent>false</model_dependent>
    </argument>
    <argument>
      <name>utility_bill_natural_gas_fixed_charges</name>
      <display_name>Utility Bills: Natural Gas Fixed Charges</display_name>
      <description>Natural gas utility bill monthly fixed charges. If multiple scenarios, use a comma-separated list.</description>
      <type>String</type>
      <required>false</required>
      <model_dependent>false</model_dependent>
    </argument>
    <argument>
      <name>utility_bill_propane_fixed_charges</name>
      <display_name>Utility Bills: Propane Fixed Charges</display_name>
      <description>Propane utility bill monthly fixed charges. If multiple scenarios, use a comma-separated list.</description>
      <type>String</type>
      <required>false</required>
      <model_dependent>false</model_dependent>
    </argument>
    <argument>
      <name>utility_bill_fuel_oil_fixed_charges</name>
      <display_name>Utility Bills: Fuel Oil Fixed Charges</display_name>
      <description>Fuel oil utility bill monthly fixed charges. If multiple scenarios, use a comma-separated list.</description>
      <type>String</type>
      <required>false</required>
      <model_dependent>false</model_dependent>
    </argument>
    <argument>
      <name>utility_bill_coal_fixed_charges</name>
      <display_name>Utility Bills: Coal Fixed Charges</display_name>
      <description>Coal utility bill monthly fixed charges. If multiple scenarios, use a comma-separated list.</description>
      <type>String</type>
      <required>false</required>
      <model_dependent>false</model_dependent>
    </argument>
    <argument>
      <name>utility_bill_wood_fixed_charges</name>
      <display_name>Utility Bills: Wood Fixed Charges</display_name>
      <description>Wood utility bill monthly fixed charges. If multiple scenarios, use a comma-separated list.</description>
      <type>String</type>
      <required>false</required>
      <model_dependent>false</model_dependent>
    </argument>
    <argument>
      <name>utility_bill_wood_pellets_fixed_charges</name>
      <display_name>Utility Bills: Wood Pellets Fixed Charges</display_name>
      <description>Wood pellets utility bill monthly fixed charges. If multiple scenarios, use a comma-separated list.</description>
      <type>String</type>
      <required>false</required>
      <model_dependent>false</model_dependent>
    </argument>
    <argument>
      <name>utility_bill_electricity_marginal_rates</name>
      <display_name>Utility Bills: Electricity Marginal Rates</display_name>
      <description>Electricity utility bill marginal rates. If multiple scenarios, use a comma-separated list.</description>
      <type>String</type>
      <required>false</required>
      <model_dependent>false</model_dependent>
    </argument>
    <argument>
      <name>utility_bill_natural_gas_marginal_rates</name>
      <display_name>Utility Bills: Natural Gas Marginal Rates</display_name>
      <description>Natural gas utility bill marginal rates. If multiple scenarios, use a comma-separated list.</description>
      <type>String</type>
      <required>false</required>
      <model_dependent>false</model_dependent>
    </argument>
    <argument>
      <name>utility_bill_propane_marginal_rates</name>
      <display_name>Utility Bills: Propane Marginal Rates</display_name>
      <description>Propane utility bill marginal rates. If multiple scenarios, use a comma-separated list.</description>
      <type>String</type>
      <required>false</required>
      <model_dependent>false</model_dependent>
    </argument>
    <argument>
      <name>utility_bill_fuel_oil_marginal_rates</name>
      <display_name>Utility Bills: Fuel Oil Marginal Rates</display_name>
      <description>Fuel oil utility bill marginal rates. If multiple scenarios, use a comma-separated list.</description>
      <type>String</type>
      <required>false</required>
      <model_dependent>false</model_dependent>
    </argument>
    <argument>
      <name>utility_bill_coal_marginal_rates</name>
      <display_name>Utility Bills: Coal Marginal Rates</display_name>
      <description>Coal utility bill marginal rates. If multiple scenarios, use a comma-separated list.</description>
      <type>String</type>
      <required>false</required>
      <model_dependent>false</model_dependent>
    </argument>
    <argument>
      <name>utility_bill_wood_marginal_rates</name>
      <display_name>Utility Bills: Wood Marginal Rates</display_name>
      <description>Wood utility bill marginal rates. If multiple scenarios, use a comma-separated list.</description>
      <type>String</type>
      <required>false</required>
      <model_dependent>false</model_dependent>
    </argument>
    <argument>
      <name>utility_bill_wood_pellets_marginal_rates</name>
      <display_name>Utility Bills: Wood Pellets Marginal Rates</display_name>
      <description>Wood pellets utility bill marginal rates. If multiple scenarios, use a comma-separated list.</description>
      <type>String</type>
      <required>false</required>
      <model_dependent>false</model_dependent>
    </argument>
    <argument>
      <name>utility_bill_pv_compensation_types</name>
      <display_name>Utility Bills: PV Compensation Types</display_name>
      <description>Utility bill PV compensation types. If multiple scenarios, use a comma-separated list.</description>
      <type>String</type>
      <required>false</required>
      <model_dependent>false</model_dependent>
    </argument>
    <argument>
      <name>utility_bill_pv_net_metering_annual_excess_sellback_rate_types</name>
      <display_name>Utility Bills: PV Net Metering Annual Excess Sellback Rate Types</display_name>
      <description>Utility bill PV net metering annual excess sellback rate types. Only applies if the PV compensation type is 'NetMetering'. If multiple scenarios, use a comma-separated list.</description>
      <type>String</type>
      <required>false</required>
      <model_dependent>false</model_dependent>
    </argument>
    <argument>
      <name>utility_bill_pv_net_metering_annual_excess_sellback_rates</name>
      <display_name>Utility Bills: PV Net Metering Annual Excess Sellback Rates</display_name>
      <description>Utility bill PV net metering annual excess sellback rates. Only applies if the PV compensation type is 'NetMetering' and the PV annual excess sellback rate type is 'User-Specified'. If multiple scenarios, use a comma-separated list.</description>
      <type>String</type>
      <required>false</required>
      <model_dependent>false</model_dependent>
    </argument>
    <argument>
      <name>utility_bill_pv_feed_in_tariff_rates</name>
      <display_name>Utility Bills: PV Feed-In Tariff Rates</display_name>
      <description>Utility bill PV annual full/gross feed-in tariff rates. Only applies if the PV compensation type is 'FeedInTariff'. If multiple scenarios, use a comma-separated list.</description>
      <type>String</type>
      <required>false</required>
      <model_dependent>false</model_dependent>
    </argument>
    <argument>
      <name>utility_bill_pv_monthly_grid_connection_fee_units</name>
      <display_name>Utility Bills: PV Monthly Grid Connection Fee Units</display_name>
      <description>Utility bill PV monthly grid connection fee units. If multiple scenarios, use a comma-separated list.</description>
      <type>String</type>
      <required>false</required>
      <model_dependent>false</model_dependent>
    </argument>
    <argument>
      <name>utility_bill_pv_monthly_grid_connection_fees</name>
      <display_name>Utility Bills: PV Monthly Grid Connection Fees</display_name>
      <description>Utility bill PV monthly grid connection fees. If multiple scenarios, use a comma-separated list.</description>
      <type>String</type>
      <required>false</required>
      <model_dependent>false</model_dependent>
    </argument>
    <argument>
      <name>additional_properties</name>
      <display_name>Additional Properties</display_name>
      <description>Additional properties specified as key-value pairs (i.e., key=value). If multiple additional properties, use a |-separated list. For example, 'LowIncome=false|Remodeled|Description=2-story home in Denver'. These properties will be stored in the HPXML file under /HPXML/SoftwareInfo/extension/AdditionalProperties.</description>
      <type>String</type>
      <required>false</required>
      <model_dependent>false</model_dependent>
    </argument>
    <argument>
      <name>combine_like_surfaces</name>
      <display_name>Combine like surfaces?</display_name>
      <description>If true, combines like surfaces to simplify the HPXML file generated.</description>
      <type>Boolean</type>
      <required>false</required>
      <model_dependent>false</model_dependent>
      <default_value>false</default_value>
      <choices>
        <choice>
          <value>true</value>
          <display_name>true</display_name>
        </choice>
        <choice>
          <value>false</value>
          <display_name>false</display_name>
        </choice>
      </choices>
    </argument>
    <argument>
      <name>apply_defaults</name>
      <display_name>Apply Default Values?</display_name>
      <description>If true, applies OS-HPXML default values to the HPXML output file. Setting to true will also force validation of the HPXML output file before applying OS-HPXML default values.</description>
      <type>Boolean</type>
      <required>false</required>
      <model_dependent>false</model_dependent>
      <default_value>false</default_value>
      <choices>
        <choice>
          <value>true</value>
          <display_name>true</display_name>
        </choice>
        <choice>
          <value>false</value>
          <display_name>false</display_name>
        </choice>
      </choices>
    </argument>
    <argument>
      <name>apply_validation</name>
      <display_name>Apply Validation?</display_name>
      <description>If true, validates the HPXML output file. Set to false for faster performance. Note that validation is not needed if the HPXML file will be validated downstream (e.g., via the HPXMLtoOpenStudio measure).</description>
      <type>Boolean</type>
      <required>false</required>
      <model_dependent>false</model_dependent>
      <default_value>false</default_value>
      <choices>
        <choice>
          <value>true</value>
          <display_name>true</display_name>
        </choice>
        <choice>
          <value>false</value>
          <display_name>false</display_name>
        </choice>
      </choices>
    </argument>
  </arguments>
  <outputs />
  <provenances />
  <tags>
    <tag>Whole Building.Space Types</tag>
  </tags>
  <attributes>
    <attribute>
      <name>Measure Type</name>
      <value>ModelMeasure</value>
      <datatype>string</datatype>
    </attribute>
  </attributes>
  <files>
    <file>
      <filename>README.md</filename>
      <filetype>md</filetype>
      <usage_type>readme</usage_type>
      <checksum>2EDE4723</checksum>
    </file>
    <file>
      <filename>README.md.erb</filename>
      <filetype>erb</filetype>
      <usage_type>readmeerb</usage_type>
      <checksum>513F28E9</checksum>
    </file>
    <file>
      <version>
        <software_program>OpenStudio</software_program>
        <identifier>2.9.0</identifier>
        <min_compatible>2.9.0</min_compatible>
      </version>
      <filename>measure.rb</filename>
      <filetype>rb</filetype>
      <usage_type>script</usage_type>
<<<<<<< HEAD
      <checksum>22887A30</checksum>
=======
      <checksum>AE050C39</checksum>
>>>>>>> b304a5cd
    </file>
    <file>
      <filename>constants.rb</filename>
      <filetype>rb</filetype>
      <usage_type>resource</usage_type>
      <checksum>079FF429</checksum>
    </file>
    <file>
      <filename>geometry.rb</filename>
      <filetype>rb</filetype>
      <usage_type>resource</usage_type>
      <checksum>F605941C</checksum>
    </file>
    <file>
      <filename>options/battery.tsv</filename>
      <filetype>tsv</filetype>
      <usage_type>resource</usage_type>
      <checksum>ADFC3F87</checksum>
    </file>
    <file>
      <filename>options/enclosure_air_leakage.tsv</filename>
      <filetype>tsv</filetype>
      <usage_type>resource</usage_type>
      <checksum>559ACB49</checksum>
    </file>
    <file>
      <filename>options/enclosure_foundation_wall.tsv</filename>
      <filetype>tsv</filetype>
      <usage_type>resource</usage_type>
      <checksum>58B8E7EA</checksum>
    </file>
    <file>
      <filename>options/enclosure_overhangs.tsv</filename>
      <filetype>tsv</filetype>
      <usage_type>resource</usage_type>
      <checksum>9353B2B8</checksum>
    </file>
    <file>
      <filename>options/enclosure_roof_material.tsv</filename>
      <filetype>tsv</filetype>
      <usage_type>resource</usage_type>
      <checksum>589A63D3</checksum>
    </file>
    <file>
      <filename>options/enclosure_slab.tsv</filename>
      <filetype>tsv</filetype>
      <usage_type>resource</usage_type>
      <checksum>9792E3B7</checksum>
    </file>
    <file>
      <filename>options/enclosure_slab_carpet.tsv</filename>
      <filetype>tsv</filetype>
      <usage_type>resource</usage_type>
      <checksum>0D77B1A0</checksum>
    </file>
    <file>
      <filename>options/enclosure_wall_siding.tsv</filename>
      <filetype>tsv</filetype>
      <usage_type>resource</usage_type>
      <checksum>D86ECF8A</checksum>
    </file>
    <file>
      <filename>options/enclosure_window_exterior_shading.tsv</filename>
      <filetype>tsv</filetype>
      <usage_type>resource</usage_type>
      <checksum>853591FA</checksum>
    </file>
    <file>
      <filename>options/enclosure_window_interior_shading.tsv</filename>
      <filetype>tsv</filetype>
      <usage_type>resource</usage_type>
      <checksum>B45D0A3A</checksum>
    </file>
    <file>
      <filename>options/geometry_attached_walls.tsv</filename>
      <filetype>tsv</filetype>
      <usage_type>resource</usage_type>
      <checksum>2395913B</checksum>
    </file>
    <file>
      <filename>options/geometry_neighbor_buildings.tsv</filename>
      <filetype>tsv</filetype>
      <usage_type>resource</usage_type>
      <checksum>AE328677</checksum>
    </file>
    <file>
      <filename>options/hvac_capacity_cooling_system.tsv</filename>
      <filetype>tsv</filetype>
      <usage_type>resource</usage_type>
      <checksum>2385005B</checksum>
    </file>
    <file>
      <filename>options/hvac_capacity_cooling_system_integrated_heating.tsv</filename>
      <filetype>tsv</filetype>
      <usage_type>resource</usage_type>
      <checksum>641F8B4C</checksum>
    </file>
    <file>
      <filename>options/hvac_capacity_heat_pump.tsv</filename>
      <filetype>tsv</filetype>
      <usage_type>resource</usage_type>
      <checksum>2385005B</checksum>
    </file>
    <file>
      <filename>options/hvac_capacity_heat_pump_backup.tsv</filename>
      <filetype>tsv</filetype>
      <usage_type>resource</usage_type>
      <checksum>DD62C7CA</checksum>
    </file>
    <file>
      <filename>options/hvac_capacity_heating_system.tsv</filename>
      <filetype>tsv</filetype>
      <usage_type>resource</usage_type>
      <checksum>EDF4F3FF</checksum>
    </file>
    <file>
      <filename>options/hvac_capacity_heating_system_2.tsv</filename>
      <filetype>tsv</filetype>
      <usage_type>resource</usage_type>
      <checksum>A6A1A2C8</checksum>
    </file>
    <file>
      <filename>options/hvac_cooling_system.tsv</filename>
      <filetype>tsv</filetype>
      <usage_type>resource</usage_type>
      <checksum>F075EF59</checksum>
    </file>
    <file>
      <filename>options/hvac_ducts.tsv</filename>
      <filetype>tsv</filetype>
      <usage_type>resource</usage_type>
      <checksum>60C4C164</checksum>
    </file>
    <file>
      <filename>options/hvac_geothermal_loop.tsv</filename>
      <filetype>tsv</filetype>
      <usage_type>resource</usage_type>
      <checksum>34B284DB</checksum>
    </file>
    <file>
      <filename>options/hvac_heat_pump.tsv</filename>
      <filetype>tsv</filetype>
      <usage_type>resource</usage_type>
      <checksum>34BFC6EF</checksum>
    </file>
    <file>
      <filename>options/hvac_heat_pump_backup.tsv</filename>
      <filetype>tsv</filetype>
      <usage_type>resource</usage_type>
      <checksum>0BEEDC44</checksum>
    </file>
    <file>
      <filename>options/hvac_heat_pump_temps.tsv</filename>
      <filetype>tsv</filetype>
      <usage_type>resource</usage_type>
      <checksum>E14C5DD6</checksum>
    </file>
    <file>
      <filename>options/hvac_heating_system.tsv</filename>
      <filetype>tsv</filetype>
      <usage_type>resource</usage_type>
      <checksum>762CE271</checksum>
    </file>
    <file>
      <filename>options/hvac_heating_system_2.tsv</filename>
      <filetype>tsv</filetype>
      <usage_type>resource</usage_type>
      <checksum>762CE271</checksum>
    </file>
    <file>
      <filename>options/hvac_install_defects.tsv</filename>
      <filetype>tsv</filetype>
      <usage_type>resource</usage_type>
      <checksum>B085D16C</checksum>
    </file>
    <file>
      <filename>options/lighting.tsv</filename>
      <filetype>tsv</filetype>
      <usage_type>resource</usage_type>
      <checksum>ECCA188D</checksum>
    </file>
    <file>
      <filename>options/mech_vent.tsv</filename>
      <filetype>tsv</filetype>
      <usage_type>resource</usage_type>
      <checksum>73C0AC95</checksum>
    </file>
    <file>
      <filename>options/misc_fireplace.tsv</filename>
      <filetype>tsv</filetype>
      <usage_type>resource</usage_type>
      <checksum>708E61A0</checksum>
    </file>
    <file>
      <filename>options/misc_grill.tsv</filename>
      <filetype>tsv</filetype>
      <usage_type>resource</usage_type>
      <checksum>31B4AC29</checksum>
    </file>
    <file>
      <filename>options/misc_lighting.tsv</filename>
      <filetype>tsv</filetype>
      <usage_type>resource</usage_type>
      <checksum>6A79291C</checksum>
    </file>
    <file>
      <filename>options/misc_plug_loads.tsv</filename>
      <filetype>tsv</filetype>
      <usage_type>resource</usage_type>
      <checksum>A3CAE3F2</checksum>
    </file>
    <file>
      <filename>options/misc_television.tsv</filename>
      <filetype>tsv</filetype>
      <usage_type>resource</usage_type>
      <checksum>3598CAAD</checksum>
    </file>
    <file>
      <filename>options/misc_well_pump.tsv</filename>
      <filetype>tsv</filetype>
      <usage_type>resource</usage_type>
      <checksum>76879FC4</checksum>
    </file>
    <file>
      <filename>options/pv_system.tsv</filename>
      <filetype>tsv</filetype>
      <usage_type>resource</usage_type>
      <checksum>65431DEC</checksum>
    </file>
    <file>
      <filename>options/pv_system_2.tsv</filename>
      <filetype>tsv</filetype>
      <usage_type>resource</usage_type>
      <checksum>61C120ED</checksum>
    </file>
    <file>
      <filename>options/site_soil_type.tsv</filename>
      <filetype>tsv</filetype>
      <usage_type>resource</usage_type>
      <checksum>05DAC28D</checksum>
    </file>
    <file>
      <filename>options.rb</filename>
      <filetype>rb</filetype>
      <usage_type>resource</usage_type>
      <checksum>C29A3F8E</checksum>
    </file>
    <file>
      <filename>version.txt</filename>
      <filetype>txt</filetype>
      <usage_type>resource</usage_type>
      <checksum>821EB998</checksum>
    </file>
    <file>
      <filename>test_build_residential_hpxml.rb</filename>
      <filetype>rb</filetype>
      <usage_type>test</usage_type>
<<<<<<< HEAD
      <checksum>7C1A42D1</checksum>
=======
      <checksum>FFAF9279</checksum>
>>>>>>> b304a5cd
    </file>
  </files>
</measure><|MERGE_RESOLUTION|>--- conflicted
+++ resolved
@@ -3,13 +3,8 @@
   <schema_version>3.1</schema_version>
   <name>build_residential_hpxml</name>
   <uid>a13a8983-2b01-4930-8af2-42030b6e4233</uid>
-<<<<<<< HEAD
-  <version_id>dafc31d0-26e1-4299-b5d0-9979de832eec</version_id>
-  <version_modified>2025-07-02T00:19:26Z</version_modified>
-=======
-  <version_id>62ccd4ea-0b97-425c-bacc-87b3e7b39dce</version_id>
-  <version_modified>2025-07-14T15:40:53Z</version_modified>
->>>>>>> b304a5cd
+  <version_id>92e2264a-3c76-49f8-b446-4c986dc15aa1</version_id>
+  <version_modified>2025-07-14T17:09:48Z</version_modified>
   <xml_checksum>2C38F48B</xml_checksum>
   <class_name>BuildResidentialHPXML</class_name>
   <display_name>HPXML Builder</display_name>
@@ -9835,11 +9830,7 @@
       <filename>measure.rb</filename>
       <filetype>rb</filetype>
       <usage_type>script</usage_type>
-<<<<<<< HEAD
-      <checksum>22887A30</checksum>
-=======
-      <checksum>AE050C39</checksum>
->>>>>>> b304a5cd
+      <checksum>249D61A5</checksum>
     </file>
     <file>
       <filename>constants.rb</filename>
@@ -10097,11 +10088,7 @@
       <filename>test_build_residential_hpxml.rb</filename>
       <filetype>rb</filetype>
       <usage_type>test</usage_type>
-<<<<<<< HEAD
-      <checksum>7C1A42D1</checksum>
-=======
-      <checksum>FFAF9279</checksum>
->>>>>>> b304a5cd
+      <checksum>83A71F29</checksum>
     </file>
   </files>
 </measure>