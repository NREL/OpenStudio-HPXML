<?xml version="1.0"?>
<measure>
  <schema_version>3.0</schema_version>
  <name>build_residential_hpxml</name>
  <uid>a13a8983-2b01-4930-8af2-42030b6e4233</uid>
  <version_id>3c0deaed-318f-48f2-96f2-5951f1af0f9e</version_id>
  <version_modified>20210823T165827Z</version_modified>
  <xml_checksum>2C38F48B</xml_checksum>
  <class_name>BuildResidentialHPXML</class_name>
  <display_name>HPXML Builder</display_name>
  <description>Builds a residential HPXML file.</description>
  <modeler_description>TODO</modeler_description>
  <arguments>
    <argument>
      <name>hpxml_path</name>
      <display_name>HPXML File Path</display_name>
      <description>Absolute/relative path of the HPXML file.</description>
      <type>String</type>
      <required>true</required>
      <model_dependent>false</model_dependent>
    </argument>
    <argument>
      <name>software_program_used</name>
      <display_name>Software Program Used</display_name>
      <description>The name of the software program used.</description>
      <type>String</type>
      <required>false</required>
      <model_dependent>false</model_dependent>
    </argument>
    <argument>
      <name>software_program_version</name>
      <display_name>Software Program Version</display_name>
      <description>The version of the software program used.</description>
      <type>String</type>
      <required>false</required>
      <model_dependent>false</model_dependent>
    </argument>
    <argument>
      <name>simulation_control_timestep</name>
      <display_name>Simulation Control: Timestep</display_name>
      <description>Value must be a divisor of 60.</description>
      <type>Integer</type>
      <units>min</units>
      <required>false</required>
      <model_dependent>false</model_dependent>
    </argument>
    <argument>
      <name>simulation_control_run_period</name>
      <display_name>Simulation Control: Run Period</display_name>
      <description>Specifies the annual simulation run period. Enter a date like "Mar 15 - Sep 15".</description>
      <type>String</type>
      <required>false</required>
      <model_dependent>false</model_dependent>
    </argument>
    <argument>
      <name>simulation_control_run_period_calendar_year</name>
      <display_name>Simulation Control: Run Period Calendar Year</display_name>
      <description>This numeric field should contain the calendar year that determines the start day of week. If you are running simulations using AMY weather files, the value entered for calendar year will not be used; it will be overridden by the actual year found in the AMY weather file.</description>
      <type>Integer</type>
      <units>year</units>
      <required>false</required>
      <model_dependent>false</model_dependent>
    </argument>
    <argument>
      <name>simulation_control_daylight_saving_enabled</name>
      <display_name>Simulation Control: Daylight Saving Enabled</display_name>
      <description>Whether to use daylight saving.</description>
      <type>Boolean</type>
      <required>false</required>
      <model_dependent>false</model_dependent>
      <choices>
        <choice>
          <value>true</value>
          <display_name>true</display_name>
        </choice>
        <choice>
          <value>false</value>
          <display_name>false</display_name>
        </choice>
      </choices>
    </argument>
    <argument>
      <name>simulation_control_daylight_saving_period</name>
      <display_name>Simulation Control: Daylight Saving Period</display_name>
      <description>Specifies the daylight saving period. Enter a date like "Mar 15 - Dec 15".</description>
      <type>String</type>
      <required>false</required>
      <model_dependent>false</model_dependent>
    </argument>
    <argument>
      <name>schedules_type</name>
      <display_name>Schedules: Type</display_name>
      <description>The type of occupant-related schedules to use. Schedules corresponding to 'default' are average (e.g., Building America). Schedules corresponding to 'stochastic' are generated using time-inhomogeneous Markov chains derived from American Time Use Survey data, and supplemented with sampling duration and power level from NEEA RBSA data as well as DHW draw duration and flow rate from Aquacraft/AWWA data.</description>
      <type>Choice</type>
      <required>true</required>
      <model_dependent>false</model_dependent>
      <default_value>default</default_value>
      <choices>
        <choice>
          <value>default</value>
          <display_name>default</display_name>
        </choice>
        <choice>
          <value>stochastic</value>
          <display_name>stochastic</display_name>
        </choice>
        <choice>
          <value>user-specified</value>
          <display_name>user-specified</display_name>
        </choice>
      </choices>
    </argument>
    <argument>
      <name>schedules_path</name>
      <display_name>Schedules: Path</display_name>
      <description>Absolute (or relative) path of the csv file containing user-specified occupancy schedules.</description>
      <type>String</type>
      <required>false</required>
      <model_dependent>false</model_dependent>
    </argument>
    <argument>
      <name>schedules_vacancy_period</name>
      <display_name>Schedules: Vacancy Period</display_name>
      <description>Specifies the vacancy period. Only applies if the schedules type is 'stochastic'. Enter a date like "Dec 15 - Jan 15".</description>
      <type>String</type>
      <required>false</required>
      <model_dependent>false</model_dependent>
    </argument>
    <argument>
      <name>schedules_random_seed</name>
      <display_name>Schedules: Random Seed</display_name>
      <description>This numeric field is the seed for the random number generator. Only applies if the schedules type is 'stochastic'.</description>
      <type>Integer</type>
      <units>#</units>
      <required>false</required>
      <model_dependent>false</model_dependent>
    </argument>
    <argument>
      <name>weather_station_epw_filepath</name>
      <display_name>EnergyPlus Weather (EPW) Filepath</display_name>
      <description>Path of the EPW file.</description>
      <type>String</type>
      <required>true</required>
      <model_dependent>false</model_dependent>
      <default_value>USA_CO_Denver.Intl.AP.725650_TMY3.epw</default_value>
    </argument>
    <argument>
<<<<<<< HEAD
      <name>zip_code</name>
      <display_name>Zip Code</display_name>
      <description>Zip code - used for informational purposes only</description>
      <type>String</type>
      <required>false</required>
      <model_dependent>false</model_dependent>
    </argument>
    <argument>
      <name>site_state_code</name>
=======
      <display_name>Zip Code</display_name>
      <description>Zip code - used for informational purposes only</description>
    </argument>
>>>>>>> 8ebf69e8
      <display_name>Site: State Code</display_name>
      <description>State code of the home address. If not provided, uses the EPW weather file state code.</description>
      <model_dependent>false</model_dependent>
          <value>AK</value>
        <choice>
          <value>AL</value>
          <display_name>AL</display_name>
        </choice>
        <choice>
          <value>AR</value>
          <display_name>AR</display_name>
        </choice>
        <choice>
          <value>AZ</value>
          <display_name>AZ</display_name>
        </choice>
        <choice>
          <value>CA</value>
          <display_name>CA</display_name>
        </choice>
        <choice>
          <value>CO</value>
          <display_name>CO</display_name>
        </choice>
        <choice>
          <value>CT</value>
          <display_name>CT</display_name>
        </choice>
        <choice>
          <value>DC</value>
          <display_name>DC</display_name>
        </choice>
        <choice>
          <value>DE</value>
          <display_name>DE</display_name>
        </choice>
        <choice>
          <value>FL</value>
          <display_name>FL</display_name>
        </choice>
        <choice>
          <value>GA</value>
          <display_name>GA</display_name>
        </choice>
        <choice>
          <value>HI</value>
          <display_name>HI</display_name>
        </choice>
        <choice>
          <value>IA</value>
          <display_name>IA</display_name>
        </choice>
        <choice>
          <value>ID</value>
          <display_name>ID</display_name>
        </choice>
        <choice>
          <value>IL</value>
          <display_name>IL</display_name>
        </choice>
        <choice>
          <value>IN</value>
          <display_name>IN</display_name>
        </choice>
        <choice>
          <value>KS</value>
          <display_name>KS</display_name>
        </choice>
        <choice>
          <value>KY</value>
          <display_name>KY</display_name>
        </choice>
        <choice>
          <value>LA</value>
          <display_name>LA</display_name>
        </choice>
        <choice>
          <value>MA</value>
          <display_name>MA</display_name>
        </choice>
        <choice>
          <value>MD</value>
          <display_name>MD</display_name>
        </choice>
        <choice>
          <value>ME</value>
          <display_name>ME</display_name>
        </choice>
        <choice>
          <value>MI</value>
          <display_name>MI</display_name>
        </choice>
        <choice>
          <value>MN</value>
          <display_name>MN</display_name>
        </choice>
        <choice>
          <value>MO</value>
          <display_name>MO</display_name>
        </choice>
        <choice>
          <value>MS</value>
          <display_name>MS</display_name>
        </choice>
        <choice>
          <value>MT</value>
          <display_name>MT</display_name>
        </choice>
        <choice>
          <value>NC</value>
          <display_name>NC</display_name>
        </choice>
        <choice>
          <value>ND</value>
          <display_name>ND</display_name>
        </choice>
        <choice>
          <value>NE</value>
          <display_name>NE</display_name>
        </choice>
        <choice>
          <value>NH</value>
          <display_name>NH</display_name>
        </choice>
        <choice>
          <value>NJ</value>
          <display_name>NJ</display_name>
        </choice>
        <choice>
          <value>NM</value>
          <display_name>NM</display_name>
        </choice>
        <choice>
          <value>NV</value>
          <display_name>NV</display_name>
        </choice>
        <choice>
          <value>NY</value>
          <display_name>NY</display_name>
        </choice>
        <choice>
          <value>OH</value>
          <display_name>OH</display_name>
        </choice>
        <choice>
          <value>OK</value>
          <display_name>OK</display_name>
        </choice>
        <choice>
          <value>OR</value>
          <display_name>OR</display_name>
        </choice>
        <choice>
          <value>PA</value>
          <display_name>PA</display_name>
        </choice>
        <choice>
          <value>RI</value>
          <display_name>RI</display_name>
        </choice>
        <choice>
          <value>SC</value>
          <display_name>SC</display_name>
        </choice>
        <choice>
          <value>SD</value>
          <display_name>SD</display_name>
        </choice>
        <choice>
          <value>TN</value>
          <display_name>TN</display_name>
        </choice>
        <choice>
          <value>TX</value>
          <display_name>TX</display_name>
        </choice>
        <choice>
          <value>UT</value>
          <display_name>UT</display_name>
        </choice>
        <choice>
          <value>VA</value>
          <display_name>VA</display_name>
        </choice>
        <choice>
          <value>VT</value>
          <display_name>VT</display_name>
        </choice>
        <choice>
          <value>WA</value>
          <display_name>WA</display_name>
        </choice>
        <choice>
          <value>WI</value>
          <display_name>WI</display_name>
        </choice>
        <choice>
          <value>WV</value>
          <display_name>WV</display_name>
        </choice>
        <choice>
          <value>WY</value>
          <display_name>WY</display_name>
        </choice>
      </choices>
    </argument>
    <argument>
      <name>zip_code</name>
      <display_name>Zip Code</display_name>
      <description>Zip code - used for informational purposes only</description>
      <type>String</type>
      <required>false</required>
      <model_dependent>false</model_dependent>
    </argument>
    <argument>
      <name>site_type</name>
      <display_name>Site: Type</display_name>
      <description>The type of site.</description>
      <type>Choice</type>
      <required>false</required>
      <model_dependent>false</model_dependent>
      <choices>
        <choice>
          <value>suburban</value>
          <display_name>suburban</display_name>
        </choice>
        <choice>
          <value>urban</value>
          <display_name>urban</display_name>
        </choice>
        <choice>
          <value>rural</value>
          <display_name>rural</display_name>
        </choice>
      </choices>
    </argument>
    <argument>
      <name>year_built</name>
      <display_name>Building Construction: Year Built</display_name>
      <description>The year the building was built</description>
      <type>Integer</type>
      <required>false</required>
      <model_dependent>false</model_dependent>
    </argument>
    <argument>
<<<<<<< HEAD
      <name>year_built</name>
      <display_name>Building Construction: Year Built</display_name>
      <description>The year the building was built</description>
      <type>Integer</type>
      <required>false</required>
      <model_dependent>false</model_dependent>
    </argument>
    <argument>
=======
>>>>>>> 8ebf69e8
      <name>geometry_unit_type</name>
      <display_name>Geometry: Unit Type</display_name>
      <description>The type of unit.</description>
      <type>Choice</type>
      <required>true</required>
      <model_dependent>false</model_dependent>
      <default_value>single-family detached</default_value>
      <choices>
        <choice>
          <value>single-family detached</value>
          <display_name>single-family detached</display_name>
        </choice>
        <choice>
          <value>single-family attached</value>
          <display_name>single-family attached</display_name>
        </choice>
        <choice>
          <value>apartment unit</value>
          <display_name>apartment unit</display_name>
        </choice>
      </choices>
    </argument>
    <argument>
      <name>geometry_cfa</name>
      <display_name>Geometry: Conditioned Floor Area</display_name>
      <description>The total floor area of the conditioned space (including any conditioned basement floor area).</description>
      <type>Double</type>
      <units>ft^2</units>
      <required>true</required>
      <model_dependent>false</model_dependent>
      <default_value>2000</default_value>
    </argument>
    <argument>
      <name>geometry_num_floors_above_grade</name>
      <display_name>Geometry: Number of Floors</display_name>
      <description>The number of floors above grade (in the unit if single-family detached or single-family attached, and in the building if apartment unit). Conditioned attics are included.</description>
      <type>Integer</type>
      <units>#</units>
      <required>true</required>
      <model_dependent>false</model_dependent>
      <default_value>2</default_value>
    </argument>
    <argument>
      <name>geometry_wall_height</name>
      <display_name>Geometry: Average Wall Height</display_name>
      <description>The average height of the walls.</description>
      <type>Double</type>
      <units>ft</units>
      <required>true</required>
      <model_dependent>false</model_dependent>
      <default_value>8</default_value>
    </argument>
    <argument>
      <name>geometry_orientation</name>
      <display_name>Geometry: Orientation</display_name>
      <description>The unit's orientation is measured clockwise from north (e.g., North=0, East=90, South=180, West=270).</description>
      <type>Double</type>
      <units>degrees</units>
      <required>true</required>
      <model_dependent>false</model_dependent>
      <default_value>180</default_value>
    </argument>
    <argument>
      <name>geometry_aspect_ratio</name>
      <display_name>Geometry: Aspect Ratio</display_name>
      <description>The ratio of the front/back wall length to the left/right wall length, excluding any protruding garage wall area.</description>
      <type>Double</type>
      <units>FB/LR</units>
      <required>true</required>
      <model_dependent>false</model_dependent>
      <default_value>2</default_value>
    </argument>
    <argument>
      <name>geometry_corridor_position</name>
      <display_name>Geometry: Corridor Position</display_name>
      <description>The position of the corridor. Only applies to single-family attached and apartment unit units. Exterior corridors are shaded, but not enclosed. Interior corridors are enclosed and conditioned.</description>
      <type>Choice</type>
      <required>true</required>
      <model_dependent>false</model_dependent>
      <default_value>Double-Loaded Interior</default_value>
      <choices>
        <choice>
          <value>Double-Loaded Interior</value>
          <display_name>Double-Loaded Interior</display_name>
        </choice>
        <choice>
          <value>Single Exterior (Front)</value>
          <display_name>Single Exterior (Front)</display_name>
        </choice>
        <choice>
          <value>Double Exterior</value>
          <display_name>Double Exterior</display_name>
        </choice>
        <choice>
          <value>None</value>
          <display_name>None</display_name>
        </choice>
      </choices>
    </argument>
    <argument>
      <name>geometry_corridor_width</name>
      <display_name>Geometry: Corridor Width</display_name>
      <description>The width of the corridor. Only applies to apartment unit units.</description>
      <type>Double</type>
      <units>ft</units>
      <required>true</required>
      <model_dependent>false</model_dependent>
      <default_value>10</default_value>
    </argument>
    <argument>
      <name>geometry_inset_width</name>
      <display_name>Geometry: Inset Width</display_name>
      <description>The width of the inset. Only applies to apartment unit units.</description>
      <type>Double</type>
      <units>ft</units>
      <required>true</required>
      <model_dependent>false</model_dependent>
      <default_value>0</default_value>
    </argument>
    <argument>
      <name>geometry_inset_depth</name>
      <display_name>Geometry: Inset Depth</display_name>
      <description>The depth of the inset. Only applies to apartment unit units.</description>
      <type>Double</type>
      <units>ft</units>
      <required>true</required>
      <model_dependent>false</model_dependent>
      <default_value>0</default_value>
    </argument>
    <argument>
      <name>geometry_inset_position</name>
      <display_name>Geometry: Inset Position</display_name>
      <description>The position of the inset. Only applies to apartment unit units.</description>
      <type>Choice</type>
      <required>true</required>
      <model_dependent>false</model_dependent>
      <default_value>Right</default_value>
      <choices>
        <choice>
          <value>Right</value>
          <display_name>Right</display_name>
        </choice>
        <choice>
          <value>Left</value>
          <display_name>Left</display_name>
        </choice>
      </choices>
    </argument>
    <argument>
      <name>geometry_balcony_depth</name>
      <display_name>Geometry: Balcony Depth</display_name>
      <description>The depth of the balcony. Only applies to apartment unit units.</description>
      <type>Double</type>
      <units>ft</units>
      <required>true</required>
      <model_dependent>false</model_dependent>
      <default_value>0</default_value>
    </argument>
    <argument>
      <name>geometry_garage_width</name>
      <display_name>Geometry: Garage Width</display_name>
      <description>The width of the garage. Enter zero for no garage. Only applies to single-family detached units.</description>
      <type>Double</type>
      <units>ft</units>
      <required>true</required>
      <model_dependent>false</model_dependent>
      <default_value>0</default_value>
    </argument>
    <argument>
      <name>geometry_garage_depth</name>
      <display_name>Geometry: Garage Depth</display_name>
      <description>The depth of the garage. Only applies to single-family detached units.</description>
      <type>Double</type>
      <units>ft</units>
      <required>true</required>
      <model_dependent>false</model_dependent>
      <default_value>20</default_value>
    </argument>
    <argument>
      <name>geometry_garage_protrusion</name>
      <display_name>Geometry: Garage Protrusion</display_name>
      <description>The fraction of the garage that is protruding from the living space. Only applies to single-family detached units.</description>
      <type>Double</type>
      <units>frac</units>
      <required>true</required>
      <model_dependent>false</model_dependent>
      <default_value>0</default_value>
    </argument>
    <argument>
      <name>geometry_garage_position</name>
      <display_name>Geometry: Garage Position</display_name>
      <description>The position of the garage. Only applies to single-family detached units.</description>
      <type>Choice</type>
      <required>true</required>
      <model_dependent>false</model_dependent>
      <default_value>Right</default_value>
      <choices>
        <choice>
          <value>Right</value>
          <display_name>Right</display_name>
        </choice>
        <choice>
          <value>Left</value>
          <display_name>Left</display_name>
        </choice>
      </choices>
    </argument>
    <argument>
      <name>geometry_foundation_type</name>
      <display_name>Geometry: Foundation Type</display_name>
      <description>The foundation type of the building.</description>
      <type>Choice</type>
      <required>true</required>
      <model_dependent>false</model_dependent>
      <default_value>SlabOnGrade</default_value>
      <choices>
        <choice>
          <value>SlabOnGrade</value>
          <display_name>SlabOnGrade</display_name>
        </choice>
        <choice>
          <value>VentedCrawlspace</value>
          <display_name>VentedCrawlspace</display_name>
        </choice>
        <choice>
          <value>UnventedCrawlspace</value>
          <display_name>UnventedCrawlspace</display_name>
        </choice>
        <choice>
          <value>UnconditionedBasement</value>
          <display_name>UnconditionedBasement</display_name>
        </choice>
        <choice>
          <value>ConditionedBasement</value>
          <display_name>ConditionedBasement</display_name>
        </choice>
        <choice>
          <value>Ambient</value>
          <display_name>Ambient</display_name>
        </choice>
      </choices>
    </argument>
    <argument>
      <name>geometry_foundation_height</name>
      <display_name>Geometry: Foundation Height</display_name>
      <description>The height of the foundation (e.g., 3ft for crawlspace, 8ft for basement). Only applies to basements/crawlspaces.</description>
      <type>Double</type>
      <units>ft</units>
      <required>true</required>
      <model_dependent>false</model_dependent>
      <default_value>0</default_value>
    </argument>
    <argument>
      <name>geometry_foundation_height_above_grade</name>
      <display_name>Geometry: Foundation Height Above Grade</display_name>
      <description>The depth above grade of the foundation wall. Only applies to basements/crawlspaces.</description>
      <type>Double</type>
      <units>ft</units>
      <required>true</required>
      <model_dependent>false</model_dependent>
      <default_value>0</default_value>
    </argument>
    <argument>
      <name>geometry_rim_joist_height</name>
      <display_name>Geometry: Rim Joist Height</display_name>
      <description>The height of the rim joists. Only applies to basements/crawlspaces.</description>
      <type>Double</type>
      <units>in</units>
      <required>false</required>
      <model_dependent>false</model_dependent>
    </argument>
    <argument>
      <name>geometry_roof_type</name>
      <display_name>Geometry: Roof Type</display_name>
      <description>The roof type of the building. Assumed flat for apartment unit units.</description>
      <type>Choice</type>
      <required>true</required>
      <model_dependent>false</model_dependent>
      <default_value>gable</default_value>
      <choices>
        <choice>
          <value>gable</value>
          <display_name>gable</display_name>
        </choice>
        <choice>
          <value>hip</value>
          <display_name>hip</display_name>
        </choice>
        <choice>
          <value>flat</value>
          <display_name>flat</display_name>
        </choice>
      </choices>
    </argument>
    <argument>
      <name>geometry_roof_pitch</name>
      <display_name>Geometry: Roof Pitch</display_name>
      <description>The roof pitch of the attic. Ignored if the building has a flat roof.</description>
      <type>Choice</type>
      <required>true</required>
      <model_dependent>false</model_dependent>
      <default_value>6:12</default_value>
      <choices>
        <choice>
          <value>1:12</value>
          <display_name>1:12</display_name>
        </choice>
        <choice>
          <value>2:12</value>
          <display_name>2:12</display_name>
        </choice>
        <choice>
          <value>3:12</value>
          <display_name>3:12</display_name>
        </choice>
        <choice>
          <value>4:12</value>
          <display_name>4:12</display_name>
        </choice>
        <choice>
          <value>5:12</value>
          <display_name>5:12</display_name>
        </choice>
        <choice>
          <value>6:12</value>
          <display_name>6:12</display_name>
        </choice>
        <choice>
          <value>7:12</value>
          <display_name>7:12</display_name>
        </choice>
        <choice>
          <value>8:12</value>
          <display_name>8:12</display_name>
        </choice>
        <choice>
          <value>9:12</value>
          <display_name>9:12</display_name>
        </choice>
        <choice>
          <value>10:12</value>
          <display_name>10:12</display_name>
        </choice>
        <choice>
          <value>11:12</value>
          <display_name>11:12</display_name>
        </choice>
        <choice>
          <value>12:12</value>
          <display_name>12:12</display_name>
        </choice>
      </choices>
    </argument>
    <argument>
      <name>geometry_attic_type</name>
      <display_name>Geometry: Attic Type</display_name>
      <description>The attic type of the building. Ignored if the building has a flat roof.</description>
      <type>Choice</type>
      <required>true</required>
      <model_dependent>false</model_dependent>
      <default_value>VentedAttic</default_value>
      <choices>
        <choice>
          <value>VentedAttic</value>
          <display_name>VentedAttic</display_name>
        </choice>
        <choice>
          <value>UnventedAttic</value>
          <display_name>UnventedAttic</display_name>
        </choice>
        <choice>
          <value>ConditionedAttic</value>
          <display_name>ConditionedAttic</display_name>
        </choice>
      </choices>
    </argument>
    <argument>
      <name>geometry_eaves_depth</name>
      <display_name>Geometry: Eaves Depth</display_name>
      <description>The eaves depth of the roof.</description>
      <type>Double</type>
      <units>ft</units>
      <required>true</required>
      <model_dependent>false</model_dependent>
      <default_value>2</default_value>
    </argument>
    <argument>
      <name>geometry_num_bedrooms</name>
      <display_name>Geometry: Number of Bedrooms</display_name>
      <description>Specify the number of bedrooms. Used to determine the energy usage of appliances and plug loads, hot water usage, etc.</description>
      <type>Integer</type>
      <units>#</units>
      <required>true</required>
      <model_dependent>false</model_dependent>
      <default_value>3</default_value>
    </argument>
    <argument>
      <name>geometry_num_bathrooms</name>
      <display_name>Geometry: Number of Bathrooms</display_name>
      <description>Specify the number of bathrooms.</description>
      <type>String</type>
      <units>#</units>
      <required>true</required>
      <model_dependent>false</model_dependent>
      <default_value>auto</default_value>
    </argument>
    <argument>
      <name>geometry_num_occupants</name>
      <display_name>Geometry: Number of Occupants</display_name>
      <description>Specify the number of occupants. A value of 'auto' will calculate the average number of occupants from the number of bedrooms. Used to specify the internal gains from people only.</description>
      <type>String</type>
      <units>#</units>
      <required>true</required>
      <model_dependent>false</model_dependent>
      <default_value>auto</default_value>
    </argument>
    <argument>
      <name>geometry_has_flue_or_chimney</name>
      <display_name>Geometry: Has Flue or Chimney</display_name>
      <description>Whether there is a flue or chimney.</description>
      <type>String</type>
      <required>true</required>
      <model_dependent>false</model_dependent>
      <default_value>auto</default_value>
    </argument>
    <argument>
      <name>geometry_level</name>
      <display_name>Geometry: Level</display_name>
      <description>The level of the apartment unit unit.</description>
      <type>Choice</type>
      <required>false</required>
      <model_dependent>false</model_dependent>
      <choices>
        <choice>
          <value>Bottom</value>
          <display_name>Bottom</display_name>
        </choice>
        <choice>
          <value>Middle</value>
          <display_name>Middle</display_name>
        </choice>
        <choice>
          <value>Top</value>
          <display_name>Top</display_name>
        </choice>
      </choices>
    </argument>
    <argument>
      <name>geometry_horizontal_location</name>
      <display_name>Geometry: Horizontal Location</display_name>
      <description>The horizontal location of the single-family attached or apartment unit unit when viewing the front of the building.</description>
      <type>Choice</type>
      <required>false</required>
      <model_dependent>false</model_dependent>
      <choices>
        <choice>
          <value>None</value>
          <display_name>None</display_name>
        </choice>
        <choice>
          <value>Left</value>
          <display_name>Left</display_name>
        </choice>
        <choice>
          <value>Middle</value>
          <display_name>Middle</display_name>
        </choice>
        <choice>
          <value>Right</value>
          <display_name>Right</display_name>
        </choice>
      </choices>
    </argument>
    <argument>
      <name>geometry_building_num_units</name>
      <display_name>Geometry: Building Number of Units</display_name>
      <description>The number of units in the building. This is required for single-family attached and apartment unit units.</description>
      <type>Integer</type>
      <units>#</units>
      <required>false</required>
      <model_dependent>false</model_dependent>
    </argument>
    <argument>
      <name>geometry_building_num_bedrooms</name>
      <display_name>Geometry: Building Number of Bedrooms</display_name>
      <description>The number of bedrooms in the building. This is required for single-family attached and apartment unit units with shared PV systems.</description>
      <type>Integer</type>
      <units>#</units>
      <required>false</required>
      <model_dependent>false</model_dependent>
    </argument>
    <argument>
      <name>floor_over_foundation_assembly_r</name>
      <display_name>Floor: Over Foundation Assembly R-value</display_name>
      <description>Assembly R-value for the floor over the foundation. Ignored if the building has a slab-on-grade foundation.</description>
      <type>Double</type>
      <units>h-ft^2-R/Btu</units>
      <required>true</required>
      <model_dependent>false</model_dependent>
      <default_value>30</default_value>
    </argument>
    <argument>
      <name>floor_over_garage_assembly_r</name>
      <display_name>Floor: Over Garage Assembly R-value</display_name>
      <description>Assembly R-value for the floor over the garage. Ignored unless the building has a garage under conditioned space.</description>
      <type>Double</type>
      <units>h-ft^2-R/Btu</units>
      <required>true</required>
      <model_dependent>false</model_dependent>
      <default_value>30</default_value>
    </argument>
    <argument>
      <name>foundation_wall_insulation_r</name>
      <display_name>Foundation: Wall Insulation Nominal R-value</display_name>
      <description>Nominal R-value for the foundation wall insulation. Only applies to basements/crawlspaces.</description>
      <type>Double</type>
      <units>h-ft^2-R/Btu</units>
      <required>true</required>
      <model_dependent>false</model_dependent>
      <default_value>0</default_value>
    </argument>
    <argument>
      <name>foundation_wall_insulation_distance_to_top</name>
      <display_name>Foundation: Wall Insulation Distance To Top</display_name>
      <description>The distance from the top of the foundation wall to the top of the foundation wall insulation. Only applies to basements/crawlspaces.</description>
      <type>String</type>
      <units>ft</units>
      <required>true</required>
      <model_dependent>false</model_dependent>
      <default_value>auto</default_value>
    </argument>
    <argument>
      <name>foundation_wall_insulation_distance_to_bottom</name>
      <display_name>Foundation: Wall Insulation Distance To Bottom</display_name>
      <description>The distance from the top of the foundation wall to the bottom of the foundation wall insulation. Only applies to basements/crawlspaces. A value of 'auto' will use the same height as the foundation.</description>
      <type>String</type>
      <units>ft</units>
      <required>true</required>
      <model_dependent>false</model_dependent>
      <default_value>auto</default_value>
    </argument>
    <argument>
      <name>foundation_wall_assembly_r</name>
      <display_name>Foundation: Wall Assembly R-value</display_name>
      <description>Assembly R-value for the foundation walls. Only applies to basements/crawlspaces. If provided, overrides the previous foundation wall insulation inputs.</description>
      <type>Double</type>
      <units>h-ft^2-R/Btu</units>
      <required>false</required>
      <model_dependent>false</model_dependent>
    </argument>
    <argument>
      <name>foundation_wall_thickness</name>
      <display_name>Foundation: Wall Thickness</display_name>
      <description>The thickness of the foundation wall.</description>
      <type>String</type>
      <required>true</required>
      <model_dependent>false</model_dependent>
      <default_value>auto</default_value>
    </argument>
    <argument>
      <name>rim_joist_assembly_r</name>
      <display_name>Rim Joist: Assembly R-value</display_name>
      <description>Assembly R-value for the rim joists. Only applies to basements/crawlspaces.</description>
      <type>Double</type>
      <units>h-ft^2-R/Btu</units>
      <required>false</required>
      <model_dependent>false</model_dependent>
    </argument>
    <argument>
      <name>slab_perimeter_insulation_r</name>
      <display_name>Slab: Perimeter Insulation Nominal R-value</display_name>
      <description>Nominal R-value of the vertical slab perimeter insulation. Applies to slab-on-grade foundations and basement/crawlspace floors.</description>
      <type>Double</type>
      <units>h-ft^2-R/Btu</units>
      <required>true</required>
      <model_dependent>false</model_dependent>
      <default_value>0</default_value>
    </argument>
    <argument>
      <name>slab_perimeter_depth</name>
      <display_name>Slab: Perimeter Insulation Depth</display_name>
      <description>Depth from grade to bottom of vertical slab perimeter insulation. Applies to slab-on-grade foundations and basement/crawlspace floors.</description>
      <type>Double</type>
      <units>ft</units>
      <required>true</required>
      <model_dependent>false</model_dependent>
      <default_value>0</default_value>
    </argument>
    <argument>
      <name>slab_under_insulation_r</name>
      <display_name>Slab: Under Slab Insulation Nominal R-value</display_name>
      <description>Nominal R-value of the horizontal under slab insulation. Applies to slab-on-grade foundations and basement/crawlspace floors.</description>
      <type>Double</type>
      <units>h-ft^2-R/Btu</units>
      <required>true</required>
      <model_dependent>false</model_dependent>
      <default_value>0</default_value>
    </argument>
    <argument>
      <name>slab_under_width</name>
      <display_name>Slab: Under Slab Insulation Width</display_name>
      <description>Width from slab edge inward of horizontal under-slab insulation. Enter 999 to specify that the under slab insulation spans the entire slab. Applies to slab-on-grade foundations and basement/crawlspace floors.</description>
      <type>Double</type>
      <units>ft</units>
      <required>true</required>
      <model_dependent>false</model_dependent>
      <default_value>0</default_value>
    </argument>
    <argument>
      <name>slab_thickness</name>
      <display_name>Slab: Thickness</display_name>
      <description>The thickness of the slab.</description>
      <type>String</type>
      <required>true</required>
      <model_dependent>false</model_dependent>
      <default_value>auto</default_value>
    </argument>
    <argument>
      <name>slab_carpet_fraction</name>
      <display_name>Slab: Carpet Fraction</display_name>
      <description>Fraction of the slab floor area that is carpeted.</description>
      <type>String</type>
      <units>Frac</units>
      <required>true</required>
      <model_dependent>false</model_dependent>
      <default_value>auto</default_value>
    </argument>
    <argument>
      <name>slab_carpet_r</name>
      <display_name>Slab: Carpet R-value</display_name>
      <description>R-value of the slab carpet.</description>
      <type>String</type>
      <units>h-ft^2-R/Btu</units>
      <required>true</required>
      <model_dependent>false</model_dependent>
      <default_value>auto</default_value>
    </argument>
    <argument>
      <name>ceiling_assembly_r</name>
      <display_name>Ceiling: Assembly R-value</display_name>
      <description>Assembly R-value for the ceiling (attic floor).</description>
      <type>Double</type>
      <units>h-ft^2-R/Btu</units>
      <required>true</required>
      <model_dependent>false</model_dependent>
      <default_value>30</default_value>
    </argument>
    <argument>
      <name>roof_material_type</name>
      <display_name>Roof: Material Type</display_name>
      <description>The material type of the roof.</description>
      <type>Choice</type>
      <required>false</required>
      <model_dependent>false</model_dependent>
      <choices>
        <choice>
          <value>asphalt or fiberglass shingles</value>
          <display_name>asphalt or fiberglass shingles</display_name>
        </choice>
        <choice>
          <value>concrete</value>
          <display_name>concrete</display_name>
        </choice>
        <choice>
          <value>cool roof</value>
          <display_name>cool roof</display_name>
        </choice>
        <choice>
          <value>slate or tile shingles</value>
          <display_name>slate or tile shingles</display_name>
        </choice>
        <choice>
          <value>expanded polystyrene sheathing</value>
          <display_name>expanded polystyrene sheathing</display_name>
        </choice>
        <choice>
          <value>metal surfacing</value>
          <display_name>metal surfacing</display_name>
        </choice>
        <choice>
          <value>plastic/rubber/synthetic sheeting</value>
          <display_name>plastic/rubber/synthetic sheeting</display_name>
        </choice>
        <choice>
          <value>shingles</value>
          <display_name>shingles</display_name>
        </choice>
        <choice>
          <value>wood shingles or shakes</value>
          <display_name>wood shingles or shakes</display_name>
        </choice>
      </choices>
    </argument>
    <argument>
      <name>roof_color</name>
      <display_name>Roof: Color</display_name>
      <description>The color of the roof.</description>
      <type>Choice</type>
      <required>true</required>
      <model_dependent>false</model_dependent>
      <default_value>medium</default_value>
      <choices>
        <choice>
          <value>dark</value>
          <display_name>dark</display_name>
        </choice>
        <choice>
          <value>light</value>
          <display_name>light</display_name>
        </choice>
        <choice>
          <value>medium</value>
          <display_name>medium</display_name>
        </choice>
        <choice>
          <value>medium dark</value>
          <display_name>medium dark</display_name>
        </choice>
        <choice>
          <value>reflective</value>
          <display_name>reflective</display_name>
        </choice>
      </choices>
    </argument>
    <argument>
      <name>roof_assembly_r</name>
      <display_name>Roof: Assembly R-value</display_name>
      <description>Assembly R-value of the roof.</description>
      <type>Double</type>
      <units>h-ft^2-R/Btu</units>
      <required>true</required>
      <model_dependent>false</model_dependent>
      <default_value>2.3</default_value>
    </argument>
    <argument>
      <name>roof_radiant_barrier</name>
      <display_name>Roof: Has Radiant Barrier</display_name>
      <description>Specifies whether the attic has a radiant barrier.</description>
      <type>Boolean</type>
      <required>true</required>
      <model_dependent>false</model_dependent>
      <default_value>false</default_value>
      <choices>
        <choice>
          <value>true</value>
          <display_name>true</display_name>
        </choice>
        <choice>
          <value>false</value>
          <display_name>false</display_name>
        </choice>
      </choices>
    </argument>
    <argument>
      <name>roof_radiant_barrier_grade</name>
      <display_name>Roof: Radiant Barrier Grade</display_name>
      <description>The grade of the radiant barrier, if it exists.</description>
      <type>Choice</type>
      <required>true</required>
      <model_dependent>false</model_dependent>
      <default_value>1</default_value>
      <choices>
        <choice>
          <value>1</value>
          <display_name>1</display_name>
        </choice>
        <choice>
          <value>2</value>
          <display_name>2</display_name>
        </choice>
        <choice>
          <value>3</value>
          <display_name>3</display_name>
        </choice>
      </choices>
    </argument>
    <argument>
      <name>neighbor_front_distance</name>
      <display_name>Neighbor: Front Distance</display_name>
      <description>The minimum distance between the simulated unit and the neighboring building to the front (not including eaves). A value of zero indicates no neighbors.</description>
      <type>Double</type>
      <units>ft</units>
      <required>true</required>
      <model_dependent>false</model_dependent>
      <default_value>0</default_value>
    </argument>
    <argument>
      <name>neighbor_back_distance</name>
      <display_name>Neighbor: Back Distance</display_name>
      <description>The minimum distance between the simulated unit and the neighboring building to the back (not including eaves). A value of zero indicates no neighbors.</description>
      <type>Double</type>
      <units>ft</units>
      <required>true</required>
      <model_dependent>false</model_dependent>
      <default_value>0</default_value>
    </argument>
    <argument>
      <name>neighbor_left_distance</name>
      <display_name>Neighbor: Left Distance</display_name>
      <description>The minimum distance between the simulated unit and the neighboring building to the left (not including eaves). A value of zero indicates no neighbors.</description>
      <type>Double</type>
      <units>ft</units>
      <required>true</required>
      <model_dependent>false</model_dependent>
      <default_value>10</default_value>
    </argument>
    <argument>
      <name>neighbor_right_distance</name>
      <display_name>Neighbor: Right Distance</display_name>
      <description>The minimum distance between the simulated unit and the neighboring building to the right (not including eaves). A value of zero indicates no neighbors.</description>
      <type>Double</type>
      <units>ft</units>
      <required>true</required>
      <model_dependent>false</model_dependent>
      <default_value>10</default_value>
    </argument>
    <argument>
      <name>neighbor_front_height</name>
      <display_name>Neighbor: Front Height</display_name>
      <description>The height of the neighboring building to the front. A value of 'auto' will use the same height as this building.</description>
      <type>String</type>
      <units>ft</units>
      <required>true</required>
      <model_dependent>false</model_dependent>
      <default_value>auto</default_value>
    </argument>
    <argument>
      <name>neighbor_back_height</name>
      <display_name>Neighbor: Back Height</display_name>
      <description>The height of the neighboring building to the back. A value of 'auto' will use the same height as this building.</description>
      <type>String</type>
      <units>ft</units>
      <required>true</required>
      <model_dependent>false</model_dependent>
      <default_value>auto</default_value>
    </argument>
    <argument>
      <name>neighbor_left_height</name>
      <display_name>Neighbor: Left Height</display_name>
      <description>The height of the neighboring building to the left. A value of 'auto' will use the same height as this building.</description>
      <type>String</type>
      <units>ft</units>
      <required>true</required>
      <model_dependent>false</model_dependent>
      <default_value>auto</default_value>
    </argument>
    <argument>
      <name>neighbor_right_height</name>
      <display_name>Neighbor: Right Height</display_name>
      <description>The height of the neighboring building to the right. A value of 'auto' will use the same height as this building.</description>
      <type>String</type>
      <units>ft</units>
      <required>true</required>
      <model_dependent>false</model_dependent>
      <default_value>auto</default_value>
    </argument>
    <argument>
      <name>wall_type</name>
      <display_name>Walls: Type</display_name>
      <description>The type of exterior walls.</description>
      <type>Choice</type>
      <required>true</required>
      <model_dependent>false</model_dependent>
      <default_value>WoodStud</default_value>
      <choices>
        <choice>
          <value>WoodStud</value>
          <display_name>WoodStud</display_name>
        </choice>
        <choice>
          <value>ConcreteMasonryUnit</value>
          <display_name>ConcreteMasonryUnit</display_name>
        </choice>
        <choice>
          <value>DoubleWoodStud</value>
          <display_name>DoubleWoodStud</display_name>
        </choice>
        <choice>
          <value>InsulatedConcreteForms</value>
          <display_name>InsulatedConcreteForms</display_name>
        </choice>
        <choice>
          <value>LogWall</value>
          <display_name>LogWall</display_name>
        </choice>
        <choice>
          <value>StructurallyInsulatedPanel</value>
          <display_name>StructurallyInsulatedPanel</display_name>
        </choice>
        <choice>
          <value>SolidConcrete</value>
          <display_name>SolidConcrete</display_name>
        </choice>
        <choice>
          <value>SteelFrame</value>
          <display_name>SteelFrame</display_name>
        </choice>
        <choice>
          <value>Stone</value>
          <display_name>Stone</display_name>
        </choice>
        <choice>
          <value>StrawBale</value>
          <display_name>StrawBale</display_name>
        </choice>
        <choice>
          <value>StructuralBrick</value>
          <display_name>StructuralBrick</display_name>
        </choice>
      </choices>
    </argument>
    <argument>
      <name>wall_siding_type</name>
      <display_name>Wall: Siding Type</display_name>
      <description>The siding type of the exterior walls. Also applies to rim joists.</description>
      <type>Choice</type>
      <required>false</required>
      <model_dependent>false</model_dependent>
      <choices>
        <choice>
          <value>aluminum siding</value>
          <display_name>aluminum siding</display_name>
        </choice>
        <choice>
          <value>asbestos siding</value>
          <display_name>asbestos siding</display_name>
        </choice>
        <choice>
          <value>brick veneer</value>
          <display_name>brick veneer</display_name>
        </choice>
        <choice>
          <value>composite shingle siding</value>
          <display_name>composite shingle siding</display_name>
        </choice>
        <choice>
          <value>fiber cement siding</value>
          <display_name>fiber cement siding</display_name>
        </choice>
        <choice>
          <value>masonite siding</value>
          <display_name>masonite siding</display_name>
        </choice>
        <choice>
          <value>none</value>
          <display_name>none</display_name>
        </choice>
        <choice>
          <value>stucco</value>
          <display_name>stucco</display_name>
        </choice>
        <choice>
          <value>synthetic stucco</value>
          <display_name>synthetic stucco</display_name>
        </choice>
        <choice>
          <value>vinyl siding</value>
          <display_name>vinyl siding</display_name>
        </choice>
        <choice>
          <value>wood siding</value>
          <display_name>wood siding</display_name>
        </choice>
      </choices>
    </argument>
    <argument>
      <name>wall_color</name>
      <display_name>Wall: Color</display_name>
      <description>The color of the exterior walls. Also applies to rim joists.</description>
      <type>Choice</type>
      <required>true</required>
      <model_dependent>false</model_dependent>
      <default_value>medium</default_value>
      <choices>
        <choice>
          <value>dark</value>
          <display_name>dark</display_name>
        </choice>
        <choice>
          <value>light</value>
          <display_name>light</display_name>
        </choice>
        <choice>
          <value>medium</value>
          <display_name>medium</display_name>
        </choice>
        <choice>
          <value>medium dark</value>
          <display_name>medium dark</display_name>
        </choice>
        <choice>
          <value>reflective</value>
          <display_name>reflective</display_name>
        </choice>
      </choices>
    </argument>
    <argument>
      <name>wall_assembly_r</name>
      <display_name>Walls: Assembly R-value</display_name>
      <description>Assembly R-value of the exterior walls.</description>
      <type>Double</type>
      <units>h-ft^2-R/Btu</units>
      <required>true</required>
      <model_dependent>false</model_dependent>
      <default_value>13</default_value>
    </argument>
    <argument>
      <name>window_front_wwr</name>
      <display_name>Windows: Front Window-to-Wall Ratio</display_name>
      <description>The ratio of window area to wall area for the unit's front facade. Enter 0 if specifying Front Window Area instead.</description>
      <type>Double</type>
      <required>true</required>
      <model_dependent>false</model_dependent>
      <default_value>0.18</default_value>
    </argument>
    <argument>
      <name>window_back_wwr</name>
      <display_name>Windows: Back Window-to-Wall Ratio</display_name>
      <description>The ratio of window area to wall area for the unit's back facade. Enter 0 if specifying Back Window Area instead.</description>
      <type>Double</type>
      <required>true</required>
      <model_dependent>false</model_dependent>
      <default_value>0.18</default_value>
    </argument>
    <argument>
      <name>window_left_wwr</name>
      <display_name>Windows: Left Window-to-Wall Ratio</display_name>
      <description>The ratio of window area to wall area for the unit's left facade (when viewed from the front). Enter 0 if specifying Left Window Area instead.</description>
      <type>Double</type>
      <required>true</required>
      <model_dependent>false</model_dependent>
      <default_value>0.18</default_value>
    </argument>
    <argument>
      <name>window_right_wwr</name>
      <display_name>Windows: Right Window-to-Wall Ratio</display_name>
      <description>The ratio of window area to wall area for the unit's right facade (when viewed from the front). Enter 0 if specifying Right Window Area instead.</description>
      <type>Double</type>
      <required>true</required>
      <model_dependent>false</model_dependent>
      <default_value>0.18</default_value>
    </argument>
    <argument>
      <name>window_area_front</name>
      <display_name>Windows: Front Window Area</display_name>
      <description>The amount of window area on the unit's front facade. Enter 0 if specifying Front Window-to-Wall Ratio instead.</description>
      <type>Double</type>
      <required>true</required>
      <model_dependent>false</model_dependent>
      <default_value>0</default_value>
    </argument>
    <argument>
      <name>window_area_back</name>
      <display_name>Windows: Back Window Area</display_name>
      <description>The amount of window area on the unit's back facade. Enter 0 if specifying Back Window-to-Wall Ratio instead.</description>
      <type>Double</type>
      <required>true</required>
      <model_dependent>false</model_dependent>
      <default_value>0</default_value>
    </argument>
    <argument>
      <name>window_area_left</name>
      <display_name>Windows: Left Window Area</display_name>
      <description>The amount of window area on the unit's left facade (when viewed from the front). Enter 0 if specifying Left Window-to-Wall Ratio instead.</description>
      <type>Double</type>
      <required>true</required>
      <model_dependent>false</model_dependent>
      <default_value>0</default_value>
    </argument>
    <argument>
      <name>window_area_right</name>
      <display_name>Windows: Right Window Area</display_name>
      <description>The amount of window area on the unit's right facade (when viewed from the front). Enter 0 if specifying Right Window-to-Wall Ratio instead.</description>
      <type>Double</type>
      <required>true</required>
      <model_dependent>false</model_dependent>
      <default_value>0</default_value>
    </argument>
    <argument>
      <name>window_aspect_ratio</name>
      <display_name>Windows: Aspect Ratio</display_name>
      <description>Ratio of window height to width.</description>
      <type>Double</type>
      <required>true</required>
      <model_dependent>false</model_dependent>
      <default_value>1.333</default_value>
    </argument>
    <argument>
      <name>window_fraction_operable</name>
      <display_name>Windows: Fraction Operable</display_name>
      <description>Fraction of windows that are operable.</description>
      <type>Double</type>
      <required>false</required>
      <model_dependent>false</model_dependent>
    </argument>
    <argument>
      <name>window_ufactor</name>
      <display_name>Windows: U-Factor</display_name>
      <description>The heat transfer coefficient of the windows.</description>
      <type>Double</type>
      <units>Btu/hr-ft^2-R</units>
      <required>true</required>
      <model_dependent>false</model_dependent>
      <default_value>0.37</default_value>
    </argument>
    <argument>
      <name>window_shgc</name>
      <display_name>Windows: SHGC</display_name>
      <description>The ratio of solar heat gain through a glazing system compared to that of an unobstructed opening, for windows.</description>
      <type>Double</type>
      <required>true</required>
      <model_dependent>false</model_dependent>
      <default_value>0.3</default_value>
    </argument>
    <argument>
      <name>window_interior_shading_winter</name>
      <display_name>Windows: Winter Interior Shading</display_name>
      <description>Interior shading multiplier for the heating season. 1.0 indicates no reduction in solar gain, 0.85 indicates 15% reduction, etc.</description>
      <type>Double</type>
      <required>false</required>
      <model_dependent>false</model_dependent>
    </argument>
    <argument>
      <name>window_interior_shading_summer</name>
      <display_name>Windows: Summer Interior Shading</display_name>
      <description>Interior shading multiplier for the cooling season. 1.0 indicates no reduction in solar gain, 0.85 indicates 15% reduction, etc.</description>
      <type>Double</type>
      <required>false</required>
      <model_dependent>false</model_dependent>
    </argument>
    <argument>
      <name>window_exterior_shading_winter</name>
      <display_name>Windows: Winter Exterior Shading</display_name>
      <description>Exterior shading multiplier for the heating season. 1.0 indicates no reduction in solar gain, 0.85 indicates 15% reduction, etc.</description>
      <type>Double</type>
      <required>false</required>
      <model_dependent>false</model_dependent>
    </argument>
    <argument>
      <name>window_exterior_shading_summer</name>
      <display_name>Windows: Summer Exterior Shading</display_name>
      <description>Exterior shading multiplier for the cooling season. 1.0 indicates no reduction in solar gain, 0.85 indicates 15% reduction, etc.</description>
      <type>Double</type>
      <required>false</required>
      <model_dependent>false</model_dependent>
    </argument>
    <argument>
      <name>overhangs_front_depth</name>
      <display_name>Overhangs: Front Facade Depth</display_name>
      <description>Specifies the depth of overhangs for windows on the front facade.</description>
      <type>Double</type>
      <required>true</required>
      <model_dependent>false</model_dependent>
      <default_value>0</default_value>
    </argument>
    <argument>
      <name>overhangs_front_distance_to_top_of_window</name>
      <display_name>Overhangs: Front Facade Distance to Top of Window</display_name>
      <description>Specifies the distance to the top of window of overhangs for windows on the front facade.</description>
      <type>Double</type>
      <required>true</required>
      <model_dependent>false</model_dependent>
      <default_value>0</default_value>
    </argument>
    <argument>
      <name>overhangs_back_depth</name>
      <display_name>Overhangs: Back Facade Depth</display_name>
      <description>Specifies the depth of overhangs for windows on the back facade.</description>
      <type>Double</type>
      <required>true</required>
      <model_dependent>false</model_dependent>
      <default_value>0</default_value>
    </argument>
    <argument>
      <name>overhangs_back_distance_to_top_of_window</name>
      <display_name>Overhangs: Back Facade Distance to Top of Window</display_name>
      <description>Specifies the distance to the top of window of overhangs for windows on the back facade.</description>
      <type>Double</type>
      <required>true</required>
      <model_dependent>false</model_dependent>
      <default_value>0</default_value>
    </argument>
    <argument>
      <name>overhangs_left_depth</name>
      <display_name>Overhangs: Left Facade Depth</display_name>
      <description>Specifies the depth of overhangs for windows on the left facade.</description>
      <type>Double</type>
      <required>true</required>
      <model_dependent>false</model_dependent>
      <default_value>0</default_value>
    </argument>
    <argument>
      <name>overhangs_left_distance_to_top_of_window</name>
      <display_name>Overhangs: Left Facade Distance to Top of Window</display_name>
      <description>Specifies the distance to the top of window of overhangs for windows on the left facade.</description>
      <type>Double</type>
      <required>true</required>
      <model_dependent>false</model_dependent>
      <default_value>0</default_value>
    </argument>
    <argument>
      <name>overhangs_right_depth</name>
      <display_name>Overhangs: Right Facade Depth</display_name>
      <description>Specifies the depth of overhangs for windows on the right facade.</description>
      <type>Double</type>
      <required>true</required>
      <model_dependent>false</model_dependent>
      <default_value>0</default_value>
    </argument>
    <argument>
      <name>overhangs_right_distance_to_top_of_window</name>
      <display_name>Overhangs: Right Facade Distance to Top of Window</display_name>
      <description>Specifies the distance to the top of window of overhangs for windows on the right facade.</description>
      <type>Double</type>
      <required>true</required>
      <model_dependent>false</model_dependent>
      <default_value>0</default_value>
    </argument>
    <argument>
      <name>skylight_area_front</name>
      <display_name>Skylights: Front Roof Area</display_name>
      <description>The amount of skylight area on the unit's front conditioned roof facade.</description>
      <type>Double</type>
      <required>true</required>
      <model_dependent>false</model_dependent>
      <default_value>0</default_value>
    </argument>
    <argument>
      <name>skylight_area_back</name>
      <display_name>Skylights: Back Roof Area</display_name>
      <description>The amount of skylight area on the unit's back conditioned roof facade.</description>
      <type>Double</type>
      <required>true</required>
      <model_dependent>false</model_dependent>
      <default_value>0</default_value>
    </argument>
    <argument>
      <name>skylight_area_left</name>
      <display_name>Skylights: Left Roof Area</display_name>
      <description>The amount of skylight area on the unit's left conditioned roof facade (when viewed from the front).</description>
      <type>Double</type>
      <required>true</required>
      <model_dependent>false</model_dependent>
      <default_value>0</default_value>
    </argument>
    <argument>
      <name>skylight_area_right</name>
      <display_name>Skylights: Right Roof Area</display_name>
      <description>The amount of skylight area on the unit's right conditioned roof facade (when viewed from the front).</description>
      <type>Double</type>
      <required>true</required>
      <model_dependent>false</model_dependent>
      <default_value>0</default_value>
    </argument>
    <argument>
      <name>skylight_ufactor</name>
      <display_name>Skylights: U-Factor</display_name>
      <description>The heat transfer coefficient of the skylights.</description>
      <type>Double</type>
      <units>Btu/hr-ft^2-R</units>
      <required>true</required>
      <model_dependent>false</model_dependent>
      <default_value>0.33</default_value>
    </argument>
    <argument>
      <name>skylight_shgc</name>
      <display_name>Skylights: SHGC</display_name>
      <description>The ratio of solar heat gain through a glazing system compared to that of an unobstructed opening, for skylights.</description>
      <type>Double</type>
      <required>true</required>
      <model_dependent>false</model_dependent>
      <default_value>0.45</default_value>
    </argument>
    <argument>
      <name>door_area</name>
      <display_name>Doors: Area</display_name>
      <description>The area of the opaque door(s).</description>
      <type>Double</type>
      <units>ft^2</units>
      <required>true</required>
      <model_dependent>false</model_dependent>
      <default_value>20</default_value>
    </argument>
    <argument>
      <name>door_rvalue</name>
      <display_name>Doors: R-value</display_name>
      <description>R-value of the doors.</description>
      <type>Double</type>
      <units>h-ft^2-R/Btu</units>
      <required>true</required>
      <model_dependent>false</model_dependent>
      <default_value>5</default_value>
    </argument>
    <argument>
      <name>air_leakage_units</name>
      <display_name>Air Leakage: Units</display_name>
      <description>The unit of measure for the above-grade living air leakage.</description>
      <type>Choice</type>
      <required>true</required>
      <model_dependent>false</model_dependent>
      <default_value>ACH</default_value>
      <choices>
        <choice>
          <value>ACH</value>
          <display_name>ACH</display_name>
        </choice>
        <choice>
          <value>CFM</value>
          <display_name>CFM</display_name>
        </choice>
        <choice>
          <value>ACHnatural</value>
          <display_name>ACHnatural</display_name>
        </choice>
      </choices>
    </argument>
    <argument>
      <name>air_leakage_house_pressure</name>
      <display_name>Air Leakage: House Pressure</display_name>
      <description>The pressure of the house for the above-grade living air leakage when the air leakage units are ACH or CFM.</description>
      <type>Double</type>
      <units>Pa</units>
      <required>true</required>
      <model_dependent>false</model_dependent>
      <default_value>50</default_value>
    </argument>
    <argument>
      <name>air_leakage_value</name>
      <display_name>Air Leakage: Value</display_name>
      <description>Air exchange rate, in ACH or CFM at the specified house pressure.</description>
      <type>Double</type>
      <required>true</required>
      <model_dependent>false</model_dependent>
      <default_value>3</default_value>
    </argument>
    <argument>
      <name>air_leakage_shielding_of_home</name>
      <display_name>Air Leakage: Shielding of Home</display_name>
      <description>Presence of nearby buildings, trees, obstructions for infiltration model.</description>
      <type>Choice</type>
      <required>true</required>
      <model_dependent>false</model_dependent>
      <default_value>auto</default_value>
      <choices>
        <choice>
          <value>auto</value>
          <display_name>auto</display_name>
        </choice>
        <choice>
          <value>exposed</value>
          <display_name>exposed</display_name>
        </choice>
        <choice>
          <value>normal</value>
          <display_name>normal</display_name>
        </choice>
        <choice>
          <value>well-shielded</value>
          <display_name>well-shielded</display_name>
        </choice>
      </choices>
    </argument>
    <argument>
      <name>heating_system_type</name>
      <display_name>Heating System: Type</display_name>
      <description>The type of heating system. Use 'none' if there is no heating system.</description>
      <type>Choice</type>
      <required>true</required>
      <model_dependent>false</model_dependent>
      <default_value>Furnace</default_value>
      <choices>
        <choice>
          <value>none</value>
          <display_name>none</display_name>
        </choice>
        <choice>
          <value>Furnace</value>
          <display_name>Furnace</display_name>
        </choice>
        <choice>
          <value>WallFurnace</value>
          <display_name>WallFurnace</display_name>
        </choice>
        <choice>
          <value>FloorFurnace</value>
          <display_name>FloorFurnace</display_name>
        </choice>
        <choice>
          <value>Boiler</value>
          <display_name>Boiler</display_name>
        </choice>
        <choice>
          <value>ElectricResistance</value>
          <display_name>ElectricResistance</display_name>
        </choice>
        <choice>
          <value>Stove</value>
          <display_name>Stove</display_name>
        </choice>
        <choice>
          <value>PortableHeater</value>
          <display_name>PortableHeater</display_name>
        </choice>
        <choice>
          <value>Fireplace</value>
          <display_name>Fireplace</display_name>
        </choice>
        <choice>
          <value>FixedHeater</value>
          <display_name>FixedHeater</display_name>
        </choice>
        <choice>
          <value>Shared Boiler w/ Baseboard</value>
          <display_name>Shared Boiler w/ Baseboard</display_name>
        </choice>
        <choice>
          <value>Shared Boiler w/ Ductless Fan Coil</value>
          <display_name>Shared Boiler w/ Ductless Fan Coil</display_name>
        </choice>
      </choices>
    </argument>
    <argument>
      <name>heating_system_fuel</name>
      <display_name>Heating System: Fuel Type</display_name>
      <description>The fuel type of the heating system. Ignored for ElectricResistance.</description>
      <type>Choice</type>
      <required>true</required>
      <model_dependent>false</model_dependent>
      <default_value>natural gas</default_value>
      <choices>
        <choice>
          <value>electricity</value>
          <display_name>electricity</display_name>
        </choice>
        <choice>
          <value>natural gas</value>
          <display_name>natural gas</display_name>
        </choice>
        <choice>
          <value>fuel oil</value>
          <display_name>fuel oil</display_name>
        </choice>
        <choice>
          <value>propane</value>
          <display_name>propane</display_name>
        </choice>
        <choice>
          <value>wood</value>
          <display_name>wood</display_name>
        </choice>
        <choice>
          <value>wood pellets</value>
          <display_name>wood pellets</display_name>
        </choice>
        <choice>
          <value>coal</value>
          <display_name>coal</display_name>
        </choice>
      </choices>
    </argument>
    <argument>
      <name>heating_system_heating_efficiency</name>
      <display_name>Heating System: Rated AFUE or Percent</display_name>
      <description>The rated heating efficiency value of the heating system.</description>
      <type>Double</type>
      <units>Frac</units>
      <required>true</required>
      <model_dependent>false</model_dependent>
      <default_value>0.78</default_value>
    </argument>
    <argument>
      <name>heating_system_heating_capacity</name>
      <display_name>Heating System: Heating Capacity</display_name>
      <description>The output heating capacity of the heating system. If using 'auto', the autosizing algorithm will use ACCA Manual J/S to set the capacity to meet its load served.</description>
      <type>String</type>
      <units>Btu/hr</units>
      <required>true</required>
      <model_dependent>false</model_dependent>
      <default_value>auto</default_value>
    </argument>
    <argument>
      <name>heating_system_fraction_heat_load_served</name>
      <display_name>Heating System: Fraction Heat Load Served</display_name>
      <description>The heating load served by the heating system.</description>
      <type>Double</type>
      <units>Frac</units>
      <required>true</required>
      <model_dependent>false</model_dependent>
      <default_value>1</default_value>
    </argument>
    <argument>
      <name>heating_system_airflow_defect_ratio</name>
      <display_name>Heating System: Airflow Defect Ratio</display_name>
      <description>The airflow defect ratio, defined as (InstalledAirflow - DesignAirflow) / DesignAirflow, of the heating system per ANSI/RESNET/ACCA Standard 310. A value of zero means no airflow defect. Applies only to Furnace.</description>
      <type>Double</type>
      <units>Frac</units>
      <required>false</required>
      <model_dependent>false</model_dependent>
    </argument>
    <argument>
      <name>cooling_system_type</name>
      <display_name>Cooling System: Type</display_name>
      <description>The type of cooling system. Use 'none' if there is no cooling system.</description>
      <type>Choice</type>
      <required>true</required>
      <model_dependent>false</model_dependent>
      <default_value>central air conditioner</default_value>
      <choices>
        <choice>
          <value>none</value>
          <display_name>none</display_name>
        </choice>
        <choice>
          <value>central air conditioner</value>
          <display_name>central air conditioner</display_name>
        </choice>
        <choice>
          <value>room air conditioner</value>
          <display_name>room air conditioner</display_name>
        </choice>
        <choice>
          <value>evaporative cooler</value>
          <display_name>evaporative cooler</display_name>
        </choice>
        <choice>
          <value>mini-split</value>
          <display_name>mini-split</display_name>
        </choice>
      </choices>
    </argument>
    <argument>
      <name>cooling_system_cooling_efficiency_type</name>
      <display_name>Cooling System: Efficiency Type</display_name>
      <description>The efficiency type of the cooling system. System types central air conditioner and mini-split use SEER. System type room air conditioner uses EER or CEER. Ignored for system type evaporative cooler.</description>
      <type>Choice</type>
      <required>true</required>
      <model_dependent>false</model_dependent>
      <default_value>SEER</default_value>
      <choices>
        <choice>
          <value>SEER</value>
          <display_name>SEER</display_name>
        </choice>
        <choice>
          <value>EER</value>
          <display_name>EER</display_name>
        </choice>
        <choice>
          <value>CEER</value>
          <display_name>CEER</display_name>
        </choice>
      </choices>
    </argument>
    <argument>
      <name>cooling_system_cooling_efficiency</name>
      <display_name>Cooling System: Efficiency</display_name>
      <description>The rated efficiency value of the cooling system. Ignored for evaporative cooler.</description>
      <type>Double</type>
      <units>SEER or EER or CEER</units>
      <required>true</required>
      <model_dependent>false</model_dependent>
      <default_value>13</default_value>
    </argument>
    <argument>
      <name>cooling_system_cooling_compressor_type</name>
      <display_name>Cooling System: Cooling Compressor Type</display_name>
      <description>The compressor type of the cooling system. Only applies to central air conditioner.</description>
      <type>Choice</type>
      <required>false</required>
      <model_dependent>false</model_dependent>
      <choices>
        <choice>
          <value>single stage</value>
          <display_name>single stage</display_name>
        </choice>
        <choice>
          <value>two stage</value>
          <display_name>two stage</display_name>
        </choice>
        <choice>
          <value>variable speed</value>
          <display_name>variable speed</display_name>
        </choice>
      </choices>
    </argument>
    <argument>
      <name>cooling_system_cooling_sensible_heat_fraction</name>
      <display_name>Cooling System: Cooling Sensible Heat Fraction</display_name>
      <description>The sensible heat fraction of the cooling system. Ignored for evaporative cooler.</description>
      <type>Double</type>
      <units>Frac</units>
      <required>false</required>
      <model_dependent>false</model_dependent>
    </argument>
    <argument>
      <name>cooling_system_cooling_capacity</name>
      <display_name>Cooling System: Cooling Capacity</display_name>
      <description>The output cooling capacity of the cooling system. If using 'auto', the autosizing algorithm will use ACCA Manual J/S to set the capacity to meet its load served.</description>
      <type>String</type>
      <units>tons</units>
      <required>true</required>
      <model_dependent>false</model_dependent>
      <default_value>auto</default_value>
    </argument>
    <argument>
      <name>cooling_system_fraction_cool_load_served</name>
      <display_name>Cooling System: Fraction Cool Load Served</display_name>
      <description>The cooling load served by the cooling system.</description>
      <type>Double</type>
      <units>Frac</units>
      <required>true</required>
      <model_dependent>false</model_dependent>
      <default_value>1</default_value>
    </argument>
    <argument>
      <name>cooling_system_is_ducted</name>
      <display_name>Cooling System: Is Ducted</display_name>
      <description>Whether the cooling system is ducted or not. Only used for mini-split and evaporative cooler.</description>
      <type>Boolean</type>
      <required>true</required>
      <model_dependent>false</model_dependent>
      <default_value>false</default_value>
      <choices>
        <choice>
          <value>true</value>
          <display_name>true</display_name>
        </choice>
        <choice>
          <value>false</value>
          <display_name>false</display_name>
        </choice>
      </choices>
    </argument>
    <argument>
      <name>cooling_system_airflow_defect_ratio</name>
      <display_name>Cooling System: Airflow Defect Ratio</display_name>
      <description>The airflow defect ratio, defined as (InstalledAirflow - DesignAirflow) / DesignAirflow, of the cooling system per ANSI/RESNET/ACCA Standard 310. A value of zero means no airflow defect. Applies only to central air conditioner and ducted mini-split.</description>
      <type>Double</type>
      <units>Frac</units>
      <required>false</required>
      <model_dependent>false</model_dependent>
    </argument>
    <argument>
      <name>cooling_system_charge_defect_ratio</name>
      <display_name>Cooling System: Charge Defect Ratio</display_name>
      <description>The refrigerant charge defect ratio, defined as (InstalledCharge - DesignCharge) / DesignCharge, of the cooling system per ANSI/RESNET/ACCA Standard 310. A value of zero means no refrigerant charge defect. Applies only to central air conditioner and mini-split.</description>
      <type>Double</type>
      <units>Frac</units>
      <required>false</required>
      <model_dependent>false</model_dependent>
    </argument>
    <argument>
      <name>heat_pump_type</name>
      <display_name>Heat Pump: Type</display_name>
      <description>The type of heat pump. Use 'none' if there is no heat pump.</description>
      <type>Choice</type>
      <required>true</required>
      <model_dependent>false</model_dependent>
      <default_value>none</default_value>
      <choices>
        <choice>
          <value>none</value>
          <display_name>none</display_name>
        </choice>
        <choice>
          <value>air-to-air</value>
          <display_name>air-to-air</display_name>
        </choice>
        <choice>
          <value>mini-split</value>
          <display_name>mini-split</display_name>
        </choice>
        <choice>
          <value>ground-to-air</value>
          <display_name>ground-to-air</display_name>
        </choice>
      </choices>
    </argument>
    <argument>
      <name>heat_pump_heating_efficiency_type</name>
      <display_name>Heat Pump: Heating Efficiency Type</display_name>
      <description>The heating efficiency type of heat pump. System types air-to-air and mini-split use HSPF. System type ground-to-air uses COP.</description>
      <type>Choice</type>
      <required>true</required>
      <model_dependent>false</model_dependent>
      <default_value>HSPF</default_value>
      <choices>
        <choice>
          <value>HSPF</value>
          <display_name>HSPF</display_name>
        </choice>
        <choice>
          <value>COP</value>
          <display_name>COP</display_name>
        </choice>
      </choices>
    </argument>
    <argument>
      <name>heat_pump_heating_efficiency</name>
      <display_name>Heat Pump: Heating Efficiency</display_name>
      <description>The rated heating efficiency value of the heat pump.</description>
      <type>Double</type>
      <units>HSPF or COP</units>
      <required>true</required>
      <model_dependent>false</model_dependent>
      <default_value>7.7</default_value>
    </argument>
    <argument>
      <name>heat_pump_cooling_efficiency_type</name>
      <display_name>Heat Pump: Cooling Efficiency Type</display_name>
      <description>The cooling efficiency type of heat pump. System types air-to-air and mini-split use SEER. System type ground-to-air uses EER.</description>
      <type>Choice</type>
      <required>true</required>
      <model_dependent>false</model_dependent>
      <default_value>SEER</default_value>
      <choices>
        <choice>
          <value>SEER</value>
          <display_name>SEER</display_name>
        </choice>
        <choice>
          <value>EER</value>
          <display_name>EER</display_name>
        </choice>
        <choice>
          <value>CEER</value>
          <display_name>CEER</display_name>
        </choice>
      </choices>
    </argument>
    <argument>
      <name>heat_pump_cooling_efficiency</name>
      <display_name>Heat Pump: Cooling Efficiency</display_name>
      <description>The rated cooling efficiency value of the heat pump.</description>
      <type>Double</type>
      <units>SEER or EER</units>
      <required>true</required>
      <model_dependent>false</model_dependent>
      <default_value>13</default_value>
    </argument>
    <argument>
      <name>heat_pump_cooling_compressor_type</name>
      <display_name>Heat Pump: Cooling Compressor Type</display_name>
      <description>The compressor type of the heat pump. Only applies to air-to-air and mini-split.</description>
      <type>Choice</type>
      <required>false</required>
      <model_dependent>false</model_dependent>
      <choices>
        <choice>
          <value>single stage</value>
          <display_name>single stage</display_name>
        </choice>
        <choice>
          <value>two stage</value>
          <display_name>two stage</display_name>
        </choice>
        <choice>
          <value>variable speed</value>
          <display_name>variable speed</display_name>
        </choice>
      </choices>
    </argument>
    <argument>
      <name>heat_pump_cooling_sensible_heat_fraction</name>
      <display_name>Heat Pump: Cooling Sensible Heat Fraction</display_name>
      <description>The sensible heat fraction of the heat pump.</description>
      <type>Double</type>
      <units>Frac</units>
      <required>false</required>
      <model_dependent>false</model_dependent>
    </argument>
    <argument>
      <name>heat_pump_heating_capacity</name>
      <display_name>Heat Pump: Heating Capacity</display_name>
      <description>The output heating capacity of the heat pump. If using 'auto', the autosizing algorithm will use ACCA Manual J/S to set the capacity to meet its load served.</description>
      <type>String</type>
      <units>Btu/hr</units>
      <required>true</required>
      <model_dependent>false</model_dependent>
      <default_value>auto</default_value>
    </argument>
    <argument>
      <name>heat_pump_heating_capacity_17_f</name>
      <display_name>Heat Pump: Heating Capacity 17F</display_name>
      <description>The output heating capacity of the heat pump at 17F. Only applies to air-to-air and mini-split.</description>
      <type>String</type>
      <units>Btu/hr</units>
      <required>true</required>
      <model_dependent>false</model_dependent>
      <default_value>auto</default_value>
    </argument>
    <argument>
      <name>heat_pump_cooling_capacity</name>
      <display_name>Heat Pump: Cooling Capacity</display_name>
      <description>The output cooling capacity of the heat pump. If using 'auto', the autosizing algorithm will use ACCA Manual J/S to set the capacity to meet its load served.</description>
      <type>String</type>
      <units>Btu/hr</units>
      <required>true</required>
      <model_dependent>false</model_dependent>
      <default_value>auto</default_value>
    </argument>
    <argument>
      <name>heat_pump_fraction_heat_load_served</name>
      <display_name>Heat Pump: Fraction Heat Load Served</display_name>
      <description>The heating load served by the heat pump.</description>
      <type>Double</type>
      <units>Frac</units>
      <required>true</required>
      <model_dependent>false</model_dependent>
      <default_value>1</default_value>
    </argument>
    <argument>
      <name>heat_pump_fraction_cool_load_served</name>
      <display_name>Heat Pump: Fraction Cool Load Served</display_name>
      <description>The cooling load served by the heat pump.</description>
      <type>Double</type>
      <units>Frac</units>
      <required>true</required>
      <model_dependent>false</model_dependent>
      <default_value>1</default_value>
    </argument>
    <argument>
      <name>heat_pump_backup_fuel</name>
      <display_name>Heat Pump: Backup Fuel Type</display_name>
      <description>The backup fuel type of the heat pump. Use 'none' if there is no backup heating.</description>
      <type>Choice</type>
      <required>true</required>
      <model_dependent>false</model_dependent>
      <default_value>none</default_value>
      <choices>
        <choice>
          <value>none</value>
          <display_name>none</display_name>
        </choice>
        <choice>
          <value>electricity</value>
          <display_name>electricity</display_name>
        </choice>
        <choice>
          <value>natural gas</value>
          <display_name>natural gas</display_name>
        </choice>
        <choice>
          <value>fuel oil</value>
          <display_name>fuel oil</display_name>
        </choice>
        <choice>
          <value>propane</value>
          <display_name>propane</display_name>
        </choice>
      </choices>
    </argument>
    <argument>
      <name>heat_pump_backup_heating_efficiency</name>
      <display_name>Heat Pump: Backup Rated Efficiency</display_name>
      <description>The backup rated efficiency value of the heat pump. Percent for electricity fuel type. AFUE otherwise.</description>
      <type>Double</type>
      <required>true</required>
      <model_dependent>false</model_dependent>
      <default_value>1</default_value>
    </argument>
    <argument>
      <name>heat_pump_backup_heating_capacity</name>
      <display_name>Heat Pump: Backup Heating Capacity</display_name>
      <description>The backup output heating capacity of the heat pump. If using 'auto', the autosizing algorithm will use ACCA Manual J/S to set the capacity to meet its load served.</description>
      <type>String</type>
      <units>Btu/hr</units>
      <required>true</required>
      <model_dependent>false</model_dependent>
      <default_value>auto</default_value>
    </argument>
    <argument>
      <name>heat_pump_backup_heating_switchover_temp</name>
      <display_name>Heat Pump: Backup Heating Switchover Temperature</display_name>
      <description>The temperature at which the heat pump stops operating and the backup heating system starts running. Only applies to air-to-air and mini-split. If not provided, backup heating will operate as needed when heat pump capacity is insufficient.</description>
      <type>Double</type>
      <units>deg-F</units>
      <required>false</required>
      <model_dependent>false</model_dependent>
    </argument>
    <argument>
      <name>heat_pump_is_ducted</name>
      <display_name>Heat Pump: Is Ducted</display_name>
      <description>Whether the heat pump is ducted or not. Only used for mini-split.</description>
      <type>Boolean</type>
      <required>false</required>
      <model_dependent>false</model_dependent>
      <choices>
        <choice>
          <value>true</value>
          <display_name>true</display_name>
        </choice>
        <choice>
          <value>false</value>
          <display_name>false</display_name>
        </choice>
      </choices>
    </argument>
    <argument>
      <name>heat_pump_airflow_defect_ratio</name>
      <display_name>Heat Pump: Airflow Defect Ratio</display_name>
      <description>The airflow defect ratio, defined as (InstalledAirflow - DesignAirflow) / DesignAirflow, of the heat pump per ANSI/RESNET/ACCA Standard 310. A value of zero means no airflow defect. Applies only to air-to-air, ducted mini-split, and ground-to-air.</description>
      <type>Double</type>
      <units>Frac</units>
      <required>false</required>
      <model_dependent>false</model_dependent>
    </argument>
    <argument>
      <name>heat_pump_charge_defect_ratio</name>
      <display_name>Heat Pump: Charge Defect Ratio</display_name>
      <description>The refrigerant charge defect ratio, defined as (InstalledCharge - DesignCharge) / DesignCharge, of the heat pump per ANSI/RESNET/ACCA Standard 310. A value of zero means no refrigerant charge defect. Applies to all heat pump types.</description>
      <type>Double</type>
      <units>Frac</units>
      <required>false</required>
      <model_dependent>false</model_dependent>
    </argument>
    <argument>
      <name>heating_system_type_2</name>
      <display_name>Heating System 2: Type</display_name>
      <description>The type of the second heating system.</description>
      <type>Choice</type>
      <required>true</required>
      <model_dependent>false</model_dependent>
      <default_value>none</default_value>
      <choices>
        <choice>
          <value>none</value>
          <display_name>none</display_name>
        </choice>
        <choice>
          <value>WallFurnace</value>
          <display_name>WallFurnace</display_name>
        </choice>
        <choice>
          <value>FloorFurnace</value>
          <display_name>FloorFurnace</display_name>
        </choice>
        <choice>
          <value>Boiler</value>
          <display_name>Boiler</display_name>
        </choice>
        <choice>
          <value>ElectricResistance</value>
          <display_name>ElectricResistance</display_name>
        </choice>
        <choice>
          <value>Stove</value>
          <display_name>Stove</display_name>
        </choice>
        <choice>
          <value>PortableHeater</value>
          <display_name>PortableHeater</display_name>
        </choice>
        <choice>
          <value>Fireplace</value>
          <display_name>Fireplace</display_name>
        </choice>
      </choices>
    </argument>
    <argument>
      <name>heating_system_fuel_2</name>
      <display_name>Heating System 2: Fuel Type</display_name>
      <description>The fuel type of the second heating system. Ignored for ElectricResistance.</description>
      <type>Choice</type>
      <required>true</required>
      <model_dependent>false</model_dependent>
      <default_value>electricity</default_value>
      <choices>
        <choice>
          <value>electricity</value>
          <display_name>electricity</display_name>
        </choice>
        <choice>
          <value>natural gas</value>
          <display_name>natural gas</display_name>
        </choice>
        <choice>
          <value>fuel oil</value>
          <display_name>fuel oil</display_name>
        </choice>
        <choice>
          <value>propane</value>
          <display_name>propane</display_name>
        </choice>
        <choice>
          <value>wood</value>
          <display_name>wood</display_name>
        </choice>
        <choice>
          <value>wood pellets</value>
          <display_name>wood pellets</display_name>
        </choice>
        <choice>
          <value>coal</value>
          <display_name>coal</display_name>
        </choice>
      </choices>
    </argument>
    <argument>
      <name>heating_system_heating_efficiency_2</name>
      <display_name>Heating System 2: Rated AFUE or Percent</display_name>
      <description>For Furnace/WallFurnace/FloorFurnace/Boiler second heating system, the rated AFUE value. For ElectricResistance/Stove/PortableHeater/Fireplace, the rated Percent value.</description>
      <type>Double</type>
      <units>Frac</units>
      <required>true</required>
      <model_dependent>false</model_dependent>
      <default_value>1</default_value>
    </argument>
    <argument>
      <name>heating_system_heating_capacity_2</name>
      <display_name>Heating System 2: Heating Capacity</display_name>
      <description>The output heating capacity of the second heating system. If using 'auto', the autosizing algorithm will use ACCA Manual J/S to set the capacity to meet its load served.</description>
      <type>String</type>
      <units>Btu/hr</units>
      <required>true</required>
      <model_dependent>false</model_dependent>
      <default_value>auto</default_value>
    </argument>
    <argument>
      <name>heating_system_fraction_heat_load_served_2</name>
      <display_name>Heating System 2: Fraction Heat Load Served</display_name>
      <description>The heat load served fraction of the second heating system.</description>
      <type>Double</type>
      <units>Frac</units>
      <required>true</required>
      <model_dependent>false</model_dependent>
      <default_value>0.25</default_value>
    </argument>
    <argument>
      <name>setpoint_heating_weekday</name>
      <display_name>Heating Setpoint: Weekday Schedule</display_name>
      <description>Specify the constant or 24-hour comma-separated weekday heating schedule.</description>
      <type>String</type>
      <units>deg-F</units>
      <required>true</required>
      <model_dependent>false</model_dependent>
      <default_value>71</default_value>
    </argument>
    <argument>
      <name>setpoint_heating_weekend</name>
      <display_name>Heating Setpoint: Weekend Schedule</display_name>
      <description>Specify the constant or 24-hour comma-separated weekend heating schedule.</description>
      <type>String</type>
      <units>deg-F</units>
      <required>true</required>
      <model_dependent>false</model_dependent>
      <default_value>71</default_value>
    </argument>
    <argument>
      <name>setpoint_cooling_weekday</name>
      <display_name>Cooling Setpoint: Weekday Schedule</display_name>
      <description>Specify the constant or 24-hour comma-separated weekday cooling schedule.</description>
      <type>String</type>
      <units>deg-F</units>
      <required>true</required>
      <model_dependent>false</model_dependent>
      <default_value>76</default_value>
    </argument>
    <argument>
      <name>setpoint_cooling_weekend</name>
      <display_name>Cooling Setpoint: Weekend Schedule</display_name>
      <description>Specify the constant or 24-hour comma-separated weekend cooling schedule.</description>
      <type>String</type>
      <units>deg-F</units>
      <required>true</required>
      <model_dependent>false</model_dependent>
      <default_value>76</default_value>
    </argument>
    <argument>
      <name>season_heating_period</name>
      <display_name>Heating Season Period</display_name>
      <description>Specifies the heating season. Enter a date like "Nov 1 - Jun 30".</description>
      <type>String</type>
      <required>false</required>
      <model_dependent>false</model_dependent>
    </argument>
    <argument>
      <name>season_cooling_period</name>
      <display_name>Cooling Season Period</display_name>
      <description>Specifies the cooling season. Enter a date like "Jun 1 - Oct 31".</description>
      <type>String</type>
      <required>false</required>
      <model_dependent>false</model_dependent>
    </argument>
    <argument>
      <name>ducts_leakage_units</name>
      <display_name>Ducts: Leakage Units</display_name>
      <description>The leakage units of the ducts.</description>
      <type>Choice</type>
      <required>true</required>
      <model_dependent>false</model_dependent>
      <default_value>CFM25</default_value>
      <choices>
        <choice>
          <value>CFM25</value>
          <display_name>CFM25</display_name>
        </choice>
        <choice>
          <value>Percent</value>
          <display_name>Percent</display_name>
        </choice>
      </choices>
    </argument>
    <argument>
      <name>ducts_supply_leakage_value</name>
      <display_name>Ducts: Supply Leakage Value</display_name>
      <description>The leakage value to outside of the supply ducts.</description>
      <type>Double</type>
      <required>true</required>
      <model_dependent>false</model_dependent>
      <default_value>75</default_value>
    </argument>
    <argument>
      <name>ducts_return_leakage_value</name>
      <display_name>Ducts: Return Leakage Value</display_name>
      <description>The leakage value to outside of the return ducts.</description>
      <type>Double</type>
      <required>true</required>
      <model_dependent>false</model_dependent>
      <default_value>25</default_value>
    </argument>
    <argument>
      <name>ducts_supply_insulation_r</name>
      <display_name>Ducts: Supply Insulation R-Value</display_name>
      <description>The insulation r-value of the supply ducts.</description>
      <type>Double</type>
      <units>h-ft^2-R/Btu</units>
      <required>true</required>
      <model_dependent>false</model_dependent>
      <default_value>0</default_value>
    </argument>
    <argument>
      <name>ducts_return_insulation_r</name>
      <display_name>Ducts: Return Insulation R-Value</display_name>
      <description>The insulation r-value of the return ducts.</description>
      <type>Double</type>
      <units>h-ft^2-R/Btu</units>
      <required>true</required>
      <model_dependent>false</model_dependent>
      <default_value>0</default_value>
    </argument>
    <argument>
      <name>ducts_supply_location</name>
      <display_name>Ducts: Supply Location</display_name>
      <description>The location of the supply ducts.</description>
      <type>Choice</type>
      <required>true</required>
      <model_dependent>false</model_dependent>
      <default_value>auto</default_value>
      <choices>
        <choice>
          <value>auto</value>
          <display_name>auto</display_name>
        </choice>
        <choice>
          <value>living space</value>
          <display_name>living space</display_name>
        </choice>
        <choice>
          <value>basement - conditioned</value>
          <display_name>basement - conditioned</display_name>
        </choice>
        <choice>
          <value>basement - unconditioned</value>
          <display_name>basement - unconditioned</display_name>
        </choice>
        <choice>
          <value>crawlspace - vented</value>
          <display_name>crawlspace - vented</display_name>
        </choice>
        <choice>
          <value>crawlspace - unvented</value>
          <display_name>crawlspace - unvented</display_name>
        </choice>
        <choice>
          <value>attic - vented</value>
          <display_name>attic - vented</display_name>
        </choice>
        <choice>
          <value>attic - unvented</value>
          <display_name>attic - unvented</display_name>
        </choice>
        <choice>
          <value>garage</value>
          <display_name>garage</display_name>
        </choice>
        <choice>
          <value>exterior wall</value>
          <display_name>exterior wall</display_name>
        </choice>
        <choice>
          <value>under slab</value>
          <display_name>under slab</display_name>
        </choice>
        <choice>
          <value>roof deck</value>
          <display_name>roof deck</display_name>
        </choice>
        <choice>
          <value>outside</value>
          <display_name>outside</display_name>
        </choice>
        <choice>
          <value>other housing unit</value>
          <display_name>other housing unit</display_name>
        </choice>
        <choice>
          <value>other heated space</value>
          <display_name>other heated space</display_name>
        </choice>
        <choice>
          <value>other multifamily buffer space</value>
          <display_name>other multifamily buffer space</display_name>
        </choice>
        <choice>
          <value>other non-freezing space</value>
          <display_name>other non-freezing space</display_name>
        </choice>
      </choices>
    </argument>
    <argument>
      <name>ducts_return_location</name>
      <display_name>Ducts: Return Location</display_name>
      <description>The location of the return ducts.</description>
      <type>Choice</type>
      <required>true</required>
      <model_dependent>false</model_dependent>
      <default_value>auto</default_value>
      <choices>
        <choice>
          <value>auto</value>
          <display_name>auto</display_name>
        </choice>
        <choice>
          <value>living space</value>
          <display_name>living space</display_name>
        </choice>
        <choice>
          <value>basement - conditioned</value>
          <display_name>basement - conditioned</display_name>
        </choice>
        <choice>
          <value>basement - unconditioned</value>
          <display_name>basement - unconditioned</display_name>
        </choice>
        <choice>
          <value>crawlspace - vented</value>
          <display_name>crawlspace - vented</display_name>
        </choice>
        <choice>
          <value>crawlspace - unvented</value>
          <display_name>crawlspace - unvented</display_name>
        </choice>
        <choice>
          <value>attic - vented</value>
          <display_name>attic - vented</display_name>
        </choice>
        <choice>
          <value>attic - unvented</value>
          <display_name>attic - unvented</display_name>
        </choice>
        <choice>
          <value>garage</value>
          <display_name>garage</display_name>
        </choice>
        <choice>
          <value>exterior wall</value>
          <display_name>exterior wall</display_name>
        </choice>
        <choice>
          <value>under slab</value>
          <display_name>under slab</display_name>
        </choice>
        <choice>
          <value>roof deck</value>
          <display_name>roof deck</display_name>
        </choice>
        <choice>
          <value>outside</value>
          <display_name>outside</display_name>
        </choice>
        <choice>
          <value>other housing unit</value>
          <display_name>other housing unit</display_name>
        </choice>
        <choice>
          <value>other heated space</value>
          <display_name>other heated space</display_name>
        </choice>
        <choice>
          <value>other multifamily buffer space</value>
          <display_name>other multifamily buffer space</display_name>
        </choice>
        <choice>
          <value>other non-freezing space</value>
          <display_name>other non-freezing space</display_name>
        </choice>
      </choices>
    </argument>
    <argument>
      <name>ducts_supply_surface_area</name>
      <display_name>Ducts: Supply Surface Area</display_name>
      <description>The surface area of the supply ducts.</description>
      <type>String</type>
      <units>ft^2</units>
      <required>true</required>
      <model_dependent>false</model_dependent>
      <default_value>auto</default_value>
    </argument>
    <argument>
      <name>ducts_return_surface_area</name>
      <display_name>Ducts: Return Surface Area</display_name>
      <description>The surface area of the return ducts.</description>
      <type>String</type>
      <units>ft^2</units>
      <required>true</required>
      <model_dependent>false</model_dependent>
      <default_value>auto</default_value>
    </argument>
    <argument>
      <name>ducts_number_of_return_registers</name>
      <display_name>Ducts: Number of Return Registers</display_name>
      <description>The number of return registers of the ducts. Ignored for ducted evaporative cooler.</description>
      <type>String</type>
      <units>#</units>
      <required>true</required>
      <model_dependent>false</model_dependent>
      <default_value>auto</default_value>
    </argument>
    <argument>
      <name>mech_vent_fan_type</name>
      <display_name>Mechanical Ventilation: Fan Type</display_name>
      <description>The type of the mechanical ventilation. Use 'none' if there is no mechanical ventilation system.</description>
      <type>Choice</type>
      <required>true</required>
      <model_dependent>false</model_dependent>
      <default_value>none</default_value>
      <choices>
        <choice>
          <value>none</value>
          <display_name>none</display_name>
        </choice>
        <choice>
          <value>exhaust only</value>
          <display_name>exhaust only</display_name>
        </choice>
        <choice>
          <value>supply only</value>
          <display_name>supply only</display_name>
        </choice>
        <choice>
          <value>energy recovery ventilator</value>
          <display_name>energy recovery ventilator</display_name>
        </choice>
        <choice>
          <value>heat recovery ventilator</value>
          <display_name>heat recovery ventilator</display_name>
        </choice>
        <choice>
          <value>balanced</value>
          <display_name>balanced</display_name>
        </choice>
        <choice>
          <value>central fan integrated supply</value>
          <display_name>central fan integrated supply</display_name>
        </choice>
      </choices>
    </argument>
    <argument>
      <name>mech_vent_flow_rate</name>
      <display_name>Mechanical Ventilation: Flow Rate</display_name>
      <description>The flow rate of the mechanical ventilation.</description>
      <type>String</type>
      <units>CFM</units>
      <required>true</required>
      <model_dependent>false</model_dependent>
      <default_value>auto</default_value>
    </argument>
    <argument>
      <name>mech_vent_hours_in_operation</name>
      <display_name>Mechanical Ventilation: Hours In Operation</display_name>
      <description>The hours in operation of the mechanical ventilation.</description>
      <type>String</type>
      <units>hrs/day</units>
      <required>true</required>
      <model_dependent>false</model_dependent>
      <default_value>auto</default_value>
    </argument>
    <argument>
      <name>mech_vent_recovery_efficiency_type</name>
      <display_name>Mechanical Ventilation: Total Recovery Efficiency Type</display_name>
      <description>The total recovery efficiency type of the mechanical ventilation.</description>
      <type>Choice</type>
      <required>true</required>
      <model_dependent>false</model_dependent>
      <default_value>Unadjusted</default_value>
      <choices>
        <choice>
          <value>Unadjusted</value>
          <display_name>Unadjusted</display_name>
        </choice>
        <choice>
          <value>Adjusted</value>
          <display_name>Adjusted</display_name>
        </choice>
      </choices>
    </argument>
    <argument>
      <name>mech_vent_total_recovery_efficiency</name>
      <display_name>Mechanical Ventilation: Total Recovery Efficiency</display_name>
      <description>The Unadjusted or Adjusted total recovery efficiency of the mechanical ventilation. Applies to energy recovery ventilator.</description>
      <type>Double</type>
      <units>Frac</units>
      <required>true</required>
      <model_dependent>false</model_dependent>
      <default_value>0.48</default_value>
    </argument>
    <argument>
      <name>mech_vent_sensible_recovery_efficiency</name>
      <display_name>Mechanical Ventilation: Sensible Recovery Efficiency</display_name>
      <description>The Unadjusted or Adjusted sensible recovery efficiency of the mechanical ventilation. Applies to energy recovery ventilator and heat recovery ventilator.</description>
      <type>Double</type>
      <units>Frac</units>
      <required>true</required>
      <model_dependent>false</model_dependent>
      <default_value>0.72</default_value>
    </argument>
    <argument>
      <name>mech_vent_fan_power</name>
      <display_name>Mechanical Ventilation: Fan Power</display_name>
      <description>The fan power of the mechanical ventilation.</description>
      <type>String</type>
      <units>W</units>
      <required>true</required>
      <model_dependent>false</model_dependent>
      <default_value>auto</default_value>
    </argument>
    <argument>
      <name>mech_vent_num_units_served</name>
      <display_name>Mechanical Ventilation: Number of Units Served</display_name>
      <description>Number of dwelling units served by the mechanical ventilation system. Must be 1 if single-family detached. Used to apportion flow rate and fan power to the unit.</description>
      <type>Integer</type>
      <units>#</units>
      <required>true</required>
      <model_dependent>false</model_dependent>
      <default_value>1</default_value>
    </argument>
    <argument>
      <name>shared_mech_vent_frac_recirculation</name>
      <display_name>Shared Mechanical Ventilation: Fraction Recirculation</display_name>
      <description>Fraction of the total supply air that is recirculated, with the remainder assumed to be outdoor air. The value must be 0 for exhaust only systems. This is required for a shared mechanical ventilation system.</description>
      <type>Double</type>
      <units>Frac</units>
      <required>false</required>
      <model_dependent>false</model_dependent>
    </argument>
    <argument>
      <name>shared_mech_vent_preheating_fuel</name>
      <display_name>Shared Mechanical Ventilation: Preheating Fuel</display_name>
      <description>Fuel type of the preconditioning heating equipment. Only used for a shared mechanical ventilation system.</description>
      <type>Choice</type>
      <required>false</required>
      <model_dependent>false</model_dependent>
      <choices>
        <choice>
          <value>electricity</value>
          <display_name>electricity</display_name>
        </choice>
        <choice>
          <value>natural gas</value>
          <display_name>natural gas</display_name>
        </choice>
        <choice>
          <value>fuel oil</value>
          <display_name>fuel oil</display_name>
        </choice>
        <choice>
          <value>propane</value>
          <display_name>propane</display_name>
        </choice>
        <choice>
          <value>wood</value>
          <display_name>wood</display_name>
        </choice>
        <choice>
          <value>wood pellets</value>
          <display_name>wood pellets</display_name>
        </choice>
        <choice>
          <value>coal</value>
          <display_name>coal</display_name>
        </choice>
      </choices>
    </argument>
    <argument>
      <name>shared_mech_vent_preheating_efficiency</name>
      <display_name>Shared Mechanical Ventilation: Preheating Efficiency</display_name>
      <description>Efficiency of the preconditioning heating equipment. Only used for a shared mechanical ventilation system.</description>
      <type>Double</type>
      <units>COP</units>
      <required>false</required>
      <model_dependent>false</model_dependent>
    </argument>
    <argument>
      <name>shared_mech_vent_preheating_fraction_heat_load_served</name>
      <display_name>Shared Mechanical Ventilation: Preheating Fraction Ventilation Heat Load Served</display_name>
      <description>Fraction of heating load introduced by the shared ventilation system that is met by the preconditioning heating equipment.</description>
      <type>Double</type>
      <units>Frac</units>
      <required>false</required>
      <model_dependent>false</model_dependent>
    </argument>
    <argument>
      <name>shared_mech_vent_precooling_fuel</name>
      <display_name>Shared Mechanical Ventilation: Precooling Fuel</display_name>
      <description>Fuel type of the preconditioning cooling equipment. Only used for a shared mechanical ventilation system.</description>
      <type>Choice</type>
      <required>false</required>
      <model_dependent>false</model_dependent>
      <choices>
        <choice>
          <value>electricity</value>
          <display_name>electricity</display_name>
        </choice>
      </choices>
    </argument>
    <argument>
      <name>shared_mech_vent_precooling_efficiency</name>
      <display_name>Shared Mechanical Ventilation: Precooling Efficiency</display_name>
      <description>Efficiency of the preconditioning cooling equipment. Only used for a shared mechanical ventilation system.</description>
      <type>Double</type>
      <units>COP</units>
      <required>false</required>
      <model_dependent>false</model_dependent>
    </argument>
    <argument>
      <name>shared_mech_vent_precooling_fraction_cool_load_served</name>
      <display_name>Shared Mechanical Ventilation: Precooling Fraction Ventilation Cool Load Served</display_name>
      <description>Fraction of cooling load introduced by the shared ventilation system that is met by the preconditioning cooling equipment.</description>
      <type>Double</type>
      <units>Frac</units>
      <required>false</required>
      <model_dependent>false</model_dependent>
    </argument>
    <argument>
      <name>mech_vent_fan_type_2</name>
      <display_name>Mechanical Ventilation 2: Fan Type</display_name>
      <description>The type of the second mechanical ventilation. Use 'none' if there is no second mechanical ventilation system.</description>
      <type>Choice</type>
      <required>true</required>
      <model_dependent>false</model_dependent>
      <default_value>none</default_value>
      <choices>
        <choice>
          <value>none</value>
          <display_name>none</display_name>
        </choice>
        <choice>
          <value>exhaust only</value>
          <display_name>exhaust only</display_name>
        </choice>
        <choice>
          <value>supply only</value>
          <display_name>supply only</display_name>
        </choice>
        <choice>
          <value>energy recovery ventilator</value>
          <display_name>energy recovery ventilator</display_name>
        </choice>
        <choice>
          <value>heat recovery ventilator</value>
          <display_name>heat recovery ventilator</display_name>
        </choice>
        <choice>
          <value>balanced</value>
          <display_name>balanced</display_name>
        </choice>
      </choices>
    </argument>
    <argument>
      <name>mech_vent_flow_rate_2</name>
      <display_name>Mechanical Ventilation 2: Flow Rate</display_name>
      <description>The flow rate of the second mechanical ventilation.</description>
      <type>Double</type>
      <units>CFM</units>
      <required>true</required>
      <model_dependent>false</model_dependent>
      <default_value>110</default_value>
    </argument>
    <argument>
      <name>mech_vent_hours_in_operation_2</name>
      <display_name>Mechanical Ventilation 2: Hours In Operation</display_name>
      <description>The hours in operation of the second mechanical ventilation.</description>
      <type>Double</type>
      <units>hrs/day</units>
      <required>true</required>
      <model_dependent>false</model_dependent>
      <default_value>24</default_value>
    </argument>
    <argument>
      <name>mech_vent_recovery_efficiency_type_2</name>
      <display_name>Mechanical Ventilation 2: Total Recovery Efficiency Type</display_name>
      <description>The total recovery efficiency type of the second mechanical ventilation.</description>
      <type>Choice</type>
      <required>true</required>
      <model_dependent>false</model_dependent>
      <default_value>Unadjusted</default_value>
      <choices>
        <choice>
          <value>Unadjusted</value>
          <display_name>Unadjusted</display_name>
        </choice>
        <choice>
          <value>Adjusted</value>
          <display_name>Adjusted</display_name>
        </choice>
      </choices>
    </argument>
    <argument>
      <name>mech_vent_total_recovery_efficiency_2</name>
      <display_name>Mechanical Ventilation 2: Total Recovery Efficiency</display_name>
      <description>The Unadjusted or Adjusted total recovery efficiency of the second mechanical ventilation. Applies to energy recovery ventilator.</description>
      <type>Double</type>
      <units>Frac</units>
      <required>true</required>
      <model_dependent>false</model_dependent>
      <default_value>0.48</default_value>
    </argument>
    <argument>
      <name>mech_vent_sensible_recovery_efficiency_2</name>
      <display_name>Mechanical Ventilation 2: Sensible Recovery Efficiency</display_name>
      <description>The Unadjusted or Adjusted sensible recovery efficiency of the second mechanical ventilation. Applies to energy recovery ventilator and heat recovery ventilator.</description>
      <type>Double</type>
      <units>Frac</units>
      <required>true</required>
      <model_dependent>false</model_dependent>
      <default_value>0.72</default_value>
    </argument>
    <argument>
      <name>mech_vent_fan_power_2</name>
      <display_name>Mechanical Ventilation 2: Fan Power</display_name>
      <description>The fan power of the second mechanical ventilation.</description>
      <type>Double</type>
      <units>W</units>
      <required>true</required>
      <model_dependent>false</model_dependent>
      <default_value>30</default_value>
    </argument>
    <argument>
      <name>kitchen_fans_quantity</name>
      <display_name>Kitchen Fans: Quantity</display_name>
      <description>The quantity of the kitchen fans.</description>
      <type>String</type>
      <units>#</units>
      <required>true</required>
      <model_dependent>false</model_dependent>
      <default_value>auto</default_value>
    </argument>
    <argument>
      <name>kitchen_fans_flow_rate</name>
      <display_name>Kitchen Fans: Flow Rate</display_name>
      <description>The flow rate of the kitchen fan.</description>
      <type>String</type>
      <units>CFM</units>
      <required>false</required>
      <model_dependent>false</model_dependent>
      <default_value>auto</default_value>
    </argument>
    <argument>
      <name>kitchen_fans_hours_in_operation</name>
      <display_name>Kitchen Fans: Hours In Operation</display_name>
      <description>The hours in operation of the kitchen fan.</description>
      <type>String</type>
      <units>hrs/day</units>
      <required>false</required>
      <model_dependent>false</model_dependent>
      <default_value>auto</default_value>
    </argument>
    <argument>
      <name>kitchen_fans_power</name>
      <display_name>Kitchen Fans: Fan Power</display_name>
      <description>The fan power of the kitchen fan.</description>
      <type>String</type>
      <units>W</units>
      <required>false</required>
      <model_dependent>false</model_dependent>
      <default_value>auto</default_value>
    </argument>
    <argument>
      <name>kitchen_fans_start_hour</name>
      <display_name>Kitchen Fans: Start Hour</display_name>
      <description>The start hour of the kitchen fan.</description>
      <type>String</type>
      <units>hr</units>
      <required>false</required>
      <model_dependent>false</model_dependent>
      <default_value>auto</default_value>
    </argument>
    <argument>
      <name>bathroom_fans_quantity</name>
      <display_name>Bathroom Fans: Quantity</display_name>
      <description>The quantity of the bathroom fans.</description>
      <type>String</type>
      <units>#</units>
      <required>true</required>
      <model_dependent>false</model_dependent>
      <default_value>auto</default_value>
    </argument>
    <argument>
      <name>bathroom_fans_flow_rate</name>
      <display_name>Bathroom Fans: Flow Rate</display_name>
      <description>The flow rate of the bathroom fans.</description>
      <type>String</type>
      <units>CFM</units>
      <required>false</required>
      <model_dependent>false</model_dependent>
      <default_value>auto</default_value>
    </argument>
    <argument>
      <name>bathroom_fans_hours_in_operation</name>
      <display_name>Bathroom Fans: Hours In Operation</display_name>
      <description>The hours in operation of the bathroom fans.</description>
      <type>String</type>
      <units>hrs/day</units>
      <required>false</required>
      <model_dependent>false</model_dependent>
      <default_value>auto</default_value>
    </argument>
    <argument>
      <name>bathroom_fans_power</name>
      <display_name>Bathroom Fans: Fan Power</display_name>
      <description>The fan power of the bathroom fans.</description>
      <type>String</type>
      <units>W</units>
      <required>false</required>
      <model_dependent>false</model_dependent>
      <default_value>auto</default_value>
    </argument>
    <argument>
      <name>bathroom_fans_start_hour</name>
      <display_name>Bathroom Fans: Start Hour</display_name>
      <description>The start hour of the bathroom fans.</description>
      <type>String</type>
      <units>hr</units>
      <required>false</required>
      <model_dependent>false</model_dependent>
      <default_value>auto</default_value>
    </argument>
    <argument>
      <name>whole_house_fan_present</name>
      <display_name>Whole House Fan: Present</display_name>
      <description>Whether there is a whole house fan.</description>
      <type>Boolean</type>
      <required>true</required>
      <model_dependent>false</model_dependent>
      <default_value>false</default_value>
      <choices>
        <choice>
          <value>true</value>
          <display_name>true</display_name>
        </choice>
        <choice>
          <value>false</value>
          <display_name>false</display_name>
        </choice>
      </choices>
    </argument>
    <argument>
      <name>whole_house_fan_flow_rate</name>
      <display_name>Whole House Fan: Flow Rate</display_name>
      <description>The flow rate of the whole house fan.</description>
      <type>String</type>
      <units>CFM</units>
      <required>false</required>
      <model_dependent>false</model_dependent>
      <default_value>auto</default_value>
    </argument>
    <argument>
      <name>whole_house_fan_power</name>
      <display_name>Whole House Fan: Fan Power</display_name>
      <description>The fan power of the whole house fan.</description>
      <type>String</type>
      <units>W</units>
      <required>false</required>
      <model_dependent>false</model_dependent>
      <default_value>auto</default_value>
    </argument>
    <argument>
      <name>water_heater_type</name>
      <display_name>Water Heater: Type</display_name>
      <description>The type of water heater. Use 'none' if there is no water heater.</description>
      <type>Choice</type>
      <required>true</required>
      <model_dependent>false</model_dependent>
      <default_value>storage water heater</default_value>
      <choices>
        <choice>
          <value>none</value>
          <display_name>none</display_name>
        </choice>
        <choice>
          <value>storage water heater</value>
          <display_name>storage water heater</display_name>
        </choice>
        <choice>
          <value>instantaneous water heater</value>
          <display_name>instantaneous water heater</display_name>
        </choice>
        <choice>
          <value>heat pump water heater</value>
          <display_name>heat pump water heater</display_name>
        </choice>
        <choice>
          <value>space-heating boiler with storage tank</value>
          <display_name>space-heating boiler with storage tank</display_name>
        </choice>
        <choice>
          <value>space-heating boiler with tankless coil</value>
          <display_name>space-heating boiler with tankless coil</display_name>
        </choice>
      </choices>
    </argument>
    <argument>
      <name>water_heater_fuel_type</name>
      <display_name>Water Heater: Fuel Type</display_name>
      <description>The fuel type of water heater. Ignored for heat pump water heater.</description>
      <type>Choice</type>
      <required>true</required>
      <model_dependent>false</model_dependent>
      <default_value>natural gas</default_value>
      <choices>
        <choice>
          <value>electricity</value>
          <display_name>electricity</display_name>
        </choice>
        <choice>
          <value>natural gas</value>
          <display_name>natural gas</display_name>
        </choice>
        <choice>
          <value>fuel oil</value>
          <display_name>fuel oil</display_name>
        </choice>
        <choice>
          <value>propane</value>
          <display_name>propane</display_name>
        </choice>
        <choice>
          <value>wood</value>
          <display_name>wood</display_name>
        </choice>
        <choice>
          <value>coal</value>
          <display_name>coal</display_name>
        </choice>
      </choices>
    </argument>
    <argument>
      <name>water_heater_location</name>
      <display_name>Water Heater: Location</display_name>
      <description>The location of water heater.</description>
      <type>Choice</type>
      <required>true</required>
      <model_dependent>false</model_dependent>
      <default_value>auto</default_value>
      <choices>
        <choice>
          <value>auto</value>
          <display_name>auto</display_name>
        </choice>
        <choice>
          <value>living space</value>
          <display_name>living space</display_name>
        </choice>
        <choice>
          <value>basement - conditioned</value>
          <display_name>basement - conditioned</display_name>
        </choice>
        <choice>
          <value>basement - unconditioned</value>
          <display_name>basement - unconditioned</display_name>
        </choice>
        <choice>
          <value>garage</value>
          <display_name>garage</display_name>
        </choice>
        <choice>
          <value>attic - vented</value>
          <display_name>attic - vented</display_name>
        </choice>
        <choice>
          <value>attic - unvented</value>
          <display_name>attic - unvented</display_name>
        </choice>
        <choice>
          <value>crawlspace - vented</value>
          <display_name>crawlspace - vented</display_name>
        </choice>
        <choice>
          <value>crawlspace - unvented</value>
          <display_name>crawlspace - unvented</display_name>
        </choice>
        <choice>
          <value>other exterior</value>
          <display_name>other exterior</display_name>
        </choice>
        <choice>
          <value>other housing unit</value>
          <display_name>other housing unit</display_name>
        </choice>
        <choice>
          <value>other heated space</value>
          <display_name>other heated space</display_name>
        </choice>
        <choice>
          <value>other multifamily buffer space</value>
          <display_name>other multifamily buffer space</display_name>
        </choice>
        <choice>
          <value>other non-freezing space</value>
          <display_name>other non-freezing space</display_name>
        </choice>
      </choices>
    </argument>
    <argument>
      <name>water_heater_tank_volume</name>
      <display_name>Water Heater: Tank Volume</display_name>
      <description>Nominal volume of water heater tank. Set to 'auto' to have volume autosized. Only applies to storage water heater, heat pump water heater, and space-heating boiler with storage tank.</description>
      <type>String</type>
      <units>gal</units>
      <required>true</required>
      <model_dependent>false</model_dependent>
      <default_value>auto</default_value>
    </argument>
    <argument>
      <name>water_heater_efficiency_type</name>
      <display_name>Water Heater: Efficiency Type</display_name>
      <description>The efficiency type of water heater. Does not apply to space-heating boilers.</description>
      <type>Choice</type>
      <required>true</required>
      <model_dependent>false</model_dependent>
      <default_value>EnergyFactor</default_value>
      <choices>
        <choice>
          <value>EnergyFactor</value>
          <display_name>EnergyFactor</display_name>
        </choice>
        <choice>
          <value>UniformEnergyFactor</value>
          <display_name>UniformEnergyFactor</display_name>
        </choice>
      </choices>
    </argument>
    <argument>
      <name>water_heater_efficiency</name>
      <display_name>Water Heater: Efficiency</display_name>
      <description>Rated Energy Factor or Uniform Energy Factor. Does not apply to space-heating boilers.</description>
      <type>Double</type>
      <required>true</required>
      <model_dependent>false</model_dependent>
      <default_value>0.67</default_value>
    </argument>
    <argument>
      <name>water_heater_usage_bin</name>
      <display_name>Water Heater: Usage Bin</display_name>
      <description>The usage of the water heater. Required if Efficiency Type is UniformEnergyFactor and Type is not instantaneous water heater. Does not apply to space-heating boilers.</description>
      <type>Choice</type>
      <required>false</required>
      <model_dependent>false</model_dependent>
      <choices>
        <choice>
          <value>very small</value>
          <display_name>very small</display_name>
        </choice>
        <choice>
          <value>low</value>
          <display_name>low</display_name>
        </choice>
        <choice>
          <value>medium</value>
          <display_name>medium</display_name>
        </choice>
        <choice>
          <value>high</value>
          <display_name>high</display_name>
        </choice>
      </choices>
    </argument>
    <argument>
      <name>water_heater_recovery_efficiency</name>
      <display_name>Water Heater: Recovery Efficiency</display_name>
      <description>Ratio of energy delivered to water heater to the energy content of the fuel consumed by the water heater. Only used for non-electric storage water heaters.</description>
      <type>String</type>
      <units>Frac</units>
      <required>true</required>
      <model_dependent>false</model_dependent>
      <default_value>auto</default_value>
    </argument>
    <argument>
      <name>water_heater_standby_loss</name>
      <display_name>Water Heater: Standby Loss</display_name>
      <description>The standby loss of water heater. Only applies to space-heating boilers.</description>
      <type>Double</type>
      <units>deg-F/hr</units>
      <required>false</required>
      <model_dependent>false</model_dependent>
    </argument>
    <argument>
      <name>water_heater_jacket_rvalue</name>
      <display_name>Water Heater: Jacket R-value</display_name>
      <description>The jacket R-value of water heater. Doesn't apply to instantaneous water heater or space-heating boiler with tankless coil.</description>
      <type>Double</type>
      <units>h-ft^2-R/Btu</units>
      <required>false</required>
      <model_dependent>false</model_dependent>
    </argument>
    <argument>
      <name>water_heater_setpoint_temperature</name>
      <display_name>Water Heater: Setpoint Temperature</display_name>
      <description>The setpoint temperature of water heater.</description>
      <type>String</type>
      <units>deg-F</units>
      <required>true</required>
      <model_dependent>false</model_dependent>
      <default_value>auto</default_value>
    </argument>
    <argument>
      <name>water_heater_num_units_served</name>
      <display_name>Water Heater: Number of Units Served</display_name>
      <description>Number of dwelling units served (directly or indirectly) by the water heater. Must be 1 if single-family detached. Used to apportion water heater tank losses to the unit.</description>
      <type>Integer</type>
      <units>#</units>
      <required>true</required>
      <model_dependent>false</model_dependent>
      <default_value>1</default_value>
    </argument>
    <argument>
      <name>dhw_distribution_system_type</name>
      <display_name>Hot Water Distribution: System Type</display_name>
      <description>The type of the hot water distribution system.</description>
      <type>Choice</type>
      <required>true</required>
      <model_dependent>false</model_dependent>
      <default_value>Standard</default_value>
      <choices>
        <choice>
          <value>Standard</value>
          <display_name>Standard</display_name>
        </choice>
        <choice>
          <value>Recirculation</value>
          <display_name>Recirculation</display_name>
        </choice>
      </choices>
    </argument>
    <argument>
      <name>dhw_distribution_standard_piping_length</name>
      <display_name>Hot Water Distribution: Standard Piping Length</display_name>
      <description>If the distribution system is Standard, the length of the piping. A value of 'auto' will use a default.</description>
      <type>String</type>
      <units>ft</units>
      <required>true</required>
      <model_dependent>false</model_dependent>
      <default_value>auto</default_value>
    </argument>
    <argument>
      <name>dhw_distribution_recirc_control_type</name>
      <display_name>Hot Water Distribution: Recirculation Control Type</display_name>
      <description>If the distribution system is Recirculation, the type of hot water recirculation control, if any.</description>
      <type>Choice</type>
      <required>true</required>
      <model_dependent>false</model_dependent>
      <default_value>no control</default_value>
      <choices>
        <choice>
          <value>no control</value>
          <display_name>no control</display_name>
        </choice>
        <choice>
          <value>timer</value>
          <display_name>timer</display_name>
        </choice>
        <choice>
          <value>temperature</value>
          <display_name>temperature</display_name>
        </choice>
        <choice>
          <value>presence sensor demand control</value>
          <display_name>presence sensor demand control</display_name>
        </choice>
        <choice>
          <value>manual demand control</value>
          <display_name>manual demand control</display_name>
        </choice>
      </choices>
    </argument>
    <argument>
      <name>dhw_distribution_recirc_piping_length</name>
      <display_name>Hot Water Distribution: Recirculation Piping Length</display_name>
      <description>If the distribution system is Recirculation, the length of the recirculation piping.</description>
      <type>String</type>
      <units>ft</units>
      <required>true</required>
      <model_dependent>false</model_dependent>
      <default_value>auto</default_value>
    </argument>
    <argument>
      <name>dhw_distribution_recirc_branch_piping_length</name>
      <display_name>Hot Water Distribution: Recirculation Branch Piping Length</display_name>
      <description>If the distribution system is Recirculation, the length of the recirculation branch piping.</description>
      <type>String</type>
      <units>ft</units>
      <required>true</required>
      <model_dependent>false</model_dependent>
      <default_value>auto</default_value>
    </argument>
    <argument>
      <name>dhw_distribution_recirc_pump_power</name>
      <display_name>Hot Water Distribution: Recirculation Pump Power</display_name>
      <description>If the distribution system is Recirculation, the recirculation pump power.</description>
      <type>String</type>
      <units>W</units>
      <required>true</required>
      <model_dependent>false</model_dependent>
      <default_value>auto</default_value>
    </argument>
    <argument>
      <name>dhw_distribution_pipe_r</name>
      <display_name>Hot Water Distribution: Pipe Insulation Nominal R-Value</display_name>
      <description>Nominal R-value of the pipe insulation.</description>
      <type>String</type>
      <units>h-ft^2-R/Btu</units>
      <required>true</required>
      <model_dependent>false</model_dependent>
      <default_value>auto</default_value>
    </argument>
    <argument>
      <name>dwhr_facilities_connected</name>
      <display_name>Drain Water Heat Recovery: Facilities Connected</display_name>
      <description>Which facilities are connected for the drain water heat recovery. Use 'none' if there is no drain water heat recovery system.</description>
      <type>Choice</type>
      <required>true</required>
      <model_dependent>false</model_dependent>
      <default_value>none</default_value>
      <choices>
        <choice>
          <value>none</value>
          <display_name>none</display_name>
        </choice>
        <choice>
          <value>one</value>
          <display_name>one</display_name>
        </choice>
        <choice>
          <value>all</value>
          <display_name>all</display_name>
        </choice>
      </choices>
    </argument>
    <argument>
      <name>dwhr_equal_flow</name>
      <display_name>Drain Water Heat Recovery: Equal Flow</display_name>
      <description>Whether the drain water heat recovery has equal flow.</description>
      <type>Boolean</type>
      <required>true</required>
      <model_dependent>false</model_dependent>
      <default_value>true</default_value>
      <choices>
        <choice>
          <value>true</value>
          <display_name>true</display_name>
        </choice>
        <choice>
          <value>false</value>
          <display_name>false</display_name>
        </choice>
      </choices>
    </argument>
    <argument>
      <name>dwhr_efficiency</name>
      <display_name>Drain Water Heat Recovery: Efficiency</display_name>
      <description>The efficiency of the drain water heat recovery.</description>
      <type>Double</type>
      <units>Frac</units>
      <required>true</required>
      <model_dependent>false</model_dependent>
      <default_value>0.55</default_value>
    </argument>
    <argument>
      <name>water_fixtures_shower_low_flow</name>
      <display_name>Hot Water Fixtures: Is Shower Low Flow</display_name>
      <description>Whether the shower fixture is low flow.</description>
      <type>Boolean</type>
      <required>true</required>
      <model_dependent>false</model_dependent>
      <default_value>false</default_value>
      <choices>
        <choice>
          <value>true</value>
          <display_name>true</display_name>
        </choice>
        <choice>
          <value>false</value>
          <display_name>false</display_name>
        </choice>
      </choices>
    </argument>
    <argument>
      <name>water_fixtures_sink_low_flow</name>
      <display_name>Hot Water Fixtures: Is Sink Low Flow</display_name>
      <description>Whether the sink fixture is low flow.</description>
      <type>Boolean</type>
      <required>true</required>
      <model_dependent>false</model_dependent>
      <default_value>false</default_value>
      <choices>
        <choice>
          <value>true</value>
          <display_name>true</display_name>
        </choice>
        <choice>
          <value>false</value>
          <display_name>false</display_name>
        </choice>
      </choices>
    </argument>
    <argument>
      <name>water_fixtures_usage_multiplier</name>
      <display_name>Hot Water Fixtures: Usage Multiplier</display_name>
      <description>Multiplier on the hot water usage that can reflect, e.g., high/low usage occupants.</description>
      <type>Double</type>
      <required>true</required>
      <model_dependent>false</model_dependent>
      <default_value>1</default_value>
    </argument>
    <argument>
      <name>solar_thermal_system_type</name>
      <display_name>Solar Thermal: System Type</display_name>
      <description>The type of solar thermal system. Use 'none' if there is no solar thermal system.</description>
      <type>Choice</type>
      <required>true</required>
      <model_dependent>false</model_dependent>
      <default_value>none</default_value>
      <choices>
        <choice>
          <value>none</value>
          <display_name>none</display_name>
        </choice>
        <choice>
          <value>hot water</value>
          <display_name>hot water</display_name>
        </choice>
      </choices>
    </argument>
    <argument>
      <name>solar_thermal_collector_area</name>
      <display_name>Solar Thermal: Collector Area</display_name>
      <description>The collector area of the solar thermal system.</description>
      <type>Double</type>
      <units>ft^2</units>
      <required>true</required>
      <model_dependent>false</model_dependent>
      <default_value>40</default_value>
    </argument>
    <argument>
      <name>solar_thermal_collector_loop_type</name>
      <display_name>Solar Thermal: Collector Loop Type</display_name>
      <description>The collector loop type of the solar thermal system.</description>
      <type>Choice</type>
      <required>true</required>
      <model_dependent>false</model_dependent>
      <default_value>liquid direct</default_value>
      <choices>
        <choice>
          <value>liquid direct</value>
          <display_name>liquid direct</display_name>
        </choice>
        <choice>
          <value>liquid indirect</value>
          <display_name>liquid indirect</display_name>
        </choice>
        <choice>
          <value>passive thermosyphon</value>
          <display_name>passive thermosyphon</display_name>
        </choice>
      </choices>
    </argument>
    <argument>
      <name>solar_thermal_collector_type</name>
      <display_name>Solar Thermal: Collector Type</display_name>
      <description>The collector type of the solar thermal system.</description>
      <type>Choice</type>
      <required>true</required>
      <model_dependent>false</model_dependent>
      <default_value>evacuated tube</default_value>
      <choices>
        <choice>
          <value>evacuated tube</value>
          <display_name>evacuated tube</display_name>
        </choice>
        <choice>
          <value>single glazing black</value>
          <display_name>single glazing black</display_name>
        </choice>
        <choice>
          <value>double glazing black</value>
          <display_name>double glazing black</display_name>
        </choice>
        <choice>
          <value>integrated collector storage</value>
          <display_name>integrated collector storage</display_name>
        </choice>
      </choices>
    </argument>
    <argument>
      <name>solar_thermal_collector_azimuth</name>
      <display_name>Solar Thermal: Collector Azimuth</display_name>
      <description>The collector azimuth of the solar thermal system. Azimuth is measured clockwise from north (e.g., North=0, East=90, South=180, West=270).</description>
      <type>Double</type>
      <units>degrees</units>
      <required>true</required>
      <model_dependent>false</model_dependent>
      <default_value>180</default_value>
    </argument>
    <argument>
      <name>solar_thermal_collector_tilt</name>
      <display_name>Solar Thermal: Collector Tilt</display_name>
      <description>The collector tilt of the solar thermal system. Can also enter, e.g., RoofPitch, RoofPitch+20, Latitude, Latitude-15, etc.</description>
      <type>String</type>
      <units>degrees</units>
      <required>true</required>
      <model_dependent>false</model_dependent>
      <default_value>RoofPitch</default_value>
    </argument>
    <argument>
      <name>solar_thermal_collector_rated_optical_efficiency</name>
      <display_name>Solar Thermal: Collector Rated Optical Efficiency</display_name>
      <description>The collector rated optical efficiency of the solar thermal system.</description>
      <type>Double</type>
      <units>Frac</units>
      <required>true</required>
      <model_dependent>false</model_dependent>
      <default_value>0.5</default_value>
    </argument>
    <argument>
      <name>solar_thermal_collector_rated_thermal_losses</name>
      <display_name>Solar Thermal: Collector Rated Thermal Losses</display_name>
      <description>The collector rated thermal losses of the solar thermal system.</description>
      <type>Double</type>
      <units>Frac</units>
      <required>true</required>
      <model_dependent>false</model_dependent>
      <default_value>0.2799</default_value>
    </argument>
    <argument>
      <name>solar_thermal_storage_volume</name>
      <display_name>Solar Thermal: Storage Volume</display_name>
      <description>The storage volume of the solar thermal system.</description>
      <type>String</type>
      <units>Frac</units>
      <required>true</required>
      <model_dependent>false</model_dependent>
      <default_value>auto</default_value>
    </argument>
    <argument>
      <name>solar_thermal_solar_fraction</name>
      <display_name>Solar Thermal: Solar Fraction</display_name>
      <description>The solar fraction of the solar thermal system. If provided, overrides all other solar thermal inputs.</description>
      <type>Double</type>
      <units>Frac</units>
      <required>true</required>
      <model_dependent>false</model_dependent>
      <default_value>0</default_value>
    </argument>
    <argument>
      <name>pv_system_module_type_1</name>
      <display_name>Photovoltaics 1: Module Type</display_name>
      <description>Module type of the PV system 1. Use 'none' if there is no PV system 1.</description>
      <type>Choice</type>
      <required>true</required>
      <model_dependent>false</model_dependent>
      <default_value>none</default_value>
      <choices>
        <choice>
          <value>none</value>
          <display_name>none</display_name>
        </choice>
        <choice>
          <value>auto</value>
          <display_name>auto</display_name>
        </choice>
        <choice>
          <value>standard</value>
          <display_name>standard</display_name>
        </choice>
        <choice>
          <value>premium</value>
          <display_name>premium</display_name>
        </choice>
        <choice>
          <value>thin film</value>
          <display_name>thin film</display_name>
        </choice>
      </choices>
    </argument>
    <argument>
      <name>pv_system_location_1</name>
      <display_name>Photovoltaics 1: Location</display_name>
      <description>Location of the PV system 1.</description>
      <type>Choice</type>
      <required>true</required>
      <model_dependent>false</model_dependent>
      <default_value>auto</default_value>
      <choices>
        <choice>
          <value>auto</value>
          <display_name>auto</display_name>
        </choice>
        <choice>
          <value>roof</value>
          <display_name>roof</display_name>
        </choice>
        <choice>
          <value>ground</value>
          <display_name>ground</display_name>
        </choice>
      </choices>
    </argument>
    <argument>
      <name>pv_system_tracking_1</name>
      <display_name>Photovoltaics 1: Tracking</display_name>
      <description>Tracking of the PV system 1.</description>
      <type>Choice</type>
      <required>true</required>
      <model_dependent>false</model_dependent>
      <default_value>auto</default_value>
      <choices>
        <choice>
          <value>auto</value>
          <display_name>auto</display_name>
        </choice>
        <choice>
          <value>fixed</value>
          <display_name>fixed</display_name>
        </choice>
        <choice>
          <value>1-axis</value>
          <display_name>1-axis</display_name>
        </choice>
        <choice>
          <value>1-axis backtracked</value>
          <display_name>1-axis backtracked</display_name>
        </choice>
        <choice>
          <value>2-axis</value>
          <display_name>2-axis</display_name>
        </choice>
      </choices>
    </argument>
    <argument>
      <name>pv_system_array_azimuth_1</name>
      <display_name>Photovoltaics 1: Array Azimuth</display_name>
      <description>Array azimuth of the PV system 1. Azimuth is measured clockwise from north (e.g., North=0, East=90, South=180, West=270).</description>
      <type>Double</type>
      <units>degrees</units>
      <required>true</required>
      <model_dependent>false</model_dependent>
      <default_value>180</default_value>
    </argument>
    <argument>
      <name>pv_system_array_tilt_1</name>
      <display_name>Photovoltaics 1: Array Tilt</display_name>
      <description>Array tilt of the PV system 1. Can also enter, e.g., RoofPitch, RoofPitch+20, Latitude, Latitude-15, etc.</description>
      <type>String</type>
      <units>degrees</units>
      <required>true</required>
      <model_dependent>false</model_dependent>
      <default_value>RoofPitch</default_value>
    </argument>
    <argument>
      <name>pv_system_max_power_output_1</name>
      <display_name>Photovoltaics 1: Maximum Power Output</display_name>
      <description>Maximum power output of the PV system 1. For a shared system, this is the total building maximum power output.</description>
      <type>Double</type>
      <units>W</units>
      <required>true</required>
      <model_dependent>false</model_dependent>
      <default_value>4000</default_value>
    </argument>
    <argument>
      <name>pv_system_inverter_efficiency_1</name>
      <display_name>Photovoltaics 1: Inverter Efficiency</display_name>
      <description>Inverter efficiency of the PV system 1.</description>
      <type>Double</type>
      <units>Frac</units>
      <required>false</required>
      <model_dependent>false</model_dependent>
    </argument>
    <argument>
      <name>pv_system_system_losses_fraction_1</name>
      <display_name>Photovoltaics 1: System Losses Fraction</display_name>
      <description>System losses fraction of the PV system 1.</description>
      <type>Double</type>
      <units>Frac</units>
      <required>false</required>
      <model_dependent>false</model_dependent>
    </argument>
    <argument>
      <name>pv_system_num_units_served_1</name>
      <display_name>Photovoltaics 1: Number of Units Served</display_name>
      <description>Number of dwelling units served by PV system 1. Must be 1 if single-family detached. Used to apportion PV generation to the unit.</description>
      <type>Integer</type>
      <units>#</units>
      <required>true</required>
      <model_dependent>false</model_dependent>
      <default_value>1</default_value>
    </argument>
    <argument>
      <name>year_modules_manufactured</name>
      <display_name>Photovoltaics: Year Modules Manufactored</display_name>
      <description>Year the PV modules were manufactored</description>
      <type>Integer</type>
      <units>year</units>
      <required>false</required>
      <model_dependent>false</model_dependent>
    </argument>
    <argument>
      <name>pv_system_module_type_2</name>
      <display_name>Photovoltaics 2: Module Type</display_name>
      <description>Module type of the PV system 2. Use 'none' if there is no PV system 2.</description>
      <type>Choice</type>
      <required>true</required>
      <model_dependent>false</model_dependent>
      <default_value>none</default_value>
      <choices>
        <choice>
          <value>none</value>
          <display_name>none</display_name>
        </choice>
        <choice>
          <value>auto</value>
          <display_name>auto</display_name>
        </choice>
        <choice>
          <value>standard</value>
          <display_name>standard</display_name>
        </choice>
        <choice>
          <value>premium</value>
          <display_name>premium</display_name>
        </choice>
        <choice>
          <value>thin film</value>
          <display_name>thin film</display_name>
        </choice>
      </choices>
    </argument>
    <argument>
      <name>pv_system_location_2</name>
      <display_name>Photovoltaics 2: Location</display_name>
      <description>Location of the PV system 2.</description>
      <type>Choice</type>
      <required>true</required>
      <model_dependent>false</model_dependent>
      <default_value>auto</default_value>
      <choices>
        <choice>
          <value>auto</value>
          <display_name>auto</display_name>
        </choice>
        <choice>
          <value>roof</value>
          <display_name>roof</display_name>
        </choice>
        <choice>
          <value>ground</value>
          <display_name>ground</display_name>
        </choice>
      </choices>
    </argument>
    <argument>
      <name>pv_system_tracking_2</name>
      <display_name>Photovoltaics 2: Tracking</display_name>
      <description>Tracking of the PV system 2.</description>
      <type>Choice</type>
      <required>true</required>
      <model_dependent>false</model_dependent>
      <default_value>auto</default_value>
      <choices>
        <choice>
          <value>auto</value>
          <display_name>auto</display_name>
        </choice>
        <choice>
          <value>fixed</value>
          <display_name>fixed</display_name>
        </choice>
        <choice>
          <value>1-axis</value>
          <display_name>1-axis</display_name>
        </choice>
        <choice>
          <value>1-axis backtracked</value>
          <display_name>1-axis backtracked</display_name>
        </choice>
        <choice>
          <value>2-axis</value>
          <display_name>2-axis</display_name>
        </choice>
      </choices>
    </argument>
    <argument>
      <name>pv_system_array_azimuth_2</name>
      <display_name>Photovoltaics 2: Array Azimuth</display_name>
      <description>Array azimuth of the PV system 2. Azimuth is measured clockwise from north (e.g., North=0, East=90, South=180, West=270).</description>
      <type>Double</type>
      <units>degrees</units>
      <required>true</required>
      <model_dependent>false</model_dependent>
      <default_value>180</default_value>
    </argument>
    <argument>
      <name>pv_system_array_tilt_2</name>
      <display_name>Photovoltaics 2: Array Tilt</display_name>
      <description>Array tilt of the PV system 2. Can also enter, e.g., RoofPitch, RoofPitch+20, Latitude, Latitude-15, etc.</description>
      <type>String</type>
      <units>degrees</units>
      <required>true</required>
      <model_dependent>false</model_dependent>
      <default_value>RoofPitch</default_value>
    </argument>
    <argument>
      <name>pv_system_max_power_output_2</name>
      <display_name>Photovoltaics 2: Maximum Power Output</display_name>
      <description>Maximum power output of the PV system 2. For a shared system, this is the total building maximum power output.</description>
      <type>Double</type>
      <units>W</units>
      <required>true</required>
      <model_dependent>false</model_dependent>
      <default_value>4000</default_value>
    </argument>
    <argument>
      <name>pv_system_inverter_efficiency_2</name>
      <display_name>Photovoltaics 2: Inverter Efficiency</display_name>
      <description>Inverter efficiency of the PV system 2.</description>
      <type>Double</type>
      <units>Frac</units>
      <required>false</required>
      <model_dependent>false</model_dependent>
    </argument>
    <argument>
      <name>pv_system_system_losses_fraction_2</name>
      <display_name>Photovoltaics 2: System Losses Fraction</display_name>
      <description>System losses fraction of the PV system 2.</description>
      <type>Double</type>
      <units>Frac</units>
      <required>false</required>
      <model_dependent>false</model_dependent>
    </argument>
    <argument>
      <name>pv_system_num_units_served_2</name>
      <display_name>Photovoltaics 2: Number of Units Served</display_name>
      <description>Number of dwelling units served by PV system 2. Must be 1 if single-family detached. Used to apportion PV generation to the unit.</description>
      <type>Integer</type>
      <units>#</units>
      <required>true</required>
      <model_dependent>false</model_dependent>
      <default_value>1</default_value>
    </argument>
    <argument>
      <name>lighting_fraction_cfl_interior</name>
      <display_name>Lighting: Fraction CFL Interior</display_name>
      <description>Fraction of all lamps (interior) that are compact fluorescent. Lighting not specified as CFL, LFL, or LED is assumed to be incandescent.</description>
      <type>Double</type>
      <required>true</required>
      <model_dependent>false</model_dependent>
      <default_value>0.4</default_value>
    </argument>
    <argument>
      <name>lighting_fraction_lfl_interior</name>
      <display_name>Lighting: Fraction LFL Interior</display_name>
      <description>Fraction of all lamps (interior) that are linear fluorescent. Lighting not specified as CFL, LFL, or LED is assumed to be incandescent.</description>
      <type>Double</type>
      <required>true</required>
      <model_dependent>false</model_dependent>
      <default_value>0.1</default_value>
    </argument>
    <argument>
      <name>lighting_fraction_led_interior</name>
      <display_name>Lighting: Fraction LED Interior</display_name>
      <description>Fraction of all lamps (interior) that are light emitting diodes. Lighting not specified as CFL, LFL, or LED is assumed to be incandescent.</description>
      <type>Double</type>
      <required>true</required>
      <model_dependent>false</model_dependent>
      <default_value>0.25</default_value>
    </argument>
    <argument>
      <name>lighting_usage_multiplier_interior</name>
      <display_name>Lighting: Usage Multiplier Interior</display_name>
      <description>Multiplier on the lighting energy usage (interior) that can reflect, e.g., high/low usage occupants.</description>
      <type>Double</type>
      <required>true</required>
      <model_dependent>false</model_dependent>
      <default_value>1</default_value>
    </argument>
    <argument>
      <name>lighting_fraction_cfl_exterior</name>
      <display_name>Lighting: Fraction CFL Exterior</display_name>
      <description>Fraction of all lamps (exterior) that are compact fluorescent. Lighting not specified as CFL, LFL, or LED is assumed to be incandescent.</description>
      <type>Double</type>
      <required>true</required>
      <model_dependent>false</model_dependent>
      <default_value>0.4</default_value>
    </argument>
    <argument>
      <name>lighting_fraction_lfl_exterior</name>
      <display_name>Lighting: Fraction LFL Exterior</display_name>
      <description>Fraction of all lamps (exterior) that are linear fluorescent. Lighting not specified as CFL, LFL, or LED is assumed to be incandescent.</description>
      <type>Double</type>
      <required>true</required>
      <model_dependent>false</model_dependent>
      <default_value>0.1</default_value>
    </argument>
    <argument>
      <name>lighting_fraction_led_exterior</name>
      <display_name>Lighting: Fraction LED Exterior</display_name>
      <description>Fraction of all lamps (exterior) that are light emitting diodes. Lighting not specified as CFL, LFL, or LED is assumed to be incandescent.</description>
      <type>Double</type>
      <required>true</required>
      <model_dependent>false</model_dependent>
      <default_value>0.25</default_value>
    </argument>
    <argument>
      <name>lighting_usage_multiplier_exterior</name>
      <display_name>Lighting: Usage Multiplier Exterior</display_name>
      <description>Multiplier on the lighting energy usage (exterior) that can reflect, e.g., high/low usage occupants.</description>
      <type>Double</type>
      <required>true</required>
      <model_dependent>false</model_dependent>
      <default_value>1</default_value>
    </argument>
    <argument>
      <name>lighting_fraction_cfl_garage</name>
      <display_name>Lighting: Fraction CFL Garage</display_name>
      <description>Fraction of all lamps (garage) that are compact fluorescent. Lighting not specified as CFL, LFL, or LED is assumed to be incandescent.</description>
      <type>Double</type>
      <required>true</required>
      <model_dependent>false</model_dependent>
      <default_value>0.4</default_value>
    </argument>
    <argument>
      <name>lighting_fraction_lfl_garage</name>
      <display_name>Lighting: Fraction LFL Garage</display_name>
      <description>Fraction of all lamps (garage) that are linear fluorescent. Lighting not specified as CFL, LFL, or LED is assumed to be incandescent.</description>
      <type>Double</type>
      <required>true</required>
      <model_dependent>false</model_dependent>
      <default_value>0.1</default_value>
    </argument>
    <argument>
      <name>lighting_fraction_led_garage</name>
      <display_name>Lighting: Fraction LED Garage</display_name>
      <description>Fraction of all lamps (garage) that are light emitting diodes. Lighting not specified as CFL, LFL, or LED is assumed to be incandescent.</description>
      <type>Double</type>
      <required>true</required>
      <model_dependent>false</model_dependent>
      <default_value>0.25</default_value>
    </argument>
    <argument>
      <name>lighting_usage_multiplier_garage</name>
      <display_name>Lighting: Usage Multiplier Garage</display_name>
      <description>Multiplier on the lighting energy usage (garage) that can reflect, e.g., high/low usage occupants.</description>
      <type>Double</type>
      <required>true</required>
      <model_dependent>false</model_dependent>
      <default_value>1</default_value>
    </argument>
    <argument>
      <name>holiday_lighting_present</name>
      <display_name>Holiday Lighting: Present</display_name>
      <description>Whether there is holiday lighting.</description>
      <type>Boolean</type>
      <required>true</required>
      <model_dependent>false</model_dependent>
      <default_value>false</default_value>
      <choices>
        <choice>
          <value>true</value>
          <display_name>true</display_name>
        </choice>
        <choice>
          <value>false</value>
          <display_name>false</display_name>
        </choice>
      </choices>
    </argument>
    <argument>
      <name>holiday_lighting_daily_kwh</name>
      <display_name>Holiday Lighting: Daily Consumption</display_name>
      <description>The daily energy consumption for holiday lighting (exterior).</description>
      <type>String</type>
      <units>kWh/day</units>
      <required>true</required>
      <model_dependent>false</model_dependent>
      <default_value>auto</default_value>
    </argument>
    <argument>
      <name>holiday_lighting_period</name>
      <display_name>Holiday Lighting: Period</display_name>
      <description>Specifies the holiday lighting period. Enter a date like "Nov 25 - Jan 5".</description>
      <type>String</type>
      <required>false</required>
      <model_dependent>false</model_dependent>
    </argument>
    <argument>
      <name>dehumidifier_type</name>
      <display_name>Dehumidifier: Type</display_name>
      <description>The type of dehumidifier.</description>
      <type>Choice</type>
      <required>true</required>
      <model_dependent>false</model_dependent>
      <default_value>none</default_value>
      <choices>
        <choice>
          <value>none</value>
          <display_name>none</display_name>
        </choice>
        <choice>
          <value>portable</value>
          <display_name>portable</display_name>
        </choice>
        <choice>
          <value>whole-home</value>
          <display_name>whole-home</display_name>
        </choice>
      </choices>
    </argument>
    <argument>
      <name>dehumidifier_efficiency_type</name>
      <display_name>Dehumidifier: Efficiency Type</display_name>
      <description>The efficiency type of dehumidifier.</description>
      <type>Choice</type>
      <required>true</required>
      <model_dependent>false</model_dependent>
      <default_value>IntegratedEnergyFactor</default_value>
      <choices>
        <choice>
          <value>EnergyFactor</value>
          <display_name>EnergyFactor</display_name>
        </choice>
        <choice>
          <value>IntegratedEnergyFactor</value>
          <display_name>IntegratedEnergyFactor</display_name>
        </choice>
      </choices>
    </argument>
    <argument>
      <name>dehumidifier_efficiency</name>
      <display_name>Dehumidifier: Efficiency</display_name>
      <description>The efficiency of the dehumidifier.</description>
      <type>Double</type>
      <units>liters/kWh</units>
      <required>true</required>
      <model_dependent>false</model_dependent>
      <default_value>1.5</default_value>
    </argument>
    <argument>
      <name>dehumidifier_capacity</name>
      <display_name>Dehumidifier: Capacity</display_name>
      <description>The capacity (water removal rate) of the dehumidifier.</description>
      <type>Double</type>
      <units>pint/day</units>
      <required>true</required>
      <model_dependent>false</model_dependent>
      <default_value>40</default_value>
    </argument>
    <argument>
      <name>dehumidifier_rh_setpoint</name>
      <display_name>Dehumidifier: Relative Humidity Setpoint</display_name>
      <description>The relative humidity setpoint of the dehumidifier.</description>
      <type>Double</type>
      <units>Frac</units>
      <required>true</required>
      <model_dependent>false</model_dependent>
      <default_value>0.5</default_value>
    </argument>
    <argument>
      <name>dehumidifier_fraction_dehumidification_load_served</name>
      <display_name>Dehumidifier: Fraction Dehumidification Load Served</display_name>
      <description>The dehumidification load served fraction of the dehumidifier.</description>
      <type>Double</type>
      <units>Frac</units>
      <required>true</required>
      <model_dependent>false</model_dependent>
      <default_value>1</default_value>
    </argument>
    <argument>
      <name>clothes_washer_location</name>
      <display_name>Clothes Washer: Location</display_name>
      <description>The space type for the clothes washer location.</description>
      <type>Choice</type>
      <required>true</required>
      <model_dependent>false</model_dependent>
      <default_value>auto</default_value>
      <choices>
        <choice>
          <value>auto</value>
          <display_name>auto</display_name>
        </choice>
        <choice>
          <value>none</value>
          <display_name>none</display_name>
        </choice>
        <choice>
          <value>living space</value>
          <display_name>living space</display_name>
        </choice>
        <choice>
          <value>basement - conditioned</value>
          <display_name>basement - conditioned</display_name>
        </choice>
        <choice>
          <value>basement - unconditioned</value>
          <display_name>basement - unconditioned</display_name>
        </choice>
        <choice>
          <value>garage</value>
          <display_name>garage</display_name>
        </choice>
        <choice>
          <value>other housing unit</value>
          <display_name>other housing unit</display_name>
        </choice>
        <choice>
          <value>other heated space</value>
          <display_name>other heated space</display_name>
        </choice>
        <choice>
          <value>other multifamily buffer space</value>
          <display_name>other multifamily buffer space</display_name>
        </choice>
        <choice>
          <value>other non-freezing space</value>
          <display_name>other non-freezing space</display_name>
        </choice>
      </choices>
    </argument>
    <argument>
      <name>clothes_washer_efficiency_type</name>
      <display_name>Clothes Washer: Efficiency Type</display_name>
      <description>The efficiency type of the clothes washer.</description>
      <type>Choice</type>
      <required>true</required>
      <model_dependent>false</model_dependent>
      <default_value>IntegratedModifiedEnergyFactor</default_value>
      <choices>
        <choice>
          <value>ModifiedEnergyFactor</value>
          <display_name>ModifiedEnergyFactor</display_name>
        </choice>
        <choice>
          <value>IntegratedModifiedEnergyFactor</value>
          <display_name>IntegratedModifiedEnergyFactor</display_name>
        </choice>
      </choices>
    </argument>
    <argument>
      <name>clothes_washer_efficiency</name>
      <display_name>Clothes Washer: Efficiency</display_name>
      <description>The efficiency of the clothes washer.</description>
      <type>String</type>
      <units>ft^3/kWh-cyc</units>
      <required>true</required>
      <model_dependent>false</model_dependent>
      <default_value>auto</default_value>
    </argument>
    <argument>
      <name>clothes_washer_rated_annual_kwh</name>
      <display_name>Clothes Washer: Rated Annual Consumption</display_name>
      <description>The annual energy consumed by the clothes washer, as rated, obtained from the EnergyGuide label. This includes both the appliance electricity consumption and the energy required for water heating.</description>
      <type>String</type>
      <units>kWh/yr</units>
      <required>true</required>
      <model_dependent>false</model_dependent>
      <default_value>auto</default_value>
    </argument>
    <argument>
      <name>clothes_washer_label_electric_rate</name>
      <display_name>Clothes Washer: Label Electric Rate</display_name>
      <description>The annual energy consumed by the clothes washer, as rated, obtained from the EnergyGuide label. This includes both the appliance electricity consumption and the energy required for water heating.</description>
      <type>String</type>
      <units>$/kWh</units>
      <required>true</required>
      <model_dependent>false</model_dependent>
      <default_value>auto</default_value>
    </argument>
    <argument>
      <name>clothes_washer_label_gas_rate</name>
      <display_name>Clothes Washer: Label Gas Rate</display_name>
      <description>The annual energy consumed by the clothes washer, as rated, obtained from the EnergyGuide label. This includes both the appliance electricity consumption and the energy required for water heating.</description>
      <type>String</type>
      <units>$/therm</units>
      <required>true</required>
      <model_dependent>false</model_dependent>
      <default_value>auto</default_value>
    </argument>
    <argument>
      <name>clothes_washer_label_annual_gas_cost</name>
      <display_name>Clothes Washer: Label Annual Cost with Gas DHW</display_name>
      <description>The annual cost of using the system under test conditions. Input is obtained from the EnergyGuide label.</description>
      <type>String</type>
      <units>$</units>
      <required>true</required>
      <model_dependent>false</model_dependent>
      <default_value>auto</default_value>
    </argument>
    <argument>
      <name>clothes_washer_label_usage</name>
      <display_name>Clothes Washer: Label Usage</display_name>
      <description>The clothes washer loads per week.</description>
      <type>String</type>
      <units>cyc/wk</units>
      <required>true</required>
      <model_dependent>false</model_dependent>
      <default_value>auto</default_value>
    </argument>
    <argument>
      <name>clothes_washer_capacity</name>
      <display_name>Clothes Washer: Drum Volume</display_name>
      <description>Volume of the washer drum. Obtained from the EnergyStar website or the manufacturer's literature.</description>
      <type>String</type>
      <units>ft^3</units>
      <required>true</required>
      <model_dependent>false</model_dependent>
      <default_value>auto</default_value>
    </argument>
    <argument>
      <name>clothes_washer_usage_multiplier</name>
      <display_name>Clothes Washer: Usage Multiplier</display_name>
      <description>Multiplier on the clothes washer energy and hot water usage that can reflect, e.g., high/low usage occupants.</description>
      <type>Double</type>
      <required>true</required>
      <model_dependent>false</model_dependent>
      <default_value>1</default_value>
    </argument>
    <argument>
      <name>clothes_dryer_location</name>
      <display_name>Clothes Dryer: Location</display_name>
      <description>The space type for the clothes dryer location.</description>
      <type>Choice</type>
      <required>true</required>
      <model_dependent>false</model_dependent>
      <default_value>auto</default_value>
      <choices>
        <choice>
          <value>auto</value>
          <display_name>auto</display_name>
        </choice>
        <choice>
          <value>none</value>
          <display_name>none</display_name>
        </choice>
        <choice>
          <value>living space</value>
          <display_name>living space</display_name>
        </choice>
        <choice>
          <value>basement - conditioned</value>
          <display_name>basement - conditioned</display_name>
        </choice>
        <choice>
          <value>basement - unconditioned</value>
          <display_name>basement - unconditioned</display_name>
        </choice>
        <choice>
          <value>garage</value>
          <display_name>garage</display_name>
        </choice>
        <choice>
          <value>other housing unit</value>
          <display_name>other housing unit</display_name>
        </choice>
        <choice>
          <value>other heated space</value>
          <display_name>other heated space</display_name>
        </choice>
        <choice>
          <value>other multifamily buffer space</value>
          <display_name>other multifamily buffer space</display_name>
        </choice>
        <choice>
          <value>other non-freezing space</value>
          <display_name>other non-freezing space</display_name>
        </choice>
      </choices>
    </argument>
    <argument>
      <name>clothes_dryer_fuel_type</name>
      <display_name>Clothes Dryer: Fuel Type</display_name>
      <description>Type of fuel used by the clothes dryer.</description>
      <type>Choice</type>
      <required>true</required>
      <model_dependent>false</model_dependent>
      <default_value>natural gas</default_value>
      <choices>
        <choice>
          <value>electricity</value>
          <display_name>electricity</display_name>
        </choice>
        <choice>
          <value>natural gas</value>
          <display_name>natural gas</display_name>
        </choice>
        <choice>
          <value>fuel oil</value>
          <display_name>fuel oil</display_name>
        </choice>
        <choice>
          <value>propane</value>
          <display_name>propane</display_name>
        </choice>
        <choice>
          <value>wood</value>
          <display_name>wood</display_name>
        </choice>
        <choice>
          <value>coal</value>
          <display_name>coal</display_name>
        </choice>
      </choices>
    </argument>
    <argument>
      <name>clothes_dryer_efficiency_type</name>
      <display_name>Clothes Dryer: Efficiency Type</display_name>
      <description>The efficiency type of the clothes dryer.</description>
      <type>Choice</type>
      <required>true</required>
      <model_dependent>false</model_dependent>
      <default_value>CombinedEnergyFactor</default_value>
      <choices>
        <choice>
          <value>EnergyFactor</value>
          <display_name>EnergyFactor</display_name>
        </choice>
        <choice>
          <value>CombinedEnergyFactor</value>
          <display_name>CombinedEnergyFactor</display_name>
        </choice>
      </choices>
    </argument>
    <argument>
      <name>clothes_dryer_efficiency</name>
      <display_name>Clothes Dryer: Efficiency</display_name>
      <description>The efficiency of the clothes dryer.</description>
      <type>String</type>
      <units>lb/kWh</units>
      <required>true</required>
      <model_dependent>false</model_dependent>
      <default_value>auto</default_value>
    </argument>
    <argument>
      <name>clothes_dryer_vented_flow_rate</name>
      <display_name>Clothes Dryer: Vented Flow Rate</display_name>
      <description>The exhaust flow rate of the vented clothes dryer.</description>
      <type>String</type>
      <units>CFM</units>
      <required>true</required>
      <model_dependent>false</model_dependent>
      <default_value>auto</default_value>
    </argument>
    <argument>
      <name>clothes_dryer_usage_multiplier</name>
      <display_name>Clothes Dryer: Usage Multiplier</display_name>
      <description>Multiplier on the clothes dryer energy usage that can reflect, e.g., high/low usage occupants.</description>
      <type>Double</type>
      <required>true</required>
      <model_dependent>false</model_dependent>
      <default_value>1</default_value>
    </argument>
    <argument>
      <name>dishwasher_location</name>
      <display_name>Dishwasher: Location</display_name>
      <description>The space type for the dishwasher location.</description>
      <type>Choice</type>
      <required>true</required>
      <model_dependent>false</model_dependent>
      <default_value>auto</default_value>
      <choices>
        <choice>
          <value>auto</value>
          <display_name>auto</display_name>
        </choice>
        <choice>
          <value>none</value>
          <display_name>none</display_name>
        </choice>
        <choice>
          <value>living space</value>
          <display_name>living space</display_name>
        </choice>
        <choice>
          <value>basement - conditioned</value>
          <display_name>basement - conditioned</display_name>
        </choice>
        <choice>
          <value>basement - unconditioned</value>
          <display_name>basement - unconditioned</display_name>
        </choice>
        <choice>
          <value>garage</value>
          <display_name>garage</display_name>
        </choice>
        <choice>
          <value>other housing unit</value>
          <display_name>other housing unit</display_name>
        </choice>
        <choice>
          <value>other heated space</value>
          <display_name>other heated space</display_name>
        </choice>
        <choice>
          <value>other multifamily buffer space</value>
          <display_name>other multifamily buffer space</display_name>
        </choice>
        <choice>
          <value>other non-freezing space</value>
          <display_name>other non-freezing space</display_name>
        </choice>
      </choices>
    </argument>
    <argument>
      <name>dishwasher_efficiency_type</name>
      <display_name>Dishwasher: Efficiency Type</display_name>
      <description>The efficiency type of dishwasher.</description>
      <type>Choice</type>
      <required>true</required>
      <model_dependent>false</model_dependent>
      <default_value>RatedAnnualkWh</default_value>
      <choices>
        <choice>
          <value>RatedAnnualkWh</value>
          <display_name>RatedAnnualkWh</display_name>
        </choice>
        <choice>
          <value>EnergyFactor</value>
          <display_name>EnergyFactor</display_name>
        </choice>
      </choices>
    </argument>
    <argument>
      <name>dishwasher_efficiency</name>
      <display_name>Dishwasher: Efficiency</display_name>
      <description>The efficiency of the dishwasher.</description>
      <type>String</type>
      <units>RatedAnnualkWh or EnergyFactor</units>
      <required>true</required>
      <model_dependent>false</model_dependent>
      <default_value>auto</default_value>
    </argument>
    <argument>
      <name>dishwasher_label_electric_rate</name>
      <display_name>Dishwasher: Label Electric Rate</display_name>
      <description>The label electric rate of the dishwasher.</description>
      <type>String</type>
      <units>$/kWh</units>
      <required>true</required>
      <model_dependent>false</model_dependent>
      <default_value>auto</default_value>
    </argument>
    <argument>
      <name>dishwasher_label_gas_rate</name>
      <display_name>Dishwasher: Label Gas Rate</display_name>
      <description>The label gas rate of the dishwasher.</description>
      <type>String</type>
      <units>$/therm</units>
      <required>true</required>
      <model_dependent>false</model_dependent>
      <default_value>auto</default_value>
    </argument>
    <argument>
      <name>dishwasher_label_annual_gas_cost</name>
      <display_name>Dishwasher: Label Annual Gas Cost</display_name>
      <description>The label annual gas cost of the dishwasher.</description>
      <type>String</type>
      <units>$</units>
      <required>true</required>
      <model_dependent>false</model_dependent>
      <default_value>auto</default_value>
    </argument>
    <argument>
      <name>dishwasher_label_usage</name>
      <display_name>Dishwasher: Label Usage</display_name>
      <description>The dishwasher loads per week.</description>
      <type>String</type>
      <units>cyc/wk</units>
      <required>true</required>
      <model_dependent>false</model_dependent>
      <default_value>auto</default_value>
    </argument>
    <argument>
      <name>dishwasher_place_setting_capacity</name>
      <display_name>Dishwasher: Number of Place Settings</display_name>
      <description>The number of place settings for the unit. Data obtained from manufacturer's literature.</description>
      <type>String</type>
      <units>#</units>
      <required>true</required>
      <model_dependent>false</model_dependent>
      <default_value>auto</default_value>
    </argument>
    <argument>
      <name>dishwasher_usage_multiplier</name>
      <display_name>Dishwasher: Usage Multiplier</display_name>
      <description>Multiplier on the dishwasher energy usage that can reflect, e.g., high/low usage occupants.</description>
      <type>Double</type>
      <required>true</required>
      <model_dependent>false</model_dependent>
      <default_value>1</default_value>
    </argument>
    <argument>
      <name>refrigerator_location</name>
      <display_name>Refrigerator: Location</display_name>
      <description>The space type for the refrigerator location.</description>
      <type>Choice</type>
      <required>true</required>
      <model_dependent>false</model_dependent>
      <default_value>auto</default_value>
      <choices>
        <choice>
          <value>auto</value>
          <display_name>auto</display_name>
        </choice>
        <choice>
          <value>none</value>
          <display_name>none</display_name>
        </choice>
        <choice>
          <value>living space</value>
          <display_name>living space</display_name>
        </choice>
        <choice>
          <value>basement - conditioned</value>
          <display_name>basement - conditioned</display_name>
        </choice>
        <choice>
          <value>basement - unconditioned</value>
          <display_name>basement - unconditioned</display_name>
        </choice>
        <choice>
          <value>garage</value>
          <display_name>garage</display_name>
        </choice>
        <choice>
          <value>other housing unit</value>
          <display_name>other housing unit</display_name>
        </choice>
        <choice>
          <value>other heated space</value>
          <display_name>other heated space</display_name>
        </choice>
        <choice>
          <value>other multifamily buffer space</value>
          <display_name>other multifamily buffer space</display_name>
        </choice>
        <choice>
          <value>other non-freezing space</value>
          <display_name>other non-freezing space</display_name>
        </choice>
      </choices>
    </argument>
    <argument>
      <name>refrigerator_rated_annual_kwh</name>
      <display_name>Refrigerator: Rated Annual Consumption</display_name>
      <description>The EnergyGuide rated annual energy consumption for a refrigerator.</description>
      <type>String</type>
      <units>kWh/yr</units>
      <required>true</required>
      <model_dependent>false</model_dependent>
      <default_value>auto</default_value>
    </argument>
    <argument>
      <name>refrigerator_usage_multiplier</name>
      <display_name>Refrigerator: Usage Multiplier</display_name>
      <description>Multiplier on the refrigerator energy usage that can reflect, e.g., high/low usage occupants.</description>
      <type>Double</type>
      <required>true</required>
      <model_dependent>false</model_dependent>
      <default_value>1</default_value>
    </argument>
    <argument>
      <name>extra_refrigerator_location</name>
      <display_name>Extra Refrigerator: Location</display_name>
      <description>The space type for the extra refrigerator location.</description>
      <type>Choice</type>
      <required>true</required>
      <model_dependent>false</model_dependent>
      <default_value>auto</default_value>
      <choices>
        <choice>
          <value>auto</value>
          <display_name>auto</display_name>
        </choice>
        <choice>
          <value>none</value>
          <display_name>none</display_name>
        </choice>
        <choice>
          <value>living space</value>
          <display_name>living space</display_name>
        </choice>
        <choice>
          <value>basement - conditioned</value>
          <display_name>basement - conditioned</display_name>
        </choice>
        <choice>
          <value>basement - unconditioned</value>
          <display_name>basement - unconditioned</display_name>
        </choice>
        <choice>
          <value>garage</value>
          <display_name>garage</display_name>
        </choice>
        <choice>
          <value>other housing unit</value>
          <display_name>other housing unit</display_name>
        </choice>
        <choice>
          <value>other heated space</value>
          <display_name>other heated space</display_name>
        </choice>
        <choice>
          <value>other multifamily buffer space</value>
          <display_name>other multifamily buffer space</display_name>
        </choice>
        <choice>
          <value>other non-freezing space</value>
          <display_name>other non-freezing space</display_name>
        </choice>
      </choices>
    </argument>
    <argument>
      <name>extra_refrigerator_rated_annual_kwh</name>
      <display_name>Extra Refrigerator: Rated Annual Consumption</display_name>
      <description>The EnergyGuide rated annual energy consumption for an extra rrefrigerator.</description>
      <type>String</type>
      <units>kWh/yr</units>
      <required>true</required>
      <model_dependent>false</model_dependent>
      <default_value>auto</default_value>
    </argument>
    <argument>
      <name>extra_refrigerator_usage_multiplier</name>
      <display_name>Extra Refrigerator: Usage Multiplier</display_name>
      <description>Multiplier on the extra refrigerator energy usage that can reflect, e.g., high/low usage occupants.</description>
      <type>Double</type>
      <required>true</required>
      <model_dependent>false</model_dependent>
      <default_value>1</default_value>
    </argument>
    <argument>
      <name>freezer_location</name>
      <display_name>Freezer: Location</display_name>
      <description>The space type for the freezer location.</description>
      <type>Choice</type>
      <required>true</required>
      <model_dependent>false</model_dependent>
      <default_value>auto</default_value>
      <choices>
        <choice>
          <value>auto</value>
          <display_name>auto</display_name>
        </choice>
        <choice>
          <value>none</value>
          <display_name>none</display_name>
        </choice>
        <choice>
          <value>living space</value>
          <display_name>living space</display_name>
        </choice>
        <choice>
          <value>basement - conditioned</value>
          <display_name>basement - conditioned</display_name>
        </choice>
        <choice>
          <value>basement - unconditioned</value>
          <display_name>basement - unconditioned</display_name>
        </choice>
        <choice>
          <value>garage</value>
          <display_name>garage</display_name>
        </choice>
        <choice>
          <value>other housing unit</value>
          <display_name>other housing unit</display_name>
        </choice>
        <choice>
          <value>other heated space</value>
          <display_name>other heated space</display_name>
        </choice>
        <choice>
          <value>other multifamily buffer space</value>
          <display_name>other multifamily buffer space</display_name>
        </choice>
        <choice>
          <value>other non-freezing space</value>
          <display_name>other non-freezing space</display_name>
        </choice>
      </choices>
    </argument>
    <argument>
      <name>freezer_rated_annual_kwh</name>
      <display_name>Freezer: Rated Annual Consumption</display_name>
      <description>The EnergyGuide rated annual energy consumption for a freezer.</description>
      <type>String</type>
      <units>kWh/yr</units>
      <required>true</required>
      <model_dependent>false</model_dependent>
      <default_value>auto</default_value>
    </argument>
    <argument>
      <name>freezer_usage_multiplier</name>
      <display_name>Freezer: Usage Multiplier</display_name>
      <description>Multiplier on the freezer energy usage that can reflect, e.g., high/low usage occupants.</description>
      <type>Double</type>
      <required>true</required>
      <model_dependent>false</model_dependent>
      <default_value>1</default_value>
    </argument>
    <argument>
      <name>cooking_range_oven_location</name>
      <display_name>Cooking Range/Oven: Location</display_name>
      <description>The space type for the cooking range/oven location.</description>
      <type>Choice</type>
      <required>true</required>
      <model_dependent>false</model_dependent>
      <default_value>auto</default_value>
      <choices>
        <choice>
          <value>auto</value>
          <display_name>auto</display_name>
        </choice>
        <choice>
          <value>none</value>
          <display_name>none</display_name>
        </choice>
        <choice>
          <value>living space</value>
          <display_name>living space</display_name>
        </choice>
        <choice>
          <value>basement - conditioned</value>
          <display_name>basement - conditioned</display_name>
        </choice>
        <choice>
          <value>basement - unconditioned</value>
          <display_name>basement - unconditioned</display_name>
        </choice>
        <choice>
          <value>garage</value>
          <display_name>garage</display_name>
        </choice>
        <choice>
          <value>other housing unit</value>
          <display_name>other housing unit</display_name>
        </choice>
        <choice>
          <value>other heated space</value>
          <display_name>other heated space</display_name>
        </choice>
        <choice>
          <value>other multifamily buffer space</value>
          <display_name>other multifamily buffer space</display_name>
        </choice>
        <choice>
          <value>other non-freezing space</value>
          <display_name>other non-freezing space</display_name>
        </choice>
      </choices>
    </argument>
    <argument>
      <name>cooking_range_oven_fuel_type</name>
      <display_name>Cooking Range/Oven: Fuel Type</display_name>
      <description>Type of fuel used by the cooking range/oven.</description>
      <type>Choice</type>
      <required>true</required>
      <model_dependent>false</model_dependent>
      <default_value>natural gas</default_value>
      <choices>
        <choice>
          <value>electricity</value>
          <display_name>electricity</display_name>
        </choice>
        <choice>
          <value>natural gas</value>
          <display_name>natural gas</display_name>
        </choice>
        <choice>
          <value>fuel oil</value>
          <display_name>fuel oil</display_name>
        </choice>
        <choice>
          <value>propane</value>
          <display_name>propane</display_name>
        </choice>
        <choice>
          <value>wood</value>
          <display_name>wood</display_name>
        </choice>
        <choice>
          <value>coal</value>
          <display_name>coal</display_name>
        </choice>
      </choices>
    </argument>
    <argument>
      <name>cooking_range_oven_is_induction</name>
      <display_name>Cooking Range/Oven: Is Induction</display_name>
      <description>Whether the cooking range is induction.</description>
      <type>Boolean</type>
      <required>false</required>
      <model_dependent>false</model_dependent>
      <choices>
        <choice>
          <value>true</value>
          <display_name>true</display_name>
        </choice>
        <choice>
          <value>false</value>
          <display_name>false</display_name>
        </choice>
      </choices>
    </argument>
    <argument>
      <name>cooking_range_oven_is_convection</name>
      <display_name>Cooking Range/Oven: Is Convection</display_name>
      <description>Whether the oven is convection.</description>
      <type>Boolean</type>
      <required>false</required>
      <model_dependent>false</model_dependent>
      <choices>
        <choice>
          <value>true</value>
          <display_name>true</display_name>
        </choice>
        <choice>
          <value>false</value>
          <display_name>false</display_name>
        </choice>
      </choices>
    </argument>
    <argument>
      <name>cooking_range_oven_usage_multiplier</name>
      <display_name>Cooking Range/Oven: Usage Multiplier</display_name>
      <description>Multiplier on the cooking range/oven energy usage that can reflect, e.g., high/low usage occupants.</description>
      <type>Double</type>
      <required>true</required>
      <model_dependent>false</model_dependent>
      <default_value>1</default_value>
    </argument>
    <argument>
      <name>ceiling_fan_present</name>
      <display_name>Ceiling Fan: Present</display_name>
      <description>Whether there is are any ceiling fans.</description>
      <type>Boolean</type>
      <required>true</required>
      <model_dependent>false</model_dependent>
      <default_value>true</default_value>
      <choices>
        <choice>
          <value>true</value>
          <display_name>true</display_name>
        </choice>
        <choice>
          <value>false</value>
          <display_name>false</display_name>
        </choice>
      </choices>
    </argument>
    <argument>
      <name>ceiling_fan_efficiency</name>
      <display_name>Ceiling Fan: Efficiency</display_name>
      <description>The efficiency rating of the ceiling fan(s) at medium speed.</description>
      <type>String</type>
      <units>CFM/W</units>
      <required>true</required>
      <model_dependent>false</model_dependent>
      <default_value>auto</default_value>
    </argument>
    <argument>
      <name>ceiling_fan_quantity</name>
      <display_name>Ceiling Fan: Quantity</display_name>
      <description>Total number of ceiling fans.</description>
      <type>String</type>
      <units>#</units>
      <required>true</required>
      <model_dependent>false</model_dependent>
      <default_value>auto</default_value>
    </argument>
    <argument>
      <name>ceiling_fan_cooling_setpoint_temp_offset</name>
      <display_name>Ceiling Fan: Cooling Setpoint Temperature Offset</display_name>
      <description>The setpoint temperature offset during cooling season for the ceiling fan(s). Only applies if ceiling fan quantity is greater than zero.</description>
      <type>Double</type>
      <units>deg-F</units>
      <required>true</required>
      <model_dependent>false</model_dependent>
      <default_value>0.5</default_value>
    </argument>
    <argument>
      <name>plug_loads_television_annual_kwh</name>
      <display_name>Plug Loads: Television Annual kWh</display_name>
      <description>The annual energy consumption of the television plug loads.</description>
      <type>String</type>
      <units>kWh/yr</units>
      <required>true</required>
      <model_dependent>false</model_dependent>
      <default_value>auto</default_value>
    </argument>
    <argument>
      <name>plug_loads_television_usage_multiplier</name>
      <display_name>Plug Loads: Television Usage Multiplier</display_name>
      <description>Multiplier on the television energy usage that can reflect, e.g., high/low usage occupants.</description>
      <type>Double</type>
      <required>true</required>
      <model_dependent>false</model_dependent>
      <default_value>1</default_value>
    </argument>
    <argument>
      <name>plug_loads_other_annual_kwh</name>
      <display_name>Plug Loads: Other Annual kWh</display_name>
      <description>The annual energy consumption of the other residual plug loads.</description>
      <type>String</type>
      <units>kWh/yr</units>
      <required>true</required>
      <model_dependent>false</model_dependent>
      <default_value>auto</default_value>
    </argument>
    <argument>
      <name>plug_loads_other_frac_sensible</name>
      <display_name>Plug Loads: Other Sensible Fraction</display_name>
      <description>Fraction of other residual plug loads' internal gains that are sensible.</description>
      <type>String</type>
      <units>Frac</units>
      <required>true</required>
      <model_dependent>false</model_dependent>
      <default_value>auto</default_value>
    </argument>
    <argument>
      <name>plug_loads_other_frac_latent</name>
      <display_name>Plug Loads: Other Latent Fraction</display_name>
      <description>Fraction of other residual plug loads' internal gains that are latent.</description>
      <type>String</type>
      <units>Frac</units>
      <required>true</required>
      <model_dependent>false</model_dependent>
      <default_value>auto</default_value>
    </argument>
    <argument>
      <name>plug_loads_other_usage_multiplier</name>
      <display_name>Plug Loads: Other Usage Multiplier</display_name>
      <description>Multiplier on the other energy usage that can reflect, e.g., high/low usage occupants.</description>
      <type>Double</type>
      <required>true</required>
      <model_dependent>false</model_dependent>
      <default_value>1</default_value>
    </argument>
    <argument>
      <name>plug_loads_well_pump_present</name>
      <display_name>Plug Loads: Well Pump Present</display_name>
      <description>Whether there is a well pump.</description>
      <type>Boolean</type>
      <required>true</required>
      <model_dependent>false</model_dependent>
      <default_value>false</default_value>
      <choices>
        <choice>
          <value>true</value>
          <display_name>true</display_name>
        </choice>
        <choice>
          <value>false</value>
          <display_name>false</display_name>
        </choice>
      </choices>
    </argument>
    <argument>
      <name>plug_loads_well_pump_annual_kwh</name>
      <display_name>Plug Loads: Well Pump Annual kWh</display_name>
      <description>The annual energy consumption of the well pump plug loads.</description>
      <type>String</type>
      <units>kWh/yr</units>
      <required>true</required>
      <model_dependent>false</model_dependent>
      <default_value>auto</default_value>
    </argument>
    <argument>
      <name>plug_loads_well_pump_usage_multiplier</name>
      <display_name>Plug Loads: Well Pump Usage Multiplier</display_name>
      <description>Multiplier on the well pump energy usage that can reflect, e.g., high/low usage occupants.</description>
      <type>Double</type>
      <required>true</required>
      <model_dependent>false</model_dependent>
      <default_value>1</default_value>
    </argument>
    <argument>
      <name>plug_loads_vehicle_present</name>
      <display_name>Plug Loads: Vehicle Present</display_name>
      <description>Whether there is an electric vehicle.</description>
      <type>Boolean</type>
      <required>true</required>
      <model_dependent>false</model_dependent>
      <default_value>false</default_value>
      <choices>
        <choice>
          <value>true</value>
          <display_name>true</display_name>
        </choice>
        <choice>
          <value>false</value>
          <display_name>false</display_name>
        </choice>
      </choices>
    </argument>
    <argument>
      <name>plug_loads_vehicle_annual_kwh</name>
      <display_name>Plug Loads: Vehicle Annual kWh</display_name>
      <description>The annual energy consumption of the electric vehicle plug loads.</description>
      <type>String</type>
      <units>kWh/yr</units>
      <required>true</required>
      <model_dependent>false</model_dependent>
      <default_value>auto</default_value>
    </argument>
    <argument>
      <name>plug_loads_vehicle_usage_multiplier</name>
      <display_name>Plug Loads: Vehicle Usage Multiplier</display_name>
      <description>Multiplier on the electric vehicle energy usage that can reflect, e.g., high/low usage occupants.</description>
      <type>Double</type>
      <required>true</required>
      <model_dependent>false</model_dependent>
      <default_value>1</default_value>
    </argument>
    <argument>
      <name>fuel_loads_grill_present</name>
      <display_name>Fuel Loads: Grill Present</display_name>
      <description>Whether there is a fuel loads grill.</description>
      <type>Boolean</type>
      <required>true</required>
      <model_dependent>false</model_dependent>
      <default_value>false</default_value>
      <choices>
        <choice>
          <value>true</value>
          <display_name>true</display_name>
        </choice>
        <choice>
          <value>false</value>
          <display_name>false</display_name>
        </choice>
      </choices>
    </argument>
    <argument>
      <name>fuel_loads_grill_fuel_type</name>
      <display_name>Fuel Loads: Grill Fuel Type</display_name>
      <description>The fuel type of the fuel loads grill.</description>
      <type>Choice</type>
      <required>true</required>
      <model_dependent>false</model_dependent>
      <default_value>natural gas</default_value>
      <choices>
        <choice>
          <value>natural gas</value>
          <display_name>natural gas</display_name>
        </choice>
        <choice>
          <value>fuel oil</value>
          <display_name>fuel oil</display_name>
        </choice>
        <choice>
          <value>propane</value>
          <display_name>propane</display_name>
        </choice>
        <choice>
          <value>wood</value>
          <display_name>wood</display_name>
        </choice>
        <choice>
          <value>wood pellets</value>
          <display_name>wood pellets</display_name>
        </choice>
      </choices>
    </argument>
    <argument>
      <name>fuel_loads_grill_annual_therm</name>
      <display_name>Fuel Loads: Grill Annual therm</display_name>
      <description>The annual energy consumption of the fuel loads grill.</description>
      <type>String</type>
      <units>therm/yr</units>
      <required>true</required>
      <model_dependent>false</model_dependent>
      <default_value>auto</default_value>
    </argument>
    <argument>
      <name>fuel_loads_grill_usage_multiplier</name>
      <display_name>Fuel Loads: Grill Usage Multiplier</display_name>
      <description>Multiplier on the fuel loads grill energy usage that can reflect, e.g., high/low usage occupants.</description>
      <type>Double</type>
      <required>true</required>
      <model_dependent>false</model_dependent>
      <default_value>0</default_value>
    </argument>
    <argument>
      <name>fuel_loads_lighting_present</name>
      <display_name>Fuel Loads: Lighting Present</display_name>
      <description>Whether there is fuel loads lighting.</description>
      <type>Boolean</type>
      <required>true</required>
      <model_dependent>false</model_dependent>
      <default_value>false</default_value>
      <choices>
        <choice>
          <value>true</value>
          <display_name>true</display_name>
        </choice>
        <choice>
          <value>false</value>
          <display_name>false</display_name>
        </choice>
      </choices>
    </argument>
    <argument>
      <name>fuel_loads_lighting_fuel_type</name>
      <display_name>Fuel Loads: Lighting Fuel Type</display_name>
      <description>The fuel type of the fuel loads lighting.</description>
      <type>Choice</type>
      <required>true</required>
      <model_dependent>false</model_dependent>
      <default_value>natural gas</default_value>
      <choices>
        <choice>
          <value>natural gas</value>
          <display_name>natural gas</display_name>
        </choice>
        <choice>
          <value>fuel oil</value>
          <display_name>fuel oil</display_name>
        </choice>
        <choice>
          <value>propane</value>
          <display_name>propane</display_name>
        </choice>
        <choice>
          <value>wood</value>
          <display_name>wood</display_name>
        </choice>
        <choice>
          <value>wood pellets</value>
          <display_name>wood pellets</display_name>
        </choice>
      </choices>
    </argument>
    <argument>
      <name>fuel_loads_lighting_annual_therm</name>
      <display_name>Fuel Loads: Lighting Annual therm</display_name>
      <description>The annual energy consumption of the fuel loads lighting.</description>
      <type>String</type>
      <units>therm/yr</units>
      <required>true</required>
      <model_dependent>false</model_dependent>
      <default_value>auto</default_value>
    </argument>
    <argument>
      <name>fuel_loads_lighting_usage_multiplier</name>
      <display_name>Fuel Loads: Lighting Usage Multiplier</display_name>
      <description>Multiplier on the fuel loads lighting energy usage that can reflect, e.g., high/low usage occupants.</description>
      <type>Double</type>
      <required>true</required>
      <model_dependent>false</model_dependent>
      <default_value>0</default_value>
    </argument>
    <argument>
      <name>fuel_loads_fireplace_present</name>
      <display_name>Fuel Loads: Fireplace Present</display_name>
      <description>Whether there is fuel loads fireplace.</description>
      <type>Boolean</type>
      <required>true</required>
      <model_dependent>false</model_dependent>
      <default_value>false</default_value>
      <choices>
        <choice>
          <value>true</value>
          <display_name>true</display_name>
        </choice>
        <choice>
          <value>false</value>
          <display_name>false</display_name>
        </choice>
      </choices>
    </argument>
    <argument>
      <name>fuel_loads_fireplace_fuel_type</name>
      <display_name>Fuel Loads: Fireplace Fuel Type</display_name>
      <description>The fuel type of the fuel loads fireplace.</description>
      <type>Choice</type>
      <required>true</required>
      <model_dependent>false</model_dependent>
      <default_value>natural gas</default_value>
      <choices>
        <choice>
          <value>natural gas</value>
          <display_name>natural gas</display_name>
        </choice>
        <choice>
          <value>fuel oil</value>
          <display_name>fuel oil</display_name>
        </choice>
        <choice>
          <value>propane</value>
          <display_name>propane</display_name>
        </choice>
        <choice>
          <value>wood</value>
          <display_name>wood</display_name>
        </choice>
        <choice>
          <value>wood pellets</value>
          <display_name>wood pellets</display_name>
        </choice>
      </choices>
    </argument>
    <argument>
      <name>fuel_loads_fireplace_annual_therm</name>
      <display_name>Fuel Loads: Fireplace Annual therm</display_name>
      <description>The annual energy consumption of the fuel loads fireplace.</description>
      <type>String</type>
      <units>therm/yr</units>
      <required>true</required>
      <model_dependent>false</model_dependent>
      <default_value>auto</default_value>
    </argument>
    <argument>
      <name>fuel_loads_fireplace_frac_sensible</name>
      <display_name>Fuel Loads: Fireplace Sensible Fraction</display_name>
      <description>Fraction of fireplace residual fuel loads' internal gains that are sensible.</description>
      <type>String</type>
      <units>Frac</units>
      <required>true</required>
      <model_dependent>false</model_dependent>
      <default_value>auto</default_value>
    </argument>
    <argument>
      <name>fuel_loads_fireplace_frac_latent</name>
      <display_name>Fuel Loads: Fireplace Latent Fraction</display_name>
      <description>Fraction of fireplace residual fuel loads' internal gains that are latent.</description>
      <type>String</type>
      <units>Frac</units>
      <required>true</required>
      <model_dependent>false</model_dependent>
      <default_value>auto</default_value>
    </argument>
    <argument>
      <name>fuel_loads_fireplace_usage_multiplier</name>
      <display_name>Fuel Loads: Fireplace Usage Multiplier</display_name>
      <description>Multiplier on the fuel loads fireplace energy usage that can reflect, e.g., high/low usage occupants.</description>
      <type>Double</type>
      <required>true</required>
      <model_dependent>false</model_dependent>
      <default_value>0</default_value>
    </argument>
    <argument>
      <name>pool_present</name>
      <display_name>Pool: Present</display_name>
      <description>Whether there is a pool.</description>
      <type>Boolean</type>
      <required>true</required>
      <model_dependent>false</model_dependent>
      <default_value>false</default_value>
      <choices>
        <choice>
          <value>true</value>
          <display_name>true</display_name>
        </choice>
        <choice>
          <value>false</value>
          <display_name>false</display_name>
        </choice>
      </choices>
    </argument>
    <argument>
      <name>pool_pump_annual_kwh</name>
      <display_name>Pool: Pump Annual kWh</display_name>
      <description>The annual energy consumption of the pool pump.</description>
      <type>String</type>
      <units>kWh/yr</units>
      <required>true</required>
      <model_dependent>false</model_dependent>
      <default_value>auto</default_value>
    </argument>
    <argument>
      <name>pool_pump_usage_multiplier</name>
      <display_name>Pool: Pump Usage Multiplier</display_name>
      <description>Multiplier on the pool pump energy usage that can reflect, e.g., high/low usage occupants.</description>
      <type>Double</type>
      <required>true</required>
      <model_dependent>false</model_dependent>
      <default_value>1</default_value>
    </argument>
    <argument>
      <name>pool_heater_type</name>
      <display_name>Pool: Heater Type</display_name>
      <description>The type of pool heater. Use 'none' if there is no pool heater.</description>
      <type>Choice</type>
      <required>true</required>
      <model_dependent>false</model_dependent>
      <default_value>none</default_value>
      <choices>
        <choice>
          <value>none</value>
          <display_name>none</display_name>
        </choice>
        <choice>
          <value>electric resistance</value>
          <display_name>electric resistance</display_name>
        </choice>
        <choice>
          <value>gas fired</value>
          <display_name>gas fired</display_name>
        </choice>
        <choice>
          <value>heat pump</value>
          <display_name>heat pump</display_name>
        </choice>
      </choices>
    </argument>
    <argument>
      <name>pool_heater_annual_kwh</name>
      <display_name>Pool: Heater Annual kWh</display_name>
      <description>The annual energy consumption of the electric resistance pool heater.</description>
      <type>String</type>
      <units>kWh/yr</units>
      <required>true</required>
      <model_dependent>false</model_dependent>
      <default_value>auto</default_value>
    </argument>
    <argument>
      <name>pool_heater_annual_therm</name>
      <display_name>Pool: Heater Annual therm</display_name>
      <description>The annual energy consumption of the gas fired pool heater.</description>
      <type>String</type>
      <units>therm/yr</units>
      <required>true</required>
      <model_dependent>false</model_dependent>
      <default_value>auto</default_value>
    </argument>
    <argument>
      <name>pool_heater_usage_multiplier</name>
      <display_name>Pool: Heater Usage Multiplier</display_name>
      <description>Multiplier on the pool heater energy usage that can reflect, e.g., high/low usage occupants.</description>
      <type>Double</type>
      <required>true</required>
      <model_dependent>false</model_dependent>
      <default_value>1</default_value>
    </argument>
    <argument>
      <name>hot_tub_present</name>
      <display_name>Hot Tub: Present</display_name>
      <description>Whether there is a hot tub.</description>
      <type>Boolean</type>
      <required>true</required>
      <model_dependent>false</model_dependent>
      <default_value>false</default_value>
      <choices>
        <choice>
          <value>true</value>
          <display_name>true</display_name>
        </choice>
        <choice>
          <value>false</value>
          <display_name>false</display_name>
        </choice>
      </choices>
    </argument>
    <argument>
      <name>hot_tub_pump_annual_kwh</name>
      <display_name>Hot Tub: Pump Annual kWh</display_name>
      <description>The annual energy consumption of the hot tub pump.</description>
      <type>String</type>
      <units>kWh/yr</units>
      <required>true</required>
      <model_dependent>false</model_dependent>
      <default_value>auto</default_value>
    </argument>
    <argument>
      <name>hot_tub_pump_usage_multiplier</name>
      <display_name>Hot Tub: Pump Usage Multiplier</display_name>
      <description>Multiplier on the hot tub pump energy usage that can reflect, e.g., high/low usage occupants.</description>
      <type>Double</type>
      <required>true</required>
      <model_dependent>false</model_dependent>
      <default_value>1</default_value>
    </argument>
    <argument>
      <name>hot_tub_heater_type</name>
      <display_name>Hot Tub: Heater Type</display_name>
      <description>The type of hot tub heater. Use 'none' if there is no hot tub heater.</description>
      <type>Choice</type>
      <required>true</required>
      <model_dependent>false</model_dependent>
      <default_value>none</default_value>
      <choices>
        <choice>
          <value>none</value>
          <display_name>none</display_name>
        </choice>
        <choice>
          <value>electric resistance</value>
          <display_name>electric resistance</display_name>
        </choice>
        <choice>
          <value>gas fired</value>
          <display_name>gas fired</display_name>
        </choice>
        <choice>
          <value>heat pump</value>
          <display_name>heat pump</display_name>
        </choice>
      </choices>
    </argument>
    <argument>
      <name>hot_tub_heater_annual_kwh</name>
      <display_name>Hot Tub: Heater Annual kWh</display_name>
      <description>The annual energy consumption of the electric resistance hot tub heater.</description>
      <type>String</type>
      <units>kWh/yr</units>
      <required>true</required>
      <model_dependent>false</model_dependent>
      <default_value>auto</default_value>
    </argument>
    <argument>
      <name>hot_tub_heater_annual_therm</name>
      <display_name>Hot Tub: Heater Annual therm</display_name>
      <description>The annual energy consumption of the gas fired hot tub heater.</description>
      <type>String</type>
      <units>therm/yr</units>
      <required>true</required>
      <model_dependent>false</model_dependent>
      <default_value>auto</default_value>
    </argument>
    <argument>
      <name>hot_tub_heater_usage_multiplier</name>
      <display_name>Hot Tub: Heater Usage Multiplier</display_name>
      <description>Multiplier on the hot tub heater energy usage that can reflect, e.g., high/low usage occupants.</description>
      <type>Double</type>
      <required>true</required>
      <model_dependent>false</model_dependent>
      <default_value>1</default_value>
    </argument>
  </arguments>
  <outputs />
  <provenances />
  <tags>
    <tag>Whole Building.Space Types</tag>
  </tags>
  <attributes>
    <attribute>
      <name>Measure Type</name>
      <value>ModelMeasure</value>
      <datatype>string</datatype>
    </attribute>
  </attributes>
  <files>
    <file>
      <filename>schedules_README.md</filename>
      <filetype>md</filetype>
      <usage_type>resource</usage_type>
      <checksum>FA773BE2</checksum>
    </file>
    <file>
      <filename>schedules_shower_cluster_size_probability.csv</filename>
      <filetype>csv</filetype>
      <usage_type>resource</usage_type>
      <checksum>DBE185CA</checksum>
    </file>
    <file>
      <filename>schedules_shower_event_duration_probability.csv</filename>
      <filetype>csv</filetype>
      <usage_type>resource</usage_type>
      <checksum>F8A366F2</checksum>
    </file>
    <file>
      <filename>schedules_weekday_duration_probability_cluster_0_cooking_evening_duration_probability.csv</filename>
      <filetype>csv</filetype>
      <usage_type>resource</usage_type>
      <checksum>4986DD68</checksum>
    </file>
    <file>
      <filename>schedules_weekday_duration_probability_cluster_0_cooking_midday_duration_probability.csv</filename>
      <filetype>csv</filetype>
      <usage_type>resource</usage_type>
      <checksum>FBF76CFC</checksum>
    </file>
    <file>
      <filename>schedules_weekday_duration_probability_cluster_0_cooking_morning_duration_probability.csv</filename>
      <filetype>csv</filetype>
      <usage_type>resource</usage_type>
      <checksum>C54497C3</checksum>
    </file>
    <file>
      <filename>schedules_weekday_duration_probability_cluster_0_dishwashing_evening_duration_probability.csv</filename>
      <filetype>csv</filetype>
      <usage_type>resource</usage_type>
      <checksum>7C95D22E</checksum>
    </file>
    <file>
      <filename>schedules_weekday_duration_probability_cluster_0_dishwashing_midday_duration_probability.csv</filename>
      <filetype>csv</filetype>
      <usage_type>resource</usage_type>
      <checksum>05C8905F</checksum>
    </file>
    <file>
      <filename>schedules_weekday_duration_probability_cluster_0_dishwashing_morning_duration_probability.csv</filename>
      <filetype>csv</filetype>
      <usage_type>resource</usage_type>
      <checksum>DDD537E9</checksum>
    </file>
    <file>
      <filename>schedules_weekday_duration_probability_cluster_0_laundry_evening_duration_probability.csv</filename>
      <filetype>csv</filetype>
      <usage_type>resource</usage_type>
      <checksum>C3A5357C</checksum>
    </file>
    <file>
      <filename>schedules_weekday_duration_probability_cluster_0_laundry_midday_duration_probability.csv</filename>
      <filetype>csv</filetype>
      <usage_type>resource</usage_type>
      <checksum>CA0C9069</checksum>
    </file>
    <file>
      <filename>schedules_weekday_duration_probability_cluster_0_laundry_morning_duration_probability.csv</filename>
      <filetype>csv</filetype>
      <usage_type>resource</usage_type>
      <checksum>8CDCA30E</checksum>
    </file>
    <file>
      <filename>schedules_weekday_duration_probability_cluster_0_shower_evening_duration_probability.csv</filename>
      <filetype>csv</filetype>
      <usage_type>resource</usage_type>
      <checksum>54EB60DE</checksum>
    </file>
    <file>
      <filename>schedules_weekday_duration_probability_cluster_0_shower_midday_duration_probability.csv</filename>
      <filetype>csv</filetype>
      <usage_type>resource</usage_type>
      <checksum>1AD7139F</checksum>
    </file>
    <file>
      <filename>schedules_weekday_duration_probability_cluster_0_shower_morning_duration_probability.csv</filename>
      <filetype>csv</filetype>
      <usage_type>resource</usage_type>
      <checksum>8300EB00</checksum>
    </file>
    <file>
      <filename>schedules_weekday_duration_probability_cluster_1_cooking_evening_duration_probability.csv</filename>
      <filetype>csv</filetype>
      <usage_type>resource</usage_type>
      <checksum>B817132C</checksum>
    </file>
    <file>
      <filename>schedules_weekday_duration_probability_cluster_1_cooking_midday_duration_probability.csv</filename>
      <filetype>csv</filetype>
      <usage_type>resource</usage_type>
      <checksum>D45A9584</checksum>
    </file>
    <file>
      <filename>schedules_weekday_duration_probability_cluster_1_cooking_morning_duration_probability.csv</filename>
      <filetype>csv</filetype>
      <usage_type>resource</usage_type>
      <checksum>407A312C</checksum>
    </file>
    <file>
      <filename>schedules_weekday_duration_probability_cluster_1_dishwashing_evening_duration_probability.csv</filename>
      <filetype>csv</filetype>
      <usage_type>resource</usage_type>
      <checksum>652AD618</checksum>
    </file>
    <file>
      <filename>schedules_weekday_duration_probability_cluster_1_dishwashing_midday_duration_probability.csv</filename>
      <filetype>csv</filetype>
      <usage_type>resource</usage_type>
      <checksum>018B32BA</checksum>
    </file>
    <file>
      <filename>schedules_weekday_duration_probability_cluster_1_dishwashing_morning_duration_probability.csv</filename>
      <filetype>csv</filetype>
      <usage_type>resource</usage_type>
      <checksum>F3A0A48E</checksum>
    </file>
    <file>
      <filename>schedules_weekday_duration_probability_cluster_1_laundry_evening_duration_probability.csv</filename>
      <filetype>csv</filetype>
      <usage_type>resource</usage_type>
      <checksum>56010915</checksum>
    </file>
    <file>
      <filename>schedules_weekday_duration_probability_cluster_1_laundry_midday_duration_probability.csv</filename>
      <filetype>csv</filetype>
      <usage_type>resource</usage_type>
      <checksum>9843CD4C</checksum>
    </file>
    <file>
      <filename>schedules_weekday_duration_probability_cluster_1_laundry_morning_duration_probability.csv</filename>
      <filetype>csv</filetype>
      <usage_type>resource</usage_type>
      <checksum>746D40E8</checksum>
    </file>
    <file>
      <filename>schedules_weekday_duration_probability_cluster_1_shower_evening_duration_probability.csv</filename>
      <filetype>csv</filetype>
      <usage_type>resource</usage_type>
      <checksum>AE9ED85B</checksum>
    </file>
    <file>
      <filename>schedules_weekday_duration_probability_cluster_1_shower_midday_duration_probability.csv</filename>
      <filetype>csv</filetype>
      <usage_type>resource</usage_type>
      <checksum>D4FBDE56</checksum>
    </file>
    <file>
      <filename>schedules_weekday_duration_probability_cluster_1_shower_morning_duration_probability.csv</filename>
      <filetype>csv</filetype>
      <usage_type>resource</usage_type>
      <checksum>D897D4A1</checksum>
    </file>
    <file>
      <filename>schedules_weekday_duration_probability_cluster_2_cooking_evening_duration_probability.csv</filename>
      <filetype>csv</filetype>
      <usage_type>resource</usage_type>
      <checksum>8E88C92D</checksum>
    </file>
    <file>
      <filename>schedules_weekday_duration_probability_cluster_2_cooking_midday_duration_probability.csv</filename>
      <filetype>csv</filetype>
      <usage_type>resource</usage_type>
      <checksum>2244D290</checksum>
    </file>
    <file>
      <filename>schedules_weekday_duration_probability_cluster_2_cooking_morning_duration_probability.csv</filename>
      <filetype>csv</filetype>
      <usage_type>resource</usage_type>
      <checksum>0E99EBF7</checksum>
    </file>
    <file>
      <filename>schedules_weekday_duration_probability_cluster_2_dishwashing_evening_duration_probability.csv</filename>
      <filetype>csv</filetype>
      <usage_type>resource</usage_type>
      <checksum>379A086A</checksum>
    </file>
    <file>
      <filename>schedules_weekday_duration_probability_cluster_2_dishwashing_midday_duration_probability.csv</filename>
      <filetype>csv</filetype>
      <usage_type>resource</usage_type>
      <checksum>F9891815</checksum>
    </file>
    <file>
      <filename>schedules_weekday_duration_probability_cluster_2_dishwashing_morning_duration_probability.csv</filename>
      <filetype>csv</filetype>
      <usage_type>resource</usage_type>
      <checksum>23E18003</checksum>
    </file>
    <file>
      <filename>schedules_weekday_duration_probability_cluster_2_laundry_evening_duration_probability.csv</filename>
      <filetype>csv</filetype>
      <usage_type>resource</usage_type>
      <checksum>B250D83A</checksum>
    </file>
    <file>
      <filename>schedules_weekday_duration_probability_cluster_2_laundry_midday_duration_probability.csv</filename>
      <filetype>csv</filetype>
      <usage_type>resource</usage_type>
      <checksum>ACB5BCD2</checksum>
    </file>
    <file>
      <filename>schedules_weekday_duration_probability_cluster_2_laundry_morning_duration_probability.csv</filename>
      <filetype>csv</filetype>
      <usage_type>resource</usage_type>
      <checksum>26CFB684</checksum>
    </file>
    <file>
      <filename>schedules_weekday_duration_probability_cluster_2_shower_evening_duration_probability.csv</filename>
      <filetype>csv</filetype>
      <usage_type>resource</usage_type>
      <checksum>1CCBCB69</checksum>
    </file>
    <file>
      <filename>schedules_weekday_duration_probability_cluster_2_shower_midday_duration_probability.csv</filename>
      <filetype>csv</filetype>
      <usage_type>resource</usage_type>
      <checksum>41C774DB</checksum>
    </file>
    <file>
      <filename>schedules_weekday_duration_probability_cluster_2_shower_morning_duration_probability.csv</filename>
      <filetype>csv</filetype>
      <usage_type>resource</usage_type>
      <checksum>84737EBC</checksum>
    </file>
    <file>
      <filename>schedules_weekday_duration_probability_cluster_3_cooking_evening_duration_probability.csv</filename>
      <filetype>csv</filetype>
      <usage_type>resource</usage_type>
      <checksum>6F2B7686</checksum>
    </file>
    <file>
      <filename>schedules_weekday_duration_probability_cluster_3_cooking_midday_duration_probability.csv</filename>
      <filetype>csv</filetype>
      <usage_type>resource</usage_type>
      <checksum>34A7D406</checksum>
    </file>
    <file>
      <filename>schedules_weekday_duration_probability_cluster_3_cooking_morning_duration_probability.csv</filename>
      <filetype>csv</filetype>
      <usage_type>resource</usage_type>
      <checksum>615CD1D7</checksum>
    </file>
    <file>
      <filename>schedules_weekday_duration_probability_cluster_3_dishwashing_evening_duration_probability.csv</filename>
      <filetype>csv</filetype>
      <usage_type>resource</usage_type>
      <checksum>DACA45E5</checksum>
    </file>
    <file>
      <filename>schedules_weekday_duration_probability_cluster_3_dishwashing_midday_duration_probability.csv</filename>
      <filetype>csv</filetype>
      <usage_type>resource</usage_type>
      <checksum>D119B4D0</checksum>
    </file>
    <file>
      <filename>schedules_weekday_duration_probability_cluster_3_dishwashing_morning_duration_probability.csv</filename>
      <filetype>csv</filetype>
      <usage_type>resource</usage_type>
      <checksum>120B9428</checksum>
    </file>
    <file>
      <filename>schedules_weekday_duration_probability_cluster_3_laundry_evening_duration_probability.csv</filename>
      <filetype>csv</filetype>
      <usage_type>resource</usage_type>
      <checksum>267E8883</checksum>
    </file>
    <file>
      <filename>schedules_weekday_duration_probability_cluster_3_laundry_midday_duration_probability.csv</filename>
      <filetype>csv</filetype>
      <usage_type>resource</usage_type>
      <checksum>C3A5DA8B</checksum>
    </file>
    <file>
      <filename>schedules_weekday_duration_probability_cluster_3_laundry_morning_duration_probability.csv</filename>
      <filetype>csv</filetype>
      <usage_type>resource</usage_type>
      <checksum>D614AB97</checksum>
    </file>
    <file>
      <filename>schedules_weekday_duration_probability_cluster_3_shower_evening_duration_probability.csv</filename>
      <filetype>csv</filetype>
      <usage_type>resource</usage_type>
      <checksum>7FFBFD68</checksum>
    </file>
    <file>
      <filename>schedules_weekday_duration_probability_cluster_3_shower_midday_duration_probability.csv</filename>
      <filetype>csv</filetype>
      <usage_type>resource</usage_type>
      <checksum>8C62CEDB</checksum>
    </file>
    <file>
      <filename>schedules_weekday_duration_probability_cluster_3_shower_morning_duration_probability.csv</filename>
      <filetype>csv</filetype>
      <usage_type>resource</usage_type>
      <checksum>E3A10BE2</checksum>
    </file>
    <file>
      <filename>schedules_weekday_mkv_chain_initial_prob_cluster_0.csv</filename>
      <filetype>csv</filetype>
      <usage_type>resource</usage_type>
      <checksum>0AC88E84</checksum>
    </file>
    <file>
      <filename>schedules_weekday_mkv_chain_initial_prob_cluster_1.csv</filename>
      <filetype>csv</filetype>
      <usage_type>resource</usage_type>
      <checksum>AE298C53</checksum>
    </file>
    <file>
      <filename>schedules_weekday_mkv_chain_initial_prob_cluster_2.csv</filename>
      <filetype>csv</filetype>
      <usage_type>resource</usage_type>
      <checksum>42FB1588</checksum>
    </file>
    <file>
      <filename>schedules_weekday_mkv_chain_initial_prob_cluster_3.csv</filename>
      <filetype>csv</filetype>
      <usage_type>resource</usage_type>
      <checksum>5AAC2E9E</checksum>
    </file>
    <file>
      <filename>schedules_weekday_mkv_chain_transition_prob_cluster_0.csv</filename>
      <filetype>csv</filetype>
      <usage_type>resource</usage_type>
      <checksum>1BCCAC5C</checksum>
    </file>
    <file>
      <filename>schedules_weekday_mkv_chain_transition_prob_cluster_1.csv</filename>
      <filetype>csv</filetype>
      <usage_type>resource</usage_type>
      <checksum>BBB50EE1</checksum>
    </file>
    <file>
      <filename>schedules_weekday_mkv_chain_transition_prob_cluster_2.csv</filename>
      <filetype>csv</filetype>
      <usage_type>resource</usage_type>
      <checksum>7DBA15B4</checksum>
    </file>
    <file>
      <filename>schedules_weekday_mkv_chain_transition_prob_cluster_3.csv</filename>
      <filetype>csv</filetype>
      <usage_type>resource</usage_type>
      <checksum>CAC5CB5F</checksum>
    </file>
    <file>
      <filename>schedules_weekend_duration_probability_cluster_0_cooking_evening_duration_probability.csv</filename>
      <filetype>csv</filetype>
      <usage_type>resource</usage_type>
      <checksum>F6CB80B1</checksum>
    </file>
    <file>
      <filename>schedules_weekend_duration_probability_cluster_0_cooking_midday_duration_probability.csv</filename>
      <filetype>csv</filetype>
      <usage_type>resource</usage_type>
      <checksum>3CFFA67D</checksum>
    </file>
    <file>
      <filename>schedules_weekend_duration_probability_cluster_0_cooking_morning_duration_probability.csv</filename>
      <filetype>csv</filetype>
      <usage_type>resource</usage_type>
      <checksum>44F4FB7B</checksum>
    </file>
    <file>
      <filename>schedules_weekend_duration_probability_cluster_0_dishwashing_evening_duration_probability.csv</filename>
      <filetype>csv</filetype>
      <usage_type>resource</usage_type>
      <checksum>AB0BE66C</checksum>
    </file>
    <file>
      <filename>schedules_weekend_duration_probability_cluster_0_dishwashing_midday_duration_probability.csv</filename>
      <filetype>csv</filetype>
      <usage_type>resource</usage_type>
      <checksum>9120E2FD</checksum>
    </file>
    <file>
      <filename>schedules_weekend_duration_probability_cluster_0_dishwashing_morning_duration_probability.csv</filename>
      <filetype>csv</filetype>
      <usage_type>resource</usage_type>
      <checksum>A4EB422A</checksum>
    </file>
    <file>
      <filename>schedules_weekend_duration_probability_cluster_0_laundry_evening_duration_probability.csv</filename>
      <filetype>csv</filetype>
      <usage_type>resource</usage_type>
      <checksum>8ABEC58D</checksum>
    </file>
    <file>
      <filename>schedules_weekend_duration_probability_cluster_0_laundry_midday_duration_probability.csv</filename>
      <filetype>csv</filetype>
      <usage_type>resource</usage_type>
      <checksum>80C3640C</checksum>
    </file>
    <file>
      <filename>schedules_weekend_duration_probability_cluster_0_laundry_morning_duration_probability.csv</filename>
      <filetype>csv</filetype>
      <usage_type>resource</usage_type>
      <checksum>6DA7C30F</checksum>
    </file>
    <file>
      <filename>schedules_weekend_duration_probability_cluster_0_shower_evening_duration_probability.csv</filename>
      <filetype>csv</filetype>
      <usage_type>resource</usage_type>
      <checksum>ED525953</checksum>
    </file>
    <file>
      <filename>schedules_weekend_duration_probability_cluster_0_shower_midday_duration_probability.csv</filename>
      <filetype>csv</filetype>
      <usage_type>resource</usage_type>
      <checksum>332088E2</checksum>
    </file>
    <file>
      <filename>schedules_weekend_duration_probability_cluster_0_shower_morning_duration_probability.csv</filename>
      <filetype>csv</filetype>
      <usage_type>resource</usage_type>
      <checksum>86F7DFDE</checksum>
    </file>
    <file>
      <filename>schedules_weekend_duration_probability_cluster_1_cooking_evening_duration_probability.csv</filename>
      <filetype>csv</filetype>
      <usage_type>resource</usage_type>
      <checksum>2209A5BF</checksum>
    </file>
    <file>
      <filename>schedules_weekend_duration_probability_cluster_1_cooking_midday_duration_probability.csv</filename>
      <filetype>csv</filetype>
      <usage_type>resource</usage_type>
      <checksum>768859FF</checksum>
    </file>
    <file>
      <filename>schedules_weekend_duration_probability_cluster_1_cooking_morning_duration_probability.csv</filename>
      <filetype>csv</filetype>
      <usage_type>resource</usage_type>
      <checksum>2927CF95</checksum>
    </file>
    <file>
      <filename>schedules_weekend_duration_probability_cluster_1_dishwashing_evening_duration_probability.csv</filename>
      <filetype>csv</filetype>
      <usage_type>resource</usage_type>
      <checksum>B304EB88</checksum>
    </file>
    <file>
      <filename>schedules_weekend_duration_probability_cluster_1_dishwashing_midday_duration_probability.csv</filename>
      <filetype>csv</filetype>
      <usage_type>resource</usage_type>
      <checksum>5E7982A4</checksum>
    </file>
    <file>
      <filename>schedules_weekend_duration_probability_cluster_1_dishwashing_morning_duration_probability.csv</filename>
      <filetype>csv</filetype>
      <usage_type>resource</usage_type>
      <checksum>58BCE2B4</checksum>
    </file>
    <file>
      <filename>schedules_weekend_duration_probability_cluster_1_laundry_evening_duration_probability.csv</filename>
      <filetype>csv</filetype>
      <usage_type>resource</usage_type>
      <checksum>9FEF76FF</checksum>
    </file>
    <file>
      <filename>schedules_weekend_duration_probability_cluster_1_laundry_midday_duration_probability.csv</filename>
      <filetype>csv</filetype>
      <usage_type>resource</usage_type>
      <checksum>63F777DC</checksum>
    </file>
    <file>
      <filename>schedules_weekend_duration_probability_cluster_1_laundry_morning_duration_probability.csv</filename>
      <filetype>csv</filetype>
      <usage_type>resource</usage_type>
      <checksum>E731D060</checksum>
    </file>
    <file>
      <filename>schedules_weekend_duration_probability_cluster_1_shower_evening_duration_probability.csv</filename>
      <filetype>csv</filetype>
      <usage_type>resource</usage_type>
      <checksum>3E947E31</checksum>
    </file>
    <file>
      <filename>schedules_weekend_duration_probability_cluster_1_shower_midday_duration_probability.csv</filename>
      <filetype>csv</filetype>
      <usage_type>resource</usage_type>
      <checksum>FE78DD0B</checksum>
    </file>
    <file>
      <filename>schedules_weekend_duration_probability_cluster_1_shower_morning_duration_probability.csv</filename>
      <filetype>csv</filetype>
      <usage_type>resource</usage_type>
      <checksum>C6D1F192</checksum>
    </file>
    <file>
      <filename>schedules_weekend_duration_probability_cluster_2_cooking_evening_duration_probability.csv</filename>
      <filetype>csv</filetype>
      <usage_type>resource</usage_type>
      <checksum>26C904EC</checksum>
    </file>
    <file>
      <filename>schedules_weekend_duration_probability_cluster_2_cooking_midday_duration_probability.csv</filename>
      <filetype>csv</filetype>
      <usage_type>resource</usage_type>
      <checksum>51CF51D3</checksum>
    </file>
    <file>
      <filename>schedules_weekend_duration_probability_cluster_2_cooking_morning_duration_probability.csv</filename>
      <filetype>csv</filetype>
      <usage_type>resource</usage_type>
      <checksum>34855051</checksum>
    </file>
    <file>
      <filename>schedules_weekend_duration_probability_cluster_2_dishwashing_evening_duration_probability.csv</filename>
      <filetype>csv</filetype>
      <usage_type>resource</usage_type>
      <checksum>479CD610</checksum>
    </file>
    <file>
      <filename>schedules_weekend_duration_probability_cluster_2_dishwashing_midday_duration_probability.csv</filename>
      <filetype>csv</filetype>
      <usage_type>resource</usage_type>
      <checksum>29AAEE1E</checksum>
    </file>
    <file>
      <filename>schedules_weekend_duration_probability_cluster_2_dishwashing_morning_duration_probability.csv</filename>
      <filetype>csv</filetype>
      <usage_type>resource</usage_type>
      <checksum>F3A11DE1</checksum>
    </file>
    <file>
      <filename>schedules_weekend_duration_probability_cluster_2_laundry_evening_duration_probability.csv</filename>
      <filetype>csv</filetype>
      <usage_type>resource</usage_type>
      <checksum>EA68360B</checksum>
    </file>
    <file>
      <filename>schedules_weekend_duration_probability_cluster_2_laundry_midday_duration_probability.csv</filename>
      <filetype>csv</filetype>
      <usage_type>resource</usage_type>
      <checksum>78DC5051</checksum>
    </file>
    <file>
      <filename>schedules_weekend_duration_probability_cluster_2_laundry_morning_duration_probability.csv</filename>
      <filetype>csv</filetype>
      <usage_type>resource</usage_type>
      <checksum>1D1FB07E</checksum>
    </file>
    <file>
      <filename>schedules_weekend_duration_probability_cluster_2_shower_evening_duration_probability.csv</filename>
      <filetype>csv</filetype>
      <usage_type>resource</usage_type>
      <checksum>829DBC41</checksum>
    </file>
    <file>
      <filename>schedules_weekend_duration_probability_cluster_2_shower_midday_duration_probability.csv</filename>
      <filetype>csv</filetype>
      <usage_type>resource</usage_type>
      <checksum>E97FEBA7</checksum>
    </file>
    <file>
      <filename>schedules_weekend_duration_probability_cluster_2_shower_morning_duration_probability.csv</filename>
      <filetype>csv</filetype>
      <usage_type>resource</usage_type>
      <checksum>2DDD3D0B</checksum>
    </file>
    <file>
      <filename>schedules_weekend_duration_probability_cluster_3_cooking_evening_duration_probability.csv</filename>
      <filetype>csv</filetype>
      <usage_type>resource</usage_type>
      <checksum>EC70F74E</checksum>
    </file>
    <file>
      <filename>schedules_weekend_duration_probability_cluster_3_cooking_midday_duration_probability.csv</filename>
      <filetype>csv</filetype>
      <usage_type>resource</usage_type>
      <checksum>7C8976F3</checksum>
    </file>
    <file>
      <filename>schedules_weekend_duration_probability_cluster_3_cooking_morning_duration_probability.csv</filename>
      <filetype>csv</filetype>
      <usage_type>resource</usage_type>
      <checksum>5825338A</checksum>
    </file>
    <file>
      <filename>schedules_weekend_duration_probability_cluster_3_dishwashing_evening_duration_probability.csv</filename>
      <filetype>csv</filetype>
      <usage_type>resource</usage_type>
      <checksum>37B5AF9C</checksum>
    </file>
    <file>
      <filename>schedules_weekend_duration_probability_cluster_3_dishwashing_midday_duration_probability.csv</filename>
      <filetype>csv</filetype>
      <usage_type>resource</usage_type>
      <checksum>EDD63C21</checksum>
    </file>
    <file>
      <filename>schedules_weekend_duration_probability_cluster_3_dishwashing_morning_duration_probability.csv</filename>
      <filetype>csv</filetype>
      <usage_type>resource</usage_type>
      <checksum>99F23B28</checksum>
    </file>
    <file>
      <filename>schedules_weekend_duration_probability_cluster_3_laundry_evening_duration_probability.csv</filename>
      <filetype>csv</filetype>
      <usage_type>resource</usage_type>
      <checksum>C3963FF9</checksum>
    </file>
    <file>
      <filename>schedules_weekend_duration_probability_cluster_3_laundry_midday_duration_probability.csv</filename>
      <filetype>csv</filetype>
      <usage_type>resource</usage_type>
      <checksum>0B329C66</checksum>
    </file>
    <file>
      <filename>schedules_weekend_duration_probability_cluster_3_laundry_morning_duration_probability.csv</filename>
      <filetype>csv</filetype>
      <usage_type>resource</usage_type>
      <checksum>1761FEF6</checksum>
    </file>
    <file>
      <filename>schedules_weekend_duration_probability_cluster_3_shower_evening_duration_probability.csv</filename>
      <filetype>csv</filetype>
      <usage_type>resource</usage_type>
      <checksum>35AD8E7F</checksum>
    </file>
    <file>
      <filename>schedules_weekend_duration_probability_cluster_3_shower_midday_duration_probability.csv</filename>
      <filetype>csv</filetype>
      <usage_type>resource</usage_type>
      <checksum>DAF2049F</checksum>
    </file>
    <file>
      <filename>schedules_weekend_duration_probability_cluster_3_shower_morning_duration_probability.csv</filename>
      <filetype>csv</filetype>
      <usage_type>resource</usage_type>
      <checksum>C2CA1416</checksum>
    </file>
    <file>
      <filename>schedules_weekend_mkv_chain_initial_prob_cluster_0.csv</filename>
      <filetype>csv</filetype>
      <usage_type>resource</usage_type>
      <checksum>3F16AE89</checksum>
    </file>
    <file>
      <filename>schedules_weekend_mkv_chain_initial_prob_cluster_1.csv</filename>
      <filetype>csv</filetype>
      <usage_type>resource</usage_type>
      <checksum>49FEAE44</checksum>
    </file>
    <file>
      <filename>schedules_weekend_mkv_chain_initial_prob_cluster_2.csv</filename>
      <filetype>csv</filetype>
      <usage_type>resource</usage_type>
      <checksum>B48A47D6</checksum>
    </file>
    <file>
      <filename>schedules_weekend_mkv_chain_initial_prob_cluster_3.csv</filename>
      <filetype>csv</filetype>
      <usage_type>resource</usage_type>
      <checksum>B47E790B</checksum>
    </file>
    <file>
      <filename>schedules_weekend_mkv_chain_transition_prob_cluster_0.csv</filename>
      <filetype>csv</filetype>
      <usage_type>resource</usage_type>
      <checksum>E4089705</checksum>
    </file>
    <file>
      <filename>schedules_weekend_mkv_chain_transition_prob_cluster_1.csv</filename>
      <filetype>csv</filetype>
      <usage_type>resource</usage_type>
      <checksum>25700CD2</checksum>
    </file>
    <file>
      <filename>schedules_weekend_mkv_chain_transition_prob_cluster_2.csv</filename>
      <filetype>csv</filetype>
      <usage_type>resource</usage_type>
      <checksum>032B846A</checksum>
    </file>
    <file>
      <filename>schedules_weekend_mkv_chain_transition_prob_cluster_3.csv</filename>
      <filetype>csv</filetype>
      <usage_type>resource</usage_type>
      <checksum>F0F0F886</checksum>
    </file>
    <file>
      <filename>schedules_weekday_state_and_monthly_schedule_shift.csv</filename>
      <filetype>csv</filetype>
      <usage_type>resource</usage_type>
      <checksum>FFDA057E</checksum>
    </file>
    <file>
      <filename>schedules_weekend_state_and_monthly_schedule_shift.csv</filename>
      <filetype>csv</filetype>
      <usage_type>resource</usage_type>
      <checksum>5FC694CF</checksum>
    </file>
    <file>
      <filename>schedules_config.md</filename>
      <filetype>md</filetype>
      <usage_type>resource</usage_type>
      <checksum>EC6567F6</checksum>
    </file>
    <file>
      <filename>base-hvac-air-to-air-heat-pump-1-speed-heating-only.osw</filename>
      <filetype>osw</filetype>
      <usage_type>test</usage_type>
      <checksum>F4E4917D</checksum>
    </file>
    <file>
      <filename>extra-second-heating-system-portable-heater-to-heat-pump.osw</filename>
      <filetype>osw</filetype>
      <usage_type>test</usage_type>
      <checksum>4A9B9F6D</checksum>
    </file>
    <file>
      <filename>base-hvac-air-to-air-heat-pump-1-speed-cooling-only.osw</filename>
      <filetype>osw</filetype>
      <usage_type>test</usage_type>
      <checksum>01D19E3D</checksum>
    </file>
    <file>
      <filename>base-hvac-air-to-air-heat-pump-1-speed.osw</filename>
      <filetype>osw</filetype>
      <usage_type>test</usage_type>
      <checksum>666F7934</checksum>
    </file>
    <file>
      <filename>base-hvac-air-to-air-heat-pump-2-speed.osw</filename>
      <filetype>osw</filetype>
      <usage_type>test</usage_type>
      <checksum>6CABF180</checksum>
    </file>
    <file>
      <filename>base-hvac-dual-fuel-air-to-air-heat-pump-2-speed.osw</filename>
      <filetype>osw</filetype>
      <usage_type>test</usage_type>
      <checksum>9B8B2789</checksum>
    </file>
    <file>
      <filename>base-atticroof-unvented-insulated-roof.osw</filename>
      <filetype>osw</filetype>
      <usage_type>test</usage_type>
      <checksum>E6187A65</checksum>
    </file>
    <file>
      <filename>base-atticroof-flat.osw</filename>
      <filetype>osw</filetype>
      <usage_type>test</usage_type>
      <checksum>A4B698D7</checksum>
    </file>
    <file>
      <filename>base.osw</filename>
      <filetype>osw</filetype>
      <usage_type>test</usage_type>
      <checksum>91EAF752</checksum>
    </file>
    <file>
      <filename>base-appliances-none.osw</filename>
      <filetype>osw</filetype>
      <usage_type>test</usage_type>
      <checksum>D79F7010</checksum>
    </file>
    <file>
      <filename>base-mechvent-cfis.osw</filename>
      <filetype>osw</filetype>
      <usage_type>test</usage_type>
      <checksum>847B55A3</checksum>
    </file>
    <file>
      <filename>base-dhw-jacket-electric.osw</filename>
      <filetype>osw</filetype>
      <usage_type>test</usage_type>
      <checksum>CB94C3DD</checksum>
    </file>
    <file>
      <filename>base-dhw-low-flow-fixtures.osw</filename>
      <filetype>osw</filetype>
      <usage_type>test</usage_type>
      <checksum>8D000390</checksum>
    </file>
    <file>
      <filename>base-dhw-recirc-demand.osw</filename>
      <filetype>osw</filetype>
      <usage_type>test</usage_type>
      <checksum>289A5E93</checksum>
    </file>
    <file>
      <filename>base-dhw-recirc-manual.osw</filename>
      <filetype>osw</filetype>
      <usage_type>test</usage_type>
      <checksum>A6E20C38</checksum>
    </file>
    <file>
      <filename>base-dhw-recirc-nocontrol.osw</filename>
      <filetype>osw</filetype>
      <usage_type>test</usage_type>
      <checksum>6A60DC2E</checksum>
    </file>
    <file>
      <filename>base-dhw-recirc-temperature.osw</filename>
      <filetype>osw</filetype>
      <usage_type>test</usage_type>
      <checksum>CBEBB42B</checksum>
    </file>
    <file>
      <filename>base-dhw-recirc-timer.osw</filename>
      <filetype>osw</filetype>
      <usage_type>test</usage_type>
      <checksum>5BF1027C</checksum>
    </file>
    <file>
      <filename>base-dhw-solar-fraction.osw</filename>
      <filetype>osw</filetype>
      <usage_type>test</usage_type>
      <checksum>E8A75C53</checksum>
    </file>
    <file>
      <filename>base-enclosure-infil-cfm50.osw</filename>
      <filetype>osw</filetype>
      <usage_type>test</usage_type>
      <checksum>026A9E5E</checksum>
    </file>
    <file>
      <filename>base-foundation-conditioned-basement-slab-insulation.osw</filename>
      <filetype>osw</filetype>
      <usage_type>test</usage_type>
      <checksum>EA4738D8</checksum>
    </file>
    <file>
      <filename>base-hvac-boiler-oil-only.osw</filename>
      <filetype>osw</filetype>
      <usage_type>test</usage_type>
      <checksum>58941CB0</checksum>
    </file>
    <file>
      <filename>base-hvac-boiler-propane-only.osw</filename>
      <filetype>osw</filetype>
      <usage_type>test</usage_type>
      <checksum>0D84850F</checksum>
    </file>
    <file>
      <filename>base-hvac-boiler-wood-only.osw</filename>
      <filetype>osw</filetype>
      <usage_type>test</usage_type>
      <checksum>67A5E994</checksum>
    </file>
    <file>
      <filename>base-hvac-ducts-leakage-percent.osw</filename>
      <filetype>osw</filetype>
      <usage_type>test</usage_type>
      <checksum>12BF0584</checksum>
    </file>
    <file>
      <filename>base-hvac-furnace-oil-only.osw</filename>
      <filetype>osw</filetype>
      <usage_type>test</usage_type>
      <checksum>BAAA8AEA</checksum>
    </file>
    <file>
      <filename>base-hvac-furnace-propane-only.osw</filename>
      <filetype>osw</filetype>
      <usage_type>test</usage_type>
      <checksum>86BFC6BA</checksum>
    </file>
    <file>
      <filename>base-hvac-furnace-wood-only.osw</filename>
      <filetype>osw</filetype>
      <usage_type>test</usage_type>
      <checksum>07D6ED9D</checksum>
    </file>
    <file>
      <filename>base-hvac-none.osw</filename>
      <filetype>osw</filetype>
      <usage_type>test</usage_type>
      <checksum>B5E060DD</checksum>
    </file>
    <file>
      <filename>base-hvac-setpoints.osw</filename>
      <filetype>osw</filetype>
      <usage_type>test</usage_type>
      <checksum>5C30BB55</checksum>
    </file>
    <file>
      <filename>base-mechvent-balanced.osw</filename>
      <filetype>osw</filetype>
      <usage_type>test</usage_type>
      <checksum>18C808CF</checksum>
    </file>
    <file>
      <filename>base-mechvent-erv.osw</filename>
      <filetype>osw</filetype>
      <usage_type>test</usage_type>
      <checksum>A160796C</checksum>
    </file>
    <file>
      <filename>base-mechvent-exhaust.osw</filename>
      <filetype>osw</filetype>
      <usage_type>test</usage_type>
      <checksum>2A40B140</checksum>
    </file>
    <file>
      <filename>base-mechvent-hrv.osw</filename>
      <filetype>osw</filetype>
      <usage_type>test</usage_type>
      <checksum>CF736DE7</checksum>
    </file>
    <file>
      <filename>base-mechvent-supply.osw</filename>
      <filetype>osw</filetype>
      <usage_type>test</usage_type>
      <checksum>F077AF5E</checksum>
    </file>
    <file>
      <filename>base-mechvent-erv-atre-asre.osw</filename>
      <filetype>osw</filetype>
      <usage_type>test</usage_type>
      <checksum>6FC3FB31</checksum>
    </file>
    <file>
      <filename>base-enclosure-windows-none.osw</filename>
      <filetype>osw</filetype>
      <usage_type>test</usage_type>
      <checksum>2CD36120</checksum>
    </file>
    <file>
      <filename>base-mechvent-hrv-asre.osw</filename>
      <filetype>osw</filetype>
      <usage_type>test</usage_type>
      <checksum>5BCFB315</checksum>
    </file>
    <file>
      <filename>base-atticroof-vented.osw</filename>
      <filetype>osw</filetype>
      <usage_type>test</usage_type>
      <checksum>D17609E2</checksum>
    </file>
    <file>
      <filename>base-dhw-dwhr.osw</filename>
      <filetype>osw</filetype>
      <usage_type>test</usage_type>
      <checksum>BF63124F</checksum>
    </file>
    <file>
      <filename>base-enclosure-beds-4.osw</filename>
      <filetype>osw</filetype>
      <usage_type>test</usage_type>
      <checksum>20DB6D18</checksum>
    </file>
    <file>
      <filename>base-hvac-central-ac-only-2-speed.osw</filename>
      <filetype>osw</filetype>
      <usage_type>test</usage_type>
      <checksum>28F82B34</checksum>
    </file>
    <file>
      <filename>base-hvac-air-to-air-heat-pump-var-speed.osw</filename>
      <filetype>osw</filetype>
      <usage_type>test</usage_type>
      <checksum>59EFA445</checksum>
    </file>
    <file>
      <filename>base-hvac-furnace-gas-central-ac-2-speed.osw</filename>
      <filetype>osw</filetype>
      <usage_type>test</usage_type>
      <checksum>2AE055EB</checksum>
    </file>
    <file>
      <filename>base-hvac-central-ac-only-var-speed.osw</filename>
      <filetype>osw</filetype>
      <usage_type>test</usage_type>
      <checksum>8B2A03D2</checksum>
    </file>
    <file>
      <filename>base-hvac-evap-cooler-furnace-gas.osw</filename>
      <filetype>osw</filetype>
      <usage_type>test</usage_type>
      <checksum>08F71F5A</checksum>
    </file>
    <file>
      <filename>base-hvac-furnace-gas-central-ac-var-speed.osw</filename>
      <filetype>osw</filetype>
      <usage_type>test</usage_type>
      <checksum>F37A1EF8</checksum>
    </file>
    <file>
      <filename>base-hvac-furnace-gas-room-ac.osw</filename>
      <filetype>osw</filetype>
      <usage_type>test</usage_type>
      <checksum>7CC0E2B4</checksum>
    </file>
    <file>
      <filename>base-hvac-room-ac-only.osw</filename>
      <filetype>osw</filetype>
      <usage_type>test</usage_type>
      <checksum>04E307E7</checksum>
    </file>
    <file>
      <filename>extra-dhw-solar-latitude.osw</filename>
      <filetype>osw</filetype>
      <usage_type>test</usage_type>
      <checksum>504A8BFE</checksum>
    </file>
    <file>
      <filename>extra-pv-roofpitch.osw</filename>
      <filetype>osw</filetype>
      <usage_type>test</usage_type>
      <checksum>DB1DCC7B</checksum>
    </file>
    <file>
      <filename>extra-auto.osw</filename>
      <filetype>osw</filetype>
      <usage_type>test</usage_type>
      <checksum>4F5909B3</checksum>
    </file>
    <file>
      <filename>base-mechvent-bath-kitchen-fans.osw</filename>
      <filetype>osw</filetype>
      <usage_type>test</usage_type>
      <checksum>679F981A</checksum>
    </file>
    <file>
      <filename>base-misc-neighbor-shading.osw</filename>
      <filetype>osw</filetype>
      <usage_type>test</usage_type>
      <checksum>18EA4003</checksum>
    </file>
    <file>
      <filename>base-dhw-tank-heat-pump-outside.osw</filename>
      <filetype>osw</filetype>
      <usage_type>test</usage_type>
      <checksum>197F012C</checksum>
    </file>
    <file>
      <filename>base-dhw-tank-heat-pump-with-solar-fraction.osw</filename>
      <filetype>osw</filetype>
      <usage_type>test</usage_type>
      <checksum>BF8C5A4E</checksum>
    </file>
    <file>
      <filename>base-dhw-tank-heat-pump.osw</filename>
      <filetype>osw</filetype>
      <usage_type>test</usage_type>
      <checksum>75F71DBA</checksum>
    </file>
    <file>
      <filename>base-dhw-jacket-hpwh.osw</filename>
      <filetype>osw</filetype>
      <usage_type>test</usage_type>
      <checksum>BF73E2EE</checksum>
    </file>
    <file>
      <filename>base-dhw-jacket-gas.osw</filename>
      <filetype>osw</filetype>
      <usage_type>test</usage_type>
      <checksum>07684DD2</checksum>
    </file>
    <file>
      <filename>base-dhw-solar-direct-evacuated-tube.osw</filename>
      <filetype>osw</filetype>
      <usage_type>test</usage_type>
      <checksum>99E2983B</checksum>
    </file>
    <file>
      <filename>base-dhw-solar-direct-flat-plate.osw</filename>
      <filetype>osw</filetype>
      <usage_type>test</usage_type>
      <checksum>345F3C58</checksum>
    </file>
    <file>
      <filename>base-dhw-solar-direct-ics.osw</filename>
      <filetype>osw</filetype>
      <usage_type>test</usage_type>
      <checksum>54C26DD4</checksum>
    </file>
    <file>
      <filename>base-dhw-solar-indirect-flat-plate.osw</filename>
      <filetype>osw</filetype>
      <usage_type>test</usage_type>
      <checksum>10BBE7B0</checksum>
    </file>
    <file>
      <filename>base-dhw-solar-thermosyphon-flat-plate.osw</filename>
      <filetype>osw</filetype>
      <usage_type>test</usage_type>
      <checksum>1D17AF2C</checksum>
    </file>
    <file>
      <filename>base-dhw-tank-heat-pump-with-solar.osw</filename>
      <filetype>osw</filetype>
      <usage_type>test</usage_type>
      <checksum>2242842E</checksum>
    </file>
    <file>
      <filename>base-dhw-tank-gas-outside.osw</filename>
      <filetype>osw</filetype>
      <usage_type>test</usage_type>
      <checksum>A7F4D099</checksum>
    </file>
    <file>
      <filename>base-dhw-tank-gas.osw</filename>
      <filetype>osw</filetype>
      <usage_type>test</usage_type>
      <checksum>85CCACD1</checksum>
    </file>
    <file>
      <filename>base-dhw-tank-oil.osw</filename>
      <filetype>osw</filetype>
      <usage_type>test</usage_type>
      <checksum>77A04E16</checksum>
    </file>
    <file>
      <filename>base-dhw-tank-wood.osw</filename>
      <filetype>osw</filetype>
      <usage_type>test</usage_type>
      <checksum>82900D11</checksum>
    </file>
    <file>
      <filename>base-dhw-tankless-gas-with-solar.osw</filename>
      <filetype>osw</filetype>
      <usage_type>test</usage_type>
      <checksum>F98AAF09</checksum>
    </file>
    <file>
      <filename>base-dhw-tankless-electric.osw</filename>
      <filetype>osw</filetype>
      <usage_type>test</usage_type>
      <checksum>2BC91807</checksum>
    </file>
    <file>
      <filename>base-dhw-tankless-gas-with-solar-fraction.osw</filename>
      <filetype>osw</filetype>
      <usage_type>test</usage_type>
      <checksum>2CFC8ADE</checksum>
    </file>
    <file>
      <filename>base-dhw-tankless-propane.osw</filename>
      <filetype>osw</filetype>
      <usage_type>test</usage_type>
      <checksum>1DA9C202</checksum>
    </file>
    <file>
      <filename>base-dhw-tankless-gas.osw</filename>
      <filetype>osw</filetype>
      <usage_type>test</usage_type>
      <checksum>F010A7E5</checksum>
    </file>
    <file>
      <filename>base-hvac-furnace-elec-central-ac-1-speed.osw</filename>
      <filetype>osw</filetype>
      <usage_type>test</usage_type>
      <checksum>218408FC</checksum>
    </file>
    <file>
      <filename>extra-second-refrigerator.osw</filename>
      <filetype>osw</filetype>
      <usage_type>test</usage_type>
      <checksum>BC61EBCA</checksum>
    </file>
    <file>
      <filename>base-enclosure-garage.osw</filename>
      <filetype>osw</filetype>
      <usage_type>test</usage_type>
      <checksum>80E213DF</checksum>
    </file>
    <file>
      <filename>base-dhw-tank-coal.osw</filename>
      <filetype>osw</filetype>
      <usage_type>test</usage_type>
      <checksum>A689E942</checksum>
    </file>
    <file>
      <filename>base-hvac-boiler-coal-only.osw</filename>
      <filetype>osw</filetype>
      <usage_type>test</usage_type>
      <checksum>7257695A</checksum>
    </file>
    <file>
      <filename>base-hvac-elec-resistance-only.osw</filename>
      <filetype>osw</filetype>
      <usage_type>test</usage_type>
      <checksum>4466E2FA</checksum>
    </file>
    <file>
      <filename>base-simcontrol-timestep-10-mins.osw</filename>
      <filetype>osw</filetype>
      <usage_type>test</usage_type>
      <checksum>1E76C1DF</checksum>
    </file>
    <file>
      <filename>base-simcontrol-daylight-saving-disabled.osw</filename>
      <filetype>osw</filetype>
      <usage_type>test</usage_type>
      <checksum>C03CCCEA</checksum>
    </file>
    <file>
      <filename>base-mechvent-whole-house-fan.osw</filename>
      <filetype>osw</filetype>
      <usage_type>test</usage_type>
      <checksum>B53108EB</checksum>
    </file>
    <file>
      <filename>base-dhw-none.osw</filename>
      <filetype>osw</filetype>
      <usage_type>test</usage_type>
      <checksum>F76642F5</checksum>
    </file>
    <file>
      <filename>base-enclosure-infil-ach-house-pressure.osw</filename>
      <filetype>osw</filetype>
      <usage_type>test</usage_type>
      <checksum>5DF49BE5</checksum>
    </file>
    <file>
      <filename>base-enclosure-infil-cfm-house-pressure.osw</filename>
      <filetype>osw</filetype>
      <usage_type>test</usage_type>
      <checksum>65F231FF</checksum>
    </file>
    <file>
      <filename>base-dhw-tankless-electric-outside.osw</filename>
      <filetype>osw</filetype>
      <usage_type>test</usage_type>
      <checksum>D73698D1</checksum>
    </file>
    <file>
      <filename>base-enclosure-beds-5.osw</filename>
      <filetype>osw</filetype>
      <usage_type>test</usage_type>
      <checksum>9CCB45F5</checksum>
    </file>
    <file>
      <filename>base-enclosure-beds-1.osw</filename>
      <filetype>osw</filetype>
      <usage_type>test</usage_type>
      <checksum>24E80D9C</checksum>
    </file>
    <file>
      <filename>base-enclosure-beds-2.osw</filename>
      <filetype>osw</filetype>
      <usage_type>test</usage_type>
      <checksum>CFE5F648</checksum>
    </file>
    <file>
      <filename>extra-enclosure-garage-partially-protruded.osw</filename>
      <filetype>osw</filetype>
      <usage_type>test</usage_type>
      <checksum>A02F7186</checksum>
    </file>
    <file>
      <filename>base-hvac-dual-fuel-air-to-air-heat-pump-var-speed.osw</filename>
      <filetype>osw</filetype>
      <usage_type>test</usage_type>
      <checksum>E9181273</checksum>
    </file>
    <file>
      <filename>base-appliances-coal.osw</filename>
      <filetype>osw</filetype>
      <usage_type>test</usage_type>
      <checksum>97819119</checksum>
    </file>
    <file>
      <filename>base-appliances-gas.osw</filename>
      <filetype>osw</filetype>
      <usage_type>test</usage_type>
      <checksum>778C4B44</checksum>
    </file>
    <file>
      <filename>base-appliances-modified.osw</filename>
      <filetype>osw</filetype>
      <usage_type>test</usage_type>
      <checksum>682DAC58</checksum>
    </file>
    <file>
      <filename>base-appliances-oil.osw</filename>
      <filetype>osw</filetype>
      <usage_type>test</usage_type>
      <checksum>5C9F9921</checksum>
    </file>
    <file>
      <filename>base-appliances-propane.osw</filename>
      <filetype>osw</filetype>
      <usage_type>test</usage_type>
      <checksum>DD4E2C0F</checksum>
    </file>
    <file>
      <filename>base-appliances-wood.osw</filename>
      <filetype>osw</filetype>
      <usage_type>test</usage_type>
      <checksum>C5376208</checksum>
    </file>
    <file>
      <filename>base-simcontrol-calendar-year-custom.osw</filename>
      <filetype>osw</filetype>
      <usage_type>test</usage_type>
      <checksum>7A81F159</checksum>
    </file>
    <file>
      <filename>base-location-AMY-2012.osw</filename>
      <filetype>osw</filetype>
      <usage_type>test</usage_type>
      <checksum>11C201AC</checksum>
    </file>
    <file>
      <filename>base-lighting-ceiling-fans.osw</filename>
      <filetype>osw</filetype>
      <usage_type>test</usage_type>
      <checksum>314F5D71</checksum>
    </file>
    <file>
      <filename>extra-schedules-random-seed.osw</filename>
      <filetype>osw</filetype>
      <usage_type>test</usage_type>
      <checksum>8EA84C63</checksum>
    </file>
    <file>
      <filename>base-misc-usage-multiplier.osw</filename>
      <filetype>osw</filetype>
      <usage_type>test</usage_type>
      <checksum>6C337720</checksum>
    </file>
    <file>
      <filename>base-pv.osw</filename>
      <filetype>osw</filetype>
      <usage_type>test</usage_type>
      <checksum>7C77C131</checksum>
    </file>
    <file>
      <filename>base-dhw-tankless-electric-uef.osw</filename>
      <filetype>osw</filetype>
      <usage_type>test</usage_type>
      <checksum>40657D4D</checksum>
    </file>
    <file>
      <filename>base-dhw-tankless-gas-uef.osw</filename>
      <filetype>osw</filetype>
      <usage_type>test</usage_type>
      <checksum>5886E094</checksum>
    </file>
    <file>
      <filename>base-misc-loads-large-uncommon.osw</filename>
      <filetype>osw</filetype>
      <usage_type>test</usage_type>
      <checksum>1F18D26A</checksum>
    </file>
    <file>
      <filename>base-misc-loads-large-uncommon2.osw</filename>
      <filetype>osw</filetype>
      <usage_type>test</usage_type>
      <checksum>7232B321</checksum>
    </file>
    <file>
      <filename>base-dhw-indirect-outside.osw</filename>
      <filetype>osw</filetype>
      <usage_type>test</usage_type>
      <checksum>2A53766E</checksum>
    </file>
    <file>
      <filename>base-hvac-boiler-gas-only.osw</filename>
      <filetype>osw</filetype>
      <usage_type>test</usage_type>
      <checksum>C056F3FC</checksum>
    </file>
    <file>
      <filename>base-dhw-indirect-standbyloss.osw</filename>
      <filetype>osw</filetype>
      <usage_type>test</usage_type>
      <checksum>7AE17BE4</checksum>
    </file>
    <file>
      <filename>base-dhw-indirect.osw</filename>
      <filetype>osw</filetype>
      <usage_type>test</usage_type>
      <checksum>E4D747AF</checksum>
    </file>
    <file>
      <filename>base-dhw-jacket-indirect.osw</filename>
      <filetype>osw</filetype>
      <usage_type>test</usage_type>
      <checksum>21A6D5C1</checksum>
    </file>
    <file>
      <filename>base-dhw-indirect-with-solar-fraction.osw</filename>
      <filetype>osw</filetype>
      <usage_type>test</usage_type>
      <checksum>1679CAAD</checksum>
    </file>
    <file>
      <filename>base-dhw-combi-tankless-outside.osw</filename>
      <filetype>osw</filetype>
      <usage_type>test</usage_type>
      <checksum>305E9D34</checksum>
    </file>
    <file>
      <filename>base-dhw-combi-tankless.osw</filename>
      <filetype>osw</filetype>
      <usage_type>test</usage_type>
      <checksum>BE0A5ED5</checksum>
    </file>
    <file>
      <filename>base-hvac-fireplace-wood-only.osw</filename>
      <filetype>osw</filetype>
      <usage_type>test</usage_type>
      <checksum>8F104648</checksum>
    </file>
    <file>
      <filename>base-hvac-furnace-gas-only.osw</filename>
      <filetype>osw</filetype>
      <usage_type>test</usage_type>
      <checksum>C0349C8B</checksum>
    </file>
    <file>
      <filename>base-hvac-evap-cooler-only.osw</filename>
      <filetype>osw</filetype>
      <usage_type>test</usage_type>
      <checksum>4C42EBBB</checksum>
    </file>
    <file>
      <filename>base-hvac-mini-split-air-conditioner-only-ducted.osw</filename>
      <filetype>osw</filetype>
      <usage_type>test</usage_type>
      <checksum>F1FD6390</checksum>
    </file>
    <file>
      <filename>base-hvac-mini-split-air-conditioner-only-ductless.osw</filename>
      <filetype>osw</filetype>
      <usage_type>test</usage_type>
      <checksum>8AA2F078</checksum>
    </file>
    <file>
      <filename>base-hvac-central-ac-only-1-speed.osw</filename>
      <filetype>osw</filetype>
      <usage_type>test</usage_type>
      <checksum>71C67A33</checksum>
    </file>
    <file>
      <filename>base-hvac-stove-oil-only.osw</filename>
      <filetype>osw</filetype>
      <usage_type>test</usage_type>
      <checksum>39672E20</checksum>
    </file>
    <file>
      <filename>base-hvac-stove-wood-pellets-only.osw</filename>
      <filetype>osw</filetype>
      <usage_type>test</usage_type>
      <checksum>CD80DC9B</checksum>
    </file>
    <file>
      <filename>base-hvac-floor-furnace-propane-only.osw</filename>
      <filetype>osw</filetype>
      <usage_type>test</usage_type>
      <checksum>83A621B8</checksum>
    </file>
    <file>
      <filename>base-hvac-mini-split-heat-pump-ducted-cooling-only.osw</filename>
      <filetype>osw</filetype>
      <usage_type>test</usage_type>
      <checksum>A7ED6346</checksum>
    </file>
    <file>
      <filename>base-enclosure-infil-flue.osw</filename>
      <filetype>osw</filetype>
      <usage_type>test</usage_type>
      <checksum>7C12747A</checksum>
    </file>
    <file>
      <filename>extra-enclosure-windows-shading.osw</filename>
      <filetype>osw</filetype>
      <usage_type>test</usage_type>
      <checksum>406B52B2</checksum>
    </file>
    <file>
      <filename>base-enclosure-overhangs.osw</filename>
      <filetype>osw</filetype>
      <usage_type>test</usage_type>
      <checksum>0303DB79</checksum>
    </file>
    <file>
      <filename>base-hvac-evap-cooler-only-ducted.osw</filename>
      <filetype>osw</filetype>
      <usage_type>test</usage_type>
      <checksum>FD516121</checksum>
    </file>
    <file>
      <filename>base-mechvent-cfis-evap-cooler-only-ducted.osw</filename>
      <filetype>osw</filetype>
      <usage_type>test</usage_type>
      <checksum>E01AEB53</checksum>
    </file>
    <file>
      <filename>extra-second-heating-system-portable-heater-to-heating-system.osw</filename>
      <filetype>osw</filetype>
      <usage_type>test</usage_type>
      <checksum>E9FD0325</checksum>
    </file>
    <file>
      <filename>extra-second-heating-system-fireplace-to-heating-system.osw</filename>
      <filetype>osw</filetype>
      <usage_type>test</usage_type>
      <checksum>DA92FAFF</checksum>
    </file>
    <file>
      <filename>base-hvac-furnace-coal-only.osw</filename>
      <filetype>osw</filetype>
      <usage_type>test</usage_type>
      <checksum>3634850F</checksum>
    </file>
    <file>
      <filename>base-mechvent-exhaust-rated-flow-rate.osw</filename>
      <filetype>osw</filetype>
      <usage_type>test</usage_type>
      <checksum>0E71F94E</checksum>
    </file>
    <file>
      <filename>base-hvac-ground-to-air-heat-pump-cooling-only.osw</filename>
      <filetype>osw</filetype>
      <usage_type>test</usage_type>
      <checksum>814053BF</checksum>
    </file>
    <file>
      <filename>base-hvac-boiler-gas-central-ac-1-speed.osw</filename>
      <filetype>osw</filetype>
      <usage_type>test</usage_type>
      <checksum>6093DBF2</checksum>
    </file>
    <file>
      <filename>extra-second-heating-system-boiler-to-heating-system.osw</filename>
      <filetype>osw</filetype>
      <usage_type>test</usage_type>
      <checksum>A8A9306C</checksum>
    </file>
    <file>
      <filename>extra-zero-extra-refrigerator-kwh.osw</filename>
      <filetype>osw</filetype>
      <usage_type>test</usage_type>
      <checksum>5EB457C1</checksum>
    </file>
    <file>
      <filename>extra-zero-freezer-kwh.osw</filename>
      <filetype>osw</filetype>
      <usage_type>test</usage_type>
      <checksum>D27F5934</checksum>
    </file>
    <file>
      <filename>extra-zero-refrigerator-kwh.osw</filename>
      <filetype>osw</filetype>
      <usage_type>test</usage_type>
      <checksum>DB0B57F4</checksum>
    </file>
    <file>
      <filename>extra-zero-clothes-washer-kwh.osw</filename>
      <filetype>osw</filetype>
      <usage_type>test</usage_type>
      <checksum>D4223815</checksum>
    </file>
    <file>
      <filename>extra-zero-dishwasher-kwh.osw</filename>
      <filetype>osw</filetype>
      <usage_type>test</usage_type>
      <checksum>6C2FA0E7</checksum>
    </file>
    <file>
      <filename>base-misc-shielding-of-home.osw</filename>
      <filetype>osw</filetype>
      <usage_type>test</usage_type>
      <checksum>09CE72D4</checksum>
    </file>
    <file>
      <filename>extra-gas-hot-tub-heater-with-zero-kwh.osw</filename>
      <filetype>osw</filetype>
      <usage_type>test</usage_type>
      <checksum>D045A047</checksum>
    </file>
    <file>
      <filename>extra-gas-pool-heater-with-zero-kwh.osw</filename>
      <filetype>osw</filetype>
      <usage_type>test</usage_type>
      <checksum>131E38EE</checksum>
    </file>
    <file>
      <filename>base-bldgtype-single-family-attached.osw</filename>
      <filetype>osw</filetype>
      <usage_type>test</usage_type>
      <checksum>C7CA9697</checksum>
    </file>
    <file>
      <filename>extra-bldgtype-single-family-attached-double-exterior.osw</filename>
      <filetype>osw</filetype>
      <usage_type>test</usage_type>
      <checksum>09FCF133</checksum>
    </file>
    <file>
      <filename>extra-bldgtype-single-family-attached-single-exterior-front.osw</filename>
      <filetype>osw</filetype>
      <usage_type>test</usage_type>
      <checksum>DB7AA419</checksum>
    </file>
    <file>
      <filename>extra-bldgtype-single-family-attached-atticroof-flat.osw</filename>
      <filetype>osw</filetype>
      <usage_type>test</usage_type>
      <checksum>1E0AABE1</checksum>
    </file>
    <file>
      <filename>base-enclosure-infil-natural-ach.osw</filename>
      <filetype>osw</filetype>
      <usage_type>test</usage_type>
      <checksum>164E4A06</checksum>
    </file>
    <file>
      <filename>base-hvac-central-ac-plus-air-to-air-heat-pump-heating.osw</filename>
      <filetype>osw</filetype>
      <usage_type>test</usage_type>
      <checksum>AE7E667E</checksum>
    </file>
    <file>
      <filename>base-hvac-dual-fuel-air-to-air-heat-pump-1-speed.osw</filename>
      <filetype>osw</filetype>
      <usage_type>test</usage_type>
      <checksum>9AC49972</checksum>
    </file>
    <file>
      <filename>base-hvac-dual-fuel-air-to-air-heat-pump-1-speed-electric.osw</filename>
      <filetype>osw</filetype>
      <usage_type>test</usage_type>
      <checksum>1C96FE54</checksum>
    </file>
    <file>
      <filename>base-hvac-dual-fuel-mini-split-heat-pump-ducted.osw</filename>
      <filetype>osw</filetype>
      <usage_type>test</usage_type>
      <checksum>9DB9BE81</checksum>
    </file>
    <file>
      <filename>base-hvac-ground-to-air-heat-pump-heating-only.osw</filename>
      <filetype>osw</filetype>
      <usage_type>test</usage_type>
      <checksum>10D53B9A</checksum>
    </file>
    <file>
      <filename>base-hvac-ground-to-air-heat-pump.osw</filename>
      <filetype>osw</filetype>
      <usage_type>test</usage_type>
      <checksum>614B0C03</checksum>
    </file>
    <file>
      <filename>extra-second-heating-system-boiler-to-heat-pump.osw</filename>
      <filetype>osw</filetype>
      <usage_type>test</usage_type>
      <checksum>420E344C</checksum>
    </file>
    <file>
      <filename>base-hvac-mini-split-heat-pump-ducted-heating-only.osw</filename>
      <filetype>osw</filetype>
      <usage_type>test</usage_type>
      <checksum>F1E4EB5B</checksum>
    </file>
    <file>
      <filename>base-hvac-mini-split-heat-pump-ducted.osw</filename>
      <filetype>osw</filetype>
      <usage_type>test</usage_type>
      <checksum>6FC73332</checksum>
    </file>
    <file>
      <filename>base-hvac-mini-split-heat-pump-ductless.osw</filename>
      <filetype>osw</filetype>
      <usage_type>test</usage_type>
      <checksum>6EA9DC64</checksum>
    </file>
    <file>
      <filename>extra-second-heating-system-fireplace-to-heat-pump.osw</filename>
      <filetype>osw</filetype>
      <usage_type>test</usage_type>
      <checksum>6A109CA7</checksum>
    </file>
    <file>
      <filename>base-hvac-undersized.osw</filename>
      <filetype>osw</filetype>
      <usage_type>test</usage_type>
      <checksum>282331C8</checksum>
    </file>
    <file>
      <filename>base-hvac-room-ac-only-33percent.osw</filename>
      <filetype>osw</filetype>
      <usage_type>test</usage_type>
      <checksum>177F94A3</checksum>
    </file>
    <file>
      <filename>base-location-helena-mt.osw</filename>
      <filetype>osw</filetype>
      <usage_type>test</usage_type>
      <checksum>87E5C277</checksum>
    </file>
    <file>
      <filename>base-hvac-programmable-thermostat-detailed.osw</filename>
      <filetype>osw</filetype>
      <usage_type>test</usage_type>
      <checksum>C1FCB7C5</checksum>
    </file>
    <file>
      <filename>base-hvac-fixed-heater-gas-only.osw</filename>
      <filetype>osw</filetype>
      <usage_type>test</usage_type>
      <checksum>187F9E03</checksum>
    </file>
    <file>
      <filename>base-hvac-portable-heater-gas-only.osw</filename>
      <filetype>osw</filetype>
      <usage_type>test</usage_type>
      <checksum>0C6F136F</checksum>
    </file>
    <file>
      <filename>base-hvac-boiler-elec-only.osw</filename>
      <filetype>osw</filetype>
      <usage_type>test</usage_type>
      <checksum>264F3A14</checksum>
    </file>
    <file>
      <filename>base-hvac-furnace-elec-only.osw</filename>
      <filetype>osw</filetype>
      <usage_type>test</usage_type>
      <checksum>50A4B7CD</checksum>
    </file>
    <file>
      <filename>base-hvac-wall-furnace-elec-only.osw</filename>
      <filetype>osw</filetype>
      <usage_type>test</usage_type>
      <checksum>BAA1D934</checksum>
    </file>
    <file>
      <filename>base-hvac-install-quality-air-to-air-heat-pump-1-speed.osw</filename>
      <filetype>osw</filetype>
      <usage_type>test</usage_type>
      <checksum>2A71BF5E</checksum>
    </file>
    <file>
      <filename>base-hvac-install-quality-air-to-air-heat-pump-2-speed.osw</filename>
      <filetype>osw</filetype>
      <usage_type>test</usage_type>
      <checksum>E76305E8</checksum>
    </file>
    <file>
      <filename>base-hvac-install-quality-air-to-air-heat-pump-var-speed.osw</filename>
      <filetype>osw</filetype>
      <usage_type>test</usage_type>
      <checksum>8F72808C</checksum>
    </file>
    <file>
      <filename>base-hvac-install-quality-furnace-gas-central-ac-1-speed.osw</filename>
      <filetype>osw</filetype>
      <usage_type>test</usage_type>
      <checksum>A12079B1</checksum>
    </file>
    <file>
      <filename>base-hvac-install-quality-furnace-gas-central-ac-2-speed.osw</filename>
      <filetype>osw</filetype>
      <usage_type>test</usage_type>
      <checksum>76D0A064</checksum>
    </file>
    <file>
      <filename>base-hvac-install-quality-furnace-gas-central-ac-var-speed.osw</filename>
      <filetype>osw</filetype>
      <usage_type>test</usage_type>
      <checksum>641604C1</checksum>
    </file>
    <file>
      <filename>base-hvac-install-quality-furnace-gas-only.osw</filename>
      <filetype>osw</filetype>
      <usage_type>test</usage_type>
      <checksum>94B49DCB</checksum>
    </file>
    <file>
      <filename>base-hvac-install-quality-mini-split-air-conditioner-only-ducted.osw</filename>
      <filetype>osw</filetype>
      <usage_type>test</usage_type>
      <checksum>B67D08A3</checksum>
    </file>
    <file>
      <filename>base-hvac-install-quality-mini-split-heat-pump-ducted.osw</filename>
      <filetype>osw</filetype>
      <usage_type>test</usage_type>
      <checksum>18D3BE5B</checksum>
    </file>
    <file>
      <filename>base-hvac-install-quality-ground-to-air-heat-pump.osw</filename>
      <filetype>osw</filetype>
      <usage_type>test</usage_type>
      <checksum>0A2CBE3D</checksum>
    </file>
    <file>
      <filename>base-dhw-tank-heat-pump-uef.osw</filename>
      <filetype>osw</filetype>
      <usage_type>test</usage_type>
      <checksum>E06D5885</checksum>
    </file>
    <file>
      <filename>base-dhw-tank-elec-uef.osw</filename>
      <filetype>osw</filetype>
      <usage_type>test</usage_type>
      <checksum>3641CC7D</checksum>
    </file>
    <file>
      <filename>base-dhw-tank-gas-uef.osw</filename>
      <filetype>osw</filetype>
      <usage_type>test</usage_type>
      <checksum>E259E839</checksum>
    </file>
    <file>
      <filename>base-enclosure-2stories.osw</filename>
      <filetype>osw</filetype>
      <usage_type>test</usage_type>
      <checksum>480C5FB2</checksum>
    </file>
    <file>
      <filename>base-hvac-autosize-boiler-elec-only.osw</filename>
      <filetype>osw</filetype>
      <usage_type>test</usage_type>
      <checksum>EAD26771</checksum>
    </file>
    <file>
      <filename>base-hvac-autosize-boiler-gas-central-ac-1-speed.osw</filename>
      <filetype>osw</filetype>
      <usage_type>test</usage_type>
      <checksum>0486C5A9</checksum>
    </file>
    <file>
      <filename>base-hvac-autosize-boiler-gas-only.osw</filename>
      <filetype>osw</filetype>
      <usage_type>test</usage_type>
      <checksum>3DC19B63</checksum>
    </file>
    <file>
      <filename>base-hvac-autosize-central-ac-only-1-speed.osw</filename>
      <filetype>osw</filetype>
      <usage_type>test</usage_type>
      <checksum>124F3E60</checksum>
    </file>
    <file>
      <filename>base-hvac-autosize-central-ac-only-2-speed.osw</filename>
      <filetype>osw</filetype>
      <usage_type>test</usage_type>
      <checksum>C2A5EE62</checksum>
    </file>
    <file>
      <filename>base-hvac-autosize-central-ac-only-var-speed.osw</filename>
      <filetype>osw</filetype>
      <usage_type>test</usage_type>
      <checksum>5A906565</checksum>
    </file>
    <file>
      <filename>base-hvac-autosize-elec-resistance-only.osw</filename>
      <filetype>osw</filetype>
      <usage_type>test</usage_type>
      <checksum>CA6841A1</checksum>
    </file>
    <file>
      <filename>base-hvac-autosize-evap-cooler-furnace-gas.osw</filename>
      <filetype>osw</filetype>
      <usage_type>test</usage_type>
      <checksum>55BC99FF</checksum>
    </file>
    <file>
      <filename>base-hvac-autosize-floor-furnace-propane-only.osw</filename>
      <filetype>osw</filetype>
      <usage_type>test</usage_type>
      <checksum>A7B503D5</checksum>
    </file>
    <file>
      <filename>base-hvac-autosize-furnace-elec-only.osw</filename>
      <filetype>osw</filetype>
      <usage_type>test</usage_type>
      <checksum>4B36CAC7</checksum>
    </file>
    <file>
      <filename>base-hvac-autosize-furnace-gas-central-ac-2-speed.osw</filename>
      <filetype>osw</filetype>
      <usage_type>test</usage_type>
      <checksum>B85662B7</checksum>
    </file>
    <file>
      <filename>base-hvac-autosize-furnace-gas-central-ac-var-speed.osw</filename>
      <filetype>osw</filetype>
      <usage_type>test</usage_type>
      <checksum>B452E8BA</checksum>
    </file>
    <file>
      <filename>base-hvac-autosize-furnace-gas-only.osw</filename>
      <filetype>osw</filetype>
      <usage_type>test</usage_type>
      <checksum>DB48677C</checksum>
    </file>
    <file>
      <filename>base-hvac-autosize-furnace-gas-room-ac.osw</filename>
      <filetype>osw</filetype>
      <usage_type>test</usage_type>
      <checksum>4CEB22AD</checksum>
    </file>
    <file>
      <filename>base-hvac-autosize-room-ac-only.osw</filename>
      <filetype>osw</filetype>
      <usage_type>test</usage_type>
      <checksum>1998DD10</checksum>
    </file>
    <file>
      <filename>base-hvac-autosize-stove-oil-only.osw</filename>
      <filetype>osw</filetype>
      <usage_type>test</usage_type>
      <checksum>7FC77DC3</checksum>
    </file>
    <file>
      <filename>base-hvac-autosize-wall-furnace-elec-only.osw</filename>
      <filetype>osw</filetype>
      <usage_type>test</usage_type>
      <checksum>DB8B165F</checksum>
    </file>
    <file>
      <filename>base-hvac-autosize.osw</filename>
      <filetype>osw</filetype>
      <usage_type>test</usage_type>
      <checksum>47F32224</checksum>
    </file>
    <file>
      <filename>base-hvac-autosize-ground-to-air-heat-pump-cooling-only.osw</filename>
      <filetype>osw</filetype>
      <usage_type>test</usage_type>
      <checksum>68E71EC0</checksum>
    </file>
    <file>
      <filename>base-hvac-autosize-ground-to-air-heat-pump-heating-only.osw</filename>
      <filetype>osw</filetype>
      <usage_type>test</usage_type>
      <checksum>865162B4</checksum>
    </file>
    <file>
      <filename>base-hvac-autosize-ground-to-air-heat-pump.osw</filename>
      <filetype>osw</filetype>
      <usage_type>test</usage_type>
      <checksum>11892919</checksum>
    </file>
    <file>
      <filename>base-hvac-autosize-air-to-air-heat-pump-1-speed-cooling-only.osw</filename>
      <filetype>osw</filetype>
      <usage_type>test</usage_type>
      <checksum>60D75DE5</checksum>
    </file>
    <file>
      <filename>base-hvac-autosize-air-to-air-heat-pump-1-speed-heating-only.osw</filename>
      <filetype>osw</filetype>
      <usage_type>test</usage_type>
      <checksum>42FBA837</checksum>
    </file>
    <file>
      <filename>base-hvac-autosize-air-to-air-heat-pump-2-speed.osw</filename>
      <filetype>osw</filetype>
      <usage_type>test</usage_type>
      <checksum>CF478AD2</checksum>
    </file>
    <file>
      <filename>base-hvac-autosize-air-to-air-heat-pump-var-speed.osw</filename>
      <filetype>osw</filetype>
      <usage_type>test</usage_type>
      <checksum>E71ADD57</checksum>
    </file>
    <file>
      <filename>base-hvac-autosize-central-ac-plus-air-to-air-heat-pump-heating.osw</filename>
      <filetype>osw</filetype>
      <usage_type>test</usage_type>
      <checksum>2EC932A2</checksum>
    </file>
    <file>
      <filename>base-hvac-autosize-dual-fuel-air-to-air-heat-pump-1-speed.osw</filename>
      <filetype>osw</filetype>
      <usage_type>test</usage_type>
      <checksum>966D2B77</checksum>
    </file>
    <file>
      <filename>base-hvac-autosize-dual-fuel-mini-split-heat-pump-ducted.osw</filename>
      <filetype>osw</filetype>
      <usage_type>test</usage_type>
      <checksum>2C1B8C7C</checksum>
    </file>
    <file>
      <filename>base-hvac-autosize-mini-split-heat-pump-ducted-cooling-only.osw</filename>
      <filetype>osw</filetype>
      <usage_type>test</usage_type>
      <checksum>3325F29E</checksum>
    </file>
    <file>
      <filename>base-hvac-autosize-mini-split-heat-pump-ducted-heating-only.osw</filename>
      <filetype>osw</filetype>
      <usage_type>test</usage_type>
      <checksum>572886CB</checksum>
    </file>
    <file>
      <filename>base-hvac-autosize-mini-split-heat-pump-ducted.osw</filename>
      <filetype>osw</filetype>
      <usage_type>test</usage_type>
      <checksum>B4EE7D0F</checksum>
    </file>
    <file>
      <filename>base-hvac-autosize-air-to-air-heat-pump-1-speed.osw</filename>
      <filetype>osw</filetype>
      <usage_type>test</usage_type>
      <checksum>7199A4C3</checksum>
    </file>
    <file>
      <filename>base-hvac-autosize-mini-split-air-conditioner-only-ducted.osw</filename>
      <filetype>osw</filetype>
      <usage_type>test</usage_type>
      <checksum>AD6A3B8E</checksum>
    </file>
    <file>
      <filename>base-foundation-vented-crawlspace.osw</filename>
      <filetype>osw</filetype>
      <usage_type>test</usage_type>
      <checksum>6FC4A9E0</checksum>
    </file>
    <file>
      <filename>base-foundation-unvented-crawlspace.osw</filename>
      <filetype>osw</filetype>
      <usage_type>test</usage_type>
      <checksum>5A527E61</checksum>
    </file>
    <file>
      <filename>base-foundation-unconditioned-basement-assembly-r.osw</filename>
      <filetype>osw</filetype>
      <usage_type>test</usage_type>
      <checksum>B1CE1815</checksum>
    </file>
    <file>
      <filename>base-foundation-unconditioned-basement.osw</filename>
      <filetype>osw</filetype>
      <usage_type>test</usage_type>
      <checksum>31FB62FC</checksum>
    </file>
    <file>
      <filename>base-location-duluth-mn.osw</filename>
      <filetype>osw</filetype>
      <usage_type>test</usage_type>
      <checksum>9E7A5A5B</checksum>
    </file>
    <file>
      <filename>base-foundation-unconditioned-basement-wall-insulation.osw</filename>
      <filetype>osw</filetype>
      <usage_type>test</usage_type>
      <checksum>E92ACCD2</checksum>
    </file>
    <file>
      <filename>extra-bldgtype-single-family-attached-unconditioned-basement-middle.osw</filename>
      <filetype>osw</filetype>
      <usage_type>test</usage_type>
      <checksum>D18326CA</checksum>
    </file>
    <file>
      <filename>extra-bldgtype-single-family-attached-unconditioned-basement-right.osw</filename>
      <filetype>osw</filetype>
      <usage_type>test</usage_type>
      <checksum>419BFDFE</checksum>
    </file>
    <file>
      <filename>extra-bldgtype-single-family-attached-unconditioned-basement.osw</filename>
      <filetype>osw</filetype>
      <usage_type>test</usage_type>
      <checksum>0B5ECA6E</checksum>
    </file>
    <file>
      <filename>extra-bldgtype-single-family-attached-unvented-crawlspace-middle.osw</filename>
      <filetype>osw</filetype>
      <usage_type>test</usage_type>
      <checksum>D0A48825</checksum>
    </file>
    <file>
      <filename>extra-bldgtype-single-family-attached-unvented-crawlspace-right.osw</filename>
      <filetype>osw</filetype>
      <usage_type>test</usage_type>
      <checksum>2B27F10E</checksum>
    </file>
    <file>
      <filename>extra-bldgtype-single-family-attached-unvented-crawlspace.osw</filename>
      <filetype>osw</filetype>
      <usage_type>test</usage_type>
      <checksum>67205D97</checksum>
    </file>
    <file>
      <filename>extra-bldgtype-single-family-attached-vented-crawlspace-middle.osw</filename>
      <filetype>osw</filetype>
      <usage_type>test</usage_type>
      <checksum>929960D3</checksum>
    </file>
    <file>
      <filename>extra-bldgtype-single-family-attached-vented-crawlspace-right.osw</filename>
      <filetype>osw</filetype>
      <usage_type>test</usage_type>
      <checksum>237CA49F</checksum>
    </file>
    <file>
      <filename>extra-bldgtype-single-family-attached-vented-crawlspace.osw</filename>
      <filetype>osw</filetype>
      <usage_type>test</usage_type>
      <checksum>4285198C</checksum>
    </file>
    <file>
      <filename>base-location-baltimore-md.osw</filename>
      <filetype>osw</filetype>
      <usage_type>test</usage_type>
      <checksum>30E2143E</checksum>
    </file>
    <file>
      <filename>base-location-portland-or.osw</filename>
      <filetype>osw</filetype>
      <usage_type>test</usage_type>
      <checksum>57B82EF9</checksum>
    </file>
    <file>
      <filename>base-misc-defaults.osw</filename>
      <filetype>osw</filetype>
      <usage_type>test</usage_type>
      <checksum>863F2341</checksum>
    </file>
    <file>
      <filename>base-foundation-slab.osw</filename>
      <filetype>osw</filetype>
      <usage_type>test</usage_type>
      <checksum>5737E1CD</checksum>
    </file>
    <file>
      <filename>extra-enclosure-atticroof-conditioned-eaves-gable.osw</filename>
      <filetype>osw</filetype>
      <usage_type>test</usage_type>
      <checksum>2AEBECF2</checksum>
    </file>
    <file>
      <filename>extra-enclosure-atticroof-conditioned-eaves-hip.osw</filename>
      <filetype>osw</filetype>
      <usage_type>test</usage_type>
      <checksum>EB7F2E39</checksum>
    </file>
    <file>
      <filename>base-appliances-dehumidifier.osw</filename>
      <filetype>osw</filetype>
      <usage_type>test</usage_type>
      <checksum>7EC7A9AE</checksum>
    </file>
    <file>
      <filename>base-appliances-dehumidifier-ief-portable.osw</filename>
      <filetype>osw</filetype>
      <usage_type>test</usage_type>
      <checksum>3C4EEBE5</checksum>
    </file>
    <file>
      <filename>base-appliances-dehumidifier-ief-whole-home.osw</filename>
      <filetype>osw</filetype>
      <usage_type>test</usage_type>
      <checksum>CAA68BCD</checksum>
    </file>
    <file>
      <filename>base-atticroof-radiant-barrier.osw</filename>
      <filetype>osw</filetype>
      <usage_type>test</usage_type>
      <checksum>87907ED7</checksum>
    </file>
    <file>
      <filename>base-location-dallas-tx.osw</filename>
      <filetype>osw</filetype>
      <usage_type>test</usage_type>
      <checksum>FF4ACC81</checksum>
    </file>
    <file>
      <filename>base-location-miami-fl.osw</filename>
      <filetype>osw</filetype>
      <usage_type>test</usage_type>
      <checksum>C0426DEB</checksum>
    </file>
    <file>
      <filename>base-location-honolulu-hi.osw</filename>
      <filetype>osw</filetype>
      <usage_type>test</usage_type>
      <checksum>5FA6A9E5</checksum>
    </file>
    <file>
      <filename>base-location-phoenix-az.osw</filename>
      <filetype>osw</filetype>
      <usage_type>test</usage_type>
      <checksum>7B8824EA</checksum>
    </file>
    <file>
      <filename>extra-bldgtype-single-family-attached-slab-middle.osw</filename>
      <filetype>osw</filetype>
      <usage_type>test</usage_type>
      <checksum>0D9C1B78</checksum>
    </file>
    <file>
      <filename>extra-bldgtype-single-family-attached-slab-right.osw</filename>
      <filetype>osw</filetype>
      <usage_type>test</usage_type>
      <checksum>E8D13771</checksum>
    </file>
    <file>
      <filename>extra-bldgtype-single-family-attached-slab.osw</filename>
      <filetype>osw</filetype>
      <usage_type>test</usage_type>
      <checksum>F9252BBF</checksum>
    </file>
    <file>
      <filename>extra-bldgtype-single-family-attached-atticroof-conditioned-eaves-gable.osw</filename>
      <filetype>osw</filetype>
      <usage_type>test</usage_type>
      <checksum>15287568</checksum>
    </file>
    <file>
      <filename>extra-bldgtype-single-family-attached-atticroof-conditioned-eaves-hip.osw</filename>
      <filetype>osw</filetype>
      <usage_type>test</usage_type>
      <checksum>857A6883</checksum>
    </file>
    <file>
      <filename>base-bldgtype-multifamily-shared-mechvent-preconditioning.osw</filename>
      <filetype>osw</filetype>
      <usage_type>test</usage_type>
      <checksum>057C04F1</checksum>
    </file>
    <file>
      <filename>base-bldgtype-multifamily-shared-mechvent.osw</filename>
      <filetype>osw</filetype>
      <usage_type>test</usage_type>
      <checksum>C167DC7B</checksum>
    </file>
    <file>
      <filename>base-bldgtype-multifamily-shared-pv.osw</filename>
      <filetype>osw</filetype>
      <usage_type>test</usage_type>
      <checksum>37BE40A3</checksum>
    </file>
    <file>
      <filename>base-bldgtype-multifamily-shared-water-heater.osw</filename>
      <filetype>osw</filetype>
      <usage_type>test</usage_type>
      <checksum>6F1A22B6</checksum>
    </file>
    <file>
      <filename>base-bldgtype-multifamily.osw</filename>
      <filetype>osw</filetype>
      <usage_type>test</usage_type>
      <checksum>1458A2D7</checksum>
    </file>
    <file>
      <filename>base-bldgtype-multifamily-shared-boiler-only-baseboard.osw</filename>
      <filetype>osw</filetype>
      <usage_type>test</usage_type>
      <checksum>F1D56546</checksum>
    </file>
    <file>
      <filename>base-bldgtype-multifamily-shared-boiler-only-fan-coil.osw</filename>
      <filetype>osw</filetype>
      <usage_type>test</usage_type>
      <checksum>4704E3D2</checksum>
    </file>
    <file>
      <filename>base-hvac-room-ac-only-ceer.osw</filename>
      <filetype>osw</filetype>
      <usage_type>test</usage_type>
      <checksum>C2AB8980</checksum>
    </file>
    <file>
      <filename>extra-bldgtype-single-family-attached-double-loaded-interior.osw</filename>
      <filetype>osw</filetype>
      <usage_type>test</usage_type>
      <checksum>DF8AF6CE</checksum>
    </file>
    <file>
      <filename>extra-bldgtype-multifamily-unvented-crawlspace-left-bottom.osw</filename>
      <filetype>osw</filetype>
      <usage_type>test</usage_type>
      <checksum>A89519DF</checksum>
    </file>
    <file>
      <filename>extra-bldgtype-multifamily-unvented-crawlspace-left-middle.osw</filename>
      <filetype>osw</filetype>
      <usage_type>test</usage_type>
      <checksum>85C1E77F</checksum>
    </file>
    <file>
      <filename>extra-bldgtype-multifamily-unvented-crawlspace-left-top.osw</filename>
      <filetype>osw</filetype>
      <usage_type>test</usage_type>
      <checksum>2EA013AC</checksum>
    </file>
    <file>
      <filename>extra-bldgtype-multifamily-unvented-crawlspace-middle-bottom.osw</filename>
      <filetype>osw</filetype>
      <usage_type>test</usage_type>
      <checksum>8A9DE535</checksum>
    </file>
    <file>
      <filename>extra-bldgtype-multifamily-unvented-crawlspace-middle-middle.osw</filename>
      <filetype>osw</filetype>
      <usage_type>test</usage_type>
      <checksum>FF13B44B</checksum>
    </file>
    <file>
      <filename>extra-bldgtype-multifamily-unvented-crawlspace-middle-top.osw</filename>
      <filetype>osw</filetype>
      <usage_type>test</usage_type>
      <checksum>57E09BF4</checksum>
    </file>
    <file>
      <filename>extra-bldgtype-multifamily-unvented-crawlspace-right-bottom.osw</filename>
      <filetype>osw</filetype>
      <usage_type>test</usage_type>
      <checksum>7DE55B9D</checksum>
    </file>
    <file>
      <filename>extra-bldgtype-multifamily-unvented-crawlspace-right-middle.osw</filename>
      <filetype>osw</filetype>
      <usage_type>test</usage_type>
      <checksum>9EACBF77</checksum>
    </file>
    <file>
      <filename>extra-bldgtype-multifamily-unvented-crawlspace-right-top.osw</filename>
      <filetype>osw</filetype>
      <usage_type>test</usage_type>
      <checksum>F2F4230D</checksum>
    </file>
    <file>
      <filename>extra-bldgtype-multifamily-unvented-crawlspace.osw</filename>
      <filetype>osw</filetype>
      <usage_type>test</usage_type>
      <checksum>0E133BB3</checksum>
    </file>
    <file>
      <filename>extra-bldgtype-multifamily-vented-crawlspace-left-bottom.osw</filename>
      <filetype>osw</filetype>
      <usage_type>test</usage_type>
      <checksum>F707F52E</checksum>
    </file>
    <file>
      <filename>extra-bldgtype-multifamily-vented-crawlspace-left-middle.osw</filename>
      <filetype>osw</filetype>
      <usage_type>test</usage_type>
      <checksum>84971E37</checksum>
    </file>
    <file>
      <filename>extra-bldgtype-multifamily-vented-crawlspace-left-top.osw</filename>
      <filetype>osw</filetype>
      <usage_type>test</usage_type>
      <checksum>A4A6EF91</checksum>
    </file>
    <file>
      <filename>extra-bldgtype-multifamily-vented-crawlspace-middle-bottom.osw</filename>
      <filetype>osw</filetype>
      <usage_type>test</usage_type>
      <checksum>30FA45A2</checksum>
    </file>
    <file>
      <filename>extra-bldgtype-multifamily-vented-crawlspace-middle-middle.osw</filename>
      <filetype>osw</filetype>
      <usage_type>test</usage_type>
      <checksum>1DAEBB02</checksum>
    </file>
    <file>
      <filename>extra-bldgtype-multifamily-vented-crawlspace-middle-top.osw</filename>
      <filetype>osw</filetype>
      <usage_type>test</usage_type>
      <checksum>62A471A2</checksum>
    </file>
    <file>
      <filename>extra-bldgtype-multifamily-vented-crawlspace-right-bottom.osw</filename>
      <filetype>osw</filetype>
      <usage_type>test</usage_type>
      <checksum>E8C75552</checksum>
    </file>
    <file>
      <filename>extra-bldgtype-multifamily-vented-crawlspace-right-middle.osw</filename>
      <filetype>osw</filetype>
      <usage_type>test</usage_type>
      <checksum>B96D7E85</checksum>
    </file>
    <file>
      <filename>extra-bldgtype-multifamily-vented-crawlspace-right-top.osw</filename>
      <filetype>osw</filetype>
      <usage_type>test</usage_type>
      <checksum>2FB858A3</checksum>
    </file>
    <file>
      <filename>extra-bldgtype-multifamily-vented-crawlspace.osw</filename>
      <filetype>osw</filetype>
      <usage_type>test</usage_type>
      <checksum>7EDEB8AE</checksum>
    </file>
    <file>
      <filename>extra-bldgtype-multifamily-eaves.osw</filename>
      <filetype>osw</filetype>
      <usage_type>test</usage_type>
      <checksum>4951995E</checksum>
    </file>
    <file>
      <filename>extra-bldgtype-multifamily-slab-left-bottom.osw</filename>
      <filetype>osw</filetype>
      <usage_type>test</usage_type>
      <checksum>55EA1927</checksum>
    </file>
    <file>
      <filename>extra-bldgtype-multifamily-slab-left-middle.osw</filename>
      <filetype>osw</filetype>
      <usage_type>test</usage_type>
      <checksum>91DC7128</checksum>
    </file>
    <file>
      <filename>extra-bldgtype-multifamily-slab-left-top.osw</filename>
      <filetype>osw</filetype>
      <usage_type>test</usage_type>
      <checksum>D5A65606</checksum>
    </file>
    <file>
      <filename>extra-bldgtype-multifamily-slab-middle-bottom.osw</filename>
      <filetype>osw</filetype>
      <usage_type>test</usage_type>
      <checksum>4F70517B</checksum>
    </file>
    <file>
      <filename>extra-bldgtype-multifamily-slab-middle-middle.osw</filename>
      <filetype>osw</filetype>
      <usage_type>test</usage_type>
      <checksum>0A0D7F30</checksum>
    </file>
    <file>
      <filename>extra-bldgtype-multifamily-slab-middle-top.osw</filename>
      <filetype>osw</filetype>
      <usage_type>test</usage_type>
      <checksum>08161955</checksum>
    </file>
    <file>
      <filename>extra-bldgtype-multifamily-slab-right-bottom.osw</filename>
      <filetype>osw</filetype>
      <usage_type>test</usage_type>
      <checksum>9D2BB31D</checksum>
    </file>
    <file>
      <filename>extra-bldgtype-multifamily-slab-right-middle.osw</filename>
      <filetype>osw</filetype>
      <usage_type>test</usage_type>
      <checksum>38E28B18</checksum>
    </file>
    <file>
      <filename>extra-bldgtype-multifamily-slab-right-top.osw</filename>
      <filetype>osw</filetype>
      <usage_type>test</usage_type>
      <checksum>BD80EB01</checksum>
    </file>
    <file>
      <filename>extra-bldgtype-multifamily-slab.osw</filename>
      <filetype>osw</filetype>
      <usage_type>test</usage_type>
      <checksum>2E5B92AA</checksum>
    </file>
    <file>
      <filename>extra-bldgtype-multifamily-double-loaded-interior.osw</filename>
      <filetype>osw</filetype>
      <usage_type>test</usage_type>
      <checksum>B3CBDB3E</checksum>
    </file>
    <file>
      <filename>extra-bldgtype-multifamily-double-exterior.osw</filename>
      <filetype>osw</filetype>
      <usage_type>test</usage_type>
      <checksum>51215E7E</checksum>
    </file>
    <file>
      <filename>extra-bldgtype-multifamily-single-exterior-front.osw</filename>
      <filetype>osw</filetype>
      <usage_type>test</usage_type>
      <checksum>0B2F66BE</checksum>
    </file>
    <file>
      <filename>extra-bldgtype-multifamily-unvented-crawlspace-double-loaded-interior.osw</filename>
      <filetype>osw</filetype>
      <usage_type>test</usage_type>
      <checksum>84BB7D3A</checksum>
    </file>
    <file>
      <filename>extra-bldgtype-multifamily-unvented-crawlspace-left-bottom-double-loaded-interior.osw</filename>
      <filetype>osw</filetype>
      <usage_type>test</usage_type>
      <checksum>E3BC083B</checksum>
    </file>
    <file>
      <filename>extra-bldgtype-multifamily-unvented-crawlspace-left-middle-double-loaded-interior.osw</filename>
      <filetype>osw</filetype>
      <usage_type>test</usage_type>
      <checksum>84E5FDC9</checksum>
    </file>
    <file>
      <filename>extra-bldgtype-multifamily-unvented-crawlspace-left-top-double-loaded-interior.osw</filename>
      <filetype>osw</filetype>
      <usage_type>test</usage_type>
      <checksum>A9ACE570</checksum>
    </file>
    <file>
      <filename>extra-bldgtype-multifamily-unvented-crawlspace-middle-bottom-double-loaded-interior.osw</filename>
      <filetype>osw</filetype>
      <usage_type>test</usage_type>
      <checksum>94863CB0</checksum>
    </file>
    <file>
      <filename>extra-bldgtype-multifamily-unvented-crawlspace-middle-middle-double-loaded-interior.osw</filename>
      <filetype>osw</filetype>
      <usage_type>test</usage_type>
      <checksum>0E0D897A</checksum>
    </file>
    <file>
      <filename>extra-bldgtype-multifamily-unvented-crawlspace-middle-top-double-loaded-interior.osw</filename>
      <filetype>osw</filetype>
      <usage_type>test</usage_type>
      <checksum>601BEC42</checksum>
    </file>
    <file>
      <filename>extra-bldgtype-multifamily-unvented-crawlspace-right-bottom-double-loaded-interior.osw</filename>
      <filetype>osw</filetype>
      <usage_type>test</usage_type>
      <checksum>D385862D</checksum>
    </file>
    <file>
      <filename>extra-bldgtype-multifamily-unvented-crawlspace-right-middle-double-loaded-interior.osw</filename>
      <filetype>osw</filetype>
      <usage_type>test</usage_type>
      <checksum>C6196803</checksum>
    </file>
    <file>
      <filename>extra-bldgtype-multifamily-unvented-crawlspace-right-top-double-loaded-interior.osw</filename>
      <filetype>osw</filetype>
      <usage_type>test</usage_type>
      <checksum>4D0B6255</checksum>
    </file>
    <file>
      <filename>extra-bldgtype-multifamily-vented-crawlspace-double-loaded-interior.osw</filename>
      <filetype>osw</filetype>
      <usage_type>test</usage_type>
      <checksum>C52CD92A</checksum>
    </file>
    <file>
      <filename>extra-bldgtype-multifamily-vented-crawlspace-left-bottom-double-loaded-interior.osw</filename>
      <filetype>osw</filetype>
      <usage_type>test</usage_type>
      <checksum>2D4490A3</checksum>
    </file>
    <file>
      <filename>extra-bldgtype-multifamily-vented-crawlspace-left-middle-double-loaded-interior.osw</filename>
      <filetype>osw</filetype>
      <usage_type>test</usage_type>
      <checksum>23C75D2B</checksum>
    </file>
    <file>
      <filename>extra-bldgtype-multifamily-vented-crawlspace-left-top-double-loaded-interior.osw</filename>
      <filetype>osw</filetype>
      <usage_type>test</usage_type>
      <checksum>B9392353</checksum>
    </file>
    <file>
      <filename>extra-bldgtype-multifamily-vented-crawlspace-middle-bottom-double-loaded-interior.osw</filename>
      <filetype>osw</filetype>
      <usage_type>test</usage_type>
      <checksum>C1FC9584</checksum>
    </file>
    <file>
      <filename>extra-bldgtype-multifamily-vented-crawlspace-middle-middle-double-loaded-interior.osw</filename>
      <filetype>osw</filetype>
      <usage_type>test</usage_type>
      <checksum>A6A56076</checksum>
    </file>
    <file>
      <filename>extra-bldgtype-multifamily-vented-crawlspace-middle-top-double-loaded-interior.osw</filename>
      <filetype>osw</filetype>
      <usage_type>test</usage_type>
      <checksum>DC6935EE</checksum>
    </file>
    <file>
      <filename>extra-bldgtype-multifamily-vented-crawlspace-right-bottom-double-loaded-interior.osw</filename>
      <filetype>osw</filetype>
      <usage_type>test</usage_type>
      <checksum>D9CAD6EB</checksum>
    </file>
    <file>
      <filename>extra-bldgtype-multifamily-vented-crawlspace-right-middle-double-loaded-interior.osw</filename>
      <filetype>osw</filetype>
      <usage_type>test</usage_type>
      <checksum>7CEF7ADF</checksum>
    </file>
    <file>
      <filename>extra-bldgtype-multifamily-vented-crawlspace-right-top-double-loaded-interior.osw</filename>
      <filetype>osw</filetype>
      <usage_type>test</usage_type>
      <checksum>3B2DC0B7</checksum>
    </file>
    <file>
      <filename>extra-bldgtype-multifamily-slab-double-loaded-interior.osw</filename>
      <filetype>osw</filetype>
      <usage_type>test</usage_type>
      <checksum>D2D876D0</checksum>
    </file>
    <file>
      <filename>extra-bldgtype-multifamily-slab-left-bottom-double-loaded-interior.osw</filename>
      <filetype>osw</filetype>
      <usage_type>test</usage_type>
      <checksum>89996396</checksum>
    </file>
    <file>
      <filename>extra-bldgtype-multifamily-slab-left-middle-double-loaded-interior.osw</filename>
      <filetype>osw</filetype>
      <usage_type>test</usage_type>
      <checksum>3EFE168B</checksum>
    </file>
    <file>
      <filename>extra-bldgtype-multifamily-slab-left-top-double-loaded-interior.osw</filename>
      <filetype>osw</filetype>
      <usage_type>test</usage_type>
      <checksum>69587D88</checksum>
    </file>
    <file>
      <filename>extra-bldgtype-multifamily-slab-middle-bottom-double-loaded-interior.osw</filename>
      <filetype>osw</filetype>
      <usage_type>test</usage_type>
      <checksum>01F7ECD4</checksum>
    </file>
    <file>
      <filename>extra-bldgtype-multifamily-slab-middle-middle-double-loaded-interior.osw</filename>
      <filetype>osw</filetype>
      <usage_type>test</usage_type>
      <checksum>AF22E523</checksum>
    </file>
    <file>
      <filename>extra-bldgtype-multifamily-slab-middle-top-double-loaded-interior.osw</filename>
      <filetype>osw</filetype>
      <usage_type>test</usage_type>
      <checksum>B226DE91</checksum>
    </file>
    <file>
      <filename>extra-bldgtype-multifamily-slab-right-bottom-double-loaded-interior.osw</filename>
      <filetype>osw</filetype>
      <usage_type>test</usage_type>
      <checksum>08A66D6D</checksum>
    </file>
    <file>
      <filename>extra-bldgtype-multifamily-slab-right-middle-double-loaded-interior.osw</filename>
      <filetype>osw</filetype>
      <usage_type>test</usage_type>
      <checksum>2D5F422A</checksum>
    </file>
    <file>
      <filename>extra-bldgtype-multifamily-slab-right-top-double-loaded-interior.osw</filename>
      <filetype>osw</filetype>
      <usage_type>test</usage_type>
      <checksum>8640526E</checksum>
    </file>
    <file>
      <filename>base-simcontrol-daylight-saving-custom.osw</filename>
      <filetype>osw</filetype>
      <usage_type>test</usage_type>
      <checksum>FC918CD0</checksum>
    </file>
    <file>
      <filename>base-hvac-seasons.osw</filename>
      <filetype>osw</filetype>
      <usage_type>test</usage_type>
      <checksum>3B98374B</checksum>
    </file>
    <file>
      <filename>base-hvac-seasons.osw</filename>
      <filetype>osw</filetype>
      <usage_type>test</usage_type>
      <checksum>46DB2EF8</checksum>
    </file>
    <file>
      <filename>base-bldgtype-single-family-attached-2stories.osw</filename>
      <filetype>osw</filetype>
      <usage_type>test</usage_type>
      <checksum>CDECF654</checksum>
    </file>
    <file>
      <filename>base-enclosure-2stories-garage.osw</filename>
      <filetype>osw</filetype>
      <usage_type>test</usage_type>
      <checksum>7BA5558E</checksum>
    </file>
    <file>
      <filename>extra-enclosure-garage-atticroof-conditioned.osw</filename>
      <filetype>osw</filetype>
      <usage_type>test</usage_type>
      <checksum>1F2A01C9</checksum>
    </file>
    <file>
      <filename>base-schedules-detailed-smooth.osw</filename>
      <filetype>osw</filetype>
      <usage_type>test</usage_type>
      <checksum>59B0724A</checksum>
    </file>
    <file>
      <filename>base-schedules-detailed-stochastic-vacancy.osw</filename>
      <filetype>osw</filetype>
      <usage_type>test</usage_type>
      <checksum>A0F6758E</checksum>
    </file>
    <file>
      <filename>base-schedules-detailed-stochastic.osw</filename>
      <filetype>osw</filetype>
      <usage_type>test</usage_type>
      <checksum>549668FF</checksum>
    </file>
    <file>
      <filename>base-schedules-simple.osw</filename>
      <filetype>osw</filetype>
      <usage_type>test</usage_type>
      <checksum>A53A3D7B</checksum>
    </file>
    <file>
      <filename>base-lighting-holiday.osw</filename>
      <filetype>osw</filetype>
      <usage_type>test</usage_type>
      <checksum>DCFD1BCA</checksum>
    </file>
    <file>
      <filename>schedules_config.json</filename>
      <filetype>json</filetype>
      <usage_type>resource</usage_type>
      <checksum>0CB5683C</checksum>
    </file>
    <file>
      <filename>schedules_clothes_dryer_consumption_dist.csv</filename>
      <filetype>csv</filetype>
      <usage_type>resource</usage_type>
      <checksum>C11EB889</checksum>
    </file>
    <file>
      <filename>schedules_clothes_dryer_duration_dist.csv</filename>
      <filetype>csv</filetype>
      <usage_type>resource</usage_type>
      <checksum>E26C2515</checksum>
    </file>
    <file>
      <filename>schedules_clothes_washer_consumption_dist.csv</filename>
      <filetype>csv</filetype>
      <usage_type>resource</usage_type>
      <checksum>B82EBBFB</checksum>
    </file>
    <file>
      <filename>schedules_clothes_washer_duration_dist.csv</filename>
      <filetype>csv</filetype>
      <usage_type>resource</usage_type>
      <checksum>7F0BFEDA</checksum>
    </file>
    <file>
      <filename>schedules_cooking_consumption_dist.csv</filename>
      <filetype>csv</filetype>
      <usage_type>resource</usage_type>
      <checksum>1C8AAA92</checksum>
    </file>
    <file>
      <filename>schedules_cooking_duration_dist.csv</filename>
      <filetype>csv</filetype>
      <usage_type>resource</usage_type>
      <checksum>66C47C80</checksum>
    </file>
    <file>
      <filename>schedules_dishwasher_consumption_dist.csv</filename>
      <filetype>csv</filetype>
      <usage_type>resource</usage_type>
      <checksum>50A1CFBC</checksum>
    </file>
    <file>
      <filename>schedules_dishwasher_duration_dist.csv</filename>
      <filetype>csv</filetype>
      <usage_type>resource</usage_type>
      <checksum>A7E76021</checksum>
    </file>
    <file>
      <filename>schedules_hot_water_clothes_washer_cluster_size_probability.csv</filename>
      <filetype>csv</filetype>
      <usage_type>resource</usage_type>
      <checksum>2401A66F</checksum>
    </file>
    <file>
      <filename>schedules_hot_water_clothes_washer_event_duration_probability.csv</filename>
      <filetype>csv</filetype>
      <usage_type>resource</usage_type>
      <checksum>9D369386</checksum>
    </file>
    <file>
      <filename>schedules_hot_water_dishwasher_cluster_size_probability.csv</filename>
      <filetype>csv</filetype>
      <usage_type>resource</usage_type>
      <checksum>93DCD6FD</checksum>
    </file>
    <file>
      <filename>schedules_hot_water_dishwasher_event_duration_probability.csv</filename>
      <filetype>csv</filetype>
      <usage_type>resource</usage_type>
      <checksum>419E598E</checksum>
    </file>
    <file>
      <filename>geometry.rb</filename>
      <filetype>rb</filetype>
      <usage_type>resource</usage_type>
      <checksum>AB4EA09C</checksum>
    </file>
    <file>
      <filename>extra-no-rim-joists.osw</filename>
      <filetype>osw</filetype>
      <usage_type>test</usage_type>
      <checksum>5ABC5E2B</checksum>
    </file>
    <file>
      <filename>base-foundation-ambient.osw</filename>
      <filetype>osw</filetype>
      <usage_type>test</usage_type>
      <checksum>A213B98B</checksum>
    </file>
    <file>
      <filename>build_residential_hpxml_test.rb</filename>
      <filetype>rb</filetype>
      <usage_type>test</usage_type>
      <checksum>12DB504E</checksum>
    </file>
    <file>
<<<<<<< HEAD
      <filename>extra-state-code-different-than-epw.osw</filename>
      <filetype>osw</filetype>
      <usage_type>test</usage_type>
      <checksum>3B16488E</checksum>
    </file>
    <file>
=======
>>>>>>> 8ebf69e8
      <filename>schedules_config.json</filename>
      <filetype>json</filetype>
      <usage_type>resource</usage_type>
      <checksum>0CB5683C</checksum>
    </file>
    <file>
      <filename>schedules.rb</filename>
      <filetype>rb</filetype>
      <usage_type>resource</usage_type>
      <checksum>AABDBC01</checksum>
    </file>
    <file>
      <filename>test_measure.xml</filename>
      <filetype>xml</filetype>
      <usage_type>test</usage_type>
      <checksum>4A44E6CE</checksum>
    </file>
    <file>
      <filename>base-hvac-autosize-mini-split-heat-pump-ducted-manual-s-oversize-allowances.osw</filename>
      <filetype>osw</filetype>
      <usage_type>test</usage_type>
      <checksum>AA111C8D</checksum>
    </file>
    <file>
      <version>
        <software_program>OpenStudio</software_program>
        <identifier>2.9.0</identifier>
        <min_compatible>2.9.0</min_compatible>
      </version>
      <filename>measure.rb</filename>
      <filetype>rb</filetype>
      <usage_type>script</usage_type>
      <checksum>D87BC162</checksum>
    </file>
  </files>
</measure><|MERGE_RESOLUTION|>--- conflicted
+++ resolved
@@ -145,21 +145,9 @@
       <default_value>USA_CO_Denver.Intl.AP.725650_TMY3.epw</default_value>
     </argument>
     <argument>
-<<<<<<< HEAD
-      <name>zip_code</name>
       <display_name>Zip Code</display_name>
       <description>Zip code - used for informational purposes only</description>
-      <type>String</type>
-      <required>false</required>
-      <model_dependent>false</model_dependent>
-    </argument>
-    <argument>
-      <name>site_state_code</name>
-=======
-      <display_name>Zip Code</display_name>
-      <description>Zip code - used for informational purposes only</description>
-    </argument>
->>>>>>> 8ebf69e8
+    </argument>
       <display_name>Site: State Code</display_name>
       <description>State code of the home address. If not provided, uses the EPW weather file state code.</description>
       <model_dependent>false</model_dependent>
@@ -405,7 +393,6 @@
       <model_dependent>false</model_dependent>
     </argument>
     <argument>
-<<<<<<< HEAD
       <name>year_built</name>
       <display_name>Building Construction: Year Built</display_name>
       <description>The year the building was built</description>
@@ -414,8 +401,6 @@
       <model_dependent>false</model_dependent>
     </argument>
     <argument>
-=======
->>>>>>> 8ebf69e8
       <name>geometry_unit_type</name>
       <display_name>Geometry: Unit Type</display_name>
       <description>The type of unit.</description>
@@ -8514,15 +8499,6 @@
       <checksum>12DB504E</checksum>
     </file>
     <file>
-<<<<<<< HEAD
-      <filename>extra-state-code-different-than-epw.osw</filename>
-      <filetype>osw</filetype>
-      <usage_type>test</usage_type>
-      <checksum>3B16488E</checksum>
-    </file>
-    <file>
-=======
->>>>>>> 8ebf69e8
       <filename>schedules_config.json</filename>
       <filetype>json</filetype>
       <usage_type>resource</usage_type>
