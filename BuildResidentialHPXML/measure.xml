<?xml version="1.0"?>
<measure>
  <schema_version>3.1</schema_version>
  <name>build_residential_hpxml</name>
  <uid>a13a8983-2b01-4930-8af2-42030b6e4233</uid>
<<<<<<< HEAD
  <version_id>c283f693-189f-47c9-9215-d1dfbee5b90a</version_id>
  <version_modified>2025-06-24T15:50:33Z</version_modified>
=======
  <version_id>92aaabf7-f0e1-481b-a74b-e4ca8ba9caf7</version_id>
  <version_modified>2025-06-24T17:39:53Z</version_modified>
>>>>>>> 56d89fb0
  <xml_checksum>2C38F48B</xml_checksum>
  <class_name>BuildResidentialHPXML</class_name>
  <display_name>HPXML Builder</display_name>
  <description>Builds a residential HPXML file.</description>
  <modeler_description>The measure handles geometry by 1) translating high-level geometry inputs (conditioned floor area, number of stories, etc.) to 3D closed-form geometry in an OpenStudio model and then 2) mapping the OpenStudio surfaces to HPXML surfaces (using surface type, boundary condition, area, orientation, etc.). Like surfaces are collapsed into a single surface with aggregate surface area. Note: OS-HPXML default values can be found in the documentation or can be seen by using the 'apply_defaults' argument.</modeler_description>
  <arguments>
    <argument>
      <name>hpxml_path</name>
      <display_name>HPXML File Path</display_name>
      <description>Absolute/relative path of the HPXML file.</description>
      <type>String</type>
      <required>true</required>
      <model_dependent>false</model_dependent>
    </argument>
    <argument>
      <name>existing_hpxml_path</name>
      <display_name>Existing HPXML File Path</display_name>
      <description>Absolute/relative path of the existing HPXML file. If not provided, a new HPXML file with one Building element is created. If provided, a new Building element will be appended to this HPXML file (e.g., to create a multifamily HPXML file describing multiple dwelling units).</description>
      <type>String</type>
      <required>false</required>
      <model_dependent>false</model_dependent>
    </argument>
    <argument>
      <name>whole_sfa_or_mf_building_sim</name>
      <display_name>Whole SFA/MF Building Simulation?</display_name>
      <description>If the HPXML file represents a single family-attached/multifamily building with multiple dwelling units defined, specifies whether to run the HPXML file as a single whole building model.</description>
      <type>Boolean</type>
      <required>false</required>
      <model_dependent>false</model_dependent>
      <choices>
        <choice>
          <value>true</value>
          <display_name>true</display_name>
        </choice>
        <choice>
          <value>false</value>
          <display_name>false</display_name>
        </choice>
      </choices>
    </argument>
    <argument>
      <name>software_info_program_used</name>
      <display_name>Software Info: Program Used</display_name>
      <description>The name of the software program used.</description>
      <type>String</type>
      <required>false</required>
      <model_dependent>false</model_dependent>
    </argument>
    <argument>
      <name>software_info_program_version</name>
      <display_name>Software Info: Program Version</display_name>
      <description>The version of the software program used.</description>
      <type>String</type>
      <required>false</required>
      <model_dependent>false</model_dependent>
    </argument>
    <argument>
      <name>schedules_filepaths</name>
      <display_name>Schedules: CSV File Paths</display_name>
      <description>Absolute/relative paths of csv files containing user-specified detailed schedules. If multiple files, use a comma-separated list.</description>
      <type>String</type>
      <required>false</required>
      <model_dependent>false</model_dependent>
    </argument>
    <argument>
      <name>schedules_unavailable_period_types</name>
      <display_name>Schedules: Unavailable Period Types</display_name>
      <description>Specifies the unavailable period types. Possible types are column names defined in unavailable_periods.csv: Vacancy, Power Outage, No Space Heating, No Space Cooling. If multiple periods, use a comma-separated list.</description>
      <type>String</type>
      <required>false</required>
      <model_dependent>false</model_dependent>
    </argument>
    <argument>
      <name>schedules_unavailable_period_dates</name>
      <display_name>Schedules: Unavailable Period Dates</display_name>
      <description>Specifies the unavailable period date ranges. Enter a date range like "Dec 15 - Jan 15". Optionally, can enter hour of the day like "Dec 15 2 - Jan 15 20" (start hour can be 0 through 23 and end hour can be 1 through 24). If multiple periods, use a comma-separated list.</description>
      <type>String</type>
      <required>false</required>
      <model_dependent>false</model_dependent>
    </argument>
    <argument>
      <name>schedules_unavailable_period_window_natvent_availabilities</name>
      <display_name>Schedules: Unavailable Period Window Natural Ventilation Availabilities</display_name>
      <description>The availability of the natural ventilation schedule during unavailable periods. Valid choices are: regular schedule, always available, always unavailable. If multiple periods, use a comma-separated list. If not provided, the OS-HPXML default (see &lt;a href='https://openstudio-hpxml.readthedocs.io/en/v1.10.0/workflow_inputs.html#hpxml-unavailable-periods'&gt;HPXML Unavailable Periods&lt;/a&gt;) is used.</description>
      <type>String</type>
      <required>false</required>
      <model_dependent>false</model_dependent>
    </argument>
    <argument>
      <name>simulation_control_timestep</name>
      <display_name>Simulation Control: Timestep</display_name>
      <description>Value must be a divisor of 60. If not provided, the OS-HPXML default (see &lt;a href='https://openstudio-hpxml.readthedocs.io/en/v1.10.0/workflow_inputs.html#hpxml-simulation-control'&gt;HPXML Simulation Control&lt;/a&gt;) is used.</description>
      <type>Integer</type>
      <units>min</units>
      <required>false</required>
      <model_dependent>false</model_dependent>
    </argument>
    <argument>
      <name>simulation_control_run_period</name>
      <display_name>Simulation Control: Run Period</display_name>
      <description>Enter a date range like 'Jan 1 - Dec 31'. If not provided, the OS-HPXML default (see &lt;a href='https://openstudio-hpxml.readthedocs.io/en/v1.10.0/workflow_inputs.html#hpxml-simulation-control'&gt;HPXML Simulation Control&lt;/a&gt;) is used.</description>
      <type>String</type>
      <required>false</required>
      <model_dependent>false</model_dependent>
    </argument>
    <argument>
      <name>simulation_control_run_period_calendar_year</name>
      <display_name>Simulation Control: Run Period Calendar Year</display_name>
      <description>This numeric field should contain the calendar year that determines the start day of week. If you are running simulations using AMY weather files, the value entered for calendar year will not be used; it will be overridden by the actual year found in the AMY weather file. If not provided, the OS-HPXML default (see &lt;a href='https://openstudio-hpxml.readthedocs.io/en/v1.10.0/workflow_inputs.html#hpxml-simulation-control'&gt;HPXML Simulation Control&lt;/a&gt;) is used.</description>
      <type>Integer</type>
      <units>year</units>
      <required>false</required>
      <model_dependent>false</model_dependent>
    </argument>
    <argument>
      <name>simulation_control_daylight_saving_enabled</name>
      <display_name>Simulation Control: Daylight Saving Enabled</display_name>
      <description>Whether to use daylight saving. If not provided, the OS-HPXML default (see &lt;a href='https://openstudio-hpxml.readthedocs.io/en/v1.10.0/workflow_inputs.html#hpxml-building-site'&gt;HPXML Building Site&lt;/a&gt;) is used.</description>
      <type>Boolean</type>
      <required>false</required>
      <model_dependent>false</model_dependent>
      <choices>
        <choice>
          <value>true</value>
          <display_name>true</display_name>
        </choice>
        <choice>
          <value>false</value>
          <display_name>false</display_name>
        </choice>
      </choices>
    </argument>
    <argument>
      <name>simulation_control_daylight_saving_period</name>
      <display_name>Simulation Control: Daylight Saving Period</display_name>
      <description>Enter a date range like 'Mar 15 - Dec 15'. If not provided, the OS-HPXML default (see &lt;a href='https://openstudio-hpxml.readthedocs.io/en/v1.10.0/workflow_inputs.html#hpxml-building-site'&gt;HPXML Building Site&lt;/a&gt;) is used.</description>
      <type>String</type>
      <required>false</required>
      <model_dependent>false</model_dependent>
    </argument>
    <argument>
      <name>simulation_control_temperature_capacitance_multiplier</name>
      <display_name>Simulation Control: Temperature Capacitance Multiplier</display_name>
      <description>Affects the transient calculation of indoor air temperatures. If not provided, the OS-HPXML default (see &lt;a href='https://openstudio-hpxml.readthedocs.io/en/v1.10.0/workflow_inputs.html#hpxml-simulation-control'&gt;HPXML Simulation Control&lt;/a&gt;) is used.</description>
      <type>Double</type>
      <required>false</required>
      <model_dependent>false</model_dependent>
    </argument>
    <argument>
      <name>simulation_control_ground_to_air_heat_pump_model_type</name>
      <display_name>Simulation Control: Ground-to-Air Heat Pump Model Type</display_name>
      <description>Research feature to select the type of ground-to-air heat pump model. Use standard for standard ground-to-air heat pump modeling. Use experimental for an improved model that better accounts for coil staging. If not provided, the OS-HPXML default (see &lt;a href='https://openstudio-hpxml.readthedocs.io/en/v1.10.0/workflow_inputs.html#hpxml-simulation-control'&gt;HPXML Simulation Control&lt;/a&gt;) is used.</description>
      <type>Choice</type>
      <required>false</required>
      <model_dependent>false</model_dependent>
      <choices>
        <choice>
          <value>standard</value>
          <display_name>standard</display_name>
        </choice>
        <choice>
          <value>experimental</value>
          <display_name>experimental</display_name>
        </choice>
      </choices>
    </argument>
    <argument>
      <name>simulation_control_onoff_thermostat_deadband</name>
      <display_name>Simulation Control: HVAC On-Off Thermostat Deadband</display_name>
      <description>Research feature to model on-off thermostat deadband and start-up degradation for single or two speed AC/ASHP systems, and realistic time-based staging for two speed AC/ASHP systems. Currently only supported with 1 min timestep.</description>
      <type>Double</type>
      <units>deg-F</units>
      <required>false</required>
      <model_dependent>false</model_dependent>
    </argument>
    <argument>
      <name>simulation_control_heat_pump_backup_heating_capacity_increment</name>
      <display_name>Simulation Control: Heat Pump Backup Heating Capacity Increment</display_name>
      <description>Research feature to model capacity increment of multi-stage heat pump backup systems with time-based staging. Only applies to air-source heat pumps where Backup Type is 'integrated' and Backup Fuel Type is 'electricity'. Currently only supported with 1 min timestep.</description>
      <type>Double</type>
      <units>Btu/hr</units>
      <required>false</required>
      <model_dependent>false</model_dependent>
    </argument>
    <argument>
      <name>site_type</name>
      <display_name>Site: Type</display_name>
      <description>The type of site. If not provided, the OS-HPXML default (see &lt;a href='https://openstudio-hpxml.readthedocs.io/en/v1.10.0/workflow_inputs.html#hpxml-site'&gt;HPXML Site&lt;/a&gt;) is used.</description>
      <type>Choice</type>
      <required>false</required>
      <model_dependent>false</model_dependent>
      <choices>
        <choice>
          <value>suburban</value>
          <display_name>suburban</display_name>
        </choice>
        <choice>
          <value>urban</value>
          <display_name>urban</display_name>
        </choice>
        <choice>
          <value>rural</value>
          <display_name>rural</display_name>
        </choice>
      </choices>
    </argument>
    <argument>
      <name>site_shielding_of_home</name>
      <display_name>Site: Shielding of Home</display_name>
      <description>Presence of nearby buildings, trees, obstructions for infiltration model. If not provided, the OS-HPXML default (see &lt;a href='https://openstudio-hpxml.readthedocs.io/en/v1.10.0/workflow_inputs.html#hpxml-site'&gt;HPXML Site&lt;/a&gt;) is used.</description>
      <type>Choice</type>
      <required>false</required>
      <model_dependent>false</model_dependent>
      <choices>
        <choice>
          <value>exposed</value>
          <display_name>exposed</display_name>
        </choice>
        <choice>
          <value>normal</value>
          <display_name>normal</display_name>
        </choice>
        <choice>
          <value>well-shielded</value>
          <display_name>well-shielded</display_name>
        </choice>
      </choices>
    </argument>
    <argument>
      <name>site_soil_and_moisture_type</name>
      <display_name>Site: Soil and Moisture Type</display_name>
      <description>Type of soil and moisture. This is used to inform ground conductivity and diffusivity. If not provided, the OS-HPXML default (see &lt;a href='https://openstudio-hpxml.readthedocs.io/en/v1.10.0/workflow_inputs.html#hpxml-site'&gt;HPXML Site&lt;/a&gt;) is used.</description>
      <type>Choice</type>
      <required>false</required>
      <model_dependent>false</model_dependent>
      <choices>
        <choice>
          <value>clay, dry</value>
          <display_name>clay, dry</display_name>
        </choice>
        <choice>
          <value>clay, mixed</value>
          <display_name>clay, mixed</display_name>
        </choice>
        <choice>
          <value>clay, wet</value>
          <display_name>clay, wet</display_name>
        </choice>
        <choice>
          <value>gravel, dry</value>
          <display_name>gravel, dry</display_name>
        </choice>
        <choice>
          <value>gravel, mixed</value>
          <display_name>gravel, mixed</display_name>
        </choice>
        <choice>
          <value>gravel, wet</value>
          <display_name>gravel, wet</display_name>
        </choice>
        <choice>
          <value>loam, dry</value>
          <display_name>loam, dry</display_name>
        </choice>
        <choice>
          <value>loam, mixed</value>
          <display_name>loam, mixed</display_name>
        </choice>
        <choice>
          <value>loam, wet</value>
          <display_name>loam, wet</display_name>
        </choice>
        <choice>
          <value>sand, dry</value>
          <display_name>sand, dry</display_name>
        </choice>
        <choice>
          <value>sand, mixed</value>
          <display_name>sand, mixed</display_name>
        </choice>
        <choice>
          <value>sand, wet</value>
          <display_name>sand, wet</display_name>
        </choice>
        <choice>
          <value>silt, dry</value>
          <display_name>silt, dry</display_name>
        </choice>
        <choice>
          <value>silt, mixed</value>
          <display_name>silt, mixed</display_name>
        </choice>
        <choice>
          <value>silt, wet</value>
          <display_name>silt, wet</display_name>
        </choice>
        <choice>
          <value>unknown, dry</value>
          <display_name>unknown, dry</display_name>
        </choice>
        <choice>
          <value>unknown, mixed</value>
          <display_name>unknown, mixed</display_name>
        </choice>
        <choice>
          <value>unknown, wet</value>
          <display_name>unknown, wet</display_name>
        </choice>
      </choices>
    </argument>
    <argument>
      <name>site_ground_conductivity</name>
      <display_name>Site: Ground Conductivity</display_name>
      <description>Conductivity of the ground soil. If provided, overrides the previous site and moisture type input.</description>
      <type>Double</type>
      <units>Btu/hr-ft-F</units>
      <required>false</required>
      <model_dependent>false</model_dependent>
    </argument>
    <argument>
      <name>site_ground_diffusivity</name>
      <display_name>Site: Ground Diffusivity</display_name>
      <description>Diffusivity of the ground soil. If provided, overrides the previous site and moisture type input.</description>
      <type>Double</type>
      <units>ft^2/hr</units>
      <required>false</required>
      <model_dependent>false</model_dependent>
    </argument>
    <argument>
      <name>site_iecc_zone</name>
      <display_name>Site: IECC Zone</display_name>
      <description>IECC zone of the home address.</description>
      <type>Choice</type>
      <required>false</required>
      <model_dependent>false</model_dependent>
      <choices>
        <choice>
          <value>1A</value>
          <display_name>1A</display_name>
        </choice>
        <choice>
          <value>1B</value>
          <display_name>1B</display_name>
        </choice>
        <choice>
          <value>1C</value>
          <display_name>1C</display_name>
        </choice>
        <choice>
          <value>2A</value>
          <display_name>2A</display_name>
        </choice>
        <choice>
          <value>2B</value>
          <display_name>2B</display_name>
        </choice>
        <choice>
          <value>2C</value>
          <display_name>2C</display_name>
        </choice>
        <choice>
          <value>3A</value>
          <display_name>3A</display_name>
        </choice>
        <choice>
          <value>3B</value>
          <display_name>3B</display_name>
        </choice>
        <choice>
          <value>3C</value>
          <display_name>3C</display_name>
        </choice>
        <choice>
          <value>4A</value>
          <display_name>4A</display_name>
        </choice>
        <choice>
          <value>4B</value>
          <display_name>4B</display_name>
        </choice>
        <choice>
          <value>4C</value>
          <display_name>4C</display_name>
        </choice>
        <choice>
          <value>5A</value>
          <display_name>5A</display_name>
        </choice>
        <choice>
          <value>5B</value>
          <display_name>5B</display_name>
        </choice>
        <choice>
          <value>5C</value>
          <display_name>5C</display_name>
        </choice>
        <choice>
          <value>6A</value>
          <display_name>6A</display_name>
        </choice>
        <choice>
          <value>6B</value>
          <display_name>6B</display_name>
        </choice>
        <choice>
          <value>6C</value>
          <display_name>6C</display_name>
        </choice>
        <choice>
          <value>7</value>
          <display_name>7</display_name>
        </choice>
        <choice>
          <value>8</value>
          <display_name>8</display_name>
        </choice>
      </choices>
    </argument>
    <argument>
      <name>site_city</name>
      <display_name>Site: City</display_name>
      <description>City/municipality of the home address.</description>
      <type>String</type>
      <required>false</required>
      <model_dependent>false</model_dependent>
    </argument>
    <argument>
      <name>site_state_code</name>
      <display_name>Site: State Code</display_name>
      <description>State code of the home address. If not provided, the OS-HPXML default (see &lt;a href='https://openstudio-hpxml.readthedocs.io/en/v1.10.0/workflow_inputs.html#hpxml-site'&gt;HPXML Site&lt;/a&gt;) is used.</description>
      <type>Choice</type>
      <required>false</required>
      <model_dependent>false</model_dependent>
      <choices>
        <choice>
          <value>AK</value>
          <display_name>AK</display_name>
        </choice>
        <choice>
          <value>AL</value>
          <display_name>AL</display_name>
        </choice>
        <choice>
          <value>AR</value>
          <display_name>AR</display_name>
        </choice>
        <choice>
          <value>AZ</value>
          <display_name>AZ</display_name>
        </choice>
        <choice>
          <value>CA</value>
          <display_name>CA</display_name>
        </choice>
        <choice>
          <value>CO</value>
          <display_name>CO</display_name>
        </choice>
        <choice>
          <value>CT</value>
          <display_name>CT</display_name>
        </choice>
        <choice>
          <value>DC</value>
          <display_name>DC</display_name>
        </choice>
        <choice>
          <value>DE</value>
          <display_name>DE</display_name>
        </choice>
        <choice>
          <value>FL</value>
          <display_name>FL</display_name>
        </choice>
        <choice>
          <value>GA</value>
          <display_name>GA</display_name>
        </choice>
        <choice>
          <value>HI</value>
          <display_name>HI</display_name>
        </choice>
        <choice>
          <value>IA</value>
          <display_name>IA</display_name>
        </choice>
        <choice>
          <value>ID</value>
          <display_name>ID</display_name>
        </choice>
        <choice>
          <value>IL</value>
          <display_name>IL</display_name>
        </choice>
        <choice>
          <value>IN</value>
          <display_name>IN</display_name>
        </choice>
        <choice>
          <value>KS</value>
          <display_name>KS</display_name>
        </choice>
        <choice>
          <value>KY</value>
          <display_name>KY</display_name>
        </choice>
        <choice>
          <value>LA</value>
          <display_name>LA</display_name>
        </choice>
        <choice>
          <value>MA</value>
          <display_name>MA</display_name>
        </choice>
        <choice>
          <value>MD</value>
          <display_name>MD</display_name>
        </choice>
        <choice>
          <value>ME</value>
          <display_name>ME</display_name>
        </choice>
        <choice>
          <value>MI</value>
          <display_name>MI</display_name>
        </choice>
        <choice>
          <value>MN</value>
          <display_name>MN</display_name>
        </choice>
        <choice>
          <value>MO</value>
          <display_name>MO</display_name>
        </choice>
        <choice>
          <value>MS</value>
          <display_name>MS</display_name>
        </choice>
        <choice>
          <value>MT</value>
          <display_name>MT</display_name>
        </choice>
        <choice>
          <value>NC</value>
          <display_name>NC</display_name>
        </choice>
        <choice>
          <value>ND</value>
          <display_name>ND</display_name>
        </choice>
        <choice>
          <value>NE</value>
          <display_name>NE</display_name>
        </choice>
        <choice>
          <value>NH</value>
          <display_name>NH</display_name>
        </choice>
        <choice>
          <value>NJ</value>
          <display_name>NJ</display_name>
        </choice>
        <choice>
          <value>NM</value>
          <display_name>NM</display_name>
        </choice>
        <choice>
          <value>NV</value>
          <display_name>NV</display_name>
        </choice>
        <choice>
          <value>NY</value>
          <display_name>NY</display_name>
        </choice>
        <choice>
          <value>OH</value>
          <display_name>OH</display_name>
        </choice>
        <choice>
          <value>OK</value>
          <display_name>OK</display_name>
        </choice>
        <choice>
          <value>OR</value>
          <display_name>OR</display_name>
        </choice>
        <choice>
          <value>PA</value>
          <display_name>PA</display_name>
        </choice>
        <choice>
          <value>RI</value>
          <display_name>RI</display_name>
        </choice>
        <choice>
          <value>SC</value>
          <display_name>SC</display_name>
        </choice>
        <choice>
          <value>SD</value>
          <display_name>SD</display_name>
        </choice>
        <choice>
          <value>TN</value>
          <display_name>TN</display_name>
        </choice>
        <choice>
          <value>TX</value>
          <display_name>TX</display_name>
        </choice>
        <choice>
          <value>UT</value>
          <display_name>UT</display_name>
        </choice>
        <choice>
          <value>VA</value>
          <display_name>VA</display_name>
        </choice>
        <choice>
          <value>VT</value>
          <display_name>VT</display_name>
        </choice>
        <choice>
          <value>WA</value>
          <display_name>WA</display_name>
        </choice>
        <choice>
          <value>WI</value>
          <display_name>WI</display_name>
        </choice>
        <choice>
          <value>WV</value>
          <display_name>WV</display_name>
        </choice>
        <choice>
          <value>WY</value>
          <display_name>WY</display_name>
        </choice>
      </choices>
    </argument>
    <argument>
      <name>site_zip_code</name>
      <display_name>Site: Zip Code</display_name>
      <description>Zip code of the home address. Either this or the Weather Station: EnergyPlus Weather (EPW) Filepath input below must be provided.</description>
      <type>String</type>
      <required>false</required>
      <model_dependent>false</model_dependent>
    </argument>
    <argument>
      <name>site_time_zone_utc_offset</name>
      <display_name>Site: Time Zone UTC Offset</display_name>
      <description>Time zone UTC offset of the home address. Must be between -12 and 14. If not provided, the OS-HPXML default (see &lt;a href='https://openstudio-hpxml.readthedocs.io/en/v1.10.0/workflow_inputs.html#hpxml-site'&gt;HPXML Site&lt;/a&gt;) is used.</description>
      <type>Double</type>
      <units>hr</units>
      <required>false</required>
      <model_dependent>false</model_dependent>
    </argument>
    <argument>
      <name>site_elevation</name>
      <display_name>Site: Elevation</display_name>
      <description>Elevation of the home address. If not provided, the OS-HPXML default (see &lt;a href='https://openstudio-hpxml.readthedocs.io/en/v1.10.0/workflow_inputs.html#hpxml-site'&gt;HPXML Site&lt;/a&gt;) is used.</description>
      <type>Double</type>
      <units>ft</units>
      <required>false</required>
      <model_dependent>false</model_dependent>
    </argument>
    <argument>
      <name>site_latitude</name>
      <display_name>Site: Latitude</display_name>
      <description>Latitude of the home address. Must be between -90 and 90. Use negative values for southern hemisphere. If not provided, the OS-HPXML default (see &lt;a href='https://openstudio-hpxml.readthedocs.io/en/v1.10.0/workflow_inputs.html#hpxml-site'&gt;HPXML Site&lt;/a&gt;) is used.</description>
      <type>Double</type>
      <units>deg</units>
      <required>false</required>
      <model_dependent>false</model_dependent>
    </argument>
    <argument>
      <name>site_longitude</name>
      <display_name>Site: Longitude</display_name>
      <description>Longitude of the home address. Must be between -180 and 180. Use negative values for the western hemisphere. If not provided, the OS-HPXML default (see &lt;a href='https://openstudio-hpxml.readthedocs.io/en/v1.10.0/workflow_inputs.html#hpxml-site'&gt;HPXML Site&lt;/a&gt;) is used.</description>
      <type>Double</type>
      <units>deg</units>
      <required>false</required>
      <model_dependent>false</model_dependent>
    </argument>
    <argument>
      <name>weather_station_epw_filepath</name>
      <display_name>Weather Station: EnergyPlus Weather (EPW) Filepath</display_name>
      <description>Path of the EPW file. Either this or the Site: Zip Code input above must be provided.</description>
      <type>String</type>
      <required>false</required>
      <model_dependent>false</model_dependent>
    </argument>
    <argument>
      <name>year_built</name>
      <display_name>Building Construction: Year Built</display_name>
      <description>The year the building was built.</description>
      <type>Integer</type>
      <required>false</required>
      <model_dependent>false</model_dependent>
    </argument>
    <argument>
      <name>unit_multiplier</name>
      <display_name>Building Construction: Unit Multiplier</display_name>
      <description>The number of similar dwelling units. EnergyPlus simulation results will be multiplied this value. If not provided, defaults to 1.</description>
      <type>Integer</type>
      <required>false</required>
      <model_dependent>false</model_dependent>
    </argument>
    <argument>
      <name>geometry_unit_type</name>
      <display_name>Geometry: Unit Type</display_name>
      <description>The type of dwelling unit. Use single-family attached for a dwelling unit with 1 or more stories, attached units to one or both sides, and no units above/below. Use apartment unit for a dwelling unit with 1 story, attached units to one, two, or three sides, and units above and/or below.</description>
      <type>Choice</type>
      <required>true</required>
      <model_dependent>false</model_dependent>
      <default_value>single-family detached</default_value>
      <choices>
        <choice>
          <value>single-family detached</value>
          <display_name>single-family detached</display_name>
        </choice>
        <choice>
          <value>single-family attached</value>
          <display_name>single-family attached</display_name>
        </choice>
        <choice>
          <value>apartment unit</value>
          <display_name>apartment unit</display_name>
        </choice>
        <choice>
          <value>manufactured home</value>
          <display_name>manufactured home</display_name>
        </choice>
      </choices>
    </argument>
    <argument>
      <name>geometry_unit_left_wall_is_adiabatic</name>
      <display_name>Geometry: Unit Left Wall Is Adiabatic</display_name>
      <description>Presence of an adiabatic left wall.</description>
      <type>Boolean</type>
      <required>false</required>
      <model_dependent>false</model_dependent>
      <default_value>false</default_value>
      <choices>
        <choice>
          <value>true</value>
          <display_name>true</display_name>
        </choice>
        <choice>
          <value>false</value>
          <display_name>false</display_name>
        </choice>
      </choices>
    </argument>
    <argument>
      <name>geometry_unit_right_wall_is_adiabatic</name>
      <display_name>Geometry: Unit Right Wall Is Adiabatic</display_name>
      <description>Presence of an adiabatic right wall.</description>
      <type>Boolean</type>
      <required>false</required>
      <model_dependent>false</model_dependent>
      <default_value>false</default_value>
      <choices>
        <choice>
          <value>true</value>
          <display_name>true</display_name>
        </choice>
        <choice>
          <value>false</value>
          <display_name>false</display_name>
        </choice>
      </choices>
    </argument>
    <argument>
      <name>geometry_unit_front_wall_is_adiabatic</name>
      <display_name>Geometry: Unit Front Wall Is Adiabatic</display_name>
      <description>Presence of an adiabatic front wall, for example, the unit is adjacent to a conditioned corridor.</description>
      <type>Boolean</type>
      <required>false</required>
      <model_dependent>false</model_dependent>
      <default_value>false</default_value>
      <choices>
        <choice>
          <value>true</value>
          <display_name>true</display_name>
        </choice>
        <choice>
          <value>false</value>
          <display_name>false</display_name>
        </choice>
      </choices>
    </argument>
    <argument>
      <name>geometry_unit_back_wall_is_adiabatic</name>
      <display_name>Geometry: Unit Back Wall Is Adiabatic</display_name>
      <description>Presence of an adiabatic back wall.</description>
      <type>Boolean</type>
      <required>false</required>
      <model_dependent>false</model_dependent>
      <default_value>false</default_value>
      <choices>
        <choice>
          <value>true</value>
          <display_name>true</display_name>
        </choice>
        <choice>
          <value>false</value>
          <display_name>false</display_name>
        </choice>
      </choices>
    </argument>
    <argument>
      <name>geometry_unit_num_floors_above_grade</name>
      <display_name>Geometry: Unit Number of Floors Above Grade</display_name>
      <description>The number of floors above grade in the unit. Attic type ConditionedAttic is included. Assumed to be 1 for apartment units.</description>
      <type>Integer</type>
      <units>#</units>
      <required>true</required>
      <model_dependent>false</model_dependent>
      <default_value>2</default_value>
    </argument>
    <argument>
      <name>geometry_unit_cfa</name>
      <display_name>Geometry: Unit Conditioned Floor Area</display_name>
      <description>The total floor area of the unit's conditioned space (including any conditioned basement floor area).</description>
      <type>Double</type>
      <units>ft^2</units>
      <required>true</required>
      <model_dependent>false</model_dependent>
      <default_value>2000</default_value>
    </argument>
    <argument>
      <name>geometry_unit_aspect_ratio</name>
      <display_name>Geometry: Unit Aspect Ratio</display_name>
      <description>The ratio of front/back wall length to left/right wall length for the unit, excluding any protruding garage wall area.</description>
      <type>Double</type>
      <units>Frac</units>
      <required>true</required>
      <model_dependent>false</model_dependent>
      <default_value>2</default_value>
    </argument>
    <argument>
      <name>geometry_unit_orientation</name>
      <display_name>Geometry: Unit Orientation</display_name>
      <description>The unit's orientation is measured clockwise from north (e.g., North=0, East=90, South=180, West=270).</description>
      <type>Double</type>
      <units>degrees</units>
      <required>true</required>
      <model_dependent>false</model_dependent>
      <default_value>180</default_value>
    </argument>
    <argument>
      <name>geometry_unit_num_bedrooms</name>
      <display_name>Geometry: Unit Number of Bedrooms</display_name>
      <description>The number of bedrooms in the unit.</description>
      <type>Integer</type>
      <units>#</units>
      <required>true</required>
      <model_dependent>false</model_dependent>
      <default_value>3</default_value>
    </argument>
    <argument>
      <name>geometry_unit_num_bathrooms</name>
      <display_name>Geometry: Unit Number of Bathrooms</display_name>
      <description>The number of bathrooms in the unit. If not provided, the OS-HPXML default (see &lt;a href='https://openstudio-hpxml.readthedocs.io/en/v1.10.0/workflow_inputs.html#hpxml-building-construction'&gt;HPXML Building Construction&lt;/a&gt;) is used.</description>
      <type>Integer</type>
      <units>#</units>
      <required>false</required>
      <model_dependent>false</model_dependent>
    </argument>
    <argument>
      <name>geometry_unit_num_occupants</name>
      <display_name>Geometry: Unit Number of Occupants</display_name>
      <description>The number of occupants in the unit. If not provided, an *asset* calculation is performed assuming standard occupancy, in which various end use defaults (e.g., plug loads, appliances, and hot water usage) are calculated based on Number of Bedrooms and Conditioned Floor Area per ANSI/RESNET/ICC 301. If provided, an *operational* calculation is instead performed in which the end use defaults to reflect real-world data (where possible).</description>
      <type>Double</type>
      <units>#</units>
      <required>false</required>
      <model_dependent>false</model_dependent>
    </argument>
    <argument>
      <name>geometry_building_num_units</name>
      <display_name>Geometry: Building Number of Units</display_name>
      <description>The number of units in the building. Required for single-family attached and apartment units.</description>
      <type>Integer</type>
      <units>#</units>
      <required>false</required>
      <model_dependent>false</model_dependent>
    </argument>
    <argument>
      <name>geometry_average_ceiling_height</name>
      <display_name>Geometry: Average Ceiling Height</display_name>
      <description>Average distance from the floor to the ceiling.</description>
      <type>Double</type>
      <units>ft</units>
      <required>true</required>
      <model_dependent>false</model_dependent>
      <default_value>8</default_value>
    </argument>
    <argument>
      <name>geometry_unit_height_above_grade</name>
      <display_name>Geometry: Unit Height Above Grade</display_name>
      <description>Describes the above-grade height of apartment units on upper floors or homes above ambient or belly-and-wing foundations. It is defined as the height of the lowest conditioned floor above grade and is used to calculate the wind speed for the infiltration model. If not provided, the OS-HPXML default (see &lt;a href='https://openstudio-hpxml.readthedocs.io/en/v1.10.0/workflow_inputs.html#hpxml-building-construction'&gt;HPXML Building Construction&lt;/a&gt;) is used.</description>
      <type>Double</type>
      <units>ft</units>
      <required>false</required>
      <model_dependent>false</model_dependent>
    </argument>
    <argument>
      <name>geometry_garage_width</name>
      <display_name>Geometry: Garage Width</display_name>
      <description>The width of the garage. Enter zero for no garage. Only applies to single-family detached units.</description>
      <type>Double</type>
      <units>ft</units>
      <required>true</required>
      <model_dependent>false</model_dependent>
      <default_value>0</default_value>
    </argument>
    <argument>
      <name>geometry_garage_depth</name>
      <display_name>Geometry: Garage Depth</display_name>
      <description>The depth of the garage. Only applies to single-family detached units.</description>
      <type>Double</type>
      <units>ft</units>
      <required>true</required>
      <model_dependent>false</model_dependent>
      <default_value>20</default_value>
    </argument>
    <argument>
      <name>geometry_garage_protrusion</name>
      <display_name>Geometry: Garage Protrusion</display_name>
      <description>The fraction of the garage that is protruding from the conditioned space. Only applies to single-family detached units.</description>
      <type>Double</type>
      <units>Frac</units>
      <required>true</required>
      <model_dependent>false</model_dependent>
      <default_value>0</default_value>
    </argument>
    <argument>
      <name>geometry_garage_position</name>
      <display_name>Geometry: Garage Position</display_name>
      <description>The position of the garage. Only applies to single-family detached units.</description>
      <type>Choice</type>
      <required>true</required>
      <model_dependent>false</model_dependent>
      <default_value>Right</default_value>
      <choices>
        <choice>
          <value>Right</value>
          <display_name>Right</display_name>
        </choice>
        <choice>
          <value>Left</value>
          <display_name>Left</display_name>
        </choice>
      </choices>
    </argument>
    <argument>
      <name>geometry_foundation_type</name>
      <display_name>Geometry: Foundation Type</display_name>
      <description>The foundation type of the building. Foundation types ConditionedBasement and ConditionedCrawlspace are not allowed for apartment units.</description>
      <type>Choice</type>
      <required>true</required>
      <model_dependent>false</model_dependent>
      <default_value>SlabOnGrade</default_value>
      <choices>
        <choice>
          <value>SlabOnGrade</value>
          <display_name>SlabOnGrade</display_name>
        </choice>
        <choice>
          <value>VentedCrawlspace</value>
          <display_name>VentedCrawlspace</display_name>
        </choice>
        <choice>
          <value>UnventedCrawlspace</value>
          <display_name>UnventedCrawlspace</display_name>
        </choice>
        <choice>
          <value>ConditionedCrawlspace</value>
          <display_name>ConditionedCrawlspace</display_name>
        </choice>
        <choice>
          <value>UnconditionedBasement</value>
          <display_name>UnconditionedBasement</display_name>
        </choice>
        <choice>
          <value>ConditionedBasement</value>
          <display_name>ConditionedBasement</display_name>
        </choice>
        <choice>
          <value>Ambient</value>
          <display_name>Ambient</display_name>
        </choice>
        <choice>
          <value>AboveApartment</value>
          <display_name>AboveApartment</display_name>
        </choice>
        <choice>
          <value>BellyAndWingWithSkirt</value>
          <display_name>BellyAndWingWithSkirt</display_name>
        </choice>
        <choice>
          <value>BellyAndWingNoSkirt</value>
          <display_name>BellyAndWingNoSkirt</display_name>
        </choice>
      </choices>
    </argument>
    <argument>
      <name>geometry_foundation_height</name>
      <display_name>Geometry: Foundation Height</display_name>
      <description>The height of the foundation (e.g., 3ft for crawlspace, 8ft for basement). Only applies to basements/crawlspaces.</description>
      <type>Double</type>
      <units>ft</units>
      <required>true</required>
      <model_dependent>false</model_dependent>
      <default_value>0</default_value>
    </argument>
    <argument>
      <name>geometry_foundation_height_above_grade</name>
      <display_name>Geometry: Foundation Height Above Grade</display_name>
      <description>The depth above grade of the foundation wall. Only applies to basements/crawlspaces.</description>
      <type>Double</type>
      <units>ft</units>
      <required>true</required>
      <model_dependent>false</model_dependent>
      <default_value>0</default_value>
    </argument>
    <argument>
      <name>geometry_rim_joist_height</name>
      <display_name>Geometry: Rim Joist Height</display_name>
      <description>The height of the rim joists. Only applies to basements/crawlspaces.</description>
      <type>Double</type>
      <units>in</units>
      <required>false</required>
      <model_dependent>false</model_dependent>
    </argument>
    <argument>
      <name>geometry_attic_type</name>
      <display_name>Geometry: Attic Type</display_name>
      <description>The attic type of the building. Attic type ConditionedAttic is not allowed for apartment units.</description>
      <type>Choice</type>
      <required>true</required>
      <model_dependent>false</model_dependent>
      <default_value>VentedAttic</default_value>
      <choices>
        <choice>
          <value>FlatRoof</value>
          <display_name>FlatRoof</display_name>
        </choice>
        <choice>
          <value>VentedAttic</value>
          <display_name>VentedAttic</display_name>
        </choice>
        <choice>
          <value>UnventedAttic</value>
          <display_name>UnventedAttic</display_name>
        </choice>
        <choice>
          <value>ConditionedAttic</value>
          <display_name>ConditionedAttic</display_name>
        </choice>
        <choice>
          <value>BelowApartment</value>
          <display_name>BelowApartment</display_name>
        </choice>
      </choices>
    </argument>
    <argument>
      <name>geometry_roof_type</name>
      <display_name>Geometry: Roof Type</display_name>
      <description>The roof type of the building. Ignored if the building has a flat roof.</description>
      <type>Choice</type>
      <required>true</required>
      <model_dependent>false</model_dependent>
      <default_value>gable</default_value>
      <choices>
        <choice>
          <value>gable</value>
          <display_name>gable</display_name>
        </choice>
        <choice>
          <value>hip</value>
          <display_name>hip</display_name>
        </choice>
      </choices>
    </argument>
    <argument>
      <name>geometry_roof_pitch</name>
      <display_name>Geometry: Roof Pitch</display_name>
      <description>The roof pitch of the attic. Ignored if the building has a flat roof.</description>
      <type>Choice</type>
      <required>true</required>
      <model_dependent>false</model_dependent>
      <default_value>6:12</default_value>
      <choices>
        <choice>
          <value>1:12</value>
          <display_name>1:12</display_name>
        </choice>
        <choice>
          <value>2:12</value>
          <display_name>2:12</display_name>
        </choice>
        <choice>
          <value>3:12</value>
          <display_name>3:12</display_name>
        </choice>
        <choice>
          <value>4:12</value>
          <display_name>4:12</display_name>
        </choice>
        <choice>
          <value>5:12</value>
          <display_name>5:12</display_name>
        </choice>
        <choice>
          <value>6:12</value>
          <display_name>6:12</display_name>
        </choice>
        <choice>
          <value>7:12</value>
          <display_name>7:12</display_name>
        </choice>
        <choice>
          <value>8:12</value>
          <display_name>8:12</display_name>
        </choice>
        <choice>
          <value>9:12</value>
          <display_name>9:12</display_name>
        </choice>
        <choice>
          <value>10:12</value>
          <display_name>10:12</display_name>
        </choice>
        <choice>
          <value>11:12</value>
          <display_name>11:12</display_name>
        </choice>
        <choice>
          <value>12:12</value>
          <display_name>12:12</display_name>
        </choice>
      </choices>
    </argument>
    <argument>
      <name>geometry_eaves_depth</name>
      <display_name>Geometry: Eaves Depth</display_name>
      <description>The eaves depth of the roof.</description>
      <type>Double</type>
      <units>ft</units>
      <required>true</required>
      <model_dependent>false</model_dependent>
      <default_value>2</default_value>
    </argument>
    <argument>
      <name>neighbor_front_distance</name>
      <display_name>Neighbor: Front Distance</display_name>
      <description>The distance between the unit and the neighboring building to the front (not including eaves). A value of zero indicates no neighbors. Used for shading.</description>
      <type>Double</type>
      <units>ft</units>
      <required>true</required>
      <model_dependent>false</model_dependent>
      <default_value>0</default_value>
    </argument>
    <argument>
      <name>neighbor_back_distance</name>
      <display_name>Neighbor: Back Distance</display_name>
      <description>The distance between the unit and the neighboring building to the back (not including eaves). A value of zero indicates no neighbors. Used for shading.</description>
      <type>Double</type>
      <units>ft</units>
      <required>true</required>
      <model_dependent>false</model_dependent>
      <default_value>0</default_value>
    </argument>
    <argument>
      <name>neighbor_left_distance</name>
      <display_name>Neighbor: Left Distance</display_name>
      <description>The distance between the unit and the neighboring building to the left (not including eaves). A value of zero indicates no neighbors. Used for shading.</description>
      <type>Double</type>
      <units>ft</units>
      <required>true</required>
      <model_dependent>false</model_dependent>
      <default_value>10</default_value>
    </argument>
    <argument>
      <name>neighbor_right_distance</name>
      <display_name>Neighbor: Right Distance</display_name>
      <description>The distance between the unit and the neighboring building to the right (not including eaves). A value of zero indicates no neighbors. Used for shading.</description>
      <type>Double</type>
      <units>ft</units>
      <required>true</required>
      <model_dependent>false</model_dependent>
      <default_value>10</default_value>
    </argument>
    <argument>
      <name>neighbor_front_height</name>
      <display_name>Neighbor: Front Height</display_name>
      <description>The height of the neighboring building to the front. If not provided, the OS-HPXML default (see &lt;a href='https://openstudio-hpxml.readthedocs.io/en/v1.10.0/workflow_inputs.html#hpxml-neighbor-buildings'&gt;HPXML Neighbor Building&lt;/a&gt;) is used.</description>
      <type>Double</type>
      <units>ft</units>
      <required>false</required>
      <model_dependent>false</model_dependent>
    </argument>
    <argument>
      <name>neighbor_back_height</name>
      <display_name>Neighbor: Back Height</display_name>
      <description>The height of the neighboring building to the back. If not provided, the OS-HPXML default (see &lt;a href='https://openstudio-hpxml.readthedocs.io/en/v1.10.0/workflow_inputs.html#hpxml-neighbor-buildings'&gt;HPXML Neighbor Building&lt;/a&gt;) is used.</description>
      <type>Double</type>
      <units>ft</units>
      <required>false</required>
      <model_dependent>false</model_dependent>
    </argument>
    <argument>
      <name>neighbor_left_height</name>
      <display_name>Neighbor: Left Height</display_name>
      <description>The height of the neighboring building to the left. If not provided, the OS-HPXML default (see &lt;a href='https://openstudio-hpxml.readthedocs.io/en/v1.10.0/workflow_inputs.html#hpxml-neighbor-buildings'&gt;HPXML Neighbor Building&lt;/a&gt;) is used.</description>
      <type>Double</type>
      <units>ft</units>
      <required>false</required>
      <model_dependent>false</model_dependent>
    </argument>
    <argument>
      <name>neighbor_right_height</name>
      <display_name>Neighbor: Right Height</display_name>
      <description>The height of the neighboring building to the right. If not provided, the OS-HPXML default (see &lt;a href='https://openstudio-hpxml.readthedocs.io/en/v1.10.0/workflow_inputs.html#hpxml-neighbor-buildings'&gt;HPXML Neighbor Building&lt;/a&gt;) is used.</description>
      <type>Double</type>
      <units>ft</units>
      <required>false</required>
      <model_dependent>false</model_dependent>
    </argument>
    <argument>
      <name>floor_over_foundation_assembly_r</name>
      <display_name>Floor: Over Foundation Assembly R-value</display_name>
      <description>Assembly R-value for the floor over the foundation. Ignored if the building has a slab-on-grade foundation.</description>
      <type>Double</type>
      <units>h-ft^2-R/Btu</units>
      <required>true</required>
      <model_dependent>false</model_dependent>
      <default_value>28.1</default_value>
    </argument>
    <argument>
      <name>floor_over_garage_assembly_r</name>
      <display_name>Floor: Over Garage Assembly R-value</display_name>
      <description>Assembly R-value for the floor over the garage. Ignored unless the building has a garage under conditioned space.</description>
      <type>Double</type>
      <units>h-ft^2-R/Btu</units>
      <required>true</required>
      <model_dependent>false</model_dependent>
      <default_value>28.1</default_value>
    </argument>
    <argument>
      <name>floor_type</name>
      <display_name>Floor: Type</display_name>
      <description>The type of floors.</description>
      <type>Choice</type>
      <required>true</required>
      <model_dependent>false</model_dependent>
      <default_value>WoodFrame</default_value>
      <choices>
        <choice>
          <value>WoodFrame</value>
          <display_name>WoodFrame</display_name>
        </choice>
        <choice>
          <value>StructuralInsulatedPanel</value>
          <display_name>StructuralInsulatedPanel</display_name>
        </choice>
        <choice>
          <value>SolidConcrete</value>
          <display_name>SolidConcrete</display_name>
        </choice>
        <choice>
          <value>SteelFrame</value>
          <display_name>SteelFrame</display_name>
        </choice>
      </choices>
    </argument>
    <argument>
      <name>foundation_wall_type</name>
      <display_name>Foundation Wall: Type</display_name>
      <description>The material type of the foundation wall. If not provided, the OS-HPXML default (see &lt;a href='https://openstudio-hpxml.readthedocs.io/en/v1.10.0/workflow_inputs.html#hpxml-foundation-walls'&gt;HPXML Foundation Walls&lt;/a&gt;) is used.</description>
      <type>Choice</type>
      <required>false</required>
      <model_dependent>false</model_dependent>
      <choices>
        <choice>
          <value>solid concrete</value>
          <display_name>solid concrete</display_name>
        </choice>
        <choice>
          <value>concrete block</value>
          <display_name>concrete block</display_name>
        </choice>
        <choice>
          <value>concrete block foam core</value>
          <display_name>concrete block foam core</display_name>
        </choice>
        <choice>
          <value>concrete block perlite core</value>
          <display_name>concrete block perlite core</display_name>
        </choice>
        <choice>
          <value>concrete block vermiculite core</value>
          <display_name>concrete block vermiculite core</display_name>
        </choice>
        <choice>
          <value>concrete block solid core</value>
          <display_name>concrete block solid core</display_name>
        </choice>
        <choice>
          <value>double brick</value>
          <display_name>double brick</display_name>
        </choice>
        <choice>
          <value>wood</value>
          <display_name>wood</display_name>
        </choice>
      </choices>
    </argument>
    <argument>
      <name>foundation_wall_thickness</name>
      <display_name>Foundation Wall: Thickness</display_name>
      <description>The thickness of the foundation wall. If not provided, the OS-HPXML default (see &lt;a href='https://openstudio-hpxml.readthedocs.io/en/v1.10.0/workflow_inputs.html#hpxml-foundation-walls'&gt;HPXML Foundation Walls&lt;/a&gt;) is used.</description>
      <type>Double</type>
      <units>in</units>
      <required>false</required>
      <model_dependent>false</model_dependent>
    </argument>
    <argument>
      <name>foundation_wall_insulation_r</name>
      <display_name>Foundation Wall: Insulation Nominal R-value</display_name>
      <description>Nominal R-value for the foundation wall insulation. Only applies to basements/crawlspaces.</description>
      <type>Double</type>
      <units>h-ft^2-R/Btu</units>
      <required>true</required>
      <model_dependent>false</model_dependent>
      <default_value>0</default_value>
    </argument>
    <argument>
      <name>foundation_wall_insulation_location</name>
      <display_name>Foundation Wall: Insulation Location</display_name>
      <description>Whether the insulation is on the interior or exterior of the foundation wall. Only applies to basements/crawlspaces.</description>
      <type>Choice</type>
      <units>ft</units>
      <required>false</required>
      <model_dependent>false</model_dependent>
      <default_value>exterior</default_value>
      <choices>
        <choice>
          <value>interior</value>
          <display_name>interior</display_name>
        </choice>
        <choice>
          <value>exterior</value>
          <display_name>exterior</display_name>
        </choice>
      </choices>
    </argument>
    <argument>
      <name>foundation_wall_insulation_distance_to_top</name>
      <display_name>Foundation Wall: Insulation Distance To Top</display_name>
      <description>The distance from the top of the foundation wall to the top of the foundation wall insulation. Only applies to basements/crawlspaces. If not provided, the OS-HPXML default (see &lt;a href='https://openstudio-hpxml.readthedocs.io/en/v1.10.0/workflow_inputs.html#hpxml-foundation-walls'&gt;HPXML Foundation Walls&lt;/a&gt;) is used.</description>
      <type>Double</type>
      <units>ft</units>
      <required>false</required>
      <model_dependent>false</model_dependent>
    </argument>
    <argument>
      <name>foundation_wall_insulation_distance_to_bottom</name>
      <display_name>Foundation Wall: Insulation Distance To Bottom</display_name>
      <description>The distance from the top of the foundation wall to the bottom of the foundation wall insulation. Only applies to basements/crawlspaces. If not provided, the OS-HPXML default (see &lt;a href='https://openstudio-hpxml.readthedocs.io/en/v1.10.0/workflow_inputs.html#hpxml-foundation-walls'&gt;HPXML Foundation Walls&lt;/a&gt;) is used.</description>
      <type>Double</type>
      <units>ft</units>
      <required>false</required>
      <model_dependent>false</model_dependent>
    </argument>
    <argument>
      <name>foundation_wall_assembly_r</name>
      <display_name>Foundation Wall: Assembly R-value</display_name>
      <description>Assembly R-value for the foundation walls. Only applies to basements/crawlspaces. If provided, overrides the previous foundation wall insulation inputs. If not provided, it is ignored.</description>
      <type>Double</type>
      <units>h-ft^2-R/Btu</units>
      <required>false</required>
      <model_dependent>false</model_dependent>
    </argument>
    <argument>
      <name>rim_joist_assembly_r</name>
      <display_name>Rim Joist: Assembly R-value</display_name>
      <description>Assembly R-value for the rim joists. Only applies to basements/crawlspaces. Required if a rim joist height is provided.</description>
      <type>Double</type>
      <units>h-ft^2-R/Btu</units>
      <required>false</required>
      <model_dependent>false</model_dependent>
    </argument>
    <argument>
      <name>slab_perimeter_insulation_r</name>
      <display_name>Slab: Perimeter Insulation Nominal R-value</display_name>
      <description>Nominal R-value of the vertical slab perimeter insulation. Applies to slab-on-grade foundations and basement/crawlspace floors.</description>
      <type>Double</type>
      <units>h-ft^2-R/Btu</units>
      <required>true</required>
      <model_dependent>false</model_dependent>
      <default_value>0</default_value>
    </argument>
    <argument>
      <name>slab_perimeter_insulation_depth</name>
      <display_name>Slab: Perimeter Insulation Depth</display_name>
      <description>Depth from grade to bottom of vertical slab perimeter insulation. Applies to slab-on-grade foundations and basement/crawlspace floors.</description>
      <type>Double</type>
      <units>ft</units>
      <required>true</required>
      <model_dependent>false</model_dependent>
      <default_value>0</default_value>
    </argument>
    <argument>
      <name>slab_exterior_horizontal_insulation_r</name>
      <display_name>Slab: Exterior Horizontal Insulation Nominal R-value</display_name>
      <description>Nominal R-value of the slab exterior horizontal insulation. Applies to slab-on-grade foundations and basement/crawlspace floors.</description>
      <type>Double</type>
      <units>h-ft^2-R/Btu</units>
      <required>false</required>
      <model_dependent>false</model_dependent>
    </argument>
    <argument>
      <name>slab_exterior_horizontal_insulation_width</name>
      <display_name>Slab: Exterior Horizontal Insulation Width</display_name>
      <description>Width of the slab exterior horizontal insulation measured from the exterior surface of the vertical slab perimeter insulation. Applies to slab-on-grade foundations and basement/crawlspace floors.</description>
      <type>Double</type>
      <units>ft</units>
      <required>false</required>
      <model_dependent>false</model_dependent>
    </argument>
    <argument>
      <name>slab_exterior_horizontal_insulation_depth_below_grade</name>
      <display_name>Slab: Exterior Horizontal Insulation Depth Below Grade</display_name>
      <description>Depth of the slab exterior horizontal insulation measured from the top surface of the slab exterior horizontal insulation. Applies to slab-on-grade foundations and basement/crawlspace floors.</description>
      <type>Double</type>
      <units>ft</units>
      <required>false</required>
      <model_dependent>false</model_dependent>
    </argument>
    <argument>
      <name>slab_under_insulation_r</name>
      <display_name>Slab: Under Slab Insulation Nominal R-value</display_name>
      <description>Nominal R-value of the horizontal under slab insulation. Applies to slab-on-grade foundations and basement/crawlspace floors.</description>
      <type>Double</type>
      <units>h-ft^2-R/Btu</units>
      <required>true</required>
      <model_dependent>false</model_dependent>
      <default_value>0</default_value>
    </argument>
    <argument>
      <name>slab_under_insulation_width</name>
      <display_name>Slab: Under Slab Insulation Width</display_name>
      <description>Width from slab edge inward of horizontal under-slab insulation. Enter 999 to specify that the under slab insulation spans the entire slab. Applies to slab-on-grade foundations and basement/crawlspace floors.</description>
      <type>Double</type>
      <units>ft</units>
      <required>true</required>
      <model_dependent>false</model_dependent>
      <default_value>0</default_value>
    </argument>
    <argument>
      <name>slab_thickness</name>
      <display_name>Slab: Thickness</display_name>
      <description>The thickness of the slab. Zero can be entered if there is a dirt floor instead of a slab. If not provided, the OS-HPXML default (see &lt;a href='https://openstudio-hpxml.readthedocs.io/en/v1.10.0/workflow_inputs.html#hpxml-slabs'&gt;HPXML Slabs&lt;/a&gt;) is used.</description>
      <type>Double</type>
      <units>in</units>
      <required>false</required>
      <model_dependent>false</model_dependent>
    </argument>
    <argument>
      <name>slab_carpet_fraction</name>
      <display_name>Slab: Carpet Fraction</display_name>
      <description>Fraction of the slab floor area that is carpeted. If not provided, the OS-HPXML default (see &lt;a href='https://openstudio-hpxml.readthedocs.io/en/v1.10.0/workflow_inputs.html#hpxml-slabs'&gt;HPXML Slabs&lt;/a&gt;) is used.</description>
      <type>Double</type>
      <units>Frac</units>
      <required>false</required>
      <model_dependent>false</model_dependent>
    </argument>
    <argument>
      <name>slab_carpet_r</name>
      <display_name>Slab: Carpet R-value</display_name>
      <description>R-value of the slab carpet. If not provided, the OS-HPXML default (see &lt;a href='https://openstudio-hpxml.readthedocs.io/en/v1.10.0/workflow_inputs.html#hpxml-slabs'&gt;HPXML Slabs&lt;/a&gt;) is used.</description>
      <type>Double</type>
      <units>h-ft^2-R/Btu</units>
      <required>false</required>
      <model_dependent>false</model_dependent>
    </argument>
    <argument>
      <name>ceiling_assembly_r</name>
      <display_name>Ceiling: Assembly R-value</display_name>
      <description>Assembly R-value for the ceiling (attic floor).</description>
      <type>Double</type>
      <units>h-ft^2-R/Btu</units>
      <required>true</required>
      <model_dependent>false</model_dependent>
      <default_value>31.6</default_value>
    </argument>
    <argument>
      <name>roof_material_type</name>
      <display_name>Roof: Material Type</display_name>
      <description>The material type of the roof. If not provided, the OS-HPXML default (see &lt;a href='https://openstudio-hpxml.readthedocs.io/en/v1.10.0/workflow_inputs.html#hpxml-roofs'&gt;HPXML Roofs&lt;/a&gt;) is used.</description>
      <type>Choice</type>
      <required>false</required>
      <model_dependent>false</model_dependent>
      <choices>
        <choice>
          <value>asphalt or fiberglass shingles</value>
          <display_name>asphalt or fiberglass shingles</display_name>
        </choice>
        <choice>
          <value>concrete</value>
          <display_name>concrete</display_name>
        </choice>
        <choice>
          <value>cool roof</value>
          <display_name>cool roof</display_name>
        </choice>
        <choice>
          <value>slate or tile shingles</value>
          <display_name>slate or tile shingles</display_name>
        </choice>
        <choice>
          <value>expanded polystyrene sheathing</value>
          <display_name>expanded polystyrene sheathing</display_name>
        </choice>
        <choice>
          <value>metal surfacing</value>
          <display_name>metal surfacing</display_name>
        </choice>
        <choice>
          <value>plastic/rubber/synthetic sheeting</value>
          <display_name>plastic/rubber/synthetic sheeting</display_name>
        </choice>
        <choice>
          <value>shingles</value>
          <display_name>shingles</display_name>
        </choice>
        <choice>
          <value>wood shingles or shakes</value>
          <display_name>wood shingles or shakes</display_name>
        </choice>
      </choices>
    </argument>
    <argument>
      <name>roof_color</name>
      <display_name>Roof: Color</display_name>
      <description>The color of the roof. If not provided, the OS-HPXML default (see &lt;a href='https://openstudio-hpxml.readthedocs.io/en/v1.10.0/workflow_inputs.html#hpxml-roofs'&gt;HPXML Roofs&lt;/a&gt;) is used.</description>
      <type>Choice</type>
      <required>false</required>
      <model_dependent>false</model_dependent>
      <choices>
        <choice>
          <value>dark</value>
          <display_name>dark</display_name>
        </choice>
        <choice>
          <value>light</value>
          <display_name>light</display_name>
        </choice>
        <choice>
          <value>medium</value>
          <display_name>medium</display_name>
        </choice>
        <choice>
          <value>medium dark</value>
          <display_name>medium dark</display_name>
        </choice>
        <choice>
          <value>reflective</value>
          <display_name>reflective</display_name>
        </choice>
      </choices>
    </argument>
    <argument>
      <name>roof_assembly_r</name>
      <display_name>Roof: Assembly R-value</display_name>
      <description>Assembly R-value of the roof.</description>
      <type>Double</type>
      <units>h-ft^2-R/Btu</units>
      <required>true</required>
      <model_dependent>false</model_dependent>
      <default_value>2.3</default_value>
    </argument>
    <argument>
      <name>radiant_barrier_attic_location</name>
      <display_name>Attic: Radiant Barrier Location</display_name>
      <description>The location of the radiant barrier in the attic.</description>
      <type>Choice</type>
      <required>false</required>
      <model_dependent>false</model_dependent>
      <choices>
        <choice>
          <value>none</value>
          <display_name>none</display_name>
        </choice>
        <choice>
          <value>Attic roof only</value>
          <display_name>Attic roof only</display_name>
        </choice>
        <choice>
          <value>Attic roof and gable walls</value>
          <display_name>Attic roof and gable walls</display_name>
        </choice>
        <choice>
          <value>Attic floor</value>
          <display_name>Attic floor</display_name>
        </choice>
      </choices>
    </argument>
    <argument>
      <name>radiant_barrier_grade</name>
      <display_name>Attic: Radiant Barrier Grade</display_name>
      <description>The grade of the radiant barrier in the attic. If not provided, the OS-HPXML default (see &lt;a href='https://openstudio-hpxml.readthedocs.io/en/v1.10.0/workflow_inputs.html#hpxml-roofs'&gt;HPXML Roofs&lt;/a&gt;) is used.</description>
      <type>Choice</type>
      <required>false</required>
      <model_dependent>false</model_dependent>
      <choices>
        <choice>
          <value>1</value>
          <display_name>1</display_name>
        </choice>
        <choice>
          <value>2</value>
          <display_name>2</display_name>
        </choice>
        <choice>
          <value>3</value>
          <display_name>3</display_name>
        </choice>
      </choices>
    </argument>
    <argument>
      <name>wall_type</name>
      <display_name>Wall: Type</display_name>
      <description>The type of walls.</description>
      <type>Choice</type>
      <required>true</required>
      <model_dependent>false</model_dependent>
      <default_value>WoodStud</default_value>
      <choices>
        <choice>
          <value>WoodStud</value>
          <display_name>WoodStud</display_name>
        </choice>
        <choice>
          <value>ConcreteMasonryUnit</value>
          <display_name>ConcreteMasonryUnit</display_name>
        </choice>
        <choice>
          <value>DoubleWoodStud</value>
          <display_name>DoubleWoodStud</display_name>
        </choice>
        <choice>
          <value>InsulatedConcreteForms</value>
          <display_name>InsulatedConcreteForms</display_name>
        </choice>
        <choice>
          <value>LogWall</value>
          <display_name>LogWall</display_name>
        </choice>
        <choice>
          <value>StructuralInsulatedPanel</value>
          <display_name>StructuralInsulatedPanel</display_name>
        </choice>
        <choice>
          <value>SolidConcrete</value>
          <display_name>SolidConcrete</display_name>
        </choice>
        <choice>
          <value>SteelFrame</value>
          <display_name>SteelFrame</display_name>
        </choice>
        <choice>
          <value>Stone</value>
          <display_name>Stone</display_name>
        </choice>
        <choice>
          <value>StrawBale</value>
          <display_name>StrawBale</display_name>
        </choice>
        <choice>
          <value>StructuralBrick</value>
          <display_name>StructuralBrick</display_name>
        </choice>
      </choices>
    </argument>
    <argument>
      <name>wall_siding_type</name>
      <display_name>Wall: Siding Type</display_name>
      <description>The siding type of the walls. Also applies to rim joists. If not provided, the OS-HPXML default (see &lt;a href='https://openstudio-hpxml.readthedocs.io/en/v1.10.0/workflow_inputs.html#hpxml-walls'&gt;HPXML Walls&lt;/a&gt;) is used.</description>
      <type>Choice</type>
      <required>false</required>
      <model_dependent>false</model_dependent>
      <choices>
        <choice>
          <value>aluminum siding</value>
          <display_name>aluminum siding</display_name>
        </choice>
        <choice>
          <value>asbestos siding</value>
          <display_name>asbestos siding</display_name>
        </choice>
        <choice>
          <value>brick veneer</value>
          <display_name>brick veneer</display_name>
        </choice>
        <choice>
          <value>composite shingle siding</value>
          <display_name>composite shingle siding</display_name>
        </choice>
        <choice>
          <value>fiber cement siding</value>
          <display_name>fiber cement siding</display_name>
        </choice>
        <choice>
          <value>masonite siding</value>
          <display_name>masonite siding</display_name>
        </choice>
        <choice>
          <value>none</value>
          <display_name>none</display_name>
        </choice>
        <choice>
          <value>stucco</value>
          <display_name>stucco</display_name>
        </choice>
        <choice>
          <value>synthetic stucco</value>
          <display_name>synthetic stucco</display_name>
        </choice>
        <choice>
          <value>vinyl siding</value>
          <display_name>vinyl siding</display_name>
        </choice>
        <choice>
          <value>wood siding</value>
          <display_name>wood siding</display_name>
        </choice>
      </choices>
    </argument>
    <argument>
      <name>wall_color</name>
      <display_name>Wall: Color</display_name>
      <description>The color of the walls. Also applies to rim joists. If not provided, the OS-HPXML default (see &lt;a href='https://openstudio-hpxml.readthedocs.io/en/v1.10.0/workflow_inputs.html#hpxml-walls'&gt;HPXML Walls&lt;/a&gt;) is used.</description>
      <type>Choice</type>
      <required>false</required>
      <model_dependent>false</model_dependent>
      <choices>
        <choice>
          <value>dark</value>
          <display_name>dark</display_name>
        </choice>
        <choice>
          <value>light</value>
          <display_name>light</display_name>
        </choice>
        <choice>
          <value>medium</value>
          <display_name>medium</display_name>
        </choice>
        <choice>
          <value>medium dark</value>
          <display_name>medium dark</display_name>
        </choice>
        <choice>
          <value>reflective</value>
          <display_name>reflective</display_name>
        </choice>
      </choices>
    </argument>
    <argument>
      <name>wall_assembly_r</name>
      <display_name>Wall: Assembly R-value</display_name>
      <description>Assembly R-value of the walls.</description>
      <type>Double</type>
      <units>h-ft^2-R/Btu</units>
      <required>true</required>
      <model_dependent>false</model_dependent>
      <default_value>11.9</default_value>
    </argument>
    <argument>
      <name>window_front_wwr</name>
      <display_name>Windows: Front Window-to-Wall Ratio</display_name>
      <description>The ratio of window area to wall area for the unit's front facade. Enter 0 if specifying Front Window Area instead. If the front wall is adiabatic, the value will be ignored.</description>
      <type>Double</type>
      <units>Frac</units>
      <required>true</required>
      <model_dependent>false</model_dependent>
      <default_value>0.18</default_value>
    </argument>
    <argument>
      <name>window_back_wwr</name>
      <display_name>Windows: Back Window-to-Wall Ratio</display_name>
      <description>The ratio of window area to wall area for the unit's back facade. Enter 0 if specifying Back Window Area instead. If the back wall is adiabatic, the value will be ignored.</description>
      <type>Double</type>
      <units>Frac</units>
      <required>true</required>
      <model_dependent>false</model_dependent>
      <default_value>0.18</default_value>
    </argument>
    <argument>
      <name>window_left_wwr</name>
      <display_name>Windows: Left Window-to-Wall Ratio</display_name>
      <description>The ratio of window area to wall area for the unit's left facade (when viewed from the front). Enter 0 if specifying Left Window Area instead. If the left wall is adiabatic, the value will be ignored.</description>
      <type>Double</type>
      <units>Frac</units>
      <required>true</required>
      <model_dependent>false</model_dependent>
      <default_value>0.18</default_value>
    </argument>
    <argument>
      <name>window_right_wwr</name>
      <display_name>Windows: Right Window-to-Wall Ratio</display_name>
      <description>The ratio of window area to wall area for the unit's right facade (when viewed from the front). Enter 0 if specifying Right Window Area instead. If the right wall is adiabatic, the value will be ignored.</description>
      <type>Double</type>
      <units>Frac</units>
      <required>true</required>
      <model_dependent>false</model_dependent>
      <default_value>0.18</default_value>
    </argument>
    <argument>
      <name>window_area_front</name>
      <display_name>Windows: Front Window Area</display_name>
      <description>The amount of window area on the unit's front facade. Enter 0 if specifying Front Window-to-Wall Ratio instead. If the front wall is adiabatic, the value will be ignored.</description>
      <type>Double</type>
      <units>ft^2</units>
      <required>true</required>
      <model_dependent>false</model_dependent>
      <default_value>0</default_value>
    </argument>
    <argument>
      <name>window_area_back</name>
      <display_name>Windows: Back Window Area</display_name>
      <description>The amount of window area on the unit's back facade. Enter 0 if specifying Back Window-to-Wall Ratio instead. If the back wall is adiabatic, the value will be ignored.</description>
      <type>Double</type>
      <units>ft^2</units>
      <required>true</required>
      <model_dependent>false</model_dependent>
      <default_value>0</default_value>
    </argument>
    <argument>
      <name>window_area_left</name>
      <display_name>Windows: Left Window Area</display_name>
      <description>The amount of window area on the unit's left facade (when viewed from the front). Enter 0 if specifying Left Window-to-Wall Ratio instead. If the left wall is adiabatic, the value will be ignored.</description>
      <type>Double</type>
      <units>ft^2</units>
      <required>true</required>
      <model_dependent>false</model_dependent>
      <default_value>0</default_value>
    </argument>
    <argument>
      <name>window_area_right</name>
      <display_name>Windows: Right Window Area</display_name>
      <description>The amount of window area on the unit's right facade (when viewed from the front). Enter 0 if specifying Right Window-to-Wall Ratio instead. If the right wall is adiabatic, the value will be ignored.</description>
      <type>Double</type>
      <units>ft^2</units>
      <required>true</required>
      <model_dependent>false</model_dependent>
      <default_value>0</default_value>
    </argument>
    <argument>
      <name>window_aspect_ratio</name>
      <display_name>Windows: Aspect Ratio</display_name>
      <description>Ratio of window height to width.</description>
      <type>Double</type>
      <units>Frac</units>
      <required>true</required>
      <model_dependent>false</model_dependent>
      <default_value>1.333</default_value>
    </argument>
    <argument>
      <name>window_fraction_operable</name>
      <display_name>Windows: Fraction Operable</display_name>
      <description>Fraction of windows that are operable. If not provided, the OS-HPXML default (see &lt;a href='https://openstudio-hpxml.readthedocs.io/en/v1.10.0/workflow_inputs.html#hpxml-windows'&gt;HPXML Windows&lt;/a&gt;) is used.</description>
      <type>Double</type>
      <units>Frac</units>
      <required>false</required>
      <model_dependent>false</model_dependent>
    </argument>
    <argument>
      <name>window_natvent_availability</name>
      <display_name>Windows: Natural Ventilation Availability</display_name>
      <description>For operable windows, the number of days/week that windows can be opened by occupants for natural ventilation. If not provided, the OS-HPXML default (see &lt;a href='https://openstudio-hpxml.readthedocs.io/en/v1.10.0/workflow_inputs.html#hpxml-windows'&gt;HPXML Windows&lt;/a&gt;) is used.</description>
      <type>Integer</type>
      <units>Days/week</units>
      <required>false</required>
      <model_dependent>false</model_dependent>
    </argument>
    <argument>
      <name>window_ufactor</name>
      <display_name>Windows: U-Factor</display_name>
      <description>Full-assembly NFRC U-factor.</description>
      <type>Double</type>
      <units>Btu/hr-ft^2-R</units>
      <required>true</required>
      <model_dependent>false</model_dependent>
      <default_value>0.37</default_value>
    </argument>
    <argument>
      <name>window_shgc</name>
      <display_name>Windows: SHGC</display_name>
      <description>Full-assembly NFRC solar heat gain coefficient.</description>
      <type>Double</type>
      <required>true</required>
      <model_dependent>false</model_dependent>
      <default_value>0.3</default_value>
    </argument>
    <argument>
      <name>window_interior_shading_type</name>
      <display_name>Windows: Interior Shading Type</display_name>
      <description>Type of window interior shading. Summer/winter shading coefficients can be provided below instead. If neither is provided, the OS-HPXML default (see &lt;a href='https://openstudio-hpxml.readthedocs.io/en/v1.10.0/workflow_inputs.html#hpxml-interior-shading'&gt;HPXML Interior Shading&lt;/a&gt;) is used.</description>
      <type>Choice</type>
      <required>false</required>
      <model_dependent>false</model_dependent>
      <choices>
        <choice>
          <value>light curtains</value>
          <display_name>light curtains</display_name>
        </choice>
        <choice>
          <value>light shades</value>
          <display_name>light shades</display_name>
        </choice>
        <choice>
          <value>light blinds</value>
          <display_name>light blinds</display_name>
        </choice>
        <choice>
          <value>medium curtains</value>
          <display_name>medium curtains</display_name>
        </choice>
        <choice>
          <value>medium shades</value>
          <display_name>medium shades</display_name>
        </choice>
        <choice>
          <value>medium blinds</value>
          <display_name>medium blinds</display_name>
        </choice>
        <choice>
          <value>dark curtains</value>
          <display_name>dark curtains</display_name>
        </choice>
        <choice>
          <value>dark shades</value>
          <display_name>dark shades</display_name>
        </choice>
        <choice>
          <value>dark blinds</value>
          <display_name>dark blinds</display_name>
        </choice>
        <choice>
          <value>none</value>
          <display_name>none</display_name>
        </choice>
      </choices>
    </argument>
    <argument>
      <name>window_interior_shading_winter</name>
      <display_name>Windows: Winter Interior Shading Coefficient</display_name>
      <description>Interior shading coefficient for the winter season, which if provided overrides the shading type input. 1.0 indicates no reduction in solar gain, 0.85 indicates 15% reduction, etc. If not provided, the OS-HPXML default (see &lt;a href='https://openstudio-hpxml.readthedocs.io/en/v1.10.0/workflow_inputs.html#hpxml-interior-shading'&gt;HPXML Interior Shading&lt;/a&gt;) is used.</description>
      <type>Double</type>
      <units>Frac</units>
      <required>false</required>
      <model_dependent>false</model_dependent>
    </argument>
    <argument>
      <name>window_interior_shading_summer</name>
      <display_name>Windows: Summer Interior Shading Coefficient</display_name>
      <description>Interior shading coefficient for the summer season, which if provided overrides the shading type input. 1.0 indicates no reduction in solar gain, 0.85 indicates 15% reduction, etc. If not provided, the OS-HPXML default (see &lt;a href='https://openstudio-hpxml.readthedocs.io/en/v1.10.0/workflow_inputs.html#hpxml-interior-shading'&gt;HPXML Interior Shading&lt;/a&gt;) is used.</description>
      <type>Double</type>
      <units>Frac</units>
      <required>false</required>
      <model_dependent>false</model_dependent>
    </argument>
    <argument>
      <name>window_exterior_shading_type</name>
      <display_name>Windows: Exterior Shading Type</display_name>
      <description>Type of window exterior shading. Summer/winter shading coefficients can be provided below instead. If neither is provided, the OS-HPXML default (see &lt;a href='https://openstudio-hpxml.readthedocs.io/en/v1.10.0/workflow_inputs.html#hpxml-exterior-shading'&gt;HPXML Exterior Shading&lt;/a&gt;) is used.</description>
      <type>Choice</type>
      <required>false</required>
      <model_dependent>false</model_dependent>
      <choices>
        <choice>
          <value>solar film</value>
          <display_name>solar film</display_name>
        </choice>
        <choice>
          <value>solar screens</value>
          <display_name>solar screens</display_name>
        </choice>
        <choice>
          <value>none</value>
          <display_name>none</display_name>
        </choice>
      </choices>
    </argument>
    <argument>
      <name>window_exterior_shading_winter</name>
      <display_name>Windows: Winter Exterior Shading Coefficient</display_name>
      <description>Exterior shading coefficient for the winter season, which if provided overrides the shading type input. 1.0 indicates no reduction in solar gain, 0.85 indicates 15% reduction, etc. If not provided, the OS-HPXML default (see &lt;a href='https://openstudio-hpxml.readthedocs.io/en/v1.10.0/workflow_inputs.html#hpxml-exterior-shading'&gt;HPXML Exterior Shading&lt;/a&gt;) is used.</description>
      <type>Double</type>
      <units>Frac</units>
      <required>false</required>
      <model_dependent>false</model_dependent>
    </argument>
    <argument>
      <name>window_exterior_shading_summer</name>
      <display_name>Windows: Summer Exterior Shading Coefficient</display_name>
      <description>Exterior shading coefficient for the summer season, which if provided overrides the shading type input. 1.0 indicates no reduction in solar gain, 0.85 indicates 15% reduction, etc. If not provided, the OS-HPXML default (see &lt;a href='https://openstudio-hpxml.readthedocs.io/en/v1.10.0/workflow_inputs.html#hpxml-exterior-shading'&gt;HPXML Exterior Shading&lt;/a&gt;) is used.</description>
      <type>Double</type>
      <units>Frac</units>
      <required>false</required>
      <model_dependent>false</model_dependent>
    </argument>
    <argument>
      <name>window_shading_summer_season</name>
      <display_name>Windows: Shading Summer Season</display_name>
      <description>Enter a date range like 'May 1 - Sep 30'. Defines the summer season for purposes of shading coefficients; the rest of the year is assumed to be winter. If not provided, the OS-HPXML default (see &lt;a href='https://openstudio-hpxml.readthedocs.io/en/v1.10.0/workflow_inputs.html#hpxml-windows'&gt;HPXML Windows&lt;/a&gt;) is used.</description>
      <type>String</type>
      <required>false</required>
      <model_dependent>false</model_dependent>
    </argument>
    <argument>
      <name>window_insect_screens</name>
      <display_name>Windows: Insect Screens</display_name>
      <description>The type of insect screens, if present. If not provided, assumes there are no insect screens.</description>
      <type>Choice</type>
      <required>false</required>
      <model_dependent>false</model_dependent>
      <choices>
        <choice>
          <value>none</value>
          <display_name>none</display_name>
        </choice>
        <choice>
          <value>exterior</value>
          <display_name>exterior</display_name>
        </choice>
        <choice>
          <value>interior</value>
          <display_name>interior</display_name>
        </choice>
      </choices>
    </argument>
    <argument>
      <name>window_storm_type</name>
      <display_name>Windows: Storm Type</display_name>
      <description>The type of storm, if present. If not provided, assumes there is no storm.</description>
      <type>Choice</type>
      <required>false</required>
      <model_dependent>false</model_dependent>
      <choices>
        <choice>
          <value>clear</value>
          <display_name>clear</display_name>
        </choice>
        <choice>
          <value>low-e</value>
          <display_name>low-e</display_name>
        </choice>
      </choices>
    </argument>
    <argument>
      <name>overhangs_front_depth</name>
      <display_name>Overhangs: Front Depth</display_name>
      <description>The depth of overhangs for windows for the front facade.</description>
      <type>Double</type>
      <units>ft</units>
      <required>true</required>
      <model_dependent>false</model_dependent>
      <default_value>0</default_value>
    </argument>
    <argument>
      <name>overhangs_front_distance_to_top_of_window</name>
      <display_name>Overhangs: Front Distance to Top of Window</display_name>
      <description>The overhangs distance to the top of window for the front facade.</description>
      <type>Double</type>
      <units>ft</units>
      <required>true</required>
      <model_dependent>false</model_dependent>
      <default_value>0</default_value>
    </argument>
    <argument>
      <name>overhangs_front_distance_to_bottom_of_window</name>
      <display_name>Overhangs: Front Distance to Bottom of Window</display_name>
      <description>The overhangs distance to the bottom of window for the front facade.</description>
      <type>Double</type>
      <units>ft</units>
      <required>true</required>
      <model_dependent>false</model_dependent>
      <default_value>4</default_value>
    </argument>
    <argument>
      <name>overhangs_back_depth</name>
      <display_name>Overhangs: Back Depth</display_name>
      <description>The depth of overhangs for windows for the back facade.</description>
      <type>Double</type>
      <units>ft</units>
      <required>true</required>
      <model_dependent>false</model_dependent>
      <default_value>0</default_value>
    </argument>
    <argument>
      <name>overhangs_back_distance_to_top_of_window</name>
      <display_name>Overhangs: Back Distance to Top of Window</display_name>
      <description>The overhangs distance to the top of window for the back facade.</description>
      <type>Double</type>
      <units>ft</units>
      <required>true</required>
      <model_dependent>false</model_dependent>
      <default_value>0</default_value>
    </argument>
    <argument>
      <name>overhangs_back_distance_to_bottom_of_window</name>
      <display_name>Overhangs: Back Distance to Bottom of Window</display_name>
      <description>The overhangs distance to the bottom of window for the back facade.</description>
      <type>Double</type>
      <units>ft</units>
      <required>true</required>
      <model_dependent>false</model_dependent>
      <default_value>4</default_value>
    </argument>
    <argument>
      <name>overhangs_left_depth</name>
      <display_name>Overhangs: Left Depth</display_name>
      <description>The depth of overhangs for windows for the left facade.</description>
      <type>Double</type>
      <units>ft</units>
      <required>true</required>
      <model_dependent>false</model_dependent>
      <default_value>0</default_value>
    </argument>
    <argument>
      <name>overhangs_left_distance_to_top_of_window</name>
      <display_name>Overhangs: Left Distance to Top of Window</display_name>
      <description>The overhangs distance to the top of window for the left facade.</description>
      <type>Double</type>
      <units>ft</units>
      <required>true</required>
      <model_dependent>false</model_dependent>
      <default_value>0</default_value>
    </argument>
    <argument>
      <name>overhangs_left_distance_to_bottom_of_window</name>
      <display_name>Overhangs: Left Distance to Bottom of Window</display_name>
      <description>The overhangs distance to the bottom of window for the left facade.</description>
      <type>Double</type>
      <units>ft</units>
      <required>true</required>
      <model_dependent>false</model_dependent>
      <default_value>4</default_value>
    </argument>
    <argument>
      <name>overhangs_right_depth</name>
      <display_name>Overhangs: Right Depth</display_name>
      <description>The depth of overhangs for windows for the right facade.</description>
      <type>Double</type>
      <units>ft</units>
      <required>true</required>
      <model_dependent>false</model_dependent>
      <default_value>0</default_value>
    </argument>
    <argument>
      <name>overhangs_right_distance_to_top_of_window</name>
      <display_name>Overhangs: Right Distance to Top of Window</display_name>
      <description>The overhangs distance to the top of window for the right facade.</description>
      <type>Double</type>
      <units>ft</units>
      <required>true</required>
      <model_dependent>false</model_dependent>
      <default_value>0</default_value>
    </argument>
    <argument>
      <name>overhangs_right_distance_to_bottom_of_window</name>
      <display_name>Overhangs: Right Distance to Bottom of Window</display_name>
      <description>The overhangs distance to the bottom of window for the right facade.</description>
      <type>Double</type>
      <units>ft</units>
      <required>true</required>
      <model_dependent>false</model_dependent>
      <default_value>4</default_value>
    </argument>
    <argument>
      <name>skylight_area_front</name>
      <display_name>Skylights: Front Roof Area</display_name>
      <description>The amount of skylight area on the unit's front conditioned roof facade.</description>
      <type>Double</type>
      <units>ft^2</units>
      <required>true</required>
      <model_dependent>false</model_dependent>
      <default_value>0</default_value>
    </argument>
    <argument>
      <name>skylight_area_back</name>
      <display_name>Skylights: Back Roof Area</display_name>
      <description>The amount of skylight area on the unit's back conditioned roof facade.</description>
      <type>Double</type>
      <units>ft^2</units>
      <required>true</required>
      <model_dependent>false</model_dependent>
      <default_value>0</default_value>
    </argument>
    <argument>
      <name>skylight_area_left</name>
      <display_name>Skylights: Left Roof Area</display_name>
      <description>The amount of skylight area on the unit's left conditioned roof facade (when viewed from the front).</description>
      <type>Double</type>
      <units>ft^2</units>
      <required>true</required>
      <model_dependent>false</model_dependent>
      <default_value>0</default_value>
    </argument>
    <argument>
      <name>skylight_area_right</name>
      <display_name>Skylights: Right Roof Area</display_name>
      <description>The amount of skylight area on the unit's right conditioned roof facade (when viewed from the front).</description>
      <type>Double</type>
      <units>ft^2</units>
      <required>true</required>
      <model_dependent>false</model_dependent>
      <default_value>0</default_value>
    </argument>
    <argument>
      <name>skylight_ufactor</name>
      <display_name>Skylights: U-Factor</display_name>
      <description>Full-assembly NFRC U-factor.</description>
      <type>Double</type>
      <units>Btu/hr-ft^2-R</units>
      <required>true</required>
      <model_dependent>false</model_dependent>
      <default_value>0.33</default_value>
    </argument>
    <argument>
      <name>skylight_shgc</name>
      <display_name>Skylights: SHGC</display_name>
      <description>Full-assembly NFRC solar heat gain coefficient.</description>
      <type>Double</type>
      <required>true</required>
      <model_dependent>false</model_dependent>
      <default_value>0.45</default_value>
    </argument>
    <argument>
      <name>skylight_storm_type</name>
      <display_name>Skylights: Storm Type</display_name>
      <description>The type of storm, if present. If not provided, assumes there is no storm.</description>
      <type>Choice</type>
      <required>false</required>
      <model_dependent>false</model_dependent>
      <choices>
        <choice>
          <value>clear</value>
          <display_name>clear</display_name>
        </choice>
        <choice>
          <value>low-e</value>
          <display_name>low-e</display_name>
        </choice>
      </choices>
    </argument>
    <argument>
      <name>door_area</name>
      <display_name>Doors: Area</display_name>
      <description>The area of the opaque door(s).</description>
      <type>Double</type>
      <units>ft^2</units>
      <required>true</required>
      <model_dependent>false</model_dependent>
      <default_value>20</default_value>
    </argument>
    <argument>
      <name>door_rvalue</name>
      <display_name>Doors: R-value</display_name>
      <description>R-value of the opaque door(s).</description>
      <type>Double</type>
      <units>h-ft^2-R/Btu</units>
      <required>true</required>
      <model_dependent>false</model_dependent>
      <default_value>4.4</default_value>
    </argument>
    <argument>
      <name>air_leakage_leakiness_description</name>
      <display_name>Air Leakage: Leakiness Description</display_name>
      <description>Qualitative description of infiltration. If provided, the Year Built of the home is required. Either provide this input or provide a numeric air leakage value below.</description>
      <type>Choice</type>
      <required>false</required>
      <model_dependent>false</model_dependent>
      <default_value>average</default_value>
      <choices>
        <choice>
          <value>very tight</value>
          <display_name>very tight</display_name>
        </choice>
        <choice>
          <value>tight</value>
          <display_name>tight</display_name>
        </choice>
        <choice>
          <value>average</value>
          <display_name>average</display_name>
        </choice>
        <choice>
          <value>leaky</value>
          <display_name>leaky</display_name>
        </choice>
        <choice>
          <value>very leaky</value>
          <display_name>very leaky</display_name>
        </choice>
      </choices>
    </argument>
    <argument>
      <name>air_leakage_units</name>
      <display_name>Air Leakage: Units</display_name>
      <description>The unit of measure for the air leakage if providing a numeric air leakage value.</description>
      <type>Choice</type>
      <required>false</required>
      <model_dependent>false</model_dependent>
      <choices>
        <choice>
          <value>ACH</value>
          <display_name>ACH</display_name>
        </choice>
        <choice>
          <value>CFM</value>
          <display_name>CFM</display_name>
        </choice>
        <choice>
          <value>ACHnatural</value>
          <display_name>ACHnatural</display_name>
        </choice>
        <choice>
          <value>CFMnatural</value>
          <display_name>CFMnatural</display_name>
        </choice>
        <choice>
          <value>EffectiveLeakageArea</value>
          <display_name>EffectiveLeakageArea</display_name>
        </choice>
      </choices>
    </argument>
    <argument>
      <name>air_leakage_house_pressure</name>
      <display_name>Air Leakage: House Pressure</display_name>
      <description>The house pressure relative to outside if providing a numeric air leakage value. Required when units are ACH or CFM.</description>
      <type>Double</type>
      <units>Pa</units>
      <required>false</required>
      <model_dependent>false</model_dependent>
    </argument>
    <argument>
      <name>air_leakage_value</name>
      <display_name>Air Leakage: Value</display_name>
      <description>Numeric air leakage value. For 'EffectiveLeakageArea', provide value in sq. in. If provided, overrides Leakiness Description input.</description>
      <type>Double</type>
      <required>false</required>
      <model_dependent>false</model_dependent>
    </argument>
    <argument>
      <name>air_leakage_type</name>
      <display_name>Air Leakage: Type</display_name>
      <description>Type of air leakage if providing a numeric air leakage value. If 'unit total', represents the total infiltration to the unit as measured by a compartmentalization test, in which case the air leakage value will be adjusted by the ratio of exterior envelope surface area to total envelope surface area. Otherwise, if 'unit exterior only', represents the infiltration to the unit from outside only as measured by a guarded test. Required when unit type is single-family attached or apartment unit.</description>
      <type>Choice</type>
      <required>false</required>
      <model_dependent>false</model_dependent>
      <choices>
        <choice>
          <value>unit total</value>
          <display_name>unit total</display_name>
        </choice>
        <choice>
          <value>unit exterior only</value>
          <display_name>unit exterior only</display_name>
        </choice>
      </choices>
    </argument>
    <argument>
      <name>air_leakage_has_flue_or_chimney_in_conditioned_space</name>
      <display_name>Air Leakage: Has Flue or Chimney in Conditioned Space</display_name>
      <description>Presence of flue or chimney with combustion air from conditioned space; used for infiltration model. If not provided, the OS-HPXML default (see &lt;a href='https://openstudio-hpxml.readthedocs.io/en/v1.10.0/workflow_inputs.html#flue-or-chimney'&gt;Flue or Chimney&lt;/a&gt;) is used.</description>
      <type>Boolean</type>
      <required>false</required>
      <model_dependent>false</model_dependent>
      <choices>
        <choice>
          <value>true</value>
          <display_name>true</display_name>
        </choice>
        <choice>
          <value>false</value>
          <display_name>false</display_name>
        </choice>
      </choices>
    </argument>
    <argument>
      <name>heating_system_type</name>
      <display_name>Heating System: Type</display_name>
      <description>The type of heating system. Use 'none' if there is no heating system or if there is a heat pump serving a heating load.</description>
      <type>Choice</type>
      <required>true</required>
      <model_dependent>false</model_dependent>
      <default_value>Furnace</default_value>
      <choices>
        <choice>
          <value>none</value>
          <display_name>none</display_name>
        </choice>
        <choice>
          <value>Furnace</value>
          <display_name>Furnace</display_name>
        </choice>
        <choice>
          <value>WallFurnace</value>
          <display_name>WallFurnace</display_name>
        </choice>
        <choice>
          <value>FloorFurnace</value>
          <display_name>FloorFurnace</display_name>
        </choice>
        <choice>
          <value>Boiler</value>
          <display_name>Boiler</display_name>
        </choice>
        <choice>
          <value>ElectricResistance</value>
          <display_name>ElectricResistance</display_name>
        </choice>
        <choice>
          <value>Stove</value>
          <display_name>Stove</display_name>
        </choice>
        <choice>
          <value>SpaceHeater</value>
          <display_name>SpaceHeater</display_name>
        </choice>
        <choice>
          <value>Fireplace</value>
          <display_name>Fireplace</display_name>
        </choice>
        <choice>
          <value>Shared Boiler w/ Baseboard</value>
          <display_name>Shared Boiler w/ Baseboard</display_name>
        </choice>
        <choice>
          <value>Shared Boiler w/ Ductless Fan Coil</value>
          <display_name>Shared Boiler w/ Ductless Fan Coil</display_name>
        </choice>
      </choices>
    </argument>
    <argument>
      <name>heating_system_fuel</name>
      <display_name>Heating System: Fuel Type</display_name>
      <description>The fuel type of the heating system. Ignored for ElectricResistance.</description>
      <type>Choice</type>
      <required>true</required>
      <model_dependent>false</model_dependent>
      <default_value>natural gas</default_value>
      <choices>
        <choice>
          <value>electricity</value>
          <display_name>electricity</display_name>
        </choice>
        <choice>
          <value>natural gas</value>
          <display_name>natural gas</display_name>
        </choice>
        <choice>
          <value>fuel oil</value>
          <display_name>fuel oil</display_name>
        </choice>
        <choice>
          <value>propane</value>
          <display_name>propane</display_name>
        </choice>
        <choice>
          <value>wood</value>
          <display_name>wood</display_name>
        </choice>
        <choice>
          <value>wood pellets</value>
          <display_name>wood pellets</display_name>
        </choice>
        <choice>
          <value>coal</value>
          <display_name>coal</display_name>
        </choice>
      </choices>
    </argument>
    <argument>
      <name>heating_system_heating_efficiency</name>
      <display_name>Heating System: Rated AFUE or Percent</display_name>
      <description>The rated heating efficiency value of the heating system.</description>
      <type>Double</type>
      <units>Frac</units>
      <required>true</required>
      <model_dependent>false</model_dependent>
      <default_value>0.78</default_value>
    </argument>
    <argument>
      <name>heating_system_heating_capacity</name>
      <display_name>Heating System: Heating Capacity</display_name>
      <description>The output heating capacity of the heating system. If not provided, the OS-HPXML autosized default (see &lt;a href='https://openstudio-hpxml.readthedocs.io/en/v1.10.0/workflow_inputs.html#hpxml-heating-systems'&gt;HPXML Heating Systems&lt;/a&gt;) is used.</description>
      <type>Double</type>
      <units>Btu/hr</units>
      <required>false</required>
      <model_dependent>false</model_dependent>
    </argument>
    <argument>
      <name>heating_system_heating_autosizing_factor</name>
      <display_name>Heating System: Heating Autosizing Factor</display_name>
      <description>The capacity scaling factor applied to the auto-sizing methodology. If not provided, 1.0 is used.</description>
      <type>Double</type>
      <required>false</required>
      <model_dependent>false</model_dependent>
    </argument>
    <argument>
      <name>heating_system_heating_autosizing_limit</name>
      <display_name>Heating System: Heating Autosizing Limit</display_name>
      <description>The maximum capacity limit applied to the auto-sizing methodology. If not provided, no limit is used.</description>
      <type>Double</type>
      <units>Btu/hr</units>
      <required>false</required>
      <model_dependent>false</model_dependent>
    </argument>
    <argument>
      <name>heating_system_fraction_heat_load_served</name>
      <display_name>Heating System: Fraction Heat Load Served</display_name>
      <description>The heating load served by the heating system.</description>
      <type>Double</type>
      <units>Frac</units>
      <required>true</required>
      <model_dependent>false</model_dependent>
      <default_value>1</default_value>
    </argument>
    <argument>
      <name>heating_system_pilot_light</name>
      <display_name>Heating System: Pilot Light</display_name>
      <description>The fuel usage of the pilot light. Applies only to Furnace, WallFurnace, FloorFurnace, Stove, Boiler, and Fireplace with non-electric fuel type. If not provided, assumes no pilot light.</description>
      <type>Double</type>
      <units>Btuh</units>
      <required>false</required>
      <model_dependent>false</model_dependent>
    </argument>
    <argument>
      <name>heating_system_airflow_defect_ratio</name>
      <display_name>Heating System: Airflow Defect Ratio</display_name>
      <description>The airflow defect ratio, defined as (InstalledAirflow - DesignAirflow) / DesignAirflow, of the heating system per ANSI/RESNET/ACCA Standard 310. A value of zero means no airflow defect. Applies only to Furnace. If not provided, assumes no defect.</description>
      <type>Double</type>
      <units>Frac</units>
      <required>false</required>
      <model_dependent>false</model_dependent>
    </argument>
    <argument>
      <name>cooling_system_type</name>
      <display_name>Cooling System: Type</display_name>
      <description>The type of cooling system. Use 'none' if there is no cooling system or if there is a heat pump serving a cooling load.</description>
      <type>Choice</type>
      <required>true</required>
      <model_dependent>false</model_dependent>
      <default_value>central air conditioner</default_value>
      <choices>
        <choice>
          <value>none</value>
          <display_name>none</display_name>
        </choice>
        <choice>
          <value>central air conditioner</value>
          <display_name>central air conditioner</display_name>
        </choice>
        <choice>
          <value>room air conditioner</value>
          <display_name>room air conditioner</display_name>
        </choice>
        <choice>
          <value>evaporative cooler</value>
          <display_name>evaporative cooler</display_name>
        </choice>
        <choice>
          <value>mini-split</value>
          <display_name>mini-split</display_name>
        </choice>
        <choice>
          <value>packaged terminal air conditioner</value>
          <display_name>packaged terminal air conditioner</display_name>
        </choice>
      </choices>
    </argument>
    <argument>
      <name>cooling_system_compressor_type</name>
      <display_name>Cooling System: Cooling Compressor Type</display_name>
      <description>The compressor type of the cooling system. Required for central air conditioner and mini-split.</description>
      <type>Choice</type>
      <required>false</required>
      <model_dependent>false</model_dependent>
      <choices>
        <choice>
          <value>single stage</value>
          <display_name>single stage</display_name>
        </choice>
        <choice>
          <value>two stage</value>
          <display_name>two stage</display_name>
        </choice>
        <choice>
          <value>variable speed</value>
          <display_name>variable speed</display_name>
        </choice>
      </choices>
    </argument>
    <argument>
      <name>cooling_system_cooling_efficiency_type</name>
      <display_name>Cooling System: Efficiency Type</display_name>
      <description>The efficiency type of the cooling system. System types central air conditioner and mini-split use SEER or SEER2. System types room air conditioner and packaged terminal air conditioner use EER or CEER. Ignored for system type evaporative cooler.</description>
      <type>Choice</type>
      <required>true</required>
      <model_dependent>false</model_dependent>
      <default_value>SEER</default_value>
      <choices>
        <choice>
          <value>SEER</value>
          <display_name>SEER</display_name>
        </choice>
        <choice>
          <value>SEER2</value>
          <display_name>SEER2</display_name>
        </choice>
        <choice>
          <value>EER</value>
          <display_name>EER</display_name>
        </choice>
        <choice>
          <value>CEER</value>
          <display_name>CEER</display_name>
        </choice>
      </choices>
    </argument>
    <argument>
      <name>cooling_system_cooling_efficiency</name>
      <display_name>Cooling System: Efficiency</display_name>
      <description>The rated efficiency value of the cooling system. Ignored for evaporative cooler.</description>
      <type>Double</type>
      <required>true</required>
      <model_dependent>false</model_dependent>
      <default_value>13</default_value>
    </argument>
    <argument>
      <name>cooling_system_cooling_capacity</name>
      <display_name>Cooling System: Cooling Capacity</display_name>
      <description>The output cooling capacity of the cooling system. If not provided, the OS-HPXML autosized default (see &lt;a href='https://openstudio-hpxml.readthedocs.io/en/v1.10.0/workflow_inputs.html#central-air-conditioner'&gt;Central Air Conditioner&lt;/a&gt;, &lt;a href='https://openstudio-hpxml.readthedocs.io/en/v1.10.0/workflow_inputs.html#room-air-conditioner'&gt;Room Air Conditioner&lt;/a&gt;, &lt;a href='https://openstudio-hpxml.readthedocs.io/en/v1.10.0/workflow_inputs.html#packaged-terminal-air-conditioner'&gt;Packaged Terminal Air Conditioner&lt;/a&gt;, &lt;a href='https://openstudio-hpxml.readthedocs.io/en/v1.10.0/workflow_inputs.html#evaporative-cooler'&gt;Evaporative Cooler&lt;/a&gt;, &lt;a href='https://openstudio-hpxml.readthedocs.io/en/v1.10.0/workflow_inputs.html#mini-split-air-conditioner'&gt;Mini-Split Air Conditioner&lt;/a&gt;) is used.</description>
      <type>Double</type>
      <units>Btu/hr</units>
      <required>false</required>
      <model_dependent>false</model_dependent>
    </argument>
    <argument>
      <name>cooling_system_cooling_autosizing_factor</name>
      <display_name>Cooling System: Cooling Autosizing Factor</display_name>
      <description>The capacity scaling factor applied to the auto-sizing methodology. If not provided, 1.0 is used.</description>
      <type>Double</type>
      <required>false</required>
      <model_dependent>false</model_dependent>
    </argument>
    <argument>
      <name>cooling_system_cooling_autosizing_limit</name>
      <display_name>Cooling System: Cooling Autosizing Limit</display_name>
      <description>The maximum capacity limit applied to the auto-sizing methodology. If not provided, no limit is used.</description>
      <type>Double</type>
      <units>Btu/hr</units>
      <required>false</required>
      <model_dependent>false</model_dependent>
    </argument>
    <argument>
      <name>cooling_system_fraction_cool_load_served</name>
      <display_name>Cooling System: Fraction Cool Load Served</display_name>
      <description>The cooling load served by the cooling system.</description>
      <type>Double</type>
      <units>Frac</units>
      <required>true</required>
      <model_dependent>false</model_dependent>
      <default_value>1</default_value>
    </argument>
    <argument>
      <name>cooling_system_is_ducted</name>
      <display_name>Cooling System: Is Ducted</display_name>
      <description>Whether the cooling system is ducted or not. Only used for mini-split and evaporative cooler. It's assumed that central air conditioner is ducted, and room air conditioner and packaged terminal air conditioner are not ducted.</description>
      <type>Boolean</type>
      <required>false</required>
      <model_dependent>false</model_dependent>
      <default_value>false</default_value>
      <choices>
        <choice>
          <value>true</value>
          <display_name>true</display_name>
        </choice>
        <choice>
          <value>false</value>
          <display_name>false</display_name>
        </choice>
      </choices>
    </argument>
    <argument>
      <name>cooling_system_airflow_defect_ratio</name>
      <display_name>Cooling System: Airflow Defect Ratio</display_name>
      <description>The airflow defect ratio, defined as (InstalledAirflow - DesignAirflow) / DesignAirflow, of the cooling system per ANSI/RESNET/ACCA Standard 310. A value of zero means no airflow defect. Applies only to central air conditioner and ducted mini-split. If not provided, assumes no defect.</description>
      <type>Double</type>
      <units>Frac</units>
      <required>false</required>
      <model_dependent>false</model_dependent>
    </argument>
    <argument>
      <name>cooling_system_charge_defect_ratio</name>
      <display_name>Cooling System: Charge Defect Ratio</display_name>
      <description>The refrigerant charge defect ratio, defined as (InstalledCharge - DesignCharge) / DesignCharge, of the cooling system per ANSI/RESNET/ACCA Standard 310. A value of zero means no refrigerant charge defect. Applies only to central air conditioner and mini-split. If not provided, assumes no defect.</description>
      <type>Double</type>
      <units>Frac</units>
      <required>false</required>
      <model_dependent>false</model_dependent>
    </argument>
    <argument>
      <name>cooling_system_crankcase_heater_watts</name>
      <display_name>Cooling System: Crankcase Heater Power Watts</display_name>
      <description>Cooling system crankcase heater power consumption in Watts. Applies only to central air conditioner, room air conditioner, packaged terminal air conditioner and mini-split. If not provided, the OS-HPXML default (see &lt;a href='https://openstudio-hpxml.readthedocs.io/en/v1.10.0/workflow_inputs.html#central-air-conditioner'&gt;Central Air Conditioner&lt;/a&gt;, &lt;a href='https://openstudio-hpxml.readthedocs.io/en/v1.10.0/workflow_inputs.html#room-air-conditioner'&gt;Room Air Conditioner&lt;/a&gt;, &lt;a href='https://openstudio-hpxml.readthedocs.io/en/v1.10.0/workflow_inputs.html#packaged-terminal-air-conditioner'&gt;Packaged Terminal Air Conditioner&lt;/a&gt;, &lt;a href='https://openstudio-hpxml.readthedocs.io/en/v1.10.0/workflow_inputs.html#mini-split-air-conditioner'&gt;Mini-Split Air Conditioner&lt;/a&gt;) is used.</description>
      <type>Double</type>
      <units>W</units>
      <required>false</required>
      <model_dependent>false</model_dependent>
    </argument>
    <argument>
      <name>cooling_system_integrated_heating_system_fuel</name>
      <display_name>Cooling System: Integrated Heating System Fuel Type</display_name>
      <description>The fuel type of the heating system integrated into cooling system. Only used for packaged terminal air conditioner and room air conditioner.</description>
      <type>Choice</type>
      <required>false</required>
      <model_dependent>false</model_dependent>
      <choices>
        <choice>
          <value>electricity</value>
          <display_name>electricity</display_name>
        </choice>
        <choice>
          <value>natural gas</value>
          <display_name>natural gas</display_name>
        </choice>
        <choice>
          <value>fuel oil</value>
          <display_name>fuel oil</display_name>
        </choice>
        <choice>
          <value>propane</value>
          <display_name>propane</display_name>
        </choice>
        <choice>
          <value>wood</value>
          <display_name>wood</display_name>
        </choice>
        <choice>
          <value>wood pellets</value>
          <display_name>wood pellets</display_name>
        </choice>
        <choice>
          <value>coal</value>
          <display_name>coal</display_name>
        </choice>
      </choices>
    </argument>
    <argument>
      <name>cooling_system_integrated_heating_system_efficiency_percent</name>
      <display_name>Cooling System: Integrated Heating System Efficiency</display_name>
      <description>The rated heating efficiency value of the heating system integrated into cooling system. Only used for packaged terminal air conditioner and room air conditioner.</description>
      <type>Double</type>
      <units>Frac</units>
      <required>false</required>
      <model_dependent>false</model_dependent>
    </argument>
    <argument>
      <name>cooling_system_integrated_heating_system_capacity</name>
      <display_name>Cooling System: Integrated Heating System Heating Capacity</display_name>
      <description>The output heating capacity of the heating system integrated into cooling system. If not provided, the OS-HPXML autosized default (see &lt;a href='https://openstudio-hpxml.readthedocs.io/en/v1.10.0/workflow_inputs.html#room-air-conditioner'&gt;Room Air Conditioner&lt;/a&gt;, &lt;a href='https://openstudio-hpxml.readthedocs.io/en/v1.10.0/workflow_inputs.html#packaged-terminal-air-conditioner'&gt;Packaged Terminal Air Conditioner&lt;/a&gt;) is used. Only used for room air conditioner and packaged terminal air conditioner.</description>
      <type>Double</type>
      <units>Btu/hr</units>
      <required>false</required>
      <model_dependent>false</model_dependent>
    </argument>
    <argument>
      <name>cooling_system_integrated_heating_system_fraction_heat_load_served</name>
      <display_name>Cooling System: Integrated Heating System Fraction Heat Load Served</display_name>
      <description>The heating load served by the heating system integrated into cooling system. Only used for packaged terminal air conditioner and room air conditioner.</description>
      <type>Double</type>
      <units>Frac</units>
      <required>false</required>
      <model_dependent>false</model_dependent>
    </argument>
    <argument>
      <name>heat_pump_type</name>
      <display_name>Heat Pump: Type</display_name>
      <description>The type of heat pump. Use 'none' if there is no heat pump.</description>
      <type>Choice</type>
      <required>true</required>
      <model_dependent>false</model_dependent>
      <default_value>none</default_value>
      <choices>
        <choice>
          <value>none</value>
          <display_name>none</display_name>
        </choice>
        <choice>
          <value>air-to-air</value>
          <display_name>air-to-air</display_name>
        </choice>
        <choice>
          <value>mini-split</value>
          <display_name>mini-split</display_name>
        </choice>
        <choice>
          <value>ground-to-air</value>
          <display_name>ground-to-air</display_name>
        </choice>
        <choice>
          <value>packaged terminal heat pump</value>
          <display_name>packaged terminal heat pump</display_name>
        </choice>
        <choice>
          <value>room air conditioner with reverse cycle</value>
          <display_name>room air conditioner with reverse cycle</display_name>
        </choice>
      </choices>
    </argument>
    <argument>
      <name>heat_pump_compressor_type</name>
      <display_name>Heat Pump: Cooling Compressor Type</display_name>
      <description>The compressor type of the heat pump. Required for air-to-air, mini-split and ground-to-air.</description>
      <type>Choice</type>
      <required>false</required>
      <model_dependent>false</model_dependent>
      <choices>
        <choice>
          <value>single stage</value>
          <display_name>single stage</display_name>
        </choice>
        <choice>
          <value>two stage</value>
          <display_name>two stage</display_name>
        </choice>
        <choice>
          <value>variable speed</value>
          <display_name>variable speed</display_name>
        </choice>
      </choices>
    </argument>
    <argument>
      <name>heat_pump_heating_efficiency_type</name>
      <display_name>Heat Pump: Heating Efficiency Type</display_name>
      <description>The heating efficiency type of heat pump. System types air-to-air and mini-split use HSPF or HSPF2. System types ground-to-air, packaged terminal heat pump and room air conditioner with reverse cycle use COP.</description>
      <type>Choice</type>
      <required>true</required>
      <model_dependent>false</model_dependent>
      <default_value>HSPF</default_value>
      <choices>
        <choice>
          <value>HSPF</value>
          <display_name>HSPF</display_name>
        </choice>
        <choice>
          <value>HSPF2</value>
          <display_name>HSPF2</display_name>
        </choice>
        <choice>
          <value>COP</value>
          <display_name>COP</display_name>
        </choice>
      </choices>
    </argument>
    <argument>
      <name>heat_pump_heating_efficiency</name>
      <display_name>Heat Pump: Heating Efficiency</display_name>
      <description>The rated heating efficiency value of the heat pump.</description>
      <type>Double</type>
      <required>true</required>
      <model_dependent>false</model_dependent>
      <default_value>7.7</default_value>
    </argument>
    <argument>
      <name>heat_pump_cooling_efficiency_type</name>
      <display_name>Heat Pump: Cooling Efficiency Type</display_name>
      <description>The cooling efficiency type of heat pump. System types air-to-air and mini-split use SEER or SEER2. System types ground-to-air, packaged terminal heat pump and room air conditioner with reverse cycle use EER.</description>
      <type>Choice</type>
      <required>true</required>
      <model_dependent>false</model_dependent>
      <default_value>SEER</default_value>
      <choices>
        <choice>
          <value>SEER</value>
          <display_name>SEER</display_name>
        </choice>
        <choice>
          <value>SEER2</value>
          <display_name>SEER2</display_name>
        </choice>
        <choice>
          <value>EER</value>
          <display_name>EER</display_name>
        </choice>
        <choice>
          <value>CEER</value>
          <display_name>CEER</display_name>
        </choice>
      </choices>
    </argument>
    <argument>
      <name>heat_pump_cooling_efficiency</name>
      <display_name>Heat Pump: Cooling Efficiency</display_name>
      <description>The rated cooling efficiency value of the heat pump.</description>
      <type>Double</type>
      <required>true</required>
      <model_dependent>false</model_dependent>
      <default_value>13</default_value>
    </argument>
    <argument>
      <name>heat_pump_heating_capacity</name>
      <display_name>Heat Pump: Heating Capacity</display_name>
      <description>The output heating capacity of the heat pump. If not provided, the OS-HPXML autosized default (see &lt;a href='https://openstudio-hpxml.readthedocs.io/en/v1.10.0/workflow_inputs.html#air-to-air-heat-pump'&gt;Air-to-Air Heat Pump&lt;/a&gt;, &lt;a href='https://openstudio-hpxml.readthedocs.io/en/v1.10.0/workflow_inputs.html#mini-split-heat-pump'&gt;Mini-Split Heat Pump&lt;/a&gt;, &lt;a href='https://openstudio-hpxml.readthedocs.io/en/v1.10.0/workflow_inputs.html#packaged-terminal-heat-pump'&gt;Packaged Terminal Heat Pump&lt;/a&gt;, &lt;a href='https://openstudio-hpxml.readthedocs.io/en/v1.10.0/workflow_inputs.html#room-air-conditioner-w-reverse-cycle'&gt;Room Air Conditioner w/ Reverse Cycle&lt;/a&gt;, &lt;a href='https://openstudio-hpxml.readthedocs.io/en/v1.10.0/workflow_inputs.html#ground-to-air-heat-pump'&gt;Ground-to-Air Heat Pump&lt;/a&gt;) is used.</description>
      <type>Double</type>
      <units>Btu/hr</units>
      <required>false</required>
      <model_dependent>false</model_dependent>
    </argument>
    <argument>
      <name>heat_pump_heating_autosizing_factor</name>
      <display_name>Heat Pump: Heating Autosizing Factor</display_name>
      <description>The capacity scaling factor applied to the auto-sizing methodology. If not provided, 1.0 is used.</description>
      <type>Double</type>
      <required>false</required>
      <model_dependent>false</model_dependent>
    </argument>
    <argument>
      <name>heat_pump_heating_autosizing_limit</name>
      <display_name>Heat Pump: Heating Autosizing Limit</display_name>
      <description>The maximum capacity limit applied to the auto-sizing methodology. If not provided, no limit is used.</description>
      <type>Double</type>
      <units>Btu/hr</units>
      <required>false</required>
      <model_dependent>false</model_dependent>
    </argument>
    <argument>
      <name>heat_pump_heating_capacity_fraction_17_f</name>
      <display_name>Heat Pump: Heating Capacity Fraction at 17F</display_name>
      <description>The output heating capacity of the heat pump at 17F divided by the above nominal heating capacity at 47F. Applies to all heat pump types except ground-to-air. If not provided, the OS-HPXML default (see &lt;a href='https://openstudio-hpxml.readthedocs.io/en/v1.10.0/workflow_inputs.html#air-to-air-heat-pump'&gt;Air-to-Air Heat Pump&lt;/a&gt;, &lt;a href='https://openstudio-hpxml.readthedocs.io/en/v1.10.0/workflow_inputs.html#mini-split-heat-pump'&gt;Mini-Split Heat Pump&lt;/a&gt;, &lt;a href='https://openstudio-hpxml.readthedocs.io/en/v1.10.0/workflow_inputs.html#packaged-terminal-heat-pump'&gt;Packaged Terminal Heat Pump&lt;/a&gt;, &lt;a href='https://openstudio-hpxml.readthedocs.io/en/v1.10.0/workflow_inputs.html#room-air-conditioner-w-reverse-cycle'&gt;Room Air Conditioner w/ Reverse Cycle&lt;/a&gt;) is used.</description>
      <type>Double</type>
      <units>Frac</units>
      <required>false</required>
      <model_dependent>false</model_dependent>
    </argument>
    <argument>
      <name>heat_pump_cooling_capacity</name>
      <display_name>Heat Pump: Cooling Capacity</display_name>
      <description>The output cooling capacity of the heat pump. If not provided, the OS-HPXML autosized default (see &lt;a href='https://openstudio-hpxml.readthedocs.io/en/v1.10.0/workflow_inputs.html#air-to-air-heat-pump'&gt;Air-to-Air Heat Pump&lt;/a&gt;, &lt;a href='https://openstudio-hpxml.readthedocs.io/en/v1.10.0/workflow_inputs.html#mini-split-heat-pump'&gt;Mini-Split Heat Pump&lt;/a&gt;, &lt;a href='https://openstudio-hpxml.readthedocs.io/en/v1.10.0/workflow_inputs.html#packaged-terminal-heat-pump'&gt;Packaged Terminal Heat Pump&lt;/a&gt;, &lt;a href='https://openstudio-hpxml.readthedocs.io/en/v1.10.0/workflow_inputs.html#room-air-conditioner-w-reverse-cycle'&gt;Room Air Conditioner w/ Reverse Cycle&lt;/a&gt;, &lt;a href='https://openstudio-hpxml.readthedocs.io/en/v1.10.0/workflow_inputs.html#ground-to-air-heat-pump'&gt;Ground-to-Air Heat Pump&lt;/a&gt;) is used.</description>
      <type>Double</type>
      <units>Btu/hr</units>
      <required>false</required>
      <model_dependent>false</model_dependent>
    </argument>
    <argument>
      <name>heat_pump_cooling_autosizing_factor</name>
      <display_name>Heat Pump: Cooling Autosizing Factor</display_name>
      <description>The capacity scaling factor applied to the auto-sizing methodology. If not provided, 1.0 is used.</description>
      <type>Double</type>
      <required>false</required>
      <model_dependent>false</model_dependent>
    </argument>
    <argument>
      <name>heat_pump_cooling_autosizing_limit</name>
      <display_name>Heat Pump: Cooling Autosizing Limit</display_name>
      <description>The maximum capacity limit applied to the auto-sizing methodology. If not provided, no limit is used.</description>
      <type>Double</type>
      <units>Btu/hr</units>
      <required>false</required>
      <model_dependent>false</model_dependent>
    </argument>
    <argument>
      <name>heat_pump_fraction_heat_load_served</name>
      <display_name>Heat Pump: Fraction Heat Load Served</display_name>
      <description>The heating load served by the heat pump.</description>
      <type>Double</type>
      <units>Frac</units>
      <required>true</required>
      <model_dependent>false</model_dependent>
      <default_value>1</default_value>
    </argument>
    <argument>
      <name>heat_pump_fraction_cool_load_served</name>
      <display_name>Heat Pump: Fraction Cool Load Served</display_name>
      <description>The cooling load served by the heat pump.</description>
      <type>Double</type>
      <units>Frac</units>
      <required>true</required>
      <model_dependent>false</model_dependent>
      <default_value>1</default_value>
    </argument>
    <argument>
      <name>heat_pump_compressor_lockout_temp</name>
      <display_name>Heat Pump: Compressor Lockout Temperature</display_name>
      <description>The temperature below which the heat pump compressor is disabled. If both this and Backup Heating Lockout Temperature are provided and use the same value, it essentially defines a switchover temperature (for, e.g., a dual-fuel heat pump). Applies to all heat pump types other than ground-to-air. If not provided, the OS-HPXML default (see &lt;a href='https://openstudio-hpxml.readthedocs.io/en/v1.10.0/workflow_inputs.html#air-to-air-heat-pump'&gt;Air-to-Air Heat Pump&lt;/a&gt;, &lt;a href='https://openstudio-hpxml.readthedocs.io/en/v1.10.0/workflow_inputs.html#mini-split-heat-pump'&gt;Mini-Split Heat Pump&lt;/a&gt;, &lt;a href='https://openstudio-hpxml.readthedocs.io/en/v1.10.0/workflow_inputs.html#packaged-terminal-heat-pump'&gt;Packaged Terminal Heat Pump&lt;/a&gt;, &lt;a href='https://openstudio-hpxml.readthedocs.io/en/v1.10.0/workflow_inputs.html#room-air-conditioner-w-reverse-cycle'&gt;Room Air Conditioner w/ Reverse Cycle&lt;/a&gt;) is used.</description>
      <type>Double</type>
      <units>F</units>
      <required>false</required>
      <model_dependent>false</model_dependent>
    </argument>
    <argument>
      <name>heat_pump_backup_type</name>
      <display_name>Heat Pump: Backup Type</display_name>
      <description>The backup type of the heat pump. If 'integrated', represents e.g. built-in electric strip heat or dual-fuel integrated furnace. If 'separate', represents e.g. electric baseboard or boiler based on the Heating System 2 specified below. Use 'none' if there is no backup heating.</description>
      <type>Choice</type>
      <required>true</required>
      <model_dependent>false</model_dependent>
      <default_value>integrated</default_value>
      <choices>
        <choice>
          <value>none</value>
          <display_name>none</display_name>
        </choice>
        <choice>
          <value>integrated</value>
          <display_name>integrated</display_name>
        </choice>
        <choice>
          <value>separate</value>
          <display_name>separate</display_name>
        </choice>
      </choices>
    </argument>
    <argument>
      <name>heat_pump_backup_heating_autosizing_factor</name>
      <display_name>Heat Pump: Backup Heating Autosizing Factor</display_name>
      <description>The capacity scaling factor applied to the auto-sizing methodology if Backup Type is 'integrated'. If not provided, 1.0 is used. If Backup Type is 'separate', use Heating System 2: Heating Autosizing Factor.</description>
      <type>Double</type>
      <required>false</required>
      <model_dependent>false</model_dependent>
    </argument>
    <argument>
      <name>heat_pump_backup_heating_autosizing_limit</name>
      <display_name>Heat Pump: Backup Heating Autosizing Limit</display_name>
      <description>The maximum capacity limit applied to the auto-sizing methodology if Backup Type is 'integrated'. If not provided, no limit is used. If Backup Type is 'separate', use Heating System 2: Heating Autosizing Limit.</description>
      <type>Double</type>
      <units>Btu/hr</units>
      <required>false</required>
      <model_dependent>false</model_dependent>
    </argument>
    <argument>
      <name>heat_pump_backup_fuel</name>
      <display_name>Heat Pump: Backup Fuel Type</display_name>
      <description>The backup fuel type of the heat pump. Only applies if Backup Type is 'integrated'.</description>
      <type>Choice</type>
      <required>true</required>
      <model_dependent>false</model_dependent>
      <default_value>electricity</default_value>
      <choices>
        <choice>
          <value>electricity</value>
          <display_name>electricity</display_name>
        </choice>
        <choice>
          <value>natural gas</value>
          <display_name>natural gas</display_name>
        </choice>
        <choice>
          <value>fuel oil</value>
          <display_name>fuel oil</display_name>
        </choice>
        <choice>
          <value>propane</value>
          <display_name>propane</display_name>
        </choice>
      </choices>
    </argument>
    <argument>
      <name>heat_pump_backup_heating_efficiency</name>
      <display_name>Heat Pump: Backup Rated Efficiency</display_name>
      <description>The backup rated efficiency value of the heat pump. Percent for electricity fuel type. AFUE otherwise. Only applies if Backup Type is 'integrated'.</description>
      <type>Double</type>
      <required>true</required>
      <model_dependent>false</model_dependent>
      <default_value>1</default_value>
    </argument>
    <argument>
      <name>heat_pump_backup_heating_capacity</name>
      <display_name>Heat Pump: Backup Heating Capacity</display_name>
      <description>The backup output heating capacity of the heat pump. If not provided, the OS-HPXML autosized default (see &lt;a href='https://openstudio-hpxml.readthedocs.io/en/v1.10.0/workflow_inputs.html#backup'&gt;Backup&lt;/a&gt;) is used. Only applies if Backup Type is 'integrated'.</description>
      <type>Double</type>
      <units>Btu/hr</units>
      <required>false</required>
      <model_dependent>false</model_dependent>
    </argument>
    <argument>
      <name>heat_pump_backup_heating_lockout_temp</name>
      <display_name>Heat Pump: Backup Heating Lockout Temperature</display_name>
      <description>The temperature above which the heat pump backup system is disabled. If both this and Compressor Lockout Temperature are provided and use the same value, it essentially defines a switchover temperature (for, e.g., a dual-fuel heat pump). Applies for both Backup Type of 'integrated' and 'separate'. If not provided, the OS-HPXML default (see &lt;a href='https://openstudio-hpxml.readthedocs.io/en/v1.10.0/workflow_inputs.html#backup'&gt;Backup&lt;/a&gt;) is used.</description>
      <type>Double</type>
      <units>F</units>
      <required>false</required>
      <model_dependent>false</model_dependent>
    </argument>
    <argument>
      <name>heat_pump_sizing_methodology</name>
      <display_name>Heat Pump: Sizing Methodology</display_name>
      <description>The auto-sizing methodology to use when the heat pump capacity is not provided. If not provided, the OS-HPXML default (see &lt;a href='https://openstudio-hpxml.readthedocs.io/en/v1.10.0/workflow_inputs.html#hpxml-hvac-sizing-control'&gt;HPXML HVAC Sizing Control&lt;/a&gt;) is used.</description>
      <type>Choice</type>
      <required>false</required>
      <model_dependent>false</model_dependent>
      <choices>
        <choice>
          <value>ACCA</value>
          <display_name>ACCA</display_name>
        </choice>
        <choice>
          <value>HERS</value>
          <display_name>HERS</display_name>
        </choice>
        <choice>
          <value>MaxLoad</value>
          <display_name>MaxLoad</display_name>
        </choice>
      </choices>
    </argument>
    <argument>
      <name>heat_pump_backup_sizing_methodology</name>
      <display_name>Heat Pump: Backup Sizing Methodology</display_name>
      <description>The auto-sizing methodology to use when the heat pump backup capacity is not provided. If not provided, the OS-HPXML default (see &lt;a href='https://openstudio-hpxml.readthedocs.io/en/v1.10.0/workflow_inputs.html#hpxml-hvac-sizing-control'&gt;HPXML HVAC Sizing Control&lt;/a&gt;) is used.</description>
      <type>Choice</type>
      <required>false</required>
      <model_dependent>false</model_dependent>
      <choices>
        <choice>
          <value>emergency</value>
          <display_name>emergency</display_name>
        </choice>
        <choice>
          <value>supplemental</value>
          <display_name>supplemental</display_name>
        </choice>
      </choices>
    </argument>
    <argument>
      <name>heat_pump_is_ducted</name>
      <display_name>Heat Pump: Is Ducted</display_name>
      <description>Whether the heat pump is ducted or not. Only used for mini-split. It's assumed that air-to-air and ground-to-air are ducted, and packaged terminal heat pump and room air conditioner with reverse cycle are not ducted. If not provided, assumes not ducted.</description>
      <type>Boolean</type>
      <required>false</required>
      <model_dependent>false</model_dependent>
      <choices>
        <choice>
          <value>true</value>
          <display_name>true</display_name>
        </choice>
        <choice>
          <value>false</value>
          <display_name>false</display_name>
        </choice>
      </choices>
    </argument>
    <argument>
      <name>heat_pump_airflow_defect_ratio</name>
      <display_name>Heat Pump: Airflow Defect Ratio</display_name>
      <description>The airflow defect ratio, defined as (InstalledAirflow - DesignAirflow) / DesignAirflow, of the heat pump per ANSI/RESNET/ACCA Standard 310. A value of zero means no airflow defect. Applies only to air-to-air, ducted mini-split, and ground-to-air. If not provided, assumes no defect.</description>
      <type>Double</type>
      <units>Frac</units>
      <required>false</required>
      <model_dependent>false</model_dependent>
    </argument>
    <argument>
      <name>heat_pump_charge_defect_ratio</name>
      <display_name>Heat Pump: Charge Defect Ratio</display_name>
      <description>The refrigerant charge defect ratio, defined as (InstalledCharge - DesignCharge) / DesignCharge, of the heat pump per ANSI/RESNET/ACCA Standard 310. A value of zero means no refrigerant charge defect. Applies to all heat pump types. If not provided, assumes no defect.</description>
      <type>Double</type>
      <units>Frac</units>
      <required>false</required>
      <model_dependent>false</model_dependent>
    </argument>
    <argument>
      <name>heat_pump_crankcase_heater_watts</name>
      <display_name>Heat Pump: Crankcase Heater Power Watts</display_name>
      <description>Heat Pump crankcase heater power consumption in Watts. Applies only to air-to-air, mini-split, packaged terminal heat pump and room air conditioner with reverse cycle. If not provided, the OS-HPXML default (see &lt;a href='https://openstudio-hpxml.readthedocs.io/en/v1.10.0/workflow_inputs.html#air-to-air-heat-pump'&gt;Air-to-Air Heat Pump&lt;/a&gt;, &lt;a href='https://openstudio-hpxml.readthedocs.io/en/v1.10.0/workflow_inputs.html#mini-split-heat-pump'&gt;Mini-Split Heat Pump&lt;/a&gt;, &lt;a href='https://openstudio-hpxml.readthedocs.io/en/v1.10.0/workflow_inputs.html#packaged-terminal-heat-pump'&gt;Packaged Terminal Heat Pump&lt;/a&gt;, &lt;a href='https://openstudio-hpxml.readthedocs.io/en/v1.10.0/workflow_inputs.html#room-air-conditioner-w-reverse-cycle'&gt;Room Air Conditioner w/ Reverse Cycle&lt;/a&gt;) is used.</description>
      <type>Double</type>
      <units>W</units>
      <required>false</required>
      <model_dependent>false</model_dependent>
    </argument>
    <argument>
      <name>heat_pump_pan_heater_watts</name>
      <display_name>Heat Pump: Pan Heater Power Watts</display_name>
      <description>Heat Pump pan heater power consumption in Watts. Applies only to air-to-air and mini-split. If not provided, the OS-HPXML default (see &lt;a href='https://openstudio-hpxml.readthedocs.io/en/v1.10.0/workflow_inputs.html#air-to-air-heat-pump'&gt;Air-to-Air Heat Pump&lt;/a&gt;, &lt;a href='https://openstudio-hpxml.readthedocs.io/en/v1.10.0/workflow_inputs.html#mini-split-heat-pump'&gt;Mini-Split Heat Pump&lt;/a&gt;) is used.</description>
      <type>Double</type>
      <units>W</units>
      <required>false</required>
      <model_dependent>false</model_dependent>
    </argument>
    <argument>
      <name>heat_pump_pan_heater_control_type</name>
      <display_name>Heat Pump: Pan Heater Control Type</display_name>
      <description>Heat pump pan heater control type. If 'continuous', operates continuously when outdoor temperature is below 32F. If 'defrost mode', operates only during defrost mode when outdoor temperature is below 32F. Applies only to air-to-air and mini-split. If not provided, the OS-HPXML default (see &lt;a href='https://openstudio-hpxml.readthedocs.io/en/v1.10.0/workflow_inputs.html#air-to-air-heat-pump'&gt;Air-to-Air Heat Pump&lt;/a&gt;, &lt;a href='https://openstudio-hpxml.readthedocs.io/en/v1.10.0/workflow_inputs.html#mini-split-heat-pump'&gt;Mini-Split Heat Pump&lt;/a&gt;) is used.</description>
      <type>Choice</type>
      <required>false</required>
      <model_dependent>false</model_dependent>
      <choices>
        <choice>
          <value>continuous</value>
          <display_name>continuous</display_name>
        </choice>
        <choice>
          <value>defrost mode</value>
          <display_name>defrost mode</display_name>
        </choice>
      </choices>
    </argument>
    <argument>
      <name>hvac_perf_data_capacity_type</name>
      <display_name>HVAC Detailed Performance Data: Capacity Type</display_name>
      <description>Type of capacity values for detailed performance data if available. Applies only to air-source HVAC systems (central and mini-split air conditioners, air-to-air and mini-split heat pumps).</description>
      <type>Choice</type>
      <units>Absolute capacities</units>
      <required>false</required>
      <model_dependent>false</model_dependent>
      <choices>
        <choice>
          <value>Absolute capacities</value>
          <display_name>Absolute capacities</display_name>
        </choice>
        <choice>
          <value>Normalized capacity fractions</value>
          <display_name>Normalized capacity fractions</display_name>
        </choice>
      </choices>
    </argument>
    <argument>
      <name>hvac_perf_data_heating_outdoor_temperatures</name>
      <display_name>HVAC Detailed Performance Data: Heating Outdoor Temperatures</display_name>
      <description>Outdoor temperatures of heating detailed performance data if available. Applies only to air-source HVAC systems (air-to-air and mini-split heat pumps). Only certain outdoor temperatures are allowed, see the OS-HPXML documentation (&lt;a href='https://openstudio-hpxml.readthedocs.io/en/v1.10.0/workflow_inputs.html#detailed-heating-performance-data'&gt;Detailed Heating Performance Data&lt;/a&gt;).</description>
      <type>String</type>
      <units>F</units>
      <required>false</required>
      <model_dependent>false</model_dependent>
    </argument>
    <argument>
      <name>hvac_perf_data_heating_min_speed_capacities</name>
      <display_name>HVAC Detailed Performance Data: Heating Minimum Speed Capacities</display_name>
      <description>Minimum speed capacities of heating detailed performance data if available, corresponding to the above outdoor temperatures. Applies only to two stage and variable speed air-source HVAC systems (air-to-air and mini-split heat pumps). Not all values are required, see the OS-HPXML documentation (&lt;a href='https://openstudio-hpxml.readthedocs.io/en/v1.10.0/workflow_inputs.html#detailed-heating-performance-data'&gt;Detailed Heating Performance Data&lt;/a&gt;).</description>
      <type>String</type>
      <units>Btu/hr or Frac</units>
      <required>false</required>
      <model_dependent>false</model_dependent>
    </argument>
    <argument>
      <name>hvac_perf_data_heating_nom_speed_capacities</name>
      <display_name>HVAC Detailed Performance Data: Heating Nominal Speed Capacities</display_name>
      <description>Nominal speed capacities of heating detailed performance data if available, corresponding to the above outdoor temperatures. Applies only to air-source HVAC systems (air-to-air and mini-split heat pumps). Not all values are required, see the OS-HPXML documentation (&lt;a href='https://openstudio-hpxml.readthedocs.io/en/v1.10.0/workflow_inputs.html#detailed-heating-performance-data'&gt;Detailed Heating Performance Data&lt;/a&gt;).</description>
      <type>String</type>
      <units>Btu/hr or Frac</units>
      <required>false</required>
      <model_dependent>false</model_dependent>
    </argument>
    <argument>
      <name>hvac_perf_data_heating_max_speed_capacities</name>
      <display_name>HVAC Detailed Performance Data: Heating Maximum Speed Capacities</display_name>
      <description>Maximum speed capacities of heating detailed performance data if available, corresponding to the above outdoor temperatures. Applies only to variable speed air-source HVAC systems (air-to-air and mini-split heat pumps). Not all values are required, see the OS-HPXML documentation (&lt;a href='https://openstudio-hpxml.readthedocs.io/en/v1.10.0/workflow_inputs.html#detailed-heating-performance-data'&gt;Detailed Heating Performance Data&lt;/a&gt;).</description>
      <type>String</type>
      <units>Btu/hr or Frac</units>
      <required>false</required>
      <model_dependent>false</model_dependent>
    </argument>
    <argument>
      <name>hvac_perf_data_heating_min_speed_cops</name>
      <display_name>HVAC Detailed Performance Data: Heating Minimum Speed COPs</display_name>
      <description>Minimum speed efficiency COP values of heating detailed performance data if available, corresponding to the above outdoor temperatures. Applies only to two stage and variable speed air-source HVAC systems (air-to-air and mini-split heat pumps). Not all values are required, see the OS-HPXML documentation (&lt;a href='https://openstudio-hpxml.readthedocs.io/en/v1.10.0/workflow_inputs.html#detailed-heating-performance-data'&gt;Detailed Heating Performance Data&lt;/a&gt;).</description>
      <type>String</type>
      <units>W/W</units>
      <required>false</required>
      <model_dependent>false</model_dependent>
    </argument>
    <argument>
      <name>hvac_perf_data_heating_nom_speed_cops</name>
      <display_name>HVAC Detailed Performance Data: Heating Nominal Speed COPs</display_name>
      <description>Nominal speed efficiency COP values of heating detailed performance data if available, corresponding to the above outdoor temperatures. Applies only to air-source HVAC systems (air-to-air and mini-split heat pumps). Not all values are required, see the OS-HPXML documentation (&lt;a href='https://openstudio-hpxml.readthedocs.io/en/v1.10.0/workflow_inputs.html#detailed-heating-performance-data'&gt;Detailed Heating Performance Data&lt;/a&gt;).</description>
      <type>String</type>
      <units>W/W</units>
      <required>false</required>
      <model_dependent>false</model_dependent>
    </argument>
    <argument>
      <name>hvac_perf_data_heating_max_speed_cops</name>
      <display_name>HVAC Detailed Performance Data: Heating Maximum Speed COPs</display_name>
      <description>Maximum speed efficiency COP values of heating detailed performance data if available, corresponding to the above outdoor temperatures. Applies only to variable speed air-source HVAC systems (air-to-air and mini-split heat pumps). Not all values are required, see the OS-HPXML documentation (&lt;a href='https://openstudio-hpxml.readthedocs.io/en/v1.10.0/workflow_inputs.html#detailed-heating-performance-data'&gt;Detailed Heating Performance Data&lt;/a&gt;).</description>
      <type>String</type>
      <units>W/W</units>
      <required>false</required>
      <model_dependent>false</model_dependent>
    </argument>
    <argument>
      <name>hvac_perf_data_cooling_outdoor_temperatures</name>
      <display_name>HVAC Detailed Performance Data: Cooling Outdoor Temperatures</display_name>
      <description>Outdoor temperatures of cooling detailed performance data if available. Applies only to variable-speed air-source HVAC systems (central and mini-split air conditioners, air-to-air and mini-split heat pumps). Only certain outdoor temperatures are allowed, see the OS-HPXML documentation (&lt;a href='https://openstudio-hpxml.readthedocs.io/en/v1.10.0/workflow_inputs.html#detailed-cooling-performance-data'&gt;Detailed Cooling Performance Data&lt;/a&gt;).</description>
      <type>String</type>
      <units>F</units>
      <required>false</required>
      <model_dependent>false</model_dependent>
    </argument>
    <argument>
      <name>hvac_perf_data_cooling_min_speed_capacities</name>
      <display_name>HVAC Detailed Performance Data: Cooling Minimum Speed Capacities</display_name>
      <description>Minimum speed capacities of cooling detailed performance data if available, corresponding to the above outdoor temperatures. Applies only to two stage and variable speed air-source HVAC systems (central and mini-split air conditioners, air-to-air and mini-split heat pumps). Not all values are required, see the OS-HPXML documentation (&lt;a href='https://openstudio-hpxml.readthedocs.io/en/v1.10.0/workflow_inputs.html#detailed-cooling-performance-data'&gt;Detailed Cooling Performance Data&lt;/a&gt;).</description>
      <type>String</type>
      <units>Btu/hr or Frac</units>
      <required>false</required>
      <model_dependent>false</model_dependent>
    </argument>
    <argument>
      <name>hvac_perf_data_cooling_nom_speed_capacities</name>
      <display_name>HVAC Detailed Performance Data: Cooling Nominal Speed Capacities</display_name>
      <description>Nominal speed capacities of cooling detailed performance data if available, corresponding to the above outdoor temperatures. Applies only to air-source HVAC systems (central and mini-split air conditioners, air-to-air and mini-split heat pumps). Not all values are required, see the OS-HPXML documentation (&lt;a href='https://openstudio-hpxml.readthedocs.io/en/v1.10.0/workflow_inputs.html#detailed-cooling-performance-data'&gt;Detailed Cooling Performance Data&lt;/a&gt;).</description>
      <type>String</type>
      <units>Btu/hr or Frac</units>
      <required>false</required>
      <model_dependent>false</model_dependent>
    </argument>
    <argument>
      <name>hvac_perf_data_cooling_max_speed_capacities</name>
      <display_name>HVAC Detailed Performance Data: Cooling Maximum Speed Capacities</display_name>
      <description>Maximum speed capacities of cooling detailed performance data if available, corresponding to the above outdoor temperatures. Applies only to variable speed air-source HVAC systems (central and mini-split air conditioners, air-to-air and mini-split heat pumps). Not all values are required, see the OS-HPXML documentation (&lt;a href='https://openstudio-hpxml.readthedocs.io/en/v1.10.0/workflow_inputs.html#detailed-cooling-performance-data'&gt;Detailed Cooling Performance Data&lt;/a&gt;).</description>
      <type>String</type>
      <units>Btu/hr or Frac</units>
      <required>false</required>
      <model_dependent>false</model_dependent>
    </argument>
    <argument>
      <name>hvac_perf_data_cooling_min_speed_cops</name>
      <display_name>HVAC Detailed Performance Data: Cooling Minimum Speed COPs</display_name>
      <description>Minimum speed efficiency COP values of cooling detailed performance data if available, corresponding to the above outdoor temperatures. Applies only to two stage and variable speed air-source HVAC systems (central and mini-split air conditioners, air-to-air and mini-split heat pumps). Not all values are required, see the OS-HPXML documentation (&lt;a href='https://openstudio-hpxml.readthedocs.io/en/v1.10.0/workflow_inputs.html#detailed-cooling-performance-data'&gt;Detailed Cooling Performance Data&lt;/a&gt;).</description>
      <type>String</type>
      <units>W/W</units>
      <required>false</required>
      <model_dependent>false</model_dependent>
    </argument>
    <argument>
      <name>hvac_perf_data_cooling_nom_speed_cops</name>
      <display_name>HVAC Detailed Performance Data: Cooling Nominal Speed COPs</display_name>
      <description>Nominal speed efficiency COP values of cooling detailed performance data if available, corresponding to the above outdoor temperatures. Applies only to air-source HVAC systems (central and mini-split air conditioners, air-to-air and mini-split heat pumps). Not all values are required, see the OS-HPXML documentation (&lt;a href='https://openstudio-hpxml.readthedocs.io/en/v1.10.0/workflow_inputs.html#detailed-cooling-performance-data'&gt;Detailed Cooling Performance Data&lt;/a&gt;).</description>
      <type>String</type>
      <units>W/W</units>
      <required>false</required>
      <model_dependent>false</model_dependent>
    </argument>
    <argument>
      <name>hvac_perf_data_cooling_max_speed_cops</name>
      <display_name>HVAC Detailed Performance Data: Cooling Maximum Speed COPs</display_name>
      <description>Maximum speed efficiency COP values of cooling detailed performance data if available, corresponding to the above outdoor temperatures. Applies only to variable speed air-source HVAC systems (central and mini-split air conditioners, air-to-air and mini-split heat pumps). Not all values are required, see the OS-HPXML documentation (&lt;a href='https://openstudio-hpxml.readthedocs.io/en/v1.10.0/workflow_inputs.html#detailed-cooling-performance-data'&gt;Detailed Cooling Performance Data&lt;/a&gt;).</description>
      <type>String</type>
      <units>W/W</units>
      <required>false</required>
      <model_dependent>false</model_dependent>
    </argument>
    <argument>
      <name>geothermal_loop_configuration</name>
      <display_name>Geothermal Loop: Configuration</display_name>
      <description>Configuration of the geothermal loop. Only applies to ground-to-air heat pump type. If not provided, the OS-HPXML default (see &lt;a href='https://openstudio-hpxml.readthedocs.io/en/v1.10.0/workflow_inputs.html#ground-to-air-heat-pump'&gt;Ground-to-Air Heat Pump&lt;/a&gt;) is used.</description>
      <type>Choice</type>
      <required>false</required>
      <model_dependent>false</model_dependent>
      <choices>
        <choice>
          <value>none</value>
          <display_name>none</display_name>
        </choice>
        <choice>
          <value>vertical</value>
          <display_name>vertical</display_name>
        </choice>
      </choices>
    </argument>
    <argument>
      <name>geothermal_loop_borefield_configuration</name>
      <display_name>Geothermal Loop: Borefield Configuration</display_name>
      <description>Borefield configuration of the geothermal loop. Only applies to ground-to-air heat pump type. If not provided, the OS-HPXML default (see &lt;a href='https://openstudio-hpxml.readthedocs.io/en/v1.10.0/workflow_inputs.html#hpxml-geothermal-loops'&gt;HPXML Geothermal Loops&lt;/a&gt;) is used.</description>
      <type>Choice</type>
      <required>false</required>
      <model_dependent>false</model_dependent>
      <choices>
        <choice>
          <value>Rectangle</value>
          <display_name>Rectangle</display_name>
        </choice>
        <choice>
          <value>Open Rectangle</value>
          <display_name>Open Rectangle</display_name>
        </choice>
        <choice>
          <value>C</value>
          <display_name>C</display_name>
        </choice>
        <choice>
          <value>L</value>
          <display_name>L</display_name>
        </choice>
        <choice>
          <value>U</value>
          <display_name>U</display_name>
        </choice>
        <choice>
          <value>Lopsided U</value>
          <display_name>Lopsided U</display_name>
        </choice>
      </choices>
    </argument>
    <argument>
      <name>geothermal_loop_loop_flow</name>
      <display_name>Geothermal Loop: Loop Flow</display_name>
      <description>Water flow rate through the geothermal loop. Only applies to ground-to-air heat pump type. If not provided, the OS-HPXML autosized default (see &lt;a href='https://openstudio-hpxml.readthedocs.io/en/v1.10.0/workflow_inputs.html#hpxml-geothermal-loops'&gt;HPXML Geothermal Loops&lt;/a&gt;) is used.</description>
      <type>Double</type>
      <units>gpm</units>
      <required>false</required>
      <model_dependent>false</model_dependent>
    </argument>
    <argument>
      <name>geothermal_loop_boreholes_count</name>
      <display_name>Geothermal Loop: Boreholes Count</display_name>
      <description>Number of boreholes. Only applies to ground-to-air heat pump type. If not provided, the OS-HPXML autosized default (see &lt;a href='https://openstudio-hpxml.readthedocs.io/en/v1.10.0/workflow_inputs.html#hpxml-geothermal-loops'&gt;HPXML Geothermal Loops&lt;/a&gt;) is used.</description>
      <type>Integer</type>
      <units>#</units>
      <required>false</required>
      <model_dependent>false</model_dependent>
    </argument>
    <argument>
      <name>geothermal_loop_boreholes_length</name>
      <display_name>Geothermal Loop: Boreholes Length</display_name>
      <description>Average length of each borehole (vertical). Only applies to ground-to-air heat pump type. If not provided, the OS-HPXML autosized default (see &lt;a href='https://openstudio-hpxml.readthedocs.io/en/v1.10.0/workflow_inputs.html#hpxml-geothermal-loops'&gt;HPXML Geothermal Loops&lt;/a&gt;) is used.</description>
      <type>Double</type>
      <units>ft</units>
      <required>false</required>
      <model_dependent>false</model_dependent>
    </argument>
    <argument>
      <name>geothermal_loop_boreholes_spacing</name>
      <display_name>Geothermal Loop: Boreholes Spacing</display_name>
      <description>Distance between bores. Only applies to ground-to-air heat pump type. If not provided, the OS-HPXML default (see &lt;a href='https://openstudio-hpxml.readthedocs.io/en/v1.10.0/workflow_inputs.html#hpxml-geothermal-loops'&gt;HPXML Geothermal Loops&lt;/a&gt;) is used.</description>
      <type>Double</type>
      <units>ft</units>
      <required>false</required>
      <model_dependent>false</model_dependent>
    </argument>
    <argument>
      <name>geothermal_loop_boreholes_diameter</name>
      <display_name>Geothermal Loop: Boreholes Diameter</display_name>
      <description>Diameter of bores. Only applies to ground-to-air heat pump type. If not provided, the OS-HPXML default (see &lt;a href='https://openstudio-hpxml.readthedocs.io/en/v1.10.0/workflow_inputs.html#hpxml-geothermal-loops'&gt;HPXML Geothermal Loops&lt;/a&gt;) is used.</description>
      <type>Double</type>
      <units>in</units>
      <required>false</required>
      <model_dependent>false</model_dependent>
    </argument>
    <argument>
      <name>geothermal_loop_grout_type</name>
      <display_name>Geothermal Loop: Grout Type</display_name>
      <description>Grout type of the geothermal loop. Only applies to ground-to-air heat pump type. If not provided, the OS-HPXML default (see &lt;a href='https://openstudio-hpxml.readthedocs.io/en/v1.10.0/workflow_inputs.html#hpxml-geothermal-loops'&gt;HPXML Geothermal Loops&lt;/a&gt;) is used.</description>
      <type>Choice</type>
      <required>false</required>
      <model_dependent>false</model_dependent>
      <choices>
        <choice>
          <value>standard</value>
          <display_name>standard</display_name>
        </choice>
        <choice>
          <value>thermally enhanced</value>
          <display_name>thermally enhanced</display_name>
        </choice>
      </choices>
    </argument>
    <argument>
      <name>geothermal_loop_pipe_type</name>
      <display_name>Geothermal Loop: Pipe Type</display_name>
      <description>Pipe type of the geothermal loop. Only applies to ground-to-air heat pump type. If not provided, the OS-HPXML default (see &lt;a href='https://openstudio-hpxml.readthedocs.io/en/v1.10.0/workflow_inputs.html#hpxml-geothermal-loops'&gt;HPXML Geothermal Loops&lt;/a&gt;) is used.</description>
      <type>Choice</type>
      <required>false</required>
      <model_dependent>false</model_dependent>
      <choices>
        <choice>
          <value>standard</value>
          <display_name>standard</display_name>
        </choice>
        <choice>
          <value>thermally enhanced</value>
          <display_name>thermally enhanced</display_name>
        </choice>
      </choices>
    </argument>
    <argument>
      <name>geothermal_loop_pipe_diameter</name>
      <display_name>Geothermal Loop: Pipe Diameter</display_name>
      <description>Pipe diameter of the geothermal loop. Only applies to ground-to-air heat pump type. If not provided, the OS-HPXML default (see &lt;a href='https://openstudio-hpxml.readthedocs.io/en/v1.10.0/workflow_inputs.html#hpxml-geothermal-loops'&gt;HPXML Geothermal Loops&lt;/a&gt;) is used.</description>
      <type>Choice</type>
      <units>in</units>
      <required>false</required>
      <model_dependent>false</model_dependent>
      <choices>
        <choice>
          <value>3/4" pipe</value>
          <display_name>3/4" pipe</display_name>
        </choice>
        <choice>
          <value>1" pipe</value>
          <display_name>1" pipe</display_name>
        </choice>
        <choice>
          <value>1-1/4" pipe</value>
          <display_name>1-1/4" pipe</display_name>
        </choice>
      </choices>
    </argument>
    <argument>
      <name>heating_system_2_type</name>
      <display_name>Heating System 2: Type</display_name>
      <description>The type of the second heating system. If a heat pump is specified and the backup type is 'separate', this heating system represents 'separate' backup heating. For ducted heat pumps where the backup heating system is a 'Furnace', the backup would typically be characterized as 'integrated' in that the furnace and heat pump share the same distribution system and blower fan; a 'Furnace' as 'separate' backup to a ducted heat pump is not supported.</description>
      <type>Choice</type>
      <required>true</required>
      <model_dependent>false</model_dependent>
      <default_value>none</default_value>
      <choices>
        <choice>
          <value>none</value>
          <display_name>none</display_name>
        </choice>
        <choice>
          <value>Furnace</value>
          <display_name>Furnace</display_name>
        </choice>
        <choice>
          <value>WallFurnace</value>
          <display_name>WallFurnace</display_name>
        </choice>
        <choice>
          <value>FloorFurnace</value>
          <display_name>FloorFurnace</display_name>
        </choice>
        <choice>
          <value>Boiler</value>
          <display_name>Boiler</display_name>
        </choice>
        <choice>
          <value>ElectricResistance</value>
          <display_name>ElectricResistance</display_name>
        </choice>
        <choice>
          <value>Stove</value>
          <display_name>Stove</display_name>
        </choice>
        <choice>
          <value>SpaceHeater</value>
          <display_name>SpaceHeater</display_name>
        </choice>
        <choice>
          <value>Fireplace</value>
          <display_name>Fireplace</display_name>
        </choice>
      </choices>
    </argument>
    <argument>
      <name>heating_system_2_fuel</name>
      <display_name>Heating System 2: Fuel Type</display_name>
      <description>The fuel type of the second heating system. Ignored for ElectricResistance.</description>
      <type>Choice</type>
      <required>true</required>
      <model_dependent>false</model_dependent>
      <default_value>electricity</default_value>
      <choices>
        <choice>
          <value>electricity</value>
          <display_name>electricity</display_name>
        </choice>
        <choice>
          <value>natural gas</value>
          <display_name>natural gas</display_name>
        </choice>
        <choice>
          <value>fuel oil</value>
          <display_name>fuel oil</display_name>
        </choice>
        <choice>
          <value>propane</value>
          <display_name>propane</display_name>
        </choice>
        <choice>
          <value>wood</value>
          <display_name>wood</display_name>
        </choice>
        <choice>
          <value>wood pellets</value>
          <display_name>wood pellets</display_name>
        </choice>
        <choice>
          <value>coal</value>
          <display_name>coal</display_name>
        </choice>
      </choices>
    </argument>
    <argument>
      <name>heating_system_2_heating_efficiency</name>
      <display_name>Heating System 2: Rated AFUE or Percent</display_name>
      <description>The rated heating efficiency value of the second heating system.</description>
      <type>Double</type>
      <units>Frac</units>
      <required>true</required>
      <model_dependent>false</model_dependent>
      <default_value>1</default_value>
    </argument>
    <argument>
      <name>heating_system_2_heating_capacity</name>
      <display_name>Heating System 2: Heating Capacity</display_name>
      <description>The output heating capacity of the second heating system. If not provided, the OS-HPXML autosized default (see &lt;a href='https://openstudio-hpxml.readthedocs.io/en/v1.10.0/workflow_inputs.html#hpxml-heating-systems'&gt;HPXML Heating Systems&lt;/a&gt;) is used.</description>
      <type>Double</type>
      <units>Btu/hr</units>
      <required>false</required>
      <model_dependent>false</model_dependent>
    </argument>
    <argument>
      <name>heating_system_2_heating_autosizing_factor</name>
      <display_name>Heating System 2: Heating Autosizing Factor</display_name>
      <description>The capacity scaling factor applied to the auto-sizing methodology. If not provided, 1.0 is used.</description>
      <type>Double</type>
      <required>false</required>
      <model_dependent>false</model_dependent>
    </argument>
    <argument>
      <name>heating_system_2_heating_autosizing_limit</name>
      <display_name>Heating System 2: Heating Autosizing Limit</display_name>
      <description>The maximum capacity limit applied to the auto-sizing methodology. If not provided, no limit is used.</description>
      <type>Double</type>
      <units>Btu/hr</units>
      <required>false</required>
      <model_dependent>false</model_dependent>
    </argument>
    <argument>
      <name>heating_system_2_fraction_heat_load_served</name>
      <display_name>Heating System 2: Fraction Heat Load Served</display_name>
      <description>The heat load served fraction of the second heating system. Ignored if this heating system serves as a backup system for a heat pump.</description>
      <type>Double</type>
      <units>Frac</units>
      <required>true</required>
      <model_dependent>false</model_dependent>
      <default_value>0.25</default_value>
    </argument>
    <argument>
      <name>hvac_control_heating_weekday_setpoint</name>
      <display_name>HVAC Control: Heating Weekday Setpoint Schedule</display_name>
      <description>Specify the constant or 24-hour comma-separated weekday heating setpoint schedule. Required unless a detailed CSV schedule is provided.</description>
      <type>String</type>
      <units>F</units>
      <required>false</required>
      <model_dependent>false</model_dependent>
    </argument>
    <argument>
      <name>hvac_control_heating_weekend_setpoint</name>
      <display_name>HVAC Control: Heating Weekend Setpoint Schedule</display_name>
      <description>Specify the constant or 24-hour comma-separated weekend heating setpoint schedule. Required unless a detailed CSV schedule is provided.</description>
      <type>String</type>
      <units>F</units>
      <required>false</required>
      <model_dependent>false</model_dependent>
    </argument>
    <argument>
      <name>hvac_control_cooling_weekday_setpoint</name>
      <display_name>HVAC Control: Cooling Weekday Setpoint Schedule</display_name>
      <description>Specify the constant or 24-hour comma-separated weekday cooling setpoint schedule. Required unless a detailed CSV schedule is provided.</description>
      <type>String</type>
      <units>F</units>
      <required>false</required>
      <model_dependent>false</model_dependent>
    </argument>
    <argument>
      <name>hvac_control_cooling_weekend_setpoint</name>
      <display_name>HVAC Control: Cooling Weekend Setpoint Schedule</display_name>
      <description>Specify the constant or 24-hour comma-separated weekend cooling setpoint schedule. Required unless a detailed CSV schedule is provided.</description>
      <type>String</type>
      <units>F</units>
      <required>false</required>
      <model_dependent>false</model_dependent>
    </argument>
    <argument>
      <name>hvac_control_heating_season_period</name>
      <display_name>HVAC Control: Heating Season Period</display_name>
      <description>Enter a date range like 'Nov 1 - Jun 30'. If not provided, the OS-HPXML default (see &lt;a href='https://openstudio-hpxml.readthedocs.io/en/v1.10.0/workflow_inputs.html#hpxml-hvac-control'&gt;HPXML HVAC Control&lt;/a&gt;) is used. Can also provide 'BuildingAmerica' to use automatic seasons from the Building America House Simulation Protocols.</description>
      <type>String</type>
      <required>false</required>
      <model_dependent>false</model_dependent>
    </argument>
    <argument>
      <name>hvac_control_cooling_season_period</name>
      <display_name>HVAC Control: Cooling Season Period</display_name>
      <description>Enter a date range like 'Jun 1 - Oct 31'. If not provided, the OS-HPXML default (see &lt;a href='https://openstudio-hpxml.readthedocs.io/en/v1.10.0/workflow_inputs.html#hpxml-hvac-control'&gt;HPXML HVAC Control&lt;/a&gt;) is used. Can also provide 'BuildingAmerica' to use automatic seasons from the Building America House Simulation Protocols.</description>
      <type>String</type>
      <required>false</required>
      <model_dependent>false</model_dependent>
    </argument>
    <argument>
      <name>hvac_blower_fan_watts_per_cfm</name>
      <display_name>HVAC Blower: Fan Efficiency</display_name>
      <description>The blower fan efficiency at maximum fan speed. Applies only to split (not packaged) systems (i.e., applies to ducted systems as well as ductless mini-split systems). If not provided, the OS-HPXML default (see &lt;a href='https://openstudio-hpxml.readthedocs.io/en/v1.10.0/workflow_inputs.html#hpxml-heating-systems'&gt;HPXML Heating Systems&lt;/a&gt;, &lt;a href='https://openstudio-hpxml.readthedocs.io/en/v1.10.0/workflow_inputs.html#hpxml-cooling-systems'&gt;HPXML Cooling Systems&lt;/a&gt;, &lt;a href='https://openstudio-hpxml.readthedocs.io/en/v1.10.0/workflow_inputs.html#hpxml-heat-pumps'&gt;HPXML Heat Pumps&lt;/a&gt;) is used.</description>
      <type>Double</type>
      <units>W/CFM</units>
      <required>false</required>
      <model_dependent>false</model_dependent>
    </argument>
    <argument>
      <name>ducts_leakage_units</name>
      <display_name>Ducts: Leakage Units</display_name>
      <description>The leakage units of the ducts.</description>
      <type>Choice</type>
      <required>true</required>
      <model_dependent>false</model_dependent>
      <default_value>Percent</default_value>
      <choices>
        <choice>
          <value>CFM25</value>
          <display_name>CFM25</display_name>
        </choice>
        <choice>
          <value>CFM50</value>
          <display_name>CFM50</display_name>
        </choice>
        <choice>
          <value>Percent</value>
          <display_name>Percent</display_name>
        </choice>
      </choices>
    </argument>
    <argument>
      <name>ducts_supply_leakage_to_outside_value</name>
      <display_name>Ducts: Supply Leakage to Outside Value</display_name>
      <description>The leakage value to outside for the supply ducts.</description>
      <type>Double</type>
      <required>true</required>
      <model_dependent>false</model_dependent>
      <default_value>0.1</default_value>
    </argument>
    <argument>
      <name>ducts_supply_location</name>
      <display_name>Ducts: Supply Location</display_name>
      <description>The location of the supply ducts. If not provided, the OS-HPXML default (see &lt;a href='https://openstudio-hpxml.readthedocs.io/en/v1.10.0/workflow_inputs.html#air-distribution'&gt;Air Distribution&lt;/a&gt;) is used.</description>
      <type>Choice</type>
      <required>false</required>
      <model_dependent>false</model_dependent>
      <choices>
        <choice>
          <value>conditioned space</value>
          <display_name>conditioned space</display_name>
        </choice>
        <choice>
          <value>basement - conditioned</value>
          <display_name>basement - conditioned</display_name>
        </choice>
        <choice>
          <value>basement - unconditioned</value>
          <display_name>basement - unconditioned</display_name>
        </choice>
        <choice>
          <value>crawlspace</value>
          <display_name>crawlspace</display_name>
        </choice>
        <choice>
          <value>crawlspace - vented</value>
          <display_name>crawlspace - vented</display_name>
        </choice>
        <choice>
          <value>crawlspace - unvented</value>
          <display_name>crawlspace - unvented</display_name>
        </choice>
        <choice>
          <value>crawlspace - conditioned</value>
          <display_name>crawlspace - conditioned</display_name>
        </choice>
        <choice>
          <value>attic</value>
          <display_name>attic</display_name>
        </choice>
        <choice>
          <value>attic - vented</value>
          <display_name>attic - vented</display_name>
        </choice>
        <choice>
          <value>attic - unvented</value>
          <display_name>attic - unvented</display_name>
        </choice>
        <choice>
          <value>garage</value>
          <display_name>garage</display_name>
        </choice>
        <choice>
          <value>exterior wall</value>
          <display_name>exterior wall</display_name>
        </choice>
        <choice>
          <value>under slab</value>
          <display_name>under slab</display_name>
        </choice>
        <choice>
          <value>roof deck</value>
          <display_name>roof deck</display_name>
        </choice>
        <choice>
          <value>outside</value>
          <display_name>outside</display_name>
        </choice>
        <choice>
          <value>other housing unit</value>
          <display_name>other housing unit</display_name>
        </choice>
        <choice>
          <value>other heated space</value>
          <display_name>other heated space</display_name>
        </choice>
        <choice>
          <value>other multifamily buffer space</value>
          <display_name>other multifamily buffer space</display_name>
        </choice>
        <choice>
          <value>other non-freezing space</value>
          <display_name>other non-freezing space</display_name>
        </choice>
        <choice>
          <value>manufactured home belly</value>
          <display_name>manufactured home belly</display_name>
        </choice>
      </choices>
    </argument>
    <argument>
      <name>ducts_supply_insulation_r</name>
      <display_name>Ducts: Supply Insulation R-Value</display_name>
      <description>The nominal insulation r-value of the supply ducts excluding air films. Use 0 for uninsulated ducts.</description>
      <type>Double</type>
      <units>h-ft^2-R/Btu</units>
      <required>true</required>
      <model_dependent>false</model_dependent>
      <default_value>0</default_value>
    </argument>
    <argument>
      <name>ducts_supply_buried_insulation_level</name>
      <display_name>Ducts: Supply Buried Insulation Level</display_name>
      <description>Whether the supply ducts are buried in, e.g., attic loose-fill insulation. Partially buried ducts have insulation that does not cover the top of the ducts. Fully buried ducts have insulation that just covers the top of the ducts. Deeply buried ducts have insulation that continues above the top of the ducts.</description>
      <type>Choice</type>
      <required>false</required>
      <model_dependent>false</model_dependent>
      <choices>
        <choice>
          <value>not buried</value>
          <display_name>not buried</display_name>
        </choice>
        <choice>
          <value>partially buried</value>
          <display_name>partially buried</display_name>
        </choice>
        <choice>
          <value>fully buried</value>
          <display_name>fully buried</display_name>
        </choice>
        <choice>
          <value>deeply buried</value>
          <display_name>deeply buried</display_name>
        </choice>
      </choices>
    </argument>
    <argument>
      <name>ducts_supply_surface_area</name>
      <display_name>Ducts: Supply Surface Area</display_name>
      <description>The supply ducts surface area in the given location. If neither Surface Area nor Area Fraction provided, the OS-HPXML default (see &lt;a href='https://openstudio-hpxml.readthedocs.io/en/v1.10.0/workflow_inputs.html#air-distribution'&gt;Air Distribution&lt;/a&gt;) is used.</description>
      <type>Double</type>
      <units>ft^2</units>
      <required>false</required>
      <model_dependent>false</model_dependent>
    </argument>
    <argument>
      <name>ducts_supply_surface_area_fraction</name>
      <display_name>Ducts: Supply Area Fraction</display_name>
      <description>The fraction of supply ducts surface area in the given location. Only used if Surface Area is not provided. If the fraction is less than 1, the remaining duct area is assumed to be in conditioned space. If neither Surface Area nor Area Fraction provided, the OS-HPXML default (see &lt;a href='https://openstudio-hpxml.readthedocs.io/en/v1.10.0/workflow_inputs.html#air-distribution'&gt;Air Distribution&lt;/a&gt;) is used.</description>
      <type>Double</type>
      <units>frac</units>
      <required>false</required>
      <model_dependent>false</model_dependent>
    </argument>
    <argument>
      <name>ducts_supply_fraction_rectangular</name>
      <display_name>Ducts: Supply Fraction Rectangular</display_name>
      <description>The fraction of supply ducts that are rectangular (as opposed to round); this affects the duct effective R-value used for modeling. If not provided, the OS-HPXML default (see &lt;a href='https://openstudio-hpxml.readthedocs.io/en/v1.10.0/workflow_inputs.html#air-distribution'&gt;Air Distribution&lt;/a&gt;) is used.</description>
      <type>Double</type>
      <units>frac</units>
      <required>false</required>
      <model_dependent>false</model_dependent>
    </argument>
    <argument>
      <name>ducts_return_leakage_to_outside_value</name>
      <display_name>Ducts: Return Leakage to Outside Value</display_name>
      <description>The leakage value to outside for the return ducts.</description>
      <type>Double</type>
      <required>true</required>
      <model_dependent>false</model_dependent>
      <default_value>0.1</default_value>
    </argument>
    <argument>
      <name>ducts_return_location</name>
      <display_name>Ducts: Return Location</display_name>
      <description>The location of the return ducts. If not provided, the OS-HPXML default (see &lt;a href='https://openstudio-hpxml.readthedocs.io/en/v1.10.0/workflow_inputs.html#air-distribution'&gt;Air Distribution&lt;/a&gt;) is used.</description>
      <type>Choice</type>
      <required>false</required>
      <model_dependent>false</model_dependent>
      <choices>
        <choice>
          <value>conditioned space</value>
          <display_name>conditioned space</display_name>
        </choice>
        <choice>
          <value>basement - conditioned</value>
          <display_name>basement - conditioned</display_name>
        </choice>
        <choice>
          <value>basement - unconditioned</value>
          <display_name>basement - unconditioned</display_name>
        </choice>
        <choice>
          <value>crawlspace</value>
          <display_name>crawlspace</display_name>
        </choice>
        <choice>
          <value>crawlspace - vented</value>
          <display_name>crawlspace - vented</display_name>
        </choice>
        <choice>
          <value>crawlspace - unvented</value>
          <display_name>crawlspace - unvented</display_name>
        </choice>
        <choice>
          <value>crawlspace - conditioned</value>
          <display_name>crawlspace - conditioned</display_name>
        </choice>
        <choice>
          <value>attic</value>
          <display_name>attic</display_name>
        </choice>
        <choice>
          <value>attic - vented</value>
          <display_name>attic - vented</display_name>
        </choice>
        <choice>
          <value>attic - unvented</value>
          <display_name>attic - unvented</display_name>
        </choice>
        <choice>
          <value>garage</value>
          <display_name>garage</display_name>
        </choice>
        <choice>
          <value>exterior wall</value>
          <display_name>exterior wall</display_name>
        </choice>
        <choice>
          <value>under slab</value>
          <display_name>under slab</display_name>
        </choice>
        <choice>
          <value>roof deck</value>
          <display_name>roof deck</display_name>
        </choice>
        <choice>
          <value>outside</value>
          <display_name>outside</display_name>
        </choice>
        <choice>
          <value>other housing unit</value>
          <display_name>other housing unit</display_name>
        </choice>
        <choice>
          <value>other heated space</value>
          <display_name>other heated space</display_name>
        </choice>
        <choice>
          <value>other multifamily buffer space</value>
          <display_name>other multifamily buffer space</display_name>
        </choice>
        <choice>
          <value>other non-freezing space</value>
          <display_name>other non-freezing space</display_name>
        </choice>
        <choice>
          <value>manufactured home belly</value>
          <display_name>manufactured home belly</display_name>
        </choice>
      </choices>
    </argument>
    <argument>
      <name>ducts_return_insulation_r</name>
      <display_name>Ducts: Return Insulation R-Value</display_name>
      <description>The nominal insulation r-value of the return ducts excluding air films. Use 0 for uninsulated ducts.</description>
      <type>Double</type>
      <units>h-ft^2-R/Btu</units>
      <required>true</required>
      <model_dependent>false</model_dependent>
      <default_value>0</default_value>
    </argument>
    <argument>
      <name>ducts_return_buried_insulation_level</name>
      <display_name>Ducts: Return Buried Insulation Level</display_name>
      <description>Whether the return ducts are buried in, e.g., attic loose-fill insulation. Partially buried ducts have insulation that does not cover the top of the ducts. Fully buried ducts have insulation that just covers the top of the ducts. Deeply buried ducts have insulation that continues above the top of the ducts.</description>
      <type>Choice</type>
      <required>false</required>
      <model_dependent>false</model_dependent>
      <choices>
        <choice>
          <value>not buried</value>
          <display_name>not buried</display_name>
        </choice>
        <choice>
          <value>partially buried</value>
          <display_name>partially buried</display_name>
        </choice>
        <choice>
          <value>fully buried</value>
          <display_name>fully buried</display_name>
        </choice>
        <choice>
          <value>deeply buried</value>
          <display_name>deeply buried</display_name>
        </choice>
      </choices>
    </argument>
    <argument>
      <name>ducts_return_surface_area</name>
      <display_name>Ducts: Return Surface Area</display_name>
      <description>The return ducts surface area in the given location. If neither Surface Area nor Area Fraction provided, the OS-HPXML default (see &lt;a href='https://openstudio-hpxml.readthedocs.io/en/v1.10.0/workflow_inputs.html#air-distribution'&gt;Air Distribution&lt;/a&gt;) is used.</description>
      <type>Double</type>
      <units>ft^2</units>
      <required>false</required>
      <model_dependent>false</model_dependent>
    </argument>
    <argument>
      <name>ducts_return_surface_area_fraction</name>
      <display_name>Ducts: Return Area Fraction</display_name>
      <description>The fraction of return ducts surface area in the given location. Only used if Surface Area is not provided. If the fraction is less than 1, the remaining duct area is assumed to be in conditioned space. If neither Surface Area nor Area Fraction provided, the OS-HPXML default (see &lt;a href='https://openstudio-hpxml.readthedocs.io/en/v1.10.0/workflow_inputs.html#air-distribution'&gt;Air Distribution&lt;/a&gt;) is used.</description>
      <type>Double</type>
      <units>frac</units>
      <required>false</required>
      <model_dependent>false</model_dependent>
    </argument>
    <argument>
      <name>ducts_number_of_return_registers</name>
      <display_name>Ducts: Number of Return Registers</display_name>
      <description>The number of return registers of the ducts. Only used to calculate default return duct surface area. If not provided, the OS-HPXML default (see &lt;a href='https://openstudio-hpxml.readthedocs.io/en/v1.10.0/workflow_inputs.html#air-distribution'&gt;Air Distribution&lt;/a&gt;) is used.</description>
      <type>Integer</type>
      <units>#</units>
      <required>false</required>
      <model_dependent>false</model_dependent>
    </argument>
    <argument>
      <name>ducts_return_fraction_rectangular</name>
      <display_name>Ducts: Return Fraction Rectangular</display_name>
      <description>The fraction of return ducts that are rectangular (as opposed to round); this affects the duct effective R-value used for modeling. If not provided, the OS-HPXML default (see &lt;a href='https://openstudio-hpxml.readthedocs.io/en/v1.10.0/workflow_inputs.html#air-distribution'&gt;Air Distribution&lt;/a&gt;) is used.</description>
      <type>Double</type>
      <units>frac</units>
      <required>false</required>
      <model_dependent>false</model_dependent>
    </argument>
    <argument>
      <name>mech_vent_fan_type</name>
      <display_name>Mechanical Ventilation: Fan Type</display_name>
      <description>The type of the mechanical ventilation. Use 'none' if there is no mechanical ventilation system.</description>
      <type>Choice</type>
      <required>true</required>
      <model_dependent>false</model_dependent>
      <default_value>none</default_value>
      <choices>
        <choice>
          <value>none</value>
          <display_name>none</display_name>
        </choice>
        <choice>
          <value>exhaust only</value>
          <display_name>exhaust only</display_name>
        </choice>
        <choice>
          <value>supply only</value>
          <display_name>supply only</display_name>
        </choice>
        <choice>
          <value>energy recovery ventilator</value>
          <display_name>energy recovery ventilator</display_name>
        </choice>
        <choice>
          <value>heat recovery ventilator</value>
          <display_name>heat recovery ventilator</display_name>
        </choice>
        <choice>
          <value>balanced</value>
          <display_name>balanced</display_name>
        </choice>
        <choice>
          <value>central fan integrated supply</value>
          <display_name>central fan integrated supply</display_name>
        </choice>
      </choices>
    </argument>
    <argument>
      <name>mech_vent_flow_rate</name>
      <display_name>Mechanical Ventilation: Flow Rate</display_name>
      <description>The flow rate of the mechanical ventilation. If not provided, the OS-HPXML default (see &lt;a href='https://openstudio-hpxml.readthedocs.io/en/v1.10.0/workflow_inputs.html#hpxml-mechanical-ventilation-fans'&gt;HPXML Mechanical Ventilation Fans&lt;/a&gt;) is used.</description>
      <type>Double</type>
      <units>CFM</units>
      <required>false</required>
      <model_dependent>false</model_dependent>
    </argument>
    <argument>
      <name>mech_vent_hours_in_operation</name>
      <display_name>Mechanical Ventilation: Hours In Operation</display_name>
      <description>The hours in operation of the mechanical ventilation. If not provided, the OS-HPXML default (see &lt;a href='https://openstudio-hpxml.readthedocs.io/en/v1.10.0/workflow_inputs.html#hpxml-mechanical-ventilation-fans'&gt;HPXML Mechanical Ventilation Fans&lt;/a&gt;) is used.</description>
      <type>Double</type>
      <units>hrs/day</units>
      <required>false</required>
      <model_dependent>false</model_dependent>
    </argument>
    <argument>
      <name>mech_vent_recovery_efficiency_type</name>
      <display_name>Mechanical Ventilation: Total Recovery Efficiency Type</display_name>
      <description>The total recovery efficiency type of the mechanical ventilation.</description>
      <type>Choice</type>
      <required>true</required>
      <model_dependent>false</model_dependent>
      <default_value>Unadjusted</default_value>
      <choices>
        <choice>
          <value>Unadjusted</value>
          <display_name>Unadjusted</display_name>
        </choice>
        <choice>
          <value>Adjusted</value>
          <display_name>Adjusted</display_name>
        </choice>
      </choices>
    </argument>
    <argument>
      <name>mech_vent_total_recovery_efficiency</name>
      <display_name>Mechanical Ventilation: Total Recovery Efficiency</display_name>
      <description>The Unadjusted or Adjusted total recovery efficiency of the mechanical ventilation. Applies to energy recovery ventilator.</description>
      <type>Double</type>
      <units>Frac</units>
      <required>true</required>
      <model_dependent>false</model_dependent>
      <default_value>0.48</default_value>
    </argument>
    <argument>
      <name>mech_vent_sensible_recovery_efficiency</name>
      <display_name>Mechanical Ventilation: Sensible Recovery Efficiency</display_name>
      <description>The Unadjusted or Adjusted sensible recovery efficiency of the mechanical ventilation. Applies to energy recovery ventilator and heat recovery ventilator.</description>
      <type>Double</type>
      <units>Frac</units>
      <required>true</required>
      <model_dependent>false</model_dependent>
      <default_value>0.72</default_value>
    </argument>
    <argument>
      <name>mech_vent_fan_power</name>
      <display_name>Mechanical Ventilation: Fan Power</display_name>
      <description>The fan power of the mechanical ventilation. If not provided, the OS-HPXML default (see &lt;a href='https://openstudio-hpxml.readthedocs.io/en/v1.10.0/workflow_inputs.html#hpxml-mechanical-ventilation-fans'&gt;HPXML Mechanical Ventilation Fans&lt;/a&gt;) is used.</description>
      <type>Double</type>
      <units>W</units>
      <required>false</required>
      <model_dependent>false</model_dependent>
    </argument>
    <argument>
      <name>mech_vent_num_units_served</name>
      <display_name>Mechanical Ventilation: Number of Units Served</display_name>
      <description>Number of dwelling units served by the mechanical ventilation system. Must be 1 if single-family detached. Used to apportion flow rate and fan power to the unit.</description>
      <type>Integer</type>
      <units>#</units>
      <required>true</required>
      <model_dependent>false</model_dependent>
      <default_value>1</default_value>
    </argument>
    <argument>
      <name>mech_vent_shared_frac_recirculation</name>
      <display_name>Shared Mechanical Ventilation: Fraction Recirculation</display_name>
      <description>Fraction of the total supply air that is recirculated, with the remainder assumed to be outdoor air. The value must be 0 for exhaust only systems. Required for a shared mechanical ventilation system.</description>
      <type>Double</type>
      <units>Frac</units>
      <required>false</required>
      <model_dependent>false</model_dependent>
    </argument>
    <argument>
      <name>mech_vent_shared_preheating_fuel</name>
      <display_name>Shared Mechanical Ventilation: Preheating Fuel</display_name>
      <description>Fuel type of the preconditioning heating equipment. Only used for a shared mechanical ventilation system. If not provided, assumes no preheating.</description>
      <type>Choice</type>
      <required>false</required>
      <model_dependent>false</model_dependent>
      <choices>
        <choice>
          <value>electricity</value>
          <display_name>electricity</display_name>
        </choice>
        <choice>
          <value>natural gas</value>
          <display_name>natural gas</display_name>
        </choice>
        <choice>
          <value>fuel oil</value>
          <display_name>fuel oil</display_name>
        </choice>
        <choice>
          <value>propane</value>
          <display_name>propane</display_name>
        </choice>
        <choice>
          <value>wood</value>
          <display_name>wood</display_name>
        </choice>
        <choice>
          <value>wood pellets</value>
          <display_name>wood pellets</display_name>
        </choice>
        <choice>
          <value>coal</value>
          <display_name>coal</display_name>
        </choice>
      </choices>
    </argument>
    <argument>
      <name>mech_vent_shared_preheating_efficiency</name>
      <display_name>Shared Mechanical Ventilation: Preheating Efficiency</display_name>
      <description>Efficiency of the preconditioning heating equipment. Only used for a shared mechanical ventilation system. If not provided, assumes no preheating.</description>
      <type>Double</type>
      <units>COP</units>
      <required>false</required>
      <model_dependent>false</model_dependent>
    </argument>
    <argument>
      <name>mech_vent_shared_preheating_fraction_heat_load_served</name>
      <display_name>Shared Mechanical Ventilation: Preheating Fraction Ventilation Heat Load Served</display_name>
      <description>Fraction of heating load introduced by the shared ventilation system that is met by the preconditioning heating equipment. If not provided, assumes no preheating.</description>
      <type>Double</type>
      <units>Frac</units>
      <required>false</required>
      <model_dependent>false</model_dependent>
    </argument>
    <argument>
      <name>mech_vent_shared_precooling_fuel</name>
      <display_name>Shared Mechanical Ventilation: Precooling Fuel</display_name>
      <description>Fuel type of the preconditioning cooling equipment. Only used for a shared mechanical ventilation system. If not provided, assumes no precooling.</description>
      <type>Choice</type>
      <required>false</required>
      <model_dependent>false</model_dependent>
      <choices>
        <choice>
          <value>electricity</value>
          <display_name>electricity</display_name>
        </choice>
      </choices>
    </argument>
    <argument>
      <name>mech_vent_shared_precooling_efficiency</name>
      <display_name>Shared Mechanical Ventilation: Precooling Efficiency</display_name>
      <description>Efficiency of the preconditioning cooling equipment. Only used for a shared mechanical ventilation system. If not provided, assumes no precooling.</description>
      <type>Double</type>
      <units>COP</units>
      <required>false</required>
      <model_dependent>false</model_dependent>
    </argument>
    <argument>
      <name>mech_vent_shared_precooling_fraction_cool_load_served</name>
      <display_name>Shared Mechanical Ventilation: Precooling Fraction Ventilation Cool Load Served</display_name>
      <description>Fraction of cooling load introduced by the shared ventilation system that is met by the preconditioning cooling equipment. If not provided, assumes no precooling.</description>
      <type>Double</type>
      <units>Frac</units>
      <required>false</required>
      <model_dependent>false</model_dependent>
    </argument>
    <argument>
      <name>mech_vent_2_fan_type</name>
      <display_name>Mechanical Ventilation 2: Fan Type</display_name>
      <description>The type of the second mechanical ventilation. Use 'none' if there is no second mechanical ventilation system.</description>
      <type>Choice</type>
      <required>true</required>
      <model_dependent>false</model_dependent>
      <default_value>none</default_value>
      <choices>
        <choice>
          <value>none</value>
          <display_name>none</display_name>
        </choice>
        <choice>
          <value>exhaust only</value>
          <display_name>exhaust only</display_name>
        </choice>
        <choice>
          <value>supply only</value>
          <display_name>supply only</display_name>
        </choice>
        <choice>
          <value>energy recovery ventilator</value>
          <display_name>energy recovery ventilator</display_name>
        </choice>
        <choice>
          <value>heat recovery ventilator</value>
          <display_name>heat recovery ventilator</display_name>
        </choice>
        <choice>
          <value>balanced</value>
          <display_name>balanced</display_name>
        </choice>
      </choices>
    </argument>
    <argument>
      <name>mech_vent_2_flow_rate</name>
      <display_name>Mechanical Ventilation 2: Flow Rate</display_name>
      <description>The flow rate of the second mechanical ventilation.</description>
      <type>Double</type>
      <units>CFM</units>
      <required>true</required>
      <model_dependent>false</model_dependent>
      <default_value>110</default_value>
    </argument>
    <argument>
      <name>mech_vent_2_hours_in_operation</name>
      <display_name>Mechanical Ventilation 2: Hours In Operation</display_name>
      <description>The hours in operation of the second mechanical ventilation.</description>
      <type>Double</type>
      <units>hrs/day</units>
      <required>true</required>
      <model_dependent>false</model_dependent>
      <default_value>24</default_value>
    </argument>
    <argument>
      <name>mech_vent_2_recovery_efficiency_type</name>
      <display_name>Mechanical Ventilation 2: Total Recovery Efficiency Type</display_name>
      <description>The total recovery efficiency type of the second mechanical ventilation.</description>
      <type>Choice</type>
      <required>true</required>
      <model_dependent>false</model_dependent>
      <default_value>Unadjusted</default_value>
      <choices>
        <choice>
          <value>Unadjusted</value>
          <display_name>Unadjusted</display_name>
        </choice>
        <choice>
          <value>Adjusted</value>
          <display_name>Adjusted</display_name>
        </choice>
      </choices>
    </argument>
    <argument>
      <name>mech_vent_2_total_recovery_efficiency</name>
      <display_name>Mechanical Ventilation 2: Total Recovery Efficiency</display_name>
      <description>The Unadjusted or Adjusted total recovery efficiency of the second mechanical ventilation. Applies to energy recovery ventilator.</description>
      <type>Double</type>
      <units>Frac</units>
      <required>true</required>
      <model_dependent>false</model_dependent>
      <default_value>0.48</default_value>
    </argument>
    <argument>
      <name>mech_vent_2_sensible_recovery_efficiency</name>
      <display_name>Mechanical Ventilation 2: Sensible Recovery Efficiency</display_name>
      <description>The Unadjusted or Adjusted sensible recovery efficiency of the second mechanical ventilation. Applies to energy recovery ventilator and heat recovery ventilator.</description>
      <type>Double</type>
      <units>Frac</units>
      <required>true</required>
      <model_dependent>false</model_dependent>
      <default_value>0.72</default_value>
    </argument>
    <argument>
      <name>mech_vent_2_fan_power</name>
      <display_name>Mechanical Ventilation 2: Fan Power</display_name>
      <description>The fan power of the second mechanical ventilation.</description>
      <type>Double</type>
      <units>W</units>
      <required>true</required>
      <model_dependent>false</model_dependent>
      <default_value>30</default_value>
    </argument>
    <argument>
      <name>kitchen_fans_quantity</name>
      <display_name>Kitchen Fans: Quantity</display_name>
      <description>The quantity of the kitchen fans. If not provided, the OS-HPXML default (see &lt;a href='https://openstudio-hpxml.readthedocs.io/en/v1.10.0/workflow_inputs.html#hpxml-local-ventilation-fans'&gt;HPXML Local Ventilation Fans&lt;/a&gt;) is used.</description>
      <type>Integer</type>
      <units>#</units>
      <required>false</required>
      <model_dependent>false</model_dependent>
    </argument>
    <argument>
      <name>kitchen_fans_flow_rate</name>
      <display_name>Kitchen Fans: Flow Rate</display_name>
      <description>The flow rate of the kitchen fan. If not provided, the OS-HPXML default (see &lt;a href='https://openstudio-hpxml.readthedocs.io/en/v1.10.0/workflow_inputs.html#hpxml-local-ventilation-fans'&gt;HPXML Local Ventilation Fans&lt;/a&gt;) is used.</description>
      <type>Double</type>
      <units>CFM</units>
      <required>false</required>
      <model_dependent>false</model_dependent>
    </argument>
    <argument>
      <name>kitchen_fans_hours_in_operation</name>
      <display_name>Kitchen Fans: Hours In Operation</display_name>
      <description>The hours in operation of the kitchen fan. If not provided, the OS-HPXML default (see &lt;a href='https://openstudio-hpxml.readthedocs.io/en/v1.10.0/workflow_inputs.html#hpxml-local-ventilation-fans'&gt;HPXML Local Ventilation Fans&lt;/a&gt;) is used.</description>
      <type>Double</type>
      <units>hrs/day</units>
      <required>false</required>
      <model_dependent>false</model_dependent>
    </argument>
    <argument>
      <name>kitchen_fans_power</name>
      <display_name>Kitchen Fans: Fan Power</display_name>
      <description>The fan power of the kitchen fan. If not provided, the OS-HPXML default (see &lt;a href='https://openstudio-hpxml.readthedocs.io/en/v1.10.0/workflow_inputs.html#hpxml-local-ventilation-fans'&gt;HPXML Local Ventilation Fans&lt;/a&gt;) is used.</description>
      <type>Double</type>
      <units>W</units>
      <required>false</required>
      <model_dependent>false</model_dependent>
    </argument>
    <argument>
      <name>kitchen_fans_start_hour</name>
      <display_name>Kitchen Fans: Start Hour</display_name>
      <description>The start hour of the kitchen fan. If not provided, the OS-HPXML default (see &lt;a href='https://openstudio-hpxml.readthedocs.io/en/v1.10.0/workflow_inputs.html#hpxml-local-ventilation-fans'&gt;HPXML Local Ventilation Fans&lt;/a&gt;) is used.</description>
      <type>Integer</type>
      <units>hr</units>
      <required>false</required>
      <model_dependent>false</model_dependent>
    </argument>
    <argument>
      <name>bathroom_fans_quantity</name>
      <display_name>Bathroom Fans: Quantity</display_name>
      <description>The quantity of the bathroom fans. If not provided, the OS-HPXML default (see &lt;a href='https://openstudio-hpxml.readthedocs.io/en/v1.10.0/workflow_inputs.html#hpxml-local-ventilation-fans'&gt;HPXML Local Ventilation Fans&lt;/a&gt;) is used.</description>
      <type>Integer</type>
      <units>#</units>
      <required>false</required>
      <model_dependent>false</model_dependent>
    </argument>
    <argument>
      <name>bathroom_fans_flow_rate</name>
      <display_name>Bathroom Fans: Flow Rate</display_name>
      <description>The flow rate of the bathroom fans. If not provided, the OS-HPXML default (see &lt;a href='https://openstudio-hpxml.readthedocs.io/en/v1.10.0/workflow_inputs.html#hpxml-local-ventilation-fans'&gt;HPXML Local Ventilation Fans&lt;/a&gt;) is used.</description>
      <type>Double</type>
      <units>CFM</units>
      <required>false</required>
      <model_dependent>false</model_dependent>
    </argument>
    <argument>
      <name>bathroom_fans_hours_in_operation</name>
      <display_name>Bathroom Fans: Hours In Operation</display_name>
      <description>The hours in operation of the bathroom fans. If not provided, the OS-HPXML default (see &lt;a href='https://openstudio-hpxml.readthedocs.io/en/v1.10.0/workflow_inputs.html#hpxml-local-ventilation-fans'&gt;HPXML Local Ventilation Fans&lt;/a&gt;) is used.</description>
      <type>Double</type>
      <units>hrs/day</units>
      <required>false</required>
      <model_dependent>false</model_dependent>
    </argument>
    <argument>
      <name>bathroom_fans_power</name>
      <display_name>Bathroom Fans: Fan Power</display_name>
      <description>The fan power of the bathroom fans. If not provided, the OS-HPXML default (see &lt;a href='https://openstudio-hpxml.readthedocs.io/en/v1.10.0/workflow_inputs.html#hpxml-local-ventilation-fans'&gt;HPXML Local Ventilation Fans&lt;/a&gt;) is used.</description>
      <type>Double</type>
      <units>W</units>
      <required>false</required>
      <model_dependent>false</model_dependent>
    </argument>
    <argument>
      <name>bathroom_fans_start_hour</name>
      <display_name>Bathroom Fans: Start Hour</display_name>
      <description>The start hour of the bathroom fans. If not provided, the OS-HPXML default (see &lt;a href='https://openstudio-hpxml.readthedocs.io/en/v1.10.0/workflow_inputs.html#hpxml-local-ventilation-fans'&gt;HPXML Local Ventilation Fans&lt;/a&gt;) is used.</description>
      <type>Integer</type>
      <units>hr</units>
      <required>false</required>
      <model_dependent>false</model_dependent>
    </argument>
    <argument>
      <name>whole_house_fan_present</name>
      <display_name>Whole House Fan: Present</display_name>
      <description>Whether there is a whole house fan.</description>
      <type>Boolean</type>
      <required>true</required>
      <model_dependent>false</model_dependent>
      <default_value>false</default_value>
      <choices>
        <choice>
          <value>true</value>
          <display_name>true</display_name>
        </choice>
        <choice>
          <value>false</value>
          <display_name>false</display_name>
        </choice>
      </choices>
    </argument>
    <argument>
      <name>whole_house_fan_flow_rate</name>
      <display_name>Whole House Fan: Flow Rate</display_name>
      <description>The flow rate of the whole house fan. If not provided, the OS-HPXML default (see &lt;a href='https://openstudio-hpxml.readthedocs.io/en/v1.10.0/workflow_inputs.html#hpxml-whole-house-fans'&gt;HPXML Whole House Fans&lt;/a&gt;) is used.</description>
      <type>Double</type>
      <units>CFM</units>
      <required>false</required>
      <model_dependent>false</model_dependent>
    </argument>
    <argument>
      <name>whole_house_fan_power</name>
      <display_name>Whole House Fan: Fan Power</display_name>
      <description>The fan power of the whole house fan. If not provided, the OS-HPXML default (see &lt;a href='https://openstudio-hpxml.readthedocs.io/en/v1.10.0/workflow_inputs.html#hpxml-whole-house-fans'&gt;HPXML Whole House Fans&lt;/a&gt;) is used.</description>
      <type>Double</type>
      <units>W</units>
      <required>false</required>
      <model_dependent>false</model_dependent>
    </argument>
    <argument>
      <name>water_heater_type</name>
      <display_name>Water Heater: Type</display_name>
      <description>The type of water heater. Use 'none' if there is no water heater.</description>
      <type>Choice</type>
      <required>true</required>
      <model_dependent>false</model_dependent>
      <default_value>storage water heater</default_value>
      <choices>
        <choice>
          <value>none</value>
          <display_name>none</display_name>
        </choice>
        <choice>
          <value>storage water heater</value>
          <display_name>storage water heater</display_name>
        </choice>
        <choice>
          <value>instantaneous water heater</value>
          <display_name>instantaneous water heater</display_name>
        </choice>
        <choice>
          <value>heat pump water heater</value>
          <display_name>heat pump water heater</display_name>
        </choice>
        <choice>
          <value>space-heating boiler with storage tank</value>
          <display_name>space-heating boiler with storage tank</display_name>
        </choice>
        <choice>
          <value>space-heating boiler with tankless coil</value>
          <display_name>space-heating boiler with tankless coil</display_name>
        </choice>
      </choices>
    </argument>
    <argument>
      <name>water_heater_fuel_type</name>
      <display_name>Water Heater: Fuel Type</display_name>
      <description>The fuel type of water heater. Ignored for heat pump water heater.</description>
      <type>Choice</type>
      <required>true</required>
      <model_dependent>false</model_dependent>
      <default_value>natural gas</default_value>
      <choices>
        <choice>
          <value>electricity</value>
          <display_name>electricity</display_name>
        </choice>
        <choice>
          <value>natural gas</value>
          <display_name>natural gas</display_name>
        </choice>
        <choice>
          <value>fuel oil</value>
          <display_name>fuel oil</display_name>
        </choice>
        <choice>
          <value>propane</value>
          <display_name>propane</display_name>
        </choice>
        <choice>
          <value>wood</value>
          <display_name>wood</display_name>
        </choice>
        <choice>
          <value>coal</value>
          <display_name>coal</display_name>
        </choice>
      </choices>
    </argument>
    <argument>
      <name>water_heater_location</name>
      <display_name>Water Heater: Location</display_name>
      <description>The location of water heater. If not provided, the OS-HPXML default (see &lt;a href='https://openstudio-hpxml.readthedocs.io/en/v1.10.0/workflow_inputs.html#hpxml-water-heating-systems'&gt;HPXML Water Heating Systems&lt;/a&gt;) is used.</description>
      <type>Choice</type>
      <required>false</required>
      <model_dependent>false</model_dependent>
      <choices>
        <choice>
          <value>conditioned space</value>
          <display_name>conditioned space</display_name>
        </choice>
        <choice>
          <value>basement - conditioned</value>
          <display_name>basement - conditioned</display_name>
        </choice>
        <choice>
          <value>basement - unconditioned</value>
          <display_name>basement - unconditioned</display_name>
        </choice>
        <choice>
          <value>garage</value>
          <display_name>garage</display_name>
        </choice>
        <choice>
          <value>attic</value>
          <display_name>attic</display_name>
        </choice>
        <choice>
          <value>attic - vented</value>
          <display_name>attic - vented</display_name>
        </choice>
        <choice>
          <value>attic - unvented</value>
          <display_name>attic - unvented</display_name>
        </choice>
        <choice>
          <value>crawlspace</value>
          <display_name>crawlspace</display_name>
        </choice>
        <choice>
          <value>crawlspace - vented</value>
          <display_name>crawlspace - vented</display_name>
        </choice>
        <choice>
          <value>crawlspace - unvented</value>
          <display_name>crawlspace - unvented</display_name>
        </choice>
        <choice>
          <value>crawlspace - conditioned</value>
          <display_name>crawlspace - conditioned</display_name>
        </choice>
        <choice>
          <value>other exterior</value>
          <display_name>other exterior</display_name>
        </choice>
        <choice>
          <value>other housing unit</value>
          <display_name>other housing unit</display_name>
        </choice>
        <choice>
          <value>other heated space</value>
          <display_name>other heated space</display_name>
        </choice>
        <choice>
          <value>other multifamily buffer space</value>
          <display_name>other multifamily buffer space</display_name>
        </choice>
        <choice>
          <value>other non-freezing space</value>
          <display_name>other non-freezing space</display_name>
        </choice>
      </choices>
    </argument>
    <argument>
      <name>water_heater_tank_volume</name>
      <display_name>Water Heater: Tank Volume</display_name>
      <description>Nominal volume of water heater tank. If not provided, the OS-HPXML default (see &lt;a href='https://openstudio-hpxml.readthedocs.io/en/v1.10.0/workflow_inputs.html#conventional-storage'&gt;Conventional Storage&lt;/a&gt;, &lt;a href='https://openstudio-hpxml.readthedocs.io/en/v1.10.0/workflow_inputs.html#heat-pump'&gt;Heat Pump&lt;/a&gt;, &lt;a href='https://openstudio-hpxml.readthedocs.io/en/v1.10.0/workflow_inputs.html#combi-boiler-w-storage'&gt;Combi Boiler w/ Storage&lt;/a&gt;) is used.</description>
      <type>Double</type>
      <units>gal</units>
      <required>false</required>
      <model_dependent>false</model_dependent>
    </argument>
    <argument>
      <name>water_heater_efficiency_type</name>
      <display_name>Water Heater: Efficiency Type</display_name>
      <description>The efficiency type of water heater. Does not apply to space-heating boilers.</description>
      <type>Choice</type>
      <required>true</required>
      <model_dependent>false</model_dependent>
      <default_value>EnergyFactor</default_value>
      <choices>
        <choice>
          <value>EnergyFactor</value>
          <display_name>EnergyFactor</display_name>
        </choice>
        <choice>
          <value>UniformEnergyFactor</value>
          <display_name>UniformEnergyFactor</display_name>
        </choice>
      </choices>
    </argument>
    <argument>
      <name>water_heater_efficiency</name>
      <display_name>Water Heater: Efficiency</display_name>
      <description>Rated Energy Factor or Uniform Energy Factor. Does not apply to space-heating boilers.</description>
      <type>Double</type>
      <required>true</required>
      <model_dependent>false</model_dependent>
      <default_value>0.67</default_value>
    </argument>
    <argument>
      <name>water_heater_usage_bin</name>
      <display_name>Water Heater: Usage Bin</display_name>
      <description>The usage of the water heater. Only applies if Efficiency Type is UniformEnergyFactor and Type is not instantaneous water heater. Does not apply to space-heating boilers. If not provided, the OS-HPXML default (see &lt;a href='https://openstudio-hpxml.readthedocs.io/en/v1.10.0/workflow_inputs.html#conventional-storage'&gt;Conventional Storage&lt;/a&gt;, &lt;a href='https://openstudio-hpxml.readthedocs.io/en/v1.10.0/workflow_inputs.html#heat-pump'&gt;Heat Pump&lt;/a&gt;) is used.</description>
      <type>Choice</type>
      <required>false</required>
      <model_dependent>false</model_dependent>
      <choices>
        <choice>
          <value>very small</value>
          <display_name>very small</display_name>
        </choice>
        <choice>
          <value>low</value>
          <display_name>low</display_name>
        </choice>
        <choice>
          <value>medium</value>
          <display_name>medium</display_name>
        </choice>
        <choice>
          <value>high</value>
          <display_name>high</display_name>
        </choice>
      </choices>
    </argument>
    <argument>
      <name>water_heater_recovery_efficiency</name>
      <display_name>Water Heater: Recovery Efficiency</display_name>
      <description>Ratio of energy delivered to water heater to the energy content of the fuel consumed by the water heater. Only used for non-electric storage water heaters. If not provided, the OS-HPXML default (see &lt;a href='https://openstudio-hpxml.readthedocs.io/en/v1.10.0/workflow_inputs.html#conventional-storage'&gt;Conventional Storage&lt;/a&gt;) is used.</description>
      <type>Double</type>
      <units>Frac</units>
      <required>false</required>
      <model_dependent>false</model_dependent>
    </argument>
    <argument>
      <name>water_heater_heating_capacity</name>
      <display_name>Water Heater: Heating Capacity</display_name>
      <description>Heating capacity. Only applies to storage water heater and heat pump water heater (compressor). If not provided, the OS-HPXML default (see &lt;a href='https://openstudio-hpxml.readthedocs.io/en/v1.10.0/workflow_inputs.html#conventional-storage'&gt;Conventional Storage&lt;/a&gt;, &lt;a href='https://openstudio-hpxml.readthedocs.io/en/v1.10.0/workflow_inputs.html#heat-pump'&gt;Heat Pump&lt;/a&gt;) is used.</description>
      <type>Double</type>
      <units>Btu/hr</units>
      <required>false</required>
      <model_dependent>false</model_dependent>
    </argument>
    <argument>
      <name>water_heater_backup_heating_capacity</name>
      <display_name>Water Heater: Backup Heating Capacity</display_name>
      <description>Backup heating capacity for a heat pump water heater. If not provided, the OS-HPXML default (see &lt;a href='https://openstudio-hpxml.readthedocs.io/en/v1.10.0/workflow_inputs.html#heat-pump'&gt;Heat Pump&lt;/a&gt;) is used.</description>
      <type>Double</type>
      <units>Btu/hr</units>
      <required>false</required>
      <model_dependent>false</model_dependent>
    </argument>
    <argument>
      <name>water_heater_standby_loss</name>
      <display_name>Water Heater: Standby Loss</display_name>
      <description>The standby loss of water heater. Only applies to space-heating boilers. If not provided, the OS-HPXML default (see &lt;a href='https://openstudio-hpxml.readthedocs.io/en/v1.10.0/workflow_inputs.html#combi-boiler-w-storage'&gt;Combi Boiler w/ Storage&lt;/a&gt;) is used.</description>
      <type>Double</type>
      <units>F/hr</units>
      <required>false</required>
      <model_dependent>false</model_dependent>
    </argument>
    <argument>
      <name>water_heater_jacket_rvalue</name>
      <display_name>Water Heater: Jacket R-value</display_name>
      <description>The jacket R-value of water heater. Doesn't apply to instantaneous water heater or space-heating boiler with tankless coil. If not provided, defaults to no jacket insulation.</description>
      <type>Double</type>
      <units>h-ft^2-R/Btu</units>
      <required>false</required>
      <model_dependent>false</model_dependent>
    </argument>
    <argument>
      <name>water_heater_setpoint_temperature</name>
      <display_name>Water Heater: Setpoint Temperature</display_name>
      <description>The setpoint temperature of water heater. If not provided, the OS-HPXML default (see &lt;a href='https://openstudio-hpxml.readthedocs.io/en/v1.10.0/workflow_inputs.html#hpxml-water-heating-systems'&gt;HPXML Water Heating Systems&lt;/a&gt;) is used.</description>
      <type>Double</type>
      <units>F</units>
      <required>false</required>
      <model_dependent>false</model_dependent>
    </argument>
    <argument>
      <name>water_heater_num_bedrooms_served</name>
      <display_name>Water Heater: Number of Bedrooms Served</display_name>
      <description>Number of bedrooms served (directly or indirectly) by the water heater. Only needed if single-family attached or apartment unit and it is a shared water heater serving multiple dwelling units. Used to apportion water heater tank losses to the unit.</description>
      <type>Integer</type>
      <units>#</units>
      <required>false</required>
      <model_dependent>false</model_dependent>
    </argument>
    <argument>
      <name>water_heater_uses_desuperheater</name>
      <display_name>Water Heater: Uses Desuperheater</display_name>
      <description>Requires that the dwelling unit has a air-to-air, mini-split, or ground-to-air heat pump or a central air conditioner or mini-split air conditioner. If not provided, assumes no desuperheater.</description>
      <type>Boolean</type>
      <required>false</required>
      <model_dependent>false</model_dependent>
      <choices>
        <choice>
          <value>true</value>
          <display_name>true</display_name>
        </choice>
        <choice>
          <value>false</value>
          <display_name>false</display_name>
        </choice>
      </choices>
    </argument>
    <argument>
      <name>water_heater_tank_model_type</name>
      <display_name>Water Heater: Tank Type</display_name>
      <description>Type of tank model to use. The 'stratified' tank generally provide more accurate results, but may significantly increase run time. Applies only to storage water heater. If not provided, the OS-HPXML default (see &lt;a href='https://openstudio-hpxml.readthedocs.io/en/v1.10.0/workflow_inputs.html#conventional-storage'&gt;Conventional Storage&lt;/a&gt;) is used.</description>
      <type>Choice</type>
      <required>false</required>
      <model_dependent>false</model_dependent>
      <choices>
        <choice>
          <value>mixed</value>
          <display_name>mixed</display_name>
        </choice>
        <choice>
          <value>stratified</value>
          <display_name>stratified</display_name>
        </choice>
      </choices>
    </argument>
    <argument>
      <name>water_heater_operating_mode</name>
      <display_name>Water Heater: Operating Mode</display_name>
      <description>The water heater operating mode. The 'heat pump only' option only uses the heat pump, while 'hybrid/auto' allows the backup electric resistance to come on in high demand situations. This is ignored if a scheduled operating mode type is selected. Applies only to heat pump water heater. If not provided, the OS-HPXML default (see &lt;a href='https://openstudio-hpxml.readthedocs.io/en/v1.10.0/workflow_inputs.html#heat-pump'&gt;Heat Pump&lt;/a&gt;) is used.</description>
      <type>Choice</type>
      <required>false</required>
      <model_dependent>false</model_dependent>
      <choices>
        <choice>
          <value>hybrid/auto</value>
          <display_name>hybrid/auto</display_name>
        </choice>
        <choice>
          <value>heat pump only</value>
          <display_name>heat pump only</display_name>
        </choice>
      </choices>
    </argument>
    <argument>
      <name>hot_water_distribution_system_type</name>
      <display_name>Hot Water Distribution: System Type</display_name>
      <description>The type of the hot water distribution system.</description>
      <type>Choice</type>
      <required>true</required>
      <model_dependent>false</model_dependent>
      <default_value>Standard</default_value>
      <choices>
        <choice>
          <value>Standard</value>
          <display_name>Standard</display_name>
        </choice>
        <choice>
          <value>Recirculation</value>
          <display_name>Recirculation</display_name>
        </choice>
      </choices>
    </argument>
    <argument>
      <name>hot_water_distribution_standard_piping_length</name>
      <display_name>Hot Water Distribution: Standard Piping Length</display_name>
      <description>If the distribution system is Standard, the length of the piping. If not provided, the OS-HPXML default (see &lt;a href='https://openstudio-hpxml.readthedocs.io/en/v1.10.0/workflow_inputs.html#standard'&gt;Standard&lt;/a&gt;) is used.</description>
      <type>Double</type>
      <units>ft</units>
      <required>false</required>
      <model_dependent>false</model_dependent>
    </argument>
    <argument>
      <name>hot_water_distribution_recirc_control_type</name>
      <display_name>Hot Water Distribution: Recirculation Control Type</display_name>
      <description>If the distribution system is Recirculation, the type of hot water recirculation control, if any.</description>
      <type>Choice</type>
      <required>false</required>
      <model_dependent>false</model_dependent>
      <default_value>no control</default_value>
      <choices>
        <choice>
          <value>no control</value>
          <display_name>no control</display_name>
        </choice>
        <choice>
          <value>timer</value>
          <display_name>timer</display_name>
        </choice>
        <choice>
          <value>temperature</value>
          <display_name>temperature</display_name>
        </choice>
        <choice>
          <value>presence sensor demand control</value>
          <display_name>presence sensor demand control</display_name>
        </choice>
        <choice>
          <value>manual demand control</value>
          <display_name>manual demand control</display_name>
        </choice>
      </choices>
    </argument>
    <argument>
      <name>hot_water_distribution_recirc_piping_length</name>
      <display_name>Hot Water Distribution: Recirculation Piping Length</display_name>
      <description>If the distribution system is Recirculation, the length of the recirculation piping. If not provided, the OS-HPXML default (see &lt;a href='https://openstudio-hpxml.readthedocs.io/en/v1.10.0/workflow_inputs.html#recirculation-in-unit'&gt;Recirculation (In-Unit)&lt;/a&gt;) is used.</description>
      <type>Double</type>
      <units>ft</units>
      <required>false</required>
      <model_dependent>false</model_dependent>
    </argument>
    <argument>
      <name>hot_water_distribution_recirc_branch_piping_length</name>
      <display_name>Hot Water Distribution: Recirculation Branch Piping Length</display_name>
      <description>If the distribution system is Recirculation, the length of the recirculation branch piping. If not provided, the OS-HPXML default (see &lt;a href='https://openstudio-hpxml.readthedocs.io/en/v1.10.0/workflow_inputs.html#recirculation-in-unit'&gt;Recirculation (In-Unit)&lt;/a&gt;) is used.</description>
      <type>Double</type>
      <units>ft</units>
      <required>false</required>
      <model_dependent>false</model_dependent>
    </argument>
    <argument>
      <name>hot_water_distribution_recirc_pump_power</name>
      <display_name>Hot Water Distribution: Recirculation Pump Power</display_name>
      <description>If the distribution system is Recirculation, the recirculation pump power. If not provided, the OS-HPXML default (see &lt;a href='https://openstudio-hpxml.readthedocs.io/en/v1.10.0/workflow_inputs.html#recirculation-in-unit'&gt;Recirculation (In-Unit)&lt;/a&gt;) is used.</description>
      <type>Double</type>
      <units>W</units>
      <required>false</required>
      <model_dependent>false</model_dependent>
    </argument>
    <argument>
      <name>hot_water_distribution_pipe_r</name>
      <display_name>Hot Water Distribution: Pipe Insulation Nominal R-Value</display_name>
      <description>Nominal R-value of the pipe insulation. If not provided, the OS-HPXML default (see &lt;a href='https://openstudio-hpxml.readthedocs.io/en/v1.10.0/workflow_inputs.html#hpxml-hot-water-distribution'&gt;HPXML Hot Water Distribution&lt;/a&gt;) is used.</description>
      <type>Double</type>
      <units>h-ft^2-R/Btu</units>
      <required>false</required>
      <model_dependent>false</model_dependent>
    </argument>
    <argument>
      <name>dwhr_facilities_connected</name>
      <display_name>Drain Water Heat Recovery: Facilities Connected</display_name>
      <description>Which facilities are connected for the drain water heat recovery. Use 'none' if there is no drain water heat recovery system.</description>
      <type>Choice</type>
      <required>true</required>
      <model_dependent>false</model_dependent>
      <default_value>none</default_value>
      <choices>
        <choice>
          <value>none</value>
          <display_name>none</display_name>
        </choice>
        <choice>
          <value>one</value>
          <display_name>one</display_name>
        </choice>
        <choice>
          <value>all</value>
          <display_name>all</display_name>
        </choice>
      </choices>
    </argument>
    <argument>
      <name>dwhr_equal_flow</name>
      <display_name>Drain Water Heat Recovery: Equal Flow</display_name>
      <description>Whether the drain water heat recovery has equal flow.</description>
      <type>Boolean</type>
      <required>false</required>
      <model_dependent>false</model_dependent>
      <default_value>true</default_value>
      <choices>
        <choice>
          <value>true</value>
          <display_name>true</display_name>
        </choice>
        <choice>
          <value>false</value>
          <display_name>false</display_name>
        </choice>
      </choices>
    </argument>
    <argument>
      <name>dwhr_efficiency</name>
      <display_name>Drain Water Heat Recovery: Efficiency</display_name>
      <description>The efficiency of the drain water heat recovery.</description>
      <type>Double</type>
      <units>Frac</units>
      <required>false</required>
      <model_dependent>false</model_dependent>
      <default_value>0.55</default_value>
    </argument>
    <argument>
      <name>water_fixtures_shower_low_flow</name>
      <display_name>Hot Water Fixtures: Is Shower Low Flow</display_name>
      <description>Whether the shower fixture is low flow.</description>
      <type>Boolean</type>
      <required>true</required>
      <model_dependent>false</model_dependent>
      <default_value>false</default_value>
      <choices>
        <choice>
          <value>true</value>
          <display_name>true</display_name>
        </choice>
        <choice>
          <value>false</value>
          <display_name>false</display_name>
        </choice>
      </choices>
    </argument>
    <argument>
      <name>water_fixtures_sink_low_flow</name>
      <display_name>Hot Water Fixtures: Is Sink Low Flow</display_name>
      <description>Whether the sink fixture is low flow.</description>
      <type>Boolean</type>
      <required>true</required>
      <model_dependent>false</model_dependent>
      <default_value>false</default_value>
      <choices>
        <choice>
          <value>true</value>
          <display_name>true</display_name>
        </choice>
        <choice>
          <value>false</value>
          <display_name>false</display_name>
        </choice>
      </choices>
    </argument>
    <argument>
      <name>water_fixtures_usage_multiplier</name>
      <display_name>Hot Water Fixtures: Usage Multiplier</display_name>
      <description>Multiplier on the hot water usage that can reflect, e.g., high/low usage occupants. If not provided, the OS-HPXML default (see &lt;a href='https://openstudio-hpxml.readthedocs.io/en/v1.10.0/workflow_inputs.html#hpxml-water-fixtures'&gt;HPXML Water Fixtures&lt;/a&gt;) is used.</description>
      <type>Double</type>
      <required>false</required>
      <model_dependent>false</model_dependent>
    </argument>
    <argument>
      <name>general_water_use_usage_multiplier</name>
      <display_name>General Water Use: Usage Multiplier</display_name>
      <description>Multiplier on internal gains from general water use (floor mopping, shower evaporation, water films on showers, tubs &amp; sinks surfaces, plant watering, etc.) that can reflect, e.g., high/low usage occupants. If not provided, the OS-HPXML default (see &lt;a href='https://openstudio-hpxml.readthedocs.io/en/v1.10.0/workflow_inputs.html#hpxml-building-occupancy'&gt;HPXML Building Occupancy&lt;/a&gt;) is used.</description>
      <type>Double</type>
      <required>false</required>
      <model_dependent>false</model_dependent>
    </argument>
    <argument>
      <name>solar_thermal_system_type</name>
      <display_name>Solar Thermal: System Type</display_name>
      <description>The type of solar thermal system. Use 'none' if there is no solar thermal system.</description>
      <type>Choice</type>
      <required>true</required>
      <model_dependent>false</model_dependent>
      <default_value>none</default_value>
      <choices>
        <choice>
          <value>none</value>
          <display_name>none</display_name>
        </choice>
        <choice>
          <value>hot water</value>
          <display_name>hot water</display_name>
        </choice>
      </choices>
    </argument>
    <argument>
      <name>solar_thermal_collector_area</name>
      <display_name>Solar Thermal: Collector Area</display_name>
      <description>The collector area of the solar thermal system.</description>
      <type>Double</type>
      <units>ft^2</units>
      <required>true</required>
      <model_dependent>false</model_dependent>
      <default_value>40</default_value>
    </argument>
    <argument>
      <name>solar_thermal_collector_loop_type</name>
      <display_name>Solar Thermal: Collector Loop Type</display_name>
      <description>The collector loop type of the solar thermal system.</description>
      <type>Choice</type>
      <required>true</required>
      <model_dependent>false</model_dependent>
      <default_value>liquid direct</default_value>
      <choices>
        <choice>
          <value>liquid direct</value>
          <display_name>liquid direct</display_name>
        </choice>
        <choice>
          <value>liquid indirect</value>
          <display_name>liquid indirect</display_name>
        </choice>
        <choice>
          <value>passive thermosyphon</value>
          <display_name>passive thermosyphon</display_name>
        </choice>
      </choices>
    </argument>
    <argument>
      <name>solar_thermal_collector_type</name>
      <display_name>Solar Thermal: Collector Type</display_name>
      <description>The collector type of the solar thermal system.</description>
      <type>Choice</type>
      <required>true</required>
      <model_dependent>false</model_dependent>
      <default_value>evacuated tube</default_value>
      <choices>
        <choice>
          <value>evacuated tube</value>
          <display_name>evacuated tube</display_name>
        </choice>
        <choice>
          <value>single glazing black</value>
          <display_name>single glazing black</display_name>
        </choice>
        <choice>
          <value>double glazing black</value>
          <display_name>double glazing black</display_name>
        </choice>
        <choice>
          <value>integrated collector storage</value>
          <display_name>integrated collector storage</display_name>
        </choice>
      </choices>
    </argument>
    <argument>
      <name>solar_thermal_collector_azimuth</name>
      <display_name>Solar Thermal: Collector Azimuth</display_name>
      <description>The collector azimuth of the solar thermal system. Azimuth is measured clockwise from north (e.g., North=0, East=90, South=180, West=270).</description>
      <type>Double</type>
      <units>degrees</units>
      <required>true</required>
      <model_dependent>false</model_dependent>
      <default_value>180</default_value>
    </argument>
    <argument>
      <name>solar_thermal_collector_tilt</name>
      <display_name>Solar Thermal: Collector Tilt</display_name>
      <description>The collector tilt of the solar thermal system. Can also enter, e.g., RoofPitch, RoofPitch+20, Latitude, Latitude-15, etc.</description>
      <type>String</type>
      <units>degrees</units>
      <required>true</required>
      <model_dependent>false</model_dependent>
      <default_value>RoofPitch</default_value>
    </argument>
    <argument>
      <name>solar_thermal_collector_rated_optical_efficiency</name>
      <display_name>Solar Thermal: Collector Rated Optical Efficiency</display_name>
      <description>The collector rated optical efficiency of the solar thermal system.</description>
      <type>Double</type>
      <units>Frac</units>
      <required>true</required>
      <model_dependent>false</model_dependent>
      <default_value>0.5</default_value>
    </argument>
    <argument>
      <name>solar_thermal_collector_rated_thermal_losses</name>
      <display_name>Solar Thermal: Collector Rated Thermal Losses</display_name>
      <description>The collector rated thermal losses of the solar thermal system.</description>
      <type>Double</type>
      <units>Btu/hr-ft^2-R</units>
      <required>true</required>
      <model_dependent>false</model_dependent>
      <default_value>0.2799</default_value>
    </argument>
    <argument>
      <name>solar_thermal_storage_volume</name>
      <display_name>Solar Thermal: Storage Volume</display_name>
      <description>The storage volume of the solar thermal system. If not provided, the OS-HPXML default (see &lt;a href='https://openstudio-hpxml.readthedocs.io/en/v1.10.0/workflow_inputs.html#detailed-inputs'&gt;Detailed Inputs&lt;/a&gt;) is used.</description>
      <type>Double</type>
      <units>gal</units>
      <required>false</required>
      <model_dependent>false</model_dependent>
    </argument>
    <argument>
      <name>solar_thermal_solar_fraction</name>
      <display_name>Solar Thermal: Solar Fraction</display_name>
      <description>The solar fraction of the solar thermal system. If provided, overrides all other solar thermal inputs.</description>
      <type>Double</type>
      <units>Frac</units>
      <required>true</required>
      <model_dependent>false</model_dependent>
      <default_value>0</default_value>
    </argument>
    <argument>
      <name>pv_system_present</name>
      <display_name>PV System: Present</display_name>
      <description>Whether there is a PV system present.</description>
      <type>Boolean</type>
      <required>true</required>
      <model_dependent>false</model_dependent>
      <default_value>false</default_value>
      <choices>
        <choice>
          <value>true</value>
          <display_name>true</display_name>
        </choice>
        <choice>
          <value>false</value>
          <display_name>false</display_name>
        </choice>
      </choices>
    </argument>
    <argument>
      <name>pv_system_module_type</name>
      <display_name>PV System: Module Type</display_name>
      <description>Module type of the PV system. If not provided, the OS-HPXML default (see &lt;a href='https://openstudio-hpxml.readthedocs.io/en/v1.10.0/workflow_inputs.html#hpxml-photovoltaics'&gt;HPXML Photovoltaics&lt;/a&gt;) is used.</description>
      <type>Choice</type>
      <required>false</required>
      <model_dependent>false</model_dependent>
      <choices>
        <choice>
          <value>standard</value>
          <display_name>standard</display_name>
        </choice>
        <choice>
          <value>premium</value>
          <display_name>premium</display_name>
        </choice>
        <choice>
          <value>thin film</value>
          <display_name>thin film</display_name>
        </choice>
      </choices>
    </argument>
    <argument>
      <name>pv_system_location</name>
      <display_name>PV System: Location</display_name>
      <description>Location of the PV system. If not provided, the OS-HPXML default (see &lt;a href='https://openstudio-hpxml.readthedocs.io/en/v1.10.0/workflow_inputs.html#hpxml-photovoltaics'&gt;HPXML Photovoltaics&lt;/a&gt;) is used.</description>
      <type>Choice</type>
      <required>false</required>
      <model_dependent>false</model_dependent>
      <choices>
        <choice>
          <value>roof</value>
          <display_name>roof</display_name>
        </choice>
        <choice>
          <value>ground</value>
          <display_name>ground</display_name>
        </choice>
      </choices>
    </argument>
    <argument>
      <name>pv_system_tracking</name>
      <display_name>PV System: Tracking</display_name>
      <description>Type of tracking for the PV system. If not provided, the OS-HPXML default (see &lt;a href='https://openstudio-hpxml.readthedocs.io/en/v1.10.0/workflow_inputs.html#hpxml-photovoltaics'&gt;HPXML Photovoltaics&lt;/a&gt;) is used.</description>
      <type>Choice</type>
      <required>false</required>
      <model_dependent>false</model_dependent>
      <choices>
        <choice>
          <value>fixed</value>
          <display_name>fixed</display_name>
        </choice>
        <choice>
          <value>1-axis</value>
          <display_name>1-axis</display_name>
        </choice>
        <choice>
          <value>1-axis backtracked</value>
          <display_name>1-axis backtracked</display_name>
        </choice>
        <choice>
          <value>2-axis</value>
          <display_name>2-axis</display_name>
        </choice>
      </choices>
    </argument>
    <argument>
      <name>pv_system_array_azimuth</name>
      <display_name>PV System: Array Azimuth</display_name>
      <description>Array azimuth of the PV system. Azimuth is measured clockwise from north (e.g., North=0, East=90, South=180, West=270).</description>
      <type>Double</type>
      <units>degrees</units>
      <required>true</required>
      <model_dependent>false</model_dependent>
      <default_value>180</default_value>
    </argument>
    <argument>
      <name>pv_system_array_tilt</name>
      <display_name>PV System: Array Tilt</display_name>
      <description>Array tilt of the PV system. Can also enter, e.g., RoofPitch, RoofPitch+20, Latitude, Latitude-15, etc.</description>
      <type>String</type>
      <units>degrees</units>
      <required>true</required>
      <model_dependent>false</model_dependent>
      <default_value>RoofPitch</default_value>
    </argument>
    <argument>
      <name>pv_system_max_power_output</name>
      <display_name>PV System: Maximum Power Output</display_name>
      <description>Maximum power output of the PV system. For a shared system, this is the total building maximum power output.</description>
      <type>Double</type>
      <units>W</units>
      <required>true</required>
      <model_dependent>false</model_dependent>
      <default_value>4000</default_value>
    </argument>
    <argument>
      <name>pv_system_inverter_efficiency</name>
      <display_name>PV System: Inverter Efficiency</display_name>
      <description>Inverter efficiency of the PV system. If there are two PV systems, this will apply to both. If not provided, the OS-HPXML default (see &lt;a href='https://openstudio-hpxml.readthedocs.io/en/v1.10.0/workflow_inputs.html#hpxml-photovoltaics'&gt;HPXML Photovoltaics&lt;/a&gt;) is used.</description>
      <type>Double</type>
      <units>Frac</units>
      <required>false</required>
      <model_dependent>false</model_dependent>
    </argument>
    <argument>
      <name>pv_system_system_losses_fraction</name>
      <display_name>PV System: System Losses Fraction</display_name>
      <description>System losses fraction of the PV system. If there are two PV systems, this will apply to both. If not provided, the OS-HPXML default (see &lt;a href='https://openstudio-hpxml.readthedocs.io/en/v1.10.0/workflow_inputs.html#hpxml-photovoltaics'&gt;HPXML Photovoltaics&lt;/a&gt;) is used.</description>
      <type>Double</type>
      <units>Frac</units>
      <required>false</required>
      <model_dependent>false</model_dependent>
    </argument>
    <argument>
      <name>pv_system_num_bedrooms_served</name>
      <display_name>PV System: Number of Bedrooms Served</display_name>
      <description>Number of bedrooms served by PV system. Only needed if single-family attached or apartment unit and it is a shared PV system serving multiple dwelling units. Used to apportion PV generation to the unit of a SFA/MF building. If there are two PV systems, this will apply to both.</description>
      <type>Integer</type>
      <units>#</units>
      <required>false</required>
      <model_dependent>false</model_dependent>
    </argument>
    <argument>
      <name>pv_system_2_present</name>
      <display_name>PV System 2: Present</display_name>
      <description>Whether there is a second PV system present.</description>
      <type>Boolean</type>
      <required>true</required>
      <model_dependent>false</model_dependent>
      <default_value>false</default_value>
      <choices>
        <choice>
          <value>true</value>
          <display_name>true</display_name>
        </choice>
        <choice>
          <value>false</value>
          <display_name>false</display_name>
        </choice>
      </choices>
    </argument>
    <argument>
      <name>pv_system_2_module_type</name>
      <display_name>PV System 2: Module Type</display_name>
      <description>Module type of the second PV system. If not provided, the OS-HPXML default (see &lt;a href='https://openstudio-hpxml.readthedocs.io/en/v1.10.0/workflow_inputs.html#hpxml-photovoltaics'&gt;HPXML Photovoltaics&lt;/a&gt;) is used.</description>
      <type>Choice</type>
      <required>false</required>
      <model_dependent>false</model_dependent>
      <choices>
        <choice>
          <value>standard</value>
          <display_name>standard</display_name>
        </choice>
        <choice>
          <value>premium</value>
          <display_name>premium</display_name>
        </choice>
        <choice>
          <value>thin film</value>
          <display_name>thin film</display_name>
        </choice>
      </choices>
    </argument>
    <argument>
      <name>pv_system_2_location</name>
      <display_name>PV System 2: Location</display_name>
      <description>Location of the second PV system. If not provided, the OS-HPXML default (see &lt;a href='https://openstudio-hpxml.readthedocs.io/en/v1.10.0/workflow_inputs.html#hpxml-photovoltaics'&gt;HPXML Photovoltaics&lt;/a&gt;) is used.</description>
      <type>Choice</type>
      <required>false</required>
      <model_dependent>false</model_dependent>
      <choices>
        <choice>
          <value>roof</value>
          <display_name>roof</display_name>
        </choice>
        <choice>
          <value>ground</value>
          <display_name>ground</display_name>
        </choice>
      </choices>
    </argument>
    <argument>
      <name>pv_system_2_tracking</name>
      <display_name>PV System 2: Tracking</display_name>
      <description>Type of tracking for the second PV system. If not provided, the OS-HPXML default (see &lt;a href='https://openstudio-hpxml.readthedocs.io/en/v1.10.0/workflow_inputs.html#hpxml-photovoltaics'&gt;HPXML Photovoltaics&lt;/a&gt;) is used.</description>
      <type>Choice</type>
      <required>false</required>
      <model_dependent>false</model_dependent>
      <choices>
        <choice>
          <value>fixed</value>
          <display_name>fixed</display_name>
        </choice>
        <choice>
          <value>1-axis</value>
          <display_name>1-axis</display_name>
        </choice>
        <choice>
          <value>1-axis backtracked</value>
          <display_name>1-axis backtracked</display_name>
        </choice>
        <choice>
          <value>2-axis</value>
          <display_name>2-axis</display_name>
        </choice>
      </choices>
    </argument>
    <argument>
      <name>pv_system_2_array_azimuth</name>
      <display_name>PV System 2: Array Azimuth</display_name>
      <description>Array azimuth of the second PV system. Azimuth is measured clockwise from north (e.g., North=0, East=90, South=180, West=270).</description>
      <type>Double</type>
      <units>degrees</units>
      <required>true</required>
      <model_dependent>false</model_dependent>
      <default_value>180</default_value>
    </argument>
    <argument>
      <name>pv_system_2_array_tilt</name>
      <display_name>PV System 2: Array Tilt</display_name>
      <description>Array tilt of the second PV system. Can also enter, e.g., RoofPitch, RoofPitch+20, Latitude, Latitude-15, etc.</description>
      <type>String</type>
      <units>degrees</units>
      <required>true</required>
      <model_dependent>false</model_dependent>
      <default_value>RoofPitch</default_value>
    </argument>
    <argument>
      <name>pv_system_2_max_power_output</name>
      <display_name>PV System 2: Maximum Power Output</display_name>
      <description>Maximum power output of the second PV system. For a shared system, this is the total building maximum power output.</description>
      <type>Double</type>
      <units>W</units>
      <required>true</required>
      <model_dependent>false</model_dependent>
      <default_value>4000</default_value>
    </argument>
    <argument>
      <name>electric_panel_service_feeders_load_calculation_types</name>
      <display_name>Electric Panel: Service/Feeders Load Calculation Types</display_name>
      <description>Types of electric panel service/feeder load calculations. These calculations are experimental research features. Possible types are: 2023 Existing Dwelling Load-Based, 2023 Existing Dwelling Meter-Based. If multiple types, use a comma-separated list. If not provided, no electric panel loads are calculated.</description>
      <type>String</type>
      <required>false</required>
      <model_dependent>false</model_dependent>
    </argument>
    <argument>
      <name>electric_panel_baseline_peak_power</name>
      <display_name>Electric Panel: Baseline Peak Power</display_name>
      <description>Specifies the baseline peak power. Used for 2023 Existing Dwelling Meter-Based. If not provided, assumed to be zero.</description>
      <type>Double</type>
      <units>W</units>
      <required>false</required>
      <model_dependent>false</model_dependent>
    </argument>
    <argument>
      <name>electric_panel_service_voltage</name>
      <display_name>Electric Panel: Service Voltage</display_name>
      <description>The service voltage of the electric panel. If not provided, the OS-HPXML default (see &lt;a href='https://openstudio-hpxml.readthedocs.io/en/v1.10.0/workflow_inputs.html#hpxml-electric-panels'&gt;HPXML Electric Panels&lt;/a&gt;) is used.</description>
      <type>Choice</type>
      <units>V</units>
      <required>false</required>
      <model_dependent>false</model_dependent>
      <choices>
        <choice>
          <value>120</value>
          <display_name>120</display_name>
        </choice>
        <choice>
          <value>240</value>
          <display_name>240</display_name>
        </choice>
      </choices>
    </argument>
    <argument>
      <name>electric_panel_service_max_current_rating</name>
      <display_name>Electric Panel: Service Max Current Rating</display_name>
      <description>The service max current rating of the electric panel. If not provided, the OS-HPXML default (see &lt;a href='https://openstudio-hpxml.readthedocs.io/en/v1.10.0/workflow_inputs.html#hpxml-electric-panels'&gt;HPXML Electric Panels&lt;/a&gt;) is used.</description>
      <type>Double</type>
      <units>A</units>
      <required>false</required>
      <model_dependent>false</model_dependent>
    </argument>
    <argument>
      <name>electric_panel_breaker_spaces_headroom</name>
      <display_name>Electric Panel: Breaker Spaces Headroom</display_name>
      <description>The unoccupied number of breaker spaces on the electric panel. If not provided, the OS-HPXML default (see &lt;a href='https://openstudio-hpxml.readthedocs.io/en/v1.10.0/workflow_inputs.html#hpxml-electric-panels'&gt;HPXML Electric Panels&lt;/a&gt;) is used.</description>
      <type>Integer</type>
      <units>#</units>
      <required>false</required>
      <model_dependent>false</model_dependent>
    </argument>
    <argument>
      <name>electric_panel_breaker_spaces_rated_total</name>
      <display_name>Electric Panel: Breaker Spaces Rated Total</display_name>
      <description>The rated total number of breaker spaces on the electric panel. If not provided, the OS-HPXML default (see &lt;a href='https://openstudio-hpxml.readthedocs.io/en/v1.10.0/workflow_inputs.html#hpxml-electric-panels'&gt;HPXML Electric Panels&lt;/a&gt;) is used.</description>
      <type>Integer</type>
      <units>#</units>
      <required>false</required>
      <model_dependent>false</model_dependent>
    </argument>
    <argument>
      <name>electric_panel_load_heating_system_power_rating</name>
      <display_name>Electric Panel: Heating System Power Rating</display_name>
      <description>Specifies the panel load heating system power rating. If not provided, the OS-HPXML default (see &lt;a href='https://openstudio-hpxml.readthedocs.io/en/v1.10.0/workflow_inputs.html#service-feeders'&gt;Service Feeders&lt;/a&gt;) is used.</description>
      <type>Double</type>
      <units>W</units>
      <required>false</required>
      <model_dependent>false</model_dependent>
    </argument>
    <argument>
      <name>electric_panel_load_heating_system_new_load</name>
      <display_name>Electric Panel: Heating System New Load</display_name>
      <description>Whether the heating system is a new panel load addition to an existing service panel. If not provided, the OS-HPXML default (see &lt;a href='https://openstudio-hpxml.readthedocs.io/en/v1.10.0/workflow_inputs.html#service-feeders'&gt;Service Feeders&lt;/a&gt;) is used.</description>
      <type>Boolean</type>
      <required>false</required>
      <model_dependent>false</model_dependent>
      <choices>
        <choice>
          <value>true</value>
          <display_name>true</display_name>
        </choice>
        <choice>
          <value>false</value>
          <display_name>false</display_name>
        </choice>
      </choices>
    </argument>
    <argument>
      <name>electric_panel_load_cooling_system_power_rating</name>
      <display_name>Electric Panel: Cooling System Power Rating</display_name>
      <description>Specifies the panel load cooling system power rating. If not provided, the OS-HPXML default (see &lt;a href='https://openstudio-hpxml.readthedocs.io/en/v1.10.0/workflow_inputs.html#service-feeders'&gt;Service Feeders&lt;/a&gt;) is used.</description>
      <type>Double</type>
      <units>W</units>
      <required>false</required>
      <model_dependent>false</model_dependent>
    </argument>
    <argument>
      <name>electric_panel_load_cooling_system_new_load</name>
      <display_name>Electric Panel: Cooling System New Load</display_name>
      <description>Whether the cooling system is a new panel load addition to an existing service panel. If not provided, the OS-HPXML default (see &lt;a href='https://openstudio-hpxml.readthedocs.io/en/v1.10.0/workflow_inputs.html#service-feeders'&gt;Service Feeders&lt;/a&gt;) is used.</description>
      <type>Boolean</type>
      <required>false</required>
      <model_dependent>false</model_dependent>
      <choices>
        <choice>
          <value>true</value>
          <display_name>true</display_name>
        </choice>
        <choice>
          <value>false</value>
          <display_name>false</display_name>
        </choice>
      </choices>
    </argument>
    <argument>
      <name>electric_panel_load_heat_pump_power_rating</name>
      <display_name>Electric Panel: Heat Pump Power Rating</display_name>
      <description>Specifies the panel load heat pump power rating. If not provided, the OS-HPXML default (see &lt;a href='https://openstudio-hpxml.readthedocs.io/en/v1.10.0/workflow_inputs.html#service-feeders'&gt;Service Feeders&lt;/a&gt;) is used.</description>
      <type>Double</type>
      <units>W</units>
      <required>false</required>
      <model_dependent>false</model_dependent>
    </argument>
    <argument>
      <name>electric_panel_load_heat_pump_new_load</name>
      <display_name>Electric Panel: Heat Pump New Load</display_name>
      <description>Whether the heat pump is a new panel load addition to an existing service panel. If not provided, the OS-HPXML default (see &lt;a href='https://openstudio-hpxml.readthedocs.io/en/v1.10.0/workflow_inputs.html#service-feeders'&gt;Service Feeders&lt;/a&gt;) is used.</description>
      <type>Boolean</type>
      <required>false</required>
      <model_dependent>false</model_dependent>
      <choices>
        <choice>
          <value>true</value>
          <display_name>true</display_name>
        </choice>
        <choice>
          <value>false</value>
          <display_name>false</display_name>
        </choice>
      </choices>
    </argument>
    <argument>
      <name>electric_panel_load_heating_system_2_power_rating</name>
      <display_name>Electric Panel: Heating System 2 Power Rating</display_name>
      <description>Specifies the panel load second heating system power rating. If not provided, the OS-HPXML default (see &lt;a href='https://openstudio-hpxml.readthedocs.io/en/v1.10.0/workflow_inputs.html#service-feeders'&gt;Service Feeders&lt;/a&gt;) is used.</description>
      <type>Double</type>
      <units>W</units>
      <required>false</required>
      <model_dependent>false</model_dependent>
    </argument>
    <argument>
      <name>electric_panel_load_heating_system_2_new_load</name>
      <display_name>Electric Panel: Heating System 2 New Load</display_name>
      <description>Whether the second heating system is a new panel load addition to an existing service panel. If not provided, the OS-HPXML default (see &lt;a href='https://openstudio-hpxml.readthedocs.io/en/v1.10.0/workflow_inputs.html#service-feeders'&gt;Service Feeders&lt;/a&gt;) is used.</description>
      <type>Boolean</type>
      <required>false</required>
      <model_dependent>false</model_dependent>
      <choices>
        <choice>
          <value>true</value>
          <display_name>true</display_name>
        </choice>
        <choice>
          <value>false</value>
          <display_name>false</display_name>
        </choice>
      </choices>
    </argument>
    <argument>
      <name>electric_panel_load_mech_vent_power_rating</name>
      <display_name>Electric Panel: Mechanical Ventilation Power Rating</display_name>
      <description>Specifies the panel load mechanical ventilation power rating. If not provided, the OS-HPXML default (see &lt;a href='https://openstudio-hpxml.readthedocs.io/en/v1.10.0/workflow_inputs.html#service-feeders'&gt;Service Feeders&lt;/a&gt;) is used.</description>
      <type>Double</type>
      <units>W</units>
      <required>false</required>
      <model_dependent>false</model_dependent>
    </argument>
    <argument>
      <name>electric_panel_load_mech_vent_fan_new_load</name>
      <display_name>Electric Panel: Mechanical Ventilation New Load</display_name>
      <description>Whether the mechanical ventilation is a new panel load addition to an existing service panel. If not provided, the OS-HPXML default (see &lt;a href='https://openstudio-hpxml.readthedocs.io/en/v1.10.0/workflow_inputs.html#service-feeders'&gt;Service Feeders&lt;/a&gt;) is used.</description>
      <type>Boolean</type>
      <required>false</required>
      <model_dependent>false</model_dependent>
      <choices>
        <choice>
          <value>true</value>
          <display_name>true</display_name>
        </choice>
        <choice>
          <value>false</value>
          <display_name>false</display_name>
        </choice>
      </choices>
    </argument>
    <argument>
      <name>electric_panel_load_mech_vent_2_power_rating</name>
      <display_name>Electric Panel: Mechanical Ventilation 2 Power Rating</display_name>
      <description>Specifies the panel load second mechanical ventilation power rating. If not provided, the OS-HPXML default (see &lt;a href='https://openstudio-hpxml.readthedocs.io/en/v1.10.0/workflow_inputs.html#service-feeders'&gt;Service Feeders&lt;/a&gt;) is used.</description>
      <type>Double</type>
      <units>W</units>
      <required>false</required>
      <model_dependent>false</model_dependent>
    </argument>
    <argument>
      <name>electric_panel_load_mech_vent_2_new_load</name>
      <display_name>Electric Panel: Mechanical Ventilation 2 New Load</display_name>
      <description>Whether the second mechanical ventilation is a new panel load addition to an existing service panel. If not provided, the OS-HPXML default (see &lt;a href='https://openstudio-hpxml.readthedocs.io/en/v1.10.0/workflow_inputs.html#service-feeders'&gt;Service Feeders&lt;/a&gt;) is used.</description>
      <type>Boolean</type>
      <required>false</required>
      <model_dependent>false</model_dependent>
      <choices>
        <choice>
          <value>true</value>
          <display_name>true</display_name>
        </choice>
        <choice>
          <value>false</value>
          <display_name>false</display_name>
        </choice>
      </choices>
    </argument>
    <argument>
      <name>electric_panel_load_whole_house_fan_power_rating</name>
      <display_name>Electric Panel: Whole House Fan Power Rating</display_name>
      <description>Specifies the panel load whole house fan power rating. If not provided, the OS-HPXML default (see &lt;a href='https://openstudio-hpxml.readthedocs.io/en/v1.10.0/workflow_inputs.html#service-feeders'&gt;Service Feeders&lt;/a&gt;) is used.</description>
      <type>Double</type>
      <units>W</units>
      <required>false</required>
      <model_dependent>false</model_dependent>
    </argument>
    <argument>
      <name>electric_panel_load_whole_house_fan_new_load</name>
      <display_name>Electric Panel: Whole House Fan New Load</display_name>
      <description>Whether the whole house fan is a new panel load addition to an existing service panel. If not provided, the OS-HPXML default (see &lt;a href='https://openstudio-hpxml.readthedocs.io/en/v1.10.0/workflow_inputs.html#service-feeders'&gt;Service Feeders&lt;/a&gt;) is used.</description>
      <type>Boolean</type>
      <required>false</required>
      <model_dependent>false</model_dependent>
      <choices>
        <choice>
          <value>true</value>
          <display_name>true</display_name>
        </choice>
        <choice>
          <value>false</value>
          <display_name>false</display_name>
        </choice>
      </choices>
    </argument>
    <argument>
      <name>electric_panel_load_kitchen_fans_power_rating</name>
      <display_name>Electric Panel: Kitchen Fans Power Rating</display_name>
      <description>Specifies the panel load kitchen fans power rating. If not provided, the OS-HPXML default (see &lt;a href='https://openstudio-hpxml.readthedocs.io/en/v1.10.0/workflow_inputs.html#service-feeders'&gt;Service Feeders&lt;/a&gt;) is used.</description>
      <type>Double</type>
      <units>W</units>
      <required>false</required>
      <model_dependent>false</model_dependent>
    </argument>
    <argument>
      <name>electric_panel_load_kitchen_fans_new_load</name>
      <display_name>Electric Panel: Kitchen Fans New Load</display_name>
      <description>Whether the kitchen fans is a new panel load addition to an existing service panel. If not provided, the OS-HPXML default (see &lt;a href='https://openstudio-hpxml.readthedocs.io/en/v1.10.0/workflow_inputs.html#service-feeders'&gt;Service Feeders&lt;/a&gt;) is used.</description>
      <type>Boolean</type>
      <required>false</required>
      <model_dependent>false</model_dependent>
      <choices>
        <choice>
          <value>true</value>
          <display_name>true</display_name>
        </choice>
        <choice>
          <value>false</value>
          <display_name>false</display_name>
        </choice>
      </choices>
    </argument>
    <argument>
      <name>electric_panel_load_bathroom_fans_power_rating</name>
      <display_name>Electric Panel: Bathroom Fans Power Rating</display_name>
      <description>Specifies the panel load bathroom fans power rating. If not provided, the OS-HPXML default (see &lt;a href='https://openstudio-hpxml.readthedocs.io/en/v1.10.0/workflow_inputs.html#service-feeders'&gt;Service Feeders&lt;/a&gt;) is used.</description>
      <type>Double</type>
      <units>W</units>
      <required>false</required>
      <model_dependent>false</model_dependent>
    </argument>
    <argument>
      <name>electric_panel_load_bathroom_fans_new_load</name>
      <display_name>Electric Panel: Bathroom Fans New Load</display_name>
      <description>Whether the bathroom fans is a new panel load addition to an existing service panel. If not provided, the OS-HPXML default (see &lt;a href='https://openstudio-hpxml.readthedocs.io/en/v1.10.0/workflow_inputs.html#service-feeders'&gt;Service Feeders&lt;/a&gt;) is used.</description>
      <type>Boolean</type>
      <required>false</required>
      <model_dependent>false</model_dependent>
      <choices>
        <choice>
          <value>true</value>
          <display_name>true</display_name>
        </choice>
        <choice>
          <value>false</value>
          <display_name>false</display_name>
        </choice>
      </choices>
    </argument>
    <argument>
      <name>electric_panel_load_electric_water_heater_power_rating</name>
      <display_name>Electric Panel: Electric Water Heater Power Rating</display_name>
      <description>Specifies the panel load water heater power rating. Only applies to electric water heater. If not provided, the OS-HPXML default (see &lt;a href='https://openstudio-hpxml.readthedocs.io/en/v1.10.0/workflow_inputs.html#service-feeders'&gt;Service Feeders&lt;/a&gt;) is used.</description>
      <type>Double</type>
      <units>W</units>
      <required>false</required>
      <model_dependent>false</model_dependent>
    </argument>
    <argument>
      <name>electric_panel_load_electric_water_heater_voltage</name>
      <display_name>Electric Panel: Electric Water Heater Voltage</display_name>
      <description>Specifies the panel load water heater voltage. Only applies to electric water heater. If not provided, the OS-HPXML default (see &lt;a href='https://openstudio-hpxml.readthedocs.io/en/v1.10.0/workflow_inputs.html#service-feeders'&gt;Service Feeders&lt;/a&gt;) is used.</description>
      <type>Choice</type>
      <units>V</units>
      <required>false</required>
      <model_dependent>false</model_dependent>
      <choices>
        <choice>
          <value>120</value>
          <display_name>120</display_name>
        </choice>
        <choice>
          <value>240</value>
          <display_name>240</display_name>
        </choice>
      </choices>
    </argument>
    <argument>
      <name>electric_panel_load_electric_water_heater_new_load</name>
      <display_name>Electric Panel: Electric Water Heater New Load</display_name>
      <description>Whether the water heater is a new panel load addition to an existing service panel. Only applies to electric water heater. If not provided, the OS-HPXML default (see &lt;a href='https://openstudio-hpxml.readthedocs.io/en/v1.10.0/workflow_inputs.html#service-feeders'&gt;Service Feeders&lt;/a&gt;) is used.</description>
      <type>Boolean</type>
      <required>false</required>
      <model_dependent>false</model_dependent>
      <choices>
        <choice>
          <value>true</value>
          <display_name>true</display_name>
        </choice>
        <choice>
          <value>false</value>
          <display_name>false</display_name>
        </choice>
      </choices>
    </argument>
    <argument>
      <name>electric_panel_load_electric_clothes_dryer_power_rating</name>
      <display_name>Electric Panel: Electric Clothes Dryer Power Rating</display_name>
      <description>Specifies the panel load clothes dryer power rating. Only applies to electric clothes dryer. If not provided, the OS-HPXML default (see &lt;a href='https://openstudio-hpxml.readthedocs.io/en/v1.10.0/workflow_inputs.html#service-feeders'&gt;Service Feeders&lt;/a&gt;) is used.</description>
      <type>Double</type>
      <units>W</units>
      <required>false</required>
      <model_dependent>false</model_dependent>
    </argument>
    <argument>
      <name>electric_panel_load_electric_clothes_dryer_voltage</name>
      <display_name>Electric Panel: Electric Clothes Dryer Voltage</display_name>
      <description>Specifies the panel load clothes dryer voltage. Only applies to electric clothes dryer. If not provided, the OS-HPXML default (see &lt;a href='https://openstudio-hpxml.readthedocs.io/en/v1.10.0/workflow_inputs.html#service-feeders'&gt;Service Feeders&lt;/a&gt;) is used.</description>
      <type>Choice</type>
      <units>V</units>
      <required>false</required>
      <model_dependent>false</model_dependent>
      <choices>
        <choice>
          <value>120</value>
          <display_name>120</display_name>
        </choice>
        <choice>
          <value>240</value>
          <display_name>240</display_name>
        </choice>
      </choices>
    </argument>
    <argument>
      <name>electric_panel_load_electric_clothes_dryer_new_load</name>
      <display_name>Electric Panel: Electric Clothes Dryer New Load</display_name>
      <description>Whether the clothes dryer is a new panel load addition to an existing service panel. Only applies to electric clothes dryer. If not provided, the OS-HPXML default (see &lt;a href='https://openstudio-hpxml.readthedocs.io/en/v1.10.0/workflow_inputs.html#service-feeders'&gt;Service Feeders&lt;/a&gt;) is used.</description>
      <type>Boolean</type>
      <required>false</required>
      <model_dependent>false</model_dependent>
      <choices>
        <choice>
          <value>true</value>
          <display_name>true</display_name>
        </choice>
        <choice>
          <value>false</value>
          <display_name>false</display_name>
        </choice>
      </choices>
    </argument>
    <argument>
      <name>electric_panel_load_dishwasher_power_rating</name>
      <display_name>Electric Panel: Dishwasher Power Rating</display_name>
      <description>Specifies the panel load dishwasher power rating. If not provided, the OS-HPXML default (see &lt;a href='https://openstudio-hpxml.readthedocs.io/en/v1.10.0/workflow_inputs.html#service-feeders'&gt;Service Feeders&lt;/a&gt;) is used.</description>
      <type>Double</type>
      <units>W</units>
      <required>false</required>
      <model_dependent>false</model_dependent>
    </argument>
    <argument>
      <name>electric_panel_load_dishwasher_new_load</name>
      <display_name>Electric Panel: Dishwasher New Load</display_name>
      <description>Whether the dishwasher is a new panel load addition to an existing service panel. If not provided, the OS-HPXML default (see &lt;a href='https://openstudio-hpxml.readthedocs.io/en/v1.10.0/workflow_inputs.html#service-feeders'&gt;Service Feeders&lt;/a&gt;) is used.</description>
      <type>Boolean</type>
      <required>false</required>
      <model_dependent>false</model_dependent>
      <choices>
        <choice>
          <value>true</value>
          <display_name>true</display_name>
        </choice>
        <choice>
          <value>false</value>
          <display_name>false</display_name>
        </choice>
      </choices>
    </argument>
    <argument>
      <name>electric_panel_load_electric_cooking_range_power_rating</name>
      <display_name>Electric Panel: Electric Cooking Range/Oven Power Rating</display_name>
      <description>Specifies the panel load cooking range/oven power rating. Only applies to electric cooking range/oven. If not provided, the OS-HPXML default (see &lt;a href='https://openstudio-hpxml.readthedocs.io/en/v1.10.0/workflow_inputs.html#service-feeders'&gt;Service Feeders&lt;/a&gt;) is used.</description>
      <type>Double</type>
      <units>W</units>
      <required>false</required>
      <model_dependent>false</model_dependent>
    </argument>
    <argument>
      <name>electric_panel_load_electric_cooking_range_voltage</name>
      <display_name>Electric Panel: Electric Cooking Range/Oven Voltage</display_name>
      <description>Specifies the panel load cooking range/oven voltage. Only applies to electric cooking range/oven. If not provided, the OS-HPXML default (see &lt;a href='https://openstudio-hpxml.readthedocs.io/en/v1.10.0/workflow_inputs.html#service-feeders'&gt;Service Feeders&lt;/a&gt;) is used.</description>
      <type>Choice</type>
      <units>V</units>
      <required>false</required>
      <model_dependent>false</model_dependent>
      <choices>
        <choice>
          <value>120</value>
          <display_name>120</display_name>
        </choice>
        <choice>
          <value>240</value>
          <display_name>240</display_name>
        </choice>
      </choices>
    </argument>
    <argument>
      <name>electric_panel_load_electric_cooking_range_new_load</name>
      <display_name>Electric Panel: Electric Cooking Range/Oven New Load</display_name>
      <description>Whether the cooking range is a new panel load addition to an existing service panel. Only applies to electric cooking range/oven. If not provided, the OS-HPXML default (see &lt;a href='https://openstudio-hpxml.readthedocs.io/en/v1.10.0/workflow_inputs.html#service-feeders'&gt;Service Feeders&lt;/a&gt;) is used.</description>
      <type>Boolean</type>
      <required>false</required>
      <model_dependent>false</model_dependent>
      <choices>
        <choice>
          <value>true</value>
          <display_name>true</display_name>
        </choice>
        <choice>
          <value>false</value>
          <display_name>false</display_name>
        </choice>
      </choices>
    </argument>
    <argument>
      <name>electric_panel_load_misc_plug_loads_well_pump_power_rating</name>
      <display_name>Electric Panel: Misc Plug Loads Well Pump Power Rating</display_name>
      <description>Specifies the panel load well pump power rating. If not provided, the OS-HPXML default (see &lt;a href='https://openstudio-hpxml.readthedocs.io/en/v1.10.0/workflow_inputs.html#service-feeders'&gt;Service Feeders&lt;/a&gt;) is used.</description>
      <type>Double</type>
      <units>W</units>
      <required>false</required>
      <model_dependent>false</model_dependent>
    </argument>
    <argument>
      <name>electric_panel_load_misc_plug_loads_well_pump_new_load</name>
      <display_name>Electric Panel: Misc Plug Loads Well Pump New Load</display_name>
      <description>Whether the well pump is a new panel load addition to an existing service panel. If not provided, the OS-HPXML default (see &lt;a href='https://openstudio-hpxml.readthedocs.io/en/v1.10.0/workflow_inputs.html#service-feeders'&gt;Service Feeders&lt;/a&gt;) is used.</description>
      <type>Boolean</type>
      <required>false</required>
      <model_dependent>false</model_dependent>
      <choices>
        <choice>
          <value>true</value>
          <display_name>true</display_name>
        </choice>
        <choice>
          <value>false</value>
          <display_name>false</display_name>
        </choice>
      </choices>
    </argument>
    <argument>
      <name>electric_panel_load_misc_plug_loads_vehicle_power_rating</name>
      <display_name>Electric Panel: Misc Plug Loads Vehicle Power Rating</display_name>
      <description>Specifies the panel load electric vehicle power rating. If not provided, the OS-HPXML default (see &lt;a href='https://openstudio-hpxml.readthedocs.io/en/v1.10.0/workflow_inputs.html#service-feeders'&gt;Service Feeders&lt;/a&gt;) is used.</description>
      <type>Double</type>
      <units>W</units>
      <required>false</required>
      <model_dependent>false</model_dependent>
    </argument>
    <argument>
      <name>electric_panel_load_misc_plug_loads_vehicle_voltage</name>
      <display_name>Electric Panel: Misc Plug Loads Vehicle Voltage</display_name>
      <description>Specifies the panel load electric vehicle voltage. If not provided, the OS-HPXML default (see &lt;a href='https://openstudio-hpxml.readthedocs.io/en/v1.10.0/workflow_inputs.html#service-feeders'&gt;Service Feeders&lt;/a&gt;) is used.</description>
      <type>Choice</type>
      <units>V</units>
      <required>false</required>
      <model_dependent>false</model_dependent>
      <choices>
        <choice>
          <value>120</value>
          <display_name>120</display_name>
        </choice>
        <choice>
          <value>240</value>
          <display_name>240</display_name>
        </choice>
      </choices>
    </argument>
    <argument>
      <name>electric_panel_load_misc_plug_loads_vehicle_new_load</name>
      <display_name>Electric Panel: Misc Plug Loads Vehicle New Load</display_name>
      <description>Whether the electric vehicle is a new panel load addition to an existing service panel. If not provided, the OS-HPXML default (see &lt;a href='https://openstudio-hpxml.readthedocs.io/en/v1.10.0/workflow_inputs.html#service-feeders'&gt;Service Feeders&lt;/a&gt;) is used.</description>
      <type>Boolean</type>
      <required>false</required>
      <model_dependent>false</model_dependent>
      <choices>
        <choice>
          <value>true</value>
          <display_name>true</display_name>
        </choice>
        <choice>
          <value>false</value>
          <display_name>false</display_name>
        </choice>
      </choices>
    </argument>
    <argument>
      <name>electric_panel_load_pool_pump_power_rating</name>
      <display_name>Electric Panel: Pool Pump Power Rating</display_name>
      <description>Specifies the panel load pool pump power rating. If not provided, the OS-HPXML default (see &lt;a href='https://openstudio-hpxml.readthedocs.io/en/v1.10.0/workflow_inputs.html#service-feeders'&gt;Service Feeders&lt;/a&gt;) is used.</description>
      <type>Double</type>
      <units>W</units>
      <required>false</required>
      <model_dependent>false</model_dependent>
    </argument>
    <argument>
      <name>electric_panel_load_pool_pump_new_load</name>
      <display_name>Electric Panel: Pool Pump New Load</display_name>
      <description>Whether the pool pump is a new panel load addition to an existing service panel. If not provided, the OS-HPXML default (see &lt;a href='https://openstudio-hpxml.readthedocs.io/en/v1.10.0/workflow_inputs.html#service-feeders'&gt;Service Feeders&lt;/a&gt;) is used.</description>
      <type>Boolean</type>
      <required>false</required>
      <model_dependent>false</model_dependent>
      <choices>
        <choice>
          <value>true</value>
          <display_name>true</display_name>
        </choice>
        <choice>
          <value>false</value>
          <display_name>false</display_name>
        </choice>
      </choices>
    </argument>
    <argument>
      <name>electric_panel_load_electric_pool_heater_power_rating</name>
      <display_name>Electric Panel: Electric Pool Heater Power Rating</display_name>
      <description>Specifies the panel load pool heater power rating. Only applies to electric pool heater. If not provided, the OS-HPXML default (see &lt;a href='https://openstudio-hpxml.readthedocs.io/en/v1.10.0/workflow_inputs.html#service-feeders'&gt;Service Feeders&lt;/a&gt;) is used.</description>
      <type>Double</type>
      <units>W</units>
      <required>false</required>
      <model_dependent>false</model_dependent>
    </argument>
    <argument>
      <name>electric_panel_load_electric_pool_heater_new_load</name>
      <display_name>Electric Panel: Electric Pool Heater New Load</display_name>
      <description>Whether the pool heater is a new panel load addition to an existing service panel. Only applies to electric pool heater. If not provided, the OS-HPXML default (see &lt;a href='https://openstudio-hpxml.readthedocs.io/en/v1.10.0/workflow_inputs.html#service-feeders'&gt;Service Feeders&lt;/a&gt;) is used.</description>
      <type>Boolean</type>
      <required>false</required>
      <model_dependent>false</model_dependent>
      <choices>
        <choice>
          <value>true</value>
          <display_name>true</display_name>
        </choice>
        <choice>
          <value>false</value>
          <display_name>false</display_name>
        </choice>
      </choices>
    </argument>
    <argument>
      <name>electric_panel_load_permanent_spa_pump_power_rating</name>
      <display_name>Electric Panel: Permanent Spa Pump Power Rating</display_name>
      <description>Specifies the panel load permanent spa pump power rating. If not provided, the OS-HPXML default (see &lt;a href='https://openstudio-hpxml.readthedocs.io/en/v1.10.0/workflow_inputs.html#service-feeders'&gt;Service Feeders&lt;/a&gt;) is used.</description>
      <type>Double</type>
      <units>W</units>
      <required>false</required>
      <model_dependent>false</model_dependent>
    </argument>
    <argument>
      <name>electric_panel_load_permanent_spa_pump_new_load</name>
      <display_name>Electric Panel: Permanent Spa Pump New Load</display_name>
      <description>Whether the spa pump is a new panel load addition to an existing service panel. If not provided, the OS-HPXML default (see &lt;a href='https://openstudio-hpxml.readthedocs.io/en/v1.10.0/workflow_inputs.html#service-feeders'&gt;Service Feeders&lt;/a&gt;) is used.</description>
      <type>Boolean</type>
      <required>false</required>
      <model_dependent>false</model_dependent>
      <choices>
        <choice>
          <value>true</value>
          <display_name>true</display_name>
        </choice>
        <choice>
          <value>false</value>
          <display_name>false</display_name>
        </choice>
      </choices>
    </argument>
    <argument>
      <name>electric_panel_load_electric_permanent_spa_heater_power_rating</name>
      <display_name>Electric Panel: Electric Permanent Spa Heater Power Rating</display_name>
      <description>Specifies the panel load permanent spa heater power rating. Only applies to electric permanent spa heater. If not provided, the OS-HPXML default (see &lt;a href='https://openstudio-hpxml.readthedocs.io/en/v1.10.0/workflow_inputs.html#service-feeders'&gt;Service Feeders&lt;/a&gt;) is used.</description>
      <type>Double</type>
      <units>W</units>
      <required>false</required>
      <model_dependent>false</model_dependent>
    </argument>
    <argument>
      <name>electric_panel_load_electric_permanent_spa_heater_new_load</name>
      <display_name>Electric Panel: Electric Permanent Spa Heater New Load</display_name>
      <description>Whether the spa heater is a new panel load addition to an existing service panel. Only applies to electric permanent spa heater. If not provided, the OS-HPXML default (see &lt;a href='https://openstudio-hpxml.readthedocs.io/en/v1.10.0/workflow_inputs.html#service-feeders'&gt;Service Feeders&lt;/a&gt;) is used.</description>
      <type>Boolean</type>
      <required>false</required>
      <model_dependent>false</model_dependent>
      <choices>
        <choice>
          <value>true</value>
          <display_name>true</display_name>
        </choice>
        <choice>
          <value>false</value>
          <display_name>false</display_name>
        </choice>
      </choices>
    </argument>
    <argument>
      <name>electric_panel_load_other_power_rating</name>
      <display_name>Electric Panel: Other Power Rating</display_name>
      <description>Specifies the panel load other power rating. This represents the total of all other electric loads that are fastened in place, permanently connected, or located on a specific circuit. For example, garbage disposal, built-in microwave. If not provided, the OS-HPXML default (see &lt;a href='https://openstudio-hpxml.readthedocs.io/en/v1.10.0/workflow_inputs.html#service-feeders'&gt;Service Feeders&lt;/a&gt;) is used.</description>
      <type>Double</type>
      <units>W</units>
      <required>false</required>
      <model_dependent>false</model_dependent>
    </argument>
    <argument>
      <name>electric_panel_load_other_new_load</name>
      <display_name>Electric Panel: Other New Load</display_name>
      <description>Whether the other load is a new panel load addition to an existing service panel. If not provided, the OS-HPXML default (see &lt;a href='https://openstudio-hpxml.readthedocs.io/en/v1.10.0/workflow_inputs.html#service-feeders'&gt;Service Feeders&lt;/a&gt;) is used.</description>
      <type>Boolean</type>
      <required>false</required>
      <model_dependent>false</model_dependent>
      <choices>
        <choice>
          <value>true</value>
          <display_name>true</display_name>
        </choice>
        <choice>
          <value>false</value>
          <display_name>false</display_name>
        </choice>
      </choices>
    </argument>
    <argument>
      <name>battery_present</name>
      <display_name>Battery: Present</display_name>
      <description>Whether there is a lithium ion battery present.</description>
      <type>Boolean</type>
      <required>true</required>
      <model_dependent>false</model_dependent>
      <default_value>false</default_value>
      <choices>
        <choice>
          <value>true</value>
          <display_name>true</display_name>
        </choice>
        <choice>
          <value>false</value>
          <display_name>false</display_name>
        </choice>
      </choices>
    </argument>
    <argument>
      <name>battery_location</name>
      <display_name>Battery: Location</display_name>
      <description>The space type for the lithium ion battery location. If not provided, the OS-HPXML default (see &lt;a href='https://openstudio-hpxml.readthedocs.io/en/v1.10.0/workflow_inputs.html#hpxml-batteries'&gt;HPXML Batteries&lt;/a&gt;) is used.</description>
      <type>Choice</type>
      <required>false</required>
      <model_dependent>false</model_dependent>
      <choices>
        <choice>
          <value>conditioned space</value>
          <display_name>conditioned space</display_name>
        </choice>
        <choice>
          <value>basement - conditioned</value>
          <display_name>basement - conditioned</display_name>
        </choice>
        <choice>
          <value>basement - unconditioned</value>
          <display_name>basement - unconditioned</display_name>
        </choice>
        <choice>
          <value>crawlspace</value>
          <display_name>crawlspace</display_name>
        </choice>
        <choice>
          <value>crawlspace - vented</value>
          <display_name>crawlspace - vented</display_name>
        </choice>
        <choice>
          <value>crawlspace - unvented</value>
          <display_name>crawlspace - unvented</display_name>
        </choice>
        <choice>
          <value>crawlspace - conditioned</value>
          <display_name>crawlspace - conditioned</display_name>
        </choice>
        <choice>
          <value>attic</value>
          <display_name>attic</display_name>
        </choice>
        <choice>
          <value>attic - vented</value>
          <display_name>attic - vented</display_name>
        </choice>
        <choice>
          <value>attic - unvented</value>
          <display_name>attic - unvented</display_name>
        </choice>
        <choice>
          <value>garage</value>
          <display_name>garage</display_name>
        </choice>
        <choice>
          <value>outside</value>
          <display_name>outside</display_name>
        </choice>
      </choices>
    </argument>
    <argument>
      <name>battery_power</name>
      <display_name>Battery: Rated Power Output</display_name>
      <description>The rated power output of the lithium ion battery. If not provided, the OS-HPXML default (see &lt;a href='https://openstudio-hpxml.readthedocs.io/en/v1.10.0/workflow_inputs.html#hpxml-batteries'&gt;HPXML Batteries&lt;/a&gt;) is used.</description>
      <type>Double</type>
      <units>W</units>
      <required>false</required>
      <model_dependent>false</model_dependent>
    </argument>
    <argument>
      <name>battery_capacity</name>
      <display_name>Battery: Nominal Capacity</display_name>
      <description>The nominal capacity of the lithium ion battery. If not provided, the OS-HPXML default (see &lt;a href='https://openstudio-hpxml.readthedocs.io/en/v1.10.0/workflow_inputs.html#hpxml-batteries'&gt;HPXML Batteries&lt;/a&gt;) is used.</description>
      <type>Double</type>
      <units>kWh</units>
      <required>false</required>
      <model_dependent>false</model_dependent>
    </argument>
    <argument>
      <name>battery_usable_capacity</name>
      <display_name>Battery: Usable Capacity</display_name>
      <description>The usable capacity of the lithium ion battery. If not provided, the OS-HPXML default (see &lt;a href='https://openstudio-hpxml.readthedocs.io/en/v1.10.0/workflow_inputs.html#hpxml-batteries'&gt;HPXML Batteries&lt;/a&gt;) is used.</description>
      <type>Double</type>
      <units>kWh</units>
      <required>false</required>
      <model_dependent>false</model_dependent>
    </argument>
    <argument>
      <name>battery_round_trip_efficiency</name>
      <display_name>Battery: Round Trip Efficiency</display_name>
      <description>The round trip efficiency of the lithium ion battery. If not provided, the OS-HPXML default (see &lt;a href='https://openstudio-hpxml.readthedocs.io/en/v1.10.0/workflow_inputs.html#hpxml-batteries'&gt;HPXML Batteries&lt;/a&gt;) is used.</description>
      <type>Double</type>
      <units>Frac</units>
      <required>false</required>
      <model_dependent>false</model_dependent>
    </argument>
    <argument>
      <name>battery_num_bedrooms_served</name>
      <display_name>Battery: Number of Bedrooms Served</display_name>
      <description>Number of bedrooms served by the lithium ion battery. Only needed if single-family attached or apartment unit and it is a shared battery serving multiple dwelling units. Used to apportion battery charging/discharging to the unit of a SFA/MF building.</description>
      <type>Integer</type>
      <units>#</units>
      <required>false</required>
      <model_dependent>false</model_dependent>
    </argument>
    <argument>
      <name>vehicle_type</name>
      <display_name>Vehicle: Type</display_name>
      <description>The type of vehicle present at the home.</description>
      <type>String</type>
      <required>false</required>
      <model_dependent>false</model_dependent>
      <default_value>none</default_value>
    </argument>
    <argument>
      <name>vehicle_battery_capacity</name>
      <display_name>Vehicle: EV Battery Nominal Battery Capacity</display_name>
      <description>The nominal capacity of the vehicle battery, only applies to electric vehicles. If not provided, the OS-HPXML default (see &lt;a href='https://openstudio-hpxml.readthedocs.io/en/v1.10.0/workflow_inputs.html#hpxml-vehicles'&gt;HPXML Vehicles&lt;/a&gt;) is used.</description>
      <type>Double</type>
      <units>kWh</units>
      <required>false</required>
      <model_dependent>false</model_dependent>
    </argument>
    <argument>
      <name>vehicle_battery_usable_capacity</name>
      <display_name>Vehicle: EV Battery Usable Capacity</display_name>
      <description>The usable capacity of the vehicle battery, only applies to electric vehicles. If not provided, the OS-HPXML default (see &lt;a href='https://openstudio-hpxml.readthedocs.io/en/v1.10.0/workflow_inputs.html#hpxml-vehicles'&gt;HPXML Vehicles&lt;/a&gt;) is used.</description>
      <type>Double</type>
      <units>kWh</units>
      <required>false</required>
      <model_dependent>false</model_dependent>
    </argument>
    <argument>
      <name>vehicle_fuel_economy_units</name>
      <display_name>Vehicle: Combined Fuel Economy Units</display_name>
      <description>The combined fuel economy units of the vehicle. Only 'kWh/mile', 'mile/kWh', or 'mpge' are allow for electric vehicles. If not provided, the OS-HPXML default (see &lt;a href='https://openstudio-hpxml.readthedocs.io/en/v1.10.0/workflow_inputs.html#hpxml-vehicles'&gt;HPXML Vehicles&lt;/a&gt;) is used.</description>
      <type>Choice</type>
      <required>false</required>
      <model_dependent>false</model_dependent>
      <choices>
        <choice>
          <value>kWh/mile</value>
          <display_name>kWh/mile</display_name>
        </choice>
        <choice>
          <value>mile/kWh</value>
          <display_name>mile/kWh</display_name>
        </choice>
        <choice>
          <value>mpge</value>
          <display_name>mpge</display_name>
        </choice>
        <choice>
          <value>mpg</value>
          <display_name>mpg</display_name>
        </choice>
      </choices>
    </argument>
    <argument>
      <name>vehicle_fuel_economy_combined</name>
      <display_name>Vehicle: Combined Fuel Economy</display_name>
      <description>The combined fuel economy of the vehicle. If not provided, the OS-HPXML default (see &lt;a href='https://openstudio-hpxml.readthedocs.io/en/v1.10.0/workflow_inputs.html#hpxml-vehicles'&gt;HPXML Vehicles&lt;/a&gt;) is used.</description>
      <type>Double</type>
      <required>false</required>
      <model_dependent>false</model_dependent>
    </argument>
    <argument>
      <name>vehicle_miles_driven_per_year</name>
      <display_name>Vehicle: Miles Driven Per Year</display_name>
      <description>The annual miles the vehicle is driven. If not provided, the OS-HPXML default (see &lt;a href='https://openstudio-hpxml.readthedocs.io/en/v1.10.0/workflow_inputs.html#hpxml-vehicles'&gt;HPXML Vehicles&lt;/a&gt;) is used.</description>
      <type>Double</type>
      <units>miles</units>
      <required>false</required>
      <model_dependent>false</model_dependent>
    </argument>
    <argument>
      <name>vehicle_hours_driven_per_week</name>
      <display_name>Vehicle: Hours Driven Per Week</display_name>
      <description>The weekly hours the vehicle is driven. If not provided, the OS-HPXML default (see &lt;a href='https://openstudio-hpxml.readthedocs.io/en/v1.10.0/workflow_inputs.html#hpxml-vehicles'&gt;HPXML Vehicles&lt;/a&gt;) is used.</description>
      <type>Double</type>
      <units>hours</units>
      <required>false</required>
      <model_dependent>false</model_dependent>
    </argument>
    <argument>
      <name>vehicle_fraction_charged_home</name>
      <display_name>Vehicle: Fraction Charged at Home</display_name>
      <description>The fraction of charging energy provided by the at-home charger to the vehicle, only applies to electric vehicles. If not provided, the OS-HPXML default (see &lt;a href='https://openstudio-hpxml.readthedocs.io/en/v1.10.0/workflow_inputs.html#hpxml-vehicles'&gt;HPXML Vehicles&lt;/a&gt;) is used.</description>
      <type>Double</type>
      <required>false</required>
      <model_dependent>false</model_dependent>
    </argument>
    <argument>
      <name>ev_charger_present</name>
      <display_name>Electric Vehicle Charger: Present</display_name>
      <description>Whether there is an electric vehicle charger present.</description>
      <type>Boolean</type>
      <required>false</required>
      <model_dependent>false</model_dependent>
      <default_value>false</default_value>
      <choices>
        <choice>
          <value>true</value>
          <display_name>true</display_name>
        </choice>
        <choice>
          <value>false</value>
          <display_name>false</display_name>
        </choice>
      </choices>
    </argument>
    <argument>
      <name>ev_charger_level</name>
      <display_name>Electric Vehicle Charger: Charging Level</display_name>
      <description>The charging level of the EV charger. If not provided, the OS-HPXML default (see &lt;a href='https://openstudio-hpxml.readthedocs.io/en/v1.10.0/workflow_inputs.html#hpxml-electric-vehicle-chargers'&gt;HPXML Electric Vehicle Chargers&lt;/a&gt;) is used.</description>
      <type>Choice</type>
      <required>false</required>
      <model_dependent>false</model_dependent>
      <choices>
        <choice>
          <value>1</value>
          <display_name>1</display_name>
        </choice>
        <choice>
          <value>2</value>
          <display_name>2</display_name>
        </choice>
        <choice>
          <value>3</value>
          <display_name>3</display_name>
        </choice>
      </choices>
    </argument>
    <argument>
      <name>ev_charger_power</name>
      <display_name>Electric Vehicle Charger: Rated Charging Power</display_name>
      <description>The rated power output of the EV charger. If not provided, the OS-HPXML default (see &lt;a href='https://openstudio-hpxml.readthedocs.io/en/v1.10.0/workflow_inputs.html#hpxml-electric-vehicle-chargers'&gt;HPXML Electric Vehicle Chargers&lt;/a&gt;) is used.</description>
      <type>Double</type>
      <units>W</units>
      <required>false</required>
      <model_dependent>false</model_dependent>
    </argument>
    <argument>
      <name>lighting_present</name>
      <display_name>Lighting: Present</display_name>
      <description>Whether there is lighting energy use.</description>
      <type>Boolean</type>
      <required>true</required>
      <model_dependent>false</model_dependent>
      <default_value>true</default_value>
      <choices>
        <choice>
          <value>true</value>
          <display_name>true</display_name>
        </choice>
        <choice>
          <value>false</value>
          <display_name>false</display_name>
        </choice>
      </choices>
    </argument>
    <argument>
      <name>lighting_interior_fraction_cfl</name>
      <display_name>Lighting: Interior Fraction CFL</display_name>
      <description>Fraction of all lamps (interior) that are compact fluorescent. Lighting not specified as CFL, LFL, or LED is assumed to be incandescent.</description>
      <type>Double</type>
      <required>true</required>
      <model_dependent>false</model_dependent>
      <default_value>0.1</default_value>
    </argument>
    <argument>
      <name>lighting_interior_fraction_lfl</name>
      <display_name>Lighting: Interior Fraction LFL</display_name>
      <description>Fraction of all lamps (interior) that are linear fluorescent. Lighting not specified as CFL, LFL, or LED is assumed to be incandescent.</description>
      <type>Double</type>
      <required>true</required>
      <model_dependent>false</model_dependent>
      <default_value>0</default_value>
    </argument>
    <argument>
      <name>lighting_interior_fraction_led</name>
      <display_name>Lighting: Interior Fraction LED</display_name>
      <description>Fraction of all lamps (interior) that are light emitting diodes. Lighting not specified as CFL, LFL, or LED is assumed to be incandescent.</description>
      <type>Double</type>
      <required>true</required>
      <model_dependent>false</model_dependent>
      <default_value>0</default_value>
    </argument>
    <argument>
      <name>lighting_interior_usage_multiplier</name>
      <display_name>Lighting: Interior Usage Multiplier</display_name>
      <description>Multiplier on the lighting energy usage (interior) that can reflect, e.g., high/low usage occupants. If not provided, the OS-HPXML default (see &lt;a href='https://openstudio-hpxml.readthedocs.io/en/v1.10.0/workflow_inputs.html#hpxml-lighting'&gt;HPXML Lighting&lt;/a&gt;) is used.</description>
      <type>Double</type>
      <required>false</required>
      <model_dependent>false</model_dependent>
    </argument>
    <argument>
      <name>lighting_exterior_fraction_cfl</name>
      <display_name>Lighting: Exterior Fraction CFL</display_name>
      <description>Fraction of all lamps (exterior) that are compact fluorescent. Lighting not specified as CFL, LFL, or LED is assumed to be incandescent.</description>
      <type>Double</type>
      <required>true</required>
      <model_dependent>false</model_dependent>
      <default_value>0</default_value>
    </argument>
    <argument>
      <name>lighting_exterior_fraction_lfl</name>
      <display_name>Lighting: Exterior Fraction LFL</display_name>
      <description>Fraction of all lamps (exterior) that are linear fluorescent. Lighting not specified as CFL, LFL, or LED is assumed to be incandescent.</description>
      <type>Double</type>
      <required>true</required>
      <model_dependent>false</model_dependent>
      <default_value>0</default_value>
    </argument>
    <argument>
      <name>lighting_exterior_fraction_led</name>
      <display_name>Lighting: Exterior Fraction LED</display_name>
      <description>Fraction of all lamps (exterior) that are light emitting diodes. Lighting not specified as CFL, LFL, or LED is assumed to be incandescent.</description>
      <type>Double</type>
      <required>true</required>
      <model_dependent>false</model_dependent>
      <default_value>0</default_value>
    </argument>
    <argument>
      <name>lighting_exterior_usage_multiplier</name>
      <display_name>Lighting: Exterior Usage Multiplier</display_name>
      <description>Multiplier on the lighting energy usage (exterior) that can reflect, e.g., high/low usage occupants. If not provided, the OS-HPXML default (see &lt;a href='https://openstudio-hpxml.readthedocs.io/en/v1.10.0/workflow_inputs.html#hpxml-lighting'&gt;HPXML Lighting&lt;/a&gt;) is used.</description>
      <type>Double</type>
      <required>false</required>
      <model_dependent>false</model_dependent>
    </argument>
    <argument>
      <name>lighting_garage_fraction_cfl</name>
      <display_name>Lighting: Garage Fraction CFL</display_name>
      <description>Fraction of all lamps (garage) that are compact fluorescent. Lighting not specified as CFL, LFL, or LED is assumed to be incandescent.</description>
      <type>Double</type>
      <required>true</required>
      <model_dependent>false</model_dependent>
      <default_value>0</default_value>
    </argument>
    <argument>
      <name>lighting_garage_fraction_lfl</name>
      <display_name>Lighting: Garage Fraction LFL</display_name>
      <description>Fraction of all lamps (garage) that are linear fluorescent. Lighting not specified as CFL, LFL, or LED is assumed to be incandescent.</description>
      <type>Double</type>
      <required>true</required>
      <model_dependent>false</model_dependent>
      <default_value>0</default_value>
    </argument>
    <argument>
      <name>lighting_garage_fraction_led</name>
      <display_name>Lighting: Garage Fraction LED</display_name>
      <description>Fraction of all lamps (garage) that are light emitting diodes. Lighting not specified as CFL, LFL, or LED is assumed to be incandescent.</description>
      <type>Double</type>
      <required>true</required>
      <model_dependent>false</model_dependent>
      <default_value>0</default_value>
    </argument>
    <argument>
      <name>lighting_garage_usage_multiplier</name>
      <display_name>Lighting: Garage Usage Multiplier</display_name>
      <description>Multiplier on the lighting energy usage (garage) that can reflect, e.g., high/low usage occupants. If not provided, the OS-HPXML default (see &lt;a href='https://openstudio-hpxml.readthedocs.io/en/v1.10.0/workflow_inputs.html#hpxml-lighting'&gt;HPXML Lighting&lt;/a&gt;) is used.</description>
      <type>Double</type>
      <required>false</required>
      <model_dependent>false</model_dependent>
    </argument>
    <argument>
      <name>holiday_lighting_present</name>
      <display_name>Holiday Lighting: Present</display_name>
      <description>Whether there is holiday lighting.</description>
      <type>Boolean</type>
      <required>true</required>
      <model_dependent>false</model_dependent>
      <default_value>false</default_value>
      <choices>
        <choice>
          <value>true</value>
          <display_name>true</display_name>
        </choice>
        <choice>
          <value>false</value>
          <display_name>false</display_name>
        </choice>
      </choices>
    </argument>
    <argument>
      <name>holiday_lighting_daily_kwh</name>
      <display_name>Holiday Lighting: Daily Consumption</display_name>
      <description>The daily energy consumption for holiday lighting (exterior). If not provided, the OS-HPXML default (see &lt;a href='https://openstudio-hpxml.readthedocs.io/en/v1.10.0/workflow_inputs.html#hpxml-lighting'&gt;HPXML Lighting&lt;/a&gt;) is used.</description>
      <type>Double</type>
      <units>kWh/day</units>
      <required>false</required>
      <model_dependent>false</model_dependent>
    </argument>
    <argument>
      <name>holiday_lighting_period</name>
      <display_name>Holiday Lighting: Period</display_name>
      <description>Enter a date range like 'Nov 25 - Jan 5'. If not provided, the OS-HPXML default (see &lt;a href='https://openstudio-hpxml.readthedocs.io/en/v1.10.0/workflow_inputs.html#hpxml-lighting'&gt;HPXML Lighting&lt;/a&gt;) is used.</description>
      <type>String</type>
      <required>false</required>
      <model_dependent>false</model_dependent>
    </argument>
    <argument>
      <name>dehumidifier_type</name>
      <display_name>Dehumidifier: Type</display_name>
      <description>The type of dehumidifier.</description>
      <type>Choice</type>
      <required>true</required>
      <model_dependent>false</model_dependent>
      <default_value>none</default_value>
      <choices>
        <choice>
          <value>none</value>
          <display_name>none</display_name>
        </choice>
        <choice>
          <value>portable</value>
          <display_name>portable</display_name>
        </choice>
        <choice>
          <value>whole-home</value>
          <display_name>whole-home</display_name>
        </choice>
      </choices>
    </argument>
    <argument>
      <name>dehumidifier_efficiency_type</name>
      <display_name>Dehumidifier: Efficiency Type</display_name>
      <description>The efficiency type of dehumidifier.</description>
      <type>Choice</type>
      <required>true</required>
      <model_dependent>false</model_dependent>
      <default_value>IntegratedEnergyFactor</default_value>
      <choices>
        <choice>
          <value>EnergyFactor</value>
          <display_name>EnergyFactor</display_name>
        </choice>
        <choice>
          <value>IntegratedEnergyFactor</value>
          <display_name>IntegratedEnergyFactor</display_name>
        </choice>
      </choices>
    </argument>
    <argument>
      <name>dehumidifier_efficiency</name>
      <display_name>Dehumidifier: Efficiency</display_name>
      <description>The efficiency of the dehumidifier.</description>
      <type>Double</type>
      <units>liters/kWh</units>
      <required>true</required>
      <model_dependent>false</model_dependent>
      <default_value>1.5</default_value>
    </argument>
    <argument>
      <name>dehumidifier_capacity</name>
      <display_name>Dehumidifier: Capacity</display_name>
      <description>The capacity (water removal rate) of the dehumidifier.</description>
      <type>Double</type>
      <units>pint/day</units>
      <required>true</required>
      <model_dependent>false</model_dependent>
      <default_value>40</default_value>
    </argument>
    <argument>
      <name>dehumidifier_rh_setpoint</name>
      <display_name>Dehumidifier: Relative Humidity Setpoint</display_name>
      <description>The relative humidity setpoint of the dehumidifier.</description>
      <type>Double</type>
      <units>Frac</units>
      <required>true</required>
      <model_dependent>false</model_dependent>
      <default_value>0.5</default_value>
    </argument>
    <argument>
      <name>dehumidifier_fraction_dehumidification_load_served</name>
      <display_name>Dehumidifier: Fraction Dehumidification Load Served</display_name>
      <description>The dehumidification load served fraction of the dehumidifier.</description>
      <type>Double</type>
      <units>Frac</units>
      <required>true</required>
      <model_dependent>false</model_dependent>
      <default_value>1</default_value>
    </argument>
    <argument>
      <name>clothes_washer_present</name>
      <display_name>Clothes Washer: Present</display_name>
      <description>Whether there is a clothes washer present.</description>
      <type>Boolean</type>
      <required>true</required>
      <model_dependent>false</model_dependent>
      <default_value>true</default_value>
      <choices>
        <choice>
          <value>true</value>
          <display_name>true</display_name>
        </choice>
        <choice>
          <value>false</value>
          <display_name>false</display_name>
        </choice>
      </choices>
    </argument>
    <argument>
      <name>clothes_washer_location</name>
      <display_name>Clothes Washer: Location</display_name>
      <description>The space type for the clothes washer location. If not provided, the OS-HPXML default (see &lt;a href='https://openstudio-hpxml.readthedocs.io/en/v1.10.0/workflow_inputs.html#hpxml-clothes-washer'&gt;HPXML Clothes Washer&lt;/a&gt;) is used.</description>
      <type>Choice</type>
      <required>false</required>
      <model_dependent>false</model_dependent>
      <choices>
        <choice>
          <value>conditioned space</value>
          <display_name>conditioned space</display_name>
        </choice>
        <choice>
          <value>basement - conditioned</value>
          <display_name>basement - conditioned</display_name>
        </choice>
        <choice>
          <value>basement - unconditioned</value>
          <display_name>basement - unconditioned</display_name>
        </choice>
        <choice>
          <value>garage</value>
          <display_name>garage</display_name>
        </choice>
        <choice>
          <value>other housing unit</value>
          <display_name>other housing unit</display_name>
        </choice>
        <choice>
          <value>other heated space</value>
          <display_name>other heated space</display_name>
        </choice>
        <choice>
          <value>other multifamily buffer space</value>
          <display_name>other multifamily buffer space</display_name>
        </choice>
        <choice>
          <value>other non-freezing space</value>
          <display_name>other non-freezing space</display_name>
        </choice>
      </choices>
    </argument>
    <argument>
      <name>clothes_washer_efficiency_type</name>
      <display_name>Clothes Washer: Efficiency Type</display_name>
      <description>The efficiency type of the clothes washer.</description>
      <type>Choice</type>
      <required>true</required>
      <model_dependent>false</model_dependent>
      <default_value>IntegratedModifiedEnergyFactor</default_value>
      <choices>
        <choice>
          <value>ModifiedEnergyFactor</value>
          <display_name>ModifiedEnergyFactor</display_name>
        </choice>
        <choice>
          <value>IntegratedModifiedEnergyFactor</value>
          <display_name>IntegratedModifiedEnergyFactor</display_name>
        </choice>
      </choices>
    </argument>
    <argument>
      <name>clothes_washer_efficiency</name>
      <display_name>Clothes Washer: Efficiency</display_name>
      <description>The efficiency of the clothes washer. If not provided, the OS-HPXML default (see &lt;a href='https://openstudio-hpxml.readthedocs.io/en/v1.10.0/workflow_inputs.html#hpxml-clothes-washer'&gt;HPXML Clothes Washer&lt;/a&gt;) is used.</description>
      <type>Double</type>
      <units>ft^3/kWh-cyc</units>
      <required>false</required>
      <model_dependent>false</model_dependent>
    </argument>
    <argument>
      <name>clothes_washer_rated_annual_kwh</name>
      <display_name>Clothes Washer: Rated Annual Consumption</display_name>
      <description>The annual energy consumed by the clothes washer, as rated, obtained from the EnergyGuide label. This includes both the appliance electricity consumption and the energy required for water heating. If not provided, the OS-HPXML default (see &lt;a href='https://openstudio-hpxml.readthedocs.io/en/v1.10.0/workflow_inputs.html#hpxml-clothes-washer'&gt;HPXML Clothes Washer&lt;/a&gt;) is used.</description>
      <type>Double</type>
      <units>kWh/yr</units>
      <required>false</required>
      <model_dependent>false</model_dependent>
    </argument>
    <argument>
      <name>clothes_washer_label_electric_rate</name>
      <display_name>Clothes Washer: Label Electric Rate</display_name>
      <description>The annual energy consumed by the clothes washer, as rated, obtained from the EnergyGuide label. This includes both the appliance electricity consumption and the energy required for water heating. If not provided, the OS-HPXML default (see &lt;a href='https://openstudio-hpxml.readthedocs.io/en/v1.10.0/workflow_inputs.html#hpxml-clothes-washer'&gt;HPXML Clothes Washer&lt;/a&gt;) is used.</description>
      <type>Double</type>
      <units>$/kWh</units>
      <required>false</required>
      <model_dependent>false</model_dependent>
    </argument>
    <argument>
      <name>clothes_washer_label_gas_rate</name>
      <display_name>Clothes Washer: Label Gas Rate</display_name>
      <description>The annual energy consumed by the clothes washer, as rated, obtained from the EnergyGuide label. This includes both the appliance electricity consumption and the energy required for water heating. If not provided, the OS-HPXML default (see &lt;a href='https://openstudio-hpxml.readthedocs.io/en/v1.10.0/workflow_inputs.html#hpxml-clothes-washer'&gt;HPXML Clothes Washer&lt;/a&gt;) is used.</description>
      <type>Double</type>
      <units>$/therm</units>
      <required>false</required>
      <model_dependent>false</model_dependent>
    </argument>
    <argument>
      <name>clothes_washer_label_annual_gas_cost</name>
      <display_name>Clothes Washer: Label Annual Cost with Gas DHW</display_name>
      <description>The annual cost of using the system under test conditions. Input is obtained from the EnergyGuide label. If not provided, the OS-HPXML default (see &lt;a href='https://openstudio-hpxml.readthedocs.io/en/v1.10.0/workflow_inputs.html#hpxml-clothes-washer'&gt;HPXML Clothes Washer&lt;/a&gt;) is used.</description>
      <type>Double</type>
      <units>$</units>
      <required>false</required>
      <model_dependent>false</model_dependent>
    </argument>
    <argument>
      <name>clothes_washer_label_usage</name>
      <display_name>Clothes Washer: Label Usage</display_name>
      <description>The clothes washer loads per week. If not provided, the OS-HPXML default (see &lt;a href='https://openstudio-hpxml.readthedocs.io/en/v1.10.0/workflow_inputs.html#hpxml-clothes-washer'&gt;HPXML Clothes Washer&lt;/a&gt;) is used.</description>
      <type>Double</type>
      <units>cyc/wk</units>
      <required>false</required>
      <model_dependent>false</model_dependent>
    </argument>
    <argument>
      <name>clothes_washer_capacity</name>
      <display_name>Clothes Washer: Drum Volume</display_name>
      <description>Volume of the washer drum. Obtained from the EnergyStar website or the manufacturer's literature. If not provided, the OS-HPXML default (see &lt;a href='https://openstudio-hpxml.readthedocs.io/en/v1.10.0/workflow_inputs.html#hpxml-clothes-washer'&gt;HPXML Clothes Washer&lt;/a&gt;) is used.</description>
      <type>Double</type>
      <units>ft^3</units>
      <required>false</required>
      <model_dependent>false</model_dependent>
    </argument>
    <argument>
      <name>clothes_washer_usage_multiplier</name>
      <display_name>Clothes Washer: Usage Multiplier</display_name>
      <description>Multiplier on the clothes washer energy and hot water usage that can reflect, e.g., high/low usage occupants. If not provided, the OS-HPXML default (see &lt;a href='https://openstudio-hpxml.readthedocs.io/en/v1.10.0/workflow_inputs.html#hpxml-clothes-washer'&gt;HPXML Clothes Washer&lt;/a&gt;) is used.</description>
      <type>Double</type>
      <required>false</required>
      <model_dependent>false</model_dependent>
    </argument>
    <argument>
      <name>clothes_dryer_present</name>
      <display_name>Clothes Dryer: Present</display_name>
      <description>Whether there is a clothes dryer present.</description>
      <type>Boolean</type>
      <required>true</required>
      <model_dependent>false</model_dependent>
      <default_value>true</default_value>
      <choices>
        <choice>
          <value>true</value>
          <display_name>true</display_name>
        </choice>
        <choice>
          <value>false</value>
          <display_name>false</display_name>
        </choice>
      </choices>
    </argument>
    <argument>
      <name>clothes_dryer_location</name>
      <display_name>Clothes Dryer: Location</display_name>
      <description>The space type for the clothes dryer location. If not provided, the OS-HPXML default (see &lt;a href='https://openstudio-hpxml.readthedocs.io/en/v1.10.0/workflow_inputs.html#hpxml-clothes-dryer'&gt;HPXML Clothes Dryer&lt;/a&gt;) is used.</description>
      <type>Choice</type>
      <required>false</required>
      <model_dependent>false</model_dependent>
      <choices>
        <choice>
          <value>conditioned space</value>
          <display_name>conditioned space</display_name>
        </choice>
        <choice>
          <value>basement - conditioned</value>
          <display_name>basement - conditioned</display_name>
        </choice>
        <choice>
          <value>basement - unconditioned</value>
          <display_name>basement - unconditioned</display_name>
        </choice>
        <choice>
          <value>garage</value>
          <display_name>garage</display_name>
        </choice>
        <choice>
          <value>other housing unit</value>
          <display_name>other housing unit</display_name>
        </choice>
        <choice>
          <value>other heated space</value>
          <display_name>other heated space</display_name>
        </choice>
        <choice>
          <value>other multifamily buffer space</value>
          <display_name>other multifamily buffer space</display_name>
        </choice>
        <choice>
          <value>other non-freezing space</value>
          <display_name>other non-freezing space</display_name>
        </choice>
      </choices>
    </argument>
    <argument>
      <name>clothes_dryer_fuel_type</name>
      <display_name>Clothes Dryer: Fuel Type</display_name>
      <description>Type of fuel used by the clothes dryer.</description>
      <type>Choice</type>
      <required>true</required>
      <model_dependent>false</model_dependent>
      <default_value>natural gas</default_value>
      <choices>
        <choice>
          <value>electricity</value>
          <display_name>electricity</display_name>
        </choice>
        <choice>
          <value>natural gas</value>
          <display_name>natural gas</display_name>
        </choice>
        <choice>
          <value>fuel oil</value>
          <display_name>fuel oil</display_name>
        </choice>
        <choice>
          <value>propane</value>
          <display_name>propane</display_name>
        </choice>
        <choice>
          <value>wood</value>
          <display_name>wood</display_name>
        </choice>
        <choice>
          <value>coal</value>
          <display_name>coal</display_name>
        </choice>
      </choices>
    </argument>
    <argument>
      <name>clothes_dryer_drying_method</name>
      <display_name>Clothes Dryer: Drying Method</display_name>
      <description>The method of drying used by the clothes dryer. If not provided, the OS-HPXML default (see &lt;a href='https://openstudio-hpxml.readthedocs.io/en/v1.10.0/workflow_inputs.html#hpxml-clothes-dryer'&gt;HPXML Clothes Dryer&lt;/a&gt;) is used.</description>
      <type>Choice</type>
      <required>false</required>
      <model_dependent>false</model_dependent>
      <choices>
        <choice>
          <value>conventional</value>
          <display_name>conventional</display_name>
        </choice>
        <choice>
          <value>condensing</value>
          <display_name>condensing</display_name>
        </choice>
        <choice>
          <value>heat pump</value>
          <display_name>heat pump</display_name>
        </choice>
        <choice>
          <value>other</value>
          <display_name>other</display_name>
        </choice>
      </choices>
    </argument>
    <argument>
      <name>clothes_dryer_efficiency_type</name>
      <display_name>Clothes Dryer: Efficiency Type</display_name>
      <description>The efficiency type of the clothes dryer.</description>
      <type>Choice</type>
      <required>true</required>
      <model_dependent>false</model_dependent>
      <default_value>CombinedEnergyFactor</default_value>
      <choices>
        <choice>
          <value>EnergyFactor</value>
          <display_name>EnergyFactor</display_name>
        </choice>
        <choice>
          <value>CombinedEnergyFactor</value>
          <display_name>CombinedEnergyFactor</display_name>
        </choice>
      </choices>
    </argument>
    <argument>
      <name>clothes_dryer_efficiency</name>
      <display_name>Clothes Dryer: Efficiency</display_name>
      <description>The efficiency of the clothes dryer. If not provided, the OS-HPXML default (see &lt;a href='https://openstudio-hpxml.readthedocs.io/en/v1.10.0/workflow_inputs.html#hpxml-clothes-dryer'&gt;HPXML Clothes Dryer&lt;/a&gt;) is used.</description>
      <type>Double</type>
      <units>lb/kWh</units>
      <required>false</required>
      <model_dependent>false</model_dependent>
    </argument>
    <argument>
      <name>clothes_dryer_usage_multiplier</name>
      <display_name>Clothes Dryer: Usage Multiplier</display_name>
      <description>Multiplier on the clothes dryer energy usage that can reflect, e.g., high/low usage occupants. If not provided, the OS-HPXML default (see &lt;a href='https://openstudio-hpxml.readthedocs.io/en/v1.10.0/workflow_inputs.html#hpxml-clothes-dryer'&gt;HPXML Clothes Dryer&lt;/a&gt;) is used.</description>
      <type>Double</type>
      <required>false</required>
      <model_dependent>false</model_dependent>
    </argument>
    <argument>
      <name>dishwasher_present</name>
      <display_name>Dishwasher: Present</display_name>
      <description>Whether there is a dishwasher present.</description>
      <type>Boolean</type>
      <required>true</required>
      <model_dependent>false</model_dependent>
      <default_value>true</default_value>
      <choices>
        <choice>
          <value>true</value>
          <display_name>true</display_name>
        </choice>
        <choice>
          <value>false</value>
          <display_name>false</display_name>
        </choice>
      </choices>
    </argument>
    <argument>
      <name>dishwasher_location</name>
      <display_name>Dishwasher: Location</display_name>
      <description>The space type for the dishwasher location. If not provided, the OS-HPXML default (see &lt;a href='https://openstudio-hpxml.readthedocs.io/en/v1.10.0/workflow_inputs.html#hpxml-dishwasher'&gt;HPXML Dishwasher&lt;/a&gt;) is used.</description>
      <type>Choice</type>
      <required>false</required>
      <model_dependent>false</model_dependent>
      <choices>
        <choice>
          <value>conditioned space</value>
          <display_name>conditioned space</display_name>
        </choice>
        <choice>
          <value>basement - conditioned</value>
          <display_name>basement - conditioned</display_name>
        </choice>
        <choice>
          <value>basement - unconditioned</value>
          <display_name>basement - unconditioned</display_name>
        </choice>
        <choice>
          <value>garage</value>
          <display_name>garage</display_name>
        </choice>
        <choice>
          <value>other housing unit</value>
          <display_name>other housing unit</display_name>
        </choice>
        <choice>
          <value>other heated space</value>
          <display_name>other heated space</display_name>
        </choice>
        <choice>
          <value>other multifamily buffer space</value>
          <display_name>other multifamily buffer space</display_name>
        </choice>
        <choice>
          <value>other non-freezing space</value>
          <display_name>other non-freezing space</display_name>
        </choice>
      </choices>
    </argument>
    <argument>
      <name>dishwasher_efficiency_type</name>
      <display_name>Dishwasher: Efficiency Type</display_name>
      <description>The efficiency type of dishwasher.</description>
      <type>Choice</type>
      <required>true</required>
      <model_dependent>false</model_dependent>
      <default_value>RatedAnnualkWh</default_value>
      <choices>
        <choice>
          <value>RatedAnnualkWh</value>
          <display_name>RatedAnnualkWh</display_name>
        </choice>
        <choice>
          <value>EnergyFactor</value>
          <display_name>EnergyFactor</display_name>
        </choice>
      </choices>
    </argument>
    <argument>
      <name>dishwasher_efficiency</name>
      <display_name>Dishwasher: Efficiency</display_name>
      <description>The efficiency of the dishwasher. If not provided, the OS-HPXML default (see &lt;a href='https://openstudio-hpxml.readthedocs.io/en/v1.10.0/workflow_inputs.html#hpxml-dishwasher'&gt;HPXML Dishwasher&lt;/a&gt;) is used.</description>
      <type>Double</type>
      <units>RatedAnnualkWh or EnergyFactor</units>
      <required>false</required>
      <model_dependent>false</model_dependent>
    </argument>
    <argument>
      <name>dishwasher_label_electric_rate</name>
      <display_name>Dishwasher: Label Electric Rate</display_name>
      <description>The label electric rate of the dishwasher. If not provided, the OS-HPXML default (see &lt;a href='https://openstudio-hpxml.readthedocs.io/en/v1.10.0/workflow_inputs.html#hpxml-dishwasher'&gt;HPXML Dishwasher&lt;/a&gt;) is used.</description>
      <type>Double</type>
      <units>$/kWh</units>
      <required>false</required>
      <model_dependent>false</model_dependent>
    </argument>
    <argument>
      <name>dishwasher_label_gas_rate</name>
      <display_name>Dishwasher: Label Gas Rate</display_name>
      <description>The label gas rate of the dishwasher. If not provided, the OS-HPXML default (see &lt;a href='https://openstudio-hpxml.readthedocs.io/en/v1.10.0/workflow_inputs.html#hpxml-dishwasher'&gt;HPXML Dishwasher&lt;/a&gt;) is used.</description>
      <type>Double</type>
      <units>$/therm</units>
      <required>false</required>
      <model_dependent>false</model_dependent>
    </argument>
    <argument>
      <name>dishwasher_label_annual_gas_cost</name>
      <display_name>Dishwasher: Label Annual Gas Cost</display_name>
      <description>The label annual gas cost of the dishwasher. If not provided, the OS-HPXML default (see &lt;a href='https://openstudio-hpxml.readthedocs.io/en/v1.10.0/workflow_inputs.html#hpxml-dishwasher'&gt;HPXML Dishwasher&lt;/a&gt;) is used.</description>
      <type>Double</type>
      <units>$</units>
      <required>false</required>
      <model_dependent>false</model_dependent>
    </argument>
    <argument>
      <name>dishwasher_label_usage</name>
      <display_name>Dishwasher: Label Usage</display_name>
      <description>The dishwasher loads per week. If not provided, the OS-HPXML default (see &lt;a href='https://openstudio-hpxml.readthedocs.io/en/v1.10.0/workflow_inputs.html#hpxml-dishwasher'&gt;HPXML Dishwasher&lt;/a&gt;) is used.</description>
      <type>Double</type>
      <units>cyc/wk</units>
      <required>false</required>
      <model_dependent>false</model_dependent>
    </argument>
    <argument>
      <name>dishwasher_place_setting_capacity</name>
      <display_name>Dishwasher: Number of Place Settings</display_name>
      <description>The number of place settings for the unit. Data obtained from manufacturer's literature. If not provided, the OS-HPXML default (see &lt;a href='https://openstudio-hpxml.readthedocs.io/en/v1.10.0/workflow_inputs.html#hpxml-dishwasher'&gt;HPXML Dishwasher&lt;/a&gt;) is used.</description>
      <type>Integer</type>
      <units>#</units>
      <required>false</required>
      <model_dependent>false</model_dependent>
    </argument>
    <argument>
      <name>dishwasher_usage_multiplier</name>
      <display_name>Dishwasher: Usage Multiplier</display_name>
      <description>Multiplier on the dishwasher energy usage that can reflect, e.g., high/low usage occupants. If not provided, the OS-HPXML default (see &lt;a href='https://openstudio-hpxml.readthedocs.io/en/v1.10.0/workflow_inputs.html#hpxml-dishwasher'&gt;HPXML Dishwasher&lt;/a&gt;) is used.</description>
      <type>Double</type>
      <required>false</required>
      <model_dependent>false</model_dependent>
    </argument>
    <argument>
      <name>refrigerator_present</name>
      <display_name>Refrigerator: Present</display_name>
      <description>Whether there is a refrigerator present.</description>
      <type>Boolean</type>
      <required>true</required>
      <model_dependent>false</model_dependent>
      <default_value>true</default_value>
      <choices>
        <choice>
          <value>true</value>
          <display_name>true</display_name>
        </choice>
        <choice>
          <value>false</value>
          <display_name>false</display_name>
        </choice>
      </choices>
    </argument>
    <argument>
      <name>refrigerator_location</name>
      <display_name>Refrigerator: Location</display_name>
      <description>The space type for the refrigerator location. If not provided, the OS-HPXML default (see &lt;a href='https://openstudio-hpxml.readthedocs.io/en/v1.10.0/workflow_inputs.html#hpxml-refrigerators'&gt;HPXML Refrigerators&lt;/a&gt;) is used.</description>
      <type>Choice</type>
      <required>false</required>
      <model_dependent>false</model_dependent>
      <choices>
        <choice>
          <value>conditioned space</value>
          <display_name>conditioned space</display_name>
        </choice>
        <choice>
          <value>basement - conditioned</value>
          <display_name>basement - conditioned</display_name>
        </choice>
        <choice>
          <value>basement - unconditioned</value>
          <display_name>basement - unconditioned</display_name>
        </choice>
        <choice>
          <value>garage</value>
          <display_name>garage</display_name>
        </choice>
        <choice>
          <value>other housing unit</value>
          <display_name>other housing unit</display_name>
        </choice>
        <choice>
          <value>other heated space</value>
          <display_name>other heated space</display_name>
        </choice>
        <choice>
          <value>other multifamily buffer space</value>
          <display_name>other multifamily buffer space</display_name>
        </choice>
        <choice>
          <value>other non-freezing space</value>
          <display_name>other non-freezing space</display_name>
        </choice>
      </choices>
    </argument>
    <argument>
      <name>refrigerator_rated_annual_kwh</name>
      <display_name>Refrigerator: Rated Annual Consumption</display_name>
      <description>The EnergyGuide rated annual energy consumption for a refrigerator. If not provided, the OS-HPXML default (see &lt;a href='https://openstudio-hpxml.readthedocs.io/en/v1.10.0/workflow_inputs.html#hpxml-refrigerators'&gt;HPXML Refrigerators&lt;/a&gt;) is used.</description>
      <type>Double</type>
      <units>kWh/yr</units>
      <required>false</required>
      <model_dependent>false</model_dependent>
    </argument>
    <argument>
      <name>refrigerator_usage_multiplier</name>
      <display_name>Refrigerator: Usage Multiplier</display_name>
      <description>Multiplier on the refrigerator energy usage that can reflect, e.g., high/low usage occupants. If not provided, the OS-HPXML default (see &lt;a href='https://openstudio-hpxml.readthedocs.io/en/v1.10.0/workflow_inputs.html#hpxml-refrigerators'&gt;HPXML Refrigerators&lt;/a&gt;) is used.</description>
      <type>Double</type>
      <required>false</required>
      <model_dependent>false</model_dependent>
    </argument>
    <argument>
      <name>extra_refrigerator_present</name>
      <display_name>Extra Refrigerator: Present</display_name>
      <description>Whether there is an extra refrigerator present.</description>
      <type>Boolean</type>
      <required>true</required>
      <model_dependent>false</model_dependent>
      <default_value>false</default_value>
      <choices>
        <choice>
          <value>true</value>
          <display_name>true</display_name>
        </choice>
        <choice>
          <value>false</value>
          <display_name>false</display_name>
        </choice>
      </choices>
    </argument>
    <argument>
      <name>extra_refrigerator_location</name>
      <display_name>Extra Refrigerator: Location</display_name>
      <description>The space type for the extra refrigerator location. If not provided, the OS-HPXML default (see &lt;a href='https://openstudio-hpxml.readthedocs.io/en/v1.10.0/workflow_inputs.html#hpxml-refrigerators'&gt;HPXML Refrigerators&lt;/a&gt;) is used.</description>
      <type>Choice</type>
      <required>false</required>
      <model_dependent>false</model_dependent>
      <choices>
        <choice>
          <value>conditioned space</value>
          <display_name>conditioned space</display_name>
        </choice>
        <choice>
          <value>basement - conditioned</value>
          <display_name>basement - conditioned</display_name>
        </choice>
        <choice>
          <value>basement - unconditioned</value>
          <display_name>basement - unconditioned</display_name>
        </choice>
        <choice>
          <value>garage</value>
          <display_name>garage</display_name>
        </choice>
        <choice>
          <value>other housing unit</value>
          <display_name>other housing unit</display_name>
        </choice>
        <choice>
          <value>other heated space</value>
          <display_name>other heated space</display_name>
        </choice>
        <choice>
          <value>other multifamily buffer space</value>
          <display_name>other multifamily buffer space</display_name>
        </choice>
        <choice>
          <value>other non-freezing space</value>
          <display_name>other non-freezing space</display_name>
        </choice>
      </choices>
    </argument>
    <argument>
      <name>extra_refrigerator_rated_annual_kwh</name>
      <display_name>Extra Refrigerator: Rated Annual Consumption</display_name>
      <description>The EnergyGuide rated annual energy consumption for an extra refrigerator. If not provided, the OS-HPXML default (see &lt;a href='https://openstudio-hpxml.readthedocs.io/en/v1.10.0/workflow_inputs.html#hpxml-refrigerators'&gt;HPXML Refrigerators&lt;/a&gt;) is used.</description>
      <type>Double</type>
      <units>kWh/yr</units>
      <required>false</required>
      <model_dependent>false</model_dependent>
    </argument>
    <argument>
      <name>extra_refrigerator_usage_multiplier</name>
      <display_name>Extra Refrigerator: Usage Multiplier</display_name>
      <description>Multiplier on the extra refrigerator energy usage that can reflect, e.g., high/low usage occupants. If not provided, the OS-HPXML default (see &lt;a href='https://openstudio-hpxml.readthedocs.io/en/v1.10.0/workflow_inputs.html#hpxml-refrigerators'&gt;HPXML Refrigerators&lt;/a&gt;) is used.</description>
      <type>Double</type>
      <required>false</required>
      <model_dependent>false</model_dependent>
    </argument>
    <argument>
      <name>freezer_present</name>
      <display_name>Freezer: Present</display_name>
      <description>Whether there is a freezer present.</description>
      <type>Boolean</type>
      <required>true</required>
      <model_dependent>false</model_dependent>
      <default_value>false</default_value>
      <choices>
        <choice>
          <value>true</value>
          <display_name>true</display_name>
        </choice>
        <choice>
          <value>false</value>
          <display_name>false</display_name>
        </choice>
      </choices>
    </argument>
    <argument>
      <name>freezer_location</name>
      <display_name>Freezer: Location</display_name>
      <description>The space type for the freezer location. If not provided, the OS-HPXML default (see &lt;a href='https://openstudio-hpxml.readthedocs.io/en/v1.10.0/workflow_inputs.html#hpxml-freezers'&gt;HPXML Freezers&lt;/a&gt;) is used.</description>
      <type>Choice</type>
      <required>false</required>
      <model_dependent>false</model_dependent>
      <choices>
        <choice>
          <value>conditioned space</value>
          <display_name>conditioned space</display_name>
        </choice>
        <choice>
          <value>basement - conditioned</value>
          <display_name>basement - conditioned</display_name>
        </choice>
        <choice>
          <value>basement - unconditioned</value>
          <display_name>basement - unconditioned</display_name>
        </choice>
        <choice>
          <value>garage</value>
          <display_name>garage</display_name>
        </choice>
        <choice>
          <value>other housing unit</value>
          <display_name>other housing unit</display_name>
        </choice>
        <choice>
          <value>other heated space</value>
          <display_name>other heated space</display_name>
        </choice>
        <choice>
          <value>other multifamily buffer space</value>
          <display_name>other multifamily buffer space</display_name>
        </choice>
        <choice>
          <value>other non-freezing space</value>
          <display_name>other non-freezing space</display_name>
        </choice>
      </choices>
    </argument>
    <argument>
      <name>freezer_rated_annual_kwh</name>
      <display_name>Freezer: Rated Annual Consumption</display_name>
      <description>The EnergyGuide rated annual energy consumption for a freezer. If not provided, the OS-HPXML default (see &lt;a href='https://openstudio-hpxml.readthedocs.io/en/v1.10.0/workflow_inputs.html#hpxml-freezers'&gt;HPXML Freezers&lt;/a&gt;) is used.</description>
      <type>Double</type>
      <units>kWh/yr</units>
      <required>false</required>
      <model_dependent>false</model_dependent>
    </argument>
    <argument>
      <name>freezer_usage_multiplier</name>
      <display_name>Freezer: Usage Multiplier</display_name>
      <description>Multiplier on the freezer energy usage that can reflect, e.g., high/low usage occupants. If not provided, the OS-HPXML default (see &lt;a href='https://openstudio-hpxml.readthedocs.io/en/v1.10.0/workflow_inputs.html#hpxml-freezers'&gt;HPXML Freezers&lt;/a&gt;) is used.</description>
      <type>Double</type>
      <required>false</required>
      <model_dependent>false</model_dependent>
    </argument>
    <argument>
      <name>cooking_range_oven_present</name>
      <display_name>Cooking Range/Oven: Present</display_name>
      <description>Whether there is a cooking range/oven present.</description>
      <type>Boolean</type>
      <required>true</required>
      <model_dependent>false</model_dependent>
      <default_value>true</default_value>
      <choices>
        <choice>
          <value>true</value>
          <display_name>true</display_name>
        </choice>
        <choice>
          <value>false</value>
          <display_name>false</display_name>
        </choice>
      </choices>
    </argument>
    <argument>
      <name>cooking_range_oven_location</name>
      <display_name>Cooking Range/Oven: Location</display_name>
      <description>The space type for the cooking range/oven location. If not provided, the OS-HPXML default (see &lt;a href='https://openstudio-hpxml.readthedocs.io/en/v1.10.0/workflow_inputs.html#hpxml-cooking-range-oven'&gt;HPXML Cooking Range/Oven&lt;/a&gt;) is used.</description>
      <type>Choice</type>
      <required>false</required>
      <model_dependent>false</model_dependent>
      <choices>
        <choice>
          <value>conditioned space</value>
          <display_name>conditioned space</display_name>
        </choice>
        <choice>
          <value>basement - conditioned</value>
          <display_name>basement - conditioned</display_name>
        </choice>
        <choice>
          <value>basement - unconditioned</value>
          <display_name>basement - unconditioned</display_name>
        </choice>
        <choice>
          <value>garage</value>
          <display_name>garage</display_name>
        </choice>
        <choice>
          <value>other housing unit</value>
          <display_name>other housing unit</display_name>
        </choice>
        <choice>
          <value>other heated space</value>
          <display_name>other heated space</display_name>
        </choice>
        <choice>
          <value>other multifamily buffer space</value>
          <display_name>other multifamily buffer space</display_name>
        </choice>
        <choice>
          <value>other non-freezing space</value>
          <display_name>other non-freezing space</display_name>
        </choice>
      </choices>
    </argument>
    <argument>
      <name>cooking_range_oven_fuel_type</name>
      <display_name>Cooking Range/Oven: Fuel Type</display_name>
      <description>Type of fuel used by the cooking range/oven.</description>
      <type>Choice</type>
      <required>true</required>
      <model_dependent>false</model_dependent>
      <default_value>natural gas</default_value>
      <choices>
        <choice>
          <value>electricity</value>
          <display_name>electricity</display_name>
        </choice>
        <choice>
          <value>natural gas</value>
          <display_name>natural gas</display_name>
        </choice>
        <choice>
          <value>fuel oil</value>
          <display_name>fuel oil</display_name>
        </choice>
        <choice>
          <value>propane</value>
          <display_name>propane</display_name>
        </choice>
        <choice>
          <value>wood</value>
          <display_name>wood</display_name>
        </choice>
        <choice>
          <value>coal</value>
          <display_name>coal</display_name>
        </choice>
      </choices>
    </argument>
    <argument>
      <name>cooking_range_oven_is_induction</name>
      <display_name>Cooking Range/Oven: Is Induction</display_name>
      <description>Whether the cooking range is induction. If not provided, the OS-HPXML default (see &lt;a href='https://openstudio-hpxml.readthedocs.io/en/v1.10.0/workflow_inputs.html#hpxml-cooking-range-oven'&gt;HPXML Cooking Range/Oven&lt;/a&gt;) is used.</description>
      <type>Boolean</type>
      <required>false</required>
      <model_dependent>false</model_dependent>
      <choices>
        <choice>
          <value>true</value>
          <display_name>true</display_name>
        </choice>
        <choice>
          <value>false</value>
          <display_name>false</display_name>
        </choice>
      </choices>
    </argument>
    <argument>
      <name>cooking_range_oven_is_convection</name>
      <display_name>Cooking Range/Oven: Is Convection</display_name>
      <description>Whether the oven is convection. If not provided, the OS-HPXML default (see &lt;a href='https://openstudio-hpxml.readthedocs.io/en/v1.10.0/workflow_inputs.html#hpxml-cooking-range-oven'&gt;HPXML Cooking Range/Oven&lt;/a&gt;) is used.</description>
      <type>Boolean</type>
      <required>false</required>
      <model_dependent>false</model_dependent>
      <choices>
        <choice>
          <value>true</value>
          <display_name>true</display_name>
        </choice>
        <choice>
          <value>false</value>
          <display_name>false</display_name>
        </choice>
      </choices>
    </argument>
    <argument>
      <name>cooking_range_oven_usage_multiplier</name>
      <display_name>Cooking Range/Oven: Usage Multiplier</display_name>
      <description>Multiplier on the cooking range/oven energy usage that can reflect, e.g., high/low usage occupants. If not provided, the OS-HPXML default (see &lt;a href='https://openstudio-hpxml.readthedocs.io/en/v1.10.0/workflow_inputs.html#hpxml-cooking-range-oven'&gt;HPXML Cooking Range/Oven&lt;/a&gt;) is used.</description>
      <type>Double</type>
      <required>false</required>
      <model_dependent>false</model_dependent>
    </argument>
    <argument>
      <name>ceiling_fan_present</name>
      <display_name>Ceiling Fan: Present</display_name>
      <description>Whether there are any ceiling fans.</description>
      <type>Boolean</type>
      <required>true</required>
      <model_dependent>false</model_dependent>
      <default_value>true</default_value>
      <choices>
        <choice>
          <value>true</value>
          <display_name>true</display_name>
        </choice>
        <choice>
          <value>false</value>
          <display_name>false</display_name>
        </choice>
      </choices>
    </argument>
    <argument>
      <name>ceiling_fan_label_energy_use</name>
      <display_name>Ceiling Fan: Label Energy Use</display_name>
      <description>The label average energy use of the ceiling fan(s). If neither Efficiency nor Label Energy Use provided, the OS-HPXML default (see &lt;a href='https://openstudio-hpxml.readthedocs.io/en/v1.10.0/workflow_inputs.html#hpxml-ceiling-fans'&gt;HPXML Ceiling Fans&lt;/a&gt;) is used.</description>
      <type>Double</type>
      <units>W</units>
      <required>false</required>
      <model_dependent>false</model_dependent>
    </argument>
    <argument>
      <name>ceiling_fan_efficiency</name>
      <display_name>Ceiling Fan: Efficiency</display_name>
      <description>The efficiency rating of the ceiling fan(s) at medium speed. Only used if Label Energy Use not provided. If neither Efficiency nor Label Energy Use provided, the OS-HPXML default (see &lt;a href='https://openstudio-hpxml.readthedocs.io/en/v1.10.0/workflow_inputs.html#hpxml-ceiling-fans'&gt;HPXML Ceiling Fans&lt;/a&gt;) is used.</description>
      <type>Double</type>
      <units>CFM/W</units>
      <required>false</required>
      <model_dependent>false</model_dependent>
    </argument>
    <argument>
      <name>ceiling_fan_quantity</name>
      <display_name>Ceiling Fan: Quantity</display_name>
      <description>Total number of ceiling fans. If not provided, the OS-HPXML default (see &lt;a href='https://openstudio-hpxml.readthedocs.io/en/v1.10.0/workflow_inputs.html#hpxml-ceiling-fans'&gt;HPXML Ceiling Fans&lt;/a&gt;) is used.</description>
      <type>Integer</type>
      <units>#</units>
      <required>false</required>
      <model_dependent>false</model_dependent>
    </argument>
    <argument>
      <name>ceiling_fan_cooling_setpoint_temp_offset</name>
      <display_name>Ceiling Fan: Cooling Setpoint Temperature Offset</display_name>
      <description>The cooling setpoint temperature offset during months when the ceiling fans are operating. Only applies if ceiling fan quantity is greater than zero. If not provided, the OS-HPXML default (see &lt;a href='https://openstudio-hpxml.readthedocs.io/en/v1.10.0/workflow_inputs.html#hpxml-ceiling-fans'&gt;HPXML Ceiling Fans&lt;/a&gt;) is used.</description>
      <type>Double</type>
      <units>F</units>
      <required>false</required>
      <model_dependent>false</model_dependent>
    </argument>
    <argument>
      <name>misc_plug_loads_television_present</name>
      <display_name>Misc Plug Loads: Television Present</display_name>
      <description>Whether there are televisions.</description>
      <type>Boolean</type>
      <required>true</required>
      <model_dependent>false</model_dependent>
      <default_value>true</default_value>
      <choices>
        <choice>
          <value>true</value>
          <display_name>true</display_name>
        </choice>
        <choice>
          <value>false</value>
          <display_name>false</display_name>
        </choice>
      </choices>
    </argument>
    <argument>
      <name>misc_plug_loads_television_annual_kwh</name>
      <display_name>Misc Plug Loads: Television Annual kWh</display_name>
      <description>The annual energy consumption of the television plug loads. If not provided, the OS-HPXML default (see &lt;a href='https://openstudio-hpxml.readthedocs.io/en/v1.10.0/workflow_inputs.html#hpxml-plug-loads'&gt;HPXML Plug Loads&lt;/a&gt;) is used.</description>
      <type>Double</type>
      <units>kWh/yr</units>
      <required>false</required>
      <model_dependent>false</model_dependent>
    </argument>
    <argument>
      <name>misc_plug_loads_television_usage_multiplier</name>
      <display_name>Misc Plug Loads: Television Usage Multiplier</display_name>
      <description>Multiplier on the television energy usage that can reflect, e.g., high/low usage occupants. If not provided, the OS-HPXML default (see &lt;a href='https://openstudio-hpxml.readthedocs.io/en/v1.10.0/workflow_inputs.html#hpxml-plug-loads'&gt;HPXML Plug Loads&lt;/a&gt;) is used.</description>
      <type>Double</type>
      <required>false</required>
      <model_dependent>false</model_dependent>
    </argument>
    <argument>
      <name>misc_plug_loads_other_annual_kwh</name>
      <display_name>Misc Plug Loads: Other Annual kWh</display_name>
      <description>The annual energy consumption of the other residual plug loads. If not provided, the OS-HPXML default (see &lt;a href='https://openstudio-hpxml.readthedocs.io/en/v1.10.0/workflow_inputs.html#hpxml-plug-loads'&gt;HPXML Plug Loads&lt;/a&gt;) is used.</description>
      <type>Double</type>
      <units>kWh/yr</units>
      <required>false</required>
      <model_dependent>false</model_dependent>
    </argument>
    <argument>
      <name>misc_plug_loads_other_frac_sensible</name>
      <display_name>Misc Plug Loads: Other Sensible Fraction</display_name>
      <description>Fraction of other residual plug loads' internal gains that are sensible. If not provided, the OS-HPXML default (see &lt;a href='https://openstudio-hpxml.readthedocs.io/en/v1.10.0/workflow_inputs.html#hpxml-plug-loads'&gt;HPXML Plug Loads&lt;/a&gt;) is used.</description>
      <type>Double</type>
      <units>Frac</units>
      <required>false</required>
      <model_dependent>false</model_dependent>
    </argument>
    <argument>
      <name>misc_plug_loads_other_frac_latent</name>
      <display_name>Misc Plug Loads: Other Latent Fraction</display_name>
      <description>Fraction of other residual plug loads' internal gains that are latent. If not provided, the OS-HPXML default (see &lt;a href='https://openstudio-hpxml.readthedocs.io/en/v1.10.0/workflow_inputs.html#hpxml-plug-loads'&gt;HPXML Plug Loads&lt;/a&gt;) is used.</description>
      <type>Double</type>
      <units>Frac</units>
      <required>false</required>
      <model_dependent>false</model_dependent>
    </argument>
    <argument>
      <name>misc_plug_loads_other_usage_multiplier</name>
      <display_name>Misc Plug Loads: Other Usage Multiplier</display_name>
      <description>Multiplier on the other energy usage that can reflect, e.g., high/low usage occupants. If not provided, the OS-HPXML default (see &lt;a href='https://openstudio-hpxml.readthedocs.io/en/v1.10.0/workflow_inputs.html#hpxml-plug-loads'&gt;HPXML Plug Loads&lt;/a&gt;) is used.</description>
      <type>Double</type>
      <required>false</required>
      <model_dependent>false</model_dependent>
    </argument>
    <argument>
      <name>misc_plug_loads_well_pump_present</name>
      <display_name>Misc Plug Loads: Well Pump Present</display_name>
      <description>Whether there is a well pump.</description>
      <type>Boolean</type>
      <required>true</required>
      <model_dependent>false</model_dependent>
      <default_value>false</default_value>
      <choices>
        <choice>
          <value>true</value>
          <display_name>true</display_name>
        </choice>
        <choice>
          <value>false</value>
          <display_name>false</display_name>
        </choice>
      </choices>
    </argument>
    <argument>
      <name>misc_plug_loads_well_pump_annual_kwh</name>
      <display_name>Misc Plug Loads: Well Pump Annual kWh</display_name>
      <description>The annual energy consumption of the well pump plug loads. If not provided, the OS-HPXML default (see &lt;a href='https://openstudio-hpxml.readthedocs.io/en/v1.10.0/workflow_inputs.html#hpxml-plug-loads'&gt;HPXML Plug Loads&lt;/a&gt;) is used.</description>
      <type>Double</type>
      <units>kWh/yr</units>
      <required>false</required>
      <model_dependent>false</model_dependent>
    </argument>
    <argument>
      <name>misc_plug_loads_well_pump_usage_multiplier</name>
      <display_name>Misc Plug Loads: Well Pump Usage Multiplier</display_name>
      <description>Multiplier on the well pump energy usage that can reflect, e.g., high/low usage occupants. If not provided, the OS-HPXML default (see &lt;a href='https://openstudio-hpxml.readthedocs.io/en/v1.10.0/workflow_inputs.html#hpxml-plug-loads'&gt;HPXML Plug Loads&lt;/a&gt;) is used.</description>
      <type>Double</type>
      <required>false</required>
      <model_dependent>false</model_dependent>
    </argument>
    <argument>
      <name>misc_plug_loads_vehicle_present</name>
      <display_name>Misc Plug Loads: Vehicle Present</display_name>
      <description>Whether there is an electric vehicle.</description>
      <type>Boolean</type>
      <required>true</required>
      <model_dependent>false</model_dependent>
      <default_value>false</default_value>
      <choices>
        <choice>
          <value>true</value>
          <display_name>true</display_name>
        </choice>
        <choice>
          <value>false</value>
          <display_name>false</display_name>
        </choice>
      </choices>
    </argument>
    <argument>
      <name>misc_plug_loads_vehicle_annual_kwh</name>
      <display_name>Misc Plug Loads: Vehicle Annual kWh</display_name>
      <description>The annual energy consumption of the electric vehicle plug loads. If not provided, the OS-HPXML default (see &lt;a href='https://openstudio-hpxml.readthedocs.io/en/v1.10.0/workflow_inputs.html#hpxml-plug-loads'&gt;HPXML Plug Loads&lt;/a&gt;) is used.</description>
      <type>Double</type>
      <units>kWh/yr</units>
      <required>false</required>
      <model_dependent>false</model_dependent>
    </argument>
    <argument>
      <name>misc_plug_loads_vehicle_usage_multiplier</name>
      <display_name>Misc Plug Loads: Vehicle Usage Multiplier</display_name>
      <description>Multiplier on the electric vehicle energy usage that can reflect, e.g., high/low usage occupants. If not provided, the OS-HPXML default (see &lt;a href='https://openstudio-hpxml.readthedocs.io/en/v1.10.0/workflow_inputs.html#hpxml-plug-loads'&gt;HPXML Plug Loads&lt;/a&gt;) is used.</description>
      <type>Double</type>
      <required>false</required>
      <model_dependent>false</model_dependent>
    </argument>
    <argument>
      <name>misc_fuel_loads_grill_present</name>
      <display_name>Misc Fuel Loads: Grill Present</display_name>
      <description>Whether there is a fuel loads grill.</description>
      <type>Boolean</type>
      <required>true</required>
      <model_dependent>false</model_dependent>
      <default_value>false</default_value>
      <choices>
        <choice>
          <value>true</value>
          <display_name>true</display_name>
        </choice>
        <choice>
          <value>false</value>
          <display_name>false</display_name>
        </choice>
      </choices>
    </argument>
    <argument>
      <name>misc_fuel_loads_grill_fuel_type</name>
      <display_name>Misc Fuel Loads: Grill Fuel Type</display_name>
      <description>The fuel type of the fuel loads grill.</description>
      <type>Choice</type>
      <required>true</required>
      <model_dependent>false</model_dependent>
      <default_value>natural gas</default_value>
      <choices>
        <choice>
          <value>natural gas</value>
          <display_name>natural gas</display_name>
        </choice>
        <choice>
          <value>fuel oil</value>
          <display_name>fuel oil</display_name>
        </choice>
        <choice>
          <value>propane</value>
          <display_name>propane</display_name>
        </choice>
        <choice>
          <value>wood</value>
          <display_name>wood</display_name>
        </choice>
        <choice>
          <value>wood pellets</value>
          <display_name>wood pellets</display_name>
        </choice>
      </choices>
    </argument>
    <argument>
      <name>misc_fuel_loads_grill_annual_therm</name>
      <display_name>Misc Fuel Loads: Grill Annual therm</display_name>
      <description>The annual energy consumption of the fuel loads grill. If not provided, the OS-HPXML default (see &lt;a href='https://openstudio-hpxml.readthedocs.io/en/v1.10.0/workflow_inputs.html#hpxml-fuel-loads'&gt;HPXML Fuel Loads&lt;/a&gt;) is used.</description>
      <type>Double</type>
      <units>therm/yr</units>
      <required>false</required>
      <model_dependent>false</model_dependent>
    </argument>
    <argument>
      <name>misc_fuel_loads_grill_usage_multiplier</name>
      <display_name>Misc Fuel Loads: Grill Usage Multiplier</display_name>
      <description>Multiplier on the fuel loads grill energy usage that can reflect, e.g., high/low usage occupants. If not provided, the OS-HPXML default (see &lt;a href='https://openstudio-hpxml.readthedocs.io/en/v1.10.0/workflow_inputs.html#hpxml-fuel-loads'&gt;HPXML Fuel Loads&lt;/a&gt;) is used.</description>
      <type>Double</type>
      <required>false</required>
      <model_dependent>false</model_dependent>
    </argument>
    <argument>
      <name>misc_fuel_loads_lighting_present</name>
      <display_name>Misc Fuel Loads: Lighting Present</display_name>
      <description>Whether there is fuel loads lighting.</description>
      <type>Boolean</type>
      <required>true</required>
      <model_dependent>false</model_dependent>
      <default_value>false</default_value>
      <choices>
        <choice>
          <value>true</value>
          <display_name>true</display_name>
        </choice>
        <choice>
          <value>false</value>
          <display_name>false</display_name>
        </choice>
      </choices>
    </argument>
    <argument>
      <name>misc_fuel_loads_lighting_fuel_type</name>
      <display_name>Misc Fuel Loads: Lighting Fuel Type</display_name>
      <description>The fuel type of the fuel loads lighting.</description>
      <type>Choice</type>
      <required>true</required>
      <model_dependent>false</model_dependent>
      <default_value>natural gas</default_value>
      <choices>
        <choice>
          <value>natural gas</value>
          <display_name>natural gas</display_name>
        </choice>
        <choice>
          <value>fuel oil</value>
          <display_name>fuel oil</display_name>
        </choice>
        <choice>
          <value>propane</value>
          <display_name>propane</display_name>
        </choice>
        <choice>
          <value>wood</value>
          <display_name>wood</display_name>
        </choice>
        <choice>
          <value>wood pellets</value>
          <display_name>wood pellets</display_name>
        </choice>
      </choices>
    </argument>
    <argument>
      <name>misc_fuel_loads_lighting_annual_therm</name>
      <display_name>Misc Fuel Loads: Lighting Annual therm</display_name>
      <description>The annual energy consumption of the fuel loads lighting. If not provided, the OS-HPXML default (see &lt;a href='https://openstudio-hpxml.readthedocs.io/en/v1.10.0/workflow_inputs.html#hpxml-fuel-loads'&gt;HPXML Fuel Loads&lt;/a&gt;)is used.</description>
      <type>Double</type>
      <units>therm/yr</units>
      <required>false</required>
      <model_dependent>false</model_dependent>
    </argument>
    <argument>
      <name>misc_fuel_loads_lighting_usage_multiplier</name>
      <display_name>Misc Fuel Loads: Lighting Usage Multiplier</display_name>
      <description>Multiplier on the fuel loads lighting energy usage that can reflect, e.g., high/low usage occupants. If not provided, the OS-HPXML default (see &lt;a href='https://openstudio-hpxml.readthedocs.io/en/v1.10.0/workflow_inputs.html#hpxml-fuel-loads'&gt;HPXML Fuel Loads&lt;/a&gt;) is used.</description>
      <type>Double</type>
      <required>false</required>
      <model_dependent>false</model_dependent>
    </argument>
    <argument>
      <name>misc_fuel_loads_fireplace_present</name>
      <display_name>Misc Fuel Loads: Fireplace Present</display_name>
      <description>Whether there is fuel loads fireplace.</description>
      <type>Boolean</type>
      <required>true</required>
      <model_dependent>false</model_dependent>
      <default_value>false</default_value>
      <choices>
        <choice>
          <value>true</value>
          <display_name>true</display_name>
        </choice>
        <choice>
          <value>false</value>
          <display_name>false</display_name>
        </choice>
      </choices>
    </argument>
    <argument>
      <name>misc_fuel_loads_fireplace_fuel_type</name>
      <display_name>Misc Fuel Loads: Fireplace Fuel Type</display_name>
      <description>The fuel type of the fuel loads fireplace.</description>
      <type>Choice</type>
      <required>true</required>
      <model_dependent>false</model_dependent>
      <default_value>natural gas</default_value>
      <choices>
        <choice>
          <value>natural gas</value>
          <display_name>natural gas</display_name>
        </choice>
        <choice>
          <value>fuel oil</value>
          <display_name>fuel oil</display_name>
        </choice>
        <choice>
          <value>propane</value>
          <display_name>propane</display_name>
        </choice>
        <choice>
          <value>wood</value>
          <display_name>wood</display_name>
        </choice>
        <choice>
          <value>wood pellets</value>
          <display_name>wood pellets</display_name>
        </choice>
      </choices>
    </argument>
    <argument>
      <name>misc_fuel_loads_fireplace_annual_therm</name>
      <display_name>Misc Fuel Loads: Fireplace Annual therm</display_name>
      <description>The annual energy consumption of the fuel loads fireplace. If not provided, the OS-HPXML default (see &lt;a href='https://openstudio-hpxml.readthedocs.io/en/v1.10.0/workflow_inputs.html#hpxml-fuel-loads'&gt;HPXML Fuel Loads&lt;/a&gt;) is used.</description>
      <type>Double</type>
      <units>therm/yr</units>
      <required>false</required>
      <model_dependent>false</model_dependent>
    </argument>
    <argument>
      <name>misc_fuel_loads_fireplace_frac_sensible</name>
      <display_name>Misc Fuel Loads: Fireplace Sensible Fraction</display_name>
      <description>Fraction of fireplace residual fuel loads' internal gains that are sensible. If not provided, the OS-HPXML default (see &lt;a href='https://openstudio-hpxml.readthedocs.io/en/v1.10.0/workflow_inputs.html#hpxml-fuel-loads'&gt;HPXML Fuel Loads&lt;/a&gt;) is used.</description>
      <type>Double</type>
      <units>Frac</units>
      <required>false</required>
      <model_dependent>false</model_dependent>
    </argument>
    <argument>
      <name>misc_fuel_loads_fireplace_frac_latent</name>
      <display_name>Misc Fuel Loads: Fireplace Latent Fraction</display_name>
      <description>Fraction of fireplace residual fuel loads' internal gains that are latent. If not provided, the OS-HPXML default (see &lt;a href='https://openstudio-hpxml.readthedocs.io/en/v1.10.0/workflow_inputs.html#hpxml-fuel-loads'&gt;HPXML Fuel Loads&lt;/a&gt;) is used.</description>
      <type>Double</type>
      <units>Frac</units>
      <required>false</required>
      <model_dependent>false</model_dependent>
    </argument>
    <argument>
      <name>misc_fuel_loads_fireplace_usage_multiplier</name>
      <display_name>Misc Fuel Loads: Fireplace Usage Multiplier</display_name>
      <description>Multiplier on the fuel loads fireplace energy usage that can reflect, e.g., high/low usage occupants. If not provided, the OS-HPXML default (see &lt;a href='https://openstudio-hpxml.readthedocs.io/en/v1.10.0/workflow_inputs.html#hpxml-fuel-loads'&gt;HPXML Fuel Loads&lt;/a&gt;) is used.</description>
      <type>Double</type>
      <required>false</required>
      <model_dependent>false</model_dependent>
    </argument>
    <argument>
      <name>pool_present</name>
      <display_name>Pool: Present</display_name>
      <description>Whether there is a pool.</description>
      <type>Boolean</type>
      <required>true</required>
      <model_dependent>false</model_dependent>
      <default_value>false</default_value>
      <choices>
        <choice>
          <value>true</value>
          <display_name>true</display_name>
        </choice>
        <choice>
          <value>false</value>
          <display_name>false</display_name>
        </choice>
      </choices>
    </argument>
    <argument>
      <name>pool_pump_annual_kwh</name>
      <display_name>Pool: Pump Annual kWh</display_name>
      <description>The annual energy consumption of the pool pump. If not provided, the OS-HPXML default (see &lt;a href='https://openstudio-hpxml.readthedocs.io/en/v1.10.0/workflow_inputs.html#pool-pump'&gt;Pool Pump&lt;/a&gt;) is used.</description>
      <type>Double</type>
      <units>kWh/yr</units>
      <required>false</required>
      <model_dependent>false</model_dependent>
    </argument>
    <argument>
      <name>pool_pump_usage_multiplier</name>
      <display_name>Pool: Pump Usage Multiplier</display_name>
      <description>Multiplier on the pool pump energy usage that can reflect, e.g., high/low usage occupants. If not provided, the OS-HPXML default (see &lt;a href='https://openstudio-hpxml.readthedocs.io/en/v1.10.0/workflow_inputs.html#pool-pump'&gt;Pool Pump&lt;/a&gt;) is used.</description>
      <type>Double</type>
      <required>false</required>
      <model_dependent>false</model_dependent>
    </argument>
    <argument>
      <name>pool_heater_type</name>
      <display_name>Pool: Heater Type</display_name>
      <description>The type of pool heater. Use 'none' if there is no pool heater.</description>
      <type>Choice</type>
      <required>true</required>
      <model_dependent>false</model_dependent>
      <default_value>none</default_value>
      <choices>
        <choice>
          <value>none</value>
          <display_name>none</display_name>
        </choice>
        <choice>
          <value>electric resistance</value>
          <display_name>electric resistance</display_name>
        </choice>
        <choice>
          <value>gas fired</value>
          <display_name>gas fired</display_name>
        </choice>
        <choice>
          <value>heat pump</value>
          <display_name>heat pump</display_name>
        </choice>
      </choices>
    </argument>
    <argument>
      <name>pool_heater_annual_kwh</name>
      <display_name>Pool: Heater Annual kWh</display_name>
      <description>The annual energy consumption of the electric resistance pool heater. If not provided, the OS-HPXML default (see &lt;a href='https://openstudio-hpxml.readthedocs.io/en/v1.10.0/workflow_inputs.html#pool-heater'&gt;Pool Heater&lt;/a&gt;) is used.</description>
      <type>Double</type>
      <units>kWh/yr</units>
      <required>false</required>
      <model_dependent>false</model_dependent>
    </argument>
    <argument>
      <name>pool_heater_annual_therm</name>
      <display_name>Pool: Heater Annual therm</display_name>
      <description>The annual energy consumption of the gas fired pool heater. If not provided, the OS-HPXML default (see &lt;a href='https://openstudio-hpxml.readthedocs.io/en/v1.10.0/workflow_inputs.html#pool-heater'&gt;Pool Heater&lt;/a&gt;) is used.</description>
      <type>Double</type>
      <units>therm/yr</units>
      <required>false</required>
      <model_dependent>false</model_dependent>
    </argument>
    <argument>
      <name>pool_heater_usage_multiplier</name>
      <display_name>Pool: Heater Usage Multiplier</display_name>
      <description>Multiplier on the pool heater energy usage that can reflect, e.g., high/low usage occupants. If not provided, the OS-HPXML default (see &lt;a href='https://openstudio-hpxml.readthedocs.io/en/v1.10.0/workflow_inputs.html#pool-heater'&gt;Pool Heater&lt;/a&gt;) is used.</description>
      <type>Double</type>
      <required>false</required>
      <model_dependent>false</model_dependent>
    </argument>
    <argument>
      <name>permanent_spa_present</name>
      <display_name>Permanent Spa: Present</display_name>
      <description>Whether there is a permanent spa.</description>
      <type>Boolean</type>
      <required>true</required>
      <model_dependent>false</model_dependent>
      <default_value>false</default_value>
      <choices>
        <choice>
          <value>true</value>
          <display_name>true</display_name>
        </choice>
        <choice>
          <value>false</value>
          <display_name>false</display_name>
        </choice>
      </choices>
    </argument>
    <argument>
      <name>permanent_spa_pump_annual_kwh</name>
      <display_name>Permanent Spa: Pump Annual kWh</display_name>
      <description>The annual energy consumption of the permanent spa pump. If not provided, the OS-HPXML default (see &lt;a href='https://openstudio-hpxml.readthedocs.io/en/v1.10.0/workflow_inputs.html#permanent-spa-pump'&gt;Permanent Spa Pump&lt;/a&gt;) is used.</description>
      <type>Double</type>
      <units>kWh/yr</units>
      <required>false</required>
      <model_dependent>false</model_dependent>
    </argument>
    <argument>
      <name>permanent_spa_pump_usage_multiplier</name>
      <display_name>Permanent Spa: Pump Usage Multiplier</display_name>
      <description>Multiplier on the permanent spa pump energy usage that can reflect, e.g., high/low usage occupants. If not provided, the OS-HPXML default (see &lt;a href='https://openstudio-hpxml.readthedocs.io/en/v1.10.0/workflow_inputs.html#permanent-spa-pump'&gt;Permanent Spa Pump&lt;/a&gt;) is used.</description>
      <type>Double</type>
      <required>false</required>
      <model_dependent>false</model_dependent>
    </argument>
    <argument>
      <name>permanent_spa_heater_type</name>
      <display_name>Permanent Spa: Heater Type</display_name>
      <description>The type of permanent spa heater. Use 'none' if there is no permanent spa heater.</description>
      <type>Choice</type>
      <required>true</required>
      <model_dependent>false</model_dependent>
      <default_value>none</default_value>
      <choices>
        <choice>
          <value>none</value>
          <display_name>none</display_name>
        </choice>
        <choice>
          <value>electric resistance</value>
          <display_name>electric resistance</display_name>
        </choice>
        <choice>
          <value>gas fired</value>
          <display_name>gas fired</display_name>
        </choice>
        <choice>
          <value>heat pump</value>
          <display_name>heat pump</display_name>
        </choice>
      </choices>
    </argument>
    <argument>
      <name>permanent_spa_heater_annual_kwh</name>
      <display_name>Permanent Spa: Heater Annual kWh</display_name>
      <description>The annual energy consumption of the electric resistance permanent spa heater. If not provided, the OS-HPXML default (see &lt;a href='https://openstudio-hpxml.readthedocs.io/en/v1.10.0/workflow_inputs.html#permanent-spa-heater'&gt;Permanent Spa Heater&lt;/a&gt;) is used.</description>
      <type>Double</type>
      <units>kWh/yr</units>
      <required>false</required>
      <model_dependent>false</model_dependent>
    </argument>
    <argument>
      <name>permanent_spa_heater_annual_therm</name>
      <display_name>Permanent Spa: Heater Annual therm</display_name>
      <description>The annual energy consumption of the gas fired permanent spa heater. If not provided, the OS-HPXML default (see &lt;a href='https://openstudio-hpxml.readthedocs.io/en/v1.10.0/workflow_inputs.html#permanent-spa-heater'&gt;Permanent Spa Heater&lt;/a&gt;) is used.</description>
      <type>Double</type>
      <units>therm/yr</units>
      <required>false</required>
      <model_dependent>false</model_dependent>
    </argument>
    <argument>
      <name>permanent_spa_heater_usage_multiplier</name>
      <display_name>Permanent Spa: Heater Usage Multiplier</display_name>
      <description>Multiplier on the permanent spa heater energy usage that can reflect, e.g., high/low usage occupants. If not provided, the OS-HPXML default (see &lt;a href='https://openstudio-hpxml.readthedocs.io/en/v1.10.0/workflow_inputs.html#permanent-spa-heater'&gt;Permanent Spa Heater&lt;/a&gt;) is used.</description>
      <type>Double</type>
      <required>false</required>
      <model_dependent>false</model_dependent>
    </argument>
    <argument>
      <name>emissions_scenario_names</name>
      <display_name>Emissions: Scenario Names</display_name>
      <description>Names of emissions scenarios. If multiple scenarios, use a comma-separated list. If not provided, no emissions scenarios are calculated.</description>
      <type>String</type>
      <required>false</required>
      <model_dependent>false</model_dependent>
    </argument>
    <argument>
      <name>emissions_types</name>
      <display_name>Emissions: Types</display_name>
      <description>Types of emissions (e.g., CO2e, NOx, etc.). If multiple scenarios, use a comma-separated list.</description>
      <type>String</type>
      <required>false</required>
      <model_dependent>false</model_dependent>
    </argument>
    <argument>
      <name>emissions_electricity_units</name>
      <display_name>Emissions: Electricity Units</display_name>
      <description>Electricity emissions factors units. If multiple scenarios, use a comma-separated list. Only lb/MWh and kg/MWh are allowed.</description>
      <type>String</type>
      <required>false</required>
      <model_dependent>false</model_dependent>
    </argument>
    <argument>
      <name>emissions_electricity_values_or_filepaths</name>
      <display_name>Emissions: Electricity Values or File Paths</display_name>
      <description>Electricity emissions factors values, specified as either an annual factor or an absolute/relative path to a file with hourly factors. If multiple scenarios, use a comma-separated list.</description>
      <type>String</type>
      <required>false</required>
      <model_dependent>false</model_dependent>
    </argument>
    <argument>
      <name>emissions_electricity_number_of_header_rows</name>
      <display_name>Emissions: Electricity Files Number of Header Rows</display_name>
      <description>The number of header rows in the electricity emissions factor file. Only applies when an electricity filepath is used. If multiple scenarios, use a comma-separated list.</description>
      <type>String</type>
      <required>false</required>
      <model_dependent>false</model_dependent>
    </argument>
    <argument>
      <name>emissions_electricity_column_numbers</name>
      <display_name>Emissions: Electricity Files Column Numbers</display_name>
      <description>The column number in the electricity emissions factor file. Only applies when an electricity filepath is used. If multiple scenarios, use a comma-separated list.</description>
      <type>String</type>
      <required>false</required>
      <model_dependent>false</model_dependent>
    </argument>
    <argument>
      <name>emissions_fossil_fuel_units</name>
      <display_name>Emissions: Fossil Fuel Units</display_name>
      <description>Fossil fuel emissions factors units. If multiple scenarios, use a comma-separated list. Only lb/MBtu and kg/MBtu are allowed.</description>
      <type>String</type>
      <required>false</required>
      <model_dependent>false</model_dependent>
    </argument>
    <argument>
      <name>emissions_natural_gas_values</name>
      <display_name>Emissions: Natural Gas Values</display_name>
      <description>Natural gas emissions factors values, specified as an annual factor. If multiple scenarios, use a comma-separated list.</description>
      <type>String</type>
      <required>false</required>
      <model_dependent>false</model_dependent>
    </argument>
    <argument>
      <name>emissions_propane_values</name>
      <display_name>Emissions: Propane Values</display_name>
      <description>Propane emissions factors values, specified as an annual factor. If multiple scenarios, use a comma-separated list.</description>
      <type>String</type>
      <required>false</required>
      <model_dependent>false</model_dependent>
    </argument>
    <argument>
      <name>emissions_fuel_oil_values</name>
      <display_name>Emissions: Fuel Oil Values</display_name>
      <description>Fuel oil emissions factors values, specified as an annual factor. If multiple scenarios, use a comma-separated list.</description>
      <type>String</type>
      <required>false</required>
      <model_dependent>false</model_dependent>
    </argument>
    <argument>
      <name>emissions_coal_values</name>
      <display_name>Emissions: Coal Values</display_name>
      <description>Coal emissions factors values, specified as an annual factor. If multiple scenarios, use a comma-separated list.</description>
      <type>String</type>
      <required>false</required>
      <model_dependent>false</model_dependent>
    </argument>
    <argument>
      <name>emissions_wood_values</name>
      <display_name>Emissions: Wood Values</display_name>
      <description>Wood emissions factors values, specified as an annual factor. If multiple scenarios, use a comma-separated list.</description>
      <type>String</type>
      <required>false</required>
      <model_dependent>false</model_dependent>
    </argument>
    <argument>
      <name>emissions_wood_pellets_values</name>
      <display_name>Emissions: Wood Pellets Values</display_name>
      <description>Wood pellets emissions factors values, specified as an annual factor. If multiple scenarios, use a comma-separated list.</description>
      <type>String</type>
      <required>false</required>
      <model_dependent>false</model_dependent>
    </argument>
    <argument>
      <name>utility_bill_scenario_names</name>
      <display_name>Utility Bills: Scenario Names</display_name>
      <description>Names of utility bill scenarios. If multiple scenarios, use a comma-separated list. If not provided, no utility bills scenarios are calculated.</description>
      <type>String</type>
      <required>false</required>
      <model_dependent>false</model_dependent>
    </argument>
    <argument>
      <name>utility_bill_electricity_filepaths</name>
      <display_name>Utility Bills: Electricity File Paths</display_name>
      <description>Electricity tariff file specified as an absolute/relative path to a file with utility rate structure information. Tariff file must be formatted to OpenEI API version 7. If multiple scenarios, use a comma-separated list.</description>
      <type>String</type>
      <required>false</required>
      <model_dependent>false</model_dependent>
    </argument>
    <argument>
      <name>utility_bill_electricity_fixed_charges</name>
      <display_name>Utility Bills: Electricity Fixed Charges</display_name>
      <description>Electricity utility bill monthly fixed charges. If multiple scenarios, use a comma-separated list.</description>
      <type>String</type>
      <required>false</required>
      <model_dependent>false</model_dependent>
    </argument>
    <argument>
      <name>utility_bill_natural_gas_fixed_charges</name>
      <display_name>Utility Bills: Natural Gas Fixed Charges</display_name>
      <description>Natural gas utility bill monthly fixed charges. If multiple scenarios, use a comma-separated list.</description>
      <type>String</type>
      <required>false</required>
      <model_dependent>false</model_dependent>
    </argument>
    <argument>
      <name>utility_bill_propane_fixed_charges</name>
      <display_name>Utility Bills: Propane Fixed Charges</display_name>
      <description>Propane utility bill monthly fixed charges. If multiple scenarios, use a comma-separated list.</description>
      <type>String</type>
      <required>false</required>
      <model_dependent>false</model_dependent>
    </argument>
    <argument>
      <name>utility_bill_fuel_oil_fixed_charges</name>
      <display_name>Utility Bills: Fuel Oil Fixed Charges</display_name>
      <description>Fuel oil utility bill monthly fixed charges. If multiple scenarios, use a comma-separated list.</description>
      <type>String</type>
      <required>false</required>
      <model_dependent>false</model_dependent>
    </argument>
    <argument>
      <name>utility_bill_coal_fixed_charges</name>
      <display_name>Utility Bills: Coal Fixed Charges</display_name>
      <description>Coal utility bill monthly fixed charges. If multiple scenarios, use a comma-separated list.</description>
      <type>String</type>
      <required>false</required>
      <model_dependent>false</model_dependent>
    </argument>
    <argument>
      <name>utility_bill_wood_fixed_charges</name>
      <display_name>Utility Bills: Wood Fixed Charges</display_name>
      <description>Wood utility bill monthly fixed charges. If multiple scenarios, use a comma-separated list.</description>
      <type>String</type>
      <required>false</required>
      <model_dependent>false</model_dependent>
    </argument>
    <argument>
      <name>utility_bill_wood_pellets_fixed_charges</name>
      <display_name>Utility Bills: Wood Pellets Fixed Charges</display_name>
      <description>Wood pellets utility bill monthly fixed charges. If multiple scenarios, use a comma-separated list.</description>
      <type>String</type>
      <required>false</required>
      <model_dependent>false</model_dependent>
    </argument>
    <argument>
      <name>utility_bill_electricity_marginal_rates</name>
      <display_name>Utility Bills: Electricity Marginal Rates</display_name>
      <description>Electricity utility bill marginal rates. If multiple scenarios, use a comma-separated list.</description>
      <type>String</type>
      <required>false</required>
      <model_dependent>false</model_dependent>
    </argument>
    <argument>
      <name>utility_bill_natural_gas_marginal_rates</name>
      <display_name>Utility Bills: Natural Gas Marginal Rates</display_name>
      <description>Natural gas utility bill marginal rates. If multiple scenarios, use a comma-separated list.</description>
      <type>String</type>
      <required>false</required>
      <model_dependent>false</model_dependent>
    </argument>
    <argument>
      <name>utility_bill_propane_marginal_rates</name>
      <display_name>Utility Bills: Propane Marginal Rates</display_name>
      <description>Propane utility bill marginal rates. If multiple scenarios, use a comma-separated list.</description>
      <type>String</type>
      <required>false</required>
      <model_dependent>false</model_dependent>
    </argument>
    <argument>
      <name>utility_bill_fuel_oil_marginal_rates</name>
      <display_name>Utility Bills: Fuel Oil Marginal Rates</display_name>
      <description>Fuel oil utility bill marginal rates. If multiple scenarios, use a comma-separated list.</description>
      <type>String</type>
      <required>false</required>
      <model_dependent>false</model_dependent>
    </argument>
    <argument>
      <name>utility_bill_coal_marginal_rates</name>
      <display_name>Utility Bills: Coal Marginal Rates</display_name>
      <description>Coal utility bill marginal rates. If multiple scenarios, use a comma-separated list.</description>
      <type>String</type>
      <required>false</required>
      <model_dependent>false</model_dependent>
    </argument>
    <argument>
      <name>utility_bill_wood_marginal_rates</name>
      <display_name>Utility Bills: Wood Marginal Rates</display_name>
      <description>Wood utility bill marginal rates. If multiple scenarios, use a comma-separated list.</description>
      <type>String</type>
      <required>false</required>
      <model_dependent>false</model_dependent>
    </argument>
    <argument>
      <name>utility_bill_wood_pellets_marginal_rates</name>
      <display_name>Utility Bills: Wood Pellets Marginal Rates</display_name>
      <description>Wood pellets utility bill marginal rates. If multiple scenarios, use a comma-separated list.</description>
      <type>String</type>
      <required>false</required>
      <model_dependent>false</model_dependent>
    </argument>
    <argument>
      <name>utility_bill_pv_compensation_types</name>
      <display_name>Utility Bills: PV Compensation Types</display_name>
      <description>Utility bill PV compensation types. If multiple scenarios, use a comma-separated list.</description>
      <type>String</type>
      <required>false</required>
      <model_dependent>false</model_dependent>
    </argument>
    <argument>
      <name>utility_bill_pv_net_metering_annual_excess_sellback_rate_types</name>
      <display_name>Utility Bills: PV Net Metering Annual Excess Sellback Rate Types</display_name>
      <description>Utility bill PV net metering annual excess sellback rate types. Only applies if the PV compensation type is 'NetMetering'. If multiple scenarios, use a comma-separated list.</description>
      <type>String</type>
      <required>false</required>
      <model_dependent>false</model_dependent>
    </argument>
    <argument>
      <name>utility_bill_pv_net_metering_annual_excess_sellback_rates</name>
      <display_name>Utility Bills: PV Net Metering Annual Excess Sellback Rates</display_name>
      <description>Utility bill PV net metering annual excess sellback rates. Only applies if the PV compensation type is 'NetMetering' and the PV annual excess sellback rate type is 'User-Specified'. If multiple scenarios, use a comma-separated list.</description>
      <type>String</type>
      <required>false</required>
      <model_dependent>false</model_dependent>
    </argument>
    <argument>
      <name>utility_bill_pv_feed_in_tariff_rates</name>
      <display_name>Utility Bills: PV Feed-In Tariff Rates</display_name>
      <description>Utility bill PV annual full/gross feed-in tariff rates. Only applies if the PV compensation type is 'FeedInTariff'. If multiple scenarios, use a comma-separated list.</description>
      <type>String</type>
      <required>false</required>
      <model_dependent>false</model_dependent>
    </argument>
    <argument>
      <name>utility_bill_pv_monthly_grid_connection_fee_units</name>
      <display_name>Utility Bills: PV Monthly Grid Connection Fee Units</display_name>
      <description>Utility bill PV monthly grid connection fee units. If multiple scenarios, use a comma-separated list.</description>
      <type>String</type>
      <required>false</required>
      <model_dependent>false</model_dependent>
    </argument>
    <argument>
      <name>utility_bill_pv_monthly_grid_connection_fees</name>
      <display_name>Utility Bills: PV Monthly Grid Connection Fees</display_name>
      <description>Utility bill PV monthly grid connection fees. If multiple scenarios, use a comma-separated list.</description>
      <type>String</type>
      <required>false</required>
      <model_dependent>false</model_dependent>
    </argument>
    <argument>
      <name>additional_properties</name>
      <display_name>Additional Properties</display_name>
      <description>Additional properties specified as key-value pairs (i.e., key=value). If multiple additional properties, use a |-separated list. For example, 'LowIncome=false|Remodeled|Description=2-story home in Denver'. These properties will be stored in the HPXML file under /HPXML/SoftwareInfo/extension/AdditionalProperties.</description>
      <type>String</type>
      <required>false</required>
      <model_dependent>false</model_dependent>
    </argument>
    <argument>
      <name>combine_like_surfaces</name>
      <display_name>Combine like surfaces?</display_name>
      <description>If true, combines like surfaces to simplify the HPXML file generated.</description>
      <type>Boolean</type>
      <required>false</required>
      <model_dependent>false</model_dependent>
      <default_value>false</default_value>
      <choices>
        <choice>
          <value>true</value>
          <display_name>true</display_name>
        </choice>
        <choice>
          <value>false</value>
          <display_name>false</display_name>
        </choice>
      </choices>
    </argument>
    <argument>
      <name>apply_defaults</name>
      <display_name>Apply Default Values?</display_name>
      <description>If true, applies OS-HPXML default values to the HPXML output file. Setting to true will also force validation of the HPXML output file before applying OS-HPXML default values.</description>
      <type>Boolean</type>
      <required>false</required>
      <model_dependent>false</model_dependent>
      <default_value>false</default_value>
      <choices>
        <choice>
          <value>true</value>
          <display_name>true</display_name>
        </choice>
        <choice>
          <value>false</value>
          <display_name>false</display_name>
        </choice>
      </choices>
    </argument>
    <argument>
      <name>apply_validation</name>
      <display_name>Apply Validation?</display_name>
      <description>If true, validates the HPXML output file. Set to false for faster performance. Note that validation is not needed if the HPXML file will be validated downstream (e.g., via the HPXMLtoOpenStudio measure).</description>
      <type>Boolean</type>
      <required>false</required>
      <model_dependent>false</model_dependent>
      <default_value>false</default_value>
      <choices>
        <choice>
          <value>true</value>
          <display_name>true</display_name>
        </choice>
        <choice>
          <value>false</value>
          <display_name>false</display_name>
        </choice>
      </choices>
    </argument>
  </arguments>
  <outputs />
  <provenances />
  <tags>
    <tag>Whole Building.Space Types</tag>
  </tags>
  <attributes>
    <attribute>
      <name>Measure Type</name>
      <value>ModelMeasure</value>
      <datatype>string</datatype>
    </attribute>
  </attributes>
  <files>
    <file>
      <filename>README.md</filename>
      <filetype>md</filetype>
      <usage_type>readme</usage_type>
      <checksum>DD568552</checksum>
    </file>
    <file>
      <filename>README.md.erb</filename>
      <filetype>erb</filetype>
      <usage_type>readmeerb</usage_type>
      <checksum>513F28E9</checksum>
    </file>
    <file>
      <version>
        <software_program>OpenStudio</software_program>
        <identifier>2.9.0</identifier>
        <min_compatible>2.9.0</min_compatible>
      </version>
      <filename>measure.rb</filename>
      <filetype>rb</filetype>
      <usage_type>script</usage_type>
<<<<<<< HEAD
      <checksum>F37BAA5F</checksum>
=======
      <checksum>C7CE74CC</checksum>
>>>>>>> 56d89fb0
    </file>
    <file>
      <filename>constants.rb</filename>
      <filetype>rb</filetype>
      <usage_type>resource</usage_type>
      <checksum>079FF429</checksum>
    </file>
    <file>
      <filename>geometry.rb</filename>
      <filetype>rb</filetype>
      <usage_type>resource</usage_type>
      <checksum>D8A38780</checksum>
    </file>
    <file>
      <filename>version.txt</filename>
      <filetype>txt</filetype>
      <usage_type>resource</usage_type>
      <checksum>6D7D7910</checksum>
    </file>
    <file>
      <filename>test_build_residential_hpxml.rb</filename>
      <filetype>rb</filetype>
      <usage_type>test</usage_type>
      <checksum>1AB5834A</checksum>
    </file>
  </files>
</measure><|MERGE_RESOLUTION|>--- conflicted
+++ resolved
@@ -3,13 +3,8 @@
   <schema_version>3.1</schema_version>
   <name>build_residential_hpxml</name>
   <uid>a13a8983-2b01-4930-8af2-42030b6e4233</uid>
-<<<<<<< HEAD
-  <version_id>c283f693-189f-47c9-9215-d1dfbee5b90a</version_id>
-  <version_modified>2025-06-24T15:50:33Z</version_modified>
-=======
-  <version_id>92aaabf7-f0e1-481b-a74b-e4ca8ba9caf7</version_id>
-  <version_modified>2025-06-24T17:39:53Z</version_modified>
->>>>>>> 56d89fb0
+  <version_id>99b9ff8b-bb45-4014-9992-baa3f905e0ef</version_id>
+  <version_modified>2025-06-25T19:03:18Z</version_modified>
   <xml_checksum>2C38F48B</xml_checksum>
   <class_name>BuildResidentialHPXML</class_name>
   <display_name>HPXML Builder</display_name>
@@ -8418,11 +8413,7 @@
       <filename>measure.rb</filename>
       <filetype>rb</filetype>
       <usage_type>script</usage_type>
-<<<<<<< HEAD
-      <checksum>F37BAA5F</checksum>
-=======
-      <checksum>C7CE74CC</checksum>
->>>>>>> 56d89fb0
+      <checksum>5283A0AB</checksum>
     </file>
     <file>
       <filename>constants.rb</filename>
