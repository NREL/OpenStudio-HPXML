<?xml version="1.0"?>
<measure>
  <schema_version>3.1</schema_version>
  <name>build_residential_hpxml</name>
  <uid>a13a8983-2b01-4930-8af2-42030b6e4233</uid>
<<<<<<< HEAD
  <version_id>6df7e2e7-0ff4-4911-abd8-80e3137fe446</version_id>
  <version_modified>2025-05-08T15:44:24Z</version_modified>
=======
  <version_id>feae8eeb-6d84-4a03-af0c-0cf39cbbf4df</version_id>
  <version_modified>2025-05-12T18:54:52Z</version_modified>
>>>>>>> 646dd427
  <xml_checksum>2C38F48B</xml_checksum>
  <class_name>BuildResidentialHPXML</class_name>
  <display_name>HPXML Builder</display_name>
  <description>Builds a residential HPXML file.</description>
  <modeler_description>The measure handles geometry by 1) translating high-level geometry inputs (conditioned floor area, number of stories, etc.) to 3D closed-form geometry in an OpenStudio model and then 2) mapping the OpenStudio surfaces to HPXML surfaces (using surface type, boundary condition, area, orientation, etc.). Like surfaces are collapsed into a single surface with aggregate surface area. Note: OS-HPXML default values can be found in the documentation or can be seen by using the 'apply_defaults' argument.</modeler_description>
  <arguments>
    <argument>
      <name>hpxml_path</name>
      <display_name>HPXML File Path</display_name>
      <description>Absolute/relative path of the HPXML file.</description>
      <type>String</type>
      <required>true</required>
      <model_dependent>false</model_dependent>
    </argument>
    <argument>
      <name>existing_hpxml_path</name>
      <display_name>Existing HPXML File Path</display_name>
      <description>Absolute/relative path of the existing HPXML file. If not provided, a new HPXML file with one Building element is created. If provided, a new Building element will be appended to this HPXML file (e.g., to create a multifamily HPXML file describing multiple dwelling units).</description>
      <type>String</type>
      <required>false</required>
      <model_dependent>false</model_dependent>
    </argument>
    <argument>
      <name>whole_sfa_or_mf_building_sim</name>
      <display_name>Whole SFA/MF Building Simulation?</display_name>
      <description>If the HPXML file represents a single family-attached/multifamily building with multiple dwelling units defined, specifies whether to run the HPXML file as a single whole building model.</description>
      <type>Boolean</type>
      <required>false</required>
      <model_dependent>false</model_dependent>
      <choices>
        <choice>
          <value>true</value>
          <display_name>true</display_name>
        </choice>
        <choice>
          <value>false</value>
          <display_name>false</display_name>
        </choice>
      </choices>
    </argument>
    <argument>
      <name>software_info_program_used</name>
      <display_name>Software Info: Program Used</display_name>
      <description>The name of the software program used.</description>
      <type>String</type>
      <required>false</required>
      <model_dependent>false</model_dependent>
    </argument>
    <argument>
      <name>software_info_program_version</name>
      <display_name>Software Info: Program Version</display_name>
      <description>The version of the software program used.</description>
      <type>String</type>
      <required>false</required>
      <model_dependent>false</model_dependent>
    </argument>
    <argument>
      <name>schedules_filepaths</name>
      <display_name>Schedules: CSV File Paths</display_name>
      <description>Absolute/relative paths of csv files containing user-specified detailed schedules. If multiple files, use a comma-separated list.</description>
      <type>String</type>
      <required>false</required>
      <model_dependent>false</model_dependent>
    </argument>
    <argument>
      <name>schedules_unavailable_period_types</name>
      <display_name>Schedules: Unavailable Period Types</display_name>
      <description>Specifies the unavailable period types. Possible types are column names defined in unavailable_periods.csv: Vacancy, Power Outage, No Space Heating, No Space Cooling. If multiple periods, use a comma-separated list.</description>
      <type>String</type>
      <required>false</required>
      <model_dependent>false</model_dependent>
    </argument>
    <argument>
      <name>schedules_unavailable_period_dates</name>
      <display_name>Schedules: Unavailable Period Dates</display_name>
      <description>Specifies the unavailable period date ranges. Enter a date range like "Dec 15 - Jan 15". Optionally, can enter hour of the day like "Dec 15 2 - Jan 15 20" (start hour can be 0 through 23 and end hour can be 1 through 24). If multiple periods, use a comma-separated list.</description>
      <type>String</type>
      <required>false</required>
      <model_dependent>false</model_dependent>
    </argument>
    <argument>
      <name>schedules_unavailable_period_window_natvent_availabilities</name>
      <display_name>Schedules: Unavailable Period Window Natural Ventilation Availabilities</display_name>
      <description>The availability of the natural ventilation schedule during unavailable periods. Valid choices are: regular schedule, always available, always unavailable. If multiple periods, use a comma-separated list. If not provided, the OS-HPXML default (see &lt;a href='https://openstudio-hpxml.readthedocs.io/en/v1.10.0/workflow_inputs.html#hpxml-unavailable-periods'&gt;HPXML Unavailable Periods&lt;/a&gt;) is used.</description>
      <type>String</type>
      <required>false</required>
      <model_dependent>false</model_dependent>
    </argument>
    <argument>
      <name>simulation_control_timestep</name>
      <display_name>Simulation Control: Timestep</display_name>
      <description>Value must be a divisor of 60. If not provided, the OS-HPXML default (see &lt;a href='https://openstudio-hpxml.readthedocs.io/en/v1.10.0/workflow_inputs.html#hpxml-simulation-control'&gt;HPXML Simulation Control&lt;/a&gt;) is used.</description>
      <type>Integer</type>
      <units>min</units>
      <required>false</required>
      <model_dependent>false</model_dependent>
    </argument>
    <argument>
      <name>simulation_control_run_period</name>
      <display_name>Simulation Control: Run Period</display_name>
      <description>Enter a date range like 'Jan 1 - Dec 31'. If not provided, the OS-HPXML default (see &lt;a href='https://openstudio-hpxml.readthedocs.io/en/v1.10.0/workflow_inputs.html#hpxml-simulation-control'&gt;HPXML Simulation Control&lt;/a&gt;) is used.</description>
      <type>String</type>
      <required>false</required>
      <model_dependent>false</model_dependent>
    </argument>
    <argument>
      <name>simulation_control_run_period_calendar_year</name>
      <display_name>Simulation Control: Run Period Calendar Year</display_name>
      <description>This numeric field should contain the calendar year that determines the start day of week. If you are running simulations using AMY weather files, the value entered for calendar year will not be used; it will be overridden by the actual year found in the AMY weather file. If not provided, the OS-HPXML default (see &lt;a href='https://openstudio-hpxml.readthedocs.io/en/v1.10.0/workflow_inputs.html#hpxml-simulation-control'&gt;HPXML Simulation Control&lt;/a&gt;) is used.</description>
      <type>Integer</type>
      <units>year</units>
      <required>false</required>
      <model_dependent>false</model_dependent>
    </argument>
    <argument>
      <name>simulation_control_daylight_saving_enabled</name>
      <display_name>Simulation Control: Daylight Saving Enabled</display_name>
      <description>Whether to use daylight saving. If not provided, the OS-HPXML default (see &lt;a href='https://openstudio-hpxml.readthedocs.io/en/v1.10.0/workflow_inputs.html#hpxml-building-site'&gt;HPXML Building Site&lt;/a&gt;) is used.</description>
      <type>Boolean</type>
      <required>false</required>
      <model_dependent>false</model_dependent>
      <choices>
        <choice>
          <value>true</value>
          <display_name>true</display_name>
        </choice>
        <choice>
          <value>false</value>
          <display_name>false</display_name>
        </choice>
      </choices>
    </argument>
    <argument>
      <name>simulation_control_daylight_saving_period</name>
      <display_name>Simulation Control: Daylight Saving Period</display_name>
      <description>Enter a date range like 'Mar 15 - Dec 15'. If not provided, the OS-HPXML default (see &lt;a href='https://openstudio-hpxml.readthedocs.io/en/v1.10.0/workflow_inputs.html#hpxml-building-site'&gt;HPXML Building Site&lt;/a&gt;) is used.</description>
      <type>String</type>
      <required>false</required>
      <model_dependent>false</model_dependent>
    </argument>
    <argument>
      <name>simulation_control_temperature_capacitance_multiplier</name>
      <display_name>Simulation Control: Temperature Capacitance Multiplier</display_name>
      <description>Affects the transient calculation of indoor air temperatures. If not provided, the OS-HPXML default (see &lt;a href='https://openstudio-hpxml.readthedocs.io/en/v1.10.0/workflow_inputs.html#hpxml-simulation-control'&gt;HPXML Simulation Control&lt;/a&gt;) is used.</description>
      <type>Double</type>
      <required>false</required>
      <model_dependent>false</model_dependent>
    </argument>
    <argument>
      <name>simulation_control_defrost_model_type</name>
      <display_name>Simulation Control: Defrost Model Type</display_name>
      <description>Research feature to select the type of defrost model. Use standard for default E+ defrost setting. Use advanced for an improved model that better accounts for load and energy use during defrost; using advanced may impact simulation runtime. If not provided, the OS-HPXML default (see &lt;a href='https://openstudio-hpxml.readthedocs.io/en/v1.10.0/workflow_inputs.html#hpxml-simulation-control'&gt;HPXML Simulation Control&lt;/a&gt;) is used.</description>
      <type>Choice</type>
      <required>false</required>
      <model_dependent>false</model_dependent>
      <choices>
        <choice>
          <value>standard</value>
          <display_name>standard</display_name>
        </choice>
        <choice>
          <value>advanced</value>
          <display_name>advanced</display_name>
        </choice>
      </choices>
    </argument>
    <argument>
      <name>simulation_control_ground_to_air_heat_pump_model_type</name>
      <display_name>Simulation Control: Ground-to-Air Heat Pump Model Type</display_name>
      <description>Research feature to select the type of ground-to-air heat pump model. Use standard for standard ground-to-air heat pump modeling. Use experimental for an improved model that better accounts for coil staging. If not provided, the OS-HPXML default (see &lt;a href='https://openstudio-hpxml.readthedocs.io/en/v1.10.0/workflow_inputs.html#hpxml-simulation-control'&gt;HPXML Simulation Control&lt;/a&gt;) is used.</description>
      <type>Choice</type>
      <required>false</required>
      <model_dependent>false</model_dependent>
      <choices>
        <choice>
          <value>standard</value>
          <display_name>standard</display_name>
        </choice>
        <choice>
          <value>experimental</value>
          <display_name>experimental</display_name>
        </choice>
      </choices>
    </argument>
    <argument>
      <name>simulation_control_onoff_thermostat_deadband</name>
      <display_name>Simulation Control: HVAC On-Off Thermostat Deadband</display_name>
      <description>Research feature to model on-off thermostat deadband and start-up degradation for single or two speed AC/ASHP systems, and realistic time-based staging for two speed AC/ASHP systems. Currently only supported with 1 min timestep.</description>
      <type>Double</type>
      <units>deg-F</units>
      <required>false</required>
      <model_dependent>false</model_dependent>
    </argument>
    <argument>
      <name>simulation_control_heat_pump_backup_heating_capacity_increment</name>
      <display_name>Simulation Control: Heat Pump Backup Heating Capacity Increment</display_name>
      <description>Research feature to model capacity increment of multi-stage heat pump backup systems with time-based staging. Only applies to air-source heat pumps where Backup Type is 'integrated' and Backup Fuel Type is 'electricity'. Currently only supported with 1 min timestep.</description>
      <type>Double</type>
      <units>Btu/hr</units>
      <required>false</required>
      <model_dependent>false</model_dependent>
    </argument>
    <argument>
      <name>site_type</name>
      <display_name>Site: Type</display_name>
      <description>The type of site. If not provided, the OS-HPXML default (see &lt;a href='https://openstudio-hpxml.readthedocs.io/en/v1.10.0/workflow_inputs.html#hpxml-site'&gt;HPXML Site&lt;/a&gt;) is used.</description>
      <type>Choice</type>
      <required>false</required>
      <model_dependent>false</model_dependent>
      <choices>
        <choice>
          <value>suburban</value>
          <display_name>suburban</display_name>
        </choice>
        <choice>
          <value>urban</value>
          <display_name>urban</display_name>
        </choice>
        <choice>
          <value>rural</value>
          <display_name>rural</display_name>
        </choice>
      </choices>
    </argument>
    <argument>
      <name>site_shielding_of_home</name>
      <display_name>Site: Shielding of Home</display_name>
      <description>Presence of nearby buildings, trees, obstructions for infiltration model. If not provided, the OS-HPXML default (see &lt;a href='https://openstudio-hpxml.readthedocs.io/en/v1.10.0/workflow_inputs.html#hpxml-site'&gt;HPXML Site&lt;/a&gt;) is used.</description>
      <type>Choice</type>
      <required>false</required>
      <model_dependent>false</model_dependent>
      <choices>
        <choice>
          <value>exposed</value>
          <display_name>exposed</display_name>
        </choice>
        <choice>
          <value>normal</value>
          <display_name>normal</display_name>
        </choice>
        <choice>
          <value>well-shielded</value>
          <display_name>well-shielded</display_name>
        </choice>
      </choices>
    </argument>
    <argument>
      <name>site_soil_and_moisture_type</name>
      <display_name>Site: Soil and Moisture Type</display_name>
      <description>Type of soil and moisture. This is used to inform ground conductivity and diffusivity. If not provided, the OS-HPXML default (see &lt;a href='https://openstudio-hpxml.readthedocs.io/en/v1.10.0/workflow_inputs.html#hpxml-site'&gt;HPXML Site&lt;/a&gt;) is used.</description>
      <type>Choice</type>
      <required>false</required>
      <model_dependent>false</model_dependent>
      <choices>
        <choice>
          <value>clay, dry</value>
          <display_name>clay, dry</display_name>
        </choice>
        <choice>
          <value>clay, mixed</value>
          <display_name>clay, mixed</display_name>
        </choice>
        <choice>
          <value>clay, wet</value>
          <display_name>clay, wet</display_name>
        </choice>
        <choice>
          <value>gravel, dry</value>
          <display_name>gravel, dry</display_name>
        </choice>
        <choice>
          <value>gravel, mixed</value>
          <display_name>gravel, mixed</display_name>
        </choice>
        <choice>
          <value>gravel, wet</value>
          <display_name>gravel, wet</display_name>
        </choice>
        <choice>
          <value>loam, dry</value>
          <display_name>loam, dry</display_name>
        </choice>
        <choice>
          <value>loam, mixed</value>
          <display_name>loam, mixed</display_name>
        </choice>
        <choice>
          <value>loam, wet</value>
          <display_name>loam, wet</display_name>
        </choice>
        <choice>
          <value>sand, dry</value>
          <display_name>sand, dry</display_name>
        </choice>
        <choice>
          <value>sand, mixed</value>
          <display_name>sand, mixed</display_name>
        </choice>
        <choice>
          <value>sand, wet</value>
          <display_name>sand, wet</display_name>
        </choice>
        <choice>
          <value>silt, dry</value>
          <display_name>silt, dry</display_name>
        </choice>
        <choice>
          <value>silt, mixed</value>
          <display_name>silt, mixed</display_name>
        </choice>
        <choice>
          <value>silt, wet</value>
          <display_name>silt, wet</display_name>
        </choice>
        <choice>
          <value>unknown, dry</value>
          <display_name>unknown, dry</display_name>
        </choice>
        <choice>
          <value>unknown, mixed</value>
          <display_name>unknown, mixed</display_name>
        </choice>
        <choice>
          <value>unknown, wet</value>
          <display_name>unknown, wet</display_name>
        </choice>
      </choices>
    </argument>
    <argument>
      <name>site_ground_conductivity</name>
      <display_name>Site: Ground Conductivity</display_name>
      <description>Conductivity of the ground soil. If provided, overrides the previous site and moisture type input.</description>
      <type>Double</type>
      <units>Btu/hr-ft-F</units>
      <required>false</required>
      <model_dependent>false</model_dependent>
    </argument>
    <argument>
      <name>site_ground_diffusivity</name>
      <display_name>Site: Ground Diffusivity</display_name>
      <description>Diffusivity of the ground soil. If provided, overrides the previous site and moisture type input.</description>
      <type>Double</type>
      <units>ft^2/hr</units>
      <required>false</required>
      <model_dependent>false</model_dependent>
    </argument>
    <argument>
      <name>site_iecc_zone</name>
      <display_name>Site: IECC Zone</display_name>
      <description>IECC zone of the home address.</description>
      <type>Choice</type>
      <required>false</required>
      <model_dependent>false</model_dependent>
      <choices>
        <choice>
          <value>1A</value>
          <display_name>1A</display_name>
        </choice>
        <choice>
          <value>1B</value>
          <display_name>1B</display_name>
        </choice>
        <choice>
          <value>1C</value>
          <display_name>1C</display_name>
        </choice>
        <choice>
          <value>2A</value>
          <display_name>2A</display_name>
        </choice>
        <choice>
          <value>2B</value>
          <display_name>2B</display_name>
        </choice>
        <choice>
          <value>2C</value>
          <display_name>2C</display_name>
        </choice>
        <choice>
          <value>3A</value>
          <display_name>3A</display_name>
        </choice>
        <choice>
          <value>3B</value>
          <display_name>3B</display_name>
        </choice>
        <choice>
          <value>3C</value>
          <display_name>3C</display_name>
        </choice>
        <choice>
          <value>4A</value>
          <display_name>4A</display_name>
        </choice>
        <choice>
          <value>4B</value>
          <display_name>4B</display_name>
        </choice>
        <choice>
          <value>4C</value>
          <display_name>4C</display_name>
        </choice>
        <choice>
          <value>5A</value>
          <display_name>5A</display_name>
        </choice>
        <choice>
          <value>5B</value>
          <display_name>5B</display_name>
        </choice>
        <choice>
          <value>5C</value>
          <display_name>5C</display_name>
        </choice>
        <choice>
          <value>6A</value>
          <display_name>6A</display_name>
        </choice>
        <choice>
          <value>6B</value>
          <display_name>6B</display_name>
        </choice>
        <choice>
          <value>6C</value>
          <display_name>6C</display_name>
        </choice>
        <choice>
          <value>7</value>
          <display_name>7</display_name>
        </choice>
        <choice>
          <value>8</value>
          <display_name>8</display_name>
        </choice>
      </choices>
    </argument>
    <argument>
      <name>site_city</name>
      <display_name>Site: City</display_name>
      <description>City/municipality of the home address.</description>
      <type>String</type>
      <required>false</required>
      <model_dependent>false</model_dependent>
    </argument>
    <argument>
      <name>site_state_code</name>
      <display_name>Site: State Code</display_name>
      <description>State code of the home address. If not provided, the OS-HPXML default (see &lt;a href='https://openstudio-hpxml.readthedocs.io/en/v1.10.0/workflow_inputs.html#hpxml-site'&gt;HPXML Site&lt;/a&gt;) is used.</description>
      <type>Choice</type>
      <required>false</required>
      <model_dependent>false</model_dependent>
      <choices>
        <choice>
          <value>AK</value>
          <display_name>AK</display_name>
        </choice>
        <choice>
          <value>AL</value>
          <display_name>AL</display_name>
        </choice>
        <choice>
          <value>AR</value>
          <display_name>AR</display_name>
        </choice>
        <choice>
          <value>AZ</value>
          <display_name>AZ</display_name>
        </choice>
        <choice>
          <value>CA</value>
          <display_name>CA</display_name>
        </choice>
        <choice>
          <value>CO</value>
          <display_name>CO</display_name>
        </choice>
        <choice>
          <value>CT</value>
          <display_name>CT</display_name>
        </choice>
        <choice>
          <value>DC</value>
          <display_name>DC</display_name>
        </choice>
        <choice>
          <value>DE</value>
          <display_name>DE</display_name>
        </choice>
        <choice>
          <value>FL</value>
          <display_name>FL</display_name>
        </choice>
        <choice>
          <value>GA</value>
          <display_name>GA</display_name>
        </choice>
        <choice>
          <value>HI</value>
          <display_name>HI</display_name>
        </choice>
        <choice>
          <value>IA</value>
          <display_name>IA</display_name>
        </choice>
        <choice>
          <value>ID</value>
          <display_name>ID</display_name>
        </choice>
        <choice>
          <value>IL</value>
          <display_name>IL</display_name>
        </choice>
        <choice>
          <value>IN</value>
          <display_name>IN</display_name>
        </choice>
        <choice>
          <value>KS</value>
          <display_name>KS</display_name>
        </choice>
        <choice>
          <value>KY</value>
          <display_name>KY</display_name>
        </choice>
        <choice>
          <value>LA</value>
          <display_name>LA</display_name>
        </choice>
        <choice>
          <value>MA</value>
          <display_name>MA</display_name>
        </choice>
        <choice>
          <value>MD</value>
          <display_name>MD</display_name>
        </choice>
        <choice>
          <value>ME</value>
          <display_name>ME</display_name>
        </choice>
        <choice>
          <value>MI</value>
          <display_name>MI</display_name>
        </choice>
        <choice>
          <value>MN</value>
          <display_name>MN</display_name>
        </choice>
        <choice>
          <value>MO</value>
          <display_name>MO</display_name>
        </choice>
        <choice>
          <value>MS</value>
          <display_name>MS</display_name>
        </choice>
        <choice>
          <value>MT</value>
          <display_name>MT</display_name>
        </choice>
        <choice>
          <value>NC</value>
          <display_name>NC</display_name>
        </choice>
        <choice>
          <value>ND</value>
          <display_name>ND</display_name>
        </choice>
        <choice>
          <value>NE</value>
          <display_name>NE</display_name>
        </choice>
        <choice>
          <value>NH</value>
          <display_name>NH</display_name>
        </choice>
        <choice>
          <value>NJ</value>
          <display_name>NJ</display_name>
        </choice>
        <choice>
          <value>NM</value>
          <display_name>NM</display_name>
        </choice>
        <choice>
          <value>NV</value>
          <display_name>NV</display_name>
        </choice>
        <choice>
          <value>NY</value>
          <display_name>NY</display_name>
        </choice>
        <choice>
          <value>OH</value>
          <display_name>OH</display_name>
        </choice>
        <choice>
          <value>OK</value>
          <display_name>OK</display_name>
        </choice>
        <choice>
          <value>OR</value>
          <display_name>OR</display_name>
        </choice>
        <choice>
          <value>PA</value>
          <display_name>PA</display_name>
        </choice>
        <choice>
          <value>RI</value>
          <display_name>RI</display_name>
        </choice>
        <choice>
          <value>SC</value>
          <display_name>SC</display_name>
        </choice>
        <choice>
          <value>SD</value>
          <display_name>SD</display_name>
        </choice>
        <choice>
          <value>TN</value>
          <display_name>TN</display_name>
        </choice>
        <choice>
          <value>TX</value>
          <display_name>TX</display_name>
        </choice>
        <choice>
          <value>UT</value>
          <display_name>UT</display_name>
        </choice>
        <choice>
          <value>VA</value>
          <display_name>VA</display_name>
        </choice>
        <choice>
          <value>VT</value>
          <display_name>VT</display_name>
        </choice>
        <choice>
          <value>WA</value>
          <display_name>WA</display_name>
        </choice>
        <choice>
          <value>WI</value>
          <display_name>WI</display_name>
        </choice>
        <choice>
          <value>WV</value>
          <display_name>WV</display_name>
        </choice>
        <choice>
          <value>WY</value>
          <display_name>WY</display_name>
        </choice>
      </choices>
    </argument>
    <argument>
      <name>site_zip_code</name>
      <display_name>Site: Zip Code</display_name>
      <description>Zip code of the home address. Either this or the Weather Station: EnergyPlus Weather (EPW) Filepath input below must be provided.</description>
      <type>String</type>
      <required>false</required>
      <model_dependent>false</model_dependent>
    </argument>
    <argument>
      <name>site_time_zone_utc_offset</name>
      <display_name>Site: Time Zone UTC Offset</display_name>
      <description>Time zone UTC offset of the home address. Must be between -12 and 14. If not provided, the OS-HPXML default (see &lt;a href='https://openstudio-hpxml.readthedocs.io/en/v1.10.0/workflow_inputs.html#hpxml-site'&gt;HPXML Site&lt;/a&gt;) is used.</description>
      <type>Double</type>
      <units>hr</units>
      <required>false</required>
      <model_dependent>false</model_dependent>
    </argument>
    <argument>
      <name>site_elevation</name>
      <display_name>Site: Elevation</display_name>
      <description>Elevation of the home address. If not provided, the OS-HPXML default (see &lt;a href='https://openstudio-hpxml.readthedocs.io/en/v1.10.0/workflow_inputs.html#hpxml-site'&gt;HPXML Site&lt;/a&gt;) is used.</description>
      <type>Double</type>
      <units>ft</units>
      <required>false</required>
      <model_dependent>false</model_dependent>
    </argument>
    <argument>
      <name>site_latitude</name>
      <display_name>Site: Latitude</display_name>
      <description>Latitude of the home address. Must be between -90 and 90. Use negative values for southern hemisphere. If not provided, the OS-HPXML default (see &lt;a href='https://openstudio-hpxml.readthedocs.io/en/v1.10.0/workflow_inputs.html#hpxml-site'&gt;HPXML Site&lt;/a&gt;) is used.</description>
      <type>Double</type>
      <units>deg</units>
      <required>false</required>
      <model_dependent>false</model_dependent>
    </argument>
    <argument>
      <name>site_longitude</name>
      <display_name>Site: Longitude</display_name>
      <description>Longitude of the home address. Must be between -180 and 180. Use negative values for the western hemisphere. If not provided, the OS-HPXML default (see &lt;a href='https://openstudio-hpxml.readthedocs.io/en/v1.10.0/workflow_inputs.html#hpxml-site'&gt;HPXML Site&lt;/a&gt;) is used.</description>
      <type>Double</type>
      <units>deg</units>
      <required>false</required>
      <model_dependent>false</model_dependent>
    </argument>
    <argument>
      <name>weather_station_epw_filepath</name>
      <display_name>Weather Station: EnergyPlus Weather (EPW) Filepath</display_name>
      <description>Path of the EPW file. Either this or the Site: Zip Code input above must be provided.</description>
      <type>String</type>
      <required>false</required>
      <model_dependent>false</model_dependent>
    </argument>
    <argument>
      <name>year_built</name>
      <display_name>Building Construction: Year Built</display_name>
      <description>The year the building was built.</description>
      <type>Integer</type>
      <required>false</required>
      <model_dependent>false</model_dependent>
    </argument>
    <argument>
      <name>unit_multiplier</name>
      <display_name>Building Construction: Unit Multiplier</display_name>
      <description>The number of similar dwelling units. EnergyPlus simulation results will be multiplied this value. If not provided, defaults to 1.</description>
      <type>Integer</type>
      <required>false</required>
      <model_dependent>false</model_dependent>
    </argument>
    <argument>
      <name>geometry_unit_type</name>
      <display_name>Geometry: Unit Type</display_name>
      <description>The type of dwelling unit. Use single-family attached for a dwelling unit with 1 or more stories, attached units to one or both sides, and no units above/below. Use apartment unit for a dwelling unit with 1 story, attached units to one, two, or three sides, and units above and/or below.</description>
      <type>Choice</type>
      <required>true</required>
      <model_dependent>false</model_dependent>
      <default_value>single-family detached</default_value>
      <choices>
        <choice>
          <value>single-family detached</value>
          <display_name>single-family detached</display_name>
        </choice>
        <choice>
          <value>single-family attached</value>
          <display_name>single-family attached</display_name>
        </choice>
        <choice>
          <value>apartment unit</value>
          <display_name>apartment unit</display_name>
        </choice>
        <choice>
          <value>manufactured home</value>
          <display_name>manufactured home</display_name>
        </choice>
      </choices>
    </argument>
    <argument>
      <name>geometry_unit_left_wall_is_adiabatic</name>
      <display_name>Geometry: Unit Left Wall Is Adiabatic</display_name>
      <description>Presence of an adiabatic left wall.</description>
      <type>Boolean</type>
      <required>false</required>
      <model_dependent>false</model_dependent>
      <default_value>false</default_value>
      <choices>
        <choice>
          <value>true</value>
          <display_name>true</display_name>
        </choice>
        <choice>
          <value>false</value>
          <display_name>false</display_name>
        </choice>
      </choices>
    </argument>
    <argument>
      <name>geometry_unit_right_wall_is_adiabatic</name>
      <display_name>Geometry: Unit Right Wall Is Adiabatic</display_name>
      <description>Presence of an adiabatic right wall.</description>
      <type>Boolean</type>
      <required>false</required>
      <model_dependent>false</model_dependent>
      <default_value>false</default_value>
      <choices>
        <choice>
          <value>true</value>
          <display_name>true</display_name>
        </choice>
        <choice>
          <value>false</value>
          <display_name>false</display_name>
        </choice>
      </choices>
    </argument>
    <argument>
      <name>geometry_unit_front_wall_is_adiabatic</name>
      <display_name>Geometry: Unit Front Wall Is Adiabatic</display_name>
      <description>Presence of an adiabatic front wall, for example, the unit is adjacent to a conditioned corridor.</description>
      <type>Boolean</type>
      <required>false</required>
      <model_dependent>false</model_dependent>
      <default_value>false</default_value>
      <choices>
        <choice>
          <value>true</value>
          <display_name>true</display_name>
        </choice>
        <choice>
          <value>false</value>
          <display_name>false</display_name>
        </choice>
      </choices>
    </argument>
    <argument>
      <name>geometry_unit_back_wall_is_adiabatic</name>
      <display_name>Geometry: Unit Back Wall Is Adiabatic</display_name>
      <description>Presence of an adiabatic back wall.</description>
      <type>Boolean</type>
      <required>false</required>
      <model_dependent>false</model_dependent>
      <default_value>false</default_value>
      <choices>
        <choice>
          <value>true</value>
          <display_name>true</display_name>
        </choice>
        <choice>
          <value>false</value>
          <display_name>false</display_name>
        </choice>
      </choices>
    </argument>
    <argument>
      <name>geometry_unit_num_floors_above_grade</name>
      <display_name>Geometry: Unit Number of Floors Above Grade</display_name>
      <description>The number of floors above grade in the unit. Attic type ConditionedAttic is included. Assumed to be 1 for apartment units.</description>
      <type>Integer</type>
      <units>#</units>
      <required>true</required>
      <model_dependent>false</model_dependent>
      <default_value>2</default_value>
    </argument>
    <argument>
      <name>geometry_unit_cfa</name>
      <display_name>Geometry: Unit Conditioned Floor Area</display_name>
      <description>The total floor area of the unit's conditioned space (including any conditioned basement floor area).</description>
      <type>Double</type>
      <units>ft^2</units>
      <required>true</required>
      <model_dependent>false</model_dependent>
      <default_value>2000</default_value>
    </argument>
    <argument>
      <name>geometry_unit_aspect_ratio</name>
      <display_name>Geometry: Unit Aspect Ratio</display_name>
      <description>The ratio of front/back wall length to left/right wall length for the unit, excluding any protruding garage wall area.</description>
      <type>Double</type>
      <units>Frac</units>
      <required>true</required>
      <model_dependent>false</model_dependent>
      <default_value>2</default_value>
    </argument>
    <argument>
      <name>geometry_unit_orientation</name>
      <display_name>Geometry: Unit Orientation</display_name>
      <description>The unit's orientation is measured clockwise from north (e.g., North=0, East=90, South=180, West=270).</description>
      <type>Double</type>
      <units>degrees</units>
      <required>true</required>
      <model_dependent>false</model_dependent>
      <default_value>180</default_value>
    </argument>
    <argument>
      <name>geometry_unit_num_bedrooms</name>
      <display_name>Geometry: Unit Number of Bedrooms</display_name>
      <description>The number of bedrooms in the unit.</description>
      <type>Integer</type>
      <units>#</units>
      <required>true</required>
      <model_dependent>false</model_dependent>
      <default_value>3</default_value>
    </argument>
    <argument>
      <name>geometry_unit_num_bathrooms</name>
      <display_name>Geometry: Unit Number of Bathrooms</display_name>
      <description>The number of bathrooms in the unit. If not provided, the OS-HPXML default (see &lt;a href='https://openstudio-hpxml.readthedocs.io/en/v1.10.0/workflow_inputs.html#hpxml-building-construction'&gt;HPXML Building Construction&lt;/a&gt;) is used.</description>
      <type>Integer</type>
      <units>#</units>
      <required>false</required>
      <model_dependent>false</model_dependent>
    </argument>
    <argument>
      <name>geometry_unit_num_occupants</name>
      <display_name>Geometry: Unit Number of Occupants</display_name>
      <description>The number of occupants in the unit. If not provided, an *asset* calculation is performed assuming standard occupancy, in which various end use defaults (e.g., plug loads, appliances, and hot water usage) are calculated based on Number of Bedrooms and Conditioned Floor Area per ANSI/RESNET/ICC 301. If provided, an *operational* calculation is instead performed in which the end use defaults to reflect real-world data (where possible).</description>
      <type>Double</type>
      <units>#</units>
      <required>false</required>
      <model_dependent>false</model_dependent>
    </argument>
    <argument>
      <name>geometry_building_num_units</name>
      <display_name>Geometry: Building Number of Units</display_name>
      <description>The number of units in the building. Required for single-family attached and apartment units.</description>
      <type>Integer</type>
      <units>#</units>
      <required>false</required>
      <model_dependent>false</model_dependent>
    </argument>
    <argument>
      <name>geometry_average_ceiling_height</name>
      <display_name>Geometry: Average Ceiling Height</display_name>
      <description>Average distance from the floor to the ceiling.</description>
      <type>Double</type>
      <units>ft</units>
      <required>true</required>
      <model_dependent>false</model_dependent>
      <default_value>8</default_value>
    </argument>
    <argument>
      <name>geometry_unit_height_above_grade</name>
      <display_name>Geometry: Unit Height Above Grade</display_name>
      <description>Describes the above-grade height of apartment units on upper floors or homes above ambient or belly-and-wing foundations. It is defined as the height of the lowest conditioned floor above grade and is used to calculate the wind speed for the infiltration model. If not provided, the OS-HPXML default (see &lt;a href='https://openstudio-hpxml.readthedocs.io/en/v1.10.0/workflow_inputs.html#hpxml-building-construction'&gt;HPXML Building Construction&lt;/a&gt;) is used.</description>
      <type>Double</type>
      <units>ft</units>
      <required>false</required>
      <model_dependent>false</model_dependent>
    </argument>
    <argument>
      <name>geometry_garage_width</name>
      <display_name>Geometry: Garage Width</display_name>
      <description>The width of the garage. Enter zero for no garage. Only applies to single-family detached units.</description>
      <type>Double</type>
      <units>ft</units>
      <required>true</required>
      <model_dependent>false</model_dependent>
      <default_value>0</default_value>
    </argument>
    <argument>
      <name>geometry_garage_depth</name>
      <display_name>Geometry: Garage Depth</display_name>
      <description>The depth of the garage. Only applies to single-family detached units.</description>
      <type>Double</type>
      <units>ft</units>
      <required>true</required>
      <model_dependent>false</model_dependent>
      <default_value>20</default_value>
    </argument>
    <argument>
      <name>geometry_garage_protrusion</name>
      <display_name>Geometry: Garage Protrusion</display_name>
      <description>The fraction of the garage that is protruding from the conditioned space. Only applies to single-family detached units.</description>
      <type>Double</type>
      <units>Frac</units>
      <required>true</required>
      <model_dependent>false</model_dependent>
      <default_value>0</default_value>
    </argument>
    <argument>
      <name>geometry_garage_position</name>
      <display_name>Geometry: Garage Position</display_name>
      <description>The position of the garage. Only applies to single-family detached units.</description>
      <type>Choice</type>
      <required>true</required>
      <model_dependent>false</model_dependent>
      <default_value>Right</default_value>
      <choices>
        <choice>
          <value>Right</value>
          <display_name>Right</display_name>
        </choice>
        <choice>
          <value>Left</value>
          <display_name>Left</display_name>
        </choice>
      </choices>
    </argument>
    <argument>
      <name>geometry_foundation_type</name>
      <display_name>Geometry: Foundation Type</display_name>
      <description>The foundation type of the building. Foundation types ConditionedBasement and ConditionedCrawlspace are not allowed for apartment units.</description>
      <type>Choice</type>
      <required>true</required>
      <model_dependent>false</model_dependent>
      <default_value>SlabOnGrade</default_value>
      <choices>
        <choice>
          <value>SlabOnGrade</value>
          <display_name>SlabOnGrade</display_name>
        </choice>
        <choice>
          <value>VentedCrawlspace</value>
          <display_name>VentedCrawlspace</display_name>
        </choice>
        <choice>
          <value>UnventedCrawlspace</value>
          <display_name>UnventedCrawlspace</display_name>
        </choice>
        <choice>
          <value>ConditionedCrawlspace</value>
          <display_name>ConditionedCrawlspace</display_name>
        </choice>
        <choice>
          <value>UnconditionedBasement</value>
          <display_name>UnconditionedBasement</display_name>
        </choice>
        <choice>
          <value>ConditionedBasement</value>
          <display_name>ConditionedBasement</display_name>
        </choice>
        <choice>
          <value>Ambient</value>
          <display_name>Ambient</display_name>
        </choice>
        <choice>
          <value>AboveApartment</value>
          <display_name>AboveApartment</display_name>
        </choice>
        <choice>
          <value>BellyAndWingWithSkirt</value>
          <display_name>BellyAndWingWithSkirt</display_name>
        </choice>
        <choice>
          <value>BellyAndWingNoSkirt</value>
          <display_name>BellyAndWingNoSkirt</display_name>
        </choice>
      </choices>
    </argument>
    <argument>
      <name>geometry_foundation_height</name>
      <display_name>Geometry: Foundation Height</display_name>
      <description>The height of the foundation (e.g., 3ft for crawlspace, 8ft for basement). Only applies to basements/crawlspaces.</description>
      <type>Double</type>
      <units>ft</units>
      <required>true</required>
      <model_dependent>false</model_dependent>
      <default_value>0</default_value>
    </argument>
    <argument>
      <name>geometry_foundation_height_above_grade</name>
      <display_name>Geometry: Foundation Height Above Grade</display_name>
      <description>The depth above grade of the foundation wall. Only applies to basements/crawlspaces.</description>
      <type>Double</type>
      <units>ft</units>
      <required>true</required>
      <model_dependent>false</model_dependent>
      <default_value>0</default_value>
    </argument>
    <argument>
      <name>geometry_rim_joist_height</name>
      <display_name>Geometry: Rim Joist Height</display_name>
      <description>The height of the rim joists. Only applies to basements/crawlspaces.</description>
      <type>Double</type>
      <units>in</units>
      <required>false</required>
      <model_dependent>false</model_dependent>
    </argument>
    <argument>
      <name>geometry_attic_type</name>
      <display_name>Geometry: Attic Type</display_name>
      <description>The attic type of the building. Attic type ConditionedAttic is not allowed for apartment units.</description>
      <type>Choice</type>
      <required>true</required>
      <model_dependent>false</model_dependent>
      <default_value>VentedAttic</default_value>
      <choices>
        <choice>
          <value>FlatRoof</value>
          <display_name>FlatRoof</display_name>
        </choice>
        <choice>
          <value>VentedAttic</value>
          <display_name>VentedAttic</display_name>
        </choice>
        <choice>
          <value>UnventedAttic</value>
          <display_name>UnventedAttic</display_name>
        </choice>
        <choice>
          <value>ConditionedAttic</value>
          <display_name>ConditionedAttic</display_name>
        </choice>
        <choice>
          <value>BelowApartment</value>
          <display_name>BelowApartment</display_name>
        </choice>
      </choices>
    </argument>
    <argument>
      <name>geometry_roof_type</name>
      <display_name>Geometry: Roof Type</display_name>
      <description>The roof type of the building. Ignored if the building has a flat roof.</description>
      <type>Choice</type>
      <required>true</required>
      <model_dependent>false</model_dependent>
      <default_value>gable</default_value>
      <choices>
        <choice>
          <value>gable</value>
          <display_name>gable</display_name>
        </choice>
        <choice>
          <value>hip</value>
          <display_name>hip</display_name>
        </choice>
      </choices>
    </argument>
    <argument>
      <name>geometry_roof_pitch</name>
      <display_name>Geometry: Roof Pitch</display_name>
      <description>The roof pitch of the attic. Ignored if the building has a flat roof.</description>
      <type>Choice</type>
      <required>true</required>
      <model_dependent>false</model_dependent>
      <default_value>6:12</default_value>
      <choices>
        <choice>
          <value>1:12</value>
          <display_name>1:12</display_name>
        </choice>
        <choice>
          <value>2:12</value>
          <display_name>2:12</display_name>
        </choice>
        <choice>
          <value>3:12</value>
          <display_name>3:12</display_name>
        </choice>
        <choice>
          <value>4:12</value>
          <display_name>4:12</display_name>
        </choice>
        <choice>
          <value>5:12</value>
          <display_name>5:12</display_name>
        </choice>
        <choice>
          <value>6:12</value>
          <display_name>6:12</display_name>
        </choice>
        <choice>
          <value>7:12</value>
          <display_name>7:12</display_name>
        </choice>
        <choice>
          <value>8:12</value>
          <display_name>8:12</display_name>
        </choice>
        <choice>
          <value>9:12</value>
          <display_name>9:12</display_name>
        </choice>
        <choice>
          <value>10:12</value>
          <display_name>10:12</display_name>
        </choice>
        <choice>
          <value>11:12</value>
          <display_name>11:12</display_name>
        </choice>
        <choice>
          <value>12:12</value>
          <display_name>12:12</display_name>
        </choice>
      </choices>
    </argument>
    <argument>
      <name>geometry_eaves_depth</name>
      <display_name>Geometry: Eaves Depth</display_name>
      <description>The eaves depth of the roof.</description>
      <type>Double</type>
      <units>ft</units>
      <required>true</required>
      <model_dependent>false</model_dependent>
      <default_value>2</default_value>
    </argument>
    <argument>
      <name>neighbor_front_distance</name>
      <display_name>Neighbor: Front Distance</display_name>
      <description>The distance between the unit and the neighboring building to the front (not including eaves). A value of zero indicates no neighbors. Used for shading.</description>
      <type>Double</type>
      <units>ft</units>
      <required>true</required>
      <model_dependent>false</model_dependent>
      <default_value>0</default_value>
    </argument>
    <argument>
      <name>neighbor_back_distance</name>
      <display_name>Neighbor: Back Distance</display_name>
      <description>The distance between the unit and the neighboring building to the back (not including eaves). A value of zero indicates no neighbors. Used for shading.</description>
      <type>Double</type>
      <units>ft</units>
      <required>true</required>
      <model_dependent>false</model_dependent>
      <default_value>0</default_value>
    </argument>
    <argument>
      <name>neighbor_left_distance</name>
      <display_name>Neighbor: Left Distance</display_name>
      <description>The distance between the unit and the neighboring building to the left (not including eaves). A value of zero indicates no neighbors. Used for shading.</description>
      <type>Double</type>
      <units>ft</units>
      <required>true</required>
      <model_dependent>false</model_dependent>
      <default_value>10</default_value>
    </argument>
    <argument>
      <name>neighbor_right_distance</name>
      <display_name>Neighbor: Right Distance</display_name>
      <description>The distance between the unit and the neighboring building to the right (not including eaves). A value of zero indicates no neighbors. Used for shading.</description>
      <type>Double</type>
      <units>ft</units>
      <required>true</required>
      <model_dependent>false</model_dependent>
      <default_value>10</default_value>
    </argument>
    <argument>
      <name>neighbor_front_height</name>
      <display_name>Neighbor: Front Height</display_name>
      <description>The height of the neighboring building to the front. If not provided, the OS-HPXML default (see &lt;a href='https://openstudio-hpxml.readthedocs.io/en/v1.10.0/workflow_inputs.html#hpxml-neighbor-buildings'&gt;HPXML Neighbor Building&lt;/a&gt;) is used.</description>
      <type>Double</type>
      <units>ft</units>
      <required>false</required>
      <model_dependent>false</model_dependent>
    </argument>
    <argument>
      <name>neighbor_back_height</name>
      <display_name>Neighbor: Back Height</display_name>
      <description>The height of the neighboring building to the back. If not provided, the OS-HPXML default (see &lt;a href='https://openstudio-hpxml.readthedocs.io/en/v1.10.0/workflow_inputs.html#hpxml-neighbor-buildings'&gt;HPXML Neighbor Building&lt;/a&gt;) is used.</description>
      <type>Double</type>
      <units>ft</units>
      <required>false</required>
      <model_dependent>false</model_dependent>
    </argument>
    <argument>
      <name>neighbor_left_height</name>
      <display_name>Neighbor: Left Height</display_name>
      <description>The height of the neighboring building to the left. If not provided, the OS-HPXML default (see &lt;a href='https://openstudio-hpxml.readthedocs.io/en/v1.10.0/workflow_inputs.html#hpxml-neighbor-buildings'&gt;HPXML Neighbor Building&lt;/a&gt;) is used.</description>
      <type>Double</type>
      <units>ft</units>
      <required>false</required>
      <model_dependent>false</model_dependent>
    </argument>
    <argument>
      <name>neighbor_right_height</name>
      <display_name>Neighbor: Right Height</display_name>
      <description>The height of the neighboring building to the right. If not provided, the OS-HPXML default (see &lt;a href='https://openstudio-hpxml.readthedocs.io/en/v1.10.0/workflow_inputs.html#hpxml-neighbor-buildings'&gt;HPXML Neighbor Building&lt;/a&gt;) is used.</description>
      <type>Double</type>
      <units>ft</units>
      <required>false</required>
      <model_dependent>false</model_dependent>
    </argument>
    <argument>
      <name>floor_over_foundation_assembly_r</name>
      <display_name>Floor: Over Foundation Assembly R-value</display_name>
      <description>Assembly R-value for the floor over the foundation. Ignored if the building has a slab-on-grade foundation.</description>
      <type>Double</type>
      <units>h-ft^2-R/Btu</units>
      <required>true</required>
      <model_dependent>false</model_dependent>
      <default_value>28.1</default_value>
    </argument>
    <argument>
      <name>floor_over_garage_assembly_r</name>
      <display_name>Floor: Over Garage Assembly R-value</display_name>
      <description>Assembly R-value for the floor over the garage. Ignored unless the building has a garage under conditioned space.</description>
      <type>Double</type>
      <units>h-ft^2-R/Btu</units>
      <required>true</required>
      <model_dependent>false</model_dependent>
      <default_value>28.1</default_value>
    </argument>
    <argument>
      <name>floor_type</name>
      <display_name>Floor: Type</display_name>
      <description>The type of floors.</description>
      <type>Choice</type>
      <required>true</required>
      <model_dependent>false</model_dependent>
      <default_value>WoodFrame</default_value>
      <choices>
        <choice>
          <value>WoodFrame</value>
          <display_name>WoodFrame</display_name>
        </choice>
        <choice>
          <value>StructuralInsulatedPanel</value>
          <display_name>StructuralInsulatedPanel</display_name>
        </choice>
        <choice>
          <value>SolidConcrete</value>
          <display_name>SolidConcrete</display_name>
        </choice>
        <choice>
          <value>SteelFrame</value>
          <display_name>SteelFrame</display_name>
        </choice>
      </choices>
    </argument>
    <argument>
      <name>foundation_wall_type</name>
      <display_name>Foundation Wall: Type</display_name>
      <description>The material type of the foundation wall. If not provided, the OS-HPXML default (see &lt;a href='https://openstudio-hpxml.readthedocs.io/en/v1.10.0/workflow_inputs.html#hpxml-foundation-walls'&gt;HPXML Foundation Walls&lt;/a&gt;) is used.</description>
      <type>Choice</type>
      <required>false</required>
      <model_dependent>false</model_dependent>
      <choices>
        <choice>
          <value>solid concrete</value>
          <display_name>solid concrete</display_name>
        </choice>
        <choice>
          <value>concrete block</value>
          <display_name>concrete block</display_name>
        </choice>
        <choice>
          <value>concrete block foam core</value>
          <display_name>concrete block foam core</display_name>
        </choice>
        <choice>
          <value>concrete block perlite core</value>
          <display_name>concrete block perlite core</display_name>
        </choice>
        <choice>
          <value>concrete block vermiculite core</value>
          <display_name>concrete block vermiculite core</display_name>
        </choice>
        <choice>
          <value>concrete block solid core</value>
          <display_name>concrete block solid core</display_name>
        </choice>
        <choice>
          <value>double brick</value>
          <display_name>double brick</display_name>
        </choice>
        <choice>
          <value>wood</value>
          <display_name>wood</display_name>
        </choice>
      </choices>
    </argument>
    <argument>
      <name>foundation_wall_thickness</name>
      <display_name>Foundation Wall: Thickness</display_name>
      <description>The thickness of the foundation wall. If not provided, the OS-HPXML default (see &lt;a href='https://openstudio-hpxml.readthedocs.io/en/v1.10.0/workflow_inputs.html#hpxml-foundation-walls'&gt;HPXML Foundation Walls&lt;/a&gt;) is used.</description>
      <type>Double</type>
      <units>in</units>
      <required>false</required>
      <model_dependent>false</model_dependent>
    </argument>
    <argument>
      <name>foundation_wall_insulation_r</name>
      <display_name>Foundation Wall: Insulation Nominal R-value</display_name>
      <description>Nominal R-value for the foundation wall insulation. Only applies to basements/crawlspaces.</description>
      <type>Double</type>
      <units>h-ft^2-R/Btu</units>
      <required>true</required>
      <model_dependent>false</model_dependent>
      <default_value>0</default_value>
    </argument>
    <argument>
      <name>foundation_wall_insulation_location</name>
      <display_name>Foundation Wall: Insulation Location</display_name>
      <description>Whether the insulation is on the interior or exterior of the foundation wall. Only applies to basements/crawlspaces.</description>
      <type>Choice</type>
      <units>ft</units>
      <required>false</required>
      <model_dependent>false</model_dependent>
      <default_value>exterior</default_value>
      <choices>
        <choice>
          <value>interior</value>
          <display_name>interior</display_name>
        </choice>
        <choice>
          <value>exterior</value>
          <display_name>exterior</display_name>
        </choice>
      </choices>
    </argument>
    <argument>
      <name>foundation_wall_insulation_distance_to_top</name>
      <display_name>Foundation Wall: Insulation Distance To Top</display_name>
      <description>The distance from the top of the foundation wall to the top of the foundation wall insulation. Only applies to basements/crawlspaces. If not provided, the OS-HPXML default (see &lt;a href='https://openstudio-hpxml.readthedocs.io/en/v1.10.0/workflow_inputs.html#hpxml-foundation-walls'&gt;HPXML Foundation Walls&lt;/a&gt;) is used.</description>
      <type>Double</type>
      <units>ft</units>
      <required>false</required>
      <model_dependent>false</model_dependent>
    </argument>
    <argument>
      <name>foundation_wall_insulation_distance_to_bottom</name>
      <display_name>Foundation Wall: Insulation Distance To Bottom</display_name>
      <description>The distance from the top of the foundation wall to the bottom of the foundation wall insulation. Only applies to basements/crawlspaces. If not provided, the OS-HPXML default (see &lt;a href='https://openstudio-hpxml.readthedocs.io/en/v1.10.0/workflow_inputs.html#hpxml-foundation-walls'&gt;HPXML Foundation Walls&lt;/a&gt;) is used.</description>
      <type>Double</type>
      <units>ft</units>
      <required>false</required>
      <model_dependent>false</model_dependent>
    </argument>
    <argument>
      <name>foundation_wall_assembly_r</name>
      <display_name>Foundation Wall: Assembly R-value</display_name>
      <description>Assembly R-value for the foundation walls. Only applies to basements/crawlspaces. If provided, overrides the previous foundation wall insulation inputs. If not provided, it is ignored.</description>
      <type>Double</type>
      <units>h-ft^2-R/Btu</units>
      <required>false</required>
      <model_dependent>false</model_dependent>
    </argument>
    <argument>
      <name>rim_joist_assembly_r</name>
      <display_name>Rim Joist: Assembly R-value</display_name>
      <description>Assembly R-value for the rim joists. Only applies to basements/crawlspaces. Required if a rim joist height is provided.</description>
      <type>Double</type>
      <units>h-ft^2-R/Btu</units>
      <required>false</required>
      <model_dependent>false</model_dependent>
    </argument>
    <argument>
      <name>slab_perimeter_insulation_r</name>
      <display_name>Slab: Perimeter Insulation Nominal R-value</display_name>
      <description>Nominal R-value of the vertical slab perimeter insulation. Applies to slab-on-grade foundations and basement/crawlspace floors.</description>
      <type>Double</type>
      <units>h-ft^2-R/Btu</units>
      <required>true</required>
      <model_dependent>false</model_dependent>
      <default_value>0</default_value>
    </argument>
    <argument>
      <name>slab_perimeter_insulation_depth</name>
      <display_name>Slab: Perimeter Insulation Depth</display_name>
      <description>Depth from grade to bottom of vertical slab perimeter insulation. Applies to slab-on-grade foundations and basement/crawlspace floors.</description>
      <type>Double</type>
      <units>ft</units>
      <required>true</required>
      <model_dependent>false</model_dependent>
      <default_value>0</default_value>
    </argument>
    <argument>
      <name>slab_exterior_horizontal_insulation_r</name>
      <display_name>Slab: Exterior Horizontal Insulation Nominal R-value</display_name>
      <description>Nominal R-value of the slab exterior horizontal insulation. Applies to slab-on-grade foundations and basement/crawlspace floors.</description>
      <type>Double</type>
      <units>h-ft^2-R/Btu</units>
      <required>false</required>
      <model_dependent>false</model_dependent>
    </argument>
    <argument>
      <name>slab_exterior_horizontal_insulation_width</name>
      <display_name>Slab: Exterior Horizontal Insulation Width</display_name>
      <description>Width of the slab exterior horizontal insulation measured from the exterior surface of the vertical slab perimeter insulation. Applies to slab-on-grade foundations and basement/crawlspace floors.</description>
      <type>Double</type>
      <units>ft</units>
      <required>false</required>
      <model_dependent>false</model_dependent>
    </argument>
    <argument>
      <name>slab_exterior_horizontal_insulation_depth_below_grade</name>
      <display_name>Slab: Exterior Horizontal Insulation Depth Below Grade</display_name>
      <description>Depth of the slab exterior horizontal insulation measured from the top surface of the slab exterior horizontal insulation. Applies to slab-on-grade foundations and basement/crawlspace floors.</description>
      <type>Double</type>
      <units>ft</units>
      <required>false</required>
      <model_dependent>false</model_dependent>
    </argument>
    <argument>
      <name>slab_under_insulation_r</name>
      <display_name>Slab: Under Slab Insulation Nominal R-value</display_name>
      <description>Nominal R-value of the horizontal under slab insulation. Applies to slab-on-grade foundations and basement/crawlspace floors.</description>
      <type>Double</type>
      <units>h-ft^2-R/Btu</units>
      <required>true</required>
      <model_dependent>false</model_dependent>
      <default_value>0</default_value>
    </argument>
    <argument>
      <name>slab_under_insulation_width</name>
      <display_name>Slab: Under Slab Insulation Width</display_name>
      <description>Width from slab edge inward of horizontal under-slab insulation. Enter 999 to specify that the under slab insulation spans the entire slab. Applies to slab-on-grade foundations and basement/crawlspace floors.</description>
      <type>Double</type>
      <units>ft</units>
      <required>true</required>
      <model_dependent>false</model_dependent>
      <default_value>0</default_value>
    </argument>
    <argument>
      <name>slab_thickness</name>
      <display_name>Slab: Thickness</display_name>
      <description>The thickness of the slab. Zero can be entered if there is a dirt floor instead of a slab. If not provided, the OS-HPXML default (see &lt;a href='https://openstudio-hpxml.readthedocs.io/en/v1.10.0/workflow_inputs.html#hpxml-slabs'&gt;HPXML Slabs&lt;/a&gt;) is used.</description>
      <type>Double</type>
      <units>in</units>
      <required>false</required>
      <model_dependent>false</model_dependent>
    </argument>
    <argument>
      <name>slab_carpet_fraction</name>
      <display_name>Slab: Carpet Fraction</display_name>
      <description>Fraction of the slab floor area that is carpeted. If not provided, the OS-HPXML default (see &lt;a href='https://openstudio-hpxml.readthedocs.io/en/v1.10.0/workflow_inputs.html#hpxml-slabs'&gt;HPXML Slabs&lt;/a&gt;) is used.</description>
      <type>Double</type>
      <units>Frac</units>
      <required>false</required>
      <model_dependent>false</model_dependent>
    </argument>
    <argument>
      <name>slab_carpet_r</name>
      <display_name>Slab: Carpet R-value</display_name>
      <description>R-value of the slab carpet. If not provided, the OS-HPXML default (see &lt;a href='https://openstudio-hpxml.readthedocs.io/en/v1.10.0/workflow_inputs.html#hpxml-slabs'&gt;HPXML Slabs&lt;/a&gt;) is used.</description>
      <type>Double</type>
      <units>h-ft^2-R/Btu</units>
      <required>false</required>
      <model_dependent>false</model_dependent>
    </argument>
    <argument>
      <name>ceiling_assembly_r</name>
      <display_name>Ceiling: Assembly R-value</display_name>
      <description>Assembly R-value for the ceiling (attic floor).</description>
      <type>Double</type>
      <units>h-ft^2-R/Btu</units>
      <required>true</required>
      <model_dependent>false</model_dependent>
      <default_value>31.6</default_value>
    </argument>
    <argument>
      <name>roof_material_type</name>
      <display_name>Roof: Material Type</display_name>
      <description>The material type of the roof. If not provided, the OS-HPXML default (see &lt;a href='https://openstudio-hpxml.readthedocs.io/en/v1.10.0/workflow_inputs.html#hpxml-roofs'&gt;HPXML Roofs&lt;/a&gt;) is used.</description>
      <type>Choice</type>
      <required>false</required>
      <model_dependent>false</model_dependent>
      <choices>
        <choice>
          <value>asphalt or fiberglass shingles</value>
          <display_name>asphalt or fiberglass shingles</display_name>
        </choice>
        <choice>
          <value>concrete</value>
          <display_name>concrete</display_name>
        </choice>
        <choice>
          <value>cool roof</value>
          <display_name>cool roof</display_name>
        </choice>
        <choice>
          <value>slate or tile shingles</value>
          <display_name>slate or tile shingles</display_name>
        </choice>
        <choice>
          <value>expanded polystyrene sheathing</value>
          <display_name>expanded polystyrene sheathing</display_name>
        </choice>
        <choice>
          <value>metal surfacing</value>
          <display_name>metal surfacing</display_name>
        </choice>
        <choice>
          <value>plastic/rubber/synthetic sheeting</value>
          <display_name>plastic/rubber/synthetic sheeting</display_name>
        </choice>
        <choice>
          <value>shingles</value>
          <display_name>shingles</display_name>
        </choice>
        <choice>
          <value>wood shingles or shakes</value>
          <display_name>wood shingles or shakes</display_name>
        </choice>
      </choices>
    </argument>
    <argument>
      <name>roof_color</name>
      <display_name>Roof: Color</display_name>
      <description>The color of the roof. If not provided, the OS-HPXML default (see &lt;a href='https://openstudio-hpxml.readthedocs.io/en/v1.10.0/workflow_inputs.html#hpxml-roofs'&gt;HPXML Roofs&lt;/a&gt;) is used.</description>
      <type>Choice</type>
      <required>false</required>
      <model_dependent>false</model_dependent>
      <choices>
        <choice>
          <value>dark</value>
          <display_name>dark</display_name>
        </choice>
        <choice>
          <value>light</value>
          <display_name>light</display_name>
        </choice>
        <choice>
          <value>medium</value>
          <display_name>medium</display_name>
        </choice>
        <choice>
          <value>medium dark</value>
          <display_name>medium dark</display_name>
        </choice>
        <choice>
          <value>reflective</value>
          <display_name>reflective</display_name>
        </choice>
      </choices>
    </argument>
    <argument>
      <name>roof_assembly_r</name>
      <display_name>Roof: Assembly R-value</display_name>
      <description>Assembly R-value of the roof.</description>
      <type>Double</type>
      <units>h-ft^2-R/Btu</units>
      <required>true</required>
      <model_dependent>false</model_dependent>
      <default_value>2.3</default_value>
    </argument>
    <argument>
      <name>radiant_barrier_attic_location</name>
      <display_name>Attic: Radiant Barrier Location</display_name>
      <description>The location of the radiant barrier in the attic.</description>
      <type>Choice</type>
      <required>false</required>
      <model_dependent>false</model_dependent>
      <choices>
        <choice>
          <value>none</value>
          <display_name>none</display_name>
        </choice>
        <choice>
          <value>Attic roof only</value>
          <display_name>Attic roof only</display_name>
        </choice>
        <choice>
          <value>Attic roof and gable walls</value>
          <display_name>Attic roof and gable walls</display_name>
        </choice>
        <choice>
          <value>Attic floor</value>
          <display_name>Attic floor</display_name>
        </choice>
      </choices>
    </argument>
    <argument>
      <name>radiant_barrier_grade</name>
      <display_name>Attic: Radiant Barrier Grade</display_name>
      <description>The grade of the radiant barrier in the attic. If not provided, the OS-HPXML default (see &lt;a href='https://openstudio-hpxml.readthedocs.io/en/v1.10.0/workflow_inputs.html#hpxml-roofs'&gt;HPXML Roofs&lt;/a&gt;) is used.</description>
      <type>Choice</type>
      <required>false</required>
      <model_dependent>false</model_dependent>
      <choices>
        <choice>
          <value>1</value>
          <display_name>1</display_name>
        </choice>
        <choice>
          <value>2</value>
          <display_name>2</display_name>
        </choice>
        <choice>
          <value>3</value>
          <display_name>3</display_name>
        </choice>
      </choices>
    </argument>
    <argument>
      <name>wall_type</name>
      <display_name>Wall: Type</display_name>
      <description>The type of walls.</description>
      <type>Choice</type>
      <required>true</required>
      <model_dependent>false</model_dependent>
      <default_value>WoodStud</default_value>
      <choices>
        <choice>
          <value>WoodStud</value>
          <display_name>WoodStud</display_name>
        </choice>
        <choice>
          <value>ConcreteMasonryUnit</value>
          <display_name>ConcreteMasonryUnit</display_name>
        </choice>
        <choice>
          <value>DoubleWoodStud</value>
          <display_name>DoubleWoodStud</display_name>
        </choice>
        <choice>
          <value>InsulatedConcreteForms</value>
          <display_name>InsulatedConcreteForms</display_name>
        </choice>
        <choice>
          <value>LogWall</value>
          <display_name>LogWall</display_name>
        </choice>
        <choice>
          <value>StructuralInsulatedPanel</value>
          <display_name>StructuralInsulatedPanel</display_name>
        </choice>
        <choice>
          <value>SolidConcrete</value>
          <display_name>SolidConcrete</display_name>
        </choice>
        <choice>
          <value>SteelFrame</value>
          <display_name>SteelFrame</display_name>
        </choice>
        <choice>
          <value>Stone</value>
          <display_name>Stone</display_name>
        </choice>
        <choice>
          <value>StrawBale</value>
          <display_name>StrawBale</display_name>
        </choice>
        <choice>
          <value>StructuralBrick</value>
          <display_name>StructuralBrick</display_name>
        </choice>
      </choices>
    </argument>
    <argument>
      <name>wall_siding_type</name>
      <display_name>Wall: Siding Type</display_name>
      <description>The siding type of the walls. Also applies to rim joists. If not provided, the OS-HPXML default (see &lt;a href='https://openstudio-hpxml.readthedocs.io/en/v1.10.0/workflow_inputs.html#hpxml-walls'&gt;HPXML Walls&lt;/a&gt;) is used.</description>
      <type>Choice</type>
      <required>false</required>
      <model_dependent>false</model_dependent>
      <choices>
        <choice>
          <value>aluminum siding</value>
          <display_name>aluminum siding</display_name>
        </choice>
        <choice>
          <value>asbestos siding</value>
          <display_name>asbestos siding</display_name>
        </choice>
        <choice>
          <value>brick veneer</value>
          <display_name>brick veneer</display_name>
        </choice>
        <choice>
          <value>composite shingle siding</value>
          <display_name>composite shingle siding</display_name>
        </choice>
        <choice>
          <value>fiber cement siding</value>
          <display_name>fiber cement siding</display_name>
        </choice>
        <choice>
          <value>masonite siding</value>
          <display_name>masonite siding</display_name>
        </choice>
        <choice>
          <value>none</value>
          <display_name>none</display_name>
        </choice>
        <choice>
          <value>stucco</value>
          <display_name>stucco</display_name>
        </choice>
        <choice>
          <value>synthetic stucco</value>
          <display_name>synthetic stucco</display_name>
        </choice>
        <choice>
          <value>vinyl siding</value>
          <display_name>vinyl siding</display_name>
        </choice>
        <choice>
          <value>wood siding</value>
          <display_name>wood siding</display_name>
        </choice>
      </choices>
    </argument>
    <argument>
      <name>wall_color</name>
      <display_name>Wall: Color</display_name>
      <description>The color of the walls. Also applies to rim joists. If not provided, the OS-HPXML default (see &lt;a href='https://openstudio-hpxml.readthedocs.io/en/v1.10.0/workflow_inputs.html#hpxml-walls'&gt;HPXML Walls&lt;/a&gt;) is used.</description>
      <type>Choice</type>
      <required>false</required>
      <model_dependent>false</model_dependent>
      <choices>
        <choice>
          <value>dark</value>
          <display_name>dark</display_name>
        </choice>
        <choice>
          <value>light</value>
          <display_name>light</display_name>
        </choice>
        <choice>
          <value>medium</value>
          <display_name>medium</display_name>
        </choice>
        <choice>
          <value>medium dark</value>
          <display_name>medium dark</display_name>
        </choice>
        <choice>
          <value>reflective</value>
          <display_name>reflective</display_name>
        </choice>
      </choices>
    </argument>
    <argument>
      <name>wall_assembly_r</name>
      <display_name>Wall: Assembly R-value</display_name>
      <description>Assembly R-value of the walls.</description>
      <type>Double</type>
      <units>h-ft^2-R/Btu</units>
      <required>true</required>
      <model_dependent>false</model_dependent>
      <default_value>11.9</default_value>
    </argument>
    <argument>
      <name>window_front_wwr</name>
      <display_name>Windows: Front Window-to-Wall Ratio</display_name>
      <description>The ratio of window area to wall area for the unit's front facade. Enter 0 if specifying Front Window Area instead. If the front wall is adiabatic, the value will be ignored.</description>
      <type>Double</type>
      <units>Frac</units>
      <required>true</required>
      <model_dependent>false</model_dependent>
      <default_value>0.18</default_value>
    </argument>
    <argument>
      <name>window_back_wwr</name>
      <display_name>Windows: Back Window-to-Wall Ratio</display_name>
      <description>The ratio of window area to wall area for the unit's back facade. Enter 0 if specifying Back Window Area instead. If the back wall is adiabatic, the value will be ignored.</description>
      <type>Double</type>
      <units>Frac</units>
      <required>true</required>
      <model_dependent>false</model_dependent>
      <default_value>0.18</default_value>
    </argument>
    <argument>
      <name>window_left_wwr</name>
      <display_name>Windows: Left Window-to-Wall Ratio</display_name>
      <description>The ratio of window area to wall area for the unit's left facade (when viewed from the front). Enter 0 if specifying Left Window Area instead. If the left wall is adiabatic, the value will be ignored.</description>
      <type>Double</type>
      <units>Frac</units>
      <required>true</required>
      <model_dependent>false</model_dependent>
      <default_value>0.18</default_value>
    </argument>
    <argument>
      <name>window_right_wwr</name>
      <display_name>Windows: Right Window-to-Wall Ratio</display_name>
      <description>The ratio of window area to wall area for the unit's right facade (when viewed from the front). Enter 0 if specifying Right Window Area instead. If the right wall is adiabatic, the value will be ignored.</description>
      <type>Double</type>
      <units>Frac</units>
      <required>true</required>
      <model_dependent>false</model_dependent>
      <default_value>0.18</default_value>
    </argument>
    <argument>
      <name>window_area_front</name>
      <display_name>Windows: Front Window Area</display_name>
      <description>The amount of window area on the unit's front facade. Enter 0 if specifying Front Window-to-Wall Ratio instead. If the front wall is adiabatic, the value will be ignored.</description>
      <type>Double</type>
      <units>ft^2</units>
      <required>true</required>
      <model_dependent>false</model_dependent>
      <default_value>0</default_value>
    </argument>
    <argument>
      <name>window_area_back</name>
      <display_name>Windows: Back Window Area</display_name>
      <description>The amount of window area on the unit's back facade. Enter 0 if specifying Back Window-to-Wall Ratio instead. If the back wall is adiabatic, the value will be ignored.</description>
      <type>Double</type>
      <units>ft^2</units>
      <required>true</required>
      <model_dependent>false</model_dependent>
      <default_value>0</default_value>
    </argument>
    <argument>
      <name>window_area_left</name>
      <display_name>Windows: Left Window Area</display_name>
      <description>The amount of window area on the unit's left facade (when viewed from the front). Enter 0 if specifying Left Window-to-Wall Ratio instead. If the left wall is adiabatic, the value will be ignored.</description>
      <type>Double</type>
      <units>ft^2</units>
      <required>true</required>
      <model_dependent>false</model_dependent>
      <default_value>0</default_value>
    </argument>
    <argument>
      <name>window_area_right</name>
      <display_name>Windows: Right Window Area</display_name>
      <description>The amount of window area on the unit's right facade (when viewed from the front). Enter 0 if specifying Right Window-to-Wall Ratio instead. If the right wall is adiabatic, the value will be ignored.</description>
      <type>Double</type>
      <units>ft^2</units>
      <required>true</required>
      <model_dependent>false</model_dependent>
      <default_value>0</default_value>
    </argument>
    <argument>
      <name>window_aspect_ratio</name>
      <display_name>Windows: Aspect Ratio</display_name>
      <description>Ratio of window height to width.</description>
      <type>Double</type>
      <units>Frac</units>
      <required>true</required>
      <model_dependent>false</model_dependent>
      <default_value>1.333</default_value>
    </argument>
    <argument>
      <name>window_fraction_operable</name>
      <display_name>Windows: Fraction Operable</display_name>
      <description>Fraction of windows that are operable. If not provided, the OS-HPXML default (see &lt;a href='https://openstudio-hpxml.readthedocs.io/en/v1.10.0/workflow_inputs.html#hpxml-windows'&gt;HPXML Windows&lt;/a&gt;) is used.</description>
      <type>Double</type>
      <units>Frac</units>
      <required>false</required>
      <model_dependent>false</model_dependent>
    </argument>
    <argument>
      <name>window_natvent_availability</name>
      <display_name>Windows: Natural Ventilation Availability</display_name>
      <description>For operable windows, the number of days/week that windows can be opened by occupants for natural ventilation. If not provided, the OS-HPXML default (see &lt;a href='https://openstudio-hpxml.readthedocs.io/en/v1.10.0/workflow_inputs.html#hpxml-windows'&gt;HPXML Windows&lt;/a&gt;) is used.</description>
      <type>Integer</type>
      <units>Days/week</units>
      <required>false</required>
      <model_dependent>false</model_dependent>
    </argument>
    <argument>
      <name>window_ufactor</name>
      <display_name>Windows: U-Factor</display_name>
      <description>Full-assembly NFRC U-factor.</description>
      <type>Double</type>
      <units>Btu/hr-ft^2-R</units>
      <required>true</required>
      <model_dependent>false</model_dependent>
      <default_value>0.37</default_value>
    </argument>
    <argument>
      <name>window_shgc</name>
      <display_name>Windows: SHGC</display_name>
      <description>Full-assembly NFRC solar heat gain coefficient.</description>
      <type>Double</type>
      <required>true</required>
      <model_dependent>false</model_dependent>
      <default_value>0.3</default_value>
    </argument>
    <argument>
      <name>window_interior_shading_type</name>
      <display_name>Windows: Interior Shading Type</display_name>
      <description>Type of window interior shading. Summer/winter shading coefficients can be provided below instead. If neither is provided, the OS-HPXML default (see &lt;a href='https://openstudio-hpxml.readthedocs.io/en/v1.10.0/workflow_inputs.html#hpxml-interior-shading'&gt;HPXML Interior Shading&lt;/a&gt;) is used.</description>
      <type>Choice</type>
      <required>false</required>
      <model_dependent>false</model_dependent>
      <choices>
        <choice>
          <value>light curtains</value>
          <display_name>light curtains</display_name>
        </choice>
        <choice>
          <value>light shades</value>
          <display_name>light shades</display_name>
        </choice>
        <choice>
          <value>light blinds</value>
          <display_name>light blinds</display_name>
        </choice>
        <choice>
          <value>medium curtains</value>
          <display_name>medium curtains</display_name>
        </choice>
        <choice>
          <value>medium shades</value>
          <display_name>medium shades</display_name>
        </choice>
        <choice>
          <value>medium blinds</value>
          <display_name>medium blinds</display_name>
        </choice>
        <choice>
          <value>dark curtains</value>
          <display_name>dark curtains</display_name>
        </choice>
        <choice>
          <value>dark shades</value>
          <display_name>dark shades</display_name>
        </choice>
        <choice>
          <value>dark blinds</value>
          <display_name>dark blinds</display_name>
        </choice>
        <choice>
          <value>none</value>
          <display_name>none</display_name>
        </choice>
      </choices>
    </argument>
    <argument>
      <name>window_interior_shading_winter</name>
      <display_name>Windows: Winter Interior Shading Coefficient</display_name>
      <description>Interior shading coefficient for the winter season, which if provided overrides the shading type input. 1.0 indicates no reduction in solar gain, 0.85 indicates 15% reduction, etc. If not provided, the OS-HPXML default (see &lt;a href='https://openstudio-hpxml.readthedocs.io/en/v1.10.0/workflow_inputs.html#hpxml-interior-shading'&gt;HPXML Interior Shading&lt;/a&gt;) is used.</description>
      <type>Double</type>
      <units>Frac</units>
      <required>false</required>
      <model_dependent>false</model_dependent>
    </argument>
    <argument>
      <name>window_interior_shading_summer</name>
      <display_name>Windows: Summer Interior Shading Coefficient</display_name>
      <description>Interior shading coefficient for the summer season, which if provided overrides the shading type input. 1.0 indicates no reduction in solar gain, 0.85 indicates 15% reduction, etc. If not provided, the OS-HPXML default (see &lt;a href='https://openstudio-hpxml.readthedocs.io/en/v1.10.0/workflow_inputs.html#hpxml-interior-shading'&gt;HPXML Interior Shading&lt;/a&gt;) is used.</description>
      <type>Double</type>
      <units>Frac</units>
      <required>false</required>
      <model_dependent>false</model_dependent>
    </argument>
    <argument>
      <name>window_exterior_shading_type</name>
      <display_name>Windows: Exterior Shading Type</display_name>
      <description>Type of window exterior shading. Summer/winter shading coefficients can be provided below instead. If neither is provided, the OS-HPXML default (see &lt;a href='https://openstudio-hpxml.readthedocs.io/en/v1.10.0/workflow_inputs.html#hpxml-exterior-shading'&gt;HPXML Exterior Shading&lt;/a&gt;) is used.</description>
      <type>Choice</type>
      <required>false</required>
      <model_dependent>false</model_dependent>
      <choices>
        <choice>
          <value>solar film</value>
          <display_name>solar film</display_name>
        </choice>
        <choice>
          <value>solar screens</value>
          <display_name>solar screens</display_name>
        </choice>
        <choice>
          <value>none</value>
          <display_name>none</display_name>
        </choice>
      </choices>
    </argument>
    <argument>
      <name>window_exterior_shading_winter</name>
      <display_name>Windows: Winter Exterior Shading Coefficient</display_name>
      <description>Exterior shading coefficient for the winter season, which if provided overrides the shading type input. 1.0 indicates no reduction in solar gain, 0.85 indicates 15% reduction, etc. If not provided, the OS-HPXML default (see &lt;a href='https://openstudio-hpxml.readthedocs.io/en/v1.10.0/workflow_inputs.html#hpxml-exterior-shading'&gt;HPXML Exterior Shading&lt;/a&gt;) is used.</description>
      <type>Double</type>
      <units>Frac</units>
      <required>false</required>
      <model_dependent>false</model_dependent>
    </argument>
    <argument>
      <name>window_exterior_shading_summer</name>
      <display_name>Windows: Summer Exterior Shading Coefficient</display_name>
      <description>Exterior shading coefficient for the summer season, which if provided overrides the shading type input. 1.0 indicates no reduction in solar gain, 0.85 indicates 15% reduction, etc. If not provided, the OS-HPXML default (see &lt;a href='https://openstudio-hpxml.readthedocs.io/en/v1.10.0/workflow_inputs.html#hpxml-exterior-shading'&gt;HPXML Exterior Shading&lt;/a&gt;) is used.</description>
      <type>Double</type>
      <units>Frac</units>
      <required>false</required>
      <model_dependent>false</model_dependent>
    </argument>
    <argument>
      <name>window_shading_summer_season</name>
      <display_name>Windows: Shading Summer Season</display_name>
      <description>Enter a date range like 'May 1 - Sep 30'. Defines the summer season for purposes of shading coefficients; the rest of the year is assumed to be winter. If not provided, the OS-HPXML default (see &lt;a href='https://openstudio-hpxml.readthedocs.io/en/v1.10.0/workflow_inputs.html#hpxml-windows'&gt;HPXML Windows&lt;/a&gt;) is used.</description>
      <type>String</type>
      <required>false</required>
      <model_dependent>false</model_dependent>
    </argument>
    <argument>
      <name>window_insect_screens</name>
      <display_name>Windows: Insect Screens</display_name>
      <description>The type of insect screens, if present. If not provided, assumes there are no insect screens.</description>
      <type>Choice</type>
      <required>false</required>
      <model_dependent>false</model_dependent>
      <choices>
        <choice>
          <value>none</value>
          <display_name>none</display_name>
        </choice>
        <choice>
          <value>exterior</value>
          <display_name>exterior</display_name>
        </choice>
        <choice>
          <value>interior</value>
          <display_name>interior</display_name>
        </choice>
      </choices>
    </argument>
    <argument>
      <name>window_storm_type</name>
      <display_name>Windows: Storm Type</display_name>
      <description>The type of storm, if present. If not provided, assumes there is no storm.</description>
      <type>Choice</type>
      <required>false</required>
      <model_dependent>false</model_dependent>
      <choices>
        <choice>
          <value>clear</value>
          <display_name>clear</display_name>
        </choice>
        <choice>
          <value>low-e</value>
          <display_name>low-e</display_name>
        </choice>
      </choices>
    </argument>
    <argument>
      <name>overhangs_front_depth</name>
      <display_name>Overhangs: Front Depth</display_name>
      <description>The depth of overhangs for windows for the front facade.</description>
      <type>Double</type>
      <units>ft</units>
      <required>true</required>
      <model_dependent>false</model_dependent>
      <default_value>0</default_value>
    </argument>
    <argument>
      <name>overhangs_front_distance_to_top_of_window</name>
      <display_name>Overhangs: Front Distance to Top of Window</display_name>
      <description>The overhangs distance to the top of window for the front facade.</description>
      <type>Double</type>
      <units>ft</units>
      <required>true</required>
      <model_dependent>false</model_dependent>
      <default_value>0</default_value>
    </argument>
    <argument>
      <name>overhangs_front_distance_to_bottom_of_window</name>
      <display_name>Overhangs: Front Distance to Bottom of Window</display_name>
      <description>The overhangs distance to the bottom of window for the front facade.</description>
      <type>Double</type>
      <units>ft</units>
      <required>true</required>
      <model_dependent>false</model_dependent>
      <default_value>4</default_value>
    </argument>
    <argument>
      <name>overhangs_back_depth</name>
      <display_name>Overhangs: Back Depth</display_name>
      <description>The depth of overhangs for windows for the back facade.</description>
      <type>Double</type>
      <units>ft</units>
      <required>true</required>
      <model_dependent>false</model_dependent>
      <default_value>0</default_value>
    </argument>
    <argument>
      <name>overhangs_back_distance_to_top_of_window</name>
      <display_name>Overhangs: Back Distance to Top of Window</display_name>
      <description>The overhangs distance to the top of window for the back facade.</description>
      <type>Double</type>
      <units>ft</units>
      <required>true</required>
      <model_dependent>false</model_dependent>
      <default_value>0</default_value>
    </argument>
    <argument>
      <name>overhangs_back_distance_to_bottom_of_window</name>
      <display_name>Overhangs: Back Distance to Bottom of Window</display_name>
      <description>The overhangs distance to the bottom of window for the back facade.</description>
      <type>Double</type>
      <units>ft</units>
      <required>true</required>
      <model_dependent>false</model_dependent>
      <default_value>4</default_value>
    </argument>
    <argument>
      <name>overhangs_left_depth</name>
      <display_name>Overhangs: Left Depth</display_name>
      <description>The depth of overhangs for windows for the left facade.</description>
      <type>Double</type>
      <units>ft</units>
      <required>true</required>
      <model_dependent>false</model_dependent>
      <default_value>0</default_value>
    </argument>
    <argument>
      <name>overhangs_left_distance_to_top_of_window</name>
      <display_name>Overhangs: Left Distance to Top of Window</display_name>
      <description>The overhangs distance to the top of window for the left facade.</description>
      <type>Double</type>
      <units>ft</units>
      <required>true</required>
      <model_dependent>false</model_dependent>
      <default_value>0</default_value>
    </argument>
    <argument>
      <name>overhangs_left_distance_to_bottom_of_window</name>
      <display_name>Overhangs: Left Distance to Bottom of Window</display_name>
      <description>The overhangs distance to the bottom of window for the left facade.</description>
      <type>Double</type>
      <units>ft</units>
      <required>true</required>
      <model_dependent>false</model_dependent>
      <default_value>4</default_value>
    </argument>
    <argument>
      <name>overhangs_right_depth</name>
      <display_name>Overhangs: Right Depth</display_name>
      <description>The depth of overhangs for windows for the right facade.</description>
      <type>Double</type>
      <units>ft</units>
      <required>true</required>
      <model_dependent>false</model_dependent>
      <default_value>0</default_value>
    </argument>
    <argument>
      <name>overhangs_right_distance_to_top_of_window</name>
      <display_name>Overhangs: Right Distance to Top of Window</display_name>
      <description>The overhangs distance to the top of window for the right facade.</description>
      <type>Double</type>
      <units>ft</units>
      <required>true</required>
      <model_dependent>false</model_dependent>
      <default_value>0</default_value>
    </argument>
    <argument>
      <name>overhangs_right_distance_to_bottom_of_window</name>
      <display_name>Overhangs: Right Distance to Bottom of Window</display_name>
      <description>The overhangs distance to the bottom of window for the right facade.</description>
      <type>Double</type>
      <units>ft</units>
      <required>true</required>
      <model_dependent>false</model_dependent>
      <default_value>4</default_value>
    </argument>
    <argument>
      <name>skylight_area_front</name>
      <display_name>Skylights: Front Roof Area</display_name>
      <description>The amount of skylight area on the unit's front conditioned roof facade.</description>
      <type>Double</type>
      <units>ft^2</units>
      <required>true</required>
      <model_dependent>false</model_dependent>
      <default_value>0</default_value>
    </argument>
    <argument>
      <name>skylight_area_back</name>
      <display_name>Skylights: Back Roof Area</display_name>
      <description>The amount of skylight area on the unit's back conditioned roof facade.</description>
      <type>Double</type>
      <units>ft^2</units>
      <required>true</required>
      <model_dependent>false</model_dependent>
      <default_value>0</default_value>
    </argument>
    <argument>
      <name>skylight_area_left</name>
      <display_name>Skylights: Left Roof Area</display_name>
      <description>The amount of skylight area on the unit's left conditioned roof facade (when viewed from the front).</description>
      <type>Double</type>
      <units>ft^2</units>
      <required>true</required>
      <model_dependent>false</model_dependent>
      <default_value>0</default_value>
    </argument>
    <argument>
      <name>skylight_area_right</name>
      <display_name>Skylights: Right Roof Area</display_name>
      <description>The amount of skylight area on the unit's right conditioned roof facade (when viewed from the front).</description>
      <type>Double</type>
      <units>ft^2</units>
      <required>true</required>
      <model_dependent>false</model_dependent>
      <default_value>0</default_value>
    </argument>
    <argument>
      <name>skylight_ufactor</name>
      <display_name>Skylights: U-Factor</display_name>
      <description>Full-assembly NFRC U-factor.</description>
      <type>Double</type>
      <units>Btu/hr-ft^2-R</units>
      <required>true</required>
      <model_dependent>false</model_dependent>
      <default_value>0.33</default_value>
    </argument>
    <argument>
      <name>skylight_shgc</name>
      <display_name>Skylights: SHGC</display_name>
      <description>Full-assembly NFRC solar heat gain coefficient.</description>
      <type>Double</type>
      <required>true</required>
      <model_dependent>false</model_dependent>
      <default_value>0.45</default_value>
    </argument>
    <argument>
      <name>skylight_storm_type</name>
      <display_name>Skylights: Storm Type</display_name>
      <description>The type of storm, if present. If not provided, assumes there is no storm.</description>
      <type>Choice</type>
      <required>false</required>
      <model_dependent>false</model_dependent>
      <choices>
        <choice>
          <value>clear</value>
          <display_name>clear</display_name>
        </choice>
        <choice>
          <value>low-e</value>
          <display_name>low-e</display_name>
        </choice>
      </choices>
    </argument>
    <argument>
      <name>door_area</name>
      <display_name>Doors: Area</display_name>
      <description>The area of the opaque door(s).</description>
      <type>Double</type>
      <units>ft^2</units>
      <required>true</required>
      <model_dependent>false</model_dependent>
      <default_value>20</default_value>
    </argument>
    <argument>
      <name>door_rvalue</name>
      <display_name>Doors: R-value</display_name>
      <description>R-value of the opaque door(s).</description>
      <type>Double</type>
      <units>h-ft^2-R/Btu</units>
      <required>true</required>
      <model_dependent>false</model_dependent>
      <default_value>4.4</default_value>
    </argument>
    <argument>
      <name>air_leakage_leakiness_description</name>
      <display_name>Air Leakage: Leakiness Description</display_name>
      <description>Qualitative description of infiltration. If provided, the Year Built of the home is required. Either provide this input or provide a numeric air leakage value below.</description>
      <type>Choice</type>
      <required>false</required>
      <model_dependent>false</model_dependent>
      <default_value>average</default_value>
      <choices>
        <choice>
          <value>very tight</value>
          <display_name>very tight</display_name>
        </choice>
        <choice>
          <value>tight</value>
          <display_name>tight</display_name>
        </choice>
        <choice>
          <value>average</value>
          <display_name>average</display_name>
        </choice>
        <choice>
          <value>leaky</value>
          <display_name>leaky</display_name>
        </choice>
        <choice>
          <value>very leaky</value>
          <display_name>very leaky</display_name>
        </choice>
      </choices>
    </argument>
    <argument>
      <name>air_leakage_units</name>
      <display_name>Air Leakage: Units</display_name>
      <description>The unit of measure for the air leakage if providing a numeric air leakage value.</description>
      <type>Choice</type>
      <required>false</required>
      <model_dependent>false</model_dependent>
      <choices>
        <choice>
          <value>ACH</value>
          <display_name>ACH</display_name>
        </choice>
        <choice>
          <value>CFM</value>
          <display_name>CFM</display_name>
        </choice>
        <choice>
          <value>ACHnatural</value>
          <display_name>ACHnatural</display_name>
        </choice>
        <choice>
          <value>CFMnatural</value>
          <display_name>CFMnatural</display_name>
        </choice>
        <choice>
          <value>EffectiveLeakageArea</value>
          <display_name>EffectiveLeakageArea</display_name>
        </choice>
      </choices>
    </argument>
    <argument>
      <name>air_leakage_house_pressure</name>
      <display_name>Air Leakage: House Pressure</display_name>
      <description>The house pressure relative to outside if providing a numeric air leakage value. Required when units are ACH or CFM.</description>
      <type>Double</type>
      <units>Pa</units>
      <required>false</required>
      <model_dependent>false</model_dependent>
    </argument>
    <argument>
      <name>air_leakage_value</name>
      <display_name>Air Leakage: Value</display_name>
      <description>Numeric air leakage value. For 'EffectiveLeakageArea', provide value in sq. in. If provided, overrides Leakiness Description input.</description>
      <type>Double</type>
      <required>false</required>
      <model_dependent>false</model_dependent>
    </argument>
    <argument>
      <name>air_leakage_type</name>
      <display_name>Air Leakage: Type</display_name>
      <description>Type of air leakage if providing a numeric air leakage value. If 'unit total', represents the total infiltration to the unit as measured by a compartmentalization test, in which case the air leakage value will be adjusted by the ratio of exterior envelope surface area to total envelope surface area. Otherwise, if 'unit exterior only', represents the infiltration to the unit from outside only as measured by a guarded test. Required when unit type is single-family attached or apartment unit.</description>
      <type>Choice</type>
      <required>false</required>
      <model_dependent>false</model_dependent>
      <choices>
        <choice>
          <value>unit total</value>
          <display_name>unit total</display_name>
        </choice>
        <choice>
          <value>unit exterior only</value>
          <display_name>unit exterior only</display_name>
        </choice>
      </choices>
    </argument>
    <argument>
      <name>air_leakage_has_flue_or_chimney_in_conditioned_space</name>
      <display_name>Air Leakage: Has Flue or Chimney in Conditioned Space</display_name>
      <description>Presence of flue or chimney with combustion air from conditioned space; used for infiltration model. If not provided, the OS-HPXML default (see &lt;a href='https://openstudio-hpxml.readthedocs.io/en/v1.10.0/workflow_inputs.html#flue-or-chimney'&gt;Flue or Chimney&lt;/a&gt;) is used.</description>
      <type>Boolean</type>
      <required>false</required>
      <model_dependent>false</model_dependent>
      <choices>
        <choice>
          <value>true</value>
          <display_name>true</display_name>
        </choice>
        <choice>
          <value>false</value>
          <display_name>false</display_name>
        </choice>
      </choices>
    </argument>
    <argument>
      <name>heating_system_type</name>
      <display_name>Heating System: Type</display_name>
      <description>The type of heating system. Use 'none' if there is no heating system or if there is a heat pump serving a heating load.</description>
      <type>Choice</type>
      <required>true</required>
      <model_dependent>false</model_dependent>
      <default_value>Furnace</default_value>
      <choices>
        <choice>
          <value>none</value>
          <display_name>none</display_name>
        </choice>
        <choice>
          <value>Furnace</value>
          <display_name>Furnace</display_name>
        </choice>
        <choice>
          <value>WallFurnace</value>
          <display_name>WallFurnace</display_name>
        </choice>
        <choice>
          <value>FloorFurnace</value>
          <display_name>FloorFurnace</display_name>
        </choice>
        <choice>
          <value>Boiler</value>
          <display_name>Boiler</display_name>
        </choice>
        <choice>
          <value>ElectricResistance</value>
          <display_name>ElectricResistance</display_name>
        </choice>
        <choice>
          <value>Stove</value>
          <display_name>Stove</display_name>
        </choice>
        <choice>
          <value>SpaceHeater</value>
          <display_name>SpaceHeater</display_name>
        </choice>
        <choice>
          <value>Fireplace</value>
          <display_name>Fireplace</display_name>
        </choice>
        <choice>
          <value>Shared Boiler w/ Baseboard</value>
          <display_name>Shared Boiler w/ Baseboard</display_name>
        </choice>
        <choice>
          <value>Shared Boiler w/ Ductless Fan Coil</value>
          <display_name>Shared Boiler w/ Ductless Fan Coil</display_name>
        </choice>
      </choices>
    </argument>
    <argument>
      <name>heating_system_fuel</name>
      <display_name>Heating System: Fuel Type</display_name>
      <description>The fuel type of the heating system. Ignored for ElectricResistance.</description>
      <type>Choice</type>
      <required>true</required>
      <model_dependent>false</model_dependent>
      <default_value>natural gas</default_value>
      <choices>
        <choice>
          <value>electricity</value>
          <display_name>electricity</display_name>
        </choice>
        <choice>
          <value>natural gas</value>
          <display_name>natural gas</display_name>
        </choice>
        <choice>
          <value>fuel oil</value>
          <display_name>fuel oil</display_name>
        </choice>
        <choice>
          <value>propane</value>
          <display_name>propane</display_name>
        </choice>
        <choice>
          <value>wood</value>
          <display_name>wood</display_name>
        </choice>
        <choice>
          <value>wood pellets</value>
          <display_name>wood pellets</display_name>
        </choice>
        <choice>
          <value>coal</value>
          <display_name>coal</display_name>
        </choice>
      </choices>
    </argument>
    <argument>
      <name>heating_system_heating_efficiency</name>
      <display_name>Heating System: Rated AFUE or Percent</display_name>
      <description>The rated heating efficiency value of the heating system.</description>
      <type>Double</type>
      <units>Frac</units>
      <required>true</required>
      <model_dependent>false</model_dependent>
      <default_value>0.78</default_value>
    </argument>
    <argument>
      <name>heating_system_heating_capacity</name>
      <display_name>Heating System: Heating Capacity</display_name>
      <description>The output heating capacity of the heating system. If not provided, the OS-HPXML autosized default (see &lt;a href='https://openstudio-hpxml.readthedocs.io/en/v1.10.0/workflow_inputs.html#hpxml-heating-systems'&gt;HPXML Heating Systems&lt;/a&gt;) is used.</description>
      <type>Double</type>
      <units>Btu/hr</units>
      <required>false</required>
      <model_dependent>false</model_dependent>
    </argument>
    <argument>
      <name>heating_system_heating_autosizing_factor</name>
      <display_name>Heating System: Heating Autosizing Factor</display_name>
      <description>The capacity scaling factor applied to the auto-sizing methodology. If not provided, 1.0 is used.</description>
      <type>Double</type>
      <required>false</required>
      <model_dependent>false</model_dependent>
    </argument>
    <argument>
      <name>heating_system_heating_autosizing_limit</name>
      <display_name>Heating System: Heating Autosizing Limit</display_name>
      <description>The maximum capacity limit applied to the auto-sizing methodology. If not provided, no limit is used.</description>
      <type>Double</type>
      <units>Btu/hr</units>
      <required>false</required>
      <model_dependent>false</model_dependent>
    </argument>
    <argument>
      <name>heating_system_fraction_heat_load_served</name>
      <display_name>Heating System: Fraction Heat Load Served</display_name>
      <description>The heating load served by the heating system.</description>
      <type>Double</type>
      <units>Frac</units>
      <required>true</required>
      <model_dependent>false</model_dependent>
      <default_value>1</default_value>
    </argument>
    <argument>
      <name>heating_system_pilot_light</name>
      <display_name>Heating System: Pilot Light</display_name>
      <description>The fuel usage of the pilot light. Applies only to Furnace, WallFurnace, FloorFurnace, Stove, Boiler, and Fireplace with non-electric fuel type. If not provided, assumes no pilot light.</description>
      <type>Double</type>
      <units>Btuh</units>
      <required>false</required>
      <model_dependent>false</model_dependent>
    </argument>
    <argument>
      <name>heating_system_airflow_defect_ratio</name>
      <display_name>Heating System: Airflow Defect Ratio</display_name>
      <description>The airflow defect ratio, defined as (InstalledAirflow - DesignAirflow) / DesignAirflow, of the heating system per ANSI/RESNET/ACCA Standard 310. A value of zero means no airflow defect. Applies only to Furnace. If not provided, assumes no defect.</description>
      <type>Double</type>
      <units>Frac</units>
      <required>false</required>
      <model_dependent>false</model_dependent>
    </argument>
    <argument>
      <name>cooling_system_type</name>
      <display_name>Cooling System: Type</display_name>
      <description>The type of cooling system. Use 'none' if there is no cooling system or if there is a heat pump serving a cooling load.</description>
      <type>Choice</type>
      <required>true</required>
      <model_dependent>false</model_dependent>
      <default_value>central air conditioner</default_value>
      <choices>
        <choice>
          <value>none</value>
          <display_name>none</display_name>
        </choice>
        <choice>
          <value>central air conditioner</value>
          <display_name>central air conditioner</display_name>
        </choice>
        <choice>
          <value>room air conditioner</value>
          <display_name>room air conditioner</display_name>
        </choice>
        <choice>
          <value>evaporative cooler</value>
          <display_name>evaporative cooler</display_name>
        </choice>
        <choice>
          <value>mini-split</value>
          <display_name>mini-split</display_name>
        </choice>
        <choice>
          <value>packaged terminal air conditioner</value>
          <display_name>packaged terminal air conditioner</display_name>
        </choice>
      </choices>
    </argument>
    <argument>
      <name>cooling_system_cooling_efficiency_type</name>
      <display_name>Cooling System: Efficiency Type</display_name>
      <description>The efficiency type of the cooling system. System types central air conditioner and mini-split use SEER or SEER2. System types room air conditioner and packaged terminal air conditioner use EER or CEER. Ignored for system type evaporative cooler.</description>
      <type>Choice</type>
      <required>true</required>
      <model_dependent>false</model_dependent>
      <default_value>SEER</default_value>
      <choices>
        <choice>
          <value>SEER</value>
          <display_name>SEER</display_name>
        </choice>
        <choice>
          <value>SEER2</value>
          <display_name>SEER2</display_name>
        </choice>
        <choice>
          <value>EER</value>
          <display_name>EER</display_name>
        </choice>
        <choice>
          <value>CEER</value>
          <display_name>CEER</display_name>
        </choice>
      </choices>
    </argument>
    <argument>
      <name>cooling_system_cooling_efficiency</name>
      <display_name>Cooling System: Efficiency</display_name>
      <description>The rated efficiency value of the cooling system. Ignored for evaporative cooler.</description>
      <type>Double</type>
      <required>true</required>
      <model_dependent>false</model_dependent>
      <default_value>13</default_value>
    </argument>
    <argument>
      <name>cooling_system_cooling_compressor_type</name>
      <display_name>Cooling System: Cooling Compressor Type</display_name>
      <description>The compressor type of the cooling system. Only applies to central air conditioner and mini-split.</description>
      <type>Choice</type>
      <required>false</required>
      <model_dependent>false</model_dependent>
      <choices>
        <choice>
          <value>single stage</value>
          <display_name>single stage</display_name>
        </choice>
        <choice>
          <value>two stage</value>
          <display_name>two stage</display_name>
        </choice>
        <choice>
          <value>variable speed</value>
          <display_name>variable speed</display_name>
        </choice>
      </choices>
    </argument>
    <argument>
      <name>cooling_system_cooling_sensible_heat_fraction</name>
      <display_name>Cooling System: Cooling Sensible Heat Fraction</display_name>
      <description>The sensible heat fraction of the cooling system. Ignored for evaporative cooler. If not provided, the OS-HPXML default (see &lt;a href='https://openstudio-hpxml.readthedocs.io/en/v1.10.0/workflow_inputs.html#central-air-conditioner'&gt;Central Air Conditioner&lt;/a&gt;, &lt;a href='https://openstudio-hpxml.readthedocs.io/en/v1.10.0/workflow_inputs.html#room-air-conditioner'&gt;Room Air Conditioner&lt;/a&gt;, &lt;a href='https://openstudio-hpxml.readthedocs.io/en/v1.10.0/workflow_inputs.html#packaged-terminal-air-conditioner'&gt;Packaged Terminal Air Conditioner&lt;/a&gt;, &lt;a href='https://openstudio-hpxml.readthedocs.io/en/v1.10.0/workflow_inputs.html#mini-split-air-conditioner'&gt;Mini-Split Air Conditioner&lt;/a&gt;) is used.</description>
      <type>Double</type>
      <units>Frac</units>
      <required>false</required>
      <model_dependent>false</model_dependent>
    </argument>
    <argument>
      <name>cooling_system_cooling_capacity</name>
      <display_name>Cooling System: Cooling Capacity</display_name>
      <description>The output cooling capacity of the cooling system. If not provided, the OS-HPXML autosized default (see &lt;a href='https://openstudio-hpxml.readthedocs.io/en/v1.10.0/workflow_inputs.html#central-air-conditioner'&gt;Central Air Conditioner&lt;/a&gt;, &lt;a href='https://openstudio-hpxml.readthedocs.io/en/v1.10.0/workflow_inputs.html#room-air-conditioner'&gt;Room Air Conditioner&lt;/a&gt;, &lt;a href='https://openstudio-hpxml.readthedocs.io/en/v1.10.0/workflow_inputs.html#packaged-terminal-air-conditioner'&gt;Packaged Terminal Air Conditioner&lt;/a&gt;, &lt;a href='https://openstudio-hpxml.readthedocs.io/en/v1.10.0/workflow_inputs.html#evaporative-cooler'&gt;Evaporative Cooler&lt;/a&gt;, &lt;a href='https://openstudio-hpxml.readthedocs.io/en/v1.10.0/workflow_inputs.html#mini-split-air-conditioner'&gt;Mini-Split Air Conditioner&lt;/a&gt;) is used.</description>
      <type>Double</type>
      <units>Btu/hr</units>
      <required>false</required>
      <model_dependent>false</model_dependent>
    </argument>
    <argument>
      <name>cooling_system_cooling_autosizing_factor</name>
      <display_name>Cooling System: Cooling Autosizing Factor</display_name>
      <description>The capacity scaling factor applied to the auto-sizing methodology. If not provided, 1.0 is used.</description>
      <type>Double</type>
      <required>false</required>
      <model_dependent>false</model_dependent>
    </argument>
    <argument>
      <name>cooling_system_cooling_autosizing_limit</name>
      <display_name>Cooling System: Cooling Autosizing Limit</display_name>
      <description>The maximum capacity limit applied to the auto-sizing methodology. If not provided, no limit is used.</description>
      <type>Double</type>
      <units>Btu/hr</units>
      <required>false</required>
      <model_dependent>false</model_dependent>
    </argument>
    <argument>
      <name>cooling_system_fraction_cool_load_served</name>
      <display_name>Cooling System: Fraction Cool Load Served</display_name>
      <description>The cooling load served by the cooling system.</description>
      <type>Double</type>
      <units>Frac</units>
      <required>true</required>
      <model_dependent>false</model_dependent>
      <default_value>1</default_value>
    </argument>
    <argument>
      <name>cooling_system_is_ducted</name>
      <display_name>Cooling System: Is Ducted</display_name>
      <description>Whether the cooling system is ducted or not. Only used for mini-split and evaporative cooler. It's assumed that central air conditioner is ducted, and room air conditioner and packaged terminal air conditioner are not ducted.</description>
      <type>Boolean</type>
      <required>false</required>
      <model_dependent>false</model_dependent>
      <default_value>false</default_value>
      <choices>
        <choice>
          <value>true</value>
          <display_name>true</display_name>
        </choice>
        <choice>
          <value>false</value>
          <display_name>false</display_name>
        </choice>
      </choices>
    </argument>
    <argument>
      <name>cooling_system_airflow_defect_ratio</name>
      <display_name>Cooling System: Airflow Defect Ratio</display_name>
      <description>The airflow defect ratio, defined as (InstalledAirflow - DesignAirflow) / DesignAirflow, of the cooling system per ANSI/RESNET/ACCA Standard 310. A value of zero means no airflow defect. Applies only to central air conditioner and ducted mini-split. If not provided, assumes no defect.</description>
      <type>Double</type>
      <units>Frac</units>
      <required>false</required>
      <model_dependent>false</model_dependent>
    </argument>
    <argument>
      <name>cooling_system_charge_defect_ratio</name>
      <display_name>Cooling System: Charge Defect Ratio</display_name>
      <description>The refrigerant charge defect ratio, defined as (InstalledCharge - DesignCharge) / DesignCharge, of the cooling system per ANSI/RESNET/ACCA Standard 310. A value of zero means no refrigerant charge defect. Applies only to central air conditioner and mini-split. If not provided, assumes no defect.</description>
      <type>Double</type>
      <units>Frac</units>
      <required>false</required>
      <model_dependent>false</model_dependent>
    </argument>
    <argument>
      <name>cooling_system_crankcase_heater_watts</name>
      <display_name>Cooling System: Crankcase Heater Power Watts</display_name>
      <description>Cooling system crankcase heater power consumption in Watts. Applies only to central air conditioner, room air conditioner, packaged terminal air conditioner and mini-split. If not provided, the OS-HPXML default (see &lt;a href='https://openstudio-hpxml.readthedocs.io/en/v1.10.0/workflow_inputs.html#central-air-conditioner'&gt;Central Air Conditioner&lt;/a&gt;, &lt;a href='https://openstudio-hpxml.readthedocs.io/en/v1.10.0/workflow_inputs.html#room-air-conditioner'&gt;Room Air Conditioner&lt;/a&gt;, &lt;a href='https://openstudio-hpxml.readthedocs.io/en/v1.10.0/workflow_inputs.html#packaged-terminal-air-conditioner'&gt;Packaged Terminal Air Conditioner&lt;/a&gt;, &lt;a href='https://openstudio-hpxml.readthedocs.io/en/v1.10.0/workflow_inputs.html#mini-split-air-conditioner'&gt;Mini-Split Air Conditioner&lt;/a&gt;) is used.</description>
      <type>Double</type>
      <units>W</units>
      <required>false</required>
      <model_dependent>false</model_dependent>
    </argument>
    <argument>
      <name>cooling_system_integrated_heating_system_fuel</name>
      <display_name>Cooling System: Integrated Heating System Fuel Type</display_name>
      <description>The fuel type of the heating system integrated into cooling system. Only used for packaged terminal air conditioner and room air conditioner.</description>
      <type>Choice</type>
      <required>false</required>
      <model_dependent>false</model_dependent>
      <choices>
        <choice>
          <value>electricity</value>
          <display_name>electricity</display_name>
        </choice>
        <choice>
          <value>natural gas</value>
          <display_name>natural gas</display_name>
        </choice>
        <choice>
          <value>fuel oil</value>
          <display_name>fuel oil</display_name>
        </choice>
        <choice>
          <value>propane</value>
          <display_name>propane</display_name>
        </choice>
        <choice>
          <value>wood</value>
          <display_name>wood</display_name>
        </choice>
        <choice>
          <value>wood pellets</value>
          <display_name>wood pellets</display_name>
        </choice>
        <choice>
          <value>coal</value>
          <display_name>coal</display_name>
        </choice>
      </choices>
    </argument>
    <argument>
      <name>cooling_system_integrated_heating_system_efficiency_percent</name>
      <display_name>Cooling System: Integrated Heating System Efficiency</display_name>
      <description>The rated heating efficiency value of the heating system integrated into cooling system. Only used for packaged terminal air conditioner and room air conditioner.</description>
      <type>Double</type>
      <units>Frac</units>
      <required>false</required>
      <model_dependent>false</model_dependent>
    </argument>
    <argument>
      <name>cooling_system_integrated_heating_system_capacity</name>
      <display_name>Cooling System: Integrated Heating System Heating Capacity</display_name>
      <description>The output heating capacity of the heating system integrated into cooling system. If not provided, the OS-HPXML autosized default (see &lt;a href='https://openstudio-hpxml.readthedocs.io/en/v1.10.0/workflow_inputs.html#room-air-conditioner'&gt;Room Air Conditioner&lt;/a&gt;, &lt;a href='https://openstudio-hpxml.readthedocs.io/en/v1.10.0/workflow_inputs.html#packaged-terminal-air-conditioner'&gt;Packaged Terminal Air Conditioner&lt;/a&gt;) is used. Only used for room air conditioner and packaged terminal air conditioner.</description>
      <type>Double</type>
      <units>Btu/hr</units>
      <required>false</required>
      <model_dependent>false</model_dependent>
    </argument>
    <argument>
      <name>cooling_system_integrated_heating_system_fraction_heat_load_served</name>
      <display_name>Cooling System: Integrated Heating System Fraction Heat Load Served</display_name>
      <description>The heating load served by the heating system integrated into cooling system. Only used for packaged terminal air conditioner and room air conditioner.</description>
      <type>Double</type>
      <units>Frac</units>
      <required>false</required>
      <model_dependent>false</model_dependent>
    </argument>
    <argument>
      <name>heat_pump_type</name>
      <display_name>Heat Pump: Type</display_name>
      <description>The type of heat pump. Use 'none' if there is no heat pump.</description>
      <type>Choice</type>
      <required>true</required>
      <model_dependent>false</model_dependent>
      <default_value>none</default_value>
      <choices>
        <choice>
          <value>none</value>
          <display_name>none</display_name>
        </choice>
        <choice>
          <value>air-to-air</value>
          <display_name>air-to-air</display_name>
        </choice>
        <choice>
          <value>mini-split</value>
          <display_name>mini-split</display_name>
        </choice>
        <choice>
          <value>ground-to-air</value>
          <display_name>ground-to-air</display_name>
        </choice>
        <choice>
          <value>packaged terminal heat pump</value>
          <display_name>packaged terminal heat pump</display_name>
        </choice>
        <choice>
          <value>room air conditioner with reverse cycle</value>
          <display_name>room air conditioner with reverse cycle</display_name>
        </choice>
      </choices>
    </argument>
    <argument>
      <name>heat_pump_heating_efficiency_type</name>
      <display_name>Heat Pump: Heating Efficiency Type</display_name>
      <description>The heating efficiency type of heat pump. System types air-to-air and mini-split use HSPF or HSPF2. System types ground-to-air, packaged terminal heat pump and room air conditioner with reverse cycle use COP.</description>
      <type>Choice</type>
      <required>true</required>
      <model_dependent>false</model_dependent>
      <default_value>HSPF</default_value>
      <choices>
        <choice>
          <value>HSPF</value>
          <display_name>HSPF</display_name>
        </choice>
        <choice>
          <value>HSPF2</value>
          <display_name>HSPF2</display_name>
        </choice>
        <choice>
          <value>COP</value>
          <display_name>COP</display_name>
        </choice>
      </choices>
    </argument>
    <argument>
      <name>heat_pump_heating_efficiency</name>
      <display_name>Heat Pump: Heating Efficiency</display_name>
      <description>The rated heating efficiency value of the heat pump.</description>
      <type>Double</type>
      <required>true</required>
      <model_dependent>false</model_dependent>
      <default_value>7.7</default_value>
    </argument>
    <argument>
      <name>heat_pump_cooling_efficiency_type</name>
      <display_name>Heat Pump: Cooling Efficiency Type</display_name>
      <description>The cooling efficiency type of heat pump. System types air-to-air and mini-split use SEER or SEER2. System types ground-to-air, packaged terminal heat pump and room air conditioner with reverse cycle use EER.</description>
      <type>Choice</type>
      <required>true</required>
      <model_dependent>false</model_dependent>
      <default_value>SEER</default_value>
      <choices>
        <choice>
          <value>SEER</value>
          <display_name>SEER</display_name>
        </choice>
        <choice>
          <value>SEER2</value>
          <display_name>SEER2</display_name>
        </choice>
        <choice>
          <value>EER</value>
          <display_name>EER</display_name>
        </choice>
        <choice>
          <value>CEER</value>
          <display_name>CEER</display_name>
        </choice>
      </choices>
    </argument>
    <argument>
      <name>heat_pump_cooling_efficiency</name>
      <display_name>Heat Pump: Cooling Efficiency</display_name>
      <description>The rated cooling efficiency value of the heat pump.</description>
      <type>Double</type>
      <required>true</required>
      <model_dependent>false</model_dependent>
      <default_value>13</default_value>
    </argument>
    <argument>
      <name>heat_pump_cooling_compressor_type</name>
      <display_name>Heat Pump: Cooling Compressor Type</display_name>
      <description>The compressor type of the heat pump. Only applies to air-to-air, mini-split and ground-to-air.</description>
      <type>Choice</type>
      <required>false</required>
      <model_dependent>false</model_dependent>
      <choices>
        <choice>
          <value>single stage</value>
          <display_name>single stage</display_name>
        </choice>
        <choice>
          <value>two stage</value>
          <display_name>two stage</display_name>
        </choice>
        <choice>
          <value>variable speed</value>
          <display_name>variable speed</display_name>
        </choice>
      </choices>
    </argument>
    <argument>
      <name>heat_pump_cooling_sensible_heat_fraction</name>
      <display_name>Heat Pump: Cooling Sensible Heat Fraction</display_name>
      <description>The sensible heat fraction of the heat pump. If not provided, the OS-HPXML default (see &lt;a href='https://openstudio-hpxml.readthedocs.io/en/v1.10.0/workflow_inputs.html#air-to-air-heat-pump'&gt;Air-to-Air Heat Pump&lt;/a&gt;, &lt;a href='https://openstudio-hpxml.readthedocs.io/en/v1.10.0/workflow_inputs.html#mini-split-heat-pump'&gt;Mini-Split Heat Pump&lt;/a&gt;, &lt;a href='https://openstudio-hpxml.readthedocs.io/en/v1.10.0/workflow_inputs.html#packaged-terminal-heat-pump'&gt;Packaged Terminal Heat Pump&lt;/a&gt;, &lt;a href='https://openstudio-hpxml.readthedocs.io/en/v1.10.0/workflow_inputs.html#room-air-conditioner-w-reverse-cycle'&gt;Room Air Conditioner w/ Reverse Cycle&lt;/a&gt;, &lt;a href='https://openstudio-hpxml.readthedocs.io/en/v1.10.0/workflow_inputs.html#ground-to-air-heat-pump'&gt;Ground-to-Air Heat Pump&lt;/a&gt;) is used.</description>
      <type>Double</type>
      <units>Frac</units>
      <required>false</required>
      <model_dependent>false</model_dependent>
    </argument>
    <argument>
      <name>heat_pump_heating_capacity</name>
      <display_name>Heat Pump: Heating Capacity</display_name>
      <description>The output heating capacity of the heat pump. If not provided, the OS-HPXML autosized default (see &lt;a href='https://openstudio-hpxml.readthedocs.io/en/v1.10.0/workflow_inputs.html#air-to-air-heat-pump'&gt;Air-to-Air Heat Pump&lt;/a&gt;, &lt;a href='https://openstudio-hpxml.readthedocs.io/en/v1.10.0/workflow_inputs.html#mini-split-heat-pump'&gt;Mini-Split Heat Pump&lt;/a&gt;, &lt;a href='https://openstudio-hpxml.readthedocs.io/en/v1.10.0/workflow_inputs.html#packaged-terminal-heat-pump'&gt;Packaged Terminal Heat Pump&lt;/a&gt;, &lt;a href='https://openstudio-hpxml.readthedocs.io/en/v1.10.0/workflow_inputs.html#room-air-conditioner-w-reverse-cycle'&gt;Room Air Conditioner w/ Reverse Cycle&lt;/a&gt;, &lt;a href='https://openstudio-hpxml.readthedocs.io/en/v1.10.0/workflow_inputs.html#ground-to-air-heat-pump'&gt;Ground-to-Air Heat Pump&lt;/a&gt;) is used.</description>
      <type>Double</type>
      <units>Btu/hr</units>
      <required>false</required>
      <model_dependent>false</model_dependent>
    </argument>
    <argument>
      <name>heat_pump_heating_autosizing_factor</name>
      <display_name>Heat Pump: Heating Autosizing Factor</display_name>
      <description>The capacity scaling factor applied to the auto-sizing methodology. If not provided, 1.0 is used.</description>
      <type>Double</type>
      <required>false</required>
      <model_dependent>false</model_dependent>
    </argument>
    <argument>
      <name>heat_pump_heating_autosizing_limit</name>
      <display_name>Heat Pump: Heating Autosizing Limit</display_name>
      <description>The maximum capacity limit applied to the auto-sizing methodology. If not provided, no limit is used.</description>
      <type>Double</type>
      <units>Btu/hr</units>
      <required>false</required>
      <model_dependent>false</model_dependent>
    </argument>
    <argument>
      <name>heat_pump_heating_capacity_retention_fraction</name>
      <display_name>Heat Pump: Heating Capacity Retention Fraction</display_name>
      <description>The output heating capacity of the heat pump at a user-specified temperature (e.g., 17F or 5F) divided by the above nominal heating capacity. Applies to all heat pump types except ground-to-air. If not provided, the OS-HPXML default (see &lt;a href='https://openstudio-hpxml.readthedocs.io/en/v1.10.0/workflow_inputs.html#air-to-air-heat-pump'&gt;Air-to-Air Heat Pump&lt;/a&gt;, &lt;a href='https://openstudio-hpxml.readthedocs.io/en/v1.10.0/workflow_inputs.html#mini-split-heat-pump'&gt;Mini-Split Heat Pump&lt;/a&gt;, &lt;a href='https://openstudio-hpxml.readthedocs.io/en/v1.10.0/workflow_inputs.html#packaged-terminal-heat-pump'&gt;Packaged Terminal Heat Pump&lt;/a&gt;, &lt;a href='https://openstudio-hpxml.readthedocs.io/en/v1.10.0/workflow_inputs.html#room-air-conditioner-w-reverse-cycle'&gt;Room Air Conditioner w/ Reverse Cycle&lt;/a&gt;) is used.</description>
      <type>Double</type>
      <units>Frac</units>
      <required>false</required>
      <model_dependent>false</model_dependent>
    </argument>
    <argument>
      <name>heat_pump_heating_capacity_retention_temp</name>
      <display_name>Heat Pump: Heating Capacity Retention Temperature</display_name>
      <description>The user-specified temperature (e.g., 17F or 5F) for the above heating capacity retention fraction. Applies to all heat pump types except ground-to-air. Required if the Heating Capacity Retention Fraction is provided.</description>
      <type>Double</type>
      <units>F</units>
      <required>false</required>
      <model_dependent>false</model_dependent>
    </argument>
    <argument>
      <name>heat_pump_cooling_capacity</name>
      <display_name>Heat Pump: Cooling Capacity</display_name>
      <description>The output cooling capacity of the heat pump. If not provided, the OS-HPXML autosized default (see &lt;a href='https://openstudio-hpxml.readthedocs.io/en/v1.10.0/workflow_inputs.html#air-to-air-heat-pump'&gt;Air-to-Air Heat Pump&lt;/a&gt;, &lt;a href='https://openstudio-hpxml.readthedocs.io/en/v1.10.0/workflow_inputs.html#mini-split-heat-pump'&gt;Mini-Split Heat Pump&lt;/a&gt;, &lt;a href='https://openstudio-hpxml.readthedocs.io/en/v1.10.0/workflow_inputs.html#packaged-terminal-heat-pump'&gt;Packaged Terminal Heat Pump&lt;/a&gt;, &lt;a href='https://openstudio-hpxml.readthedocs.io/en/v1.10.0/workflow_inputs.html#room-air-conditioner-w-reverse-cycle'&gt;Room Air Conditioner w/ Reverse Cycle&lt;/a&gt;, &lt;a href='https://openstudio-hpxml.readthedocs.io/en/v1.10.0/workflow_inputs.html#ground-to-air-heat-pump'&gt;Ground-to-Air Heat Pump&lt;/a&gt;) is used.</description>
      <type>Double</type>
      <units>Btu/hr</units>
      <required>false</required>
      <model_dependent>false</model_dependent>
    </argument>
    <argument>
      <name>heat_pump_cooling_autosizing_factor</name>
      <display_name>Heat Pump: Cooling Autosizing Factor</display_name>
      <description>The capacity scaling factor applied to the auto-sizing methodology. If not provided, 1.0 is used.</description>
      <type>Double</type>
      <required>false</required>
      <model_dependent>false</model_dependent>
    </argument>
    <argument>
      <name>heat_pump_cooling_autosizing_limit</name>
      <display_name>Heat Pump: Cooling Autosizing Limit</display_name>
      <description>The maximum capacity limit applied to the auto-sizing methodology. If not provided, no limit is used.</description>
      <type>Double</type>
      <units>Btu/hr</units>
      <required>false</required>
      <model_dependent>false</model_dependent>
    </argument>
    <argument>
      <name>heat_pump_fraction_heat_load_served</name>
      <display_name>Heat Pump: Fraction Heat Load Served</display_name>
      <description>The heating load served by the heat pump.</description>
      <type>Double</type>
      <units>Frac</units>
      <required>true</required>
      <model_dependent>false</model_dependent>
      <default_value>1</default_value>
    </argument>
    <argument>
      <name>heat_pump_fraction_cool_load_served</name>
      <display_name>Heat Pump: Fraction Cool Load Served</display_name>
      <description>The cooling load served by the heat pump.</description>
      <type>Double</type>
      <units>Frac</units>
      <required>true</required>
      <model_dependent>false</model_dependent>
      <default_value>1</default_value>
    </argument>
    <argument>
      <name>heat_pump_compressor_lockout_temp</name>
      <display_name>Heat Pump: Compressor Lockout Temperature</display_name>
      <description>The temperature below which the heat pump compressor is disabled. If both this and Backup Heating Lockout Temperature are provided and use the same value, it essentially defines a switchover temperature (for, e.g., a dual-fuel heat pump). Applies to all heat pump types other than ground-to-air. If not provided, the OS-HPXML default (see &lt;a href='https://openstudio-hpxml.readthedocs.io/en/v1.10.0/workflow_inputs.html#air-to-air-heat-pump'&gt;Air-to-Air Heat Pump&lt;/a&gt;, &lt;a href='https://openstudio-hpxml.readthedocs.io/en/v1.10.0/workflow_inputs.html#mini-split-heat-pump'&gt;Mini-Split Heat Pump&lt;/a&gt;, &lt;a href='https://openstudio-hpxml.readthedocs.io/en/v1.10.0/workflow_inputs.html#packaged-terminal-heat-pump'&gt;Packaged Terminal Heat Pump&lt;/a&gt;, &lt;a href='https://openstudio-hpxml.readthedocs.io/en/v1.10.0/workflow_inputs.html#room-air-conditioner-w-reverse-cycle'&gt;Room Air Conditioner w/ Reverse Cycle&lt;/a&gt;) is used.</description>
      <type>Double</type>
      <units>F</units>
      <required>false</required>
      <model_dependent>false</model_dependent>
    </argument>
    <argument>
      <name>heat_pump_backup_type</name>
      <display_name>Heat Pump: Backup Type</display_name>
      <description>The backup type of the heat pump. If 'integrated', represents e.g. built-in electric strip heat or dual-fuel integrated furnace. If 'separate', represents e.g. electric baseboard or boiler based on the Heating System 2 specified below. Use 'none' if there is no backup heating.</description>
      <type>Choice</type>
      <required>true</required>
      <model_dependent>false</model_dependent>
      <default_value>integrated</default_value>
      <choices>
        <choice>
          <value>none</value>
          <display_name>none</display_name>
        </choice>
        <choice>
          <value>integrated</value>
          <display_name>integrated</display_name>
        </choice>
        <choice>
          <value>separate</value>
          <display_name>separate</display_name>
        </choice>
      </choices>
    </argument>
    <argument>
      <name>heat_pump_backup_heating_autosizing_factor</name>
      <display_name>Heat Pump: Backup Heating Autosizing Factor</display_name>
      <description>The capacity scaling factor applied to the auto-sizing methodology if Backup Type is 'integrated'. If not provided, 1.0 is used. If Backup Type is 'separate', use Heating System 2: Heating Autosizing Factor.</description>
      <type>Double</type>
      <required>false</required>
      <model_dependent>false</model_dependent>
    </argument>
    <argument>
      <name>heat_pump_backup_heating_autosizing_limit</name>
      <display_name>Heat Pump: Backup Heating Autosizing Limit</display_name>
      <description>The maximum capacity limit applied to the auto-sizing methodology if Backup Type is 'integrated'. If not provided, no limit is used. If Backup Type is 'separate', use Heating System 2: Heating Autosizing Limit.</description>
      <type>Double</type>
      <units>Btu/hr</units>
      <required>false</required>
      <model_dependent>false</model_dependent>
    </argument>
    <argument>
      <name>heat_pump_backup_fuel</name>
      <display_name>Heat Pump: Backup Fuel Type</display_name>
      <description>The backup fuel type of the heat pump. Only applies if Backup Type is 'integrated'.</description>
      <type>Choice</type>
      <required>true</required>
      <model_dependent>false</model_dependent>
      <default_value>electricity</default_value>
      <choices>
        <choice>
          <value>electricity</value>
          <display_name>electricity</display_name>
        </choice>
        <choice>
          <value>natural gas</value>
          <display_name>natural gas</display_name>
        </choice>
        <choice>
          <value>fuel oil</value>
          <display_name>fuel oil</display_name>
        </choice>
        <choice>
          <value>propane</value>
          <display_name>propane</display_name>
        </choice>
      </choices>
    </argument>
    <argument>
      <name>heat_pump_backup_heating_efficiency</name>
      <display_name>Heat Pump: Backup Rated Efficiency</display_name>
      <description>The backup rated efficiency value of the heat pump. Percent for electricity fuel type. AFUE otherwise. Only applies if Backup Type is 'integrated'.</description>
      <type>Double</type>
      <required>true</required>
      <model_dependent>false</model_dependent>
      <default_value>1</default_value>
    </argument>
    <argument>
      <name>heat_pump_backup_heating_capacity</name>
      <display_name>Heat Pump: Backup Heating Capacity</display_name>
      <description>The backup output heating capacity of the heat pump. If not provided, the OS-HPXML autosized default (see &lt;a href='https://openstudio-hpxml.readthedocs.io/en/v1.10.0/workflow_inputs.html#backup'&gt;Backup&lt;/a&gt;) is used. Only applies if Backup Type is 'integrated'.</description>
      <type>Double</type>
      <units>Btu/hr</units>
      <required>false</required>
      <model_dependent>false</model_dependent>
    </argument>
    <argument>
      <name>heat_pump_backup_heating_lockout_temp</name>
      <display_name>Heat Pump: Backup Heating Lockout Temperature</display_name>
      <description>The temperature above which the heat pump backup system is disabled. If both this and Compressor Lockout Temperature are provided and use the same value, it essentially defines a switchover temperature (for, e.g., a dual-fuel heat pump). Applies for both Backup Type of 'integrated' and 'separate'. If not provided, the OS-HPXML default (see &lt;a href='https://openstudio-hpxml.readthedocs.io/en/v1.10.0/workflow_inputs.html#backup'&gt;Backup&lt;/a&gt;) is used.</description>
      <type>Double</type>
      <units>F</units>
      <required>false</required>
      <model_dependent>false</model_dependent>
    </argument>
    <argument>
      <name>heat_pump_sizing_methodology</name>
      <display_name>Heat Pump: Sizing Methodology</display_name>
      <description>The auto-sizing methodology to use when the heat pump capacity is not provided. If not provided, the OS-HPXML default (see &lt;a href='https://openstudio-hpxml.readthedocs.io/en/v1.10.0/workflow_inputs.html#hpxml-hvac-sizing-control'&gt;HPXML HVAC Sizing Control&lt;/a&gt;) is used.</description>
      <type>Choice</type>
      <required>false</required>
      <model_dependent>false</model_dependent>
      <choices>
        <choice>
          <value>ACCA</value>
          <display_name>ACCA</display_name>
        </choice>
        <choice>
          <value>HERS</value>
          <display_name>HERS</display_name>
        </choice>
        <choice>
          <value>MaxLoad</value>
          <display_name>MaxLoad</display_name>
        </choice>
      </choices>
    </argument>
    <argument>
      <name>heat_pump_backup_sizing_methodology</name>
      <display_name>Heat Pump: Backup Sizing Methodology</display_name>
      <description>The auto-sizing methodology to use when the heat pump backup capacity is not provided. If not provided, the OS-HPXML default (see &lt;a href='https://openstudio-hpxml.readthedocs.io/en/v1.10.0/workflow_inputs.html#hpxml-hvac-sizing-control'&gt;HPXML HVAC Sizing Control&lt;/a&gt;) is used.</description>
      <type>Choice</type>
      <required>false</required>
      <model_dependent>false</model_dependent>
      <choices>
        <choice>
          <value>emergency</value>
          <display_name>emergency</display_name>
        </choice>
        <choice>
          <value>supplemental</value>
          <display_name>supplemental</display_name>
        </choice>
      </choices>
    </argument>
    <argument>
      <name>heat_pump_is_ducted</name>
      <display_name>Heat Pump: Is Ducted</display_name>
      <description>Whether the heat pump is ducted or not. Only used for mini-split. It's assumed that air-to-air and ground-to-air are ducted, and packaged terminal heat pump and room air conditioner with reverse cycle are not ducted. If not provided, assumes not ducted.</description>
      <type>Boolean</type>
      <required>false</required>
      <model_dependent>false</model_dependent>
      <choices>
        <choice>
          <value>true</value>
          <display_name>true</display_name>
        </choice>
        <choice>
          <value>false</value>
          <display_name>false</display_name>
        </choice>
      </choices>
    </argument>
    <argument>
      <name>heat_pump_airflow_defect_ratio</name>
      <display_name>Heat Pump: Airflow Defect Ratio</display_name>
      <description>The airflow defect ratio, defined as (InstalledAirflow - DesignAirflow) / DesignAirflow, of the heat pump per ANSI/RESNET/ACCA Standard 310. A value of zero means no airflow defect. Applies only to air-to-air, ducted mini-split, and ground-to-air. If not provided, assumes no defect.</description>
      <type>Double</type>
      <units>Frac</units>
      <required>false</required>
      <model_dependent>false</model_dependent>
    </argument>
    <argument>
      <name>heat_pump_charge_defect_ratio</name>
      <display_name>Heat Pump: Charge Defect Ratio</display_name>
      <description>The refrigerant charge defect ratio, defined as (InstalledCharge - DesignCharge) / DesignCharge, of the heat pump per ANSI/RESNET/ACCA Standard 310. A value of zero means no refrigerant charge defect. Applies to all heat pump types. If not provided, assumes no defect.</description>
      <type>Double</type>
      <units>Frac</units>
      <required>false</required>
      <model_dependent>false</model_dependent>
    </argument>
    <argument>
      <name>heat_pump_crankcase_heater_watts</name>
      <display_name>Heat Pump: Crankcase Heater Power Watts</display_name>
      <description>Heat Pump crankcase heater power consumption in Watts. Applies only to air-to-air, mini-split, packaged terminal heat pump and room air conditioner with reverse cycle. If not provided, the OS-HPXML default (see &lt;a href='https://openstudio-hpxml.readthedocs.io/en/v1.10.0/workflow_inputs.html#air-to-air-heat-pump'&gt;Air-to-Air Heat Pump&lt;/a&gt;, &lt;a href='https://openstudio-hpxml.readthedocs.io/en/v1.10.0/workflow_inputs.html#mini-split-heat-pump'&gt;Mini-Split Heat Pump&lt;/a&gt;, &lt;a href='https://openstudio-hpxml.readthedocs.io/en/v1.10.0/workflow_inputs.html#packaged-terminal-heat-pump'&gt;Packaged Terminal Heat Pump&lt;/a&gt;, &lt;a href='https://openstudio-hpxml.readthedocs.io/en/v1.10.0/workflow_inputs.html#room-air-conditioner-w-reverse-cycle'&gt;Room Air Conditioner w/ Reverse Cycle&lt;/a&gt;) is used.</description>
      <type>Double</type>
      <units>W</units>
      <required>false</required>
      <model_dependent>false</model_dependent>
    </argument>
    <argument>
      <name>hvac_perf_data_capacity_type</name>
      <display_name>HVAC Detailed Performance Data: Capacity Type</display_name>
      <description>Type of capacity values for detailed performance data if available. Applies only to variable-speed air-source HVAC systems (central air conditioners, mini-split air conditioners, air-to-air heat pumps, and mini-split heat pumps).</description>
      <type>Choice</type>
      <units>Absolute capacities</units>
      <required>false</required>
      <model_dependent>false</model_dependent>
      <choices>
        <choice>
          <value>Absolute capacities</value>
          <display_name>Absolute capacities</display_name>
        </choice>
        <choice>
          <value>Normalized capacity fractions</value>
          <display_name>Normalized capacity fractions</display_name>
        </choice>
      </choices>
    </argument>
    <argument>
      <name>hvac_perf_data_heating_outdoor_temperatures</name>
      <display_name>HVAC Detailed Performance Data: Heating Outdoor Temperatures</display_name>
      <description>Outdoor temperatures of heating detailed performance data if available. Applies only to variable-speed air-source HVAC systems (central air conditioners, mini-split air conditioners, air-to-air heat pumps, and mini-split heat pumps). One of the outdoor temperatures must be 47 F. At least two performance data points are required using a comma-separated list.</description>
      <type>String</type>
      <units>F</units>
      <required>false</required>
      <model_dependent>false</model_dependent>
    </argument>
    <argument>
      <name>hvac_perf_data_heating_min_speed_capacities</name>
      <display_name>HVAC Detailed Performance Data: Heating Minimum Speed Capacities</display_name>
      <description>Minimum speed capacities of heating detailed performance data if available. Applies only to variable-speed air-source HVAC systems (central air conditioners, mini-split air conditioners, air-to-air heat pumps, and mini-split heat pumps). At least two performance data points are required using a comma-separated list.</description>
      <type>String</type>
      <units>Btu/hr or Frac</units>
      <required>false</required>
      <model_dependent>false</model_dependent>
    </argument>
    <argument>
      <name>hvac_perf_data_heating_max_speed_capacities</name>
      <display_name>HVAC Detailed Performance Data: Heating Maximum Speed Capacities</display_name>
      <description>Maximum speed capacities of heating detailed performance data if available. Applies only to variable-speed air-source HVAC systems (central air conditioners, mini-split air conditioners, air-to-air heat pumps, and mini-split heat pumps). At least two performance data points are required using a comma-separated list.</description>
      <type>String</type>
      <units>Btu/hr or Frac</units>
      <required>false</required>
      <model_dependent>false</model_dependent>
    </argument>
    <argument>
      <name>hvac_perf_data_heating_min_speed_cops</name>
      <display_name>HVAC Detailed Performance Data: Heating Minimum Speed COPs</display_name>
      <description>Minimum speed efficiency COP values of heating detailed performance data if available. Applies only to variable-speed air-source HVAC systems (central air conditioners, mini-split air conditioners, air-to-air heat pumps, and mini-split heat pumps). At least two performance data points are required using a comma-separated list.</description>
      <type>String</type>
      <units>W/W</units>
      <required>false</required>
      <model_dependent>false</model_dependent>
    </argument>
    <argument>
      <name>hvac_perf_data_heating_max_speed_cops</name>
      <display_name>HVAC Detailed Performance Data: Heating Maximum Speed COPs</display_name>
      <description>Maximum speed efficiency COP values of heating detailed performance data if available. Applies only to variable-speed air-source HVAC systems (central air conditioners, mini-split air conditioners, air-to-air heat pumps, and mini-split heat pumps). At least two performance data points are required using a comma-separated list.</description>
      <type>String</type>
      <units>W/W</units>
      <required>false</required>
      <model_dependent>false</model_dependent>
    </argument>
    <argument>
      <name>hvac_perf_data_cooling_outdoor_temperatures</name>
      <display_name>HVAC Detailed Performance Data: Cooling Outdoor Temperatures</display_name>
      <description>Outdoor temperatures of cooling detailed performance data if available. Applies only to variable-speed air-source HVAC systems (central air conditioners, mini-split air conditioners, air-to-air heat pumps, and mini-split heat pumps). One of the outdoor temperatures must be 95 F. At least two performance data points are required using a comma-separated list.</description>
      <type>String</type>
      <units>F</units>
      <required>false</required>
      <model_dependent>false</model_dependent>
    </argument>
    <argument>
      <name>hvac_perf_data_cooling_min_speed_capacities</name>
      <display_name>HVAC Detailed Performance Data: Cooling Minimum Speed Capacities</display_name>
      <description>Minimum speed capacities of cooling detailed performance data if available. Applies only to variable-speed air-source HVAC systems (central air conditioners, mini-split air conditioners, air-to-air heat pumps, and mini-split heat pumps). At least two performance data points are required using a comma-separated list.</description>
      <type>String</type>
      <units>Btu/hr or Frac</units>
      <required>false</required>
      <model_dependent>false</model_dependent>
    </argument>
    <argument>
      <name>hvac_perf_data_cooling_max_speed_capacities</name>
      <display_name>HVAC Detailed Performance Data: Cooling Maximum Speed Capacities</display_name>
      <description>Maximum speed capacities of cooling detailed performance data if available. Applies only to variable-speed air-source HVAC systems (central air conditioners, mini-split air conditioners, air-to-air heat pumps, and mini-split heat pumps). At least two performance data points are required using a comma-separated list.</description>
      <type>String</type>
      <units>Btu/hr or Frac</units>
      <required>false</required>
      <model_dependent>false</model_dependent>
    </argument>
    <argument>
      <name>hvac_perf_data_cooling_min_speed_cops</name>
      <display_name>HVAC Detailed Performance Data: Cooling Minimum Speed COPs</display_name>
      <description>Minimum speed efficiency COP values of cooling detailed performance data if available. Applies only to variable-speed air-source HVAC systems (central air conditioners, mini-split air conditioners, air-to-air heat pumps, and mini-split heat pumps). At least two performance data points are required using a comma-separated list.</description>
      <type>String</type>
      <units>W/W</units>
      <required>false</required>
      <model_dependent>false</model_dependent>
    </argument>
    <argument>
      <name>hvac_perf_data_cooling_max_speed_cops</name>
      <display_name>HVAC Detailed Performance Data: Cooling Maximum Speed COPs</display_name>
      <description>Maximum speed efficiency COP values of cooling detailed performance data if available. Applies only to variable-speed air-source HVAC systems (central air conditioners, mini-split air conditioners, air-to-air heat pumps, and mini-split heat pumps). At least two performance data points are required using a comma-separated list.</description>
      <type>String</type>
      <units>W/W</units>
      <required>false</required>
      <model_dependent>false</model_dependent>
    </argument>
    <argument>
      <name>geothermal_loop_configuration</name>
      <display_name>Geothermal Loop: Configuration</display_name>
      <description>Configuration of the geothermal loop. Only applies to ground-to-air heat pump type. If not provided, the OS-HPXML default (see &lt;a href='https://openstudio-hpxml.readthedocs.io/en/v1.10.0/workflow_inputs.html#ground-to-air-heat-pump'&gt;Ground-to-Air Heat Pump&lt;/a&gt;) is used.</description>
      <type>Choice</type>
      <required>false</required>
      <model_dependent>false</model_dependent>
      <choices>
        <choice>
          <value>none</value>
          <display_name>none</display_name>
        </choice>
        <choice>
          <value>vertical</value>
          <display_name>vertical</display_name>
        </choice>
      </choices>
    </argument>
    <argument>
      <name>geothermal_loop_borefield_configuration</name>
      <display_name>Geothermal Loop: Borefield Configuration</display_name>
      <description>Borefield configuration of the geothermal loop. Only applies to ground-to-air heat pump type. If not provided, the OS-HPXML default (see &lt;a href='https://openstudio-hpxml.readthedocs.io/en/v1.10.0/workflow_inputs.html#hpxml-geothermal-loops'&gt;HPXML Geothermal Loops&lt;/a&gt;) is used.</description>
      <type>Choice</type>
      <required>false</required>
      <model_dependent>false</model_dependent>
      <choices>
        <choice>
          <value>Rectangle</value>
          <display_name>Rectangle</display_name>
        </choice>
        <choice>
          <value>Open Rectangle</value>
          <display_name>Open Rectangle</display_name>
        </choice>
        <choice>
          <value>C</value>
          <display_name>C</display_name>
        </choice>
        <choice>
          <value>L</value>
          <display_name>L</display_name>
        </choice>
        <choice>
          <value>U</value>
          <display_name>U</display_name>
        </choice>
        <choice>
          <value>Lopsided U</value>
          <display_name>Lopsided U</display_name>
        </choice>
      </choices>
    </argument>
    <argument>
      <name>geothermal_loop_loop_flow</name>
      <display_name>Geothermal Loop: Loop Flow</display_name>
      <description>Water flow rate through the geothermal loop. Only applies to ground-to-air heat pump type. If not provided, the OS-HPXML autosized default (see &lt;a href='https://openstudio-hpxml.readthedocs.io/en/v1.10.0/workflow_inputs.html#hpxml-geothermal-loops'&gt;HPXML Geothermal Loops&lt;/a&gt;) is used.</description>
      <type>Double</type>
      <units>gpm</units>
      <required>false</required>
      <model_dependent>false</model_dependent>
    </argument>
    <argument>
      <name>geothermal_loop_boreholes_count</name>
      <display_name>Geothermal Loop: Boreholes Count</display_name>
      <description>Number of boreholes. Only applies to ground-to-air heat pump type. If not provided, the OS-HPXML autosized default (see &lt;a href='https://openstudio-hpxml.readthedocs.io/en/v1.10.0/workflow_inputs.html#hpxml-geothermal-loops'&gt;HPXML Geothermal Loops&lt;/a&gt;) is used.</description>
      <type>Integer</type>
      <units>#</units>
      <required>false</required>
      <model_dependent>false</model_dependent>
    </argument>
    <argument>
      <name>geothermal_loop_boreholes_length</name>
      <display_name>Geothermal Loop: Boreholes Length</display_name>
      <description>Average length of each borehole (vertical). Only applies to ground-to-air heat pump type. If not provided, the OS-HPXML autosized default (see &lt;a href='https://openstudio-hpxml.readthedocs.io/en/v1.10.0/workflow_inputs.html#hpxml-geothermal-loops'&gt;HPXML Geothermal Loops&lt;/a&gt;) is used.</description>
      <type>Double</type>
      <units>ft</units>
      <required>false</required>
      <model_dependent>false</model_dependent>
    </argument>
    <argument>
      <name>geothermal_loop_boreholes_spacing</name>
      <display_name>Geothermal Loop: Boreholes Spacing</display_name>
      <description>Distance between bores. Only applies to ground-to-air heat pump type. If not provided, the OS-HPXML default (see &lt;a href='https://openstudio-hpxml.readthedocs.io/en/v1.10.0/workflow_inputs.html#hpxml-geothermal-loops'&gt;HPXML Geothermal Loops&lt;/a&gt;) is used.</description>
      <type>Double</type>
      <units>ft</units>
      <required>false</required>
      <model_dependent>false</model_dependent>
    </argument>
    <argument>
      <name>geothermal_loop_boreholes_diameter</name>
      <display_name>Geothermal Loop: Boreholes Diameter</display_name>
      <description>Diameter of bores. Only applies to ground-to-air heat pump type. If not provided, the OS-HPXML default (see &lt;a href='https://openstudio-hpxml.readthedocs.io/en/v1.10.0/workflow_inputs.html#hpxml-geothermal-loops'&gt;HPXML Geothermal Loops&lt;/a&gt;) is used.</description>
      <type>Double</type>
      <units>in</units>
      <required>false</required>
      <model_dependent>false</model_dependent>
    </argument>
    <argument>
      <name>geothermal_loop_grout_type</name>
      <display_name>Geothermal Loop: Grout Type</display_name>
      <description>Grout type of the geothermal loop. Only applies to ground-to-air heat pump type. If not provided, the OS-HPXML default (see &lt;a href='https://openstudio-hpxml.readthedocs.io/en/v1.10.0/workflow_inputs.html#hpxml-geothermal-loops'&gt;HPXML Geothermal Loops&lt;/a&gt;) is used.</description>
      <type>Choice</type>
      <required>false</required>
      <model_dependent>false</model_dependent>
      <choices>
        <choice>
          <value>standard</value>
          <display_name>standard</display_name>
        </choice>
        <choice>
          <value>thermally enhanced</value>
          <display_name>thermally enhanced</display_name>
        </choice>
      </choices>
    </argument>
    <argument>
      <name>geothermal_loop_pipe_type</name>
      <display_name>Geothermal Loop: Pipe Type</display_name>
      <description>Pipe type of the geothermal loop. Only applies to ground-to-air heat pump type. If not provided, the OS-HPXML default (see &lt;a href='https://openstudio-hpxml.readthedocs.io/en/v1.10.0/workflow_inputs.html#hpxml-geothermal-loops'&gt;HPXML Geothermal Loops&lt;/a&gt;) is used.</description>
      <type>Choice</type>
      <required>false</required>
      <model_dependent>false</model_dependent>
      <choices>
        <choice>
          <value>standard</value>
          <display_name>standard</display_name>
        </choice>
        <choice>
          <value>thermally enhanced</value>
          <display_name>thermally enhanced</display_name>
        </choice>
      </choices>
    </argument>
    <argument>
      <name>geothermal_loop_pipe_diameter</name>
      <display_name>Geothermal Loop: Pipe Diameter</display_name>
      <description>Pipe diameter of the geothermal loop. Only applies to ground-to-air heat pump type. If not provided, the OS-HPXML default (see &lt;a href='https://openstudio-hpxml.readthedocs.io/en/v1.10.0/workflow_inputs.html#hpxml-geothermal-loops'&gt;HPXML Geothermal Loops&lt;/a&gt;) is used.</description>
      <type>Choice</type>
      <units>in</units>
      <required>false</required>
      <model_dependent>false</model_dependent>
      <choices>
        <choice>
          <value>3/4" pipe</value>
          <display_name>3/4" pipe</display_name>
        </choice>
        <choice>
          <value>1" pipe</value>
          <display_name>1" pipe</display_name>
        </choice>
        <choice>
          <value>1-1/4" pipe</value>
          <display_name>1-1/4" pipe</display_name>
        </choice>
      </choices>
    </argument>
    <argument>
      <name>heating_system_2_type</name>
      <display_name>Heating System 2: Type</display_name>
      <description>The type of the second heating system. If a heat pump is specified and the backup type is 'separate', this heating system represents 'separate' backup heating. For ducted heat pumps where the backup heating system is a 'Furnace', the backup would typically be characterized as 'integrated' in that the furnace and heat pump share the same distribution system and blower fan; a 'Furnace' as 'separate' backup to a ducted heat pump is not supported.</description>
      <type>Choice</type>
      <required>true</required>
      <model_dependent>false</model_dependent>
      <default_value>none</default_value>
      <choices>
        <choice>
          <value>none</value>
          <display_name>none</display_name>
        </choice>
        <choice>
          <value>Furnace</value>
          <display_name>Furnace</display_name>
        </choice>
        <choice>
          <value>WallFurnace</value>
          <display_name>WallFurnace</display_name>
        </choice>
        <choice>
          <value>FloorFurnace</value>
          <display_name>FloorFurnace</display_name>
        </choice>
        <choice>
          <value>Boiler</value>
          <display_name>Boiler</display_name>
        </choice>
        <choice>
          <value>ElectricResistance</value>
          <display_name>ElectricResistance</display_name>
        </choice>
        <choice>
          <value>Stove</value>
          <display_name>Stove</display_name>
        </choice>
        <choice>
          <value>SpaceHeater</value>
          <display_name>SpaceHeater</display_name>
        </choice>
        <choice>
          <value>Fireplace</value>
          <display_name>Fireplace</display_name>
        </choice>
      </choices>
    </argument>
    <argument>
      <name>heating_system_2_fuel</name>
      <display_name>Heating System 2: Fuel Type</display_name>
      <description>The fuel type of the second heating system. Ignored for ElectricResistance.</description>
      <type>Choice</type>
      <required>true</required>
      <model_dependent>false</model_dependent>
      <default_value>electricity</default_value>
      <choices>
        <choice>
          <value>electricity</value>
          <display_name>electricity</display_name>
        </choice>
        <choice>
          <value>natural gas</value>
          <display_name>natural gas</display_name>
        </choice>
        <choice>
          <value>fuel oil</value>
          <display_name>fuel oil</display_name>
        </choice>
        <choice>
          <value>propane</value>
          <display_name>propane</display_name>
        </choice>
        <choice>
          <value>wood</value>
          <display_name>wood</display_name>
        </choice>
        <choice>
          <value>wood pellets</value>
          <display_name>wood pellets</display_name>
        </choice>
        <choice>
          <value>coal</value>
          <display_name>coal</display_name>
        </choice>
      </choices>
    </argument>
    <argument>
      <name>heating_system_2_heating_efficiency</name>
      <display_name>Heating System 2: Rated AFUE or Percent</display_name>
      <description>The rated heating efficiency value of the second heating system.</description>
      <type>Double</type>
      <units>Frac</units>
      <required>true</required>
      <model_dependent>false</model_dependent>
      <default_value>1</default_value>
    </argument>
    <argument>
      <name>heating_system_2_heating_capacity</name>
      <display_name>Heating System 2: Heating Capacity</display_name>
      <description>The output heating capacity of the second heating system. If not provided, the OS-HPXML autosized default (see &lt;a href='https://openstudio-hpxml.readthedocs.io/en/v1.10.0/workflow_inputs.html#hpxml-heating-systems'&gt;HPXML Heating Systems&lt;/a&gt;) is used.</description>
      <type>Double</type>
      <units>Btu/hr</units>
      <required>false</required>
      <model_dependent>false</model_dependent>
    </argument>
    <argument>
      <name>heating_system_2_heating_autosizing_factor</name>
      <display_name>Heating System 2: Heating Autosizing Factor</display_name>
      <description>The capacity scaling factor applied to the auto-sizing methodology. If not provided, 1.0 is used.</description>
      <type>Double</type>
      <required>false</required>
      <model_dependent>false</model_dependent>
    </argument>
    <argument>
      <name>heating_system_2_heating_autosizing_limit</name>
      <display_name>Heating System 2: Heating Autosizing Limit</display_name>
      <description>The maximum capacity limit applied to the auto-sizing methodology. If not provided, no limit is used.</description>
      <type>Double</type>
      <units>Btu/hr</units>
      <required>false</required>
      <model_dependent>false</model_dependent>
    </argument>
    <argument>
      <name>heating_system_2_fraction_heat_load_served</name>
      <display_name>Heating System 2: Fraction Heat Load Served</display_name>
      <description>The heat load served fraction of the second heating system. Ignored if this heating system serves as a backup system for a heat pump.</description>
      <type>Double</type>
      <units>Frac</units>
      <required>true</required>
      <model_dependent>false</model_dependent>
      <default_value>0.25</default_value>
    </argument>
    <argument>
      <name>hvac_control_heating_weekday_setpoint</name>
      <display_name>HVAC Control: Heating Weekday Setpoint Schedule</display_name>
      <description>Specify the constant or 24-hour comma-separated weekday heating setpoint schedule. Required unless a detailed CSV schedule is provided.</description>
      <type>String</type>
      <units>F</units>
      <required>false</required>
      <model_dependent>false</model_dependent>
    </argument>
    <argument>
      <name>hvac_control_heating_weekend_setpoint</name>
      <display_name>HVAC Control: Heating Weekend Setpoint Schedule</display_name>
      <description>Specify the constant or 24-hour comma-separated weekend heating setpoint schedule. Required unless a detailed CSV schedule is provided.</description>
      <type>String</type>
      <units>F</units>
      <required>false</required>
      <model_dependent>false</model_dependent>
    </argument>
    <argument>
      <name>hvac_control_cooling_weekday_setpoint</name>
      <display_name>HVAC Control: Cooling Weekday Setpoint Schedule</display_name>
      <description>Specify the constant or 24-hour comma-separated weekday cooling setpoint schedule. Required unless a detailed CSV schedule is provided.</description>
      <type>String</type>
      <units>F</units>
      <required>false</required>
      <model_dependent>false</model_dependent>
    </argument>
    <argument>
      <name>hvac_control_cooling_weekend_setpoint</name>
      <display_name>HVAC Control: Cooling Weekend Setpoint Schedule</display_name>
      <description>Specify the constant or 24-hour comma-separated weekend cooling setpoint schedule. Required unless a detailed CSV schedule is provided.</description>
      <type>String</type>
      <units>F</units>
      <required>false</required>
      <model_dependent>false</model_dependent>
    </argument>
    <argument>
      <name>hvac_control_heating_season_period</name>
      <display_name>HVAC Control: Heating Season Period</display_name>
      <description>Enter a date range like 'Nov 1 - Jun 30'. If not provided, the OS-HPXML default (see &lt;a href='https://openstudio-hpxml.readthedocs.io/en/v1.10.0/workflow_inputs.html#hpxml-hvac-control'&gt;HPXML HVAC Control&lt;/a&gt;) is used. Can also provide 'BuildingAmerica' to use automatic seasons from the Building America House Simulation Protocols.</description>
      <type>String</type>
      <required>false</required>
      <model_dependent>false</model_dependent>
    </argument>
    <argument>
      <name>hvac_control_cooling_season_period</name>
      <display_name>HVAC Control: Cooling Season Period</display_name>
      <description>Enter a date range like 'Jun 1 - Oct 31'. If not provided, the OS-HPXML default (see &lt;a href='https://openstudio-hpxml.readthedocs.io/en/v1.10.0/workflow_inputs.html#hpxml-hvac-control'&gt;HPXML HVAC Control&lt;/a&gt;) is used. Can also provide 'BuildingAmerica' to use automatic seasons from the Building America House Simulation Protocols.</description>
      <type>String</type>
      <required>false</required>
      <model_dependent>false</model_dependent>
    </argument>
    <argument>
      <name>hvac_blower_fan_watts_per_cfm</name>
      <display_name>HVAC Blower: Fan Efficiency</display_name>
      <description>The blower fan efficiency at maximum fan speed. Applies only to split (not packaged) systems (i.e., applies to ducted systems as well as ductless mini-split systems). If not provided, the OS-HPXML default (see &lt;a href='https://openstudio-hpxml.readthedocs.io/en/v1.10.0/workflow_inputs.html#hpxml-heating-systems'&gt;HPXML Heating Systems&lt;/a&gt;, &lt;a href='https://openstudio-hpxml.readthedocs.io/en/v1.10.0/workflow_inputs.html#hpxml-cooling-systems'&gt;HPXML Cooling Systems&lt;/a&gt;, &lt;a href='https://openstudio-hpxml.readthedocs.io/en/v1.10.0/workflow_inputs.html#hpxml-heat-pumps'&gt;HPXML Heat Pumps&lt;/a&gt;) is used.</description>
      <type>Double</type>
      <units>W/CFM</units>
      <required>false</required>
      <model_dependent>false</model_dependent>
    </argument>
    <argument>
      <name>ducts_leakage_units</name>
      <display_name>Ducts: Leakage Units</display_name>
      <description>The leakage units of the ducts.</description>
      <type>Choice</type>
      <required>true</required>
      <model_dependent>false</model_dependent>
      <default_value>Percent</default_value>
      <choices>
        <choice>
          <value>CFM25</value>
          <display_name>CFM25</display_name>
        </choice>
        <choice>
          <value>CFM50</value>
          <display_name>CFM50</display_name>
        </choice>
        <choice>
          <value>Percent</value>
          <display_name>Percent</display_name>
        </choice>
      </choices>
    </argument>
    <argument>
      <name>ducts_supply_leakage_to_outside_value</name>
      <display_name>Ducts: Supply Leakage to Outside Value</display_name>
      <description>The leakage value to outside for the supply ducts.</description>
      <type>Double</type>
      <required>true</required>
      <model_dependent>false</model_dependent>
      <default_value>0.1</default_value>
    </argument>
    <argument>
      <name>ducts_supply_location</name>
      <display_name>Ducts: Supply Location</display_name>
      <description>The location of the supply ducts. If not provided, the OS-HPXML default (see &lt;a href='https://openstudio-hpxml.readthedocs.io/en/v1.10.0/workflow_inputs.html#air-distribution'&gt;Air Distribution&lt;/a&gt;) is used.</description>
      <type>Choice</type>
      <required>false</required>
      <model_dependent>false</model_dependent>
      <choices>
        <choice>
          <value>conditioned space</value>
          <display_name>conditioned space</display_name>
        </choice>
        <choice>
          <value>basement - conditioned</value>
          <display_name>basement - conditioned</display_name>
        </choice>
        <choice>
          <value>basement - unconditioned</value>
          <display_name>basement - unconditioned</display_name>
        </choice>
        <choice>
          <value>crawlspace</value>
          <display_name>crawlspace</display_name>
        </choice>
        <choice>
          <value>crawlspace - vented</value>
          <display_name>crawlspace - vented</display_name>
        </choice>
        <choice>
          <value>crawlspace - unvented</value>
          <display_name>crawlspace - unvented</display_name>
        </choice>
        <choice>
          <value>crawlspace - conditioned</value>
          <display_name>crawlspace - conditioned</display_name>
        </choice>
        <choice>
          <value>attic</value>
          <display_name>attic</display_name>
        </choice>
        <choice>
          <value>attic - vented</value>
          <display_name>attic - vented</display_name>
        </choice>
        <choice>
          <value>attic - unvented</value>
          <display_name>attic - unvented</display_name>
        </choice>
        <choice>
          <value>garage</value>
          <display_name>garage</display_name>
        </choice>
        <choice>
          <value>exterior wall</value>
          <display_name>exterior wall</display_name>
        </choice>
        <choice>
          <value>under slab</value>
          <display_name>under slab</display_name>
        </choice>
        <choice>
          <value>roof deck</value>
          <display_name>roof deck</display_name>
        </choice>
        <choice>
          <value>outside</value>
          <display_name>outside</display_name>
        </choice>
        <choice>
          <value>other housing unit</value>
          <display_name>other housing unit</display_name>
        </choice>
        <choice>
          <value>other heated space</value>
          <display_name>other heated space</display_name>
        </choice>
        <choice>
          <value>other multifamily buffer space</value>
          <display_name>other multifamily buffer space</display_name>
        </choice>
        <choice>
          <value>other non-freezing space</value>
          <display_name>other non-freezing space</display_name>
        </choice>
        <choice>
          <value>manufactured home belly</value>
          <display_name>manufactured home belly</display_name>
        </choice>
      </choices>
    </argument>
    <argument>
      <name>ducts_supply_insulation_r</name>
      <display_name>Ducts: Supply Insulation R-Value</display_name>
      <description>The nominal insulation r-value of the supply ducts excluding air films. Use 0 for uninsulated ducts.</description>
      <type>Double</type>
      <units>h-ft^2-R/Btu</units>
      <required>true</required>
      <model_dependent>false</model_dependent>
      <default_value>0</default_value>
    </argument>
    <argument>
      <name>ducts_supply_buried_insulation_level</name>
      <display_name>Ducts: Supply Buried Insulation Level</display_name>
      <description>Whether the supply ducts are buried in, e.g., attic loose-fill insulation. Partially buried ducts have insulation that does not cover the top of the ducts. Fully buried ducts have insulation that just covers the top of the ducts. Deeply buried ducts have insulation that continues above the top of the ducts.</description>
      <type>Choice</type>
      <required>false</required>
      <model_dependent>false</model_dependent>
      <choices>
        <choice>
          <value>not buried</value>
          <display_name>not buried</display_name>
        </choice>
        <choice>
          <value>partially buried</value>
          <display_name>partially buried</display_name>
        </choice>
        <choice>
          <value>fully buried</value>
          <display_name>fully buried</display_name>
        </choice>
        <choice>
          <value>deeply buried</value>
          <display_name>deeply buried</display_name>
        </choice>
      </choices>
    </argument>
    <argument>
      <name>ducts_supply_surface_area</name>
      <display_name>Ducts: Supply Surface Area</display_name>
      <description>The supply ducts surface area in the given location. If neither Surface Area nor Area Fraction provided, the OS-HPXML default (see &lt;a href='https://openstudio-hpxml.readthedocs.io/en/v1.10.0/workflow_inputs.html#air-distribution'&gt;Air Distribution&lt;/a&gt;) is used.</description>
      <type>Double</type>
      <units>ft^2</units>
      <required>false</required>
      <model_dependent>false</model_dependent>
    </argument>
    <argument>
      <name>ducts_supply_surface_area_fraction</name>
      <display_name>Ducts: Supply Area Fraction</display_name>
      <description>The fraction of supply ducts surface area in the given location. Only used if Surface Area is not provided. If the fraction is less than 1, the remaining duct area is assumed to be in conditioned space. If neither Surface Area nor Area Fraction provided, the OS-HPXML default (see &lt;a href='https://openstudio-hpxml.readthedocs.io/en/v1.10.0/workflow_inputs.html#air-distribution'&gt;Air Distribution&lt;/a&gt;) is used.</description>
      <type>Double</type>
      <units>frac</units>
      <required>false</required>
      <model_dependent>false</model_dependent>
    </argument>
    <argument>
      <name>ducts_supply_fraction_rectangular</name>
      <display_name>Ducts: Supply Fraction Rectangular</display_name>
      <description>The fraction of supply ducts that are rectangular (as opposed to round); this affects the duct effective R-value used for modeling. If not provided, the OS-HPXML default (see &lt;a href='https://openstudio-hpxml.readthedocs.io/en/v1.10.0/workflow_inputs.html#air-distribution'&gt;Air Distribution&lt;/a&gt;) is used.</description>
      <type>Double</type>
      <units>frac</units>
      <required>false</required>
      <model_dependent>false</model_dependent>
    </argument>
    <argument>
      <name>ducts_return_leakage_to_outside_value</name>
      <display_name>Ducts: Return Leakage to Outside Value</display_name>
      <description>The leakage value to outside for the return ducts.</description>
      <type>Double</type>
      <required>true</required>
      <model_dependent>false</model_dependent>
      <default_value>0.1</default_value>
    </argument>
    <argument>
      <name>ducts_return_location</name>
      <display_name>Ducts: Return Location</display_name>
      <description>The location of the return ducts. If not provided, the OS-HPXML default (see &lt;a href='https://openstudio-hpxml.readthedocs.io/en/v1.10.0/workflow_inputs.html#air-distribution'&gt;Air Distribution&lt;/a&gt;) is used.</description>
      <type>Choice</type>
      <required>false</required>
      <model_dependent>false</model_dependent>
      <choices>
        <choice>
          <value>conditioned space</value>
          <display_name>conditioned space</display_name>
        </choice>
        <choice>
          <value>basement - conditioned</value>
          <display_name>basement - conditioned</display_name>
        </choice>
        <choice>
          <value>basement - unconditioned</value>
          <display_name>basement - unconditioned</display_name>
        </choice>
        <choice>
          <value>crawlspace</value>
          <display_name>crawlspace</display_name>
        </choice>
        <choice>
          <value>crawlspace - vented</value>
          <display_name>crawlspace - vented</display_name>
        </choice>
        <choice>
          <value>crawlspace - unvented</value>
          <display_name>crawlspace - unvented</display_name>
        </choice>
        <choice>
          <value>crawlspace - conditioned</value>
          <display_name>crawlspace - conditioned</display_name>
        </choice>
        <choice>
          <value>attic</value>
          <display_name>attic</display_name>
        </choice>
        <choice>
          <value>attic - vented</value>
          <display_name>attic - vented</display_name>
        </choice>
        <choice>
          <value>attic - unvented</value>
          <display_name>attic - unvented</display_name>
        </choice>
        <choice>
          <value>garage</value>
          <display_name>garage</display_name>
        </choice>
        <choice>
          <value>exterior wall</value>
          <display_name>exterior wall</display_name>
        </choice>
        <choice>
          <value>under slab</value>
          <display_name>under slab</display_name>
        </choice>
        <choice>
          <value>roof deck</value>
          <display_name>roof deck</display_name>
        </choice>
        <choice>
          <value>outside</value>
          <display_name>outside</display_name>
        </choice>
        <choice>
          <value>other housing unit</value>
          <display_name>other housing unit</display_name>
        </choice>
        <choice>
          <value>other heated space</value>
          <display_name>other heated space</display_name>
        </choice>
        <choice>
          <value>other multifamily buffer space</value>
          <display_name>other multifamily buffer space</display_name>
        </choice>
        <choice>
          <value>other non-freezing space</value>
          <display_name>other non-freezing space</display_name>
        </choice>
        <choice>
          <value>manufactured home belly</value>
          <display_name>manufactured home belly</display_name>
        </choice>
      </choices>
    </argument>
    <argument>
      <name>ducts_return_insulation_r</name>
      <display_name>Ducts: Return Insulation R-Value</display_name>
      <description>The nominal insulation r-value of the return ducts excluding air films. Use 0 for uninsulated ducts.</description>
      <type>Double</type>
      <units>h-ft^2-R/Btu</units>
      <required>true</required>
      <model_dependent>false</model_dependent>
      <default_value>0</default_value>
    </argument>
    <argument>
      <name>ducts_return_buried_insulation_level</name>
      <display_name>Ducts: Return Buried Insulation Level</display_name>
      <description>Whether the return ducts are buried in, e.g., attic loose-fill insulation. Partially buried ducts have insulation that does not cover the top of the ducts. Fully buried ducts have insulation that just covers the top of the ducts. Deeply buried ducts have insulation that continues above the top of the ducts.</description>
      <type>Choice</type>
      <required>false</required>
      <model_dependent>false</model_dependent>
      <choices>
        <choice>
          <value>not buried</value>
          <display_name>not buried</display_name>
        </choice>
        <choice>
          <value>partially buried</value>
          <display_name>partially buried</display_name>
        </choice>
        <choice>
          <value>fully buried</value>
          <display_name>fully buried</display_name>
        </choice>
        <choice>
          <value>deeply buried</value>
          <display_name>deeply buried</display_name>
        </choice>
      </choices>
    </argument>
    <argument>
      <name>ducts_return_surface_area</name>
      <display_name>Ducts: Return Surface Area</display_name>
      <description>The return ducts surface area in the given location. If neither Surface Area nor Area Fraction provided, the OS-HPXML default (see &lt;a href='https://openstudio-hpxml.readthedocs.io/en/v1.10.0/workflow_inputs.html#air-distribution'&gt;Air Distribution&lt;/a&gt;) is used.</description>
      <type>Double</type>
      <units>ft^2</units>
      <required>false</required>
      <model_dependent>false</model_dependent>
    </argument>
    <argument>
      <name>ducts_return_surface_area_fraction</name>
      <display_name>Ducts: Return Area Fraction</display_name>
      <description>The fraction of return ducts surface area in the given location. Only used if Surface Area is not provided. If the fraction is less than 1, the remaining duct area is assumed to be in conditioned space. If neither Surface Area nor Area Fraction provided, the OS-HPXML default (see &lt;a href='https://openstudio-hpxml.readthedocs.io/en/v1.10.0/workflow_inputs.html#air-distribution'&gt;Air Distribution&lt;/a&gt;) is used.</description>
      <type>Double</type>
      <units>frac</units>
      <required>false</required>
      <model_dependent>false</model_dependent>
    </argument>
    <argument>
      <name>ducts_number_of_return_registers</name>
      <display_name>Ducts: Number of Return Registers</display_name>
      <description>The number of return registers of the ducts. Only used to calculate default return duct surface area. If not provided, the OS-HPXML default (see &lt;a href='https://openstudio-hpxml.readthedocs.io/en/v1.10.0/workflow_inputs.html#air-distribution'&gt;Air Distribution&lt;/a&gt;) is used.</description>
      <type>Integer</type>
      <units>#</units>
      <required>false</required>
      <model_dependent>false</model_dependent>
    </argument>
    <argument>
      <name>ducts_return_fraction_rectangular</name>
      <display_name>Ducts: Return Fraction Rectangular</display_name>
      <description>The fraction of return ducts that are rectangular (as opposed to round); this affects the duct effective R-value used for modeling. If not provided, the OS-HPXML default (see &lt;a href='https://openstudio-hpxml.readthedocs.io/en/v1.10.0/workflow_inputs.html#air-distribution'&gt;Air Distribution&lt;/a&gt;) is used.</description>
      <type>Double</type>
      <units>frac</units>
      <required>false</required>
      <model_dependent>false</model_dependent>
    </argument>
    <argument>
      <name>mech_vent_fan_type</name>
      <display_name>Mechanical Ventilation: Fan Type</display_name>
      <description>The type of the mechanical ventilation. Use 'none' if there is no mechanical ventilation system.</description>
      <type>Choice</type>
      <required>true</required>
      <model_dependent>false</model_dependent>
      <default_value>none</default_value>
      <choices>
        <choice>
          <value>none</value>
          <display_name>none</display_name>
        </choice>
        <choice>
          <value>exhaust only</value>
          <display_name>exhaust only</display_name>
        </choice>
        <choice>
          <value>supply only</value>
          <display_name>supply only</display_name>
        </choice>
        <choice>
          <value>energy recovery ventilator</value>
          <display_name>energy recovery ventilator</display_name>
        </choice>
        <choice>
          <value>heat recovery ventilator</value>
          <display_name>heat recovery ventilator</display_name>
        </choice>
        <choice>
          <value>balanced</value>
          <display_name>balanced</display_name>
        </choice>
        <choice>
          <value>central fan integrated supply</value>
          <display_name>central fan integrated supply</display_name>
        </choice>
      </choices>
    </argument>
    <argument>
      <name>mech_vent_flow_rate</name>
      <display_name>Mechanical Ventilation: Flow Rate</display_name>
      <description>The flow rate of the mechanical ventilation. If not provided, the OS-HPXML default (see &lt;a href='https://openstudio-hpxml.readthedocs.io/en/v1.10.0/workflow_inputs.html#hpxml-mechanical-ventilation-fans'&gt;HPXML Mechanical Ventilation Fans&lt;/a&gt;) is used.</description>
      <type>Double</type>
      <units>CFM</units>
      <required>false</required>
      <model_dependent>false</model_dependent>
    </argument>
    <argument>
      <name>mech_vent_hours_in_operation</name>
      <display_name>Mechanical Ventilation: Hours In Operation</display_name>
      <description>The hours in operation of the mechanical ventilation. If not provided, the OS-HPXML default (see &lt;a href='https://openstudio-hpxml.readthedocs.io/en/v1.10.0/workflow_inputs.html#hpxml-mechanical-ventilation-fans'&gt;HPXML Mechanical Ventilation Fans&lt;/a&gt;) is used.</description>
      <type>Double</type>
      <units>hrs/day</units>
      <required>false</required>
      <model_dependent>false</model_dependent>
    </argument>
    <argument>
      <name>mech_vent_recovery_efficiency_type</name>
      <display_name>Mechanical Ventilation: Total Recovery Efficiency Type</display_name>
      <description>The total recovery efficiency type of the mechanical ventilation.</description>
      <type>Choice</type>
      <required>true</required>
      <model_dependent>false</model_dependent>
      <default_value>Unadjusted</default_value>
      <choices>
        <choice>
          <value>Unadjusted</value>
          <display_name>Unadjusted</display_name>
        </choice>
        <choice>
          <value>Adjusted</value>
          <display_name>Adjusted</display_name>
        </choice>
      </choices>
    </argument>
    <argument>
      <name>mech_vent_total_recovery_efficiency</name>
      <display_name>Mechanical Ventilation: Total Recovery Efficiency</display_name>
      <description>The Unadjusted or Adjusted total recovery efficiency of the mechanical ventilation. Applies to energy recovery ventilator.</description>
      <type>Double</type>
      <units>Frac</units>
      <required>true</required>
      <model_dependent>false</model_dependent>
      <default_value>0.48</default_value>
    </argument>
    <argument>
      <name>mech_vent_sensible_recovery_efficiency</name>
      <display_name>Mechanical Ventilation: Sensible Recovery Efficiency</display_name>
      <description>The Unadjusted or Adjusted sensible recovery efficiency of the mechanical ventilation. Applies to energy recovery ventilator and heat recovery ventilator.</description>
      <type>Double</type>
      <units>Frac</units>
      <required>true</required>
      <model_dependent>false</model_dependent>
      <default_value>0.72</default_value>
    </argument>
    <argument>
      <name>mech_vent_fan_power</name>
      <display_name>Mechanical Ventilation: Fan Power</display_name>
      <description>The fan power of the mechanical ventilation. If not provided, the OS-HPXML default (see &lt;a href='https://openstudio-hpxml.readthedocs.io/en/v1.10.0/workflow_inputs.html#hpxml-mechanical-ventilation-fans'&gt;HPXML Mechanical Ventilation Fans&lt;/a&gt;) is used.</description>
      <type>Double</type>
      <units>W</units>
      <required>false</required>
      <model_dependent>false</model_dependent>
    </argument>
    <argument>
      <name>mech_vent_num_units_served</name>
      <display_name>Mechanical Ventilation: Number of Units Served</display_name>
      <description>Number of dwelling units served by the mechanical ventilation system. Must be 1 if single-family detached. Used to apportion flow rate and fan power to the unit.</description>
      <type>Integer</type>
      <units>#</units>
      <required>true</required>
      <model_dependent>false</model_dependent>
      <default_value>1</default_value>
    </argument>
    <argument>
      <name>mech_vent_shared_frac_recirculation</name>
      <display_name>Shared Mechanical Ventilation: Fraction Recirculation</display_name>
      <description>Fraction of the total supply air that is recirculated, with the remainder assumed to be outdoor air. The value must be 0 for exhaust only systems. Required for a shared mechanical ventilation system.</description>
      <type>Double</type>
      <units>Frac</units>
      <required>false</required>
      <model_dependent>false</model_dependent>
    </argument>
    <argument>
      <name>mech_vent_shared_preheating_fuel</name>
      <display_name>Shared Mechanical Ventilation: Preheating Fuel</display_name>
      <description>Fuel type of the preconditioning heating equipment. Only used for a shared mechanical ventilation system. If not provided, assumes no preheating.</description>
      <type>Choice</type>
      <required>false</required>
      <model_dependent>false</model_dependent>
      <choices>
        <choice>
          <value>electricity</value>
          <display_name>electricity</display_name>
        </choice>
        <choice>
          <value>natural gas</value>
          <display_name>natural gas</display_name>
        </choice>
        <choice>
          <value>fuel oil</value>
          <display_name>fuel oil</display_name>
        </choice>
        <choice>
          <value>propane</value>
          <display_name>propane</display_name>
        </choice>
        <choice>
          <value>wood</value>
          <display_name>wood</display_name>
        </choice>
        <choice>
          <value>wood pellets</value>
          <display_name>wood pellets</display_name>
        </choice>
        <choice>
          <value>coal</value>
          <display_name>coal</display_name>
        </choice>
      </choices>
    </argument>
    <argument>
      <name>mech_vent_shared_preheating_efficiency</name>
      <display_name>Shared Mechanical Ventilation: Preheating Efficiency</display_name>
      <description>Efficiency of the preconditioning heating equipment. Only used for a shared mechanical ventilation system. If not provided, assumes no preheating.</description>
      <type>Double</type>
      <units>COP</units>
      <required>false</required>
      <model_dependent>false</model_dependent>
    </argument>
    <argument>
      <name>mech_vent_shared_preheating_fraction_heat_load_served</name>
      <display_name>Shared Mechanical Ventilation: Preheating Fraction Ventilation Heat Load Served</display_name>
      <description>Fraction of heating load introduced by the shared ventilation system that is met by the preconditioning heating equipment. If not provided, assumes no preheating.</description>
      <type>Double</type>
      <units>Frac</units>
      <required>false</required>
      <model_dependent>false</model_dependent>
    </argument>
    <argument>
      <name>mech_vent_shared_precooling_fuel</name>
      <display_name>Shared Mechanical Ventilation: Precooling Fuel</display_name>
      <description>Fuel type of the preconditioning cooling equipment. Only used for a shared mechanical ventilation system. If not provided, assumes no precooling.</description>
      <type>Choice</type>
      <required>false</required>
      <model_dependent>false</model_dependent>
      <choices>
        <choice>
          <value>electricity</value>
          <display_name>electricity</display_name>
        </choice>
      </choices>
    </argument>
    <argument>
      <name>mech_vent_shared_precooling_efficiency</name>
      <display_name>Shared Mechanical Ventilation: Precooling Efficiency</display_name>
      <description>Efficiency of the preconditioning cooling equipment. Only used for a shared mechanical ventilation system. If not provided, assumes no precooling.</description>
      <type>Double</type>
      <units>COP</units>
      <required>false</required>
      <model_dependent>false</model_dependent>
    </argument>
    <argument>
      <name>mech_vent_shared_precooling_fraction_cool_load_served</name>
      <display_name>Shared Mechanical Ventilation: Precooling Fraction Ventilation Cool Load Served</display_name>
      <description>Fraction of cooling load introduced by the shared ventilation system that is met by the preconditioning cooling equipment. If not provided, assumes no precooling.</description>
      <type>Double</type>
      <units>Frac</units>
      <required>false</required>
      <model_dependent>false</model_dependent>
    </argument>
    <argument>
      <name>mech_vent_2_fan_type</name>
      <display_name>Mechanical Ventilation 2: Fan Type</display_name>
      <description>The type of the second mechanical ventilation. Use 'none' if there is no second mechanical ventilation system.</description>
      <type>Choice</type>
      <required>true</required>
      <model_dependent>false</model_dependent>
      <default_value>none</default_value>
      <choices>
        <choice>
          <value>none</value>
          <display_name>none</display_name>
        </choice>
        <choice>
          <value>exhaust only</value>
          <display_name>exhaust only</display_name>
        </choice>
        <choice>
          <value>supply only</value>
          <display_name>supply only</display_name>
        </choice>
        <choice>
          <value>energy recovery ventilator</value>
          <display_name>energy recovery ventilator</display_name>
        </choice>
        <choice>
          <value>heat recovery ventilator</value>
          <display_name>heat recovery ventilator</display_name>
        </choice>
        <choice>
          <value>balanced</value>
          <display_name>balanced</display_name>
        </choice>
      </choices>
    </argument>
    <argument>
      <name>mech_vent_2_flow_rate</name>
      <display_name>Mechanical Ventilation 2: Flow Rate</display_name>
      <description>The flow rate of the second mechanical ventilation.</description>
      <type>Double</type>
      <units>CFM</units>
      <required>true</required>
      <model_dependent>false</model_dependent>
      <default_value>110</default_value>
    </argument>
    <argument>
      <name>mech_vent_2_hours_in_operation</name>
      <display_name>Mechanical Ventilation 2: Hours In Operation</display_name>
      <description>The hours in operation of the second mechanical ventilation.</description>
      <type>Double</type>
      <units>hrs/day</units>
      <required>true</required>
      <model_dependent>false</model_dependent>
      <default_value>24</default_value>
    </argument>
    <argument>
      <name>mech_vent_2_recovery_efficiency_type</name>
      <display_name>Mechanical Ventilation 2: Total Recovery Efficiency Type</display_name>
      <description>The total recovery efficiency type of the second mechanical ventilation.</description>
      <type>Choice</type>
      <required>true</required>
      <model_dependent>false</model_dependent>
      <default_value>Unadjusted</default_value>
      <choices>
        <choice>
          <value>Unadjusted</value>
          <display_name>Unadjusted</display_name>
        </choice>
        <choice>
          <value>Adjusted</value>
          <display_name>Adjusted</display_name>
        </choice>
      </choices>
    </argument>
    <argument>
      <name>mech_vent_2_total_recovery_efficiency</name>
      <display_name>Mechanical Ventilation 2: Total Recovery Efficiency</display_name>
      <description>The Unadjusted or Adjusted total recovery efficiency of the second mechanical ventilation. Applies to energy recovery ventilator.</description>
      <type>Double</type>
      <units>Frac</units>
      <required>true</required>
      <model_dependent>false</model_dependent>
      <default_value>0.48</default_value>
    </argument>
    <argument>
      <name>mech_vent_2_sensible_recovery_efficiency</name>
      <display_name>Mechanical Ventilation 2: Sensible Recovery Efficiency</display_name>
      <description>The Unadjusted or Adjusted sensible recovery efficiency of the second mechanical ventilation. Applies to energy recovery ventilator and heat recovery ventilator.</description>
      <type>Double</type>
      <units>Frac</units>
      <required>true</required>
      <model_dependent>false</model_dependent>
      <default_value>0.72</default_value>
    </argument>
    <argument>
      <name>mech_vent_2_fan_power</name>
      <display_name>Mechanical Ventilation 2: Fan Power</display_name>
      <description>The fan power of the second mechanical ventilation.</description>
      <type>Double</type>
      <units>W</units>
      <required>true</required>
      <model_dependent>false</model_dependent>
      <default_value>30</default_value>
    </argument>
    <argument>
      <name>kitchen_fans_quantity</name>
      <display_name>Kitchen Fans: Quantity</display_name>
      <description>The quantity of the kitchen fans. If not provided, the OS-HPXML default (see &lt;a href='https://openstudio-hpxml.readthedocs.io/en/v1.10.0/workflow_inputs.html#hpxml-local-ventilation-fans'&gt;HPXML Local Ventilation Fans&lt;/a&gt;) is used.</description>
      <type>Integer</type>
      <units>#</units>
      <required>false</required>
      <model_dependent>false</model_dependent>
    </argument>
    <argument>
      <name>kitchen_fans_flow_rate</name>
      <display_name>Kitchen Fans: Flow Rate</display_name>
      <description>The flow rate of the kitchen fan. If not provided, the OS-HPXML default (see &lt;a href='https://openstudio-hpxml.readthedocs.io/en/v1.10.0/workflow_inputs.html#hpxml-local-ventilation-fans'&gt;HPXML Local Ventilation Fans&lt;/a&gt;) is used.</description>
      <type>Double</type>
      <units>CFM</units>
      <required>false</required>
      <model_dependent>false</model_dependent>
    </argument>
    <argument>
      <name>kitchen_fans_hours_in_operation</name>
      <display_name>Kitchen Fans: Hours In Operation</display_name>
      <description>The hours in operation of the kitchen fan. If not provided, the OS-HPXML default (see &lt;a href='https://openstudio-hpxml.readthedocs.io/en/v1.10.0/workflow_inputs.html#hpxml-local-ventilation-fans'&gt;HPXML Local Ventilation Fans&lt;/a&gt;) is used.</description>
      <type>Double</type>
      <units>hrs/day</units>
      <required>false</required>
      <model_dependent>false</model_dependent>
    </argument>
    <argument>
      <name>kitchen_fans_power</name>
      <display_name>Kitchen Fans: Fan Power</display_name>
      <description>The fan power of the kitchen fan. If not provided, the OS-HPXML default (see &lt;a href='https://openstudio-hpxml.readthedocs.io/en/v1.10.0/workflow_inputs.html#hpxml-local-ventilation-fans'&gt;HPXML Local Ventilation Fans&lt;/a&gt;) is used.</description>
      <type>Double</type>
      <units>W</units>
      <required>false</required>
      <model_dependent>false</model_dependent>
    </argument>
    <argument>
      <name>kitchen_fans_start_hour</name>
      <display_name>Kitchen Fans: Start Hour</display_name>
      <description>The start hour of the kitchen fan. If not provided, the OS-HPXML default (see &lt;a href='https://openstudio-hpxml.readthedocs.io/en/v1.10.0/workflow_inputs.html#hpxml-local-ventilation-fans'&gt;HPXML Local Ventilation Fans&lt;/a&gt;) is used.</description>
      <type>Integer</type>
      <units>hr</units>
      <required>false</required>
      <model_dependent>false</model_dependent>
    </argument>
    <argument>
      <name>bathroom_fans_quantity</name>
      <display_name>Bathroom Fans: Quantity</display_name>
      <description>The quantity of the bathroom fans. If not provided, the OS-HPXML default (see &lt;a href='https://openstudio-hpxml.readthedocs.io/en/v1.10.0/workflow_inputs.html#hpxml-local-ventilation-fans'&gt;HPXML Local Ventilation Fans&lt;/a&gt;) is used.</description>
      <type>Integer</type>
      <units>#</units>
      <required>false</required>
      <model_dependent>false</model_dependent>
    </argument>
    <argument>
      <name>bathroom_fans_flow_rate</name>
      <display_name>Bathroom Fans: Flow Rate</display_name>
      <description>The flow rate of the bathroom fans. If not provided, the OS-HPXML default (see &lt;a href='https://openstudio-hpxml.readthedocs.io/en/v1.10.0/workflow_inputs.html#hpxml-local-ventilation-fans'&gt;HPXML Local Ventilation Fans&lt;/a&gt;) is used.</description>
      <type>Double</type>
      <units>CFM</units>
      <required>false</required>
      <model_dependent>false</model_dependent>
    </argument>
    <argument>
      <name>bathroom_fans_hours_in_operation</name>
      <display_name>Bathroom Fans: Hours In Operation</display_name>
      <description>The hours in operation of the bathroom fans. If not provided, the OS-HPXML default (see &lt;a href='https://openstudio-hpxml.readthedocs.io/en/v1.10.0/workflow_inputs.html#hpxml-local-ventilation-fans'&gt;HPXML Local Ventilation Fans&lt;/a&gt;) is used.</description>
      <type>Double</type>
      <units>hrs/day</units>
      <required>false</required>
      <model_dependent>false</model_dependent>
    </argument>
    <argument>
      <name>bathroom_fans_power</name>
      <display_name>Bathroom Fans: Fan Power</display_name>
      <description>The fan power of the bathroom fans. If not provided, the OS-HPXML default (see &lt;a href='https://openstudio-hpxml.readthedocs.io/en/v1.10.0/workflow_inputs.html#hpxml-local-ventilation-fans'&gt;HPXML Local Ventilation Fans&lt;/a&gt;) is used.</description>
      <type>Double</type>
      <units>W</units>
      <required>false</required>
      <model_dependent>false</model_dependent>
    </argument>
    <argument>
      <name>bathroom_fans_start_hour</name>
      <display_name>Bathroom Fans: Start Hour</display_name>
      <description>The start hour of the bathroom fans. If not provided, the OS-HPXML default (see &lt;a href='https://openstudio-hpxml.readthedocs.io/en/v1.10.0/workflow_inputs.html#hpxml-local-ventilation-fans'&gt;HPXML Local Ventilation Fans&lt;/a&gt;) is used.</description>
      <type>Integer</type>
      <units>hr</units>
      <required>false</required>
      <model_dependent>false</model_dependent>
    </argument>
    <argument>
      <name>whole_house_fan_present</name>
      <display_name>Whole House Fan: Present</display_name>
      <description>Whether there is a whole house fan.</description>
      <type>Boolean</type>
      <required>true</required>
      <model_dependent>false</model_dependent>
      <default_value>false</default_value>
      <choices>
        <choice>
          <value>true</value>
          <display_name>true</display_name>
        </choice>
        <choice>
          <value>false</value>
          <display_name>false</display_name>
        </choice>
      </choices>
    </argument>
    <argument>
      <name>whole_house_fan_flow_rate</name>
      <display_name>Whole House Fan: Flow Rate</display_name>
      <description>The flow rate of the whole house fan. If not provided, the OS-HPXML default (see &lt;a href='https://openstudio-hpxml.readthedocs.io/en/v1.10.0/workflow_inputs.html#hpxml-whole-house-fans'&gt;HPXML Whole House Fans&lt;/a&gt;) is used.</description>
      <type>Double</type>
      <units>CFM</units>
      <required>false</required>
      <model_dependent>false</model_dependent>
    </argument>
    <argument>
      <name>whole_house_fan_power</name>
      <display_name>Whole House Fan: Fan Power</display_name>
      <description>The fan power of the whole house fan. If not provided, the OS-HPXML default (see &lt;a href='https://openstudio-hpxml.readthedocs.io/en/v1.10.0/workflow_inputs.html#hpxml-whole-house-fans'&gt;HPXML Whole House Fans&lt;/a&gt;) is used.</description>
      <type>Double</type>
      <units>W</units>
      <required>false</required>
      <model_dependent>false</model_dependent>
    </argument>
    <argument>
      <name>water_heater_type</name>
      <display_name>Water Heater: Type</display_name>
      <description>The type of water heater. Use 'none' if there is no water heater.</description>
      <type>Choice</type>
      <required>true</required>
      <model_dependent>false</model_dependent>
      <default_value>storage water heater</default_value>
      <choices>
        <choice>
          <value>none</value>
          <display_name>none</display_name>
        </choice>
        <choice>
          <value>storage water heater</value>
          <display_name>storage water heater</display_name>
        </choice>
        <choice>
          <value>instantaneous water heater</value>
          <display_name>instantaneous water heater</display_name>
        </choice>
        <choice>
          <value>heat pump water heater</value>
          <display_name>heat pump water heater</display_name>
        </choice>
        <choice>
          <value>space-heating boiler with storage tank</value>
          <display_name>space-heating boiler with storage tank</display_name>
        </choice>
        <choice>
          <value>space-heating boiler with tankless coil</value>
          <display_name>space-heating boiler with tankless coil</display_name>
        </choice>
      </choices>
    </argument>
    <argument>
      <name>water_heater_fuel_type</name>
      <display_name>Water Heater: Fuel Type</display_name>
      <description>The fuel type of water heater. Ignored for heat pump water heater.</description>
      <type>Choice</type>
      <required>true</required>
      <model_dependent>false</model_dependent>
      <default_value>natural gas</default_value>
      <choices>
        <choice>
          <value>electricity</value>
          <display_name>electricity</display_name>
        </choice>
        <choice>
          <value>natural gas</value>
          <display_name>natural gas</display_name>
        </choice>
        <choice>
          <value>fuel oil</value>
          <display_name>fuel oil</display_name>
        </choice>
        <choice>
          <value>propane</value>
          <display_name>propane</display_name>
        </choice>
        <choice>
          <value>wood</value>
          <display_name>wood</display_name>
        </choice>
        <choice>
          <value>coal</value>
          <display_name>coal</display_name>
        </choice>
      </choices>
    </argument>
    <argument>
      <name>water_heater_location</name>
      <display_name>Water Heater: Location</display_name>
      <description>The location of water heater. If not provided, the OS-HPXML default (see &lt;a href='https://openstudio-hpxml.readthedocs.io/en/v1.10.0/workflow_inputs.html#hpxml-water-heating-systems'&gt;HPXML Water Heating Systems&lt;/a&gt;) is used.</description>
      <type>Choice</type>
      <required>false</required>
      <model_dependent>false</model_dependent>
      <choices>
        <choice>
          <value>conditioned space</value>
          <display_name>conditioned space</display_name>
        </choice>
        <choice>
          <value>basement - conditioned</value>
          <display_name>basement - conditioned</display_name>
        </choice>
        <choice>
          <value>basement - unconditioned</value>
          <display_name>basement - unconditioned</display_name>
        </choice>
        <choice>
          <value>garage</value>
          <display_name>garage</display_name>
        </choice>
        <choice>
          <value>attic</value>
          <display_name>attic</display_name>
        </choice>
        <choice>
          <value>attic - vented</value>
          <display_name>attic - vented</display_name>
        </choice>
        <choice>
          <value>attic - unvented</value>
          <display_name>attic - unvented</display_name>
        </choice>
        <choice>
          <value>crawlspace</value>
          <display_name>crawlspace</display_name>
        </choice>
        <choice>
          <value>crawlspace - vented</value>
          <display_name>crawlspace - vented</display_name>
        </choice>
        <choice>
          <value>crawlspace - unvented</value>
          <display_name>crawlspace - unvented</display_name>
        </choice>
        <choice>
          <value>crawlspace - conditioned</value>
          <display_name>crawlspace - conditioned</display_name>
        </choice>
        <choice>
          <value>other exterior</value>
          <display_name>other exterior</display_name>
        </choice>
        <choice>
          <value>other housing unit</value>
          <display_name>other housing unit</display_name>
        </choice>
        <choice>
          <value>other heated space</value>
          <display_name>other heated space</display_name>
        </choice>
        <choice>
          <value>other multifamily buffer space</value>
          <display_name>other multifamily buffer space</display_name>
        </choice>
        <choice>
          <value>other non-freezing space</value>
          <display_name>other non-freezing space</display_name>
        </choice>
      </choices>
    </argument>
    <argument>
      <name>water_heater_tank_volume</name>
      <display_name>Water Heater: Tank Volume</display_name>
      <description>Nominal volume of water heater tank. If not provided, the OS-HPXML default (see &lt;a href='https://openstudio-hpxml.readthedocs.io/en/v1.10.0/workflow_inputs.html#conventional-storage'&gt;Conventional Storage&lt;/a&gt;, &lt;a href='https://openstudio-hpxml.readthedocs.io/en/v1.10.0/workflow_inputs.html#heat-pump'&gt;Heat Pump&lt;/a&gt;, &lt;a href='https://openstudio-hpxml.readthedocs.io/en/v1.10.0/workflow_inputs.html#combi-boiler-w-storage'&gt;Combi Boiler w/ Storage&lt;/a&gt;) is used.</description>
      <type>Double</type>
      <units>gal</units>
      <required>false</required>
      <model_dependent>false</model_dependent>
    </argument>
    <argument>
      <name>water_heater_efficiency_type</name>
      <display_name>Water Heater: Efficiency Type</display_name>
      <description>The efficiency type of water heater. Does not apply to space-heating boilers.</description>
      <type>Choice</type>
      <required>true</required>
      <model_dependent>false</model_dependent>
      <default_value>EnergyFactor</default_value>
      <choices>
        <choice>
          <value>EnergyFactor</value>
          <display_name>EnergyFactor</display_name>
        </choice>
        <choice>
          <value>UniformEnergyFactor</value>
          <display_name>UniformEnergyFactor</display_name>
        </choice>
      </choices>
    </argument>
    <argument>
      <name>water_heater_efficiency</name>
      <display_name>Water Heater: Efficiency</display_name>
      <description>Rated Energy Factor or Uniform Energy Factor. Does not apply to space-heating boilers.</description>
      <type>Double</type>
      <required>true</required>
      <model_dependent>false</model_dependent>
      <default_value>0.67</default_value>
    </argument>
    <argument>
      <name>water_heater_usage_bin</name>
      <display_name>Water Heater: Usage Bin</display_name>
      <description>The usage of the water heater. Only applies if Efficiency Type is UniformEnergyFactor and Type is not instantaneous water heater. Does not apply to space-heating boilers. If not provided, the OS-HPXML default (see &lt;a href='https://openstudio-hpxml.readthedocs.io/en/v1.10.0/workflow_inputs.html#conventional-storage'&gt;Conventional Storage&lt;/a&gt;, &lt;a href='https://openstudio-hpxml.readthedocs.io/en/v1.10.0/workflow_inputs.html#heat-pump'&gt;Heat Pump&lt;/a&gt;) is used.</description>
      <type>Choice</type>
      <required>false</required>
      <model_dependent>false</model_dependent>
      <choices>
        <choice>
          <value>very small</value>
          <display_name>very small</display_name>
        </choice>
        <choice>
          <value>low</value>
          <display_name>low</display_name>
        </choice>
        <choice>
          <value>medium</value>
          <display_name>medium</display_name>
        </choice>
        <choice>
          <value>high</value>
          <display_name>high</display_name>
        </choice>
      </choices>
    </argument>
    <argument>
      <name>water_heater_recovery_efficiency</name>
      <display_name>Water Heater: Recovery Efficiency</display_name>
      <description>Ratio of energy delivered to water heater to the energy content of the fuel consumed by the water heater. Only used for non-electric storage water heaters. If not provided, the OS-HPXML default (see &lt;a href='https://openstudio-hpxml.readthedocs.io/en/v1.10.0/workflow_inputs.html#conventional-storage'&gt;Conventional Storage&lt;/a&gt;) is used.</description>
      <type>Double</type>
      <units>Frac</units>
      <required>false</required>
      <model_dependent>false</model_dependent>
    </argument>
    <argument>
      <name>water_heater_heating_capacity</name>
      <display_name>Water Heater: Heating Capacity</display_name>
      <description>Heating capacity. Only applies to storage water heater and heat pump water heater (compressor). If not provided, the OS-HPXML default (see &lt;a href='https://openstudio-hpxml.readthedocs.io/en/v1.10.0/workflow_inputs.html#conventional-storage'&gt;Conventional Storage&lt;/a&gt;, &lt;a href='https://openstudio-hpxml.readthedocs.io/en/v1.10.0/workflow_inputs.html#heat-pump'&gt;Heat Pump&lt;/a&gt;) is used.</description>
      <type>Double</type>
      <units>Btu/hr</units>
      <required>false</required>
      <model_dependent>false</model_dependent>
    </argument>
    <argument>
      <name>water_heater_backup_heating_capacity</name>
      <display_name>Water Heater: Backup Heating Capacity</display_name>
      <description>Backup heating capacity for a heat pump water heater. If not provided, the OS-HPXML default (see &lt;a href='https://openstudio-hpxml.readthedocs.io/en/v1.10.0/workflow_inputs.html#heat-pump'&gt;Heat Pump&lt;/a&gt;) is used.</description>
      <type>Double</type>
      <units>Btu/hr</units>
      <required>false</required>
      <model_dependent>false</model_dependent>
    </argument>
    <argument>
      <name>water_heater_standby_loss</name>
      <display_name>Water Heater: Standby Loss</display_name>
      <description>The standby loss of water heater. Only applies to space-heating boilers. If not provided, the OS-HPXML default (see &lt;a href='https://openstudio-hpxml.readthedocs.io/en/v1.10.0/workflow_inputs.html#combi-boiler-w-storage'&gt;Combi Boiler w/ Storage&lt;/a&gt;) is used.</description>
      <type>Double</type>
      <units>F/hr</units>
      <required>false</required>
      <model_dependent>false</model_dependent>
    </argument>
    <argument>
      <name>water_heater_jacket_rvalue</name>
      <display_name>Water Heater: Jacket R-value</display_name>
      <description>The jacket R-value of water heater. Doesn't apply to instantaneous water heater or space-heating boiler with tankless coil. If not provided, defaults to no jacket insulation.</description>
      <type>Double</type>
      <units>h-ft^2-R/Btu</units>
      <required>false</required>
      <model_dependent>false</model_dependent>
    </argument>
    <argument>
      <name>water_heater_setpoint_temperature</name>
      <display_name>Water Heater: Setpoint Temperature</display_name>
      <description>The setpoint temperature of water heater. If not provided, the OS-HPXML default (see &lt;a href='https://openstudio-hpxml.readthedocs.io/en/v1.10.0/workflow_inputs.html#hpxml-water-heating-systems'&gt;HPXML Water Heating Systems&lt;/a&gt;) is used.</description>
      <type>Double</type>
      <units>F</units>
      <required>false</required>
      <model_dependent>false</model_dependent>
    </argument>
    <argument>
      <name>water_heater_num_bedrooms_served</name>
      <display_name>Water Heater: Number of Bedrooms Served</display_name>
      <description>Number of bedrooms served (directly or indirectly) by the water heater. Only needed if single-family attached or apartment unit and it is a shared water heater serving multiple dwelling units. Used to apportion water heater tank losses to the unit.</description>
      <type>Integer</type>
      <units>#</units>
      <required>false</required>
      <model_dependent>false</model_dependent>
    </argument>
    <argument>
      <name>water_heater_uses_desuperheater</name>
      <display_name>Water Heater: Uses Desuperheater</display_name>
      <description>Requires that the dwelling unit has a air-to-air, mini-split, or ground-to-air heat pump or a central air conditioner or mini-split air conditioner. If not provided, assumes no desuperheater.</description>
      <type>Boolean</type>
      <required>false</required>
      <model_dependent>false</model_dependent>
      <choices>
        <choice>
          <value>true</value>
          <display_name>true</display_name>
        </choice>
        <choice>
          <value>false</value>
          <display_name>false</display_name>
        </choice>
      </choices>
    </argument>
    <argument>
      <name>water_heater_tank_model_type</name>
      <display_name>Water Heater: Tank Type</display_name>
      <description>Type of tank model to use. The 'stratified' tank generally provide more accurate results, but may significantly increase run time. Applies only to storage water heater. If not provided, the OS-HPXML default (see &lt;a href='https://openstudio-hpxml.readthedocs.io/en/v1.10.0/workflow_inputs.html#conventional-storage'&gt;Conventional Storage&lt;/a&gt;) is used.</description>
      <type>Choice</type>
      <required>false</required>
      <model_dependent>false</model_dependent>
      <choices>
        <choice>
          <value>mixed</value>
          <display_name>mixed</display_name>
        </choice>
        <choice>
          <value>stratified</value>
          <display_name>stratified</display_name>
        </choice>
      </choices>
    </argument>
    <argument>
      <name>water_heater_operating_mode</name>
      <display_name>Water Heater: Operating Mode</display_name>
      <description>The water heater operating mode. The 'heat pump only' option only uses the heat pump, while 'hybrid/auto' allows the backup electric resistance to come on in high demand situations. This is ignored if a scheduled operating mode type is selected. Applies only to heat pump water heater. If not provided, the OS-HPXML default (see &lt;a href='https://openstudio-hpxml.readthedocs.io/en/v1.10.0/workflow_inputs.html#heat-pump'&gt;Heat Pump&lt;/a&gt;) is used.</description>
      <type>Choice</type>
      <required>false</required>
      <model_dependent>false</model_dependent>
      <choices>
        <choice>
          <value>hybrid/auto</value>
          <display_name>hybrid/auto</display_name>
        </choice>
        <choice>
          <value>heat pump only</value>
          <display_name>heat pump only</display_name>
        </choice>
      </choices>
    </argument>
    <argument>
      <name>hot_water_distribution_system_type</name>
      <display_name>Hot Water Distribution: System Type</display_name>
      <description>The type of the hot water distribution system.</description>
      <type>Choice</type>
      <required>true</required>
      <model_dependent>false</model_dependent>
      <default_value>Standard</default_value>
      <choices>
        <choice>
          <value>Standard</value>
          <display_name>Standard</display_name>
        </choice>
        <choice>
          <value>Recirculation</value>
          <display_name>Recirculation</display_name>
        </choice>
      </choices>
    </argument>
    <argument>
      <name>hot_water_distribution_standard_piping_length</name>
      <display_name>Hot Water Distribution: Standard Piping Length</display_name>
      <description>If the distribution system is Standard, the length of the piping. If not provided, the OS-HPXML default (see &lt;a href='https://openstudio-hpxml.readthedocs.io/en/v1.10.0/workflow_inputs.html#standard'&gt;Standard&lt;/a&gt;) is used.</description>
      <type>Double</type>
      <units>ft</units>
      <required>false</required>
      <model_dependent>false</model_dependent>
    </argument>
    <argument>
      <name>hot_water_distribution_recirc_control_type</name>
      <display_name>Hot Water Distribution: Recirculation Control Type</display_name>
      <description>If the distribution system is Recirculation, the type of hot water recirculation control, if any.</description>
      <type>Choice</type>
      <required>false</required>
      <model_dependent>false</model_dependent>
      <default_value>no control</default_value>
      <choices>
        <choice>
          <value>no control</value>
          <display_name>no control</display_name>
        </choice>
        <choice>
          <value>timer</value>
          <display_name>timer</display_name>
        </choice>
        <choice>
          <value>temperature</value>
          <display_name>temperature</display_name>
        </choice>
        <choice>
          <value>presence sensor demand control</value>
          <display_name>presence sensor demand control</display_name>
        </choice>
        <choice>
          <value>manual demand control</value>
          <display_name>manual demand control</display_name>
        </choice>
      </choices>
    </argument>
    <argument>
      <name>hot_water_distribution_recirc_piping_length</name>
      <display_name>Hot Water Distribution: Recirculation Piping Length</display_name>
      <description>If the distribution system is Recirculation, the length of the recirculation piping. If not provided, the OS-HPXML default (see &lt;a href='https://openstudio-hpxml.readthedocs.io/en/v1.10.0/workflow_inputs.html#recirculation-in-unit'&gt;Recirculation (In-Unit)&lt;/a&gt;) is used.</description>
      <type>Double</type>
      <units>ft</units>
      <required>false</required>
      <model_dependent>false</model_dependent>
    </argument>
    <argument>
      <name>hot_water_distribution_recirc_branch_piping_length</name>
      <display_name>Hot Water Distribution: Recirculation Branch Piping Length</display_name>
      <description>If the distribution system is Recirculation, the length of the recirculation branch piping. If not provided, the OS-HPXML default (see &lt;a href='https://openstudio-hpxml.readthedocs.io/en/v1.10.0/workflow_inputs.html#recirculation-in-unit'&gt;Recirculation (In-Unit)&lt;/a&gt;) is used.</description>
      <type>Double</type>
      <units>ft</units>
      <required>false</required>
      <model_dependent>false</model_dependent>
    </argument>
    <argument>
      <name>hot_water_distribution_recirc_pump_power</name>
      <display_name>Hot Water Distribution: Recirculation Pump Power</display_name>
      <description>If the distribution system is Recirculation, the recirculation pump power. If not provided, the OS-HPXML default (see &lt;a href='https://openstudio-hpxml.readthedocs.io/en/v1.10.0/workflow_inputs.html#recirculation-in-unit'&gt;Recirculation (In-Unit)&lt;/a&gt;) is used.</description>
      <type>Double</type>
      <units>W</units>
      <required>false</required>
      <model_dependent>false</model_dependent>
    </argument>
    <argument>
      <name>hot_water_distribution_pipe_r</name>
      <display_name>Hot Water Distribution: Pipe Insulation Nominal R-Value</display_name>
      <description>Nominal R-value of the pipe insulation. If not provided, the OS-HPXML default (see &lt;a href='https://openstudio-hpxml.readthedocs.io/en/v1.10.0/workflow_inputs.html#hpxml-hot-water-distribution'&gt;HPXML Hot Water Distribution&lt;/a&gt;) is used.</description>
      <type>Double</type>
      <units>h-ft^2-R/Btu</units>
      <required>false</required>
      <model_dependent>false</model_dependent>
    </argument>
    <argument>
      <name>dwhr_facilities_connected</name>
      <display_name>Drain Water Heat Recovery: Facilities Connected</display_name>
      <description>Which facilities are connected for the drain water heat recovery. Use 'none' if there is no drain water heat recovery system.</description>
      <type>Choice</type>
      <required>true</required>
      <model_dependent>false</model_dependent>
      <default_value>none</default_value>
      <choices>
        <choice>
          <value>none</value>
          <display_name>none</display_name>
        </choice>
        <choice>
          <value>one</value>
          <display_name>one</display_name>
        </choice>
        <choice>
          <value>all</value>
          <display_name>all</display_name>
        </choice>
      </choices>
    </argument>
    <argument>
      <name>dwhr_equal_flow</name>
      <display_name>Drain Water Heat Recovery: Equal Flow</display_name>
      <description>Whether the drain water heat recovery has equal flow.</description>
      <type>Boolean</type>
      <required>false</required>
      <model_dependent>false</model_dependent>
      <default_value>true</default_value>
      <choices>
        <choice>
          <value>true</value>
          <display_name>true</display_name>
        </choice>
        <choice>
          <value>false</value>
          <display_name>false</display_name>
        </choice>
      </choices>
    </argument>
    <argument>
      <name>dwhr_efficiency</name>
      <display_name>Drain Water Heat Recovery: Efficiency</display_name>
      <description>The efficiency of the drain water heat recovery.</description>
      <type>Double</type>
      <units>Frac</units>
      <required>false</required>
      <model_dependent>false</model_dependent>
      <default_value>0.55</default_value>
    </argument>
    <argument>
      <name>water_fixtures_shower_low_flow</name>
      <display_name>Hot Water Fixtures: Is Shower Low Flow</display_name>
      <description>Whether the shower fixture is low flow.</description>
      <type>Boolean</type>
      <required>true</required>
      <model_dependent>false</model_dependent>
      <default_value>false</default_value>
      <choices>
        <choice>
          <value>true</value>
          <display_name>true</display_name>
        </choice>
        <choice>
          <value>false</value>
          <display_name>false</display_name>
        </choice>
      </choices>
    </argument>
    <argument>
      <name>water_fixtures_sink_low_flow</name>
      <display_name>Hot Water Fixtures: Is Sink Low Flow</display_name>
      <description>Whether the sink fixture is low flow.</description>
      <type>Boolean</type>
      <required>true</required>
      <model_dependent>false</model_dependent>
      <default_value>false</default_value>
      <choices>
        <choice>
          <value>true</value>
          <display_name>true</display_name>
        </choice>
        <choice>
          <value>false</value>
          <display_name>false</display_name>
        </choice>
      </choices>
    </argument>
    <argument>
      <name>water_fixtures_usage_multiplier</name>
      <display_name>Hot Water Fixtures: Usage Multiplier</display_name>
      <description>Multiplier on the hot water usage that can reflect, e.g., high/low usage occupants. If not provided, the OS-HPXML default (see &lt;a href='https://openstudio-hpxml.readthedocs.io/en/v1.10.0/workflow_inputs.html#hpxml-water-fixtures'&gt;HPXML Water Fixtures&lt;/a&gt;) is used.</description>
      <type>Double</type>
      <required>false</required>
      <model_dependent>false</model_dependent>
    </argument>
    <argument>
      <name>general_water_use_usage_multiplier</name>
      <display_name>General Water Use: Usage Multiplier</display_name>
      <description>Multiplier on internal gains from general water use (floor mopping, shower evaporation, water films on showers, tubs &amp; sinks surfaces, plant watering, etc.) that can reflect, e.g., high/low usage occupants. If not provided, the OS-HPXML default (see &lt;a href='https://openstudio-hpxml.readthedocs.io/en/v1.10.0/workflow_inputs.html#hpxml-building-occupancy'&gt;HPXML Building Occupancy&lt;/a&gt;) is used.</description>
      <type>Double</type>
      <required>false</required>
      <model_dependent>false</model_dependent>
    </argument>
    <argument>
      <name>solar_thermal_system_type</name>
      <display_name>Solar Thermal: System Type</display_name>
      <description>The type of solar thermal system. Use 'none' if there is no solar thermal system.</description>
      <type>Choice</type>
      <required>true</required>
      <model_dependent>false</model_dependent>
      <default_value>none</default_value>
      <choices>
        <choice>
          <value>none</value>
          <display_name>none</display_name>
        </choice>
        <choice>
          <value>hot water</value>
          <display_name>hot water</display_name>
        </choice>
      </choices>
    </argument>
    <argument>
      <name>solar_thermal_collector_area</name>
      <display_name>Solar Thermal: Collector Area</display_name>
      <description>The collector area of the solar thermal system.</description>
      <type>Double</type>
      <units>ft^2</units>
      <required>true</required>
      <model_dependent>false</model_dependent>
      <default_value>40</default_value>
    </argument>
    <argument>
      <name>solar_thermal_collector_loop_type</name>
      <display_name>Solar Thermal: Collector Loop Type</display_name>
      <description>The collector loop type of the solar thermal system.</description>
      <type>Choice</type>
      <required>true</required>
      <model_dependent>false</model_dependent>
      <default_value>liquid direct</default_value>
      <choices>
        <choice>
          <value>liquid direct</value>
          <display_name>liquid direct</display_name>
        </choice>
        <choice>
          <value>liquid indirect</value>
          <display_name>liquid indirect</display_name>
        </choice>
        <choice>
          <value>passive thermosyphon</value>
          <display_name>passive thermosyphon</display_name>
        </choice>
      </choices>
    </argument>
    <argument>
      <name>solar_thermal_collector_type</name>
      <display_name>Solar Thermal: Collector Type</display_name>
      <description>The collector type of the solar thermal system.</description>
      <type>Choice</type>
      <required>true</required>
      <model_dependent>false</model_dependent>
      <default_value>evacuated tube</default_value>
      <choices>
        <choice>
          <value>evacuated tube</value>
          <display_name>evacuated tube</display_name>
        </choice>
        <choice>
          <value>single glazing black</value>
          <display_name>single glazing black</display_name>
        </choice>
        <choice>
          <value>double glazing black</value>
          <display_name>double glazing black</display_name>
        </choice>
        <choice>
          <value>integrated collector storage</value>
          <display_name>integrated collector storage</display_name>
        </choice>
      </choices>
    </argument>
    <argument>
      <name>solar_thermal_collector_azimuth</name>
      <display_name>Solar Thermal: Collector Azimuth</display_name>
      <description>The collector azimuth of the solar thermal system. Azimuth is measured clockwise from north (e.g., North=0, East=90, South=180, West=270).</description>
      <type>Double</type>
      <units>degrees</units>
      <required>true</required>
      <model_dependent>false</model_dependent>
      <default_value>180</default_value>
    </argument>
    <argument>
      <name>solar_thermal_collector_tilt</name>
      <display_name>Solar Thermal: Collector Tilt</display_name>
      <description>The collector tilt of the solar thermal system. Can also enter, e.g., RoofPitch, RoofPitch+20, Latitude, Latitude-15, etc.</description>
      <type>String</type>
      <units>degrees</units>
      <required>true</required>
      <model_dependent>false</model_dependent>
      <default_value>RoofPitch</default_value>
    </argument>
    <argument>
      <name>solar_thermal_collector_rated_optical_efficiency</name>
      <display_name>Solar Thermal: Collector Rated Optical Efficiency</display_name>
      <description>The collector rated optical efficiency of the solar thermal system.</description>
      <type>Double</type>
      <units>Frac</units>
      <required>true</required>
      <model_dependent>false</model_dependent>
      <default_value>0.5</default_value>
    </argument>
    <argument>
      <name>solar_thermal_collector_rated_thermal_losses</name>
      <display_name>Solar Thermal: Collector Rated Thermal Losses</display_name>
      <description>The collector rated thermal losses of the solar thermal system.</description>
      <type>Double</type>
      <units>Btu/hr-ft^2-R</units>
      <required>true</required>
      <model_dependent>false</model_dependent>
      <default_value>0.2799</default_value>
    </argument>
    <argument>
      <name>solar_thermal_storage_volume</name>
      <display_name>Solar Thermal: Storage Volume</display_name>
      <description>The storage volume of the solar thermal system. If not provided, the OS-HPXML default (see &lt;a href='https://openstudio-hpxml.readthedocs.io/en/v1.10.0/workflow_inputs.html#detailed-inputs'&gt;Detailed Inputs&lt;/a&gt;) is used.</description>
      <type>Double</type>
      <units>gal</units>
      <required>false</required>
      <model_dependent>false</model_dependent>
    </argument>
    <argument>
      <name>solar_thermal_solar_fraction</name>
      <display_name>Solar Thermal: Solar Fraction</display_name>
      <description>The solar fraction of the solar thermal system. If provided, overrides all other solar thermal inputs.</description>
      <type>Double</type>
      <units>Frac</units>
      <required>true</required>
      <model_dependent>false</model_dependent>
      <default_value>0</default_value>
    </argument>
    <argument>
      <name>pv_system_present</name>
      <display_name>PV System: Present</display_name>
      <description>Whether there is a PV system present.</description>
      <type>Boolean</type>
      <required>true</required>
      <model_dependent>false</model_dependent>
      <default_value>false</default_value>
      <choices>
        <choice>
          <value>true</value>
          <display_name>true</display_name>
        </choice>
        <choice>
          <value>false</value>
          <display_name>false</display_name>
        </choice>
      </choices>
    </argument>
    <argument>
      <name>pv_system_module_type</name>
      <display_name>PV System: Module Type</display_name>
      <description>Module type of the PV system. If not provided, the OS-HPXML default (see &lt;a href='https://openstudio-hpxml.readthedocs.io/en/v1.10.0/workflow_inputs.html#hpxml-photovoltaics'&gt;HPXML Photovoltaics&lt;/a&gt;) is used.</description>
      <type>Choice</type>
      <required>false</required>
      <model_dependent>false</model_dependent>
      <choices>
        <choice>
          <value>standard</value>
          <display_name>standard</display_name>
        </choice>
        <choice>
          <value>premium</value>
          <display_name>premium</display_name>
        </choice>
        <choice>
          <value>thin film</value>
          <display_name>thin film</display_name>
        </choice>
      </choices>
    </argument>
    <argument>
      <name>pv_system_location</name>
      <display_name>PV System: Location</display_name>
      <description>Location of the PV system. If not provided, the OS-HPXML default (see &lt;a href='https://openstudio-hpxml.readthedocs.io/en/v1.10.0/workflow_inputs.html#hpxml-photovoltaics'&gt;HPXML Photovoltaics&lt;/a&gt;) is used.</description>
      <type>Choice</type>
      <required>false</required>
      <model_dependent>false</model_dependent>
      <choices>
        <choice>
          <value>roof</value>
          <display_name>roof</display_name>
        </choice>
        <choice>
          <value>ground</value>
          <display_name>ground</display_name>
        </choice>
      </choices>
    </argument>
    <argument>
      <name>pv_system_tracking</name>
      <display_name>PV System: Tracking</display_name>
      <description>Type of tracking for the PV system. If not provided, the OS-HPXML default (see &lt;a href='https://openstudio-hpxml.readthedocs.io/en/v1.10.0/workflow_inputs.html#hpxml-photovoltaics'&gt;HPXML Photovoltaics&lt;/a&gt;) is used.</description>
      <type>Choice</type>
      <required>false</required>
      <model_dependent>false</model_dependent>
      <choices>
        <choice>
          <value>fixed</value>
          <display_name>fixed</display_name>
        </choice>
        <choice>
          <value>1-axis</value>
          <display_name>1-axis</display_name>
        </choice>
        <choice>
          <value>1-axis backtracked</value>
          <display_name>1-axis backtracked</display_name>
        </choice>
        <choice>
          <value>2-axis</value>
          <display_name>2-axis</display_name>
        </choice>
      </choices>
    </argument>
    <argument>
      <name>pv_system_array_azimuth</name>
      <display_name>PV System: Array Azimuth</display_name>
      <description>Array azimuth of the PV system. Azimuth is measured clockwise from north (e.g., North=0, East=90, South=180, West=270).</description>
      <type>Double</type>
      <units>degrees</units>
      <required>true</required>
      <model_dependent>false</model_dependent>
      <default_value>180</default_value>
    </argument>
    <argument>
      <name>pv_system_array_tilt</name>
      <display_name>PV System: Array Tilt</display_name>
      <description>Array tilt of the PV system. Can also enter, e.g., RoofPitch, RoofPitch+20, Latitude, Latitude-15, etc.</description>
      <type>String</type>
      <units>degrees</units>
      <required>true</required>
      <model_dependent>false</model_dependent>
      <default_value>RoofPitch</default_value>
    </argument>
    <argument>
      <name>pv_system_max_power_output</name>
      <display_name>PV System: Maximum Power Output</display_name>
      <description>Maximum power output of the PV system. For a shared system, this is the total building maximum power output.</description>
      <type>Double</type>
      <units>W</units>
      <required>true</required>
      <model_dependent>false</model_dependent>
      <default_value>4000</default_value>
    </argument>
    <argument>
      <name>pv_system_inverter_efficiency</name>
      <display_name>PV System: Inverter Efficiency</display_name>
      <description>Inverter efficiency of the PV system. If there are two PV systems, this will apply to both. If not provided, the OS-HPXML default (see &lt;a href='https://openstudio-hpxml.readthedocs.io/en/v1.10.0/workflow_inputs.html#hpxml-photovoltaics'&gt;HPXML Photovoltaics&lt;/a&gt;) is used.</description>
      <type>Double</type>
      <units>Frac</units>
      <required>false</required>
      <model_dependent>false</model_dependent>
    </argument>
    <argument>
      <name>pv_system_system_losses_fraction</name>
      <display_name>PV System: System Losses Fraction</display_name>
      <description>System losses fraction of the PV system. If there are two PV systems, this will apply to both. If not provided, the OS-HPXML default (see &lt;a href='https://openstudio-hpxml.readthedocs.io/en/v1.10.0/workflow_inputs.html#hpxml-photovoltaics'&gt;HPXML Photovoltaics&lt;/a&gt;) is used.</description>
      <type>Double</type>
      <units>Frac</units>
      <required>false</required>
      <model_dependent>false</model_dependent>
    </argument>
    <argument>
      <name>pv_system_num_bedrooms_served</name>
      <display_name>PV System: Number of Bedrooms Served</display_name>
      <description>Number of bedrooms served by PV system. Only needed if single-family attached or apartment unit and it is a shared PV system serving multiple dwelling units. Used to apportion PV generation to the unit of a SFA/MF building. If there are two PV systems, this will apply to both.</description>
      <type>Integer</type>
      <units>#</units>
      <required>false</required>
      <model_dependent>false</model_dependent>
    </argument>
    <argument>
      <name>pv_system_2_present</name>
      <display_name>PV System 2: Present</display_name>
      <description>Whether there is a second PV system present.</description>
      <type>Boolean</type>
      <required>true</required>
      <model_dependent>false</model_dependent>
      <default_value>false</default_value>
      <choices>
        <choice>
          <value>true</value>
          <display_name>true</display_name>
        </choice>
        <choice>
          <value>false</value>
          <display_name>false</display_name>
        </choice>
      </choices>
    </argument>
    <argument>
      <name>pv_system_2_module_type</name>
      <display_name>PV System 2: Module Type</display_name>
      <description>Module type of the second PV system. If not provided, the OS-HPXML default (see &lt;a href='https://openstudio-hpxml.readthedocs.io/en/v1.10.0/workflow_inputs.html#hpxml-photovoltaics'&gt;HPXML Photovoltaics&lt;/a&gt;) is used.</description>
      <type>Choice</type>
      <required>false</required>
      <model_dependent>false</model_dependent>
      <choices>
        <choice>
          <value>standard</value>
          <display_name>standard</display_name>
        </choice>
        <choice>
          <value>premium</value>
          <display_name>premium</display_name>
        </choice>
        <choice>
          <value>thin film</value>
          <display_name>thin film</display_name>
        </choice>
      </choices>
    </argument>
    <argument>
      <name>pv_system_2_location</name>
      <display_name>PV System 2: Location</display_name>
      <description>Location of the second PV system. If not provided, the OS-HPXML default (see &lt;a href='https://openstudio-hpxml.readthedocs.io/en/v1.10.0/workflow_inputs.html#hpxml-photovoltaics'&gt;HPXML Photovoltaics&lt;/a&gt;) is used.</description>
      <type>Choice</type>
      <required>false</required>
      <model_dependent>false</model_dependent>
      <choices>
        <choice>
          <value>roof</value>
          <display_name>roof</display_name>
        </choice>
        <choice>
          <value>ground</value>
          <display_name>ground</display_name>
        </choice>
      </choices>
    </argument>
    <argument>
      <name>pv_system_2_tracking</name>
      <display_name>PV System 2: Tracking</display_name>
      <description>Type of tracking for the second PV system. If not provided, the OS-HPXML default (see &lt;a href='https://openstudio-hpxml.readthedocs.io/en/v1.10.0/workflow_inputs.html#hpxml-photovoltaics'&gt;HPXML Photovoltaics&lt;/a&gt;) is used.</description>
      <type>Choice</type>
      <required>false</required>
      <model_dependent>false</model_dependent>
      <choices>
        <choice>
          <value>fixed</value>
          <display_name>fixed</display_name>
        </choice>
        <choice>
          <value>1-axis</value>
          <display_name>1-axis</display_name>
        </choice>
        <choice>
          <value>1-axis backtracked</value>
          <display_name>1-axis backtracked</display_name>
        </choice>
        <choice>
          <value>2-axis</value>
          <display_name>2-axis</display_name>
        </choice>
      </choices>
    </argument>
    <argument>
      <name>pv_system_2_array_azimuth</name>
      <display_name>PV System 2: Array Azimuth</display_name>
      <description>Array azimuth of the second PV system. Azimuth is measured clockwise from north (e.g., North=0, East=90, South=180, West=270).</description>
      <type>Double</type>
      <units>degrees</units>
      <required>true</required>
      <model_dependent>false</model_dependent>
      <default_value>180</default_value>
    </argument>
    <argument>
      <name>pv_system_2_array_tilt</name>
      <display_name>PV System 2: Array Tilt</display_name>
      <description>Array tilt of the second PV system. Can also enter, e.g., RoofPitch, RoofPitch+20, Latitude, Latitude-15, etc.</description>
      <type>String</type>
      <units>degrees</units>
      <required>true</required>
      <model_dependent>false</model_dependent>
      <default_value>RoofPitch</default_value>
    </argument>
    <argument>
      <name>pv_system_2_max_power_output</name>
      <display_name>PV System 2: Maximum Power Output</display_name>
      <description>Maximum power output of the second PV system. For a shared system, this is the total building maximum power output.</description>
      <type>Double</type>
      <units>W</units>
      <required>true</required>
      <model_dependent>false</model_dependent>
      <default_value>4000</default_value>
    </argument>
    <argument>
      <name>electric_panel_service_feeders_load_calculation_types</name>
      <display_name>Electric Panel: Service/Feeders Load Calculation Types</display_name>
      <description>Types of electric panel service/feeder load calculations. Possible types are: 2023 Existing Dwelling Load-Based, 2023 Existing Dwelling Meter-Based. If multiple types, use a comma-separated list. If not provided, no electric panel loads are calculated.</description>
      <type>String</type>
      <required>false</required>
      <model_dependent>false</model_dependent>
    </argument>
    <argument>
      <name>electric_panel_baseline_peak_electricity_power</name>
      <display_name>Electric Panel: Peak Electricity Power</display_name>
      <description>Specifies the baseline peak electricity. Used for 2023 Existing Dwelling Meter-Based.</description>
      <type>Double</type>
      <units>W</units>
      <required>false</required>
      <model_dependent>false</model_dependent>
    </argument>
    <argument>
      <name>electric_panel_service_voltage</name>
      <display_name>Electric Panel: Service Voltage</display_name>
      <description>The service voltage of the electric panel. If not provided, the OS-HPXML default (see &lt;a href='https://openstudio-hpxml.readthedocs.io/en/v1.10.0/workflow_inputs.html#hpxml-electric-panels'&gt;HPXML Electric Panels&lt;/a&gt;) is used.</description>
      <type>Choice</type>
      <units>V</units>
      <required>false</required>
      <model_dependent>false</model_dependent>
      <choices>
        <choice>
          <value>120</value>
          <display_name>120</display_name>
        </choice>
        <choice>
          <value>240</value>
          <display_name>240</display_name>
        </choice>
      </choices>
    </argument>
    <argument>
      <name>electric_panel_service_rating</name>
      <display_name>Electric Panel: Service Rating</display_name>
      <description>The service rating of the electric panel. If not provided, the OS-HPXML default (see &lt;a href='https://openstudio-hpxml.readthedocs.io/en/v1.10.0/workflow_inputs.html#hpxml-electric-panels'&gt;HPXML Electric Panels&lt;/a&gt;) is used.</description>
      <type>Double</type>
      <units>A</units>
      <required>false</required>
      <model_dependent>false</model_dependent>
    </argument>
    <argument>
      <name>electric_panel_breaker_spaces_type</name>
      <display_name>Electric Panel: Breaker Spaces Type</display_name>
      <description>The breaker spaces specification type of the electric panel. If not provided, the OS-HPXML default (see &lt;a href='https://openstudio-hpxml.readthedocs.io/en/v1.10.0/workflow_inputs.html#hpxml-electric-panels'&gt;HPXML Electric Panels&lt;/a&gt;) is used.</description>
      <type>Choice</type>
      <required>false</required>
      <model_dependent>false</model_dependent>
      <choices>
        <choice>
          <value>total</value>
          <display_name>total</display_name>
        </choice>
        <choice>
          <value>headroom</value>
          <display_name>headroom</display_name>
        </choice>
      </choices>
    </argument>
    <argument>
      <name>electric_panel_breaker_spaces</name>
      <display_name>Electric Panel: Breaker Spaces</display_name>
      <description>The total, or unoccupied, number of breaker spaces on the electric panel. If not provided, the OS-HPXML default (see &lt;a href='https://openstudio-hpxml.readthedocs.io/en/v1.10.0/workflow_inputs.html#hpxml-electric-panels'&gt;HPXML Electric Panels&lt;/a&gt;) is used.</description>
      <type>Integer</type>
      <units>#</units>
      <required>false</required>
      <model_dependent>false</model_dependent>
    </argument>
    <argument>
      <name>electric_panel_load_heating_system_power</name>
      <display_name>Electric Panel: Heating System Power</display_name>
      <description>Specifies the panel load heating system power. If not provided, the OS-HPXML default (see &lt;a href='https://openstudio-hpxml.readthedocs.io/en/v1.10.0/workflow_inputs.html#panel-loads'&gt;Panel Loads&lt;/a&gt;) is used.</description>
      <type>Double</type>
      <units>W</units>
      <required>false</required>
      <model_dependent>false</model_dependent>
    </argument>
    <argument>
      <name>electric_panel_load_heating_system_addition</name>
      <display_name>Electric Panel: Heating System Addition</display_name>
      <description>Whether the heating system is a new panel load addition to an existing service panel. If not provided, the OS-HPXML default (see &lt;a href='https://openstudio-hpxml.readthedocs.io/en/v1.10.0/workflow_inputs.html#panel-loads'&gt;Panel Loads&lt;/a&gt;) is used.</description>
      <type>Boolean</type>
      <required>false</required>
      <model_dependent>false</model_dependent>
      <choices>
        <choice>
          <value>true</value>
          <display_name>true</display_name>
        </choice>
        <choice>
          <value>false</value>
          <display_name>false</display_name>
        </choice>
      </choices>
    </argument>
    <argument>
      <name>electric_panel_load_cooling_system_power</name>
      <display_name>Electric Panel: Cooling System Power</display_name>
      <description>Specifies the panel load cooling system power. If not provided, the OS-HPXML default (see &lt;a href='https://openstudio-hpxml.readthedocs.io/en/v1.10.0/workflow_inputs.html#panel-loads'&gt;Panel Loads&lt;/a&gt;) is used.</description>
      <type>Double</type>
      <units>W</units>
      <required>false</required>
      <model_dependent>false</model_dependent>
    </argument>
    <argument>
      <name>electric_panel_load_cooling_system_addition</name>
      <display_name>Electric Panel: Cooling System Addition</display_name>
      <description>Whether the cooling system is a new panel load addition to an existing service panel. If not provided, the OS-HPXML default (see &lt;a href='https://openstudio-hpxml.readthedocs.io/en/v1.10.0/workflow_inputs.html#panel-loads'&gt;Panel Loads&lt;/a&gt;) is used.</description>
      <type>Boolean</type>
      <required>false</required>
      <model_dependent>false</model_dependent>
      <choices>
        <choice>
          <value>true</value>
          <display_name>true</display_name>
        </choice>
        <choice>
          <value>false</value>
          <display_name>false</display_name>
        </choice>
      </choices>
    </argument>
    <argument>
      <name>electric_panel_load_heat_pump_heating_power</name>
      <display_name>Electric Panel: Heat Pump Heating Power</display_name>
      <description>Specifies the panel load heating power. If not provided, the OS-HPXML default (see &lt;a href='https://openstudio-hpxml.readthedocs.io/en/v1.10.0/workflow_inputs.html#panel-loads'&gt;Panel Loads&lt;/a&gt;) is used.</description>
      <type>Double</type>
      <units>W</units>
      <required>false</required>
      <model_dependent>false</model_dependent>
    </argument>
    <argument>
      <name>electric_panel_load_heat_pump_cooling_power</name>
      <display_name>Electric Panel: Heat Pump Cooling Power</display_name>
      <description>Specifies the panel load heat pump cooling power. If not provided, the OS-HPXML default (see &lt;a href='https://openstudio-hpxml.readthedocs.io/en/v1.10.0/workflow_inputs.html#panel-loads'&gt;Panel Loads&lt;/a&gt;) is used.</description>
      <type>Double</type>
      <units>W</units>
      <required>false</required>
      <model_dependent>false</model_dependent>
    </argument>
    <argument>
      <name>electric_panel_load_heat_pump_voltage</name>
      <display_name>Electric Panel: Heat Pump Voltage</display_name>
      <description>Specifies the panel load heat pump voltage. If not provided, the OS-HPXML default (see &lt;a href='https://openstudio-hpxml.readthedocs.io/en/v1.10.0/workflow_inputs.html#panel-loads'&gt;Panel Loads&lt;/a&gt;) is used.</description>
      <type>Choice</type>
      <units>V</units>
      <required>false</required>
      <model_dependent>false</model_dependent>
      <choices>
        <choice>
          <value>120</value>
          <display_name>120</display_name>
        </choice>
        <choice>
          <value>240</value>
          <display_name>240</display_name>
        </choice>
      </choices>
    </argument>
    <argument>
      <name>electric_panel_load_heat_pump_addition</name>
      <display_name>Electric Panel: Heat Pump Addition</display_name>
      <description>Whether the heat pump is a new panel load addition to an existing service panel. If not provided, the OS-HPXML default (see &lt;a href='https://openstudio-hpxml.readthedocs.io/en/v1.10.0/workflow_inputs.html#panel-loads'&gt;Panel Loads&lt;/a&gt;) is used.</description>
      <type>Boolean</type>
      <required>false</required>
      <model_dependent>false</model_dependent>
      <choices>
        <choice>
          <value>true</value>
          <display_name>true</display_name>
        </choice>
        <choice>
          <value>false</value>
          <display_name>false</display_name>
        </choice>
      </choices>
    </argument>
    <argument>
      <name>electric_panel_load_heating_system_2_power</name>
      <display_name>Electric Panel: Heating System 2 Power</display_name>
      <description>Specifies the panel load second heating system power. If not provided, the OS-HPXML default (see &lt;a href='https://openstudio-hpxml.readthedocs.io/en/v1.10.0/workflow_inputs.html#panel-loads'&gt;Panel Loads&lt;/a&gt;) is used.</description>
      <type>Double</type>
      <units>W</units>
      <required>false</required>
      <model_dependent>false</model_dependent>
    </argument>
    <argument>
      <name>electric_panel_load_heating_system_2_addition</name>
      <display_name>Electric Panel: Heating System 2 Addition</display_name>
      <description>Whether the second heating system is a new panel load addition to an existing service panel. If not provided, the OS-HPXML default (see &lt;a href='https://openstudio-hpxml.readthedocs.io/en/v1.10.0/workflow_inputs.html#panel-loads'&gt;Panel Loads&lt;/a&gt;) is used.</description>
      <type>Boolean</type>
      <required>false</required>
      <model_dependent>false</model_dependent>
      <choices>
        <choice>
          <value>true</value>
          <display_name>true</display_name>
        </choice>
        <choice>
          <value>false</value>
          <display_name>false</display_name>
        </choice>
      </choices>
    </argument>
    <argument>
      <name>electric_panel_load_mech_vent_power</name>
      <display_name>Electric Panel: Mechanical Ventilation Power</display_name>
      <description>Specifies the panel load mechanical ventilation power. If not provided, the OS-HPXML default (see &lt;a href='https://openstudio-hpxml.readthedocs.io/en/v1.10.0/workflow_inputs.html#panel-loads'&gt;Panel Loads&lt;/a&gt;) is used.</description>
      <type>Double</type>
      <units>W</units>
      <required>false</required>
      <model_dependent>false</model_dependent>
    </argument>
    <argument>
      <name>electric_panel_load_mech_vent_fan_addition</name>
      <display_name>Electric Panel: Mechanical Ventilation Addition</display_name>
      <description>Whether the mechanical ventilation is a new panel load addition to an existing service panel. If not provided, the OS-HPXML default (see &lt;a href='https://openstudio-hpxml.readthedocs.io/en/v1.10.0/workflow_inputs.html#panel-loads'&gt;Panel Loads&lt;/a&gt;) is used.</description>
      <type>Boolean</type>
      <required>false</required>
      <model_dependent>false</model_dependent>
      <choices>
        <choice>
          <value>true</value>
          <display_name>true</display_name>
        </choice>
        <choice>
          <value>false</value>
          <display_name>false</display_name>
        </choice>
      </choices>
    </argument>
    <argument>
      <name>electric_panel_load_mech_vent_2_power</name>
      <display_name>Electric Panel: Mechanical Ventilation 2 Power</display_name>
      <description>Specifies the panel load second mechanical ventilation power. If not provided, the OS-HPXML default (see &lt;a href='https://openstudio-hpxml.readthedocs.io/en/v1.10.0/workflow_inputs.html#panel-loads'&gt;Panel Loads&lt;/a&gt;) is used.</description>
      <type>Double</type>
      <units>W</units>
      <required>false</required>
      <model_dependent>false</model_dependent>
    </argument>
    <argument>
      <name>electric_panel_load_mech_vent_2_addition</name>
      <display_name>Electric Panel: Mechanical Ventilation 2 Addition</display_name>
      <description>Whether the second mechanical ventilation is a new panel load addition to an existing service panel. If not provided, the OS-HPXML default (see &lt;a href='https://openstudio-hpxml.readthedocs.io/en/v1.10.0/workflow_inputs.html#panel-loads'&gt;Panel Loads&lt;/a&gt;) is used.</description>
      <type>Boolean</type>
      <required>false</required>
      <model_dependent>false</model_dependent>
      <choices>
        <choice>
          <value>true</value>
          <display_name>true</display_name>
        </choice>
        <choice>
          <value>false</value>
          <display_name>false</display_name>
        </choice>
      </choices>
    </argument>
    <argument>
      <name>electric_panel_load_whole_house_fan_power</name>
      <display_name>Electric Panel: Whole House Fan Power</display_name>
      <description>Specifies the panel load whole house fan power. If not provided, the OS-HPXML default (see &lt;a href='https://openstudio-hpxml.readthedocs.io/en/v1.10.0/workflow_inputs.html#panel-loads'&gt;Panel Loads&lt;/a&gt;) is used.</description>
      <type>Double</type>
      <units>W</units>
      <required>false</required>
      <model_dependent>false</model_dependent>
    </argument>
    <argument>
      <name>electric_panel_load_whole_house_fan_addition</name>
      <display_name>Electric Panel: Whole House Fan Addition</display_name>
      <description>Whether the whole house fan is a new panel load addition to an existing service panel. If not provided, the OS-HPXML default (see &lt;a href='https://openstudio-hpxml.readthedocs.io/en/v1.10.0/workflow_inputs.html#panel-loads'&gt;Panel Loads&lt;/a&gt;) is used.</description>
      <type>Boolean</type>
      <required>false</required>
      <model_dependent>false</model_dependent>
      <choices>
        <choice>
          <value>true</value>
          <display_name>true</display_name>
        </choice>
        <choice>
          <value>false</value>
          <display_name>false</display_name>
        </choice>
      </choices>
    </argument>
    <argument>
      <name>electric_panel_load_kitchen_fans_power</name>
      <display_name>Electric Panel: Kitchen Fans Power</display_name>
      <description>Specifies the panel load kitchen fans power. If not provided, the OS-HPXML default (see &lt;a href='https://openstudio-hpxml.readthedocs.io/en/v1.10.0/workflow_inputs.html#panel-loads'&gt;Panel Loads&lt;/a&gt;) is used.</description>
      <type>Double</type>
      <units>W</units>
      <required>false</required>
      <model_dependent>false</model_dependent>
    </argument>
    <argument>
      <name>electric_panel_load_kitchen_fans_addition</name>
      <display_name>Electric Panel: Kitchen Fans Addition</display_name>
      <description>Whether the kitchen fans is a new panel load addition to an existing service panel. If not provided, the OS-HPXML default (see &lt;a href='https://openstudio-hpxml.readthedocs.io/en/v1.10.0/workflow_inputs.html#panel-loads'&gt;Panel Loads&lt;/a&gt;) is used.</description>
      <type>Boolean</type>
      <required>false</required>
      <model_dependent>false</model_dependent>
      <choices>
        <choice>
          <value>true</value>
          <display_name>true</display_name>
        </choice>
        <choice>
          <value>false</value>
          <display_name>false</display_name>
        </choice>
      </choices>
    </argument>
    <argument>
      <name>electric_panel_load_bathroom_fans_power</name>
      <display_name>Electric Panel: Bathroom Fans Power</display_name>
      <description>Specifies the panel load bathroom fans power. If not provided, the OS-HPXML default (see &lt;a href='https://openstudio-hpxml.readthedocs.io/en/v1.10.0/workflow_inputs.html#panel-loads'&gt;Panel Loads&lt;/a&gt;) is used.</description>
      <type>Double</type>
      <units>W</units>
      <required>false</required>
      <model_dependent>false</model_dependent>
    </argument>
    <argument>
      <name>electric_panel_load_bathroom_fans_addition</name>
      <display_name>Electric Panel: Bathroom Fans Addition</display_name>
      <description>Whether the bathroom fans is a new panel load addition to an existing service panel. If not provided, the OS-HPXML default (see &lt;a href='https://openstudio-hpxml.readthedocs.io/en/v1.10.0/workflow_inputs.html#panel-loads'&gt;Panel Loads&lt;/a&gt;) is used.</description>
      <type>Boolean</type>
      <required>false</required>
      <model_dependent>false</model_dependent>
      <choices>
        <choice>
          <value>true</value>
          <display_name>true</display_name>
        </choice>
        <choice>
          <value>false</value>
          <display_name>false</display_name>
        </choice>
      </choices>
    </argument>
    <argument>
      <name>electric_panel_load_water_heater_power</name>
      <display_name>Electric Panel: Water Heater Power</display_name>
      <description>Specifies the panel load water heater power. Only applies to electric water heater. If not provided, the OS-HPXML default (see &lt;a href='https://openstudio-hpxml.readthedocs.io/en/v1.10.0/workflow_inputs.html#panel-loads'&gt;Panel Loads&lt;/a&gt;) is used.</description>
      <type>Double</type>
      <units>W</units>
      <required>false</required>
      <model_dependent>false</model_dependent>
    </argument>
    <argument>
      <name>electric_panel_load_water_heater_voltage</name>
      <display_name>Electric Panel: Water Heater Voltage</display_name>
      <description>Specifies the panel load water heater voltage. Only applies to heat pump water heater (compressor). If not provided, the OS-HPXML default (see &lt;a href='https://openstudio-hpxml.readthedocs.io/en/v1.10.0/workflow_inputs.html#panel-loads'&gt;Panel Loads&lt;/a&gt;) is used.</description>
      <type>Choice</type>
      <units>V</units>
      <required>false</required>
      <model_dependent>false</model_dependent>
      <choices>
        <choice>
          <value>120</value>
          <display_name>120</display_name>
        </choice>
        <choice>
          <value>240</value>
          <display_name>240</display_name>
        </choice>
      </choices>
    </argument>
    <argument>
      <name>electric_panel_load_water_heater_addition</name>
      <display_name>Electric Panel: Water Heater Addition</display_name>
      <description>Whether the water heater is a new panel load addition to an existing service panel. If not provided, the OS-HPXML default (see &lt;a href='https://openstudio-hpxml.readthedocs.io/en/v1.10.0/workflow_inputs.html#panel-loads'&gt;Panel Loads&lt;/a&gt;) is used.</description>
      <type>Boolean</type>
      <required>false</required>
      <model_dependent>false</model_dependent>
      <choices>
        <choice>
          <value>true</value>
          <display_name>true</display_name>
        </choice>
        <choice>
          <value>false</value>
          <display_name>false</display_name>
        </choice>
      </choices>
    </argument>
    <argument>
      <name>electric_panel_load_clothes_dryer_power</name>
      <display_name>Electric Panel: Clothes Dryer Power</display_name>
      <description>Specifies the panel load power. Only applies to electric clothes dryer. If not provided, the OS-HPXML default (see &lt;a href='https://openstudio-hpxml.readthedocs.io/en/v1.10.0/workflow_inputs.html#panel-loads'&gt;Panel Loads&lt;/a&gt;) is used.</description>
      <type>Double</type>
      <units>W</units>
      <required>false</required>
      <model_dependent>false</model_dependent>
    </argument>
    <argument>
      <name>electric_panel_load_clothes_dryer_voltage</name>
      <display_name>Electric Panel: Clothes Dryer Voltage</display_name>
      <description>Specifies the panel load voltage. If not provided, the OS-HPXML default (see &lt;a href='https://openstudio-hpxml.readthedocs.io/en/v1.10.0/workflow_inputs.html#panel-loads'&gt;Panel Loads&lt;/a&gt;) is used.</description>
      <type>Choice</type>
      <units>V</units>
      <required>false</required>
      <model_dependent>false</model_dependent>
      <choices>
        <choice>
          <value>120</value>
          <display_name>120</display_name>
        </choice>
        <choice>
          <value>240</value>
          <display_name>240</display_name>
        </choice>
      </choices>
    </argument>
    <argument>
      <name>electric_panel_load_clothes_dryer_addition</name>
      <display_name>Electric Panel: Clothes Dryer Addition</display_name>
      <description>Whether the clothes dryer is a new panel load addition to an existing service panel. If not provided, the OS-HPXML default (see &lt;a href='https://openstudio-hpxml.readthedocs.io/en/v1.10.0/workflow_inputs.html#panel-loads'&gt;Panel Loads&lt;/a&gt;) is used.</description>
      <type>Boolean</type>
      <required>false</required>
      <model_dependent>false</model_dependent>
      <choices>
        <choice>
          <value>true</value>
          <display_name>true</display_name>
        </choice>
        <choice>
          <value>false</value>
          <display_name>false</display_name>
        </choice>
      </choices>
    </argument>
    <argument>
      <name>electric_panel_load_dishwasher_power</name>
      <display_name>Electric Panel: Dishwasher Power</display_name>
      <description>Specifies the panel load dishwasher power. If not provided, the OS-HPXML default (see &lt;a href='https://openstudio-hpxml.readthedocs.io/en/v1.10.0/workflow_inputs.html#panel-loads'&gt;Panel Loads&lt;/a&gt;) is used.</description>
      <type>Double</type>
      <units>W</units>
      <required>false</required>
      <model_dependent>false</model_dependent>
    </argument>
    <argument>
      <name>electric_panel_load_dishwasher_addition</name>
      <display_name>Electric Panel: Dishwasher Addition</display_name>
      <description>Whether the dishwasher is a new panel load addition to an existing service panel. If not provided, the OS-HPXML default (see &lt;a href='https://openstudio-hpxml.readthedocs.io/en/v1.10.0/workflow_inputs.html#panel-loads'&gt;Panel Loads&lt;/a&gt;) is used.</description>
      <type>Boolean</type>
      <required>false</required>
      <model_dependent>false</model_dependent>
      <choices>
        <choice>
          <value>true</value>
          <display_name>true</display_name>
        </choice>
        <choice>
          <value>false</value>
          <display_name>false</display_name>
        </choice>
      </choices>
    </argument>
    <argument>
      <name>electric_panel_load_cooking_range_power</name>
      <display_name>Electric Panel: Cooking Range/Oven Power</display_name>
      <description>Specifies the panel load cooking range/oven power. Only applies to electric cooking range/oven. If not provided, the OS-HPXML default (see &lt;a href='https://openstudio-hpxml.readthedocs.io/en/v1.10.0/workflow_inputs.html#panel-loads'&gt;Panel Loads&lt;/a&gt;) is used.</description>
      <type>Double</type>
      <units>W</units>
      <required>false</required>
      <model_dependent>false</model_dependent>
    </argument>
    <argument>
      <name>electric_panel_load_cooking_range_voltage</name>
      <display_name>Electric Panel: Cooking Range/Oven Voltage</display_name>
      <description>Specifies the panel load cooking range/oven voltage. If not provided, the OS-HPXML default (see &lt;a href='https://openstudio-hpxml.readthedocs.io/en/v1.10.0/workflow_inputs.html#panel-loads'&gt;Panel Loads&lt;/a&gt;) is used.</description>
      <type>Choice</type>
      <units>V</units>
      <required>false</required>
      <model_dependent>false</model_dependent>
      <choices>
        <choice>
          <value>120</value>
          <display_name>120</display_name>
        </choice>
        <choice>
          <value>240</value>
          <display_name>240</display_name>
        </choice>
      </choices>
    </argument>
    <argument>
      <name>electric_panel_load_cooking_range_addition</name>
      <display_name>Electric Panel: Cooking Range/Oven Addition</display_name>
      <description>Whether the cooking range is a new panel load addition to an existing service panel. If not provided, the OS-HPXML default (see &lt;a href='https://openstudio-hpxml.readthedocs.io/en/v1.10.0/workflow_inputs.html#panel-loads'&gt;Panel Loads&lt;/a&gt;) is used.</description>
      <type>Boolean</type>
      <required>false</required>
      <model_dependent>false</model_dependent>
      <choices>
        <choice>
          <value>true</value>
          <display_name>true</display_name>
        </choice>
        <choice>
          <value>false</value>
          <display_name>false</display_name>
        </choice>
      </choices>
    </argument>
    <argument>
      <name>electric_panel_load_misc_plug_loads_well_pump_power</name>
      <display_name>Electric Panel: Misc Plug Loads Well Pump Power</display_name>
      <description>Specifies the panel load well pump power. If not provided, the OS-HPXML default (see &lt;a href='https://openstudio-hpxml.readthedocs.io/en/v1.10.0/workflow_inputs.html#panel-loads'&gt;Panel Loads&lt;/a&gt;) is used.</description>
      <type>Double</type>
      <units>W</units>
      <required>false</required>
      <model_dependent>false</model_dependent>
    </argument>
    <argument>
      <name>electric_panel_load_misc_plug_loads_well_pump_addition</name>
      <display_name>Electric Panel: Misc Plug Loads Well Pump Addition</display_name>
      <description>Whether the well pump is a new panel load addition to an existing service panel. If not provided, the OS-HPXML default (see &lt;a href='https://openstudio-hpxml.readthedocs.io/en/v1.10.0/workflow_inputs.html#panel-loads'&gt;Panel Loads&lt;/a&gt;) is used.</description>
      <type>Boolean</type>
      <required>false</required>
      <model_dependent>false</model_dependent>
      <choices>
        <choice>
          <value>true</value>
          <display_name>true</display_name>
        </choice>
        <choice>
          <value>false</value>
          <display_name>false</display_name>
        </choice>
      </choices>
    </argument>
    <argument>
      <name>electric_panel_load_misc_plug_loads_vehicle_power</name>
      <display_name>Electric Panel: Misc Plug Loads Vehicle Power</display_name>
      <description>Specifies the panel load electric vehicle power. If not provided, the OS-HPXML default (see &lt;a href='https://openstudio-hpxml.readthedocs.io/en/v1.10.0/workflow_inputs.html#panel-loads'&gt;Panel Loads&lt;/a&gt;) is used.</description>
      <type>Double</type>
      <units>W</units>
      <required>false</required>
      <model_dependent>false</model_dependent>
    </argument>
    <argument>
      <name>electric_panel_load_misc_plug_loads_vehicle_voltage</name>
      <display_name>Electric Panel: Misc Plug Loads Vehicle Voltage</display_name>
      <description>Specifies the panel load electric vehicle voltage. If not provided, the OS-HPXML default (see &lt;a href='https://openstudio-hpxml.readthedocs.io/en/v1.10.0/workflow_inputs.html#panel-loads'&gt;Panel Loads&lt;/a&gt;) is used.</description>
      <type>Choice</type>
      <units>V</units>
      <required>false</required>
      <model_dependent>false</model_dependent>
      <choices>
        <choice>
          <value>120</value>
          <display_name>120</display_name>
        </choice>
        <choice>
          <value>240</value>
          <display_name>240</display_name>
        </choice>
      </choices>
    </argument>
    <argument>
      <name>electric_panel_load_misc_plug_loads_vehicle_addition</name>
      <display_name>Electric Panel: Misc Plug Loads Vehicle Addition</display_name>
      <description>Whether the electric vehicle is a new panel load addition to an existing service panel. If not provided, the OS-HPXML default (see &lt;a href='https://openstudio-hpxml.readthedocs.io/en/v1.10.0/workflow_inputs.html#panel-loads'&gt;Panel Loads&lt;/a&gt;) is used.</description>
      <type>Boolean</type>
      <required>false</required>
      <model_dependent>false</model_dependent>
      <choices>
        <choice>
          <value>true</value>
          <display_name>true</display_name>
        </choice>
        <choice>
          <value>false</value>
          <display_name>false</display_name>
        </choice>
      </choices>
    </argument>
    <argument>
      <name>electric_panel_load_pool_pump_power</name>
      <display_name>Electric Panel: Pool Pump Power</display_name>
      <description>Specifies the panel load pool pump power. If not provided, the OS-HPXML default (see &lt;a href='https://openstudio-hpxml.readthedocs.io/en/v1.10.0/workflow_inputs.html#panel-loads'&gt;Panel Loads&lt;/a&gt;) is used.</description>
      <type>Double</type>
      <units>W</units>
      <required>false</required>
      <model_dependent>false</model_dependent>
    </argument>
    <argument>
      <name>electric_panel_load_pool_pump_addition</name>
      <display_name>Electric Panel: Pool Pump Addition</display_name>
      <description>Whether the pool pump is a new panel load addition to an existing service panel. If not provided, the OS-HPXML default (see &lt;a href='https://openstudio-hpxml.readthedocs.io/en/v1.10.0/workflow_inputs.html#panel-loads'&gt;Panel Loads&lt;/a&gt;) is used.</description>
      <type>Boolean</type>
      <required>false</required>
      <model_dependent>false</model_dependent>
      <choices>
        <choice>
          <value>true</value>
          <display_name>true</display_name>
        </choice>
        <choice>
          <value>false</value>
          <display_name>false</display_name>
        </choice>
      </choices>
    </argument>
    <argument>
      <name>electric_panel_load_pool_heater_power</name>
      <display_name>Electric Panel: Pool Heater Power</display_name>
      <description>Specifies the panel load pool heater power. Only applies to electric pool heater. If not provided, the OS-HPXML default (see &lt;a href='https://openstudio-hpxml.readthedocs.io/en/v1.10.0/workflow_inputs.html#panel-loads'&gt;Panel Loads&lt;/a&gt;) is used.</description>
      <type>Double</type>
      <units>W</units>
      <required>false</required>
      <model_dependent>false</model_dependent>
    </argument>
    <argument>
      <name>electric_panel_load_pool_heater_addition</name>
      <display_name>Electric Panel: Pool Heater Addition</display_name>
      <description>Whether the pool heater is a new panel load addition to an existing service panel. If not provided, the OS-HPXML default (see &lt;a href='https://openstudio-hpxml.readthedocs.io/en/v1.10.0/workflow_inputs.html#panel-loads'&gt;Panel Loads&lt;/a&gt;) is used.</description>
      <type>Boolean</type>
      <required>false</required>
      <model_dependent>false</model_dependent>
      <choices>
        <choice>
          <value>true</value>
          <display_name>true</display_name>
        </choice>
        <choice>
          <value>false</value>
          <display_name>false</display_name>
        </choice>
      </choices>
    </argument>
    <argument>
      <name>electric_panel_load_permanent_spa_pump_power</name>
      <display_name>Electric Panel: Permanent Spa Pump Power</display_name>
      <description>Specifies the panel load permanent spa pump power. If not provided, the OS-HPXML default (see &lt;a href='https://openstudio-hpxml.readthedocs.io/en/v1.10.0/workflow_inputs.html#panel-loads'&gt;Panel Loads&lt;/a&gt;) is used.</description>
      <type>Double</type>
      <units>W</units>
      <required>false</required>
      <model_dependent>false</model_dependent>
    </argument>
    <argument>
      <name>electric_panel_load_permanent_spa_pump_addition</name>
      <display_name>Electric Panel: Permanent Spa Pump Addition</display_name>
      <description>Whether the spa pump is a new panel load addition to an existing service panel. If not provided, the OS-HPXML default (see &lt;a href='https://openstudio-hpxml.readthedocs.io/en/v1.10.0/workflow_inputs.html#panel-loads'&gt;Panel Loads&lt;/a&gt;) is used.</description>
      <type>Boolean</type>
      <required>false</required>
      <model_dependent>false</model_dependent>
      <choices>
        <choice>
          <value>true</value>
          <display_name>true</display_name>
        </choice>
        <choice>
          <value>false</value>
          <display_name>false</display_name>
        </choice>
      </choices>
    </argument>
    <argument>
      <name>electric_panel_load_permanent_spa_heater_power</name>
      <display_name>Electric Panel: Permanent Spa Heater Power</display_name>
      <description>Specifies the panel load permanent spa heater power. Only applies to electric permanent spa heater. If not provided, the OS-HPXML default (see &lt;a href='https://openstudio-hpxml.readthedocs.io/en/v1.10.0/workflow_inputs.html#panel-loads'&gt;Panel Loads&lt;/a&gt;) is used.</description>
      <type>Double</type>
      <units>W</units>
      <required>false</required>
      <model_dependent>false</model_dependent>
    </argument>
    <argument>
      <name>electric_panel_load_permanent_spa_heater_addition</name>
      <display_name>Electric Panel: Permanent Spa Heater Addition</display_name>
      <description>Whether the spa heater is a new panel load addition to an existing service panel. If not provided, the OS-HPXML default (see &lt;a href='https://openstudio-hpxml.readthedocs.io/en/v1.10.0/workflow_inputs.html#panel-loads'&gt;Panel Loads&lt;/a&gt;) is used.</description>
      <type>Boolean</type>
      <required>false</required>
      <model_dependent>false</model_dependent>
      <choices>
        <choice>
          <value>true</value>
          <display_name>true</display_name>
        </choice>
        <choice>
          <value>false</value>
          <display_name>false</display_name>
        </choice>
      </choices>
    </argument>
    <argument>
      <name>electric_panel_load_other_power</name>
      <display_name>Electric Panel: Other Power</display_name>
      <description>Specifies the panel load other power. This represents the total of all other electric loads that are fastened in place, permanently connected, or located on a specific circuit. For example, garbage disposal, built-in microwave. If not provided, the OS-HPXML default (see &lt;a href='https://openstudio-hpxml.readthedocs.io/en/v1.10.0/workflow_inputs.html#panel-loads'&gt;Panel Loads&lt;/a&gt;) is used.</description>
      <type>Double</type>
      <units>W</units>
      <required>false</required>
      <model_dependent>false</model_dependent>
    </argument>
    <argument>
      <name>electric_panel_load_other_addition</name>
      <display_name>Electric Panel: Other Addition</display_name>
      <description>Whether the other load is a new panel load addition to an existing service panel. If not provided, the OS-HPXML default (see &lt;a href='https://openstudio-hpxml.readthedocs.io/en/v1.10.0/workflow_inputs.html#panel-loads'&gt;Panel Loads&lt;/a&gt;) is used.</description>
      <type>Boolean</type>
      <required>false</required>
      <model_dependent>false</model_dependent>
      <choices>
        <choice>
          <value>true</value>
          <display_name>true</display_name>
        </choice>
        <choice>
          <value>false</value>
          <display_name>false</display_name>
        </choice>
      </choices>
    </argument>
    <argument>
      <name>battery_present</name>
      <display_name>Battery: Present</display_name>
      <description>Whether there is a lithium ion battery present.</description>
      <type>Boolean</type>
      <required>true</required>
      <model_dependent>false</model_dependent>
      <default_value>false</default_value>
      <choices>
        <choice>
          <value>true</value>
          <display_name>true</display_name>
        </choice>
        <choice>
          <value>false</value>
          <display_name>false</display_name>
        </choice>
      </choices>
    </argument>
    <argument>
      <name>battery_location</name>
      <display_name>Battery: Location</display_name>
      <description>The space type for the lithium ion battery location. If not provided, the OS-HPXML default (see &lt;a href='https://openstudio-hpxml.readthedocs.io/en/v1.10.0/workflow_inputs.html#hpxml-batteries'&gt;HPXML Batteries&lt;/a&gt;) is used.</description>
      <type>Choice</type>
      <required>false</required>
      <model_dependent>false</model_dependent>
      <choices>
        <choice>
          <value>conditioned space</value>
          <display_name>conditioned space</display_name>
        </choice>
        <choice>
          <value>basement - conditioned</value>
          <display_name>basement - conditioned</display_name>
        </choice>
        <choice>
          <value>basement - unconditioned</value>
          <display_name>basement - unconditioned</display_name>
        </choice>
        <choice>
          <value>crawlspace</value>
          <display_name>crawlspace</display_name>
        </choice>
        <choice>
          <value>crawlspace - vented</value>
          <display_name>crawlspace - vented</display_name>
        </choice>
        <choice>
          <value>crawlspace - unvented</value>
          <display_name>crawlspace - unvented</display_name>
        </choice>
        <choice>
          <value>crawlspace - conditioned</value>
          <display_name>crawlspace - conditioned</display_name>
        </choice>
        <choice>
          <value>attic</value>
          <display_name>attic</display_name>
        </choice>
        <choice>
          <value>attic - vented</value>
          <display_name>attic - vented</display_name>
        </choice>
        <choice>
          <value>attic - unvented</value>
          <display_name>attic - unvented</display_name>
        </choice>
        <choice>
          <value>garage</value>
          <display_name>garage</display_name>
        </choice>
        <choice>
          <value>outside</value>
          <display_name>outside</display_name>
        </choice>
      </choices>
    </argument>
    <argument>
      <name>battery_power</name>
      <display_name>Battery: Rated Power Output</display_name>
      <description>The rated power output of the lithium ion battery. If not provided, the OS-HPXML default (see &lt;a href='https://openstudio-hpxml.readthedocs.io/en/v1.10.0/workflow_inputs.html#hpxml-batteries'&gt;HPXML Batteries&lt;/a&gt;) is used.</description>
      <type>Double</type>
      <units>W</units>
      <required>false</required>
      <model_dependent>false</model_dependent>
    </argument>
    <argument>
      <name>battery_capacity</name>
      <display_name>Battery: Nominal Capacity</display_name>
      <description>The nominal capacity of the lithium ion battery. If not provided, the OS-HPXML default (see &lt;a href='https://openstudio-hpxml.readthedocs.io/en/v1.10.0/workflow_inputs.html#hpxml-batteries'&gt;HPXML Batteries&lt;/a&gt;) is used.</description>
      <type>Double</type>
      <units>kWh</units>
      <required>false</required>
      <model_dependent>false</model_dependent>
    </argument>
    <argument>
      <name>battery_usable_capacity</name>
      <display_name>Battery: Usable Capacity</display_name>
      <description>The usable capacity of the lithium ion battery. If not provided, the OS-HPXML default (see &lt;a href='https://openstudio-hpxml.readthedocs.io/en/v1.10.0/workflow_inputs.html#hpxml-batteries'&gt;HPXML Batteries&lt;/a&gt;) is used.</description>
      <type>Double</type>
      <units>kWh</units>
      <required>false</required>
      <model_dependent>false</model_dependent>
    </argument>
    <argument>
      <name>battery_round_trip_efficiency</name>
      <display_name>Battery: Round Trip Efficiency</display_name>
      <description>The round trip efficiency of the lithium ion battery. If not provided, the OS-HPXML default (see &lt;a href='https://openstudio-hpxml.readthedocs.io/en/v1.10.0/workflow_inputs.html#hpxml-batteries'&gt;HPXML Batteries&lt;/a&gt;) is used.</description>
      <type>Double</type>
      <units>Frac</units>
      <required>false</required>
      <model_dependent>false</model_dependent>
    </argument>
    <argument>
      <name>battery_num_bedrooms_served</name>
      <display_name>Battery: Number of Bedrooms Served</display_name>
      <description>Number of bedrooms served by the lithium ion battery. Only needed if single-family attached or apartment unit and it is a shared battery serving multiple dwelling units. Used to apportion battery charging/discharging to the unit of a SFA/MF building.</description>
      <type>Integer</type>
      <units>#</units>
      <required>false</required>
      <model_dependent>false</model_dependent>
    </argument>
    <argument>
      <name>vehicle_type</name>
      <display_name>Vehicle: Type</display_name>
      <description>The type of vehicle present at the home.</description>
      <type>String</type>
      <required>false</required>
      <model_dependent>false</model_dependent>
      <default_value>none</default_value>
    </argument>
    <argument>
      <name>vehicle_battery_capacity</name>
      <display_name>Vehicle: EV Battery Nominal Battery Capacity</display_name>
      <description>The nominal capacity of the vehicle battery, only applies to electric vehicles. If not provided, the OS-HPXML default (see &lt;a href='https://openstudio-hpxml.readthedocs.io/en/v1.10.0/workflow_inputs.html#hpxml-vehicles'&gt;HPXML Vehicles&lt;/a&gt;) is used.</description>
      <type>Double</type>
      <units>kWh</units>
      <required>false</required>
      <model_dependent>false</model_dependent>
    </argument>
    <argument>
      <name>vehicle_battery_usable_capacity</name>
      <display_name>Vehicle: EV Battery Usable Capacity</display_name>
      <description>The usable capacity of the vehicle battery, only applies to electric vehicles. If not provided, the OS-HPXML default (see &lt;a href='https://openstudio-hpxml.readthedocs.io/en/v1.10.0/workflow_inputs.html#hpxml-vehicles'&gt;HPXML Vehicles&lt;/a&gt;) is used.</description>
      <type>Double</type>
      <units>kWh</units>
      <required>false</required>
      <model_dependent>false</model_dependent>
    </argument>
    <argument>
      <name>vehicle_fuel_economy_units</name>
      <display_name>Vehicle: Combined Fuel Economy Units</display_name>
      <description>The combined fuel economy units of the vehicle. Only 'kWh/mile', 'mile/kWh', or 'mpge' are allow for electric vehicles. If not provided, the OS-HPXML default (see &lt;a href='https://openstudio-hpxml.readthedocs.io/en/v1.10.0/workflow_inputs.html#hpxml-vehicles'&gt;HPXML Vehicles&lt;/a&gt;) is used.</description>
      <type>Choice</type>
      <required>false</required>
      <model_dependent>false</model_dependent>
      <choices>
        <choice>
          <value>kWh/mile</value>
          <display_name>kWh/mile</display_name>
        </choice>
        <choice>
          <value>mile/kWh</value>
          <display_name>mile/kWh</display_name>
        </choice>
        <choice>
          <value>mpge</value>
          <display_name>mpge</display_name>
        </choice>
        <choice>
          <value>mpg</value>
          <display_name>mpg</display_name>
        </choice>
      </choices>
    </argument>
    <argument>
      <name>vehicle_fuel_economy_combined</name>
      <display_name>Vehicle: Combined Fuel Economy</display_name>
      <description>The combined fuel economy of the vehicle. If not provided, the OS-HPXML default (see &lt;a href='https://openstudio-hpxml.readthedocs.io/en/v1.10.0/workflow_inputs.html#hpxml-vehicles'&gt;HPXML Vehicles&lt;/a&gt;) is used.</description>
      <type>Double</type>
      <required>false</required>
      <model_dependent>false</model_dependent>
    </argument>
    <argument>
      <name>vehicle_miles_driven_per_year</name>
      <display_name>Vehicle: Miles Driven Per Year</display_name>
      <description>The annual miles the vehicle is driven. If not provided, the OS-HPXML default (see &lt;a href='https://openstudio-hpxml.readthedocs.io/en/v1.10.0/workflow_inputs.html#hpxml-vehicles'&gt;HPXML Vehicles&lt;/a&gt;) is used.</description>
      <type>Double</type>
      <units>miles</units>
      <required>false</required>
      <model_dependent>false</model_dependent>
    </argument>
    <argument>
      <name>vehicle_hours_driven_per_week</name>
      <display_name>Vehicle: Hours Driven Per Week</display_name>
      <description>The weekly hours the vehicle is driven. If not provided, the OS-HPXML default (see &lt;a href='https://openstudio-hpxml.readthedocs.io/en/v1.10.0/workflow_inputs.html#hpxml-vehicles'&gt;HPXML Vehicles&lt;/a&gt;) is used.</description>
      <type>Double</type>
      <units>hours</units>
      <required>false</required>
      <model_dependent>false</model_dependent>
    </argument>
    <argument>
      <name>vehicle_fraction_charged_home</name>
      <display_name>Vehicle: Fraction Charged at Home</display_name>
      <description>The fraction of charging energy provided by the at-home charger to the vehicle, only applies to electric vehicles. If not provided, the OS-HPXML default (see &lt;a href='https://openstudio-hpxml.readthedocs.io/en/v1.10.0/workflow_inputs.html#hpxml-vehicles'&gt;HPXML Vehicles&lt;/a&gt;) is used.</description>
      <type>Double</type>
      <required>false</required>
      <model_dependent>false</model_dependent>
    </argument>
    <argument>
      <name>ev_charger_present</name>
      <display_name>Electric Vehicle Charger: Present</display_name>
      <description>Whether there is an electric vehicle charger present.</description>
      <type>Boolean</type>
      <required>false</required>
      <model_dependent>false</model_dependent>
      <default_value>false</default_value>
      <choices>
        <choice>
          <value>true</value>
          <display_name>true</display_name>
        </choice>
        <choice>
          <value>false</value>
          <display_name>false</display_name>
        </choice>
      </choices>
    </argument>
    <argument>
      <name>ev_charger_level</name>
      <display_name>Electric Vehicle Charger: Charging Level</display_name>
      <description>The charging level of the EV charger. If not provided, the OS-HPXML default (see &lt;a href='https://openstudio-hpxml.readthedocs.io/en/v1.10.0/workflow_inputs.html#hpxml-electric-vehicle-chargers'&gt;HPXML Electric Vehicle Chargers&lt;/a&gt;) is used.</description>
      <type>Choice</type>
      <required>false</required>
      <model_dependent>false</model_dependent>
      <choices>
        <choice>
          <value>1</value>
          <display_name>1</display_name>
        </choice>
        <choice>
          <value>2</value>
          <display_name>2</display_name>
        </choice>
        <choice>
          <value>3</value>
          <display_name>3</display_name>
        </choice>
      </choices>
    </argument>
    <argument>
      <name>ev_charger_power</name>
      <display_name>Electric Vehicle Charger: Rated Charging Power</display_name>
      <description>The rated power output of the EV charger. If not provided, the OS-HPXML default (see &lt;a href='https://openstudio-hpxml.readthedocs.io/en/v1.10.0/workflow_inputs.html#hpxml-electric-vehicle-chargers'&gt;HPXML Electric Vehicle Chargers&lt;/a&gt;) is used.</description>
      <type>Double</type>
      <units>W</units>
      <required>false</required>
      <model_dependent>false</model_dependent>
    </argument>
    <argument>
      <name>lighting_present</name>
      <display_name>Lighting: Present</display_name>
      <description>Whether there is lighting energy use.</description>
      <type>Boolean</type>
      <required>true</required>
      <model_dependent>false</model_dependent>
      <default_value>true</default_value>
      <choices>
        <choice>
          <value>true</value>
          <display_name>true</display_name>
        </choice>
        <choice>
          <value>false</value>
          <display_name>false</display_name>
        </choice>
      </choices>
    </argument>
    <argument>
      <name>lighting_interior_fraction_cfl</name>
      <display_name>Lighting: Interior Fraction CFL</display_name>
      <description>Fraction of all lamps (interior) that are compact fluorescent. Lighting not specified as CFL, LFL, or LED is assumed to be incandescent.</description>
      <type>Double</type>
      <required>true</required>
      <model_dependent>false</model_dependent>
      <default_value>0.1</default_value>
    </argument>
    <argument>
      <name>lighting_interior_fraction_lfl</name>
      <display_name>Lighting: Interior Fraction LFL</display_name>
      <description>Fraction of all lamps (interior) that are linear fluorescent. Lighting not specified as CFL, LFL, or LED is assumed to be incandescent.</description>
      <type>Double</type>
      <required>true</required>
      <model_dependent>false</model_dependent>
      <default_value>0</default_value>
    </argument>
    <argument>
      <name>lighting_interior_fraction_led</name>
      <display_name>Lighting: Interior Fraction LED</display_name>
      <description>Fraction of all lamps (interior) that are light emitting diodes. Lighting not specified as CFL, LFL, or LED is assumed to be incandescent.</description>
      <type>Double</type>
      <required>true</required>
      <model_dependent>false</model_dependent>
      <default_value>0</default_value>
    </argument>
    <argument>
      <name>lighting_interior_usage_multiplier</name>
      <display_name>Lighting: Interior Usage Multiplier</display_name>
      <description>Multiplier on the lighting energy usage (interior) that can reflect, e.g., high/low usage occupants. If not provided, the OS-HPXML default (see &lt;a href='https://openstudio-hpxml.readthedocs.io/en/v1.10.0/workflow_inputs.html#hpxml-lighting'&gt;HPXML Lighting&lt;/a&gt;) is used.</description>
      <type>Double</type>
      <required>false</required>
      <model_dependent>false</model_dependent>
    </argument>
    <argument>
      <name>lighting_exterior_fraction_cfl</name>
      <display_name>Lighting: Exterior Fraction CFL</display_name>
      <description>Fraction of all lamps (exterior) that are compact fluorescent. Lighting not specified as CFL, LFL, or LED is assumed to be incandescent.</description>
      <type>Double</type>
      <required>true</required>
      <model_dependent>false</model_dependent>
      <default_value>0</default_value>
    </argument>
    <argument>
      <name>lighting_exterior_fraction_lfl</name>
      <display_name>Lighting: Exterior Fraction LFL</display_name>
      <description>Fraction of all lamps (exterior) that are linear fluorescent. Lighting not specified as CFL, LFL, or LED is assumed to be incandescent.</description>
      <type>Double</type>
      <required>true</required>
      <model_dependent>false</model_dependent>
      <default_value>0</default_value>
    </argument>
    <argument>
      <name>lighting_exterior_fraction_led</name>
      <display_name>Lighting: Exterior Fraction LED</display_name>
      <description>Fraction of all lamps (exterior) that are light emitting diodes. Lighting not specified as CFL, LFL, or LED is assumed to be incandescent.</description>
      <type>Double</type>
      <required>true</required>
      <model_dependent>false</model_dependent>
      <default_value>0</default_value>
    </argument>
    <argument>
      <name>lighting_exterior_usage_multiplier</name>
      <display_name>Lighting: Exterior Usage Multiplier</display_name>
      <description>Multiplier on the lighting energy usage (exterior) that can reflect, e.g., high/low usage occupants. If not provided, the OS-HPXML default (see &lt;a href='https://openstudio-hpxml.readthedocs.io/en/v1.10.0/workflow_inputs.html#hpxml-lighting'&gt;HPXML Lighting&lt;/a&gt;) is used.</description>
      <type>Double</type>
      <required>false</required>
      <model_dependent>false</model_dependent>
    </argument>
    <argument>
      <name>lighting_garage_fraction_cfl</name>
      <display_name>Lighting: Garage Fraction CFL</display_name>
      <description>Fraction of all lamps (garage) that are compact fluorescent. Lighting not specified as CFL, LFL, or LED is assumed to be incandescent.</description>
      <type>Double</type>
      <required>true</required>
      <model_dependent>false</model_dependent>
      <default_value>0</default_value>
    </argument>
    <argument>
      <name>lighting_garage_fraction_lfl</name>
      <display_name>Lighting: Garage Fraction LFL</display_name>
      <description>Fraction of all lamps (garage) that are linear fluorescent. Lighting not specified as CFL, LFL, or LED is assumed to be incandescent.</description>
      <type>Double</type>
      <required>true</required>
      <model_dependent>false</model_dependent>
      <default_value>0</default_value>
    </argument>
    <argument>
      <name>lighting_garage_fraction_led</name>
      <display_name>Lighting: Garage Fraction LED</display_name>
      <description>Fraction of all lamps (garage) that are light emitting diodes. Lighting not specified as CFL, LFL, or LED is assumed to be incandescent.</description>
      <type>Double</type>
      <required>true</required>
      <model_dependent>false</model_dependent>
      <default_value>0</default_value>
    </argument>
    <argument>
      <name>lighting_garage_usage_multiplier</name>
      <display_name>Lighting: Garage Usage Multiplier</display_name>
      <description>Multiplier on the lighting energy usage (garage) that can reflect, e.g., high/low usage occupants. If not provided, the OS-HPXML default (see &lt;a href='https://openstudio-hpxml.readthedocs.io/en/v1.10.0/workflow_inputs.html#hpxml-lighting'&gt;HPXML Lighting&lt;/a&gt;) is used.</description>
      <type>Double</type>
      <required>false</required>
      <model_dependent>false</model_dependent>
    </argument>
    <argument>
      <name>holiday_lighting_present</name>
      <display_name>Holiday Lighting: Present</display_name>
      <description>Whether there is holiday lighting.</description>
      <type>Boolean</type>
      <required>true</required>
      <model_dependent>false</model_dependent>
      <default_value>false</default_value>
      <choices>
        <choice>
          <value>true</value>
          <display_name>true</display_name>
        </choice>
        <choice>
          <value>false</value>
          <display_name>false</display_name>
        </choice>
      </choices>
    </argument>
    <argument>
      <name>holiday_lighting_daily_kwh</name>
      <display_name>Holiday Lighting: Daily Consumption</display_name>
      <description>The daily energy consumption for holiday lighting (exterior). If not provided, the OS-HPXML default (see &lt;a href='https://openstudio-hpxml.readthedocs.io/en/v1.10.0/workflow_inputs.html#hpxml-lighting'&gt;HPXML Lighting&lt;/a&gt;) is used.</description>
      <type>Double</type>
      <units>kWh/day</units>
      <required>false</required>
      <model_dependent>false</model_dependent>
    </argument>
    <argument>
      <name>holiday_lighting_period</name>
      <display_name>Holiday Lighting: Period</display_name>
      <description>Enter a date range like 'Nov 25 - Jan 5'. If not provided, the OS-HPXML default (see &lt;a href='https://openstudio-hpxml.readthedocs.io/en/v1.10.0/workflow_inputs.html#hpxml-lighting'&gt;HPXML Lighting&lt;/a&gt;) is used.</description>
      <type>String</type>
      <required>false</required>
      <model_dependent>false</model_dependent>
    </argument>
    <argument>
      <name>dehumidifier_type</name>
      <display_name>Dehumidifier: Type</display_name>
      <description>The type of dehumidifier.</description>
      <type>Choice</type>
      <required>true</required>
      <model_dependent>false</model_dependent>
      <default_value>none</default_value>
      <choices>
        <choice>
          <value>none</value>
          <display_name>none</display_name>
        </choice>
        <choice>
          <value>portable</value>
          <display_name>portable</display_name>
        </choice>
        <choice>
          <value>whole-home</value>
          <display_name>whole-home</display_name>
        </choice>
      </choices>
    </argument>
    <argument>
      <name>dehumidifier_efficiency_type</name>
      <display_name>Dehumidifier: Efficiency Type</display_name>
      <description>The efficiency type of dehumidifier.</description>
      <type>Choice</type>
      <required>true</required>
      <model_dependent>false</model_dependent>
      <default_value>IntegratedEnergyFactor</default_value>
      <choices>
        <choice>
          <value>EnergyFactor</value>
          <display_name>EnergyFactor</display_name>
        </choice>
        <choice>
          <value>IntegratedEnergyFactor</value>
          <display_name>IntegratedEnergyFactor</display_name>
        </choice>
      </choices>
    </argument>
    <argument>
      <name>dehumidifier_efficiency</name>
      <display_name>Dehumidifier: Efficiency</display_name>
      <description>The efficiency of the dehumidifier.</description>
      <type>Double</type>
      <units>liters/kWh</units>
      <required>true</required>
      <model_dependent>false</model_dependent>
      <default_value>1.5</default_value>
    </argument>
    <argument>
      <name>dehumidifier_capacity</name>
      <display_name>Dehumidifier: Capacity</display_name>
      <description>The capacity (water removal rate) of the dehumidifier.</description>
      <type>Double</type>
      <units>pint/day</units>
      <required>true</required>
      <model_dependent>false</model_dependent>
      <default_value>40</default_value>
    </argument>
    <argument>
      <name>dehumidifier_rh_setpoint</name>
      <display_name>Dehumidifier: Relative Humidity Setpoint</display_name>
      <description>The relative humidity setpoint of the dehumidifier.</description>
      <type>Double</type>
      <units>Frac</units>
      <required>true</required>
      <model_dependent>false</model_dependent>
      <default_value>0.5</default_value>
    </argument>
    <argument>
      <name>dehumidifier_fraction_dehumidification_load_served</name>
      <display_name>Dehumidifier: Fraction Dehumidification Load Served</display_name>
      <description>The dehumidification load served fraction of the dehumidifier.</description>
      <type>Double</type>
      <units>Frac</units>
      <required>true</required>
      <model_dependent>false</model_dependent>
      <default_value>1</default_value>
    </argument>
    <argument>
      <name>clothes_washer_present</name>
      <display_name>Clothes Washer: Present</display_name>
      <description>Whether there is a clothes washer present.</description>
      <type>Boolean</type>
      <required>true</required>
      <model_dependent>false</model_dependent>
      <default_value>true</default_value>
      <choices>
        <choice>
          <value>true</value>
          <display_name>true</display_name>
        </choice>
        <choice>
          <value>false</value>
          <display_name>false</display_name>
        </choice>
      </choices>
    </argument>
    <argument>
      <name>clothes_washer_location</name>
      <display_name>Clothes Washer: Location</display_name>
      <description>The space type for the clothes washer location. If not provided, the OS-HPXML default (see &lt;a href='https://openstudio-hpxml.readthedocs.io/en/v1.10.0/workflow_inputs.html#hpxml-clothes-washer'&gt;HPXML Clothes Washer&lt;/a&gt;) is used.</description>
      <type>Choice</type>
      <required>false</required>
      <model_dependent>false</model_dependent>
      <choices>
        <choice>
          <value>conditioned space</value>
          <display_name>conditioned space</display_name>
        </choice>
        <choice>
          <value>basement - conditioned</value>
          <display_name>basement - conditioned</display_name>
        </choice>
        <choice>
          <value>basement - unconditioned</value>
          <display_name>basement - unconditioned</display_name>
        </choice>
        <choice>
          <value>garage</value>
          <display_name>garage</display_name>
        </choice>
        <choice>
          <value>other housing unit</value>
          <display_name>other housing unit</display_name>
        </choice>
        <choice>
          <value>other heated space</value>
          <display_name>other heated space</display_name>
        </choice>
        <choice>
          <value>other multifamily buffer space</value>
          <display_name>other multifamily buffer space</display_name>
        </choice>
        <choice>
          <value>other non-freezing space</value>
          <display_name>other non-freezing space</display_name>
        </choice>
      </choices>
    </argument>
    <argument>
      <name>clothes_washer_efficiency_type</name>
      <display_name>Clothes Washer: Efficiency Type</display_name>
      <description>The efficiency type of the clothes washer.</description>
      <type>Choice</type>
      <required>true</required>
      <model_dependent>false</model_dependent>
      <default_value>IntegratedModifiedEnergyFactor</default_value>
      <choices>
        <choice>
          <value>ModifiedEnergyFactor</value>
          <display_name>ModifiedEnergyFactor</display_name>
        </choice>
        <choice>
          <value>IntegratedModifiedEnergyFactor</value>
          <display_name>IntegratedModifiedEnergyFactor</display_name>
        </choice>
      </choices>
    </argument>
    <argument>
      <name>clothes_washer_efficiency</name>
      <display_name>Clothes Washer: Efficiency</display_name>
      <description>The efficiency of the clothes washer. If not provided, the OS-HPXML default (see &lt;a href='https://openstudio-hpxml.readthedocs.io/en/v1.10.0/workflow_inputs.html#hpxml-clothes-washer'&gt;HPXML Clothes Washer&lt;/a&gt;) is used.</description>
      <type>Double</type>
      <units>ft^3/kWh-cyc</units>
      <required>false</required>
      <model_dependent>false</model_dependent>
    </argument>
    <argument>
      <name>clothes_washer_rated_annual_kwh</name>
      <display_name>Clothes Washer: Rated Annual Consumption</display_name>
      <description>The annual energy consumed by the clothes washer, as rated, obtained from the EnergyGuide label. This includes both the appliance electricity consumption and the energy required for water heating. If not provided, the OS-HPXML default (see &lt;a href='https://openstudio-hpxml.readthedocs.io/en/v1.10.0/workflow_inputs.html#hpxml-clothes-washer'&gt;HPXML Clothes Washer&lt;/a&gt;) is used.</description>
      <type>Double</type>
      <units>kWh/yr</units>
      <required>false</required>
      <model_dependent>false</model_dependent>
    </argument>
    <argument>
      <name>clothes_washer_label_electric_rate</name>
      <display_name>Clothes Washer: Label Electric Rate</display_name>
      <description>The annual energy consumed by the clothes washer, as rated, obtained from the EnergyGuide label. This includes both the appliance electricity consumption and the energy required for water heating. If not provided, the OS-HPXML default (see &lt;a href='https://openstudio-hpxml.readthedocs.io/en/v1.10.0/workflow_inputs.html#hpxml-clothes-washer'&gt;HPXML Clothes Washer&lt;/a&gt;) is used.</description>
      <type>Double</type>
      <units>$/kWh</units>
      <required>false</required>
      <model_dependent>false</model_dependent>
    </argument>
    <argument>
      <name>clothes_washer_label_gas_rate</name>
      <display_name>Clothes Washer: Label Gas Rate</display_name>
      <description>The annual energy consumed by the clothes washer, as rated, obtained from the EnergyGuide label. This includes both the appliance electricity consumption and the energy required for water heating. If not provided, the OS-HPXML default (see &lt;a href='https://openstudio-hpxml.readthedocs.io/en/v1.10.0/workflow_inputs.html#hpxml-clothes-washer'&gt;HPXML Clothes Washer&lt;/a&gt;) is used.</description>
      <type>Double</type>
      <units>$/therm</units>
      <required>false</required>
      <model_dependent>false</model_dependent>
    </argument>
    <argument>
      <name>clothes_washer_label_annual_gas_cost</name>
      <display_name>Clothes Washer: Label Annual Cost with Gas DHW</display_name>
      <description>The annual cost of using the system under test conditions. Input is obtained from the EnergyGuide label. If not provided, the OS-HPXML default (see &lt;a href='https://openstudio-hpxml.readthedocs.io/en/v1.10.0/workflow_inputs.html#hpxml-clothes-washer'&gt;HPXML Clothes Washer&lt;/a&gt;) is used.</description>
      <type>Double</type>
      <units>$</units>
      <required>false</required>
      <model_dependent>false</model_dependent>
    </argument>
    <argument>
      <name>clothes_washer_label_usage</name>
      <display_name>Clothes Washer: Label Usage</display_name>
      <description>The clothes washer loads per week. If not provided, the OS-HPXML default (see &lt;a href='https://openstudio-hpxml.readthedocs.io/en/v1.10.0/workflow_inputs.html#hpxml-clothes-washer'&gt;HPXML Clothes Washer&lt;/a&gt;) is used.</description>
      <type>Double</type>
      <units>cyc/wk</units>
      <required>false</required>
      <model_dependent>false</model_dependent>
    </argument>
    <argument>
      <name>clothes_washer_capacity</name>
      <display_name>Clothes Washer: Drum Volume</display_name>
      <description>Volume of the washer drum. Obtained from the EnergyStar website or the manufacturer's literature. If not provided, the OS-HPXML default (see &lt;a href='https://openstudio-hpxml.readthedocs.io/en/v1.10.0/workflow_inputs.html#hpxml-clothes-washer'&gt;HPXML Clothes Washer&lt;/a&gt;) is used.</description>
      <type>Double</type>
      <units>ft^3</units>
      <required>false</required>
      <model_dependent>false</model_dependent>
    </argument>
    <argument>
      <name>clothes_washer_usage_multiplier</name>
      <display_name>Clothes Washer: Usage Multiplier</display_name>
      <description>Multiplier on the clothes washer energy and hot water usage that can reflect, e.g., high/low usage occupants. If not provided, the OS-HPXML default (see &lt;a href='https://openstudio-hpxml.readthedocs.io/en/v1.10.0/workflow_inputs.html#hpxml-clothes-washer'&gt;HPXML Clothes Washer&lt;/a&gt;) is used.</description>
      <type>Double</type>
      <required>false</required>
      <model_dependent>false</model_dependent>
    </argument>
    <argument>
      <name>clothes_dryer_present</name>
      <display_name>Clothes Dryer: Present</display_name>
      <description>Whether there is a clothes dryer present.</description>
      <type>Boolean</type>
      <required>true</required>
      <model_dependent>false</model_dependent>
      <default_value>true</default_value>
      <choices>
        <choice>
          <value>true</value>
          <display_name>true</display_name>
        </choice>
        <choice>
          <value>false</value>
          <display_name>false</display_name>
        </choice>
      </choices>
    </argument>
    <argument>
      <name>clothes_dryer_location</name>
      <display_name>Clothes Dryer: Location</display_name>
      <description>The space type for the clothes dryer location. If not provided, the OS-HPXML default (see &lt;a href='https://openstudio-hpxml.readthedocs.io/en/v1.10.0/workflow_inputs.html#hpxml-clothes-dryer'&gt;HPXML Clothes Dryer&lt;/a&gt;) is used.</description>
      <type>Choice</type>
      <required>false</required>
      <model_dependent>false</model_dependent>
      <choices>
        <choice>
          <value>conditioned space</value>
          <display_name>conditioned space</display_name>
        </choice>
        <choice>
          <value>basement - conditioned</value>
          <display_name>basement - conditioned</display_name>
        </choice>
        <choice>
          <value>basement - unconditioned</value>
          <display_name>basement - unconditioned</display_name>
        </choice>
        <choice>
          <value>garage</value>
          <display_name>garage</display_name>
        </choice>
        <choice>
          <value>other housing unit</value>
          <display_name>other housing unit</display_name>
        </choice>
        <choice>
          <value>other heated space</value>
          <display_name>other heated space</display_name>
        </choice>
        <choice>
          <value>other multifamily buffer space</value>
          <display_name>other multifamily buffer space</display_name>
        </choice>
        <choice>
          <value>other non-freezing space</value>
          <display_name>other non-freezing space</display_name>
        </choice>
      </choices>
    </argument>
    <argument>
      <name>clothes_dryer_fuel_type</name>
      <display_name>Clothes Dryer: Fuel Type</display_name>
      <description>Type of fuel used by the clothes dryer.</description>
      <type>Choice</type>
      <required>true</required>
      <model_dependent>false</model_dependent>
      <default_value>natural gas</default_value>
      <choices>
        <choice>
          <value>electricity</value>
          <display_name>electricity</display_name>
        </choice>
        <choice>
          <value>natural gas</value>
          <display_name>natural gas</display_name>
        </choice>
        <choice>
          <value>fuel oil</value>
          <display_name>fuel oil</display_name>
        </choice>
        <choice>
          <value>propane</value>
          <display_name>propane</display_name>
        </choice>
        <choice>
          <value>wood</value>
          <display_name>wood</display_name>
        </choice>
        <choice>
          <value>coal</value>
          <display_name>coal</display_name>
        </choice>
      </choices>
    </argument>
    <argument>
      <name>clothes_dryer_efficiency_type</name>
      <display_name>Clothes Dryer: Efficiency Type</display_name>
      <description>The efficiency type of the clothes dryer.</description>
      <type>Choice</type>
      <required>true</required>
      <model_dependent>false</model_dependent>
      <default_value>CombinedEnergyFactor</default_value>
      <choices>
        <choice>
          <value>EnergyFactor</value>
          <display_name>EnergyFactor</display_name>
        </choice>
        <choice>
          <value>CombinedEnergyFactor</value>
          <display_name>CombinedEnergyFactor</display_name>
        </choice>
      </choices>
    </argument>
    <argument>
      <name>clothes_dryer_efficiency</name>
      <display_name>Clothes Dryer: Efficiency</display_name>
      <description>The efficiency of the clothes dryer. If not provided, the OS-HPXML default (see &lt;a href='https://openstudio-hpxml.readthedocs.io/en/v1.10.0/workflow_inputs.html#hpxml-clothes-dryer'&gt;HPXML Clothes Dryer&lt;/a&gt;) is used.</description>
      <type>Double</type>
      <units>lb/kWh</units>
      <required>false</required>
      <model_dependent>false</model_dependent>
    </argument>
    <argument>
      <name>clothes_dryer_vented_flow_rate</name>
      <display_name>Clothes Dryer: Vented Flow Rate</display_name>
      <description>The exhaust flow rate of the vented clothes dryer. If not provided, the OS-HPXML default (see &lt;a href='https://openstudio-hpxml.readthedocs.io/en/v1.10.0/workflow_inputs.html#hpxml-clothes-dryer'&gt;HPXML Clothes Dryer&lt;/a&gt;) is used.</description>
      <type>Double</type>
      <units>CFM</units>
      <required>false</required>
      <model_dependent>false</model_dependent>
    </argument>
    <argument>
      <name>clothes_dryer_usage_multiplier</name>
      <display_name>Clothes Dryer: Usage Multiplier</display_name>
      <description>Multiplier on the clothes dryer energy usage that can reflect, e.g., high/low usage occupants. If not provided, the OS-HPXML default (see &lt;a href='https://openstudio-hpxml.readthedocs.io/en/v1.10.0/workflow_inputs.html#hpxml-clothes-dryer'&gt;HPXML Clothes Dryer&lt;/a&gt;) is used.</description>
      <type>Double</type>
      <required>false</required>
      <model_dependent>false</model_dependent>
    </argument>
    <argument>
      <name>dishwasher_present</name>
      <display_name>Dishwasher: Present</display_name>
      <description>Whether there is a dishwasher present.</description>
      <type>Boolean</type>
      <required>true</required>
      <model_dependent>false</model_dependent>
      <default_value>true</default_value>
      <choices>
        <choice>
          <value>true</value>
          <display_name>true</display_name>
        </choice>
        <choice>
          <value>false</value>
          <display_name>false</display_name>
        </choice>
      </choices>
    </argument>
    <argument>
      <name>dishwasher_location</name>
      <display_name>Dishwasher: Location</display_name>
      <description>The space type for the dishwasher location. If not provided, the OS-HPXML default (see &lt;a href='https://openstudio-hpxml.readthedocs.io/en/v1.10.0/workflow_inputs.html#hpxml-dishwasher'&gt;HPXML Dishwasher&lt;/a&gt;) is used.</description>
      <type>Choice</type>
      <required>false</required>
      <model_dependent>false</model_dependent>
      <choices>
        <choice>
          <value>conditioned space</value>
          <display_name>conditioned space</display_name>
        </choice>
        <choice>
          <value>basement - conditioned</value>
          <display_name>basement - conditioned</display_name>
        </choice>
        <choice>
          <value>basement - unconditioned</value>
          <display_name>basement - unconditioned</display_name>
        </choice>
        <choice>
          <value>garage</value>
          <display_name>garage</display_name>
        </choice>
        <choice>
          <value>other housing unit</value>
          <display_name>other housing unit</display_name>
        </choice>
        <choice>
          <value>other heated space</value>
          <display_name>other heated space</display_name>
        </choice>
        <choice>
          <value>other multifamily buffer space</value>
          <display_name>other multifamily buffer space</display_name>
        </choice>
        <choice>
          <value>other non-freezing space</value>
          <display_name>other non-freezing space</display_name>
        </choice>
      </choices>
    </argument>
    <argument>
      <name>dishwasher_efficiency_type</name>
      <display_name>Dishwasher: Efficiency Type</display_name>
      <description>The efficiency type of dishwasher.</description>
      <type>Choice</type>
      <required>true</required>
      <model_dependent>false</model_dependent>
      <default_value>RatedAnnualkWh</default_value>
      <choices>
        <choice>
          <value>RatedAnnualkWh</value>
          <display_name>RatedAnnualkWh</display_name>
        </choice>
        <choice>
          <value>EnergyFactor</value>
          <display_name>EnergyFactor</display_name>
        </choice>
      </choices>
    </argument>
    <argument>
      <name>dishwasher_efficiency</name>
      <display_name>Dishwasher: Efficiency</display_name>
      <description>The efficiency of the dishwasher. If not provided, the OS-HPXML default (see &lt;a href='https://openstudio-hpxml.readthedocs.io/en/v1.10.0/workflow_inputs.html#hpxml-dishwasher'&gt;HPXML Dishwasher&lt;/a&gt;) is used.</description>
      <type>Double</type>
      <units>RatedAnnualkWh or EnergyFactor</units>
      <required>false</required>
      <model_dependent>false</model_dependent>
    </argument>
    <argument>
      <name>dishwasher_label_electric_rate</name>
      <display_name>Dishwasher: Label Electric Rate</display_name>
      <description>The label electric rate of the dishwasher. If not provided, the OS-HPXML default (see &lt;a href='https://openstudio-hpxml.readthedocs.io/en/v1.10.0/workflow_inputs.html#hpxml-dishwasher'&gt;HPXML Dishwasher&lt;/a&gt;) is used.</description>
      <type>Double</type>
      <units>$/kWh</units>
      <required>false</required>
      <model_dependent>false</model_dependent>
    </argument>
    <argument>
      <name>dishwasher_label_gas_rate</name>
      <display_name>Dishwasher: Label Gas Rate</display_name>
      <description>The label gas rate of the dishwasher. If not provided, the OS-HPXML default (see &lt;a href='https://openstudio-hpxml.readthedocs.io/en/v1.10.0/workflow_inputs.html#hpxml-dishwasher'&gt;HPXML Dishwasher&lt;/a&gt;) is used.</description>
      <type>Double</type>
      <units>$/therm</units>
      <required>false</required>
      <model_dependent>false</model_dependent>
    </argument>
    <argument>
      <name>dishwasher_label_annual_gas_cost</name>
      <display_name>Dishwasher: Label Annual Gas Cost</display_name>
      <description>The label annual gas cost of the dishwasher. If not provided, the OS-HPXML default (see &lt;a href='https://openstudio-hpxml.readthedocs.io/en/v1.10.0/workflow_inputs.html#hpxml-dishwasher'&gt;HPXML Dishwasher&lt;/a&gt;) is used.</description>
      <type>Double</type>
      <units>$</units>
      <required>false</required>
      <model_dependent>false</model_dependent>
    </argument>
    <argument>
      <name>dishwasher_label_usage</name>
      <display_name>Dishwasher: Label Usage</display_name>
      <description>The dishwasher loads per week. If not provided, the OS-HPXML default (see &lt;a href='https://openstudio-hpxml.readthedocs.io/en/v1.10.0/workflow_inputs.html#hpxml-dishwasher'&gt;HPXML Dishwasher&lt;/a&gt;) is used.</description>
      <type>Double</type>
      <units>cyc/wk</units>
      <required>false</required>
      <model_dependent>false</model_dependent>
    </argument>
    <argument>
      <name>dishwasher_place_setting_capacity</name>
      <display_name>Dishwasher: Number of Place Settings</display_name>
      <description>The number of place settings for the unit. Data obtained from manufacturer's literature. If not provided, the OS-HPXML default (see &lt;a href='https://openstudio-hpxml.readthedocs.io/en/v1.10.0/workflow_inputs.html#hpxml-dishwasher'&gt;HPXML Dishwasher&lt;/a&gt;) is used.</description>
      <type>Integer</type>
      <units>#</units>
      <required>false</required>
      <model_dependent>false</model_dependent>
    </argument>
    <argument>
      <name>dishwasher_usage_multiplier</name>
      <display_name>Dishwasher: Usage Multiplier</display_name>
      <description>Multiplier on the dishwasher energy usage that can reflect, e.g., high/low usage occupants. If not provided, the OS-HPXML default (see &lt;a href='https://openstudio-hpxml.readthedocs.io/en/v1.10.0/workflow_inputs.html#hpxml-dishwasher'&gt;HPXML Dishwasher&lt;/a&gt;) is used.</description>
      <type>Double</type>
      <required>false</required>
      <model_dependent>false</model_dependent>
    </argument>
    <argument>
      <name>refrigerator_present</name>
      <display_name>Refrigerator: Present</display_name>
      <description>Whether there is a refrigerator present.</description>
      <type>Boolean</type>
      <required>true</required>
      <model_dependent>false</model_dependent>
      <default_value>true</default_value>
      <choices>
        <choice>
          <value>true</value>
          <display_name>true</display_name>
        </choice>
        <choice>
          <value>false</value>
          <display_name>false</display_name>
        </choice>
      </choices>
    </argument>
    <argument>
      <name>refrigerator_location</name>
      <display_name>Refrigerator: Location</display_name>
      <description>The space type for the refrigerator location. If not provided, the OS-HPXML default (see &lt;a href='https://openstudio-hpxml.readthedocs.io/en/v1.10.0/workflow_inputs.html#hpxml-refrigerators'&gt;HPXML Refrigerators&lt;/a&gt;) is used.</description>
      <type>Choice</type>
      <required>false</required>
      <model_dependent>false</model_dependent>
      <choices>
        <choice>
          <value>conditioned space</value>
          <display_name>conditioned space</display_name>
        </choice>
        <choice>
          <value>basement - conditioned</value>
          <display_name>basement - conditioned</display_name>
        </choice>
        <choice>
          <value>basement - unconditioned</value>
          <display_name>basement - unconditioned</display_name>
        </choice>
        <choice>
          <value>garage</value>
          <display_name>garage</display_name>
        </choice>
        <choice>
          <value>other housing unit</value>
          <display_name>other housing unit</display_name>
        </choice>
        <choice>
          <value>other heated space</value>
          <display_name>other heated space</display_name>
        </choice>
        <choice>
          <value>other multifamily buffer space</value>
          <display_name>other multifamily buffer space</display_name>
        </choice>
        <choice>
          <value>other non-freezing space</value>
          <display_name>other non-freezing space</display_name>
        </choice>
      </choices>
    </argument>
    <argument>
      <name>refrigerator_rated_annual_kwh</name>
      <display_name>Refrigerator: Rated Annual Consumption</display_name>
      <description>The EnergyGuide rated annual energy consumption for a refrigerator. If not provided, the OS-HPXML default (see &lt;a href='https://openstudio-hpxml.readthedocs.io/en/v1.10.0/workflow_inputs.html#hpxml-refrigerators'&gt;HPXML Refrigerators&lt;/a&gt;) is used.</description>
      <type>Double</type>
      <units>kWh/yr</units>
      <required>false</required>
      <model_dependent>false</model_dependent>
    </argument>
    <argument>
      <name>refrigerator_usage_multiplier</name>
      <display_name>Refrigerator: Usage Multiplier</display_name>
      <description>Multiplier on the refrigerator energy usage that can reflect, e.g., high/low usage occupants. If not provided, the OS-HPXML default (see &lt;a href='https://openstudio-hpxml.readthedocs.io/en/v1.10.0/workflow_inputs.html#hpxml-refrigerators'&gt;HPXML Refrigerators&lt;/a&gt;) is used.</description>
      <type>Double</type>
      <required>false</required>
      <model_dependent>false</model_dependent>
    </argument>
    <argument>
      <name>extra_refrigerator_present</name>
      <display_name>Extra Refrigerator: Present</display_name>
      <description>Whether there is an extra refrigerator present.</description>
      <type>Boolean</type>
      <required>true</required>
      <model_dependent>false</model_dependent>
      <default_value>false</default_value>
      <choices>
        <choice>
          <value>true</value>
          <display_name>true</display_name>
        </choice>
        <choice>
          <value>false</value>
          <display_name>false</display_name>
        </choice>
      </choices>
    </argument>
    <argument>
      <name>extra_refrigerator_location</name>
      <display_name>Extra Refrigerator: Location</display_name>
      <description>The space type for the extra refrigerator location. If not provided, the OS-HPXML default (see &lt;a href='https://openstudio-hpxml.readthedocs.io/en/v1.10.0/workflow_inputs.html#hpxml-refrigerators'&gt;HPXML Refrigerators&lt;/a&gt;) is used.</description>
      <type>Choice</type>
      <required>false</required>
      <model_dependent>false</model_dependent>
      <choices>
        <choice>
          <value>conditioned space</value>
          <display_name>conditioned space</display_name>
        </choice>
        <choice>
          <value>basement - conditioned</value>
          <display_name>basement - conditioned</display_name>
        </choice>
        <choice>
          <value>basement - unconditioned</value>
          <display_name>basement - unconditioned</display_name>
        </choice>
        <choice>
          <value>garage</value>
          <display_name>garage</display_name>
        </choice>
        <choice>
          <value>other housing unit</value>
          <display_name>other housing unit</display_name>
        </choice>
        <choice>
          <value>other heated space</value>
          <display_name>other heated space</display_name>
        </choice>
        <choice>
          <value>other multifamily buffer space</value>
          <display_name>other multifamily buffer space</display_name>
        </choice>
        <choice>
          <value>other non-freezing space</value>
          <display_name>other non-freezing space</display_name>
        </choice>
      </choices>
    </argument>
    <argument>
      <name>extra_refrigerator_rated_annual_kwh</name>
      <display_name>Extra Refrigerator: Rated Annual Consumption</display_name>
      <description>The EnergyGuide rated annual energy consumption for an extra refrigerator. If not provided, the OS-HPXML default (see &lt;a href='https://openstudio-hpxml.readthedocs.io/en/v1.10.0/workflow_inputs.html#hpxml-refrigerators'&gt;HPXML Refrigerators&lt;/a&gt;) is used.</description>
      <type>Double</type>
      <units>kWh/yr</units>
      <required>false</required>
      <model_dependent>false</model_dependent>
    </argument>
    <argument>
      <name>extra_refrigerator_usage_multiplier</name>
      <display_name>Extra Refrigerator: Usage Multiplier</display_name>
      <description>Multiplier on the extra refrigerator energy usage that can reflect, e.g., high/low usage occupants. If not provided, the OS-HPXML default (see &lt;a href='https://openstudio-hpxml.readthedocs.io/en/v1.10.0/workflow_inputs.html#hpxml-refrigerators'&gt;HPXML Refrigerators&lt;/a&gt;) is used.</description>
      <type>Double</type>
      <required>false</required>
      <model_dependent>false</model_dependent>
    </argument>
    <argument>
      <name>freezer_present</name>
      <display_name>Freezer: Present</display_name>
      <description>Whether there is a freezer present.</description>
      <type>Boolean</type>
      <required>true</required>
      <model_dependent>false</model_dependent>
      <default_value>false</default_value>
      <choices>
        <choice>
          <value>true</value>
          <display_name>true</display_name>
        </choice>
        <choice>
          <value>false</value>
          <display_name>false</display_name>
        </choice>
      </choices>
    </argument>
    <argument>
      <name>freezer_location</name>
      <display_name>Freezer: Location</display_name>
      <description>The space type for the freezer location. If not provided, the OS-HPXML default (see &lt;a href='https://openstudio-hpxml.readthedocs.io/en/v1.10.0/workflow_inputs.html#hpxml-freezers'&gt;HPXML Freezers&lt;/a&gt;) is used.</description>
      <type>Choice</type>
      <required>false</required>
      <model_dependent>false</model_dependent>
      <choices>
        <choice>
          <value>conditioned space</value>
          <display_name>conditioned space</display_name>
        </choice>
        <choice>
          <value>basement - conditioned</value>
          <display_name>basement - conditioned</display_name>
        </choice>
        <choice>
          <value>basement - unconditioned</value>
          <display_name>basement - unconditioned</display_name>
        </choice>
        <choice>
          <value>garage</value>
          <display_name>garage</display_name>
        </choice>
        <choice>
          <value>other housing unit</value>
          <display_name>other housing unit</display_name>
        </choice>
        <choice>
          <value>other heated space</value>
          <display_name>other heated space</display_name>
        </choice>
        <choice>
          <value>other multifamily buffer space</value>
          <display_name>other multifamily buffer space</display_name>
        </choice>
        <choice>
          <value>other non-freezing space</value>
          <display_name>other non-freezing space</display_name>
        </choice>
      </choices>
    </argument>
    <argument>
      <name>freezer_rated_annual_kwh</name>
      <display_name>Freezer: Rated Annual Consumption</display_name>
      <description>The EnergyGuide rated annual energy consumption for a freezer. If not provided, the OS-HPXML default (see &lt;a href='https://openstudio-hpxml.readthedocs.io/en/v1.10.0/workflow_inputs.html#hpxml-freezers'&gt;HPXML Freezers&lt;/a&gt;) is used.</description>
      <type>Double</type>
      <units>kWh/yr</units>
      <required>false</required>
      <model_dependent>false</model_dependent>
    </argument>
    <argument>
      <name>freezer_usage_multiplier</name>
      <display_name>Freezer: Usage Multiplier</display_name>
      <description>Multiplier on the freezer energy usage that can reflect, e.g., high/low usage occupants. If not provided, the OS-HPXML default (see &lt;a href='https://openstudio-hpxml.readthedocs.io/en/v1.10.0/workflow_inputs.html#hpxml-freezers'&gt;HPXML Freezers&lt;/a&gt;) is used.</description>
      <type>Double</type>
      <required>false</required>
      <model_dependent>false</model_dependent>
    </argument>
    <argument>
      <name>cooking_range_oven_present</name>
      <display_name>Cooking Range/Oven: Present</display_name>
      <description>Whether there is a cooking range/oven present.</description>
      <type>Boolean</type>
      <required>true</required>
      <model_dependent>false</model_dependent>
      <default_value>true</default_value>
      <choices>
        <choice>
          <value>true</value>
          <display_name>true</display_name>
        </choice>
        <choice>
          <value>false</value>
          <display_name>false</display_name>
        </choice>
      </choices>
    </argument>
    <argument>
      <name>cooking_range_oven_location</name>
      <display_name>Cooking Range/Oven: Location</display_name>
      <description>The space type for the cooking range/oven location. If not provided, the OS-HPXML default (see &lt;a href='https://openstudio-hpxml.readthedocs.io/en/v1.10.0/workflow_inputs.html#hpxml-cooking-range-oven'&gt;HPXML Cooking Range/Oven&lt;/a&gt;) is used.</description>
      <type>Choice</type>
      <required>false</required>
      <model_dependent>false</model_dependent>
      <choices>
        <choice>
          <value>conditioned space</value>
          <display_name>conditioned space</display_name>
        </choice>
        <choice>
          <value>basement - conditioned</value>
          <display_name>basement - conditioned</display_name>
        </choice>
        <choice>
          <value>basement - unconditioned</value>
          <display_name>basement - unconditioned</display_name>
        </choice>
        <choice>
          <value>garage</value>
          <display_name>garage</display_name>
        </choice>
        <choice>
          <value>other housing unit</value>
          <display_name>other housing unit</display_name>
        </choice>
        <choice>
          <value>other heated space</value>
          <display_name>other heated space</display_name>
        </choice>
        <choice>
          <value>other multifamily buffer space</value>
          <display_name>other multifamily buffer space</display_name>
        </choice>
        <choice>
          <value>other non-freezing space</value>
          <display_name>other non-freezing space</display_name>
        </choice>
      </choices>
    </argument>
    <argument>
      <name>cooking_range_oven_fuel_type</name>
      <display_name>Cooking Range/Oven: Fuel Type</display_name>
      <description>Type of fuel used by the cooking range/oven.</description>
      <type>Choice</type>
      <required>true</required>
      <model_dependent>false</model_dependent>
      <default_value>natural gas</default_value>
      <choices>
        <choice>
          <value>electricity</value>
          <display_name>electricity</display_name>
        </choice>
        <choice>
          <value>natural gas</value>
          <display_name>natural gas</display_name>
        </choice>
        <choice>
          <value>fuel oil</value>
          <display_name>fuel oil</display_name>
        </choice>
        <choice>
          <value>propane</value>
          <display_name>propane</display_name>
        </choice>
        <choice>
          <value>wood</value>
          <display_name>wood</display_name>
        </choice>
        <choice>
          <value>coal</value>
          <display_name>coal</display_name>
        </choice>
      </choices>
    </argument>
    <argument>
      <name>cooking_range_oven_is_induction</name>
      <display_name>Cooking Range/Oven: Is Induction</display_name>
      <description>Whether the cooking range is induction. If not provided, the OS-HPXML default (see &lt;a href='https://openstudio-hpxml.readthedocs.io/en/v1.10.0/workflow_inputs.html#hpxml-cooking-range-oven'&gt;HPXML Cooking Range/Oven&lt;/a&gt;) is used.</description>
      <type>Boolean</type>
      <required>false</required>
      <model_dependent>false</model_dependent>
      <choices>
        <choice>
          <value>true</value>
          <display_name>true</display_name>
        </choice>
        <choice>
          <value>false</value>
          <display_name>false</display_name>
        </choice>
      </choices>
    </argument>
    <argument>
      <name>cooking_range_oven_is_convection</name>
      <display_name>Cooking Range/Oven: Is Convection</display_name>
      <description>Whether the oven is convection. If not provided, the OS-HPXML default (see &lt;a href='https://openstudio-hpxml.readthedocs.io/en/v1.10.0/workflow_inputs.html#hpxml-cooking-range-oven'&gt;HPXML Cooking Range/Oven&lt;/a&gt;) is used.</description>
      <type>Boolean</type>
      <required>false</required>
      <model_dependent>false</model_dependent>
      <choices>
        <choice>
          <value>true</value>
          <display_name>true</display_name>
        </choice>
        <choice>
          <value>false</value>
          <display_name>false</display_name>
        </choice>
      </choices>
    </argument>
    <argument>
      <name>cooking_range_oven_usage_multiplier</name>
      <display_name>Cooking Range/Oven: Usage Multiplier</display_name>
      <description>Multiplier on the cooking range/oven energy usage that can reflect, e.g., high/low usage occupants. If not provided, the OS-HPXML default (see &lt;a href='https://openstudio-hpxml.readthedocs.io/en/v1.10.0/workflow_inputs.html#hpxml-cooking-range-oven'&gt;HPXML Cooking Range/Oven&lt;/a&gt;) is used.</description>
      <type>Double</type>
      <required>false</required>
      <model_dependent>false</model_dependent>
    </argument>
    <argument>
      <name>ceiling_fan_present</name>
      <display_name>Ceiling Fan: Present</display_name>
      <description>Whether there are any ceiling fans.</description>
      <type>Boolean</type>
      <required>true</required>
      <model_dependent>false</model_dependent>
      <default_value>true</default_value>
      <choices>
        <choice>
          <value>true</value>
          <display_name>true</display_name>
        </choice>
        <choice>
          <value>false</value>
          <display_name>false</display_name>
        </choice>
      </choices>
    </argument>
    <argument>
      <name>ceiling_fan_label_energy_use</name>
      <display_name>Ceiling Fan: Label Energy Use</display_name>
      <description>The label average energy use of the ceiling fan(s). If neither Efficiency nor Label Energy Use provided, the OS-HPXML default (see &lt;a href='https://openstudio-hpxml.readthedocs.io/en/v1.10.0/workflow_inputs.html#hpxml-ceiling-fans'&gt;HPXML Ceiling Fans&lt;/a&gt;) is used.</description>
      <type>Double</type>
      <units>W</units>
      <required>false</required>
      <model_dependent>false</model_dependent>
    </argument>
    <argument>
      <name>ceiling_fan_efficiency</name>
      <display_name>Ceiling Fan: Efficiency</display_name>
      <description>The efficiency rating of the ceiling fan(s) at medium speed. Only used if Label Energy Use not provided. If neither Efficiency nor Label Energy Use provided, the OS-HPXML default (see &lt;a href='https://openstudio-hpxml.readthedocs.io/en/v1.10.0/workflow_inputs.html#hpxml-ceiling-fans'&gt;HPXML Ceiling Fans&lt;/a&gt;) is used.</description>
      <type>Double</type>
      <units>CFM/W</units>
      <required>false</required>
      <model_dependent>false</model_dependent>
    </argument>
    <argument>
      <name>ceiling_fan_quantity</name>
      <display_name>Ceiling Fan: Quantity</display_name>
      <description>Total number of ceiling fans. If not provided, the OS-HPXML default (see &lt;a href='https://openstudio-hpxml.readthedocs.io/en/v1.10.0/workflow_inputs.html#hpxml-ceiling-fans'&gt;HPXML Ceiling Fans&lt;/a&gt;) is used.</description>
      <type>Integer</type>
      <units>#</units>
      <required>false</required>
      <model_dependent>false</model_dependent>
    </argument>
    <argument>
      <name>ceiling_fan_cooling_setpoint_temp_offset</name>
      <display_name>Ceiling Fan: Cooling Setpoint Temperature Offset</display_name>
      <description>The cooling setpoint temperature offset during months when the ceiling fans are operating. Only applies if ceiling fan quantity is greater than zero. If not provided, the OS-HPXML default (see &lt;a href='https://openstudio-hpxml.readthedocs.io/en/v1.10.0/workflow_inputs.html#hpxml-ceiling-fans'&gt;HPXML Ceiling Fans&lt;/a&gt;) is used.</description>
      <type>Double</type>
      <units>F</units>
      <required>false</required>
      <model_dependent>false</model_dependent>
    </argument>
    <argument>
      <name>misc_plug_loads_television_present</name>
      <display_name>Misc Plug Loads: Television Present</display_name>
      <description>Whether there are televisions.</description>
      <type>Boolean</type>
      <required>true</required>
      <model_dependent>false</model_dependent>
      <default_value>true</default_value>
      <choices>
        <choice>
          <value>true</value>
          <display_name>true</display_name>
        </choice>
        <choice>
          <value>false</value>
          <display_name>false</display_name>
        </choice>
      </choices>
    </argument>
    <argument>
      <name>misc_plug_loads_television_annual_kwh</name>
      <display_name>Misc Plug Loads: Television Annual kWh</display_name>
      <description>The annual energy consumption of the television plug loads. If not provided, the OS-HPXML default (see &lt;a href='https://openstudio-hpxml.readthedocs.io/en/v1.10.0/workflow_inputs.html#hpxml-plug-loads'&gt;HPXML Plug Loads&lt;/a&gt;) is used.</description>
      <type>Double</type>
      <units>kWh/yr</units>
      <required>false</required>
      <model_dependent>false</model_dependent>
    </argument>
    <argument>
      <name>misc_plug_loads_television_usage_multiplier</name>
      <display_name>Misc Plug Loads: Television Usage Multiplier</display_name>
      <description>Multiplier on the television energy usage that can reflect, e.g., high/low usage occupants. If not provided, the OS-HPXML default (see &lt;a href='https://openstudio-hpxml.readthedocs.io/en/v1.10.0/workflow_inputs.html#hpxml-plug-loads'&gt;HPXML Plug Loads&lt;/a&gt;) is used.</description>
      <type>Double</type>
      <required>false</required>
      <model_dependent>false</model_dependent>
    </argument>
    <argument>
      <name>misc_plug_loads_other_annual_kwh</name>
      <display_name>Misc Plug Loads: Other Annual kWh</display_name>
      <description>The annual energy consumption of the other residual plug loads. If not provided, the OS-HPXML default (see &lt;a href='https://openstudio-hpxml.readthedocs.io/en/v1.10.0/workflow_inputs.html#hpxml-plug-loads'&gt;HPXML Plug Loads&lt;/a&gt;) is used.</description>
      <type>Double</type>
      <units>kWh/yr</units>
      <required>false</required>
      <model_dependent>false</model_dependent>
    </argument>
    <argument>
      <name>misc_plug_loads_other_frac_sensible</name>
      <display_name>Misc Plug Loads: Other Sensible Fraction</display_name>
      <description>Fraction of other residual plug loads' internal gains that are sensible. If not provided, the OS-HPXML default (see &lt;a href='https://openstudio-hpxml.readthedocs.io/en/v1.10.0/workflow_inputs.html#hpxml-plug-loads'&gt;HPXML Plug Loads&lt;/a&gt;) is used.</description>
      <type>Double</type>
      <units>Frac</units>
      <required>false</required>
      <model_dependent>false</model_dependent>
    </argument>
    <argument>
      <name>misc_plug_loads_other_frac_latent</name>
      <display_name>Misc Plug Loads: Other Latent Fraction</display_name>
      <description>Fraction of other residual plug loads' internal gains that are latent. If not provided, the OS-HPXML default (see &lt;a href='https://openstudio-hpxml.readthedocs.io/en/v1.10.0/workflow_inputs.html#hpxml-plug-loads'&gt;HPXML Plug Loads&lt;/a&gt;) is used.</description>
      <type>Double</type>
      <units>Frac</units>
      <required>false</required>
      <model_dependent>false</model_dependent>
    </argument>
    <argument>
      <name>misc_plug_loads_other_usage_multiplier</name>
      <display_name>Misc Plug Loads: Other Usage Multiplier</display_name>
      <description>Multiplier on the other energy usage that can reflect, e.g., high/low usage occupants. If not provided, the OS-HPXML default (see &lt;a href='https://openstudio-hpxml.readthedocs.io/en/v1.10.0/workflow_inputs.html#hpxml-plug-loads'&gt;HPXML Plug Loads&lt;/a&gt;) is used.</description>
      <type>Double</type>
      <required>false</required>
      <model_dependent>false</model_dependent>
    </argument>
    <argument>
      <name>misc_plug_loads_well_pump_present</name>
      <display_name>Misc Plug Loads: Well Pump Present</display_name>
      <description>Whether there is a well pump.</description>
      <type>Boolean</type>
      <required>true</required>
      <model_dependent>false</model_dependent>
      <default_value>false</default_value>
      <choices>
        <choice>
          <value>true</value>
          <display_name>true</display_name>
        </choice>
        <choice>
          <value>false</value>
          <display_name>false</display_name>
        </choice>
      </choices>
    </argument>
    <argument>
      <name>misc_plug_loads_well_pump_annual_kwh</name>
      <display_name>Misc Plug Loads: Well Pump Annual kWh</display_name>
      <description>The annual energy consumption of the well pump plug loads. If not provided, the OS-HPXML default (see &lt;a href='https://openstudio-hpxml.readthedocs.io/en/v1.10.0/workflow_inputs.html#hpxml-plug-loads'&gt;HPXML Plug Loads&lt;/a&gt;) is used.</description>
      <type>Double</type>
      <units>kWh/yr</units>
      <required>false</required>
      <model_dependent>false</model_dependent>
    </argument>
    <argument>
      <name>misc_plug_loads_well_pump_usage_multiplier</name>
      <display_name>Misc Plug Loads: Well Pump Usage Multiplier</display_name>
      <description>Multiplier on the well pump energy usage that can reflect, e.g., high/low usage occupants. If not provided, the OS-HPXML default (see &lt;a href='https://openstudio-hpxml.readthedocs.io/en/v1.10.0/workflow_inputs.html#hpxml-plug-loads'&gt;HPXML Plug Loads&lt;/a&gt;) is used.</description>
      <type>Double</type>
      <required>false</required>
      <model_dependent>false</model_dependent>
    </argument>
    <argument>
      <name>misc_plug_loads_vehicle_present</name>
      <display_name>Misc Plug Loads: Vehicle Present</display_name>
      <description>Whether there is an electric vehicle.</description>
      <type>Boolean</type>
      <required>true</required>
      <model_dependent>false</model_dependent>
      <default_value>false</default_value>
      <choices>
        <choice>
          <value>true</value>
          <display_name>true</display_name>
        </choice>
        <choice>
          <value>false</value>
          <display_name>false</display_name>
        </choice>
      </choices>
    </argument>
    <argument>
      <name>misc_plug_loads_vehicle_annual_kwh</name>
      <display_name>Misc Plug Loads: Vehicle Annual kWh</display_name>
      <description>The annual energy consumption of the electric vehicle plug loads. If not provided, the OS-HPXML default (see &lt;a href='https://openstudio-hpxml.readthedocs.io/en/v1.10.0/workflow_inputs.html#hpxml-plug-loads'&gt;HPXML Plug Loads&lt;/a&gt;) is used.</description>
      <type>Double</type>
      <units>kWh/yr</units>
      <required>false</required>
      <model_dependent>false</model_dependent>
    </argument>
    <argument>
      <name>misc_plug_loads_vehicle_usage_multiplier</name>
      <display_name>Misc Plug Loads: Vehicle Usage Multiplier</display_name>
      <description>Multiplier on the electric vehicle energy usage that can reflect, e.g., high/low usage occupants. If not provided, the OS-HPXML default (see &lt;a href='https://openstudio-hpxml.readthedocs.io/en/v1.10.0/workflow_inputs.html#hpxml-plug-loads'&gt;HPXML Plug Loads&lt;/a&gt;) is used.</description>
      <type>Double</type>
      <required>false</required>
      <model_dependent>false</model_dependent>
    </argument>
    <argument>
      <name>misc_fuel_loads_grill_present</name>
      <display_name>Misc Fuel Loads: Grill Present</display_name>
      <description>Whether there is a fuel loads grill.</description>
      <type>Boolean</type>
      <required>true</required>
      <model_dependent>false</model_dependent>
      <default_value>false</default_value>
      <choices>
        <choice>
          <value>true</value>
          <display_name>true</display_name>
        </choice>
        <choice>
          <value>false</value>
          <display_name>false</display_name>
        </choice>
      </choices>
    </argument>
    <argument>
      <name>misc_fuel_loads_grill_fuel_type</name>
      <display_name>Misc Fuel Loads: Grill Fuel Type</display_name>
      <description>The fuel type of the fuel loads grill.</description>
      <type>Choice</type>
      <required>true</required>
      <model_dependent>false</model_dependent>
      <default_value>natural gas</default_value>
      <choices>
        <choice>
          <value>natural gas</value>
          <display_name>natural gas</display_name>
        </choice>
        <choice>
          <value>fuel oil</value>
          <display_name>fuel oil</display_name>
        </choice>
        <choice>
          <value>propane</value>
          <display_name>propane</display_name>
        </choice>
        <choice>
          <value>wood</value>
          <display_name>wood</display_name>
        </choice>
        <choice>
          <value>wood pellets</value>
          <display_name>wood pellets</display_name>
        </choice>
      </choices>
    </argument>
    <argument>
      <name>misc_fuel_loads_grill_annual_therm</name>
      <display_name>Misc Fuel Loads: Grill Annual therm</display_name>
      <description>The annual energy consumption of the fuel loads grill. If not provided, the OS-HPXML default (see &lt;a href='https://openstudio-hpxml.readthedocs.io/en/v1.10.0/workflow_inputs.html#hpxml-fuel-loads'&gt;HPXML Fuel Loads&lt;/a&gt;) is used.</description>
      <type>Double</type>
      <units>therm/yr</units>
      <required>false</required>
      <model_dependent>false</model_dependent>
    </argument>
    <argument>
      <name>misc_fuel_loads_grill_usage_multiplier</name>
      <display_name>Misc Fuel Loads: Grill Usage Multiplier</display_name>
      <description>Multiplier on the fuel loads grill energy usage that can reflect, e.g., high/low usage occupants. If not provided, the OS-HPXML default (see &lt;a href='https://openstudio-hpxml.readthedocs.io/en/v1.10.0/workflow_inputs.html#hpxml-fuel-loads'&gt;HPXML Fuel Loads&lt;/a&gt;) is used.</description>
      <type>Double</type>
      <required>false</required>
      <model_dependent>false</model_dependent>
    </argument>
    <argument>
      <name>misc_fuel_loads_lighting_present</name>
      <display_name>Misc Fuel Loads: Lighting Present</display_name>
      <description>Whether there is fuel loads lighting.</description>
      <type>Boolean</type>
      <required>true</required>
      <model_dependent>false</model_dependent>
      <default_value>false</default_value>
      <choices>
        <choice>
          <value>true</value>
          <display_name>true</display_name>
        </choice>
        <choice>
          <value>false</value>
          <display_name>false</display_name>
        </choice>
      </choices>
    </argument>
    <argument>
      <name>misc_fuel_loads_lighting_fuel_type</name>
      <display_name>Misc Fuel Loads: Lighting Fuel Type</display_name>
      <description>The fuel type of the fuel loads lighting.</description>
      <type>Choice</type>
      <required>true</required>
      <model_dependent>false</model_dependent>
      <default_value>natural gas</default_value>
      <choices>
        <choice>
          <value>natural gas</value>
          <display_name>natural gas</display_name>
        </choice>
        <choice>
          <value>fuel oil</value>
          <display_name>fuel oil</display_name>
        </choice>
        <choice>
          <value>propane</value>
          <display_name>propane</display_name>
        </choice>
        <choice>
          <value>wood</value>
          <display_name>wood</display_name>
        </choice>
        <choice>
          <value>wood pellets</value>
          <display_name>wood pellets</display_name>
        </choice>
      </choices>
    </argument>
    <argument>
      <name>misc_fuel_loads_lighting_annual_therm</name>
      <display_name>Misc Fuel Loads: Lighting Annual therm</display_name>
      <description>The annual energy consumption of the fuel loads lighting. If not provided, the OS-HPXML default (see &lt;a href='https://openstudio-hpxml.readthedocs.io/en/v1.10.0/workflow_inputs.html#hpxml-fuel-loads'&gt;HPXML Fuel Loads&lt;/a&gt;)is used.</description>
      <type>Double</type>
      <units>therm/yr</units>
      <required>false</required>
      <model_dependent>false</model_dependent>
    </argument>
    <argument>
      <name>misc_fuel_loads_lighting_usage_multiplier</name>
      <display_name>Misc Fuel Loads: Lighting Usage Multiplier</display_name>
      <description>Multiplier on the fuel loads lighting energy usage that can reflect, e.g., high/low usage occupants. If not provided, the OS-HPXML default (see &lt;a href='https://openstudio-hpxml.readthedocs.io/en/v1.10.0/workflow_inputs.html#hpxml-fuel-loads'&gt;HPXML Fuel Loads&lt;/a&gt;) is used.</description>
      <type>Double</type>
      <required>false</required>
      <model_dependent>false</model_dependent>
    </argument>
    <argument>
      <name>misc_fuel_loads_fireplace_present</name>
      <display_name>Misc Fuel Loads: Fireplace Present</display_name>
      <description>Whether there is fuel loads fireplace.</description>
      <type>Boolean</type>
      <required>true</required>
      <model_dependent>false</model_dependent>
      <default_value>false</default_value>
      <choices>
        <choice>
          <value>true</value>
          <display_name>true</display_name>
        </choice>
        <choice>
          <value>false</value>
          <display_name>false</display_name>
        </choice>
      </choices>
    </argument>
    <argument>
      <name>misc_fuel_loads_fireplace_fuel_type</name>
      <display_name>Misc Fuel Loads: Fireplace Fuel Type</display_name>
      <description>The fuel type of the fuel loads fireplace.</description>
      <type>Choice</type>
      <required>true</required>
      <model_dependent>false</model_dependent>
      <default_value>natural gas</default_value>
      <choices>
        <choice>
          <value>natural gas</value>
          <display_name>natural gas</display_name>
        </choice>
        <choice>
          <value>fuel oil</value>
          <display_name>fuel oil</display_name>
        </choice>
        <choice>
          <value>propane</value>
          <display_name>propane</display_name>
        </choice>
        <choice>
          <value>wood</value>
          <display_name>wood</display_name>
        </choice>
        <choice>
          <value>wood pellets</value>
          <display_name>wood pellets</display_name>
        </choice>
      </choices>
    </argument>
    <argument>
      <name>misc_fuel_loads_fireplace_annual_therm</name>
      <display_name>Misc Fuel Loads: Fireplace Annual therm</display_name>
      <description>The annual energy consumption of the fuel loads fireplace. If not provided, the OS-HPXML default (see &lt;a href='https://openstudio-hpxml.readthedocs.io/en/v1.10.0/workflow_inputs.html#hpxml-fuel-loads'&gt;HPXML Fuel Loads&lt;/a&gt;) is used.</description>
      <type>Double</type>
      <units>therm/yr</units>
      <required>false</required>
      <model_dependent>false</model_dependent>
    </argument>
    <argument>
      <name>misc_fuel_loads_fireplace_frac_sensible</name>
      <display_name>Misc Fuel Loads: Fireplace Sensible Fraction</display_name>
      <description>Fraction of fireplace residual fuel loads' internal gains that are sensible. If not provided, the OS-HPXML default (see &lt;a href='https://openstudio-hpxml.readthedocs.io/en/v1.10.0/workflow_inputs.html#hpxml-fuel-loads'&gt;HPXML Fuel Loads&lt;/a&gt;) is used.</description>
      <type>Double</type>
      <units>Frac</units>
      <required>false</required>
      <model_dependent>false</model_dependent>
    </argument>
    <argument>
      <name>misc_fuel_loads_fireplace_frac_latent</name>
      <display_name>Misc Fuel Loads: Fireplace Latent Fraction</display_name>
      <description>Fraction of fireplace residual fuel loads' internal gains that are latent. If not provided, the OS-HPXML default (see &lt;a href='https://openstudio-hpxml.readthedocs.io/en/v1.10.0/workflow_inputs.html#hpxml-fuel-loads'&gt;HPXML Fuel Loads&lt;/a&gt;) is used.</description>
      <type>Double</type>
      <units>Frac</units>
      <required>false</required>
      <model_dependent>false</model_dependent>
    </argument>
    <argument>
      <name>misc_fuel_loads_fireplace_usage_multiplier</name>
      <display_name>Misc Fuel Loads: Fireplace Usage Multiplier</display_name>
      <description>Multiplier on the fuel loads fireplace energy usage that can reflect, e.g., high/low usage occupants. If not provided, the OS-HPXML default (see &lt;a href='https://openstudio-hpxml.readthedocs.io/en/v1.10.0/workflow_inputs.html#hpxml-fuel-loads'&gt;HPXML Fuel Loads&lt;/a&gt;) is used.</description>
      <type>Double</type>
      <required>false</required>
      <model_dependent>false</model_dependent>
    </argument>
    <argument>
      <name>pool_present</name>
      <display_name>Pool: Present</display_name>
      <description>Whether there is a pool.</description>
      <type>Boolean</type>
      <required>true</required>
      <model_dependent>false</model_dependent>
      <default_value>false</default_value>
      <choices>
        <choice>
          <value>true</value>
          <display_name>true</display_name>
        </choice>
        <choice>
          <value>false</value>
          <display_name>false</display_name>
        </choice>
      </choices>
    </argument>
    <argument>
      <name>pool_pump_annual_kwh</name>
      <display_name>Pool: Pump Annual kWh</display_name>
      <description>The annual energy consumption of the pool pump. If not provided, the OS-HPXML default (see &lt;a href='https://openstudio-hpxml.readthedocs.io/en/v1.10.0/workflow_inputs.html#pool-pump'&gt;Pool Pump&lt;/a&gt;) is used.</description>
      <type>Double</type>
      <units>kWh/yr</units>
      <required>false</required>
      <model_dependent>false</model_dependent>
    </argument>
    <argument>
      <name>pool_pump_usage_multiplier</name>
      <display_name>Pool: Pump Usage Multiplier</display_name>
      <description>Multiplier on the pool pump energy usage that can reflect, e.g., high/low usage occupants. If not provided, the OS-HPXML default (see &lt;a href='https://openstudio-hpxml.readthedocs.io/en/v1.10.0/workflow_inputs.html#pool-pump'&gt;Pool Pump&lt;/a&gt;) is used.</description>
      <type>Double</type>
      <required>false</required>
      <model_dependent>false</model_dependent>
    </argument>
    <argument>
      <name>pool_heater_type</name>
      <display_name>Pool: Heater Type</display_name>
      <description>The type of pool heater. Use 'none' if there is no pool heater.</description>
      <type>Choice</type>
      <required>true</required>
      <model_dependent>false</model_dependent>
      <default_value>none</default_value>
      <choices>
        <choice>
          <value>none</value>
          <display_name>none</display_name>
        </choice>
        <choice>
          <value>electric resistance</value>
          <display_name>electric resistance</display_name>
        </choice>
        <choice>
          <value>gas fired</value>
          <display_name>gas fired</display_name>
        </choice>
        <choice>
          <value>heat pump</value>
          <display_name>heat pump</display_name>
        </choice>
      </choices>
    </argument>
    <argument>
      <name>pool_heater_annual_kwh</name>
      <display_name>Pool: Heater Annual kWh</display_name>
      <description>The annual energy consumption of the electric resistance pool heater. If not provided, the OS-HPXML default (see &lt;a href='https://openstudio-hpxml.readthedocs.io/en/v1.10.0/workflow_inputs.html#pool-heater'&gt;Pool Heater&lt;/a&gt;) is used.</description>
      <type>Double</type>
      <units>kWh/yr</units>
      <required>false</required>
      <model_dependent>false</model_dependent>
    </argument>
    <argument>
      <name>pool_heater_annual_therm</name>
      <display_name>Pool: Heater Annual therm</display_name>
      <description>The annual energy consumption of the gas fired pool heater. If not provided, the OS-HPXML default (see &lt;a href='https://openstudio-hpxml.readthedocs.io/en/v1.10.0/workflow_inputs.html#pool-heater'&gt;Pool Heater&lt;/a&gt;) is used.</description>
      <type>Double</type>
      <units>therm/yr</units>
      <required>false</required>
      <model_dependent>false</model_dependent>
    </argument>
    <argument>
      <name>pool_heater_usage_multiplier</name>
      <display_name>Pool: Heater Usage Multiplier</display_name>
      <description>Multiplier on the pool heater energy usage that can reflect, e.g., high/low usage occupants. If not provided, the OS-HPXML default (see &lt;a href='https://openstudio-hpxml.readthedocs.io/en/v1.10.0/workflow_inputs.html#pool-heater'&gt;Pool Heater&lt;/a&gt;) is used.</description>
      <type>Double</type>
      <required>false</required>
      <model_dependent>false</model_dependent>
    </argument>
    <argument>
      <name>permanent_spa_present</name>
      <display_name>Permanent Spa: Present</display_name>
      <description>Whether there is a permanent spa.</description>
      <type>Boolean</type>
      <required>true</required>
      <model_dependent>false</model_dependent>
      <default_value>false</default_value>
      <choices>
        <choice>
          <value>true</value>
          <display_name>true</display_name>
        </choice>
        <choice>
          <value>false</value>
          <display_name>false</display_name>
        </choice>
      </choices>
    </argument>
    <argument>
      <name>permanent_spa_pump_annual_kwh</name>
      <display_name>Permanent Spa: Pump Annual kWh</display_name>
      <description>The annual energy consumption of the permanent spa pump. If not provided, the OS-HPXML default (see &lt;a href='https://openstudio-hpxml.readthedocs.io/en/v1.10.0/workflow_inputs.html#permanent-spa-pump'&gt;Permanent Spa Pump&lt;/a&gt;) is used.</description>
      <type>Double</type>
      <units>kWh/yr</units>
      <required>false</required>
      <model_dependent>false</model_dependent>
    </argument>
    <argument>
      <name>permanent_spa_pump_usage_multiplier</name>
      <display_name>Permanent Spa: Pump Usage Multiplier</display_name>
      <description>Multiplier on the permanent spa pump energy usage that can reflect, e.g., high/low usage occupants. If not provided, the OS-HPXML default (see &lt;a href='https://openstudio-hpxml.readthedocs.io/en/v1.10.0/workflow_inputs.html#permanent-spa-pump'&gt;Permanent Spa Pump&lt;/a&gt;) is used.</description>
      <type>Double</type>
      <required>false</required>
      <model_dependent>false</model_dependent>
    </argument>
    <argument>
      <name>permanent_spa_heater_type</name>
      <display_name>Permanent Spa: Heater Type</display_name>
      <description>The type of permanent spa heater. Use 'none' if there is no permanent spa heater.</description>
      <type>Choice</type>
      <required>true</required>
      <model_dependent>false</model_dependent>
      <default_value>none</default_value>
      <choices>
        <choice>
          <value>none</value>
          <display_name>none</display_name>
        </choice>
        <choice>
          <value>electric resistance</value>
          <display_name>electric resistance</display_name>
        </choice>
        <choice>
          <value>gas fired</value>
          <display_name>gas fired</display_name>
        </choice>
        <choice>
          <value>heat pump</value>
          <display_name>heat pump</display_name>
        </choice>
      </choices>
    </argument>
    <argument>
      <name>permanent_spa_heater_annual_kwh</name>
      <display_name>Permanent Spa: Heater Annual kWh</display_name>
      <description>The annual energy consumption of the electric resistance permanent spa heater. If not provided, the OS-HPXML default (see &lt;a href='https://openstudio-hpxml.readthedocs.io/en/v1.10.0/workflow_inputs.html#permanent-spa-heater'&gt;Permanent Spa Heater&lt;/a&gt;) is used.</description>
      <type>Double</type>
      <units>kWh/yr</units>
      <required>false</required>
      <model_dependent>false</model_dependent>
    </argument>
    <argument>
      <name>permanent_spa_heater_annual_therm</name>
      <display_name>Permanent Spa: Heater Annual therm</display_name>
      <description>The annual energy consumption of the gas fired permanent spa heater. If not provided, the OS-HPXML default (see &lt;a href='https://openstudio-hpxml.readthedocs.io/en/v1.10.0/workflow_inputs.html#permanent-spa-heater'&gt;Permanent Spa Heater&lt;/a&gt;) is used.</description>
      <type>Double</type>
      <units>therm/yr</units>
      <required>false</required>
      <model_dependent>false</model_dependent>
    </argument>
    <argument>
      <name>permanent_spa_heater_usage_multiplier</name>
      <display_name>Permanent Spa: Heater Usage Multiplier</display_name>
      <description>Multiplier on the permanent spa heater energy usage that can reflect, e.g., high/low usage occupants. If not provided, the OS-HPXML default (see &lt;a href='https://openstudio-hpxml.readthedocs.io/en/v1.10.0/workflow_inputs.html#permanent-spa-heater'&gt;Permanent Spa Heater&lt;/a&gt;) is used.</description>
      <type>Double</type>
      <required>false</required>
      <model_dependent>false</model_dependent>
    </argument>
    <argument>
      <name>emissions_scenario_names</name>
      <display_name>Emissions: Scenario Names</display_name>
      <description>Names of emissions scenarios. If multiple scenarios, use a comma-separated list. If not provided, no emissions scenarios are calculated.</description>
      <type>String</type>
      <required>false</required>
      <model_dependent>false</model_dependent>
    </argument>
    <argument>
      <name>emissions_types</name>
      <display_name>Emissions: Types</display_name>
      <description>Types of emissions (e.g., CO2e, NOx, etc.). If multiple scenarios, use a comma-separated list.</description>
      <type>String</type>
      <required>false</required>
      <model_dependent>false</model_dependent>
    </argument>
    <argument>
      <name>emissions_electricity_units</name>
      <display_name>Emissions: Electricity Units</display_name>
      <description>Electricity emissions factors units. If multiple scenarios, use a comma-separated list. Only lb/MWh and kg/MWh are allowed.</description>
      <type>String</type>
      <required>false</required>
      <model_dependent>false</model_dependent>
    </argument>
    <argument>
      <name>emissions_electricity_values_or_filepaths</name>
      <display_name>Emissions: Electricity Values or File Paths</display_name>
      <description>Electricity emissions factors values, specified as either an annual factor or an absolute/relative path to a file with hourly factors. If multiple scenarios, use a comma-separated list.</description>
      <type>String</type>
      <required>false</required>
      <model_dependent>false</model_dependent>
    </argument>
    <argument>
      <name>emissions_electricity_number_of_header_rows</name>
      <display_name>Emissions: Electricity Files Number of Header Rows</display_name>
      <description>The number of header rows in the electricity emissions factor file. Only applies when an electricity filepath is used. If multiple scenarios, use a comma-separated list.</description>
      <type>String</type>
      <required>false</required>
      <model_dependent>false</model_dependent>
    </argument>
    <argument>
      <name>emissions_electricity_column_numbers</name>
      <display_name>Emissions: Electricity Files Column Numbers</display_name>
      <description>The column number in the electricity emissions factor file. Only applies when an electricity filepath is used. If multiple scenarios, use a comma-separated list.</description>
      <type>String</type>
      <required>false</required>
      <model_dependent>false</model_dependent>
    </argument>
    <argument>
      <name>emissions_fossil_fuel_units</name>
      <display_name>Emissions: Fossil Fuel Units</display_name>
      <description>Fossil fuel emissions factors units. If multiple scenarios, use a comma-separated list. Only lb/MBtu and kg/MBtu are allowed.</description>
      <type>String</type>
      <required>false</required>
      <model_dependent>false</model_dependent>
    </argument>
    <argument>
      <name>emissions_natural_gas_values</name>
      <display_name>Emissions: Natural Gas Values</display_name>
      <description>Natural gas emissions factors values, specified as an annual factor. If multiple scenarios, use a comma-separated list.</description>
      <type>String</type>
      <required>false</required>
      <model_dependent>false</model_dependent>
    </argument>
    <argument>
      <name>emissions_propane_values</name>
      <display_name>Emissions: Propane Values</display_name>
      <description>Propane emissions factors values, specified as an annual factor. If multiple scenarios, use a comma-separated list.</description>
      <type>String</type>
      <required>false</required>
      <model_dependent>false</model_dependent>
    </argument>
    <argument>
      <name>emissions_fuel_oil_values</name>
      <display_name>Emissions: Fuel Oil Values</display_name>
      <description>Fuel oil emissions factors values, specified as an annual factor. If multiple scenarios, use a comma-separated list.</description>
      <type>String</type>
      <required>false</required>
      <model_dependent>false</model_dependent>
    </argument>
    <argument>
      <name>emissions_coal_values</name>
      <display_name>Emissions: Coal Values</display_name>
      <description>Coal emissions factors values, specified as an annual factor. If multiple scenarios, use a comma-separated list.</description>
      <type>String</type>
      <required>false</required>
      <model_dependent>false</model_dependent>
    </argument>
    <argument>
      <name>emissions_wood_values</name>
      <display_name>Emissions: Wood Values</display_name>
      <description>Wood emissions factors values, specified as an annual factor. If multiple scenarios, use a comma-separated list.</description>
      <type>String</type>
      <required>false</required>
      <model_dependent>false</model_dependent>
    </argument>
    <argument>
      <name>emissions_wood_pellets_values</name>
      <display_name>Emissions: Wood Pellets Values</display_name>
      <description>Wood pellets emissions factors values, specified as an annual factor. If multiple scenarios, use a comma-separated list.</description>
      <type>String</type>
      <required>false</required>
      <model_dependent>false</model_dependent>
    </argument>
    <argument>
      <name>utility_bill_scenario_names</name>
      <display_name>Utility Bills: Scenario Names</display_name>
      <description>Names of utility bill scenarios. If multiple scenarios, use a comma-separated list. If not provided, no utility bills scenarios are calculated.</description>
      <type>String</type>
      <required>false</required>
      <model_dependent>false</model_dependent>
    </argument>
    <argument>
      <name>utility_bill_electricity_filepaths</name>
      <display_name>Utility Bills: Electricity File Paths</display_name>
      <description>Electricity tariff file specified as an absolute/relative path to a file with utility rate structure information. Tariff file must be formatted to OpenEI API version 7. If multiple scenarios, use a comma-separated list.</description>
      <type>String</type>
      <required>false</required>
      <model_dependent>false</model_dependent>
    </argument>
    <argument>
      <name>utility_bill_electricity_fixed_charges</name>
      <display_name>Utility Bills: Electricity Fixed Charges</display_name>
      <description>Electricity utility bill monthly fixed charges. If multiple scenarios, use a comma-separated list.</description>
      <type>String</type>
      <required>false</required>
      <model_dependent>false</model_dependent>
    </argument>
    <argument>
      <name>utility_bill_natural_gas_fixed_charges</name>
      <display_name>Utility Bills: Natural Gas Fixed Charges</display_name>
      <description>Natural gas utility bill monthly fixed charges. If multiple scenarios, use a comma-separated list.</description>
      <type>String</type>
      <required>false</required>
      <model_dependent>false</model_dependent>
    </argument>
    <argument>
      <name>utility_bill_propane_fixed_charges</name>
      <display_name>Utility Bills: Propane Fixed Charges</display_name>
      <description>Propane utility bill monthly fixed charges. If multiple scenarios, use a comma-separated list.</description>
      <type>String</type>
      <required>false</required>
      <model_dependent>false</model_dependent>
    </argument>
    <argument>
      <name>utility_bill_fuel_oil_fixed_charges</name>
      <display_name>Utility Bills: Fuel Oil Fixed Charges</display_name>
      <description>Fuel oil utility bill monthly fixed charges. If multiple scenarios, use a comma-separated list.</description>
      <type>String</type>
      <required>false</required>
      <model_dependent>false</model_dependent>
    </argument>
    <argument>
      <name>utility_bill_coal_fixed_charges</name>
      <display_name>Utility Bills: Coal Fixed Charges</display_name>
      <description>Coal utility bill monthly fixed charges. If multiple scenarios, use a comma-separated list.</description>
      <type>String</type>
      <required>false</required>
      <model_dependent>false</model_dependent>
    </argument>
    <argument>
      <name>utility_bill_wood_fixed_charges</name>
      <display_name>Utility Bills: Wood Fixed Charges</display_name>
      <description>Wood utility bill monthly fixed charges. If multiple scenarios, use a comma-separated list.</description>
      <type>String</type>
      <required>false</required>
      <model_dependent>false</model_dependent>
    </argument>
    <argument>
      <name>utility_bill_wood_pellets_fixed_charges</name>
      <display_name>Utility Bills: Wood Pellets Fixed Charges</display_name>
      <description>Wood pellets utility bill monthly fixed charges. If multiple scenarios, use a comma-separated list.</description>
      <type>String</type>
      <required>false</required>
      <model_dependent>false</model_dependent>
    </argument>
    <argument>
      <name>utility_bill_electricity_marginal_rates</name>
      <display_name>Utility Bills: Electricity Marginal Rates</display_name>
      <description>Electricity utility bill marginal rates. If multiple scenarios, use a comma-separated list.</description>
      <type>String</type>
      <required>false</required>
      <model_dependent>false</model_dependent>
    </argument>
    <argument>
      <name>utility_bill_natural_gas_marginal_rates</name>
      <display_name>Utility Bills: Natural Gas Marginal Rates</display_name>
      <description>Natural gas utility bill marginal rates. If multiple scenarios, use a comma-separated list.</description>
      <type>String</type>
      <required>false</required>
      <model_dependent>false</model_dependent>
    </argument>
    <argument>
      <name>utility_bill_propane_marginal_rates</name>
      <display_name>Utility Bills: Propane Marginal Rates</display_name>
      <description>Propane utility bill marginal rates. If multiple scenarios, use a comma-separated list.</description>
      <type>String</type>
      <required>false</required>
      <model_dependent>false</model_dependent>
    </argument>
    <argument>
      <name>utility_bill_fuel_oil_marginal_rates</name>
      <display_name>Utility Bills: Fuel Oil Marginal Rates</display_name>
      <description>Fuel oil utility bill marginal rates. If multiple scenarios, use a comma-separated list.</description>
      <type>String</type>
      <required>false</required>
      <model_dependent>false</model_dependent>
    </argument>
    <argument>
      <name>utility_bill_coal_marginal_rates</name>
      <display_name>Utility Bills: Coal Marginal Rates</display_name>
      <description>Coal utility bill marginal rates. If multiple scenarios, use a comma-separated list.</description>
      <type>String</type>
      <required>false</required>
      <model_dependent>false</model_dependent>
    </argument>
    <argument>
      <name>utility_bill_wood_marginal_rates</name>
      <display_name>Utility Bills: Wood Marginal Rates</display_name>
      <description>Wood utility bill marginal rates. If multiple scenarios, use a comma-separated list.</description>
      <type>String</type>
      <required>false</required>
      <model_dependent>false</model_dependent>
    </argument>
    <argument>
      <name>utility_bill_wood_pellets_marginal_rates</name>
      <display_name>Utility Bills: Wood Pellets Marginal Rates</display_name>
      <description>Wood pellets utility bill marginal rates. If multiple scenarios, use a comma-separated list.</description>
      <type>String</type>
      <required>false</required>
      <model_dependent>false</model_dependent>
    </argument>
    <argument>
      <name>utility_bill_pv_compensation_types</name>
      <display_name>Utility Bills: PV Compensation Types</display_name>
      <description>Utility bill PV compensation types. If multiple scenarios, use a comma-separated list.</description>
      <type>String</type>
      <required>false</required>
      <model_dependent>false</model_dependent>
    </argument>
    <argument>
      <name>utility_bill_pv_net_metering_annual_excess_sellback_rate_types</name>
      <display_name>Utility Bills: PV Net Metering Annual Excess Sellback Rate Types</display_name>
      <description>Utility bill PV net metering annual excess sellback rate types. Only applies if the PV compensation type is 'NetMetering'. If multiple scenarios, use a comma-separated list.</description>
      <type>String</type>
      <required>false</required>
      <model_dependent>false</model_dependent>
    </argument>
    <argument>
      <name>utility_bill_pv_net_metering_annual_excess_sellback_rates</name>
      <display_name>Utility Bills: PV Net Metering Annual Excess Sellback Rates</display_name>
      <description>Utility bill PV net metering annual excess sellback rates. Only applies if the PV compensation type is 'NetMetering' and the PV annual excess sellback rate type is 'User-Specified'. If multiple scenarios, use a comma-separated list.</description>
      <type>String</type>
      <required>false</required>
      <model_dependent>false</model_dependent>
    </argument>
    <argument>
      <name>utility_bill_pv_feed_in_tariff_rates</name>
      <display_name>Utility Bills: PV Feed-In Tariff Rates</display_name>
      <description>Utility bill PV annual full/gross feed-in tariff rates. Only applies if the PV compensation type is 'FeedInTariff'. If multiple scenarios, use a comma-separated list.</description>
      <type>String</type>
      <required>false</required>
      <model_dependent>false</model_dependent>
    </argument>
    <argument>
      <name>utility_bill_pv_monthly_grid_connection_fee_units</name>
      <display_name>Utility Bills: PV Monthly Grid Connection Fee Units</display_name>
      <description>Utility bill PV monthly grid connection fee units. If multiple scenarios, use a comma-separated list.</description>
      <type>String</type>
      <required>false</required>
      <model_dependent>false</model_dependent>
    </argument>
    <argument>
      <name>utility_bill_pv_monthly_grid_connection_fees</name>
      <display_name>Utility Bills: PV Monthly Grid Connection Fees</display_name>
      <description>Utility bill PV monthly grid connection fees. If multiple scenarios, use a comma-separated list.</description>
      <type>String</type>
      <required>false</required>
      <model_dependent>false</model_dependent>
    </argument>
    <argument>
      <name>additional_properties</name>
      <display_name>Additional Properties</display_name>
      <description>Additional properties specified as key-value pairs (i.e., key=value). If multiple additional properties, use a |-separated list. For example, 'LowIncome=false|Remodeled|Description=2-story home in Denver'. These properties will be stored in the HPXML file under /HPXML/SoftwareInfo/extension/AdditionalProperties.</description>
      <type>String</type>
      <required>false</required>
      <model_dependent>false</model_dependent>
    </argument>
    <argument>
      <name>combine_like_surfaces</name>
      <display_name>Combine like surfaces?</display_name>
      <description>If true, combines like surfaces to simplify the HPXML file generated.</description>
      <type>Boolean</type>
      <required>false</required>
      <model_dependent>false</model_dependent>
      <default_value>false</default_value>
      <choices>
        <choice>
          <value>true</value>
          <display_name>true</display_name>
        </choice>
        <choice>
          <value>false</value>
          <display_name>false</display_name>
        </choice>
      </choices>
    </argument>
    <argument>
      <name>apply_defaults</name>
      <display_name>Apply Default Values?</display_name>
      <description>If true, applies OS-HPXML default values to the HPXML output file. Setting to true will also force validation of the HPXML output file before applying OS-HPXML default values.</description>
      <type>Boolean</type>
      <required>false</required>
      <model_dependent>false</model_dependent>
      <default_value>false</default_value>
      <choices>
        <choice>
          <value>true</value>
          <display_name>true</display_name>
        </choice>
        <choice>
          <value>false</value>
          <display_name>false</display_name>
        </choice>
      </choices>
    </argument>
    <argument>
      <name>apply_validation</name>
      <display_name>Apply Validation?</display_name>
      <description>If true, validates the HPXML output file. Set to false for faster performance. Note that validation is not needed if the HPXML file will be validated downstream (e.g., via the HPXMLtoOpenStudio measure).</description>
      <type>Boolean</type>
      <required>false</required>
      <model_dependent>false</model_dependent>
      <default_value>false</default_value>
      <choices>
        <choice>
          <value>true</value>
          <display_name>true</display_name>
        </choice>
        <choice>
          <value>false</value>
          <display_name>false</display_name>
        </choice>
      </choices>
    </argument>
  </arguments>
  <outputs />
  <provenances />
  <tags>
    <tag>Whole Building.Space Types</tag>
  </tags>
  <attributes>
    <attribute>
      <name>Measure Type</name>
      <value>ModelMeasure</value>
      <datatype>string</datatype>
    </attribute>
  </attributes>
  <files>
    <file>
      <filename>README.md</filename>
      <filetype>md</filetype>
      <usage_type>readme</usage_type>
      <checksum>54E117D0</checksum>
    </file>
    <file>
      <filename>README.md.erb</filename>
      <filetype>erb</filetype>
      <usage_type>readmeerb</usage_type>
      <checksum>513F28E9</checksum>
    </file>
    <file>
      <version>
        <software_program>OpenStudio</software_program>
        <identifier>2.9.0</identifier>
        <min_compatible>2.9.0</min_compatible>
      </version>
      <filename>measure.rb</filename>
      <filetype>rb</filetype>
      <usage_type>script</usage_type>
<<<<<<< HEAD
      <checksum>AFD74260</checksum>
=======
      <checksum>A4763122</checksum>
>>>>>>> 646dd427
    </file>
    <file>
      <filename>constants.rb</filename>
      <filetype>rb</filetype>
      <usage_type>resource</usage_type>
      <checksum>079FF429</checksum>
    </file>
    <file>
      <filename>geometry.rb</filename>
      <filetype>rb</filetype>
      <usage_type>resource</usage_type>
      <checksum>D8A38780</checksum>
    </file>
    <file>
      <filename>version.txt</filename>
      <filetype>txt</filetype>
      <usage_type>resource</usage_type>
      <checksum>6D7D7910</checksum>
    </file>
    <file>
      <filename>test_build_residential_hpxml.rb</filename>
      <filetype>rb</filetype>
      <usage_type>test</usage_type>
      <checksum>7F31C85A</checksum>
    </file>
  </files>
</measure><|MERGE_RESOLUTION|>--- conflicted
+++ resolved
@@ -3,13 +3,8 @@
   <schema_version>3.1</schema_version>
   <name>build_residential_hpxml</name>
   <uid>a13a8983-2b01-4930-8af2-42030b6e4233</uid>
-<<<<<<< HEAD
-  <version_id>6df7e2e7-0ff4-4911-abd8-80e3137fe446</version_id>
-  <version_modified>2025-05-08T15:44:24Z</version_modified>
-=======
-  <version_id>feae8eeb-6d84-4a03-af0c-0cf39cbbf4df</version_id>
-  <version_modified>2025-05-12T18:54:52Z</version_modified>
->>>>>>> 646dd427
+  <version_id>ecd74c29-892e-4ec1-a53c-52300b38b578</version_id>
+  <version_modified>2025-05-13T03:41:14Z</version_modified>
   <xml_checksum>2C38F48B</xml_checksum>
   <class_name>BuildResidentialHPXML</class_name>
   <display_name>HPXML Builder</display_name>
@@ -8420,11 +8415,7 @@
       <filename>measure.rb</filename>
       <filetype>rb</filetype>
       <usage_type>script</usage_type>
-<<<<<<< HEAD
-      <checksum>AFD74260</checksum>
-=======
-      <checksum>A4763122</checksum>
->>>>>>> 646dd427
+      <checksum>F1D4A0B1</checksum>
     </file>
     <file>
       <filename>constants.rb</filename>
