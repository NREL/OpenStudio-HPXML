<?xml version="1.0"?>
<measure>
  <schema_version>3.1</schema_version>
  <name>build_residential_hpxml</name>
  <uid>a13a8983-2b01-4930-8af2-42030b6e4233</uid>
<<<<<<< HEAD
  <version_id>c5330b41-74b8-4b5e-8b9d-e2cb581e1a68</version_id>
  <version_modified>2025-07-29T00:03:42Z</version_modified>
=======
  <version_id>b08b5971-00eb-49a6-99d2-21d72cef86ac</version_id>
  <version_modified>2025-07-30T16:21:48Z</version_modified>
>>>>>>> 779b4eb8
  <xml_checksum>2C38F48B</xml_checksum>
  <class_name>BuildResidentialHPXML</class_name>
  <display_name>HPXML Builder</display_name>
  <description>Builds a residential HPXML file.</description>
  <modeler_description>The measure handles geometry by 1) translating high-level geometry inputs (conditioned floor area, number of stories, etc.) to 3D closed-form geometry in an OpenStudio model and then 2) mapping the OpenStudio surfaces to HPXML surfaces (using surface type, boundary condition, area, orientation, etc.). Like surfaces are collapsed into a single surface with aggregate surface area. Note: OS-HPXML default values can be found in the documentation or can be seen by using the 'apply_defaults' argument.</modeler_description>
  <arguments>
    <argument>
      <name>hpxml_path</name>
      <display_name>HPXML File Path</display_name>
      <description>Absolute/relative path of the HPXML file.</description>
      <type>String</type>
      <required>true</required>
      <model_dependent>false</model_dependent>
    </argument>
    <argument>
      <name>existing_hpxml_path</name>
      <display_name>Existing HPXML File Path</display_name>
      <description>Absolute/relative path of the existing HPXML file. If not provided, a new HPXML file with one Building element is created. If provided, a new Building element will be appended to this HPXML file (e.g., to create a multifamily HPXML file describing multiple dwelling units).</description>
      <type>String</type>
      <required>false</required>
      <model_dependent>false</model_dependent>
    </argument>
    <argument>
      <name>whole_sfa_or_mf_building_sim</name>
      <display_name>Whole SFA/MF Building Simulation?</display_name>
      <description>If the HPXML file represents a single family-attached/multifamily building with multiple dwelling units defined, specifies whether to run the HPXML file as a single whole building model.</description>
      <type>Boolean</type>
      <required>false</required>
      <model_dependent>false</model_dependent>
      <choices>
        <choice>
          <value>true</value>
          <display_name>true</display_name>
        </choice>
        <choice>
          <value>false</value>
          <display_name>false</display_name>
        </choice>
      </choices>
    </argument>
    <argument>
      <name>software_info_program_used</name>
      <display_name>Software Info: Program Used</display_name>
      <description>The name of the software program used.</description>
      <type>String</type>
      <required>false</required>
      <model_dependent>false</model_dependent>
    </argument>
    <argument>
      <name>software_info_program_version</name>
      <display_name>Software Info: Program Version</display_name>
      <description>The version of the software program used.</description>
      <type>String</type>
      <required>false</required>
      <model_dependent>false</model_dependent>
    </argument>
    <argument>
      <name>schedules_filepaths</name>
      <display_name>Schedules: CSV File Paths</display_name>
      <description>Absolute/relative paths of csv files containing user-specified detailed schedules. If multiple files, use a comma-separated list.</description>
      <type>String</type>
      <required>false</required>
      <model_dependent>false</model_dependent>
    </argument>
    <argument>
      <name>schedules_unavailable_period_types</name>
      <display_name>Schedules: Unavailable Period Types</display_name>
      <description>Specifies the unavailable period types. Possible types are column names defined in unavailable_periods.csv: Vacancy, Power Outage, No Space Heating, No Space Cooling. If multiple periods, use a comma-separated list.</description>
      <type>String</type>
      <required>false</required>
      <model_dependent>false</model_dependent>
    </argument>
    <argument>
      <name>schedules_unavailable_period_dates</name>
      <display_name>Schedules: Unavailable Period Dates</display_name>
      <description>Specifies the unavailable period date ranges. Enter a date range like "Dec 15 - Jan 15". Optionally, can enter hour of the day like "Dec 15 2 - Jan 15 20" (start hour can be 0 through 23 and end hour can be 1 through 24). If multiple periods, use a comma-separated list.</description>
      <type>String</type>
      <required>false</required>
      <model_dependent>false</model_dependent>
    </argument>
    <argument>
      <name>schedules_unavailable_period_window_natvent_availabilities</name>
      <display_name>Schedules: Unavailable Period Window Natural Ventilation Availabilities</display_name>
      <description>The availability of the natural ventilation schedule during unavailable periods. Valid choices are: regular schedule, always available, always unavailable. If multiple periods, use a comma-separated list. If not provided, the OS-HPXML default (see &lt;a href='https://openstudio-hpxml.readthedocs.io/en/v1.11.0/workflow_inputs.html#hpxml-unavailable-periods'&gt;HPXML Unavailable Periods&lt;/a&gt;) is used.</description>
      <type>String</type>
      <required>false</required>
      <model_dependent>false</model_dependent>
    </argument>
    <argument>
      <name>simulation_control_timestep</name>
      <display_name>Simulation Control: Timestep</display_name>
      <description>Value must be a divisor of 60. If not provided, the OS-HPXML default (see &lt;a href='https://openstudio-hpxml.readthedocs.io/en/v1.11.0/workflow_inputs.html#hpxml-simulation-control'&gt;HPXML Simulation Control&lt;/a&gt;) is used.</description>
      <type>Integer</type>
      <units>min</units>
      <required>false</required>
      <model_dependent>false</model_dependent>
    </argument>
    <argument>
      <name>simulation_control_run_period</name>
      <display_name>Simulation Control: Run Period</display_name>
      <description>Enter a date range like 'Jan 1 - Dec 31'. If not provided, the OS-HPXML default (see &lt;a href='https://openstudio-hpxml.readthedocs.io/en/v1.11.0/workflow_inputs.html#hpxml-simulation-control'&gt;HPXML Simulation Control&lt;/a&gt;) is used.</description>
      <type>String</type>
      <required>false</required>
      <model_dependent>false</model_dependent>
    </argument>
    <argument>
      <name>simulation_control_run_period_calendar_year</name>
      <display_name>Simulation Control: Run Period Calendar Year</display_name>
      <description>This numeric field should contain the calendar year that determines the start day of week. If you are running simulations using AMY weather files, the value entered for calendar year will not be used; it will be overridden by the actual year found in the AMY weather file. If not provided, the OS-HPXML default (see &lt;a href='https://openstudio-hpxml.readthedocs.io/en/v1.11.0/workflow_inputs.html#hpxml-simulation-control'&gt;HPXML Simulation Control&lt;/a&gt;) is used.</description>
      <type>Integer</type>
      <units>year</units>
      <required>false</required>
      <model_dependent>false</model_dependent>
    </argument>
    <argument>
      <name>simulation_control_daylight_saving_enabled</name>
      <display_name>Simulation Control: Daylight Saving Enabled</display_name>
      <description>Whether to use daylight saving. If not provided, the OS-HPXML default (see &lt;a href='https://openstudio-hpxml.readthedocs.io/en/v1.11.0/workflow_inputs.html#hpxml-building-site'&gt;HPXML Building Site&lt;/a&gt;) is used.</description>
      <type>Boolean</type>
      <required>false</required>
      <model_dependent>false</model_dependent>
      <choices>
        <choice>
          <value>true</value>
          <display_name>true</display_name>
        </choice>
        <choice>
          <value>false</value>
          <display_name>false</display_name>
        </choice>
      </choices>
    </argument>
    <argument>
      <name>simulation_control_daylight_saving_period</name>
      <display_name>Simulation Control: Daylight Saving Period</display_name>
      <description>Enter a date range like 'Mar 15 - Dec 15'. If not provided, the OS-HPXML default (see &lt;a href='https://openstudio-hpxml.readthedocs.io/en/v1.11.0/workflow_inputs.html#hpxml-building-site'&gt;HPXML Building Site&lt;/a&gt;) is used.</description>
      <type>String</type>
      <required>false</required>
      <model_dependent>false</model_dependent>
    </argument>
    <argument>
      <name>simulation_control_temperature_capacitance_multiplier</name>
      <display_name>Simulation Control: Temperature Capacitance Multiplier</display_name>
      <description>Affects the transient calculation of indoor air temperatures. If not provided, the OS-HPXML default (see &lt;a href='https://openstudio-hpxml.readthedocs.io/en/v1.11.0/workflow_inputs.html#hpxml-simulation-control'&gt;HPXML Simulation Control&lt;/a&gt;) is used.</description>
      <type>Double</type>
      <required>false</required>
      <model_dependent>false</model_dependent>
    </argument>
    <argument>
      <name>simulation_control_ground_to_air_heat_pump_model_type</name>
      <display_name>Simulation Control: Ground-to-Air Heat Pump Model Type</display_name>
      <description>Research feature to select the type of ground-to-air heat pump model. Use standard for standard ground-to-air heat pump modeling. Use experimental for an improved model that better accounts for coil staging. If not provided, the OS-HPXML default (see &lt;a href='https://openstudio-hpxml.readthedocs.io/en/v1.11.0/workflow_inputs.html#hpxml-simulation-control'&gt;HPXML Simulation Control&lt;/a&gt;) is used.</description>
      <type>Choice</type>
      <required>false</required>
      <model_dependent>false</model_dependent>
      <choices>
        <choice>
          <value>standard</value>
          <display_name>standard</display_name>
        </choice>
        <choice>
          <value>experimental</value>
          <display_name>experimental</display_name>
        </choice>
      </choices>
    </argument>
    <argument>
      <name>simulation_control_onoff_thermostat_deadband</name>
      <display_name>Simulation Control: HVAC On-Off Thermostat Deadband</display_name>
      <description>Research feature to model on-off thermostat deadband and start-up degradation for single or two speed AC/ASHP systems, and realistic time-based staging for two speed AC/ASHP systems. Currently only supported with 1 min timestep.</description>
      <type>Double</type>
      <units>deg-F</units>
      <required>false</required>
      <model_dependent>false</model_dependent>
    </argument>
    <argument>
      <name>simulation_control_heat_pump_backup_heating_capacity_increment</name>
      <display_name>Simulation Control: Heat Pump Backup Heating Capacity Increment</display_name>
      <description>Research feature to model capacity increment of multi-stage heat pump backup systems with time-based staging. Only applies to air-source heat pumps where Backup Type is 'integrated' and Backup Fuel Type is 'electricity'. Currently only supported with 1 min timestep.</description>
      <type>Double</type>
      <units>Btu/hr</units>
      <required>false</required>
      <model_dependent>false</model_dependent>
    </argument>
    <argument>
      <name>site_type</name>
      <display_name>Site: Type</display_name>
      <description>The type of site. If not provided, the OS-HPXML default (see &lt;a href='https://openstudio-hpxml.readthedocs.io/en/v1.11.0/workflow_inputs.html#hpxml-site'&gt;HPXML Site&lt;/a&gt;) is used.</description>
      <type>Choice</type>
      <required>false</required>
      <model_dependent>false</model_dependent>
      <choices>
        <choice>
          <value>suburban</value>
          <display_name>suburban</display_name>
        </choice>
        <choice>
          <value>urban</value>
          <display_name>urban</display_name>
        </choice>
        <choice>
          <value>rural</value>
          <display_name>rural</display_name>
        </choice>
      </choices>
    </argument>
    <argument>
      <name>site_shielding_of_home</name>
      <display_name>Site: Shielding of Home</display_name>
      <description>Presence of nearby buildings, trees, obstructions for infiltration model. If not provided, the OS-HPXML default (see &lt;a href='https://openstudio-hpxml.readthedocs.io/en/v1.11.0/workflow_inputs.html#hpxml-site'&gt;HPXML Site&lt;/a&gt;) is used.</description>
      <type>Choice</type>
      <required>false</required>
      <model_dependent>false</model_dependent>
      <choices>
        <choice>
          <value>exposed</value>
          <display_name>exposed</display_name>
        </choice>
        <choice>
          <value>normal</value>
          <display_name>normal</display_name>
        </choice>
        <choice>
          <value>well-shielded</value>
          <display_name>well-shielded</display_name>
        </choice>
      </choices>
    </argument>
    <argument>
      <name>site_soil_and_moisture_type</name>
      <display_name>Site: Soil and Moisture Type</display_name>
      <description>Type of soil and moisture. This is used to inform ground conductivity and diffusivity. If not provided, the OS-HPXML default (see &lt;a href='https://openstudio-hpxml.readthedocs.io/en/v1.11.0/workflow_inputs.html#hpxml-site'&gt;HPXML Site&lt;/a&gt;) is used.</description>
      <type>Choice</type>
      <required>false</required>
      <model_dependent>false</model_dependent>
      <choices>
        <choice>
          <value>clay, dry</value>
          <display_name>clay, dry</display_name>
        </choice>
        <choice>
          <value>clay, mixed</value>
          <display_name>clay, mixed</display_name>
        </choice>
        <choice>
          <value>clay, wet</value>
          <display_name>clay, wet</display_name>
        </choice>
        <choice>
          <value>gravel, dry</value>
          <display_name>gravel, dry</display_name>
        </choice>
        <choice>
          <value>gravel, mixed</value>
          <display_name>gravel, mixed</display_name>
        </choice>
        <choice>
          <value>gravel, wet</value>
          <display_name>gravel, wet</display_name>
        </choice>
        <choice>
          <value>loam, dry</value>
          <display_name>loam, dry</display_name>
        </choice>
        <choice>
          <value>loam, mixed</value>
          <display_name>loam, mixed</display_name>
        </choice>
        <choice>
          <value>loam, wet</value>
          <display_name>loam, wet</display_name>
        </choice>
        <choice>
          <value>sand, dry</value>
          <display_name>sand, dry</display_name>
        </choice>
        <choice>
          <value>sand, mixed</value>
          <display_name>sand, mixed</display_name>
        </choice>
        <choice>
          <value>sand, wet</value>
          <display_name>sand, wet</display_name>
        </choice>
        <choice>
          <value>silt, dry</value>
          <display_name>silt, dry</display_name>
        </choice>
        <choice>
          <value>silt, mixed</value>
          <display_name>silt, mixed</display_name>
        </choice>
        <choice>
          <value>silt, wet</value>
          <display_name>silt, wet</display_name>
        </choice>
        <choice>
          <value>unknown, dry</value>
          <display_name>unknown, dry</display_name>
        </choice>
        <choice>
          <value>unknown, mixed</value>
          <display_name>unknown, mixed</display_name>
        </choice>
        <choice>
          <value>unknown, wet</value>
          <display_name>unknown, wet</display_name>
        </choice>
      </choices>
    </argument>
    <argument>
      <name>site_ground_conductivity</name>
      <display_name>Site: Ground Conductivity</display_name>
      <description>Conductivity of the ground soil. If provided, overrides the previous site and moisture type input.</description>
      <type>Double</type>
      <units>Btu/hr-ft-F</units>
      <required>false</required>
      <model_dependent>false</model_dependent>
    </argument>
    <argument>
      <name>site_ground_diffusivity</name>
      <display_name>Site: Ground Diffusivity</display_name>
      <description>Diffusivity of the ground soil. If provided, overrides the previous site and moisture type input.</description>
      <type>Double</type>
      <units>ft^2/hr</units>
      <required>false</required>
      <model_dependent>false</model_dependent>
    </argument>
    <argument>
      <name>site_iecc_zone</name>
      <display_name>Site: IECC Zone</display_name>
      <description>IECC zone of the home address.</description>
      <type>Choice</type>
      <required>false</required>
      <model_dependent>false</model_dependent>
      <choices>
        <choice>
          <value>1A</value>
          <display_name>1A</display_name>
        </choice>
        <choice>
          <value>1B</value>
          <display_name>1B</display_name>
        </choice>
        <choice>
          <value>1C</value>
          <display_name>1C</display_name>
        </choice>
        <choice>
          <value>2A</value>
          <display_name>2A</display_name>
        </choice>
        <choice>
          <value>2B</value>
          <display_name>2B</display_name>
        </choice>
        <choice>
          <value>2C</value>
          <display_name>2C</display_name>
        </choice>
        <choice>
          <value>3A</value>
          <display_name>3A</display_name>
        </choice>
        <choice>
          <value>3B</value>
          <display_name>3B</display_name>
        </choice>
        <choice>
          <value>3C</value>
          <display_name>3C</display_name>
        </choice>
        <choice>
          <value>4A</value>
          <display_name>4A</display_name>
        </choice>
        <choice>
          <value>4B</value>
          <display_name>4B</display_name>
        </choice>
        <choice>
          <value>4C</value>
          <display_name>4C</display_name>
        </choice>
        <choice>
          <value>5A</value>
          <display_name>5A</display_name>
        </choice>
        <choice>
          <value>5B</value>
          <display_name>5B</display_name>
        </choice>
        <choice>
          <value>5C</value>
          <display_name>5C</display_name>
        </choice>
        <choice>
          <value>6A</value>
          <display_name>6A</display_name>
        </choice>
        <choice>
          <value>6B</value>
          <display_name>6B</display_name>
        </choice>
        <choice>
          <value>6C</value>
          <display_name>6C</display_name>
        </choice>
        <choice>
          <value>7</value>
          <display_name>7</display_name>
        </choice>
        <choice>
          <value>8</value>
          <display_name>8</display_name>
        </choice>
      </choices>
    </argument>
    <argument>
      <name>site_city</name>
      <display_name>Site: City</display_name>
      <description>City/municipality of the home address.</description>
      <type>String</type>
      <required>false</required>
      <model_dependent>false</model_dependent>
    </argument>
    <argument>
      <name>site_state_code</name>
      <display_name>Site: State Code</display_name>
      <description>State code of the home address. If not provided, the OS-HPXML default (see &lt;a href='https://openstudio-hpxml.readthedocs.io/en/v1.11.0/workflow_inputs.html#hpxml-site'&gt;HPXML Site&lt;/a&gt;) is used.</description>
      <type>Choice</type>
      <required>false</required>
      <model_dependent>false</model_dependent>
      <choices>
        <choice>
          <value>AK</value>
          <display_name>AK</display_name>
        </choice>
        <choice>
          <value>AL</value>
          <display_name>AL</display_name>
        </choice>
        <choice>
          <value>AR</value>
          <display_name>AR</display_name>
        </choice>
        <choice>
          <value>AZ</value>
          <display_name>AZ</display_name>
        </choice>
        <choice>
          <value>CA</value>
          <display_name>CA</display_name>
        </choice>
        <choice>
          <value>CO</value>
          <display_name>CO</display_name>
        </choice>
        <choice>
          <value>CT</value>
          <display_name>CT</display_name>
        </choice>
        <choice>
          <value>DC</value>
          <display_name>DC</display_name>
        </choice>
        <choice>
          <value>DE</value>
          <display_name>DE</display_name>
        </choice>
        <choice>
          <value>FL</value>
          <display_name>FL</display_name>
        </choice>
        <choice>
          <value>GA</value>
          <display_name>GA</display_name>
        </choice>
        <choice>
          <value>HI</value>
          <display_name>HI</display_name>
        </choice>
        <choice>
          <value>IA</value>
          <display_name>IA</display_name>
        </choice>
        <choice>
          <value>ID</value>
          <display_name>ID</display_name>
        </choice>
        <choice>
          <value>IL</value>
          <display_name>IL</display_name>
        </choice>
        <choice>
          <value>IN</value>
          <display_name>IN</display_name>
        </choice>
        <choice>
          <value>KS</value>
          <display_name>KS</display_name>
        </choice>
        <choice>
          <value>KY</value>
          <display_name>KY</display_name>
        </choice>
        <choice>
          <value>LA</value>
          <display_name>LA</display_name>
        </choice>
        <choice>
          <value>MA</value>
          <display_name>MA</display_name>
        </choice>
        <choice>
          <value>MD</value>
          <display_name>MD</display_name>
        </choice>
        <choice>
          <value>ME</value>
          <display_name>ME</display_name>
        </choice>
        <choice>
          <value>MI</value>
          <display_name>MI</display_name>
        </choice>
        <choice>
          <value>MN</value>
          <display_name>MN</display_name>
        </choice>
        <choice>
          <value>MO</value>
          <display_name>MO</display_name>
        </choice>
        <choice>
          <value>MS</value>
          <display_name>MS</display_name>
        </choice>
        <choice>
          <value>MT</value>
          <display_name>MT</display_name>
        </choice>
        <choice>
          <value>NC</value>
          <display_name>NC</display_name>
        </choice>
        <choice>
          <value>ND</value>
          <display_name>ND</display_name>
        </choice>
        <choice>
          <value>NE</value>
          <display_name>NE</display_name>
        </choice>
        <choice>
          <value>NH</value>
          <display_name>NH</display_name>
        </choice>
        <choice>
          <value>NJ</value>
          <display_name>NJ</display_name>
        </choice>
        <choice>
          <value>NM</value>
          <display_name>NM</display_name>
        </choice>
        <choice>
          <value>NV</value>
          <display_name>NV</display_name>
        </choice>
        <choice>
          <value>NY</value>
          <display_name>NY</display_name>
        </choice>
        <choice>
          <value>OH</value>
          <display_name>OH</display_name>
        </choice>
        <choice>
          <value>OK</value>
          <display_name>OK</display_name>
        </choice>
        <choice>
          <value>OR</value>
          <display_name>OR</display_name>
        </choice>
        <choice>
          <value>PA</value>
          <display_name>PA</display_name>
        </choice>
        <choice>
          <value>RI</value>
          <display_name>RI</display_name>
        </choice>
        <choice>
          <value>SC</value>
          <display_name>SC</display_name>
        </choice>
        <choice>
          <value>SD</value>
          <display_name>SD</display_name>
        </choice>
        <choice>
          <value>TN</value>
          <display_name>TN</display_name>
        </choice>
        <choice>
          <value>TX</value>
          <display_name>TX</display_name>
        </choice>
        <choice>
          <value>UT</value>
          <display_name>UT</display_name>
        </choice>
        <choice>
          <value>VA</value>
          <display_name>VA</display_name>
        </choice>
        <choice>
          <value>VT</value>
          <display_name>VT</display_name>
        </choice>
        <choice>
          <value>WA</value>
          <display_name>WA</display_name>
        </choice>
        <choice>
          <value>WI</value>
          <display_name>WI</display_name>
        </choice>
        <choice>
          <value>WV</value>
          <display_name>WV</display_name>
        </choice>
        <choice>
          <value>WY</value>
          <display_name>WY</display_name>
        </choice>
      </choices>
    </argument>
    <argument>
      <name>site_zip_code</name>
      <display_name>Site: Zip Code</display_name>
      <description>Zip code of the home address. Either this or the Weather Station: EnergyPlus Weather (EPW) Filepath input below must be provided.</description>
      <type>String</type>
      <required>false</required>
      <model_dependent>false</model_dependent>
    </argument>
    <argument>
      <name>site_time_zone_utc_offset</name>
      <display_name>Site: Time Zone UTC Offset</display_name>
      <description>Time zone UTC offset of the home address. Must be between -12 and 14. If not provided, the OS-HPXML default (see &lt;a href='https://openstudio-hpxml.readthedocs.io/en/v1.11.0/workflow_inputs.html#hpxml-site'&gt;HPXML Site&lt;/a&gt;) is used.</description>
      <type>Double</type>
      <units>hr</units>
      <required>false</required>
      <model_dependent>false</model_dependent>
    </argument>
    <argument>
      <name>site_elevation</name>
      <display_name>Site: Elevation</display_name>
      <description>Elevation of the home address. If not provided, the OS-HPXML default (see &lt;a href='https://openstudio-hpxml.readthedocs.io/en/v1.11.0/workflow_inputs.html#hpxml-site'&gt;HPXML Site&lt;/a&gt;) is used.</description>
      <type>Double</type>
      <units>ft</units>
      <required>false</required>
      <model_dependent>false</model_dependent>
    </argument>
    <argument>
      <name>site_latitude</name>
      <display_name>Site: Latitude</display_name>
      <description>Latitude of the home address. Must be between -90 and 90. Use negative values for southern hemisphere. If not provided, the OS-HPXML default (see &lt;a href='https://openstudio-hpxml.readthedocs.io/en/v1.11.0/workflow_inputs.html#hpxml-site'&gt;HPXML Site&lt;/a&gt;) is used.</description>
      <type>Double</type>
      <units>deg</units>
      <required>false</required>
      <model_dependent>false</model_dependent>
    </argument>
    <argument>
      <name>site_longitude</name>
      <display_name>Site: Longitude</display_name>
      <description>Longitude of the home address. Must be between -180 and 180. Use negative values for the western hemisphere. If not provided, the OS-HPXML default (see &lt;a href='https://openstudio-hpxml.readthedocs.io/en/v1.11.0/workflow_inputs.html#hpxml-site'&gt;HPXML Site&lt;/a&gt;) is used.</description>
      <type>Double</type>
      <units>deg</units>
      <required>false</required>
      <model_dependent>false</model_dependent>
    </argument>
    <argument>
      <name>weather_station_epw_filepath</name>
      <display_name>Weather Station: EnergyPlus Weather (EPW) Filepath</display_name>
      <description>Path of the EPW file. Either this or the Site: Zip Code input above must be provided.</description>
      <type>String</type>
      <required>false</required>
      <model_dependent>false</model_dependent>
    </argument>
    <argument>
      <name>year_built</name>
      <display_name>Building Construction: Year Built</display_name>
      <description>The year the building was built.</description>
      <type>Integer</type>
      <required>false</required>
      <model_dependent>false</model_dependent>
    </argument>
    <argument>
      <name>unit_multiplier</name>
      <display_name>Building Construction: Unit Multiplier</display_name>
      <description>The number of similar dwelling units. EnergyPlus simulation results will be multiplied this value. If not provided, defaults to 1.</description>
      <type>Integer</type>
      <required>false</required>
      <model_dependent>false</model_dependent>
    </argument>
    <argument>
      <name>geometry_unit_type</name>
      <display_name>Geometry: Unit Type</display_name>
      <description>The type of dwelling unit. Use single-family attached for a dwelling unit with 1 or more stories, attached units to one or both sides, and no units above/below. Use apartment unit for a dwelling unit with 1 story, attached units to one, two, or three sides, and units above and/or below.</description>
      <type>Choice</type>
      <required>true</required>
      <model_dependent>false</model_dependent>
      <default_value>single-family detached</default_value>
      <choices>
        <choice>
          <value>single-family detached</value>
          <display_name>single-family detached</display_name>
        </choice>
        <choice>
          <value>single-family attached</value>
          <display_name>single-family attached</display_name>
        </choice>
        <choice>
          <value>apartment unit</value>
          <display_name>apartment unit</display_name>
        </choice>
        <choice>
          <value>manufactured home</value>
          <display_name>manufactured home</display_name>
        </choice>
      </choices>
    </argument>
    <argument>
      <name>geometry_unit_left_wall_is_adiabatic</name>
      <display_name>Geometry: Unit Left Wall Is Adiabatic</display_name>
      <description>Presence of an adiabatic left wall.</description>
      <type>Boolean</type>
      <required>false</required>
      <model_dependent>false</model_dependent>
      <default_value>false</default_value>
      <choices>
        <choice>
          <value>true</value>
          <display_name>true</display_name>
        </choice>
        <choice>
          <value>false</value>
          <display_name>false</display_name>
        </choice>
      </choices>
    </argument>
    <argument>
      <name>geometry_unit_right_wall_is_adiabatic</name>
      <display_name>Geometry: Unit Right Wall Is Adiabatic</display_name>
      <description>Presence of an adiabatic right wall.</description>
      <type>Boolean</type>
      <required>false</required>
      <model_dependent>false</model_dependent>
      <default_value>false</default_value>
      <choices>
        <choice>
          <value>true</value>
          <display_name>true</display_name>
        </choice>
        <choice>
          <value>false</value>
          <display_name>false</display_name>
        </choice>
      </choices>
    </argument>
    <argument>
      <name>geometry_unit_front_wall_is_adiabatic</name>
      <display_name>Geometry: Unit Front Wall Is Adiabatic</display_name>
      <description>Presence of an adiabatic front wall, for example, the unit is adjacent to a conditioned corridor.</description>
      <type>Boolean</type>
      <required>false</required>
      <model_dependent>false</model_dependent>
      <default_value>false</default_value>
      <choices>
        <choice>
          <value>true</value>
          <display_name>true</display_name>
        </choice>
        <choice>
          <value>false</value>
          <display_name>false</display_name>
        </choice>
      </choices>
    </argument>
    <argument>
      <name>geometry_unit_back_wall_is_adiabatic</name>
      <display_name>Geometry: Unit Back Wall Is Adiabatic</display_name>
      <description>Presence of an adiabatic back wall.</description>
      <type>Boolean</type>
      <required>false</required>
      <model_dependent>false</model_dependent>
      <default_value>false</default_value>
      <choices>
        <choice>
          <value>true</value>
          <display_name>true</display_name>
        </choice>
        <choice>
          <value>false</value>
          <display_name>false</display_name>
        </choice>
      </choices>
    </argument>
    <argument>
      <name>geometry_unit_num_floors_above_grade</name>
      <display_name>Geometry: Unit Number of Floors Above Grade</display_name>
      <description>The number of floors above grade in the unit. Attic type ConditionedAttic is included. Assumed to be 1 for apartment units.</description>
      <type>Integer</type>
      <units>#</units>
      <required>true</required>
      <model_dependent>false</model_dependent>
      <default_value>2</default_value>
    </argument>
    <argument>
      <name>geometry_unit_cfa</name>
      <display_name>Geometry: Unit Conditioned Floor Area</display_name>
      <description>The total floor area of the unit's conditioned space (including any conditioned basement floor area).</description>
      <type>Double</type>
      <units>ft^2</units>
      <required>true</required>
      <model_dependent>false</model_dependent>
      <default_value>2000</default_value>
    </argument>
    <argument>
      <name>geometry_unit_aspect_ratio</name>
      <display_name>Geometry: Unit Aspect Ratio</display_name>
      <description>The ratio of front/back wall length to left/right wall length for the unit, excluding any protruding garage wall area.</description>
      <type>Double</type>
      <units>Frac</units>
      <required>true</required>
      <model_dependent>false</model_dependent>
      <default_value>2</default_value>
    </argument>
    <argument>
      <name>geometry_unit_orientation</name>
      <display_name>Geometry: Unit Orientation</display_name>
      <description>The unit's orientation is measured clockwise from north (e.g., North=0, East=90, South=180, West=270).</description>
      <type>Double</type>
      <units>degrees</units>
      <required>true</required>
      <model_dependent>false</model_dependent>
      <default_value>180</default_value>
    </argument>
    <argument>
      <name>geometry_unit_num_bedrooms</name>
      <display_name>Geometry: Unit Number of Bedrooms</display_name>
      <description>The number of bedrooms in the unit.</description>
      <type>Integer</type>
      <units>#</units>
      <required>true</required>
      <model_dependent>false</model_dependent>
      <default_value>3</default_value>
    </argument>
    <argument>
      <name>geometry_unit_num_bathrooms</name>
      <display_name>Geometry: Unit Number of Bathrooms</display_name>
      <description>The number of bathrooms in the unit. If not provided, the OS-HPXML default (see &lt;a href='https://openstudio-hpxml.readthedocs.io/en/v1.11.0/workflow_inputs.html#hpxml-building-construction'&gt;HPXML Building Construction&lt;/a&gt;) is used.</description>
      <type>Integer</type>
      <units>#</units>
      <required>false</required>
      <model_dependent>false</model_dependent>
    </argument>
    <argument>
      <name>geometry_unit_num_occupants</name>
      <display_name>Geometry: Unit Number of Occupants</display_name>
      <description>The number of occupants in the unit. If not provided, an *asset* calculation is performed assuming standard occupancy, in which various end use defaults (e.g., plug loads, appliances, and hot water usage) are calculated based on Number of Bedrooms and Conditioned Floor Area per ANSI/RESNET/ICC 301. If provided, an *operational* calculation is instead performed in which the end use defaults to reflect real-world data (where possible).</description>
      <type>Double</type>
      <units>#</units>
      <required>false</required>
      <model_dependent>false</model_dependent>
    </argument>
    <argument>
      <name>geometry_building_num_units</name>
      <display_name>Geometry: Building Number of Units</display_name>
      <description>The number of units in the building. Required for single-family attached and apartment units.</description>
      <type>Integer</type>
      <units>#</units>
      <required>false</required>
      <model_dependent>false</model_dependent>
    </argument>
    <argument>
      <name>geometry_average_ceiling_height</name>
      <display_name>Geometry: Average Ceiling Height</display_name>
      <description>Average distance from the floor to the ceiling.</description>
      <type>Double</type>
      <units>ft</units>
      <required>true</required>
      <model_dependent>false</model_dependent>
      <default_value>8</default_value>
    </argument>
    <argument>
      <name>geometry_unit_height_above_grade</name>
      <display_name>Geometry: Unit Height Above Grade</display_name>
      <description>Describes the above-grade height of apartment units on upper floors or homes above ambient or belly-and-wing foundations. It is defined as the height of the lowest conditioned floor above grade and is used to calculate the wind speed for the infiltration model. If not provided, the OS-HPXML default (see &lt;a href='https://openstudio-hpxml.readthedocs.io/en/v1.11.0/workflow_inputs.html#hpxml-building-construction'&gt;HPXML Building Construction&lt;/a&gt;) is used.</description>
      <type>Double</type>
      <units>ft</units>
      <required>false</required>
      <model_dependent>false</model_dependent>
    </argument>
    <argument>
      <name>geometry_garage_width</name>
      <display_name>Geometry: Garage Width</display_name>
      <description>The width of the garage. Enter zero for no garage. Only applies to single-family detached units.</description>
      <type>Double</type>
      <units>ft</units>
      <required>true</required>
      <model_dependent>false</model_dependent>
      <default_value>0</default_value>
    </argument>
    <argument>
      <name>geometry_garage_depth</name>
      <display_name>Geometry: Garage Depth</display_name>
      <description>The depth of the garage. Only applies to single-family detached units.</description>
      <type>Double</type>
      <units>ft</units>
      <required>true</required>
      <model_dependent>false</model_dependent>
      <default_value>20</default_value>
    </argument>
    <argument>
      <name>geometry_garage_protrusion</name>
      <display_name>Geometry: Garage Protrusion</display_name>
      <description>The fraction of the garage that is protruding from the conditioned space. Only applies to single-family detached units.</description>
      <type>Double</type>
      <units>Frac</units>
      <required>true</required>
      <model_dependent>false</model_dependent>
      <default_value>0</default_value>
    </argument>
    <argument>
      <name>geometry_garage_position</name>
      <display_name>Geometry: Garage Position</display_name>
      <description>The position of the garage. Only applies to single-family detached units.</description>
      <type>Choice</type>
      <required>true</required>
      <model_dependent>false</model_dependent>
      <default_value>Right</default_value>
      <choices>
        <choice>
          <value>Right</value>
          <display_name>Right</display_name>
        </choice>
        <choice>
          <value>Left</value>
          <display_name>Left</display_name>
        </choice>
      </choices>
    </argument>
    <argument>
      <name>geometry_foundation_type</name>
      <display_name>Geometry: Foundation Type</display_name>
      <description>The foundation type of the building. Foundation types ConditionedBasement and ConditionedCrawlspace are not allowed for apartment units.</description>
      <type>Choice</type>
      <required>true</required>
      <model_dependent>false</model_dependent>
      <default_value>SlabOnGrade</default_value>
      <choices>
        <choice>
          <value>SlabOnGrade</value>
          <display_name>SlabOnGrade</display_name>
        </choice>
        <choice>
          <value>VentedCrawlspace</value>
          <display_name>VentedCrawlspace</display_name>
        </choice>
        <choice>
          <value>UnventedCrawlspace</value>
          <display_name>UnventedCrawlspace</display_name>
        </choice>
        <choice>
          <value>ConditionedCrawlspace</value>
          <display_name>ConditionedCrawlspace</display_name>
        </choice>
        <choice>
          <value>UnconditionedBasement</value>
          <display_name>UnconditionedBasement</display_name>
        </choice>
        <choice>
          <value>ConditionedBasement</value>
          <display_name>ConditionedBasement</display_name>
        </choice>
        <choice>
          <value>Ambient</value>
          <display_name>Ambient</display_name>
        </choice>
        <choice>
          <value>AboveApartment</value>
          <display_name>AboveApartment</display_name>
        </choice>
        <choice>
          <value>BellyAndWingWithSkirt</value>
          <display_name>BellyAndWingWithSkirt</display_name>
        </choice>
        <choice>
          <value>BellyAndWingNoSkirt</value>
          <display_name>BellyAndWingNoSkirt</display_name>
        </choice>
      </choices>
    </argument>
    <argument>
      <name>geometry_foundation_height</name>
      <display_name>Geometry: Foundation Height</display_name>
      <description>The height of the foundation (e.g., 3ft for crawlspace, 8ft for basement). Only applies to basements/crawlspaces.</description>
      <type>Double</type>
      <units>ft</units>
      <required>true</required>
      <model_dependent>false</model_dependent>
      <default_value>0</default_value>
    </argument>
    <argument>
      <name>geometry_foundation_height_above_grade</name>
      <display_name>Geometry: Foundation Height Above Grade</display_name>
      <description>The depth above grade of the foundation wall. Only applies to basements/crawlspaces.</description>
      <type>Double</type>
      <units>ft</units>
      <required>true</required>
      <model_dependent>false</model_dependent>
      <default_value>0</default_value>
    </argument>
    <argument>
      <name>geometry_rim_joist_height</name>
      <display_name>Geometry: Rim Joist Height</display_name>
      <description>The height of the rim joists. Only applies to basements/crawlspaces.</description>
      <type>Double</type>
      <units>in</units>
      <required>false</required>
      <model_dependent>false</model_dependent>
    </argument>
    <argument>
      <name>geometry_attic_type</name>
      <display_name>Geometry: Attic Type</display_name>
      <description>The attic type of the building. Attic type ConditionedAttic is not allowed for apartment units.</description>
      <type>Choice</type>
      <required>true</required>
      <model_dependent>false</model_dependent>
      <default_value>VentedAttic</default_value>
      <choices>
        <choice>
          <value>FlatRoof</value>
          <display_name>FlatRoof</display_name>
        </choice>
        <choice>
          <value>VentedAttic</value>
          <display_name>VentedAttic</display_name>
        </choice>
        <choice>
          <value>UnventedAttic</value>
          <display_name>UnventedAttic</display_name>
        </choice>
        <choice>
          <value>ConditionedAttic</value>
          <display_name>ConditionedAttic</display_name>
        </choice>
        <choice>
          <value>BelowApartment</value>
          <display_name>BelowApartment</display_name>
        </choice>
      </choices>
    </argument>
    <argument>
      <name>geometry_roof_type</name>
      <display_name>Geometry: Roof Type</display_name>
      <description>The roof type of the building. Ignored if the building has a flat roof.</description>
      <type>Choice</type>
      <required>true</required>
      <model_dependent>false</model_dependent>
      <default_value>gable</default_value>
      <choices>
        <choice>
          <value>gable</value>
          <display_name>gable</display_name>
        </choice>
        <choice>
          <value>hip</value>
          <display_name>hip</display_name>
        </choice>
      </choices>
    </argument>
    <argument>
      <name>geometry_roof_pitch</name>
      <display_name>Geometry: Roof Pitch</display_name>
      <description>The roof pitch of the attic. Ignored if the building has a flat roof.</description>
      <type>Choice</type>
      <required>true</required>
      <model_dependent>false</model_dependent>
      <default_value>6:12</default_value>
      <choices>
        <choice>
          <value>1:12</value>
          <display_name>1:12</display_name>
        </choice>
        <choice>
          <value>2:12</value>
          <display_name>2:12</display_name>
        </choice>
        <choice>
          <value>3:12</value>
          <display_name>3:12</display_name>
        </choice>
        <choice>
          <value>4:12</value>
          <display_name>4:12</display_name>
        </choice>
        <choice>
          <value>5:12</value>
          <display_name>5:12</display_name>
        </choice>
        <choice>
          <value>6:12</value>
          <display_name>6:12</display_name>
        </choice>
        <choice>
          <value>7:12</value>
          <display_name>7:12</display_name>
        </choice>
        <choice>
          <value>8:12</value>
          <display_name>8:12</display_name>
        </choice>
        <choice>
          <value>9:12</value>
          <display_name>9:12</display_name>
        </choice>
        <choice>
          <value>10:12</value>
          <display_name>10:12</display_name>
        </choice>
        <choice>
          <value>11:12</value>
          <display_name>11:12</display_name>
        </choice>
        <choice>
          <value>12:12</value>
          <display_name>12:12</display_name>
        </choice>
      </choices>
    </argument>
    <argument>
      <name>geometry_eaves_depth</name>
      <display_name>Geometry: Eaves Depth</display_name>
      <description>The eaves depth of the roof.</description>
      <type>Double</type>
      <units>ft</units>
      <required>true</required>
      <model_dependent>false</model_dependent>
      <default_value>2</default_value>
    </argument>
    <argument>
      <name>neighbor_front_distance</name>
      <display_name>Neighbor: Front Distance</display_name>
      <description>The distance between the unit and the neighboring building to the front (not including eaves). A value of zero indicates no neighbors. Used for shading.</description>
      <type>Double</type>
      <units>ft</units>
      <required>true</required>
      <model_dependent>false</model_dependent>
      <default_value>0</default_value>
    </argument>
    <argument>
      <name>neighbor_back_distance</name>
      <display_name>Neighbor: Back Distance</display_name>
      <description>The distance between the unit and the neighboring building to the back (not including eaves). A value of zero indicates no neighbors. Used for shading.</description>
      <type>Double</type>
      <units>ft</units>
      <required>true</required>
      <model_dependent>false</model_dependent>
      <default_value>0</default_value>
    </argument>
    <argument>
      <name>neighbor_left_distance</name>
      <display_name>Neighbor: Left Distance</display_name>
      <description>The distance between the unit and the neighboring building to the left (not including eaves). A value of zero indicates no neighbors. Used for shading.</description>
      <type>Double</type>
      <units>ft</units>
      <required>true</required>
      <model_dependent>false</model_dependent>
      <default_value>10</default_value>
    </argument>
    <argument>
      <name>neighbor_right_distance</name>
      <display_name>Neighbor: Right Distance</display_name>
      <description>The distance between the unit and the neighboring building to the right (not including eaves). A value of zero indicates no neighbors. Used for shading.</description>
      <type>Double</type>
      <units>ft</units>
      <required>true</required>
      <model_dependent>false</model_dependent>
      <default_value>10</default_value>
    </argument>
    <argument>
      <name>neighbor_front_height</name>
      <display_name>Neighbor: Front Height</display_name>
      <description>The height of the neighboring building to the front. If not provided, the OS-HPXML default (see &lt;a href='https://openstudio-hpxml.readthedocs.io/en/v1.11.0/workflow_inputs.html#hpxml-neighbor-buildings'&gt;HPXML Neighbor Building&lt;/a&gt;) is used.</description>
      <type>Double</type>
      <units>ft</units>
      <required>false</required>
      <model_dependent>false</model_dependent>
    </argument>
    <argument>
      <name>neighbor_back_height</name>
      <display_name>Neighbor: Back Height</display_name>
      <description>The height of the neighboring building to the back. If not provided, the OS-HPXML default (see &lt;a href='https://openstudio-hpxml.readthedocs.io/en/v1.11.0/workflow_inputs.html#hpxml-neighbor-buildings'&gt;HPXML Neighbor Building&lt;/a&gt;) is used.</description>
      <type>Double</type>
      <units>ft</units>
      <required>false</required>
      <model_dependent>false</model_dependent>
    </argument>
    <argument>
      <name>neighbor_left_height</name>
      <display_name>Neighbor: Left Height</display_name>
      <description>The height of the neighboring building to the left. If not provided, the OS-HPXML default (see &lt;a href='https://openstudio-hpxml.readthedocs.io/en/v1.11.0/workflow_inputs.html#hpxml-neighbor-buildings'&gt;HPXML Neighbor Building&lt;/a&gt;) is used.</description>
      <type>Double</type>
      <units>ft</units>
      <required>false</required>
      <model_dependent>false</model_dependent>
    </argument>
    <argument>
      <name>neighbor_right_height</name>
      <display_name>Neighbor: Right Height</display_name>
      <description>The height of the neighboring building to the right. If not provided, the OS-HPXML default (see &lt;a href='https://openstudio-hpxml.readthedocs.io/en/v1.11.0/workflow_inputs.html#hpxml-neighbor-buildings'&gt;HPXML Neighbor Building&lt;/a&gt;) is used.</description>
      <type>Double</type>
      <units>ft</units>
      <required>false</required>
      <model_dependent>false</model_dependent>
    </argument>
    <argument>
      <name>floor_over_foundation_assembly_r</name>
      <display_name>Floor: Over Foundation Assembly R-value</display_name>
      <description>Assembly R-value for the floor over the foundation. Ignored if the building has a slab-on-grade foundation.</description>
      <type>Double</type>
      <units>h-ft^2-R/Btu</units>
      <required>true</required>
      <model_dependent>false</model_dependent>
      <default_value>28.1</default_value>
    </argument>
    <argument>
      <name>floor_over_garage_assembly_r</name>
      <display_name>Floor: Over Garage Assembly R-value</display_name>
      <description>Assembly R-value for the floor over the garage. Ignored unless the building has a garage under conditioned space.</description>
      <type>Double</type>
      <units>h-ft^2-R/Btu</units>
      <required>true</required>
      <model_dependent>false</model_dependent>
      <default_value>28.1</default_value>
    </argument>
    <argument>
      <name>floor_type</name>
      <display_name>Floor: Type</display_name>
      <description>The type of floors.</description>
      <type>Choice</type>
      <required>true</required>
      <model_dependent>false</model_dependent>
      <default_value>WoodFrame</default_value>
      <choices>
        <choice>
          <value>WoodFrame</value>
          <display_name>WoodFrame</display_name>
        </choice>
        <choice>
          <value>StructuralInsulatedPanel</value>
          <display_name>StructuralInsulatedPanel</display_name>
        </choice>
        <choice>
          <value>SolidConcrete</value>
          <display_name>SolidConcrete</display_name>
        </choice>
        <choice>
          <value>SteelFrame</value>
          <display_name>SteelFrame</display_name>
        </choice>
      </choices>
    </argument>
    <argument>
      <name>foundation_wall_type</name>
      <display_name>Foundation Wall: Type</display_name>
      <description>The material type of the foundation wall. If not provided, the OS-HPXML default (see &lt;a href='https://openstudio-hpxml.readthedocs.io/en/v1.11.0/workflow_inputs.html#hpxml-foundation-walls'&gt;HPXML Foundation Walls&lt;/a&gt;) is used.</description>
      <type>Choice</type>
      <required>false</required>
      <model_dependent>false</model_dependent>
      <choices>
        <choice>
          <value>solid concrete</value>
          <display_name>solid concrete</display_name>
        </choice>
        <choice>
          <value>concrete block</value>
          <display_name>concrete block</display_name>
        </choice>
        <choice>
          <value>concrete block foam core</value>
          <display_name>concrete block foam core</display_name>
        </choice>
        <choice>
          <value>concrete block perlite core</value>
          <display_name>concrete block perlite core</display_name>
        </choice>
        <choice>
          <value>concrete block vermiculite core</value>
          <display_name>concrete block vermiculite core</display_name>
        </choice>
        <choice>
          <value>concrete block solid core</value>
          <display_name>concrete block solid core</display_name>
        </choice>
        <choice>
          <value>double brick</value>
          <display_name>double brick</display_name>
        </choice>
        <choice>
          <value>wood</value>
          <display_name>wood</display_name>
        </choice>
      </choices>
    </argument>
    <argument>
      <name>foundation_wall_thickness</name>
      <display_name>Foundation Wall: Thickness</display_name>
      <description>The thickness of the foundation wall. If not provided, the OS-HPXML default (see &lt;a href='https://openstudio-hpxml.readthedocs.io/en/v1.11.0/workflow_inputs.html#hpxml-foundation-walls'&gt;HPXML Foundation Walls&lt;/a&gt;) is used.</description>
      <type>Double</type>
      <units>in</units>
      <required>false</required>
      <model_dependent>false</model_dependent>
    </argument>
    <argument>
      <name>foundation_wall_insulation_r</name>
      <display_name>Foundation Wall: Insulation Nominal R-value</display_name>
      <description>Nominal R-value for the foundation wall insulation. Only applies to basements/crawlspaces.</description>
      <type>Double</type>
      <units>h-ft^2-R/Btu</units>
      <required>true</required>
      <model_dependent>false</model_dependent>
      <default_value>0</default_value>
    </argument>
    <argument>
      <name>foundation_wall_insulation_location</name>
      <display_name>Foundation Wall: Insulation Location</display_name>
      <description>Whether the insulation is on the interior or exterior of the foundation wall. Only applies to basements/crawlspaces.</description>
      <type>Choice</type>
      <units>ft</units>
      <required>false</required>
      <model_dependent>false</model_dependent>
      <default_value>exterior</default_value>
      <choices>
        <choice>
          <value>interior</value>
          <display_name>interior</display_name>
        </choice>
        <choice>
          <value>exterior</value>
          <display_name>exterior</display_name>
        </choice>
      </choices>
    </argument>
    <argument>
      <name>foundation_wall_insulation_distance_to_top</name>
      <display_name>Foundation Wall: Insulation Distance To Top</display_name>
      <description>The distance from the top of the foundation wall to the top of the foundation wall insulation. Only applies to basements/crawlspaces. If not provided, the OS-HPXML default (see &lt;a href='https://openstudio-hpxml.readthedocs.io/en/v1.11.0/workflow_inputs.html#hpxml-foundation-walls'&gt;HPXML Foundation Walls&lt;/a&gt;) is used.</description>
      <type>Double</type>
      <units>ft</units>
      <required>false</required>
      <model_dependent>false</model_dependent>
    </argument>
    <argument>
      <name>foundation_wall_insulation_distance_to_bottom</name>
      <display_name>Foundation Wall: Insulation Distance To Bottom</display_name>
      <description>The distance from the top of the foundation wall to the bottom of the foundation wall insulation. Only applies to basements/crawlspaces. If not provided, the OS-HPXML default (see &lt;a href='https://openstudio-hpxml.readthedocs.io/en/v1.11.0/workflow_inputs.html#hpxml-foundation-walls'&gt;HPXML Foundation Walls&lt;/a&gt;) is used.</description>
      <type>Double</type>
      <units>ft</units>
      <required>false</required>
      <model_dependent>false</model_dependent>
    </argument>
    <argument>
      <name>foundation_wall_assembly_r</name>
      <display_name>Foundation Wall: Assembly R-value</display_name>
      <description>Assembly R-value for the foundation walls. Only applies to basements/crawlspaces. If provided, overrides the previous foundation wall insulation inputs. If not provided, it is ignored.</description>
      <type>Double</type>
      <units>h-ft^2-R/Btu</units>
      <required>false</required>
      <model_dependent>false</model_dependent>
    </argument>
    <argument>
      <name>rim_joist_assembly_r</name>
      <display_name>Rim Joist: Assembly R-value</display_name>
      <description>Assembly R-value for the rim joists. Only applies to basements/crawlspaces. Required if a rim joist height is provided.</description>
      <type>Double</type>
      <units>h-ft^2-R/Btu</units>
      <required>false</required>
      <model_dependent>false</model_dependent>
    </argument>
    <argument>
      <name>slab_perimeter_insulation_r</name>
      <display_name>Slab: Perimeter Insulation Nominal R-value</display_name>
      <description>Nominal R-value of the vertical slab perimeter insulation. Applies to slab-on-grade foundations and basement/crawlspace floors.</description>
      <type>Double</type>
      <units>h-ft^2-R/Btu</units>
      <required>true</required>
      <model_dependent>false</model_dependent>
      <default_value>0</default_value>
    </argument>
    <argument>
      <name>slab_perimeter_insulation_depth</name>
      <display_name>Slab: Perimeter Insulation Depth</display_name>
      <description>Depth from grade to bottom of vertical slab perimeter insulation. Applies to slab-on-grade foundations and basement/crawlspace floors.</description>
      <type>Double</type>
      <units>ft</units>
      <required>true</required>
      <model_dependent>false</model_dependent>
      <default_value>0</default_value>
    </argument>
    <argument>
      <name>slab_exterior_horizontal_insulation_r</name>
      <display_name>Slab: Exterior Horizontal Insulation Nominal R-value</display_name>
      <description>Nominal R-value of the slab exterior horizontal insulation. Applies to slab-on-grade foundations and basement/crawlspace floors.</description>
      <type>Double</type>
      <units>h-ft^2-R/Btu</units>
      <required>false</required>
      <model_dependent>false</model_dependent>
    </argument>
    <argument>
      <name>slab_exterior_horizontal_insulation_width</name>
      <display_name>Slab: Exterior Horizontal Insulation Width</display_name>
      <description>Width of the slab exterior horizontal insulation measured from the exterior surface of the vertical slab perimeter insulation. Applies to slab-on-grade foundations and basement/crawlspace floors.</description>
      <type>Double</type>
      <units>ft</units>
      <required>false</required>
      <model_dependent>false</model_dependent>
    </argument>
    <argument>
      <name>slab_exterior_horizontal_insulation_depth_below_grade</name>
      <display_name>Slab: Exterior Horizontal Insulation Depth Below Grade</display_name>
      <description>Depth of the slab exterior horizontal insulation measured from the top surface of the slab exterior horizontal insulation. Applies to slab-on-grade foundations and basement/crawlspace floors.</description>
      <type>Double</type>
      <units>ft</units>
      <required>false</required>
      <model_dependent>false</model_dependent>
    </argument>
    <argument>
      <name>slab_under_insulation_r</name>
      <display_name>Slab: Under Slab Insulation Nominal R-value</display_name>
      <description>Nominal R-value of the horizontal under slab insulation. Applies to slab-on-grade foundations and basement/crawlspace floors.</description>
      <type>Double</type>
      <units>h-ft^2-R/Btu</units>
      <required>true</required>
      <model_dependent>false</model_dependent>
      <default_value>0</default_value>
    </argument>
    <argument>
      <name>slab_under_insulation_width</name>
      <display_name>Slab: Under Slab Insulation Width</display_name>
      <description>Width from slab edge inward of horizontal under-slab insulation. Enter 999 to specify that the under slab insulation spans the entire slab. Applies to slab-on-grade foundations and basement/crawlspace floors.</description>
      <type>Double</type>
      <units>ft</units>
      <required>true</required>
      <model_dependent>false</model_dependent>
      <default_value>0</default_value>
    </argument>
    <argument>
      <name>slab_thickness</name>
      <display_name>Slab: Thickness</display_name>
      <description>The thickness of the slab. Zero can be entered if there is a dirt floor instead of a slab. If not provided, the OS-HPXML default (see &lt;a href='https://openstudio-hpxml.readthedocs.io/en/v1.11.0/workflow_inputs.html#hpxml-slabs'&gt;HPXML Slabs&lt;/a&gt;) is used.</description>
      <type>Double</type>
      <units>in</units>
      <required>false</required>
      <model_dependent>false</model_dependent>
    </argument>
    <argument>
      <name>slab_carpet_fraction</name>
      <display_name>Slab: Carpet Fraction</display_name>
      <description>Fraction of the slab floor area that is carpeted. If not provided, the OS-HPXML default (see &lt;a href='https://openstudio-hpxml.readthedocs.io/en/v1.11.0/workflow_inputs.html#hpxml-slabs'&gt;HPXML Slabs&lt;/a&gt;) is used.</description>
      <type>Double</type>
      <units>Frac</units>
      <required>false</required>
      <model_dependent>false</model_dependent>
    </argument>
    <argument>
      <name>slab_carpet_r</name>
      <display_name>Slab: Carpet R-value</display_name>
      <description>R-value of the slab carpet. If not provided, the OS-HPXML default (see &lt;a href='https://openstudio-hpxml.readthedocs.io/en/v1.11.0/workflow_inputs.html#hpxml-slabs'&gt;HPXML Slabs&lt;/a&gt;) is used.</description>
      <type>Double</type>
      <units>h-ft^2-R/Btu</units>
      <required>false</required>
      <model_dependent>false</model_dependent>
    </argument>
    <argument>
      <name>ceiling_assembly_r</name>
      <display_name>Ceiling: Assembly R-value</display_name>
      <description>Assembly R-value for the ceiling (attic floor).</description>
      <type>Double</type>
      <units>h-ft^2-R/Btu</units>
      <required>true</required>
      <model_dependent>false</model_dependent>
      <default_value>31.6</default_value>
    </argument>
    <argument>
      <name>roof_material_type</name>
      <display_name>Roof: Material Type</display_name>
      <description>The material type of the roof. If not provided, the OS-HPXML default (see &lt;a href='https://openstudio-hpxml.readthedocs.io/en/v1.11.0/workflow_inputs.html#hpxml-roofs'&gt;HPXML Roofs&lt;/a&gt;) is used.</description>
      <type>Choice</type>
      <required>false</required>
      <model_dependent>false</model_dependent>
      <choices>
        <choice>
          <value>asphalt or fiberglass shingles</value>
          <display_name>asphalt or fiberglass shingles</display_name>
        </choice>
        <choice>
          <value>concrete</value>
          <display_name>concrete</display_name>
        </choice>
        <choice>
          <value>cool roof</value>
          <display_name>cool roof</display_name>
        </choice>
        <choice>
          <value>slate or tile shingles</value>
          <display_name>slate or tile shingles</display_name>
        </choice>
        <choice>
          <value>expanded polystyrene sheathing</value>
          <display_name>expanded polystyrene sheathing</display_name>
        </choice>
        <choice>
          <value>metal surfacing</value>
          <display_name>metal surfacing</display_name>
        </choice>
        <choice>
          <value>plastic/rubber/synthetic sheeting</value>
          <display_name>plastic/rubber/synthetic sheeting</display_name>
        </choice>
        <choice>
          <value>shingles</value>
          <display_name>shingles</display_name>
        </choice>
        <choice>
          <value>wood shingles or shakes</value>
          <display_name>wood shingles or shakes</display_name>
        </choice>
      </choices>
    </argument>
    <argument>
      <name>roof_color</name>
      <display_name>Roof: Color</display_name>
      <description>The color of the roof. If not provided, the OS-HPXML default (see &lt;a href='https://openstudio-hpxml.readthedocs.io/en/v1.11.0/workflow_inputs.html#hpxml-roofs'&gt;HPXML Roofs&lt;/a&gt;) is used.</description>
      <type>Choice</type>
      <required>false</required>
      <model_dependent>false</model_dependent>
      <choices>
        <choice>
          <value>dark</value>
          <display_name>dark</display_name>
        </choice>
        <choice>
          <value>light</value>
          <display_name>light</display_name>
        </choice>
        <choice>
          <value>medium</value>
          <display_name>medium</display_name>
        </choice>
        <choice>
          <value>medium dark</value>
          <display_name>medium dark</display_name>
        </choice>
        <choice>
          <value>reflective</value>
          <display_name>reflective</display_name>
        </choice>
      </choices>
    </argument>
    <argument>
      <name>roof_assembly_r</name>
      <display_name>Roof: Assembly R-value</display_name>
      <description>Assembly R-value of the roof.</description>
      <type>Double</type>
      <units>h-ft^2-R/Btu</units>
      <required>true</required>
      <model_dependent>false</model_dependent>
      <default_value>2.3</default_value>
    </argument>
    <argument>
      <name>radiant_barrier_attic_location</name>
      <display_name>Attic: Radiant Barrier Location</display_name>
      <description>The location of the radiant barrier in the attic.</description>
      <type>Choice</type>
      <required>false</required>
      <model_dependent>false</model_dependent>
      <choices>
        <choice>
          <value>none</value>
          <display_name>none</display_name>
        </choice>
        <choice>
          <value>Attic roof only</value>
          <display_name>Attic roof only</display_name>
        </choice>
        <choice>
          <value>Attic roof and gable walls</value>
          <display_name>Attic roof and gable walls</display_name>
        </choice>
        <choice>
          <value>Attic floor</value>
          <display_name>Attic floor</display_name>
        </choice>
      </choices>
    </argument>
    <argument>
      <name>radiant_barrier_grade</name>
      <display_name>Attic: Radiant Barrier Grade</display_name>
      <description>The grade of the radiant barrier in the attic. If not provided, the OS-HPXML default (see &lt;a href='https://openstudio-hpxml.readthedocs.io/en/v1.11.0/workflow_inputs.html#hpxml-roofs'&gt;HPXML Roofs&lt;/a&gt;) is used.</description>
      <type>Choice</type>
      <required>false</required>
      <model_dependent>false</model_dependent>
      <choices>
        <choice>
          <value>1</value>
          <display_name>1</display_name>
        </choice>
        <choice>
          <value>2</value>
          <display_name>2</display_name>
        </choice>
        <choice>
          <value>3</value>
          <display_name>3</display_name>
        </choice>
      </choices>
    </argument>
    <argument>
      <name>wall_type</name>
      <display_name>Wall: Type</display_name>
      <description>The type of walls.</description>
      <type>Choice</type>
      <required>true</required>
      <model_dependent>false</model_dependent>
      <default_value>WoodStud</default_value>
      <choices>
        <choice>
          <value>WoodStud</value>
          <display_name>WoodStud</display_name>
        </choice>
        <choice>
          <value>ConcreteMasonryUnit</value>
          <display_name>ConcreteMasonryUnit</display_name>
        </choice>
        <choice>
          <value>DoubleWoodStud</value>
          <display_name>DoubleWoodStud</display_name>
        </choice>
        <choice>
          <value>InsulatedConcreteForms</value>
          <display_name>InsulatedConcreteForms</display_name>
        </choice>
        <choice>
          <value>LogWall</value>
          <display_name>LogWall</display_name>
        </choice>
        <choice>
          <value>StructuralInsulatedPanel</value>
          <display_name>StructuralInsulatedPanel</display_name>
        </choice>
        <choice>
          <value>SolidConcrete</value>
          <display_name>SolidConcrete</display_name>
        </choice>
        <choice>
          <value>SteelFrame</value>
          <display_name>SteelFrame</display_name>
        </choice>
        <choice>
          <value>Stone</value>
          <display_name>Stone</display_name>
        </choice>
        <choice>
          <value>StrawBale</value>
          <display_name>StrawBale</display_name>
        </choice>
        <choice>
          <value>StructuralBrick</value>
          <display_name>StructuralBrick</display_name>
        </choice>
      </choices>
    </argument>
    <argument>
      <name>wall_siding_type</name>
      <display_name>Wall: Siding Type</display_name>
      <description>The siding type of the walls. Also applies to rim joists. If not provided, the OS-HPXML default (see &lt;a href='https://openstudio-hpxml.readthedocs.io/en/v1.11.0/workflow_inputs.html#hpxml-walls'&gt;HPXML Walls&lt;/a&gt;) is used.</description>
      <type>Choice</type>
      <required>false</required>
      <model_dependent>false</model_dependent>
      <choices>
        <choice>
          <value>aluminum siding</value>
          <display_name>aluminum siding</display_name>
        </choice>
        <choice>
          <value>asbestos siding</value>
          <display_name>asbestos siding</display_name>
        </choice>
        <choice>
          <value>brick veneer</value>
          <display_name>brick veneer</display_name>
        </choice>
        <choice>
          <value>composite shingle siding</value>
          <display_name>composite shingle siding</display_name>
        </choice>
        <choice>
          <value>fiber cement siding</value>
          <display_name>fiber cement siding</display_name>
        </choice>
        <choice>
          <value>masonite siding</value>
          <display_name>masonite siding</display_name>
        </choice>
        <choice>
          <value>none</value>
          <display_name>none</display_name>
        </choice>
        <choice>
          <value>stucco</value>
          <display_name>stucco</display_name>
        </choice>
        <choice>
          <value>synthetic stucco</value>
          <display_name>synthetic stucco</display_name>
        </choice>
        <choice>
          <value>vinyl siding</value>
          <display_name>vinyl siding</display_name>
        </choice>
        <choice>
          <value>wood siding</value>
          <display_name>wood siding</display_name>
        </choice>
      </choices>
    </argument>
    <argument>
      <name>wall_color</name>
      <display_name>Wall: Color</display_name>
      <description>The color of the walls. Also applies to rim joists. If not provided, the OS-HPXML default (see &lt;a href='https://openstudio-hpxml.readthedocs.io/en/v1.11.0/workflow_inputs.html#hpxml-walls'&gt;HPXML Walls&lt;/a&gt;) is used.</description>
      <type>Choice</type>
      <required>false</required>
      <model_dependent>false</model_dependent>
      <choices>
        <choice>
          <value>dark</value>
          <display_name>dark</display_name>
        </choice>
        <choice>
          <value>light</value>
          <display_name>light</display_name>
        </choice>
        <choice>
          <value>medium</value>
          <display_name>medium</display_name>
        </choice>
        <choice>
          <value>medium dark</value>
          <display_name>medium dark</display_name>
        </choice>
        <choice>
          <value>reflective</value>
          <display_name>reflective</display_name>
        </choice>
      </choices>
    </argument>
    <argument>
      <name>wall_assembly_r</name>
      <display_name>Wall: Assembly R-value</display_name>
      <description>Assembly R-value of the walls.</description>
      <type>Double</type>
      <units>h-ft^2-R/Btu</units>
      <required>true</required>
      <model_dependent>false</model_dependent>
      <default_value>11.9</default_value>
    </argument>
    <argument>
      <name>window_front_wwr</name>
      <display_name>Windows: Front Window-to-Wall Ratio</display_name>
      <description>The ratio of window area to wall area for the unit's front facade. Enter 0 if specifying Front Window Area instead. If the front wall is adiabatic, the value will be ignored.</description>
      <type>Double</type>
      <units>Frac</units>
      <required>true</required>
      <model_dependent>false</model_dependent>
      <default_value>0.18</default_value>
    </argument>
    <argument>
      <name>window_back_wwr</name>
      <display_name>Windows: Back Window-to-Wall Ratio</display_name>
      <description>The ratio of window area to wall area for the unit's back facade. Enter 0 if specifying Back Window Area instead. If the back wall is adiabatic, the value will be ignored.</description>
      <type>Double</type>
      <units>Frac</units>
      <required>true</required>
      <model_dependent>false</model_dependent>
      <default_value>0.18</default_value>
    </argument>
    <argument>
      <name>window_left_wwr</name>
      <display_name>Windows: Left Window-to-Wall Ratio</display_name>
      <description>The ratio of window area to wall area for the unit's left facade (when viewed from the front). Enter 0 if specifying Left Window Area instead. If the left wall is adiabatic, the value will be ignored.</description>
      <type>Double</type>
      <units>Frac</units>
      <required>true</required>
      <model_dependent>false</model_dependent>
      <default_value>0.18</default_value>
    </argument>
    <argument>
      <name>window_right_wwr</name>
      <display_name>Windows: Right Window-to-Wall Ratio</display_name>
      <description>The ratio of window area to wall area for the unit's right facade (when viewed from the front). Enter 0 if specifying Right Window Area instead. If the right wall is adiabatic, the value will be ignored.</description>
      <type>Double</type>
      <units>Frac</units>
      <required>true</required>
      <model_dependent>false</model_dependent>
      <default_value>0.18</default_value>
    </argument>
    <argument>
      <name>window_area_front</name>
      <display_name>Windows: Front Window Area</display_name>
      <description>The amount of window area on the unit's front facade. Enter 0 if specifying Front Window-to-Wall Ratio instead. If the front wall is adiabatic, the value will be ignored.</description>
      <type>Double</type>
      <units>ft^2</units>
      <required>true</required>
      <model_dependent>false</model_dependent>
      <default_value>0</default_value>
    </argument>
    <argument>
      <name>window_area_back</name>
      <display_name>Windows: Back Window Area</display_name>
      <description>The amount of window area on the unit's back facade. Enter 0 if specifying Back Window-to-Wall Ratio instead. If the back wall is adiabatic, the value will be ignored.</description>
      <type>Double</type>
      <units>ft^2</units>
      <required>true</required>
      <model_dependent>false</model_dependent>
      <default_value>0</default_value>
    </argument>
    <argument>
      <name>window_area_left</name>
      <display_name>Windows: Left Window Area</display_name>
      <description>The amount of window area on the unit's left facade (when viewed from the front). Enter 0 if specifying Left Window-to-Wall Ratio instead. If the left wall is adiabatic, the value will be ignored.</description>
      <type>Double</type>
      <units>ft^2</units>
      <required>true</required>
      <model_dependent>false</model_dependent>
      <default_value>0</default_value>
    </argument>
    <argument>
      <name>window_area_right</name>
      <display_name>Windows: Right Window Area</display_name>
      <description>The amount of window area on the unit's right facade (when viewed from the front). Enter 0 if specifying Right Window-to-Wall Ratio instead. If the right wall is adiabatic, the value will be ignored.</description>
      <type>Double</type>
      <units>ft^2</units>
      <required>true</required>
      <model_dependent>false</model_dependent>
      <default_value>0</default_value>
    </argument>
    <argument>
      <name>window_aspect_ratio</name>
      <display_name>Windows: Aspect Ratio</display_name>
      <description>Ratio of window height to width.</description>
      <type>Double</type>
      <units>Frac</units>
      <required>true</required>
      <model_dependent>false</model_dependent>
      <default_value>1.333</default_value>
    </argument>
    <argument>
      <name>window_fraction_operable</name>
      <display_name>Windows: Fraction Operable</display_name>
      <description>Fraction of windows that are operable. If not provided, the OS-HPXML default (see &lt;a href='https://openstudio-hpxml.readthedocs.io/en/v1.11.0/workflow_inputs.html#hpxml-windows'&gt;HPXML Windows&lt;/a&gt;) is used.</description>
      <type>Double</type>
      <units>Frac</units>
      <required>false</required>
      <model_dependent>false</model_dependent>
    </argument>
    <argument>
      <name>window_natvent_availability</name>
      <display_name>Windows: Natural Ventilation Availability</display_name>
      <description>For operable windows, the number of days/week that windows can be opened by occupants for natural ventilation. If not provided, the OS-HPXML default (see &lt;a href='https://openstudio-hpxml.readthedocs.io/en/v1.11.0/workflow_inputs.html#hpxml-windows'&gt;HPXML Windows&lt;/a&gt;) is used.</description>
      <type>Integer</type>
      <units>Days/week</units>
      <required>false</required>
      <model_dependent>false</model_dependent>
    </argument>
    <argument>
      <name>window_ufactor</name>
      <display_name>Windows: U-Factor</display_name>
      <description>Full-assembly NFRC U-factor.</description>
      <type>Double</type>
      <units>Btu/hr-ft^2-R</units>
      <required>true</required>
      <model_dependent>false</model_dependent>
      <default_value>0.37</default_value>
    </argument>
    <argument>
      <name>window_shgc</name>
      <display_name>Windows: SHGC</display_name>
      <description>Full-assembly NFRC solar heat gain coefficient.</description>
      <type>Double</type>
      <required>true</required>
      <model_dependent>false</model_dependent>
      <default_value>0.3</default_value>
    </argument>
    <argument>
      <name>window_interior_shading_type</name>
      <display_name>Windows: Interior Shading Type</display_name>
      <description>Type of window interior shading. Summer/winter shading coefficients can be provided below instead. If neither is provided, the OS-HPXML default (see &lt;a href='https://openstudio-hpxml.readthedocs.io/en/v1.11.0/workflow_inputs.html#hpxml-interior-shading'&gt;HPXML Interior Shading&lt;/a&gt;) is used.</description>
      <type>Choice</type>
      <required>false</required>
      <model_dependent>false</model_dependent>
      <choices>
        <choice>
          <value>light curtains</value>
          <display_name>light curtains</display_name>
        </choice>
        <choice>
          <value>light shades</value>
          <display_name>light shades</display_name>
        </choice>
        <choice>
          <value>light blinds</value>
          <display_name>light blinds</display_name>
        </choice>
        <choice>
          <value>medium curtains</value>
          <display_name>medium curtains</display_name>
        </choice>
        <choice>
          <value>medium shades</value>
          <display_name>medium shades</display_name>
        </choice>
        <choice>
          <value>medium blinds</value>
          <display_name>medium blinds</display_name>
        </choice>
        <choice>
          <value>dark curtains</value>
          <display_name>dark curtains</display_name>
        </choice>
        <choice>
          <value>dark shades</value>
          <display_name>dark shades</display_name>
        </choice>
        <choice>
          <value>dark blinds</value>
          <display_name>dark blinds</display_name>
        </choice>
        <choice>
          <value>none</value>
          <display_name>none</display_name>
        </choice>
      </choices>
    </argument>
    <argument>
      <name>window_interior_shading_winter</name>
      <display_name>Windows: Winter Interior Shading Coefficient</display_name>
      <description>Interior shading coefficient for the winter season, which if provided overrides the shading type input. 1.0 indicates no reduction in solar gain, 0.85 indicates 15% reduction, etc. If not provided, the OS-HPXML default (see &lt;a href='https://openstudio-hpxml.readthedocs.io/en/v1.11.0/workflow_inputs.html#hpxml-interior-shading'&gt;HPXML Interior Shading&lt;/a&gt;) is used.</description>
      <type>Double</type>
      <units>Frac</units>
      <required>false</required>
      <model_dependent>false</model_dependent>
    </argument>
    <argument>
      <name>window_interior_shading_summer</name>
      <display_name>Windows: Summer Interior Shading Coefficient</display_name>
      <description>Interior shading coefficient for the summer season, which if provided overrides the shading type input. 1.0 indicates no reduction in solar gain, 0.85 indicates 15% reduction, etc. If not provided, the OS-HPXML default (see &lt;a href='https://openstudio-hpxml.readthedocs.io/en/v1.11.0/workflow_inputs.html#hpxml-interior-shading'&gt;HPXML Interior Shading&lt;/a&gt;) is used.</description>
      <type>Double</type>
      <units>Frac</units>
      <required>false</required>
      <model_dependent>false</model_dependent>
    </argument>
    <argument>
      <name>window_exterior_shading_type</name>
      <display_name>Windows: Exterior Shading Type</display_name>
      <description>Type of window exterior shading. Summer/winter shading coefficients can be provided below instead. If neither is provided, the OS-HPXML default (see &lt;a href='https://openstudio-hpxml.readthedocs.io/en/v1.11.0/workflow_inputs.html#hpxml-exterior-shading'&gt;HPXML Exterior Shading&lt;/a&gt;) is used.</description>
      <type>Choice</type>
      <required>false</required>
      <model_dependent>false</model_dependent>
      <choices>
        <choice>
          <value>solar film</value>
          <display_name>solar film</display_name>
        </choice>
        <choice>
          <value>solar screens</value>
          <display_name>solar screens</display_name>
        </choice>
        <choice>
          <value>none</value>
          <display_name>none</display_name>
        </choice>
      </choices>
    </argument>
    <argument>
      <name>window_exterior_shading_winter</name>
      <display_name>Windows: Winter Exterior Shading Coefficient</display_name>
      <description>Exterior shading coefficient for the winter season, which if provided overrides the shading type input. 1.0 indicates no reduction in solar gain, 0.85 indicates 15% reduction, etc. If not provided, the OS-HPXML default (see &lt;a href='https://openstudio-hpxml.readthedocs.io/en/v1.11.0/workflow_inputs.html#hpxml-exterior-shading'&gt;HPXML Exterior Shading&lt;/a&gt;) is used.</description>
      <type>Double</type>
      <units>Frac</units>
      <required>false</required>
      <model_dependent>false</model_dependent>
    </argument>
    <argument>
      <name>window_exterior_shading_summer</name>
      <display_name>Windows: Summer Exterior Shading Coefficient</display_name>
      <description>Exterior shading coefficient for the summer season, which if provided overrides the shading type input. 1.0 indicates no reduction in solar gain, 0.85 indicates 15% reduction, etc. If not provided, the OS-HPXML default (see &lt;a href='https://openstudio-hpxml.readthedocs.io/en/v1.11.0/workflow_inputs.html#hpxml-exterior-shading'&gt;HPXML Exterior Shading&lt;/a&gt;) is used.</description>
      <type>Double</type>
      <units>Frac</units>
      <required>false</required>
      <model_dependent>false</model_dependent>
    </argument>
    <argument>
      <name>window_shading_summer_season</name>
      <display_name>Windows: Shading Summer Season</display_name>
      <description>Enter a date range like 'May 1 - Sep 30'. Defines the summer season for purposes of shading coefficients; the rest of the year is assumed to be winter. If not provided, the OS-HPXML default (see &lt;a href='https://openstudio-hpxml.readthedocs.io/en/v1.11.0/workflow_inputs.html#hpxml-windows'&gt;HPXML Windows&lt;/a&gt;) is used.</description>
      <type>String</type>
      <required>false</required>
      <model_dependent>false</model_dependent>
    </argument>
    <argument>
      <name>window_insect_screens</name>
      <display_name>Windows: Insect Screens</display_name>
      <description>The type of insect screens, if present. If not provided, assumes there are no insect screens.</description>
      <type>Choice</type>
      <required>false</required>
      <model_dependent>false</model_dependent>
      <choices>
        <choice>
          <value>none</value>
          <display_name>none</display_name>
        </choice>
        <choice>
          <value>exterior</value>
          <display_name>exterior</display_name>
        </choice>
        <choice>
          <value>interior</value>
          <display_name>interior</display_name>
        </choice>
      </choices>
    </argument>
    <argument>
      <name>window_storm_type</name>
      <display_name>Windows: Storm Type</display_name>
      <description>The type of storm, if present. If not provided, assumes there is no storm.</description>
      <type>Choice</type>
      <required>false</required>
      <model_dependent>false</model_dependent>
      <choices>
        <choice>
          <value>clear</value>
          <display_name>clear</display_name>
        </choice>
        <choice>
          <value>low-e</value>
          <display_name>low-e</display_name>
        </choice>
      </choices>
    </argument>
    <argument>
      <name>overhangs_front_depth</name>
      <display_name>Overhangs: Front Depth</display_name>
      <description>The depth of overhangs for windows for the front facade.</description>
      <type>Double</type>
      <units>ft</units>
      <required>true</required>
      <model_dependent>false</model_dependent>
      <default_value>0</default_value>
    </argument>
    <argument>
      <name>overhangs_front_distance_to_top_of_window</name>
      <display_name>Overhangs: Front Distance to Top of Window</display_name>
      <description>The overhangs distance to the top of window for the front facade.</description>
      <type>Double</type>
      <units>ft</units>
      <required>true</required>
      <model_dependent>false</model_dependent>
      <default_value>0</default_value>
    </argument>
    <argument>
      <name>overhangs_front_distance_to_bottom_of_window</name>
      <display_name>Overhangs: Front Distance to Bottom of Window</display_name>
      <description>The overhangs distance to the bottom of window for the front facade.</description>
      <type>Double</type>
      <units>ft</units>
      <required>true</required>
      <model_dependent>false</model_dependent>
      <default_value>4</default_value>
    </argument>
    <argument>
      <name>overhangs_back_depth</name>
      <display_name>Overhangs: Back Depth</display_name>
      <description>The depth of overhangs for windows for the back facade.</description>
      <type>Double</type>
      <units>ft</units>
      <required>true</required>
      <model_dependent>false</model_dependent>
      <default_value>0</default_value>
    </argument>
    <argument>
      <name>overhangs_back_distance_to_top_of_window</name>
      <display_name>Overhangs: Back Distance to Top of Window</display_name>
      <description>The overhangs distance to the top of window for the back facade.</description>
      <type>Double</type>
      <units>ft</units>
      <required>true</required>
      <model_dependent>false</model_dependent>
      <default_value>0</default_value>
    </argument>
    <argument>
      <name>overhangs_back_distance_to_bottom_of_window</name>
      <display_name>Overhangs: Back Distance to Bottom of Window</display_name>
      <description>The overhangs distance to the bottom of window for the back facade.</description>
      <type>Double</type>
      <units>ft</units>
      <required>true</required>
      <model_dependent>false</model_dependent>
      <default_value>4</default_value>
    </argument>
    <argument>
      <name>overhangs_left_depth</name>
      <display_name>Overhangs: Left Depth</display_name>
      <description>The depth of overhangs for windows for the left facade.</description>
      <type>Double</type>
      <units>ft</units>
      <required>true</required>
      <model_dependent>false</model_dependent>
      <default_value>0</default_value>
    </argument>
    <argument>
      <name>overhangs_left_distance_to_top_of_window</name>
      <display_name>Overhangs: Left Distance to Top of Window</display_name>
      <description>The overhangs distance to the top of window for the left facade.</description>
      <type>Double</type>
      <units>ft</units>
      <required>true</required>
      <model_dependent>false</model_dependent>
      <default_value>0</default_value>
    </argument>
    <argument>
      <name>overhangs_left_distance_to_bottom_of_window</name>
      <display_name>Overhangs: Left Distance to Bottom of Window</display_name>
      <description>The overhangs distance to the bottom of window for the left facade.</description>
      <type>Double</type>
      <units>ft</units>
      <required>true</required>
      <model_dependent>false</model_dependent>
      <default_value>4</default_value>
    </argument>
    <argument>
      <name>overhangs_right_depth</name>
      <display_name>Overhangs: Right Depth</display_name>
      <description>The depth of overhangs for windows for the right facade.</description>
      <type>Double</type>
      <units>ft</units>
      <required>true</required>
      <model_dependent>false</model_dependent>
      <default_value>0</default_value>
    </argument>
    <argument>
      <name>overhangs_right_distance_to_top_of_window</name>
      <display_name>Overhangs: Right Distance to Top of Window</display_name>
      <description>The overhangs distance to the top of window for the right facade.</description>
      <type>Double</type>
      <units>ft</units>
      <required>true</required>
      <model_dependent>false</model_dependent>
      <default_value>0</default_value>
    </argument>
    <argument>
      <name>overhangs_right_distance_to_bottom_of_window</name>
      <display_name>Overhangs: Right Distance to Bottom of Window</display_name>
      <description>The overhangs distance to the bottom of window for the right facade.</description>
      <type>Double</type>
      <units>ft</units>
      <required>true</required>
      <model_dependent>false</model_dependent>
      <default_value>4</default_value>
    </argument>
    <argument>
      <name>skylight_area_front</name>
      <display_name>Skylights: Front Roof Area</display_name>
      <description>The amount of skylight area on the unit's front conditioned roof facade.</description>
      <type>Double</type>
      <units>ft^2</units>
      <required>true</required>
      <model_dependent>false</model_dependent>
      <default_value>0</default_value>
    </argument>
    <argument>
      <name>skylight_area_back</name>
      <display_name>Skylights: Back Roof Area</display_name>
      <description>The amount of skylight area on the unit's back conditioned roof facade.</description>
      <type>Double</type>
      <units>ft^2</units>
      <required>true</required>
      <model_dependent>false</model_dependent>
      <default_value>0</default_value>
    </argument>
    <argument>
      <name>skylight_area_left</name>
      <display_name>Skylights: Left Roof Area</display_name>
      <description>The amount of skylight area on the unit's left conditioned roof facade (when viewed from the front).</description>
      <type>Double</type>
      <units>ft^2</units>
      <required>true</required>
      <model_dependent>false</model_dependent>
      <default_value>0</default_value>
    </argument>
    <argument>
      <name>skylight_area_right</name>
      <display_name>Skylights: Right Roof Area</display_name>
      <description>The amount of skylight area on the unit's right conditioned roof facade (when viewed from the front).</description>
      <type>Double</type>
      <units>ft^2</units>
      <required>true</required>
      <model_dependent>false</model_dependent>
      <default_value>0</default_value>
    </argument>
    <argument>
      <name>skylight_ufactor</name>
      <display_name>Skylights: U-Factor</display_name>
      <description>Full-assembly NFRC U-factor.</description>
      <type>Double</type>
      <units>Btu/hr-ft^2-R</units>
      <required>true</required>
      <model_dependent>false</model_dependent>
      <default_value>0.33</default_value>
    </argument>
    <argument>
      <name>skylight_shgc</name>
      <display_name>Skylights: SHGC</display_name>
      <description>Full-assembly NFRC solar heat gain coefficient.</description>
      <type>Double</type>
      <required>true</required>
      <model_dependent>false</model_dependent>
      <default_value>0.45</default_value>
    </argument>
    <argument>
      <name>skylight_storm_type</name>
      <display_name>Skylights: Storm Type</display_name>
      <description>The type of storm, if present. If not provided, assumes there is no storm.</description>
      <type>Choice</type>
      <required>false</required>
      <model_dependent>false</model_dependent>
      <choices>
        <choice>
          <value>clear</value>
          <display_name>clear</display_name>
        </choice>
        <choice>
          <value>low-e</value>
          <display_name>low-e</display_name>
        </choice>
      </choices>
    </argument>
    <argument>
      <name>door_area</name>
      <display_name>Doors: Area</display_name>
      <description>The area of the opaque door(s).</description>
      <type>Double</type>
      <units>ft^2</units>
      <required>true</required>
      <model_dependent>false</model_dependent>
      <default_value>20</default_value>
    </argument>
    <argument>
      <name>door_rvalue</name>
      <display_name>Doors: R-value</display_name>
      <description>R-value of the opaque door(s).</description>
      <type>Double</type>
      <units>h-ft^2-R/Btu</units>
      <required>true</required>
      <model_dependent>false</model_dependent>
      <default_value>4.4</default_value>
    </argument>
    <argument>
      <name>air_leakage_leakiness_description</name>
      <display_name>Air Leakage: Leakiness Description</display_name>
      <description>Qualitative description of infiltration. If provided, the Year Built of the home is required. Either provide this input or provide a numeric air leakage value below.</description>
      <type>Choice</type>
      <required>false</required>
      <model_dependent>false</model_dependent>
      <default_value>average</default_value>
      <choices>
        <choice>
          <value>very tight</value>
          <display_name>very tight</display_name>
        </choice>
        <choice>
          <value>tight</value>
          <display_name>tight</display_name>
        </choice>
        <choice>
          <value>average</value>
          <display_name>average</display_name>
        </choice>
        <choice>
          <value>leaky</value>
          <display_name>leaky</display_name>
        </choice>
        <choice>
          <value>very leaky</value>
          <display_name>very leaky</display_name>
        </choice>
      </choices>
    </argument>
    <argument>
      <name>air_leakage_units</name>
      <display_name>Air Leakage: Units</display_name>
      <description>The unit of measure for the air leakage if providing a numeric air leakage value.</description>
      <type>Choice</type>
      <required>false</required>
      <model_dependent>false</model_dependent>
      <choices>
        <choice>
          <value>ACH</value>
          <display_name>ACH</display_name>
        </choice>
        <choice>
          <value>CFM</value>
          <display_name>CFM</display_name>
        </choice>
        <choice>
          <value>ACHnatural</value>
          <display_name>ACHnatural</display_name>
        </choice>
        <choice>
          <value>CFMnatural</value>
          <display_name>CFMnatural</display_name>
        </choice>
        <choice>
          <value>EffectiveLeakageArea</value>
          <display_name>EffectiveLeakageArea</display_name>
        </choice>
      </choices>
    </argument>
    <argument>
      <name>air_leakage_house_pressure</name>
      <display_name>Air Leakage: House Pressure</display_name>
      <description>The house pressure relative to outside if providing a numeric air leakage value. Required when units are ACH or CFM.</description>
      <type>Double</type>
      <units>Pa</units>
      <required>false</required>
      <model_dependent>false</model_dependent>
    </argument>
    <argument>
      <name>air_leakage_value</name>
      <display_name>Air Leakage: Value</display_name>
      <description>Numeric air leakage value. For 'EffectiveLeakageArea', provide value in sq. in. If provided, overrides Leakiness Description input.</description>
      <type>Double</type>
      <required>false</required>
      <model_dependent>false</model_dependent>
    </argument>
    <argument>
      <name>air_leakage_type</name>
      <display_name>Air Leakage: Type</display_name>
      <description>Type of air leakage if providing a numeric air leakage value. If 'unit total', represents the total infiltration to the unit as measured by a compartmentalization test, in which case the air leakage value will be adjusted by the ratio of exterior envelope surface area to total envelope surface area. Otherwise, if 'unit exterior only', represents the infiltration to the unit from outside only as measured by a guarded test. Required when unit type is single-family attached or apartment unit.</description>
      <type>Choice</type>
      <required>false</required>
      <model_dependent>false</model_dependent>
      <choices>
        <choice>
          <value>unit total</value>
          <display_name>unit total</display_name>
        </choice>
        <choice>
          <value>unit exterior only</value>
          <display_name>unit exterior only</display_name>
        </choice>
      </choices>
    </argument>
    <argument>
      <name>air_leakage_has_flue_or_chimney_in_conditioned_space</name>
      <display_name>Air Leakage: Has Flue or Chimney in Conditioned Space</display_name>
      <description>Presence of flue or chimney with combustion air from conditioned space; used for infiltration model. If not provided, the OS-HPXML default (see &lt;a href='https://openstudio-hpxml.readthedocs.io/en/v1.11.0/workflow_inputs.html#flue-or-chimney'&gt;Flue or Chimney&lt;/a&gt;) is used.</description>
      <type>Boolean</type>
      <required>false</required>
      <model_dependent>false</model_dependent>
      <choices>
        <choice>
          <value>true</value>
          <display_name>true</display_name>
        </choice>
        <choice>
          <value>false</value>
          <display_name>false</display_name>
        </choice>
      </choices>
    </argument>
    <argument>
      <name>heating_system_type</name>
      <display_name>Heating System: Type</display_name>
      <description>The type of heating system. Use 'none' if there is no heating system or if there is a heat pump serving a heating load.</description>
      <type>Choice</type>
      <required>true</required>
      <model_dependent>false</model_dependent>
      <default_value>Furnace</default_value>
      <choices>
        <choice>
          <value>none</value>
          <display_name>none</display_name>
        </choice>
        <choice>
          <value>Furnace</value>
          <display_name>Furnace</display_name>
        </choice>
        <choice>
          <value>WallFurnace</value>
          <display_name>WallFurnace</display_name>
        </choice>
        <choice>
          <value>FloorFurnace</value>
          <display_name>FloorFurnace</display_name>
        </choice>
        <choice>
          <value>Boiler</value>
          <display_name>Boiler</display_name>
        </choice>
        <choice>
          <value>ElectricResistance</value>
          <display_name>ElectricResistance</display_name>
        </choice>
        <choice>
          <value>Stove</value>
          <display_name>Stove</display_name>
        </choice>
        <choice>
          <value>SpaceHeater</value>
          <display_name>SpaceHeater</display_name>
        </choice>
        <choice>
          <value>Fireplace</value>
          <display_name>Fireplace</display_name>
        </choice>
        <choice>
          <value>Shared Boiler w/ Baseboard</value>
          <display_name>Shared Boiler w/ Baseboard</display_name>
        </choice>
        <choice>
          <value>Shared Boiler w/ Ductless Fan Coil</value>
          <display_name>Shared Boiler w/ Ductless Fan Coil</display_name>
        </choice>
      </choices>
    </argument>
    <argument>
      <name>heating_system_fuel</name>
      <display_name>Heating System: Fuel Type</display_name>
      <description>The fuel type of the heating system. Ignored for ElectricResistance.</description>
      <type>Choice</type>
      <required>true</required>
      <model_dependent>false</model_dependent>
      <default_value>natural gas</default_value>
      <choices>
        <choice>
          <value>electricity</value>
          <display_name>electricity</display_name>
        </choice>
        <choice>
          <value>natural gas</value>
          <display_name>natural gas</display_name>
        </choice>
        <choice>
          <value>fuel oil</value>
          <display_name>fuel oil</display_name>
        </choice>
        <choice>
          <value>propane</value>
          <display_name>propane</display_name>
        </choice>
        <choice>
          <value>wood</value>
          <display_name>wood</display_name>
        </choice>
        <choice>
          <value>wood pellets</value>
          <display_name>wood pellets</display_name>
        </choice>
        <choice>
          <value>coal</value>
          <display_name>coal</display_name>
        </choice>
      </choices>
    </argument>
    <argument>
      <name>heating_system_heating_efficiency</name>
      <display_name>Heating System: Rated AFUE or Percent</display_name>
      <description>The rated heating efficiency value of the heating system.</description>
      <type>Double</type>
      <units>Frac</units>
      <required>true</required>
      <model_dependent>false</model_dependent>
      <default_value>0.78</default_value>
    </argument>
    <argument>
      <name>heating_system_heating_capacity</name>
      <display_name>Heating System: Heating Capacity</display_name>
      <description>The output heating capacity of the heating system. If not provided, the OS-HPXML autosized default (see &lt;a href='https://openstudio-hpxml.readthedocs.io/en/v1.11.0/workflow_inputs.html#hpxml-heating-systems'&gt;HPXML Heating Systems&lt;/a&gt;) is used.</description>
      <type>Double</type>
      <units>Btu/hr</units>
      <required>false</required>
      <model_dependent>false</model_dependent>
    </argument>
    <argument>
      <name>heating_system_heating_autosizing_factor</name>
      <display_name>Heating System: Heating Autosizing Factor</display_name>
      <description>The capacity scaling factor applied to the auto-sizing methodology. If not provided, 1.0 is used.</description>
      <type>Double</type>
      <required>false</required>
      <model_dependent>false</model_dependent>
    </argument>
    <argument>
      <name>heating_system_heating_autosizing_limit</name>
      <display_name>Heating System: Heating Autosizing Limit</display_name>
      <description>The maximum capacity limit applied to the auto-sizing methodology. If not provided, no limit is used.</description>
      <type>Double</type>
      <units>Btu/hr</units>
      <required>false</required>
      <model_dependent>false</model_dependent>
    </argument>
    <argument>
      <name>heating_system_fraction_heat_load_served</name>
      <display_name>Heating System: Fraction Heat Load Served</display_name>
      <description>The heating load served by the heating system.</description>
      <type>Double</type>
      <units>Frac</units>
      <required>true</required>
      <model_dependent>false</model_dependent>
      <default_value>1</default_value>
    </argument>
    <argument>
      <name>heating_system_pilot_light</name>
      <display_name>Heating System: Pilot Light</display_name>
      <description>The fuel usage of the pilot light. Applies only to Furnace, WallFurnace, FloorFurnace, Stove, Boiler, and Fireplace with non-electric fuel type. If not provided, assumes no pilot light.</description>
      <type>Double</type>
      <units>Btuh</units>
      <required>false</required>
      <model_dependent>false</model_dependent>
    </argument>
    <argument>
      <name>heating_system_airflow_defect_ratio</name>
      <display_name>Heating System: Airflow Defect Ratio</display_name>
      <description>The airflow defect ratio, defined as (InstalledAirflow - DesignAirflow) / DesignAirflow, of the heating system per ANSI/RESNET/ACCA Standard 310. A value of zero means no airflow defect. Applies only to Furnace. If not provided, assumes no defect.</description>
      <type>Double</type>
      <units>Frac</units>
      <required>false</required>
      <model_dependent>false</model_dependent>
    </argument>
    <argument>
      <name>cooling_system_type</name>
      <display_name>Cooling System: Type</display_name>
      <description>The type of cooling system. Use 'none' if there is no cooling system or if there is a heat pump serving a cooling load.</description>
      <type>Choice</type>
      <required>true</required>
      <model_dependent>false</model_dependent>
      <default_value>central air conditioner</default_value>
      <choices>
        <choice>
          <value>none</value>
          <display_name>none</display_name>
        </choice>
        <choice>
          <value>central air conditioner</value>
          <display_name>central air conditioner</display_name>
        </choice>
        <choice>
          <value>room air conditioner</value>
          <display_name>room air conditioner</display_name>
        </choice>
        <choice>
          <value>evaporative cooler</value>
          <display_name>evaporative cooler</display_name>
        </choice>
        <choice>
          <value>mini-split</value>
          <display_name>mini-split</display_name>
        </choice>
        <choice>
          <value>packaged terminal air conditioner</value>
          <display_name>packaged terminal air conditioner</display_name>
        </choice>
      </choices>
    </argument>
    <argument>
      <name>cooling_system_compressor_type</name>
      <display_name>Cooling System: Cooling Compressor Type</display_name>
      <description>The compressor type of the cooling system. Required for central air conditioner and mini-split.</description>
      <type>Choice</type>
      <required>false</required>
      <model_dependent>false</model_dependent>
      <choices>
        <choice>
          <value>single stage</value>
          <display_name>single stage</display_name>
        </choice>
        <choice>
          <value>two stage</value>
          <display_name>two stage</display_name>
        </choice>
        <choice>
          <value>variable speed</value>
          <display_name>variable speed</display_name>
        </choice>
      </choices>
    </argument>
    <argument>
      <name>cooling_system_cooling_efficiency_type</name>
      <display_name>Cooling System: Efficiency Type</display_name>
      <description>The efficiency type of the cooling system. System types central air conditioner and mini-split use SEER or SEER2. System types room air conditioner and packaged terminal air conditioner use EER or CEER. Ignored for system type evaporative cooler.</description>
      <type>Choice</type>
      <required>true</required>
      <model_dependent>false</model_dependent>
      <default_value>SEER</default_value>
      <choices>
        <choice>
          <value>SEER</value>
          <display_name>SEER</display_name>
        </choice>
        <choice>
          <value>SEER2</value>
          <display_name>SEER2</display_name>
        </choice>
        <choice>
          <value>EER</value>
          <display_name>EER</display_name>
        </choice>
        <choice>
          <value>CEER</value>
          <display_name>CEER</display_name>
        </choice>
      </choices>
    </argument>
    <argument>
      <name>cooling_system_cooling_efficiency</name>
      <display_name>Cooling System: Efficiency</display_name>
      <description>The rated efficiency value of the cooling system. Ignored for evaporative cooler.</description>
      <type>Double</type>
      <required>true</required>
      <model_dependent>false</model_dependent>
      <default_value>13</default_value>
    </argument>
    <argument>
      <name>cooling_system_cooling_capacity</name>
      <display_name>Cooling System: Cooling Capacity</display_name>
      <description>The output cooling capacity of the cooling system. If not provided, the OS-HPXML autosized default (see &lt;a href='https://openstudio-hpxml.readthedocs.io/en/v1.11.0/workflow_inputs.html#central-air-conditioner'&gt;Central Air Conditioner&lt;/a&gt;, &lt;a href='https://openstudio-hpxml.readthedocs.io/en/v1.11.0/workflow_inputs.html#room-air-conditioner'&gt;Room Air Conditioner&lt;/a&gt;, &lt;a href='https://openstudio-hpxml.readthedocs.io/en/v1.11.0/workflow_inputs.html#packaged-terminal-air-conditioner'&gt;Packaged Terminal Air Conditioner&lt;/a&gt;, &lt;a href='https://openstudio-hpxml.readthedocs.io/en/v1.11.0/workflow_inputs.html#evaporative-cooler'&gt;Evaporative Cooler&lt;/a&gt;, &lt;a href='https://openstudio-hpxml.readthedocs.io/en/v1.11.0/workflow_inputs.html#mini-split-air-conditioner'&gt;Mini-Split Air Conditioner&lt;/a&gt;) is used.</description>
      <type>Double</type>
      <units>Btu/hr</units>
      <required>false</required>
      <model_dependent>false</model_dependent>
    </argument>
    <argument>
      <name>cooling_system_cooling_autosizing_factor</name>
      <display_name>Cooling System: Cooling Autosizing Factor</display_name>
      <description>The capacity scaling factor applied to the auto-sizing methodology. If not provided, 1.0 is used.</description>
      <type>Double</type>
      <required>false</required>
      <model_dependent>false</model_dependent>
    </argument>
    <argument>
      <name>cooling_system_cooling_autosizing_limit</name>
      <display_name>Cooling System: Cooling Autosizing Limit</display_name>
      <description>The maximum capacity limit applied to the auto-sizing methodology. If not provided, no limit is used.</description>
      <type>Double</type>
      <units>Btu/hr</units>
      <required>false</required>
      <model_dependent>false</model_dependent>
    </argument>
    <argument>
      <name>cooling_system_fraction_cool_load_served</name>
      <display_name>Cooling System: Fraction Cool Load Served</display_name>
      <description>The cooling load served by the cooling system.</description>
      <type>Double</type>
      <units>Frac</units>
      <required>true</required>
      <model_dependent>false</model_dependent>
      <default_value>1</default_value>
    </argument>
    <argument>
      <name>cooling_system_is_ducted</name>
      <display_name>Cooling System: Is Ducted</display_name>
      <description>Whether the cooling system is ducted or not. Only used for mini-split and evaporative cooler. It's assumed that central air conditioner is ducted, and room air conditioner and packaged terminal air conditioner are not ducted.</description>
      <type>Boolean</type>
      <required>false</required>
      <model_dependent>false</model_dependent>
      <default_value>false</default_value>
      <choices>
        <choice>
          <value>true</value>
          <display_name>true</display_name>
        </choice>
        <choice>
          <value>false</value>
          <display_name>false</display_name>
        </choice>
      </choices>
    </argument>
    <argument>
      <name>cooling_system_airflow_defect_ratio</name>
      <display_name>Cooling System: Airflow Defect Ratio</display_name>
      <description>The airflow defect ratio, defined as (InstalledAirflow - DesignAirflow) / DesignAirflow, of the cooling system per ANSI/RESNET/ACCA Standard 310. A value of zero means no airflow defect. Applies only to central air conditioner and ducted mini-split. If not provided, assumes no defect.</description>
      <type>Double</type>
      <units>Frac</units>
      <required>false</required>
      <model_dependent>false</model_dependent>
    </argument>
    <argument>
      <name>cooling_system_charge_defect_ratio</name>
      <display_name>Cooling System: Charge Defect Ratio</display_name>
      <description>The refrigerant charge defect ratio, defined as (InstalledCharge - DesignCharge) / DesignCharge, of the cooling system per ANSI/RESNET/ACCA Standard 310. A value of zero means no refrigerant charge defect. Applies only to central air conditioner and mini-split. If not provided, assumes no defect.</description>
      <type>Double</type>
      <units>Frac</units>
      <required>false</required>
      <model_dependent>false</model_dependent>
    </argument>
    <argument>
      <name>cooling_system_crankcase_heater_watts</name>
      <display_name>Cooling System: Crankcase Heater Power Watts</display_name>
      <description>Cooling system crankcase heater power consumption in Watts. Applies only to central air conditioner, room air conditioner, packaged terminal air conditioner and mini-split. If not provided, the OS-HPXML default (see &lt;a href='https://openstudio-hpxml.readthedocs.io/en/v1.11.0/workflow_inputs.html#central-air-conditioner'&gt;Central Air Conditioner&lt;/a&gt;, &lt;a href='https://openstudio-hpxml.readthedocs.io/en/v1.11.0/workflow_inputs.html#room-air-conditioner'&gt;Room Air Conditioner&lt;/a&gt;, &lt;a href='https://openstudio-hpxml.readthedocs.io/en/v1.11.0/workflow_inputs.html#packaged-terminal-air-conditioner'&gt;Packaged Terminal Air Conditioner&lt;/a&gt;, &lt;a href='https://openstudio-hpxml.readthedocs.io/en/v1.11.0/workflow_inputs.html#mini-split-air-conditioner'&gt;Mini-Split Air Conditioner&lt;/a&gt;) is used.</description>
      <type>Double</type>
      <units>W</units>
      <required>false</required>
      <model_dependent>false</model_dependent>
    </argument>
    <argument>
      <name>cooling_system_integrated_heating_system_fuel</name>
      <display_name>Cooling System: Integrated Heating System Fuel Type</display_name>
      <description>The fuel type of the heating system integrated into cooling system. Only used for packaged terminal air conditioner and room air conditioner.</description>
      <type>Choice</type>
      <required>false</required>
      <model_dependent>false</model_dependent>
      <choices>
        <choice>
          <value>electricity</value>
          <display_name>electricity</display_name>
        </choice>
        <choice>
          <value>natural gas</value>
          <display_name>natural gas</display_name>
        </choice>
        <choice>
          <value>fuel oil</value>
          <display_name>fuel oil</display_name>
        </choice>
        <choice>
          <value>propane</value>
          <display_name>propane</display_name>
        </choice>
        <choice>
          <value>wood</value>
          <display_name>wood</display_name>
        </choice>
        <choice>
          <value>wood pellets</value>
          <display_name>wood pellets</display_name>
        </choice>
        <choice>
          <value>coal</value>
          <display_name>coal</display_name>
        </choice>
      </choices>
    </argument>
    <argument>
      <name>cooling_system_integrated_heating_system_efficiency_percent</name>
      <display_name>Cooling System: Integrated Heating System Efficiency</display_name>
      <description>The rated heating efficiency value of the heating system integrated into cooling system. Only used for packaged terminal air conditioner and room air conditioner.</description>
      <type>Double</type>
      <units>Frac</units>
      <required>false</required>
      <model_dependent>false</model_dependent>
    </argument>
    <argument>
      <name>cooling_system_integrated_heating_system_capacity</name>
      <display_name>Cooling System: Integrated Heating System Heating Capacity</display_name>
      <description>The output heating capacity of the heating system integrated into cooling system. If not provided, the OS-HPXML autosized default (see &lt;a href='https://openstudio-hpxml.readthedocs.io/en/v1.11.0/workflow_inputs.html#room-air-conditioner'&gt;Room Air Conditioner&lt;/a&gt;, &lt;a href='https://openstudio-hpxml.readthedocs.io/en/v1.11.0/workflow_inputs.html#packaged-terminal-air-conditioner'&gt;Packaged Terminal Air Conditioner&lt;/a&gt;) is used. Only used for room air conditioner and packaged terminal air conditioner.</description>
      <type>Double</type>
      <units>Btu/hr</units>
      <required>false</required>
      <model_dependent>false</model_dependent>
    </argument>
    <argument>
      <name>cooling_system_integrated_heating_system_fraction_heat_load_served</name>
      <display_name>Cooling System: Integrated Heating System Fraction Heat Load Served</display_name>
      <description>The heating load served by the heating system integrated into cooling system. Only used for packaged terminal air conditioner and room air conditioner.</description>
      <type>Double</type>
      <units>Frac</units>
      <required>false</required>
      <model_dependent>false</model_dependent>
    </argument>
    <argument>
      <name>heat_pump_type</name>
      <display_name>Heat Pump: Type</display_name>
      <description>The type of heat pump. Use 'none' if there is no heat pump.</description>
      <type>Choice</type>
      <required>true</required>
      <model_dependent>false</model_dependent>
      <default_value>none</default_value>
      <choices>
        <choice>
          <value>none</value>
          <display_name>none</display_name>
        </choice>
        <choice>
          <value>air-to-air</value>
          <display_name>air-to-air</display_name>
        </choice>
        <choice>
          <value>mini-split</value>
          <display_name>mini-split</display_name>
        </choice>
        <choice>
          <value>ground-to-air</value>
          <display_name>ground-to-air</display_name>
        </choice>
        <choice>
          <value>packaged terminal heat pump</value>
          <display_name>packaged terminal heat pump</display_name>
        </choice>
        <choice>
          <value>room air conditioner with reverse cycle</value>
          <display_name>room air conditioner with reverse cycle</display_name>
        </choice>
      </choices>
    </argument>
    <argument>
      <name>heat_pump_compressor_type</name>
      <display_name>Heat Pump: Cooling Compressor Type</display_name>
      <description>The compressor type of the heat pump. Required for air-to-air, mini-split and ground-to-air.</description>
      <type>Choice</type>
      <required>false</required>
      <model_dependent>false</model_dependent>
      <choices>
        <choice>
          <value>single stage</value>
          <display_name>single stage</display_name>
        </choice>
        <choice>
          <value>two stage</value>
          <display_name>two stage</display_name>
        </choice>
        <choice>
          <value>variable speed</value>
          <display_name>variable speed</display_name>
        </choice>
      </choices>
    </argument>
    <argument>
      <name>heat_pump_heating_efficiency_type</name>
      <display_name>Heat Pump: Heating Efficiency Type</display_name>
      <description>The heating efficiency type of heat pump. System types air-to-air and mini-split use HSPF or HSPF2. System types ground-to-air, packaged terminal heat pump and room air conditioner with reverse cycle use COP.</description>
      <type>Choice</type>
      <required>true</required>
      <model_dependent>false</model_dependent>
      <default_value>HSPF</default_value>
      <choices>
        <choice>
          <value>HSPF</value>
          <display_name>HSPF</display_name>
        </choice>
        <choice>
          <value>HSPF2</value>
          <display_name>HSPF2</display_name>
        </choice>
        <choice>
          <value>COP</value>
          <display_name>COP</display_name>
        </choice>
      </choices>
    </argument>
    <argument>
      <name>heat_pump_heating_efficiency</name>
      <display_name>Heat Pump: Heating Efficiency</display_name>
      <description>The rated heating efficiency value of the heat pump.</description>
      <type>Double</type>
      <required>true</required>
      <model_dependent>false</model_dependent>
      <default_value>7.7</default_value>
    </argument>
    <argument>
      <name>heat_pump_cooling_efficiency_type</name>
      <display_name>Heat Pump: Cooling Efficiency Type</display_name>
      <description>The cooling efficiency type of heat pump. System types air-to-air and mini-split use SEER or SEER2. System types ground-to-air, packaged terminal heat pump and room air conditioner with reverse cycle use EER.</description>
      <type>Choice</type>
      <required>true</required>
      <model_dependent>false</model_dependent>
      <default_value>SEER</default_value>
      <choices>
        <choice>
          <value>SEER</value>
          <display_name>SEER</display_name>
        </choice>
        <choice>
          <value>SEER2</value>
          <display_name>SEER2</display_name>
        </choice>
        <choice>
          <value>EER</value>
          <display_name>EER</display_name>
        </choice>
        <choice>
          <value>CEER</value>
          <display_name>CEER</display_name>
        </choice>
      </choices>
    </argument>
    <argument>
      <name>heat_pump_cooling_efficiency</name>
      <display_name>Heat Pump: Cooling Efficiency</display_name>
      <description>The rated cooling efficiency value of the heat pump.</description>
      <type>Double</type>
      <required>true</required>
      <model_dependent>false</model_dependent>
      <default_value>13</default_value>
    </argument>
    <argument>
      <name>heat_pump_heating_capacity</name>
      <display_name>Heat Pump: Heating Capacity</display_name>
      <description>The output heating capacity of the heat pump. If not provided, the OS-HPXML autosized default (see &lt;a href='https://openstudio-hpxml.readthedocs.io/en/v1.11.0/workflow_inputs.html#air-to-air-heat-pump'&gt;Air-to-Air Heat Pump&lt;/a&gt;, &lt;a href='https://openstudio-hpxml.readthedocs.io/en/v1.11.0/workflow_inputs.html#mini-split-heat-pump'&gt;Mini-Split Heat Pump&lt;/a&gt;, &lt;a href='https://openstudio-hpxml.readthedocs.io/en/v1.11.0/workflow_inputs.html#packaged-terminal-heat-pump'&gt;Packaged Terminal Heat Pump&lt;/a&gt;, &lt;a href='https://openstudio-hpxml.readthedocs.io/en/v1.11.0/workflow_inputs.html#room-air-conditioner-w-reverse-cycle'&gt;Room Air Conditioner w/ Reverse Cycle&lt;/a&gt;, &lt;a href='https://openstudio-hpxml.readthedocs.io/en/v1.11.0/workflow_inputs.html#ground-to-air-heat-pump'&gt;Ground-to-Air Heat Pump&lt;/a&gt;) is used.</description>
      <type>Double</type>
      <units>Btu/hr</units>
      <required>false</required>
      <model_dependent>false</model_dependent>
    </argument>
    <argument>
      <name>heat_pump_heating_autosizing_factor</name>
      <display_name>Heat Pump: Heating Autosizing Factor</display_name>
      <description>The capacity scaling factor applied to the auto-sizing methodology. If not provided, 1.0 is used.</description>
      <type>Double</type>
      <required>false</required>
      <model_dependent>false</model_dependent>
    </argument>
    <argument>
      <name>heat_pump_heating_autosizing_limit</name>
      <display_name>Heat Pump: Heating Autosizing Limit</display_name>
      <description>The maximum capacity limit applied to the auto-sizing methodology. If not provided, no limit is used.</description>
      <type>Double</type>
      <units>Btu/hr</units>
      <required>false</required>
      <model_dependent>false</model_dependent>
    </argument>
    <argument>
      <name>heat_pump_heating_capacity_fraction_17_f</name>
      <display_name>Heat Pump: Heating Capacity Fraction at 17F</display_name>
      <description>The output heating capacity of the heat pump at 17F divided by the above nominal heating capacity at 47F. Applies to all heat pump types except ground-to-air. If not provided, the OS-HPXML default (see &lt;a href='https://openstudio-hpxml.readthedocs.io/en/v1.11.0/workflow_inputs.html#air-to-air-heat-pump'&gt;Air-to-Air Heat Pump&lt;/a&gt;, &lt;a href='https://openstudio-hpxml.readthedocs.io/en/v1.11.0/workflow_inputs.html#mini-split-heat-pump'&gt;Mini-Split Heat Pump&lt;/a&gt;, &lt;a href='https://openstudio-hpxml.readthedocs.io/en/v1.11.0/workflow_inputs.html#packaged-terminal-heat-pump'&gt;Packaged Terminal Heat Pump&lt;/a&gt;, &lt;a href='https://openstudio-hpxml.readthedocs.io/en/v1.11.0/workflow_inputs.html#room-air-conditioner-w-reverse-cycle'&gt;Room Air Conditioner w/ Reverse Cycle&lt;/a&gt;) is used.</description>
      <type>Double</type>
      <units>Frac</units>
      <required>false</required>
      <model_dependent>false</model_dependent>
    </argument>
    <argument>
      <name>heat_pump_cooling_capacity</name>
      <display_name>Heat Pump: Cooling Capacity</display_name>
      <description>The output cooling capacity of the heat pump. If not provided, the OS-HPXML autosized default (see &lt;a href='https://openstudio-hpxml.readthedocs.io/en/v1.11.0/workflow_inputs.html#air-to-air-heat-pump'&gt;Air-to-Air Heat Pump&lt;/a&gt;, &lt;a href='https://openstudio-hpxml.readthedocs.io/en/v1.11.0/workflow_inputs.html#mini-split-heat-pump'&gt;Mini-Split Heat Pump&lt;/a&gt;, &lt;a href='https://openstudio-hpxml.readthedocs.io/en/v1.11.0/workflow_inputs.html#packaged-terminal-heat-pump'&gt;Packaged Terminal Heat Pump&lt;/a&gt;, &lt;a href='https://openstudio-hpxml.readthedocs.io/en/v1.11.0/workflow_inputs.html#room-air-conditioner-w-reverse-cycle'&gt;Room Air Conditioner w/ Reverse Cycle&lt;/a&gt;, &lt;a href='https://openstudio-hpxml.readthedocs.io/en/v1.11.0/workflow_inputs.html#ground-to-air-heat-pump'&gt;Ground-to-Air Heat Pump&lt;/a&gt;) is used.</description>
      <type>Double</type>
      <units>Btu/hr</units>
      <required>false</required>
      <model_dependent>false</model_dependent>
    </argument>
    <argument>
      <name>heat_pump_cooling_autosizing_factor</name>
      <display_name>Heat Pump: Cooling Autosizing Factor</display_name>
      <description>The capacity scaling factor applied to the auto-sizing methodology. If not provided, 1.0 is used.</description>
      <type>Double</type>
      <required>false</required>
      <model_dependent>false</model_dependent>
    </argument>
    <argument>
      <name>heat_pump_cooling_autosizing_limit</name>
      <display_name>Heat Pump: Cooling Autosizing Limit</display_name>
      <description>The maximum capacity limit applied to the auto-sizing methodology. If not provided, no limit is used.</description>
      <type>Double</type>
      <units>Btu/hr</units>
      <required>false</required>
      <model_dependent>false</model_dependent>
    </argument>
    <argument>
      <name>heat_pump_fraction_heat_load_served</name>
      <display_name>Heat Pump: Fraction Heat Load Served</display_name>
      <description>The heating load served by the heat pump.</description>
      <type>Double</type>
      <units>Frac</units>
      <required>true</required>
      <model_dependent>false</model_dependent>
      <default_value>1</default_value>
    </argument>
    <argument>
      <name>heat_pump_fraction_cool_load_served</name>
      <display_name>Heat Pump: Fraction Cool Load Served</display_name>
      <description>The cooling load served by the heat pump.</description>
      <type>Double</type>
      <units>Frac</units>
      <required>true</required>
      <model_dependent>false</model_dependent>
      <default_value>1</default_value>
    </argument>
    <argument>
      <name>heat_pump_compressor_lockout_temp</name>
      <display_name>Heat Pump: Compressor Lockout Temperature</display_name>
      <description>The temperature below which the heat pump compressor is disabled. If both this and Backup Heating Lockout Temperature are provided and use the same value, it essentially defines a switchover temperature (for, e.g., a dual-fuel heat pump). Applies to all heat pump types other than ground-to-air. If not provided, the OS-HPXML default (see &lt;a href='https://openstudio-hpxml.readthedocs.io/en/v1.11.0/workflow_inputs.html#air-to-air-heat-pump'&gt;Air-to-Air Heat Pump&lt;/a&gt;, &lt;a href='https://openstudio-hpxml.readthedocs.io/en/v1.11.0/workflow_inputs.html#mini-split-heat-pump'&gt;Mini-Split Heat Pump&lt;/a&gt;, &lt;a href='https://openstudio-hpxml.readthedocs.io/en/v1.11.0/workflow_inputs.html#packaged-terminal-heat-pump'&gt;Packaged Terminal Heat Pump&lt;/a&gt;, &lt;a href='https://openstudio-hpxml.readthedocs.io/en/v1.11.0/workflow_inputs.html#room-air-conditioner-w-reverse-cycle'&gt;Room Air Conditioner w/ Reverse Cycle&lt;/a&gt;) is used.</description>
      <type>Double</type>
      <units>F</units>
      <required>false</required>
      <model_dependent>false</model_dependent>
    </argument>
    <argument>
      <name>heat_pump_backup_type</name>
      <display_name>Heat Pump: Backup Type</display_name>
      <description>The backup type of the heat pump. If 'integrated', represents e.g. built-in electric strip heat or dual-fuel integrated furnace. If 'separate', represents e.g. electric baseboard or boiler based on the Heating System 2 specified below. Use 'none' if there is no backup heating.</description>
      <type>Choice</type>
      <required>true</required>
      <model_dependent>false</model_dependent>
      <default_value>integrated</default_value>
      <choices>
        <choice>
          <value>none</value>
          <display_name>none</display_name>
        </choice>
        <choice>
          <value>integrated</value>
          <display_name>integrated</display_name>
        </choice>
        <choice>
          <value>separate</value>
          <display_name>separate</display_name>
        </choice>
      </choices>
    </argument>
    <argument>
      <name>heat_pump_backup_heating_autosizing_factor</name>
      <display_name>Heat Pump: Backup Heating Autosizing Factor</display_name>
      <description>The capacity scaling factor applied to the auto-sizing methodology if Backup Type is 'integrated'. If not provided, 1.0 is used. If Backup Type is 'separate', use Heating System 2: Heating Autosizing Factor.</description>
      <type>Double</type>
      <required>false</required>
      <model_dependent>false</model_dependent>
    </argument>
    <argument>
      <name>heat_pump_backup_heating_autosizing_limit</name>
      <display_name>Heat Pump: Backup Heating Autosizing Limit</display_name>
      <description>The maximum capacity limit applied to the auto-sizing methodology if Backup Type is 'integrated'. If not provided, no limit is used. If Backup Type is 'separate', use Heating System 2: Heating Autosizing Limit.</description>
      <type>Double</type>
      <units>Btu/hr</units>
      <required>false</required>
      <model_dependent>false</model_dependent>
    </argument>
    <argument>
      <name>heat_pump_backup_fuel</name>
      <display_name>Heat Pump: Backup Fuel Type</display_name>
      <description>The backup fuel type of the heat pump. Only applies if Backup Type is 'integrated'.</description>
      <type>Choice</type>
      <required>true</required>
      <model_dependent>false</model_dependent>
      <default_value>electricity</default_value>
      <choices>
        <choice>
          <value>electricity</value>
          <display_name>electricity</display_name>
        </choice>
        <choice>
          <value>natural gas</value>
          <display_name>natural gas</display_name>
        </choice>
        <choice>
          <value>fuel oil</value>
          <display_name>fuel oil</display_name>
        </choice>
        <choice>
          <value>propane</value>
          <display_name>propane</display_name>
        </choice>
      </choices>
    </argument>
    <argument>
      <name>heat_pump_backup_heating_efficiency</name>
      <display_name>Heat Pump: Backup Rated Efficiency</display_name>
      <description>The backup rated efficiency value of the heat pump. Percent for electricity fuel type. AFUE otherwise. Only applies if Backup Type is 'integrated'.</description>
      <type>Double</type>
      <required>true</required>
      <model_dependent>false</model_dependent>
      <default_value>1</default_value>
    </argument>
    <argument>
      <name>heat_pump_backup_heating_capacity</name>
      <display_name>Heat Pump: Backup Heating Capacity</display_name>
      <description>The backup output heating capacity of the heat pump. If not provided, the OS-HPXML autosized default (see &lt;a href='https://openstudio-hpxml.readthedocs.io/en/v1.11.0/workflow_inputs.html#backup'&gt;Backup&lt;/a&gt;) is used. Only applies if Backup Type is 'integrated'.</description>
      <type>Double</type>
      <units>Btu/hr</units>
      <required>false</required>
      <model_dependent>false</model_dependent>
    </argument>
    <argument>
      <name>heat_pump_backup_heating_lockout_temp</name>
      <display_name>Heat Pump: Backup Heating Lockout Temperature</display_name>
      <description>The temperature above which the heat pump backup system is disabled. If both this and Compressor Lockout Temperature are provided and use the same value, it essentially defines a switchover temperature (for, e.g., a dual-fuel heat pump). Applies for both Backup Type of 'integrated' and 'separate'. If not provided, the OS-HPXML default (see &lt;a href='https://openstudio-hpxml.readthedocs.io/en/v1.11.0/workflow_inputs.html#backup'&gt;Backup&lt;/a&gt;) is used.</description>
      <type>Double</type>
      <units>F</units>
      <required>false</required>
      <model_dependent>false</model_dependent>
    </argument>
    <argument>
      <name>heat_pump_sizing_methodology</name>
      <display_name>Heat Pump: Sizing Methodology</display_name>
      <description>The auto-sizing methodology to use when the heat pump capacity is not provided. If not provided, the OS-HPXML default (see &lt;a href='https://openstudio-hpxml.readthedocs.io/en/v1.11.0/workflow_inputs.html#hpxml-hvac-sizing-control'&gt;HPXML HVAC Sizing Control&lt;/a&gt;) is used.</description>
      <type>Choice</type>
      <required>false</required>
      <model_dependent>false</model_dependent>
      <choices>
        <choice>
          <value>ACCA</value>
          <display_name>ACCA</display_name>
        </choice>
        <choice>
          <value>HERS</value>
          <display_name>HERS</display_name>
        </choice>
        <choice>
          <value>MaxLoad</value>
          <display_name>MaxLoad</display_name>
        </choice>
      </choices>
    </argument>
    <argument>
      <name>heat_pump_backup_sizing_methodology</name>
      <display_name>Heat Pump: Backup Sizing Methodology</display_name>
      <description>The auto-sizing methodology to use when the heat pump backup capacity is not provided. If not provided, the OS-HPXML default (see &lt;a href='https://openstudio-hpxml.readthedocs.io/en/v1.11.0/workflow_inputs.html#hpxml-hvac-sizing-control'&gt;HPXML HVAC Sizing Control&lt;/a&gt;) is used.</description>
      <type>Choice</type>
      <required>false</required>
      <model_dependent>false</model_dependent>
      <choices>
        <choice>
          <value>emergency</value>
          <display_name>emergency</display_name>
        </choice>
        <choice>
          <value>supplemental</value>
          <display_name>supplemental</display_name>
        </choice>
      </choices>
    </argument>
    <argument>
      <name>heat_pump_is_ducted</name>
      <display_name>Heat Pump: Is Ducted</display_name>
      <description>Whether the heat pump is ducted or not. Only used for mini-split. It's assumed that air-to-air and ground-to-air are ducted, and packaged terminal heat pump and room air conditioner with reverse cycle are not ducted. If not provided, assumes not ducted.</description>
      <type>Boolean</type>
      <required>false</required>
      <model_dependent>false</model_dependent>
      <choices>
        <choice>
          <value>true</value>
          <display_name>true</display_name>
        </choice>
        <choice>
          <value>false</value>
          <display_name>false</display_name>
        </choice>
      </choices>
    </argument>
    <argument>
      <name>heat_pump_airflow_defect_ratio</name>
      <display_name>Heat Pump: Airflow Defect Ratio</display_name>
      <description>The airflow defect ratio, defined as (InstalledAirflow - DesignAirflow) / DesignAirflow, of the heat pump per ANSI/RESNET/ACCA Standard 310. A value of zero means no airflow defect. Applies only to air-to-air, ducted mini-split, and ground-to-air. If not provided, assumes no defect.</description>
      <type>Double</type>
      <units>Frac</units>
      <required>false</required>
      <model_dependent>false</model_dependent>
    </argument>
    <argument>
      <name>heat_pump_charge_defect_ratio</name>
      <display_name>Heat Pump: Charge Defect Ratio</display_name>
      <description>The refrigerant charge defect ratio, defined as (InstalledCharge - DesignCharge) / DesignCharge, of the heat pump per ANSI/RESNET/ACCA Standard 310. A value of zero means no refrigerant charge defect. Applies to all heat pump types. If not provided, assumes no defect.</description>
      <type>Double</type>
      <units>Frac</units>
      <required>false</required>
      <model_dependent>false</model_dependent>
    </argument>
    <argument>
      <name>heat_pump_crankcase_heater_watts</name>
      <display_name>Heat Pump: Crankcase Heater Power Watts</display_name>
      <description>Heat Pump crankcase heater power consumption in Watts. Applies only to air-to-air, mini-split, packaged terminal heat pump and room air conditioner with reverse cycle. If not provided, the OS-HPXML default (see &lt;a href='https://openstudio-hpxml.readthedocs.io/en/v1.11.0/workflow_inputs.html#air-to-air-heat-pump'&gt;Air-to-Air Heat Pump&lt;/a&gt;, &lt;a href='https://openstudio-hpxml.readthedocs.io/en/v1.11.0/workflow_inputs.html#mini-split-heat-pump'&gt;Mini-Split Heat Pump&lt;/a&gt;, &lt;a href='https://openstudio-hpxml.readthedocs.io/en/v1.11.0/workflow_inputs.html#packaged-terminal-heat-pump'&gt;Packaged Terminal Heat Pump&lt;/a&gt;, &lt;a href='https://openstudio-hpxml.readthedocs.io/en/v1.11.0/workflow_inputs.html#room-air-conditioner-w-reverse-cycle'&gt;Room Air Conditioner w/ Reverse Cycle&lt;/a&gt;) is used.</description>
      <type>Double</type>
      <units>W</units>
      <required>false</required>
      <model_dependent>false</model_dependent>
    </argument>
    <argument>
      <name>heat_pump_pan_heater_watts</name>
      <display_name>Heat Pump: Pan Heater Power Watts</display_name>
      <description>Heat Pump pan heater power consumption in Watts. Applies only to air-to-air and mini-split. If not provided, the OS-HPXML default (see &lt;a href='https://openstudio-hpxml.readthedocs.io/en/v1.11.0/workflow_inputs.html#air-to-air-heat-pump'&gt;Air-to-Air Heat Pump&lt;/a&gt;, &lt;a href='https://openstudio-hpxml.readthedocs.io/en/v1.11.0/workflow_inputs.html#mini-split-heat-pump'&gt;Mini-Split Heat Pump&lt;/a&gt;) is used.</description>
      <type>Double</type>
      <units>W</units>
      <required>false</required>
      <model_dependent>false</model_dependent>
    </argument>
    <argument>
      <name>heat_pump_pan_heater_control_type</name>
      <display_name>Heat Pump: Pan Heater Control Type</display_name>
      <description>Heat pump pan heater control type. If 'continuous', operates continuously when outdoor temperature is below 32F. If 'defrost mode', operates only during defrost mode when outdoor temperature is below 32F. Applies only to air-to-air and mini-split. If not provided, the OS-HPXML default (see &lt;a href='https://openstudio-hpxml.readthedocs.io/en/v1.11.0/workflow_inputs.html#air-to-air-heat-pump'&gt;Air-to-Air Heat Pump&lt;/a&gt;, &lt;a href='https://openstudio-hpxml.readthedocs.io/en/v1.11.0/workflow_inputs.html#mini-split-heat-pump'&gt;Mini-Split Heat Pump&lt;/a&gt;) is used.</description>
      <type>Choice</type>
      <required>false</required>
      <model_dependent>false</model_dependent>
      <choices>
        <choice>
          <value>continuous</value>
          <display_name>continuous</display_name>
        </choice>
        <choice>
          <value>defrost mode</value>
          <display_name>defrost mode</display_name>
        </choice>
      </choices>
    </argument>
    <argument>
      <name>hvac_perf_data_capacity_type</name>
      <display_name>HVAC Detailed Performance Data: Capacity Type</display_name>
      <description>Type of capacity values for detailed performance data if available. Applies only to air-source HVAC systems (central and mini-split air conditioners, air-to-air and mini-split heat pumps).</description>
      <type>Choice</type>
      <units>Absolute capacities</units>
      <required>false</required>
      <model_dependent>false</model_dependent>
      <choices>
        <choice>
          <value>Absolute capacities</value>
          <display_name>Absolute capacities</display_name>
        </choice>
        <choice>
          <value>Normalized capacity fractions</value>
          <display_name>Normalized capacity fractions</display_name>
        </choice>
      </choices>
    </argument>
    <argument>
      <name>hvac_perf_data_heating_outdoor_temperatures</name>
      <display_name>HVAC Detailed Performance Data: Heating Outdoor Temperatures</display_name>
      <description>Outdoor temperatures of heating detailed performance data if available. Applies only to air-source HVAC systems (air-to-air and mini-split heat pumps). Only certain outdoor temperatures are allowed, see the OS-HPXML documentation (&lt;a href='https://openstudio-hpxml.readthedocs.io/en/v1.11.0/workflow_inputs.html#detailed-heating-performance-data'&gt;Detailed Heating Performance Data&lt;/a&gt;).</description>
      <type>String</type>
      <units>F</units>
      <required>false</required>
      <model_dependent>false</model_dependent>
    </argument>
    <argument>
      <name>hvac_perf_data_heating_min_speed_capacities</name>
      <display_name>HVAC Detailed Performance Data: Heating Minimum Speed Capacities</display_name>
      <description>Minimum speed capacities of heating detailed performance data if available, corresponding to the above outdoor temperatures. Applies only to two stage and variable speed air-source HVAC systems (air-to-air and mini-split heat pumps). Not all values are required, see the OS-HPXML documentation (&lt;a href='https://openstudio-hpxml.readthedocs.io/en/v1.11.0/workflow_inputs.html#detailed-heating-performance-data'&gt;Detailed Heating Performance Data&lt;/a&gt;).</description>
      <type>String</type>
      <units>Btu/hr or Frac</units>
      <required>false</required>
      <model_dependent>false</model_dependent>
    </argument>
    <argument>
      <name>hvac_perf_data_heating_nom_speed_capacities</name>
      <display_name>HVAC Detailed Performance Data: Heating Nominal Speed Capacities</display_name>
      <description>Nominal speed capacities of heating detailed performance data if available, corresponding to the above outdoor temperatures. Applies only to air-source HVAC systems (air-to-air and mini-split heat pumps). Not all values are required, see the OS-HPXML documentation (&lt;a href='https://openstudio-hpxml.readthedocs.io/en/v1.11.0/workflow_inputs.html#detailed-heating-performance-data'&gt;Detailed Heating Performance Data&lt;/a&gt;).</description>
      <type>String</type>
      <units>Btu/hr or Frac</units>
      <required>false</required>
      <model_dependent>false</model_dependent>
    </argument>
    <argument>
      <name>hvac_perf_data_heating_max_speed_capacities</name>
      <display_name>HVAC Detailed Performance Data: Heating Maximum Speed Capacities</display_name>
      <description>Maximum speed capacities of heating detailed performance data if available, corresponding to the above outdoor temperatures. Applies only to variable speed air-source HVAC systems (air-to-air and mini-split heat pumps). Not all values are required, see the OS-HPXML documentation (&lt;a href='https://openstudio-hpxml.readthedocs.io/en/v1.11.0/workflow_inputs.html#detailed-heating-performance-data'&gt;Detailed Heating Performance Data&lt;/a&gt;).</description>
      <type>String</type>
      <units>Btu/hr or Frac</units>
      <required>false</required>
      <model_dependent>false</model_dependent>
    </argument>
    <argument>
      <name>hvac_perf_data_heating_min_speed_cops</name>
      <display_name>HVAC Detailed Performance Data: Heating Minimum Speed COPs</display_name>
      <description>Minimum speed efficiency COP values of heating detailed performance data if available, corresponding to the above outdoor temperatures. Applies only to two stage and variable speed air-source HVAC systems (air-to-air and mini-split heat pumps). Not all values are required, see the OS-HPXML documentation (&lt;a href='https://openstudio-hpxml.readthedocs.io/en/v1.11.0/workflow_inputs.html#detailed-heating-performance-data'&gt;Detailed Heating Performance Data&lt;/a&gt;).</description>
      <type>String</type>
      <units>W/W</units>
      <required>false</required>
      <model_dependent>false</model_dependent>
    </argument>
    <argument>
      <name>hvac_perf_data_heating_nom_speed_cops</name>
      <display_name>HVAC Detailed Performance Data: Heating Nominal Speed COPs</display_name>
      <description>Nominal speed efficiency COP values of heating detailed performance data if available, corresponding to the above outdoor temperatures. Applies only to air-source HVAC systems (air-to-air and mini-split heat pumps). Not all values are required, see the OS-HPXML documentation (&lt;a href='https://openstudio-hpxml.readthedocs.io/en/v1.11.0/workflow_inputs.html#detailed-heating-performance-data'&gt;Detailed Heating Performance Data&lt;/a&gt;).</description>
      <type>String</type>
      <units>W/W</units>
      <required>false</required>
      <model_dependent>false</model_dependent>
    </argument>
    <argument>
      <name>hvac_perf_data_heating_max_speed_cops</name>
      <display_name>HVAC Detailed Performance Data: Heating Maximum Speed COPs</display_name>
      <description>Maximum speed efficiency COP values of heating detailed performance data if available, corresponding to the above outdoor temperatures. Applies only to variable speed air-source HVAC systems (air-to-air and mini-split heat pumps). Not all values are required, see the OS-HPXML documentation (&lt;a href='https://openstudio-hpxml.readthedocs.io/en/v1.11.0/workflow_inputs.html#detailed-heating-performance-data'&gt;Detailed Heating Performance Data&lt;/a&gt;).</description>
      <type>String</type>
      <units>W/W</units>
      <required>false</required>
      <model_dependent>false</model_dependent>
    </argument>
    <argument>
      <name>hvac_perf_data_cooling_outdoor_temperatures</name>
      <display_name>HVAC Detailed Performance Data: Cooling Outdoor Temperatures</display_name>
      <description>Outdoor temperatures of cooling detailed performance data if available. Applies only to variable-speed air-source HVAC systems (central and mini-split air conditioners, air-to-air and mini-split heat pumps). Only certain outdoor temperatures are allowed, see the OS-HPXML documentation (&lt;a href='https://openstudio-hpxml.readthedocs.io/en/v1.11.0/workflow_inputs.html#detailed-cooling-performance-data'&gt;Detailed Cooling Performance Data&lt;/a&gt;).</description>
      <type>String</type>
      <units>F</units>
      <required>false</required>
      <model_dependent>false</model_dependent>
    </argument>
    <argument>
      <name>hvac_perf_data_cooling_min_speed_capacities</name>
      <display_name>HVAC Detailed Performance Data: Cooling Minimum Speed Capacities</display_name>
      <description>Minimum speed capacities of cooling detailed performance data if available, corresponding to the above outdoor temperatures. Applies only to two stage and variable speed air-source HVAC systems (central and mini-split air conditioners, air-to-air and mini-split heat pumps). Not all values are required, see the OS-HPXML documentation (&lt;a href='https://openstudio-hpxml.readthedocs.io/en/v1.11.0/workflow_inputs.html#detailed-cooling-performance-data'&gt;Detailed Cooling Performance Data&lt;/a&gt;).</description>
      <type>String</type>
      <units>Btu/hr or Frac</units>
      <required>false</required>
      <model_dependent>false</model_dependent>
    </argument>
    <argument>
      <name>hvac_perf_data_cooling_nom_speed_capacities</name>
      <display_name>HVAC Detailed Performance Data: Cooling Nominal Speed Capacities</display_name>
      <description>Nominal speed capacities of cooling detailed performance data if available, corresponding to the above outdoor temperatures. Applies only to air-source HVAC systems (central and mini-split air conditioners, air-to-air and mini-split heat pumps). Not all values are required, see the OS-HPXML documentation (&lt;a href='https://openstudio-hpxml.readthedocs.io/en/v1.11.0/workflow_inputs.html#detailed-cooling-performance-data'&gt;Detailed Cooling Performance Data&lt;/a&gt;).</description>
      <type>String</type>
      <units>Btu/hr or Frac</units>
      <required>false</required>
      <model_dependent>false</model_dependent>
    </argument>
    <argument>
      <name>hvac_perf_data_cooling_max_speed_capacities</name>
      <display_name>HVAC Detailed Performance Data: Cooling Maximum Speed Capacities</display_name>
      <description>Maximum speed capacities of cooling detailed performance data if available, corresponding to the above outdoor temperatures. Applies only to variable speed air-source HVAC systems (central and mini-split air conditioners, air-to-air and mini-split heat pumps). Not all values are required, see the OS-HPXML documentation (&lt;a href='https://openstudio-hpxml.readthedocs.io/en/v1.11.0/workflow_inputs.html#detailed-cooling-performance-data'&gt;Detailed Cooling Performance Data&lt;/a&gt;).</description>
      <type>String</type>
      <units>Btu/hr or Frac</units>
      <required>false</required>
      <model_dependent>false</model_dependent>
    </argument>
    <argument>
      <name>hvac_perf_data_cooling_min_speed_cops</name>
      <display_name>HVAC Detailed Performance Data: Cooling Minimum Speed COPs</display_name>
      <description>Minimum speed efficiency COP values of cooling detailed performance data if available, corresponding to the above outdoor temperatures. Applies only to two stage and variable speed air-source HVAC systems (central and mini-split air conditioners, air-to-air and mini-split heat pumps). Not all values are required, see the OS-HPXML documentation (&lt;a href='https://openstudio-hpxml.readthedocs.io/en/v1.11.0/workflow_inputs.html#detailed-cooling-performance-data'&gt;Detailed Cooling Performance Data&lt;/a&gt;).</description>
      <type>String</type>
      <units>W/W</units>
      <required>false</required>
      <model_dependent>false</model_dependent>
    </argument>
    <argument>
      <name>hvac_perf_data_cooling_nom_speed_cops</name>
      <display_name>HVAC Detailed Performance Data: Cooling Nominal Speed COPs</display_name>
      <description>Nominal speed efficiency COP values of cooling detailed performance data if available, corresponding to the above outdoor temperatures. Applies only to air-source HVAC systems (central and mini-split air conditioners, air-to-air and mini-split heat pumps). Not all values are required, see the OS-HPXML documentation (&lt;a href='https://openstudio-hpxml.readthedocs.io/en/v1.11.0/workflow_inputs.html#detailed-cooling-performance-data'&gt;Detailed Cooling Performance Data&lt;/a&gt;).</description>
      <type>String</type>
      <units>W/W</units>
      <required>false</required>
      <model_dependent>false</model_dependent>
    </argument>
    <argument>
      <name>hvac_perf_data_cooling_max_speed_cops</name>
      <display_name>HVAC Detailed Performance Data: Cooling Maximum Speed COPs</display_name>
      <description>Maximum speed efficiency COP values of cooling detailed performance data if available, corresponding to the above outdoor temperatures. Applies only to variable speed air-source HVAC systems (central and mini-split air conditioners, air-to-air and mini-split heat pumps). Not all values are required, see the OS-HPXML documentation (&lt;a href='https://openstudio-hpxml.readthedocs.io/en/v1.11.0/workflow_inputs.html#detailed-cooling-performance-data'&gt;Detailed Cooling Performance Data&lt;/a&gt;).</description>
      <type>String</type>
      <units>W/W</units>
      <required>false</required>
      <model_dependent>false</model_dependent>
    </argument>
    <argument>
      <name>geothermal_loop_configuration</name>
      <display_name>Geothermal Loop: Configuration</display_name>
      <description>Configuration of the geothermal loop. Only applies to ground-to-air heat pump type. If not provided, the OS-HPXML default (see &lt;a href='https://openstudio-hpxml.readthedocs.io/en/v1.11.0/workflow_inputs.html#ground-to-air-heat-pump'&gt;Ground-to-Air Heat Pump&lt;/a&gt;) is used.</description>
      <type>Choice</type>
      <required>false</required>
      <model_dependent>false</model_dependent>
      <choices>
        <choice>
          <value>none</value>
          <display_name>none</display_name>
        </choice>
        <choice>
          <value>vertical</value>
          <display_name>vertical</display_name>
        </choice>
      </choices>
    </argument>
    <argument>
      <name>geothermal_loop_borefield_configuration</name>
      <display_name>Geothermal Loop: Borefield Configuration</display_name>
      <description>Borefield configuration of the geothermal loop. Only applies to ground-to-air heat pump type. If not provided, the OS-HPXML default (see &lt;a href='https://openstudio-hpxml.readthedocs.io/en/v1.11.0/workflow_inputs.html#hpxml-geothermal-loops'&gt;HPXML Geothermal Loops&lt;/a&gt;) is used.</description>
      <type>Choice</type>
      <required>false</required>
      <model_dependent>false</model_dependent>
      <choices>
        <choice>
          <value>Rectangle</value>
          <display_name>Rectangle</display_name>
        </choice>
        <choice>
          <value>Open Rectangle</value>
          <display_name>Open Rectangle</display_name>
        </choice>
        <choice>
          <value>C</value>
          <display_name>C</display_name>
        </choice>
        <choice>
          <value>L</value>
          <display_name>L</display_name>
        </choice>
        <choice>
          <value>U</value>
          <display_name>U</display_name>
        </choice>
        <choice>
          <value>Lopsided U</value>
          <display_name>Lopsided U</display_name>
        </choice>
      </choices>
    </argument>
    <argument>
      <name>geothermal_loop_loop_flow</name>
      <display_name>Geothermal Loop: Loop Flow</display_name>
      <description>Water flow rate through the geothermal loop. Only applies to ground-to-air heat pump type. If not provided, the OS-HPXML autosized default (see &lt;a href='https://openstudio-hpxml.readthedocs.io/en/v1.11.0/workflow_inputs.html#hpxml-geothermal-loops'&gt;HPXML Geothermal Loops&lt;/a&gt;) is used.</description>
      <type>Double</type>
      <units>gpm</units>
      <required>false</required>
      <model_dependent>false</model_dependent>
    </argument>
    <argument>
      <name>geothermal_loop_boreholes_count</name>
      <display_name>Geothermal Loop: Boreholes Count</display_name>
      <description>Number of boreholes. Only applies to ground-to-air heat pump type. If not provided, the OS-HPXML autosized default (see &lt;a href='https://openstudio-hpxml.readthedocs.io/en/v1.11.0/workflow_inputs.html#hpxml-geothermal-loops'&gt;HPXML Geothermal Loops&lt;/a&gt;) is used.</description>
      <type>Integer</type>
      <units>#</units>
      <required>false</required>
      <model_dependent>false</model_dependent>
    </argument>
    <argument>
      <name>geothermal_loop_boreholes_length</name>
      <display_name>Geothermal Loop: Boreholes Length</display_name>
      <description>Average length of each borehole (vertical). Only applies to ground-to-air heat pump type. If not provided, the OS-HPXML autosized default (see &lt;a href='https://openstudio-hpxml.readthedocs.io/en/v1.11.0/workflow_inputs.html#hpxml-geothermal-loops'&gt;HPXML Geothermal Loops&lt;/a&gt;) is used.</description>
      <type>Double</type>
      <units>ft</units>
      <required>false</required>
      <model_dependent>false</model_dependent>
    </argument>
    <argument>
      <name>geothermal_loop_boreholes_spacing</name>
      <display_name>Geothermal Loop: Boreholes Spacing</display_name>
      <description>Distance between bores. Only applies to ground-to-air heat pump type. If not provided, the OS-HPXML default (see &lt;a href='https://openstudio-hpxml.readthedocs.io/en/v1.11.0/workflow_inputs.html#hpxml-geothermal-loops'&gt;HPXML Geothermal Loops&lt;/a&gt;) is used.</description>
      <type>Double</type>
      <units>ft</units>
      <required>false</required>
      <model_dependent>false</model_dependent>
    </argument>
    <argument>
      <name>geothermal_loop_boreholes_diameter</name>
      <display_name>Geothermal Loop: Boreholes Diameter</display_name>
      <description>Diameter of bores. Only applies to ground-to-air heat pump type. If not provided, the OS-HPXML default (see &lt;a href='https://openstudio-hpxml.readthedocs.io/en/v1.11.0/workflow_inputs.html#hpxml-geothermal-loops'&gt;HPXML Geothermal Loops&lt;/a&gt;) is used.</description>
      <type>Double</type>
      <units>in</units>
      <required>false</required>
      <model_dependent>false</model_dependent>
    </argument>
    <argument>
      <name>geothermal_loop_grout_type</name>
      <display_name>Geothermal Loop: Grout Type</display_name>
      <description>Grout type of the geothermal loop. Only applies to ground-to-air heat pump type. If not provided, the OS-HPXML default (see &lt;a href='https://openstudio-hpxml.readthedocs.io/en/v1.11.0/workflow_inputs.html#hpxml-geothermal-loops'&gt;HPXML Geothermal Loops&lt;/a&gt;) is used.</description>
      <type>Choice</type>
      <required>false</required>
      <model_dependent>false</model_dependent>
      <choices>
        <choice>
          <value>standard</value>
          <display_name>standard</display_name>
        </choice>
        <choice>
          <value>thermally enhanced</value>
          <display_name>thermally enhanced</display_name>
        </choice>
      </choices>
    </argument>
    <argument>
      <name>geothermal_loop_pipe_type</name>
      <display_name>Geothermal Loop: Pipe Type</display_name>
      <description>Pipe type of the geothermal loop. Only applies to ground-to-air heat pump type. If not provided, the OS-HPXML default (see &lt;a href='https://openstudio-hpxml.readthedocs.io/en/v1.11.0/workflow_inputs.html#hpxml-geothermal-loops'&gt;HPXML Geothermal Loops&lt;/a&gt;) is used.</description>
      <type>Choice</type>
      <required>false</required>
      <model_dependent>false</model_dependent>
      <choices>
        <choice>
          <value>standard</value>
          <display_name>standard</display_name>
        </choice>
        <choice>
          <value>thermally enhanced</value>
          <display_name>thermally enhanced</display_name>
        </choice>
      </choices>
    </argument>
    <argument>
      <name>geothermal_loop_pipe_diameter</name>
      <display_name>Geothermal Loop: Pipe Diameter</display_name>
      <description>Pipe diameter of the geothermal loop. Only applies to ground-to-air heat pump type. If not provided, the OS-HPXML default (see &lt;a href='https://openstudio-hpxml.readthedocs.io/en/v1.11.0/workflow_inputs.html#hpxml-geothermal-loops'&gt;HPXML Geothermal Loops&lt;/a&gt;) is used.</description>
      <type>Choice</type>
      <units>in</units>
      <required>false</required>
      <model_dependent>false</model_dependent>
      <choices>
        <choice>
          <value>3/4" pipe</value>
          <display_name>3/4" pipe</display_name>
        </choice>
        <choice>
          <value>1" pipe</value>
          <display_name>1" pipe</display_name>
        </choice>
        <choice>
          <value>1-1/4" pipe</value>
          <display_name>1-1/4" pipe</display_name>
        </choice>
      </choices>
    </argument>
    <argument>
      <name>heating_system_2_type</name>
      <display_name>Heating System 2: Type</display_name>
      <description>The type of the second heating system. If a heat pump is specified and the backup type is 'separate', this heating system represents 'separate' backup heating. For ducted heat pumps where the backup heating system is a 'Furnace', the backup would typically be characterized as 'integrated' in that the furnace and heat pump share the same distribution system and blower fan; a 'Furnace' as 'separate' backup to a ducted heat pump is not supported.</description>
      <type>Choice</type>
      <required>true</required>
      <model_dependent>false</model_dependent>
      <default_value>none</default_value>
      <choices>
        <choice>
          <value>none</value>
          <display_name>none</display_name>
        </choice>
        <choice>
          <value>Furnace</value>
          <display_name>Furnace</display_name>
        </choice>
        <choice>
          <value>WallFurnace</value>
          <display_name>WallFurnace</display_name>
        </choice>
        <choice>
          <value>FloorFurnace</value>
          <display_name>FloorFurnace</display_name>
        </choice>
        <choice>
          <value>Boiler</value>
          <display_name>Boiler</display_name>
        </choice>
        <choice>
          <value>ElectricResistance</value>
          <display_name>ElectricResistance</display_name>
        </choice>
        <choice>
          <value>Stove</value>
          <display_name>Stove</display_name>
        </choice>
        <choice>
          <value>SpaceHeater</value>
          <display_name>SpaceHeater</display_name>
        </choice>
        <choice>
          <value>Fireplace</value>
          <display_name>Fireplace</display_name>
        </choice>
      </choices>
    </argument>
    <argument>
      <name>heating_system_2_fuel</name>
      <display_name>Heating System 2: Fuel Type</display_name>
      <description>The fuel type of the second heating system. Ignored for ElectricResistance.</description>
      <type>Choice</type>
      <required>true</required>
      <model_dependent>false</model_dependent>
      <default_value>electricity</default_value>
      <choices>
        <choice>
          <value>electricity</value>
          <display_name>electricity</display_name>
        </choice>
        <choice>
          <value>natural gas</value>
          <display_name>natural gas</display_name>
        </choice>
        <choice>
          <value>fuel oil</value>
          <display_name>fuel oil</display_name>
        </choice>
        <choice>
          <value>propane</value>
          <display_name>propane</display_name>
        </choice>
        <choice>
          <value>wood</value>
          <display_name>wood</display_name>
        </choice>
        <choice>
          <value>wood pellets</value>
          <display_name>wood pellets</display_name>
        </choice>
        <choice>
          <value>coal</value>
          <display_name>coal</display_name>
        </choice>
      </choices>
    </argument>
    <argument>
      <name>heating_system_2_heating_efficiency</name>
      <display_name>Heating System 2: Rated AFUE or Percent</display_name>
      <description>The rated heating efficiency value of the second heating system.</description>
      <type>Double</type>
      <units>Frac</units>
      <required>true</required>
      <model_dependent>false</model_dependent>
      <default_value>1</default_value>
    </argument>
    <argument>
      <name>heating_system_2_heating_capacity</name>
      <display_name>Heating System 2: Heating Capacity</display_name>
      <description>The output heating capacity of the second heating system. If not provided, the OS-HPXML autosized default (see &lt;a href='https://openstudio-hpxml.readthedocs.io/en/v1.11.0/workflow_inputs.html#hpxml-heating-systems'&gt;HPXML Heating Systems&lt;/a&gt;) is used.</description>
      <type>Double</type>
      <units>Btu/hr</units>
      <required>false</required>
      <model_dependent>false</model_dependent>
    </argument>
    <argument>
      <name>heating_system_2_heating_autosizing_factor</name>
      <display_name>Heating System 2: Heating Autosizing Factor</display_name>
      <description>The capacity scaling factor applied to the auto-sizing methodology. If not provided, 1.0 is used.</description>
      <type>Double</type>
      <required>false</required>
      <model_dependent>false</model_dependent>
    </argument>
    <argument>
      <name>heating_system_2_heating_autosizing_limit</name>
      <display_name>Heating System 2: Heating Autosizing Limit</display_name>
      <description>The maximum capacity limit applied to the auto-sizing methodology. If not provided, no limit is used.</description>
      <type>Double</type>
      <units>Btu/hr</units>
      <required>false</required>
      <model_dependent>false</model_dependent>
    </argument>
    <argument>
      <name>heating_system_2_fraction_heat_load_served</name>
      <display_name>Heating System 2: Fraction Heat Load Served</display_name>
      <description>The heat load served fraction of the second heating system. Ignored if this heating system serves as a backup system for a heat pump.</description>
      <type>Double</type>
      <units>Frac</units>
      <required>true</required>
      <model_dependent>false</model_dependent>
      <default_value>0.25</default_value>
    </argument>
    <argument>
      <name>hvac_control_heating_weekday_setpoint</name>
      <display_name>HVAC Control: Heating Weekday Setpoint Schedule</display_name>
      <description>Specify the constant or 24-hour comma-separated weekday heating setpoint schedule. Required unless a detailed CSV schedule is provided.</description>
      <type>String</type>
      <units>F</units>
      <required>false</required>
      <model_dependent>false</model_dependent>
    </argument>
    <argument>
      <name>hvac_control_heating_weekend_setpoint</name>
      <display_name>HVAC Control: Heating Weekend Setpoint Schedule</display_name>
      <description>Specify the constant or 24-hour comma-separated weekend heating setpoint schedule. Required unless a detailed CSV schedule is provided.</description>
      <type>String</type>
      <units>F</units>
      <required>false</required>
      <model_dependent>false</model_dependent>
    </argument>
    <argument>
      <name>hvac_control_cooling_weekday_setpoint</name>
      <display_name>HVAC Control: Cooling Weekday Setpoint Schedule</display_name>
      <description>Specify the constant or 24-hour comma-separated weekday cooling setpoint schedule. Required unless a detailed CSV schedule is provided.</description>
      <type>String</type>
      <units>F</units>
      <required>false</required>
      <model_dependent>false</model_dependent>
    </argument>
    <argument>
      <name>hvac_control_cooling_weekend_setpoint</name>
      <display_name>HVAC Control: Cooling Weekend Setpoint Schedule</display_name>
      <description>Specify the constant or 24-hour comma-separated weekend cooling setpoint schedule. Required unless a detailed CSV schedule is provided.</description>
      <type>String</type>
      <units>F</units>
      <required>false</required>
      <model_dependent>false</model_dependent>
    </argument>
    <argument>
      <name>hvac_control_heating_season_period</name>
      <display_name>HVAC Control: Heating Season Period</display_name>
      <description>Enter a date range like 'Nov 1 - Jun 30'. If not provided, the OS-HPXML default (see &lt;a href='https://openstudio-hpxml.readthedocs.io/en/v1.11.0/workflow_inputs.html#hpxml-hvac-control'&gt;HPXML HVAC Control&lt;/a&gt;) is used. Can also provide 'BuildingAmerica' to use automatic seasons from the Building America House Simulation Protocols.</description>
      <type>String</type>
      <required>false</required>
      <model_dependent>false</model_dependent>
    </argument>
    <argument>
      <name>hvac_control_cooling_season_period</name>
      <display_name>HVAC Control: Cooling Season Period</display_name>
      <description>Enter a date range like 'Jun 1 - Oct 31'. If not provided, the OS-HPXML default (see &lt;a href='https://openstudio-hpxml.readthedocs.io/en/v1.11.0/workflow_inputs.html#hpxml-hvac-control'&gt;HPXML HVAC Control&lt;/a&gt;) is used. Can also provide 'BuildingAmerica' to use automatic seasons from the Building America House Simulation Protocols.</description>
      <type>String</type>
      <required>false</required>
      <model_dependent>false</model_dependent>
    </argument>
    <argument>
      <name>hvac_blower_fan_watts_per_cfm</name>
      <display_name>HVAC Blower: Fan Efficiency</display_name>
      <description>The blower fan efficiency at maximum fan speed. Applies only to split (not packaged) systems (i.e., applies to ducted systems as well as ductless mini-split systems). If not provided, the OS-HPXML default (see &lt;a href='https://openstudio-hpxml.readthedocs.io/en/v1.11.0/workflow_inputs.html#hpxml-heating-systems'&gt;HPXML Heating Systems&lt;/a&gt;, &lt;a href='https://openstudio-hpxml.readthedocs.io/en/v1.11.0/workflow_inputs.html#hpxml-cooling-systems'&gt;HPXML Cooling Systems&lt;/a&gt;, &lt;a href='https://openstudio-hpxml.readthedocs.io/en/v1.11.0/workflow_inputs.html#hpxml-heat-pumps'&gt;HPXML Heat Pumps&lt;/a&gt;) is used.</description>
      <type>Double</type>
      <units>W/CFM</units>
      <required>false</required>
      <model_dependent>false</model_dependent>
    </argument>
    <argument>
      <name>ducts_leakage_units</name>
      <display_name>Ducts: Leakage Units</display_name>
      <description>The leakage units of the ducts.</description>
      <type>Choice</type>
      <required>true</required>
      <model_dependent>false</model_dependent>
      <default_value>Percent</default_value>
      <choices>
        <choice>
          <value>CFM25</value>
          <display_name>CFM25</display_name>
        </choice>
        <choice>
          <value>CFM50</value>
          <display_name>CFM50</display_name>
        </choice>
        <choice>
          <value>Percent</value>
          <display_name>Percent</display_name>
        </choice>
      </choices>
    </argument>
    <argument>
      <name>ducts_supply_leakage_to_outside_value</name>
      <display_name>Ducts: Supply Leakage to Outside Value</display_name>
      <description>The leakage value to outside for the supply ducts.</description>
      <type>Double</type>
      <required>true</required>
      <model_dependent>false</model_dependent>
      <default_value>0.1</default_value>
    </argument>
    <argument>
      <name>ducts_supply_location</name>
      <display_name>Ducts: Supply Location</display_name>
      <description>The location of the supply ducts. If not provided, the OS-HPXML default (see &lt;a href='https://openstudio-hpxml.readthedocs.io/en/v1.11.0/workflow_inputs.html#air-distribution'&gt;Air Distribution&lt;/a&gt;) is used.</description>
      <type>Choice</type>
      <required>false</required>
      <model_dependent>false</model_dependent>
      <choices>
        <choice>
          <value>conditioned space</value>
          <display_name>conditioned space</display_name>
        </choice>
        <choice>
          <value>basement - conditioned</value>
          <display_name>basement - conditioned</display_name>
        </choice>
        <choice>
          <value>basement - unconditioned</value>
          <display_name>basement - unconditioned</display_name>
        </choice>
        <choice>
          <value>crawlspace</value>
          <display_name>crawlspace</display_name>
        </choice>
        <choice>
          <value>crawlspace - vented</value>
          <display_name>crawlspace - vented</display_name>
        </choice>
        <choice>
          <value>crawlspace - unvented</value>
          <display_name>crawlspace - unvented</display_name>
        </choice>
        <choice>
          <value>crawlspace - conditioned</value>
          <display_name>crawlspace - conditioned</display_name>
        </choice>
        <choice>
          <value>attic</value>
          <display_name>attic</display_name>
        </choice>
        <choice>
          <value>attic - vented</value>
          <display_name>attic - vented</display_name>
        </choice>
        <choice>
          <value>attic - unvented</value>
          <display_name>attic - unvented</display_name>
        </choice>
        <choice>
          <value>garage</value>
          <display_name>garage</display_name>
        </choice>
        <choice>
          <value>exterior wall</value>
          <display_name>exterior wall</display_name>
        </choice>
        <choice>
          <value>under slab</value>
          <display_name>under slab</display_name>
        </choice>
        <choice>
          <value>roof deck</value>
          <display_name>roof deck</display_name>
        </choice>
        <choice>
          <value>outside</value>
          <display_name>outside</display_name>
        </choice>
        <choice>
          <value>other housing unit</value>
          <display_name>other housing unit</display_name>
        </choice>
        <choice>
          <value>other heated space</value>
          <display_name>other heated space</display_name>
        </choice>
        <choice>
          <value>other multifamily buffer space</value>
          <display_name>other multifamily buffer space</display_name>
        </choice>
        <choice>
          <value>other non-freezing space</value>
          <display_name>other non-freezing space</display_name>
        </choice>
        <choice>
          <value>manufactured home belly</value>
          <display_name>manufactured home belly</display_name>
        </choice>
      </choices>
    </argument>
    <argument>
      <name>ducts_supply_insulation_r</name>
      <display_name>Ducts: Supply Insulation R-Value</display_name>
      <description>The nominal insulation r-value of the supply ducts excluding air films. Use 0 for uninsulated ducts.</description>
      <type>Double</type>
      <units>h-ft^2-R/Btu</units>
      <required>true</required>
      <model_dependent>false</model_dependent>
      <default_value>0</default_value>
    </argument>
    <argument>
      <name>ducts_supply_buried_insulation_level</name>
      <display_name>Ducts: Supply Buried Insulation Level</display_name>
      <description>Whether the supply ducts are buried in, e.g., attic loose-fill insulation. Partially buried ducts have insulation that does not cover the top of the ducts. Fully buried ducts have insulation that just covers the top of the ducts. Deeply buried ducts have insulation that continues above the top of the ducts.</description>
      <type>Choice</type>
      <required>false</required>
      <model_dependent>false</model_dependent>
      <choices>
        <choice>
          <value>not buried</value>
          <display_name>not buried</display_name>
        </choice>
        <choice>
          <value>partially buried</value>
          <display_name>partially buried</display_name>
        </choice>
        <choice>
          <value>fully buried</value>
          <display_name>fully buried</display_name>
        </choice>
        <choice>
          <value>deeply buried</value>
          <display_name>deeply buried</display_name>
        </choice>
      </choices>
    </argument>
    <argument>
      <name>ducts_supply_surface_area</name>
      <display_name>Ducts: Supply Surface Area</display_name>
      <description>The supply ducts surface area in the given location. If neither Surface Area nor Area Fraction provided, the OS-HPXML default (see &lt;a href='https://openstudio-hpxml.readthedocs.io/en/v1.11.0/workflow_inputs.html#air-distribution'&gt;Air Distribution&lt;/a&gt;) is used.</description>
      <type>Double</type>
      <units>ft^2</units>
      <required>false</required>
      <model_dependent>false</model_dependent>
    </argument>
    <argument>
      <name>ducts_supply_surface_area_fraction</name>
      <display_name>Ducts: Supply Area Fraction</display_name>
      <description>The fraction of supply ducts surface area in the given location. Only used if Surface Area is not provided. If the fraction is less than 1, the remaining duct area is assumed to be in conditioned space. If neither Surface Area nor Area Fraction provided, the OS-HPXML default (see &lt;a href='https://openstudio-hpxml.readthedocs.io/en/v1.11.0/workflow_inputs.html#air-distribution'&gt;Air Distribution&lt;/a&gt;) is used.</description>
      <type>Double</type>
      <units>frac</units>
      <required>false</required>
      <model_dependent>false</model_dependent>
    </argument>
    <argument>
      <name>ducts_supply_fraction_rectangular</name>
      <display_name>Ducts: Supply Fraction Rectangular</display_name>
      <description>The fraction of supply ducts that are rectangular (as opposed to round); this affects the duct effective R-value used for modeling. If not provided, the OS-HPXML default (see &lt;a href='https://openstudio-hpxml.readthedocs.io/en/v1.11.0/workflow_inputs.html#air-distribution'&gt;Air Distribution&lt;/a&gt;) is used.</description>
      <type>Double</type>
      <units>frac</units>
      <required>false</required>
      <model_dependent>false</model_dependent>
    </argument>
    <argument>
      <name>ducts_return_leakage_to_outside_value</name>
      <display_name>Ducts: Return Leakage to Outside Value</display_name>
      <description>The leakage value to outside for the return ducts.</description>
      <type>Double</type>
      <required>true</required>
      <model_dependent>false</model_dependent>
      <default_value>0.1</default_value>
    </argument>
    <argument>
      <name>ducts_return_location</name>
      <display_name>Ducts: Return Location</display_name>
      <description>The location of the return ducts. If not provided, the OS-HPXML default (see &lt;a href='https://openstudio-hpxml.readthedocs.io/en/v1.11.0/workflow_inputs.html#air-distribution'&gt;Air Distribution&lt;/a&gt;) is used.</description>
      <type>Choice</type>
      <required>false</required>
      <model_dependent>false</model_dependent>
      <choices>
        <choice>
          <value>conditioned space</value>
          <display_name>conditioned space</display_name>
        </choice>
        <choice>
          <value>basement - conditioned</value>
          <display_name>basement - conditioned</display_name>
        </choice>
        <choice>
          <value>basement - unconditioned</value>
          <display_name>basement - unconditioned</display_name>
        </choice>
        <choice>
          <value>crawlspace</value>
          <display_name>crawlspace</display_name>
        </choice>
        <choice>
          <value>crawlspace - vented</value>
          <display_name>crawlspace - vented</display_name>
        </choice>
        <choice>
          <value>crawlspace - unvented</value>
          <display_name>crawlspace - unvented</display_name>
        </choice>
        <choice>
          <value>crawlspace - conditioned</value>
          <display_name>crawlspace - conditioned</display_name>
        </choice>
        <choice>
          <value>attic</value>
          <display_name>attic</display_name>
        </choice>
        <choice>
          <value>attic - vented</value>
          <display_name>attic - vented</display_name>
        </choice>
        <choice>
          <value>attic - unvented</value>
          <display_name>attic - unvented</display_name>
        </choice>
        <choice>
          <value>garage</value>
          <display_name>garage</display_name>
        </choice>
        <choice>
          <value>exterior wall</value>
          <display_name>exterior wall</display_name>
        </choice>
        <choice>
          <value>under slab</value>
          <display_name>under slab</display_name>
        </choice>
        <choice>
          <value>roof deck</value>
          <display_name>roof deck</display_name>
        </choice>
        <choice>
          <value>outside</value>
          <display_name>outside</display_name>
        </choice>
        <choice>
          <value>other housing unit</value>
          <display_name>other housing unit</display_name>
        </choice>
        <choice>
          <value>other heated space</value>
          <display_name>other heated space</display_name>
        </choice>
        <choice>
          <value>other multifamily buffer space</value>
          <display_name>other multifamily buffer space</display_name>
        </choice>
        <choice>
          <value>other non-freezing space</value>
          <display_name>other non-freezing space</display_name>
        </choice>
        <choice>
          <value>manufactured home belly</value>
          <display_name>manufactured home belly</display_name>
        </choice>
      </choices>
    </argument>
    <argument>
      <name>ducts_return_insulation_r</name>
      <display_name>Ducts: Return Insulation R-Value</display_name>
      <description>The nominal insulation r-value of the return ducts excluding air films. Use 0 for uninsulated ducts.</description>
      <type>Double</type>
      <units>h-ft^2-R/Btu</units>
      <required>true</required>
      <model_dependent>false</model_dependent>
      <default_value>0</default_value>
    </argument>
    <argument>
      <name>ducts_return_buried_insulation_level</name>
      <display_name>Ducts: Return Buried Insulation Level</display_name>
      <description>Whether the return ducts are buried in, e.g., attic loose-fill insulation. Partially buried ducts have insulation that does not cover the top of the ducts. Fully buried ducts have insulation that just covers the top of the ducts. Deeply buried ducts have insulation that continues above the top of the ducts.</description>
      <type>Choice</type>
      <required>false</required>
      <model_dependent>false</model_dependent>
      <choices>
        <choice>
          <value>not buried</value>
          <display_name>not buried</display_name>
        </choice>
        <choice>
          <value>partially buried</value>
          <display_name>partially buried</display_name>
        </choice>
        <choice>
          <value>fully buried</value>
          <display_name>fully buried</display_name>
        </choice>
        <choice>
          <value>deeply buried</value>
          <display_name>deeply buried</display_name>
        </choice>
      </choices>
    </argument>
    <argument>
      <name>ducts_return_surface_area</name>
      <display_name>Ducts: Return Surface Area</display_name>
      <description>The return ducts surface area in the given location. If neither Surface Area nor Area Fraction provided, the OS-HPXML default (see &lt;a href='https://openstudio-hpxml.readthedocs.io/en/v1.11.0/workflow_inputs.html#air-distribution'&gt;Air Distribution&lt;/a&gt;) is used.</description>
      <type>Double</type>
      <units>ft^2</units>
      <required>false</required>
      <model_dependent>false</model_dependent>
    </argument>
    <argument>
      <name>ducts_return_surface_area_fraction</name>
      <display_name>Ducts: Return Area Fraction</display_name>
      <description>The fraction of return ducts surface area in the given location. Only used if Surface Area is not provided. If the fraction is less than 1, the remaining duct area is assumed to be in conditioned space. If neither Surface Area nor Area Fraction provided, the OS-HPXML default (see &lt;a href='https://openstudio-hpxml.readthedocs.io/en/v1.11.0/workflow_inputs.html#air-distribution'&gt;Air Distribution&lt;/a&gt;) is used.</description>
      <type>Double</type>
      <units>frac</units>
      <required>false</required>
      <model_dependent>false</model_dependent>
    </argument>
    <argument>
      <name>ducts_number_of_return_registers</name>
      <display_name>Ducts: Number of Return Registers</display_name>
      <description>The number of return registers of the ducts. Only used to calculate default return duct surface area. If not provided, the OS-HPXML default (see &lt;a href='https://openstudio-hpxml.readthedocs.io/en/v1.11.0/workflow_inputs.html#air-distribution'&gt;Air Distribution&lt;/a&gt;) is used.</description>
      <type>Integer</type>
      <units>#</units>
      <required>false</required>
      <model_dependent>false</model_dependent>
    </argument>
    <argument>
      <name>ducts_return_fraction_rectangular</name>
      <display_name>Ducts: Return Fraction Rectangular</display_name>
      <description>The fraction of return ducts that are rectangular (as opposed to round); this affects the duct effective R-value used for modeling. If not provided, the OS-HPXML default (see &lt;a href='https://openstudio-hpxml.readthedocs.io/en/v1.11.0/workflow_inputs.html#air-distribution'&gt;Air Distribution&lt;/a&gt;) is used.</description>
      <type>Double</type>
      <units>frac</units>
      <required>false</required>
      <model_dependent>false</model_dependent>
    </argument>
    <argument>
      <name>mech_vent_fan_type</name>
      <display_name>Mechanical Ventilation: Fan Type</display_name>
      <description>The type of the mechanical ventilation. Use 'none' if there is no mechanical ventilation system.</description>
      <type>Choice</type>
      <required>true</required>
      <model_dependent>false</model_dependent>
      <default_value>none</default_value>
      <choices>
        <choice>
          <value>none</value>
          <display_name>none</display_name>
        </choice>
        <choice>
          <value>exhaust only</value>
          <display_name>exhaust only</display_name>
        </choice>
        <choice>
          <value>supply only</value>
          <display_name>supply only</display_name>
        </choice>
        <choice>
          <value>energy recovery ventilator</value>
          <display_name>energy recovery ventilator</display_name>
        </choice>
        <choice>
          <value>heat recovery ventilator</value>
          <display_name>heat recovery ventilator</display_name>
        </choice>
        <choice>
          <value>balanced</value>
          <display_name>balanced</display_name>
        </choice>
        <choice>
          <value>central fan integrated supply</value>
          <display_name>central fan integrated supply</display_name>
        </choice>
      </choices>
    </argument>
    <argument>
      <name>mech_vent_flow_rate</name>
      <display_name>Mechanical Ventilation: Flow Rate</display_name>
      <description>The flow rate of the mechanical ventilation. If not provided, the OS-HPXML default (see &lt;a href='https://openstudio-hpxml.readthedocs.io/en/v1.11.0/workflow_inputs.html#hpxml-mechanical-ventilation-fans'&gt;HPXML Mechanical Ventilation Fans&lt;/a&gt;) is used.</description>
      <type>Double</type>
      <units>CFM</units>
      <required>false</required>
      <model_dependent>false</model_dependent>
    </argument>
    <argument>
      <name>mech_vent_hours_in_operation</name>
      <display_name>Mechanical Ventilation: Hours In Operation</display_name>
      <description>The hours in operation of the mechanical ventilation. If not provided, the OS-HPXML default (see &lt;a href='https://openstudio-hpxml.readthedocs.io/en/v1.11.0/workflow_inputs.html#hpxml-mechanical-ventilation-fans'&gt;HPXML Mechanical Ventilation Fans&lt;/a&gt;) is used.</description>
      <type>Double</type>
      <units>hrs/day</units>
      <required>false</required>
      <model_dependent>false</model_dependent>
    </argument>
    <argument>
      <name>mech_vent_recovery_efficiency_type</name>
      <display_name>Mechanical Ventilation: Total Recovery Efficiency Type</display_name>
      <description>The total recovery efficiency type of the mechanical ventilation.</description>
      <type>Choice</type>
      <required>true</required>
      <model_dependent>false</model_dependent>
      <default_value>Unadjusted</default_value>
      <choices>
        <choice>
          <value>Unadjusted</value>
          <display_name>Unadjusted</display_name>
        </choice>
        <choice>
          <value>Adjusted</value>
          <display_name>Adjusted</display_name>
        </choice>
      </choices>
    </argument>
    <argument>
      <name>mech_vent_total_recovery_efficiency</name>
      <display_name>Mechanical Ventilation: Total Recovery Efficiency</display_name>
      <description>The Unadjusted or Adjusted total recovery efficiency of the mechanical ventilation. Applies to energy recovery ventilator.</description>
      <type>Double</type>
      <units>Frac</units>
      <required>true</required>
      <model_dependent>false</model_dependent>
      <default_value>0.48</default_value>
    </argument>
    <argument>
      <name>mech_vent_sensible_recovery_efficiency</name>
      <display_name>Mechanical Ventilation: Sensible Recovery Efficiency</display_name>
      <description>The Unadjusted or Adjusted sensible recovery efficiency of the mechanical ventilation. Applies to energy recovery ventilator and heat recovery ventilator.</description>
      <type>Double</type>
      <units>Frac</units>
      <required>true</required>
      <model_dependent>false</model_dependent>
      <default_value>0.72</default_value>
    </argument>
    <argument>
      <name>mech_vent_fan_power</name>
      <display_name>Mechanical Ventilation: Fan Power</display_name>
      <description>The fan power of the mechanical ventilation. If not provided, the OS-HPXML default (see &lt;a href='https://openstudio-hpxml.readthedocs.io/en/v1.11.0/workflow_inputs.html#hpxml-mechanical-ventilation-fans'&gt;HPXML Mechanical Ventilation Fans&lt;/a&gt;) is used.</description>
      <type>Double</type>
      <units>W</units>
      <required>false</required>
      <model_dependent>false</model_dependent>
    </argument>
    <argument>
      <name>mech_vent_num_units_served</name>
      <display_name>Mechanical Ventilation: Number of Units Served</display_name>
      <description>Number of dwelling units served by the mechanical ventilation system. Must be 1 if single-family detached. Used to apportion flow rate and fan power to the unit.</description>
      <type>Integer</type>
      <units>#</units>
      <required>true</required>
      <model_dependent>false</model_dependent>
      <default_value>1</default_value>
    </argument>
    <argument>
      <name>mech_vent_shared_frac_recirculation</name>
      <display_name>Shared Mechanical Ventilation: Fraction Recirculation</display_name>
      <description>Fraction of the total supply air that is recirculated, with the remainder assumed to be outdoor air. The value must be 0 for exhaust only systems. Required for a shared mechanical ventilation system.</description>
      <type>Double</type>
      <units>Frac</units>
      <required>false</required>
      <model_dependent>false</model_dependent>
    </argument>
    <argument>
      <name>mech_vent_shared_preheating_fuel</name>
      <display_name>Shared Mechanical Ventilation: Preheating Fuel</display_name>
      <description>Fuel type of the preconditioning heating equipment. Only used for a shared mechanical ventilation system. If not provided, assumes no preheating.</description>
      <type>Choice</type>
      <required>false</required>
      <model_dependent>false</model_dependent>
      <choices>
        <choice>
          <value>electricity</value>
          <display_name>electricity</display_name>
        </choice>
        <choice>
          <value>natural gas</value>
          <display_name>natural gas</display_name>
        </choice>
        <choice>
          <value>fuel oil</value>
          <display_name>fuel oil</display_name>
        </choice>
        <choice>
          <value>propane</value>
          <display_name>propane</display_name>
        </choice>
        <choice>
          <value>wood</value>
          <display_name>wood</display_name>
        </choice>
        <choice>
          <value>wood pellets</value>
          <display_name>wood pellets</display_name>
        </choice>
        <choice>
          <value>coal</value>
          <display_name>coal</display_name>
        </choice>
      </choices>
    </argument>
    <argument>
      <name>mech_vent_shared_preheating_efficiency</name>
      <display_name>Shared Mechanical Ventilation: Preheating Efficiency</display_name>
      <description>Efficiency of the preconditioning heating equipment. Only used for a shared mechanical ventilation system. If not provided, assumes no preheating.</description>
      <type>Double</type>
      <units>COP</units>
      <required>false</required>
      <model_dependent>false</model_dependent>
    </argument>
    <argument>
      <name>mech_vent_shared_preheating_fraction_heat_load_served</name>
      <display_name>Shared Mechanical Ventilation: Preheating Fraction Ventilation Heat Load Served</display_name>
      <description>Fraction of heating load introduced by the shared ventilation system that is met by the preconditioning heating equipment. If not provided, assumes no preheating.</description>
      <type>Double</type>
      <units>Frac</units>
      <required>false</required>
      <model_dependent>false</model_dependent>
    </argument>
    <argument>
      <name>mech_vent_shared_precooling_fuel</name>
      <display_name>Shared Mechanical Ventilation: Precooling Fuel</display_name>
      <description>Fuel type of the preconditioning cooling equipment. Only used for a shared mechanical ventilation system. If not provided, assumes no precooling.</description>
      <type>Choice</type>
      <required>false</required>
      <model_dependent>false</model_dependent>
      <choices>
        <choice>
          <value>electricity</value>
          <display_name>electricity</display_name>
        </choice>
      </choices>
    </argument>
    <argument>
      <name>mech_vent_shared_precooling_efficiency</name>
      <display_name>Shared Mechanical Ventilation: Precooling Efficiency</display_name>
      <description>Efficiency of the preconditioning cooling equipment. Only used for a shared mechanical ventilation system. If not provided, assumes no precooling.</description>
      <type>Double</type>
      <units>COP</units>
      <required>false</required>
      <model_dependent>false</model_dependent>
    </argument>
    <argument>
      <name>mech_vent_shared_precooling_fraction_cool_load_served</name>
      <display_name>Shared Mechanical Ventilation: Precooling Fraction Ventilation Cool Load Served</display_name>
      <description>Fraction of cooling load introduced by the shared ventilation system that is met by the preconditioning cooling equipment. If not provided, assumes no precooling.</description>
      <type>Double</type>
      <units>Frac</units>
      <required>false</required>
      <model_dependent>false</model_dependent>
    </argument>
    <argument>
      <name>mech_vent_2_fan_type</name>
      <display_name>Mechanical Ventilation 2: Fan Type</display_name>
      <description>The type of the second mechanical ventilation. Use 'none' if there is no second mechanical ventilation system.</description>
      <type>Choice</type>
      <required>true</required>
      <model_dependent>false</model_dependent>
      <default_value>none</default_value>
      <choices>
        <choice>
          <value>none</value>
          <display_name>none</display_name>
        </choice>
        <choice>
          <value>exhaust only</value>
          <display_name>exhaust only</display_name>
        </choice>
        <choice>
          <value>supply only</value>
          <display_name>supply only</display_name>
        </choice>
        <choice>
          <value>energy recovery ventilator</value>
          <display_name>energy recovery ventilator</display_name>
        </choice>
        <choice>
          <value>heat recovery ventilator</value>
          <display_name>heat recovery ventilator</display_name>
        </choice>
        <choice>
          <value>balanced</value>
          <display_name>balanced</display_name>
        </choice>
      </choices>
    </argument>
    <argument>
      <name>mech_vent_2_flow_rate</name>
      <display_name>Mechanical Ventilation 2: Flow Rate</display_name>
      <description>The flow rate of the second mechanical ventilation.</description>
      <type>Double</type>
      <units>CFM</units>
      <required>true</required>
      <model_dependent>false</model_dependent>
      <default_value>110</default_value>
    </argument>
    <argument>
      <name>mech_vent_2_hours_in_operation</name>
      <display_name>Mechanical Ventilation 2: Hours In Operation</display_name>
      <description>The hours in operation of the second mechanical ventilation.</description>
      <type>Double</type>
      <units>hrs/day</units>
      <required>true</required>
      <model_dependent>false</model_dependent>
      <default_value>24</default_value>
    </argument>
    <argument>
      <name>mech_vent_2_recovery_efficiency_type</name>
      <display_name>Mechanical Ventilation 2: Total Recovery Efficiency Type</display_name>
      <description>The total recovery efficiency type of the second mechanical ventilation.</description>
      <type>Choice</type>
      <required>true</required>
      <model_dependent>false</model_dependent>
      <default_value>Unadjusted</default_value>
      <choices>
        <choice>
          <value>Unadjusted</value>
          <display_name>Unadjusted</display_name>
        </choice>
        <choice>
          <value>Adjusted</value>
          <display_name>Adjusted</display_name>
        </choice>
      </choices>
    </argument>
    <argument>
      <name>mech_vent_2_total_recovery_efficiency</name>
      <display_name>Mechanical Ventilation 2: Total Recovery Efficiency</display_name>
      <description>The Unadjusted or Adjusted total recovery efficiency of the second mechanical ventilation. Applies to energy recovery ventilator.</description>
      <type>Double</type>
      <units>Frac</units>
      <required>true</required>
      <model_dependent>false</model_dependent>
      <default_value>0.48</default_value>
    </argument>
    <argument>
      <name>mech_vent_2_sensible_recovery_efficiency</name>
      <display_name>Mechanical Ventilation 2: Sensible Recovery Efficiency</display_name>
      <description>The Unadjusted or Adjusted sensible recovery efficiency of the second mechanical ventilation. Applies to energy recovery ventilator and heat recovery ventilator.</description>
      <type>Double</type>
      <units>Frac</units>
      <required>true</required>
      <model_dependent>false</model_dependent>
      <default_value>0.72</default_value>
    </argument>
    <argument>
      <name>mech_vent_2_fan_power</name>
      <display_name>Mechanical Ventilation 2: Fan Power</display_name>
      <description>The fan power of the second mechanical ventilation.</description>
      <type>Double</type>
      <units>W</units>
      <required>true</required>
      <model_dependent>false</model_dependent>
      <default_value>30</default_value>
    </argument>
    <argument>
      <name>kitchen_fans_quantity</name>
      <display_name>Kitchen Fans: Quantity</display_name>
      <description>The quantity of the kitchen fans. If not provided, the OS-HPXML default (see &lt;a href='https://openstudio-hpxml.readthedocs.io/en/v1.11.0/workflow_inputs.html#hpxml-local-ventilation-fans'&gt;HPXML Local Ventilation Fans&lt;/a&gt;) is used.</description>
      <type>Integer</type>
      <units>#</units>
      <required>false</required>
      <model_dependent>false</model_dependent>
    </argument>
    <argument>
      <name>kitchen_fans_flow_rate</name>
      <display_name>Kitchen Fans: Flow Rate</display_name>
      <description>The flow rate of the kitchen fan. If not provided, the OS-HPXML default (see &lt;a href='https://openstudio-hpxml.readthedocs.io/en/v1.11.0/workflow_inputs.html#hpxml-local-ventilation-fans'&gt;HPXML Local Ventilation Fans&lt;/a&gt;) is used.</description>
      <type>Double</type>
      <units>CFM</units>
      <required>false</required>
      <model_dependent>false</model_dependent>
    </argument>
    <argument>
      <name>kitchen_fans_hours_in_operation</name>
      <display_name>Kitchen Fans: Hours In Operation</display_name>
      <description>The hours in operation of the kitchen fan. If not provided, the OS-HPXML default (see &lt;a href='https://openstudio-hpxml.readthedocs.io/en/v1.11.0/workflow_inputs.html#hpxml-local-ventilation-fans'&gt;HPXML Local Ventilation Fans&lt;/a&gt;) is used.</description>
      <type>Double</type>
      <units>hrs/day</units>
      <required>false</required>
      <model_dependent>false</model_dependent>
    </argument>
    <argument>
      <name>kitchen_fans_power</name>
      <display_name>Kitchen Fans: Fan Power</display_name>
      <description>The fan power of the kitchen fan. If not provided, the OS-HPXML default (see &lt;a href='https://openstudio-hpxml.readthedocs.io/en/v1.11.0/workflow_inputs.html#hpxml-local-ventilation-fans'&gt;HPXML Local Ventilation Fans&lt;/a&gt;) is used.</description>
      <type>Double</type>
      <units>W</units>
      <required>false</required>
      <model_dependent>false</model_dependent>
    </argument>
    <argument>
      <name>kitchen_fans_start_hour</name>
      <display_name>Kitchen Fans: Start Hour</display_name>
      <description>The start hour of the kitchen fan. If not provided, the OS-HPXML default (see &lt;a href='https://openstudio-hpxml.readthedocs.io/en/v1.11.0/workflow_inputs.html#hpxml-local-ventilation-fans'&gt;HPXML Local Ventilation Fans&lt;/a&gt;) is used.</description>
      <type>Integer</type>
      <units>hr</units>
      <required>false</required>
      <model_dependent>false</model_dependent>
    </argument>
    <argument>
      <name>bathroom_fans_quantity</name>
      <display_name>Bathroom Fans: Quantity</display_name>
      <description>The quantity of the bathroom fans. If not provided, the OS-HPXML default (see &lt;a href='https://openstudio-hpxml.readthedocs.io/en/v1.11.0/workflow_inputs.html#hpxml-local-ventilation-fans'&gt;HPXML Local Ventilation Fans&lt;/a&gt;) is used.</description>
      <type>Integer</type>
      <units>#</units>
      <required>false</required>
      <model_dependent>false</model_dependent>
    </argument>
    <argument>
      <name>bathroom_fans_flow_rate</name>
      <display_name>Bathroom Fans: Flow Rate</display_name>
      <description>The flow rate of the bathroom fans. If not provided, the OS-HPXML default (see &lt;a href='https://openstudio-hpxml.readthedocs.io/en/v1.11.0/workflow_inputs.html#hpxml-local-ventilation-fans'&gt;HPXML Local Ventilation Fans&lt;/a&gt;) is used.</description>
      <type>Double</type>
      <units>CFM</units>
      <required>false</required>
      <model_dependent>false</model_dependent>
    </argument>
    <argument>
      <name>bathroom_fans_hours_in_operation</name>
      <display_name>Bathroom Fans: Hours In Operation</display_name>
      <description>The hours in operation of the bathroom fans. If not provided, the OS-HPXML default (see &lt;a href='https://openstudio-hpxml.readthedocs.io/en/v1.11.0/workflow_inputs.html#hpxml-local-ventilation-fans'&gt;HPXML Local Ventilation Fans&lt;/a&gt;) is used.</description>
      <type>Double</type>
      <units>hrs/day</units>
      <required>false</required>
      <model_dependent>false</model_dependent>
    </argument>
    <argument>
      <name>bathroom_fans_power</name>
      <display_name>Bathroom Fans: Fan Power</display_name>
      <description>The fan power of the bathroom fans. If not provided, the OS-HPXML default (see &lt;a href='https://openstudio-hpxml.readthedocs.io/en/v1.11.0/workflow_inputs.html#hpxml-local-ventilation-fans'&gt;HPXML Local Ventilation Fans&lt;/a&gt;) is used.</description>
      <type>Double</type>
      <units>W</units>
      <required>false</required>
      <model_dependent>false</model_dependent>
    </argument>
    <argument>
      <name>bathroom_fans_start_hour</name>
      <display_name>Bathroom Fans: Start Hour</display_name>
      <description>The start hour of the bathroom fans. If not provided, the OS-HPXML default (see &lt;a href='https://openstudio-hpxml.readthedocs.io/en/v1.11.0/workflow_inputs.html#hpxml-local-ventilation-fans'&gt;HPXML Local Ventilation Fans&lt;/a&gt;) is used.</description>
      <type>Integer</type>
      <units>hr</units>
      <required>false</required>
      <model_dependent>false</model_dependent>
    </argument>
    <argument>
      <name>whole_house_fan_present</name>
      <display_name>Whole House Fan: Present</display_name>
      <description>Whether there is a whole house fan.</description>
      <type>Boolean</type>
      <required>true</required>
      <model_dependent>false</model_dependent>
      <default_value>false</default_value>
      <choices>
        <choice>
          <value>true</value>
          <display_name>true</display_name>
        </choice>
        <choice>
          <value>false</value>
          <display_name>false</display_name>
        </choice>
      </choices>
    </argument>
    <argument>
      <name>whole_house_fan_flow_rate</name>
      <display_name>Whole House Fan: Flow Rate</display_name>
      <description>The flow rate of the whole house fan. If not provided, the OS-HPXML default (see &lt;a href='https://openstudio-hpxml.readthedocs.io/en/v1.11.0/workflow_inputs.html#hpxml-whole-house-fans'&gt;HPXML Whole House Fans&lt;/a&gt;) is used.</description>
      <type>Double</type>
      <units>CFM</units>
      <required>false</required>
      <model_dependent>false</model_dependent>
    </argument>
    <argument>
      <name>whole_house_fan_power</name>
      <display_name>Whole House Fan: Fan Power</display_name>
      <description>The fan power of the whole house fan. If not provided, the OS-HPXML default (see &lt;a href='https://openstudio-hpxml.readthedocs.io/en/v1.11.0/workflow_inputs.html#hpxml-whole-house-fans'&gt;HPXML Whole House Fans&lt;/a&gt;) is used.</description>
      <type>Double</type>
      <units>W</units>
      <required>false</required>
      <model_dependent>false</model_dependent>
    </argument>
    <argument>
      <name>water_heater_type</name>
      <display_name>Water Heater: Type</display_name>
      <description>The type of water heater. Use 'none' if there is no water heater.</description>
      <type>Choice</type>
      <required>true</required>
      <model_dependent>false</model_dependent>
      <default_value>storage water heater</default_value>
      <choices>
        <choice>
          <value>none</value>
          <display_name>none</display_name>
        </choice>
        <choice>
          <value>storage water heater</value>
          <display_name>storage water heater</display_name>
        </choice>
        <choice>
          <value>instantaneous water heater</value>
          <display_name>instantaneous water heater</display_name>
        </choice>
        <choice>
          <value>heat pump water heater</value>
          <display_name>heat pump water heater</display_name>
        </choice>
        <choice>
          <value>space-heating boiler with storage tank</value>
          <display_name>space-heating boiler with storage tank</display_name>
        </choice>
        <choice>
          <value>space-heating boiler with tankless coil</value>
          <display_name>space-heating boiler with tankless coil</display_name>
        </choice>
      </choices>
    </argument>
    <argument>
      <name>water_heater_fuel_type</name>
      <display_name>Water Heater: Fuel Type</display_name>
      <description>The fuel type of water heater. Ignored for heat pump water heater.</description>
      <type>Choice</type>
      <required>true</required>
      <model_dependent>false</model_dependent>
      <default_value>natural gas</default_value>
      <choices>
        <choice>
          <value>electricity</value>
          <display_name>electricity</display_name>
        </choice>
        <choice>
          <value>natural gas</value>
          <display_name>natural gas</display_name>
        </choice>
        <choice>
          <value>fuel oil</value>
          <display_name>fuel oil</display_name>
        </choice>
        <choice>
          <value>propane</value>
          <display_name>propane</display_name>
        </choice>
        <choice>
          <value>wood</value>
          <display_name>wood</display_name>
        </choice>
        <choice>
          <value>coal</value>
          <display_name>coal</display_name>
        </choice>
      </choices>
    </argument>
    <argument>
      <name>water_heater_location</name>
      <display_name>Water Heater: Location</display_name>
      <description>The location of water heater. If not provided, the OS-HPXML default (see &lt;a href='https://openstudio-hpxml.readthedocs.io/en/v1.11.0/workflow_inputs.html#hpxml-water-heating-systems'&gt;HPXML Water Heating Systems&lt;/a&gt;) is used.</description>
      <type>Choice</type>
      <required>false</required>
      <model_dependent>false</model_dependent>
      <choices>
        <choice>
          <value>conditioned space</value>
          <display_name>conditioned space</display_name>
        </choice>
        <choice>
          <value>basement - conditioned</value>
          <display_name>basement - conditioned</display_name>
        </choice>
        <choice>
          <value>basement - unconditioned</value>
          <display_name>basement - unconditioned</display_name>
        </choice>
        <choice>
          <value>garage</value>
          <display_name>garage</display_name>
        </choice>
        <choice>
          <value>attic</value>
          <display_name>attic</display_name>
        </choice>
        <choice>
          <value>attic - vented</value>
          <display_name>attic - vented</display_name>
        </choice>
        <choice>
          <value>attic - unvented</value>
          <display_name>attic - unvented</display_name>
        </choice>
        <choice>
          <value>crawlspace</value>
          <display_name>crawlspace</display_name>
        </choice>
        <choice>
          <value>crawlspace - vented</value>
          <display_name>crawlspace - vented</display_name>
        </choice>
        <choice>
          <value>crawlspace - unvented</value>
          <display_name>crawlspace - unvented</display_name>
        </choice>
        <choice>
          <value>crawlspace - conditioned</value>
          <display_name>crawlspace - conditioned</display_name>
        </choice>
        <choice>
          <value>other exterior</value>
          <display_name>other exterior</display_name>
        </choice>
        <choice>
          <value>other housing unit</value>
          <display_name>other housing unit</display_name>
        </choice>
        <choice>
          <value>other heated space</value>
          <display_name>other heated space</display_name>
        </choice>
        <choice>
          <value>other multifamily buffer space</value>
          <display_name>other multifamily buffer space</display_name>
        </choice>
        <choice>
          <value>other non-freezing space</value>
          <display_name>other non-freezing space</display_name>
        </choice>
      </choices>
    </argument>
    <argument>
      <name>water_heater_tank_volume</name>
      <display_name>Water Heater: Tank Volume</display_name>
      <description>Nominal volume of water heater tank. If not provided, the OS-HPXML default (see &lt;a href='https://openstudio-hpxml.readthedocs.io/en/v1.11.0/workflow_inputs.html#conventional-storage'&gt;Conventional Storage&lt;/a&gt;, &lt;a href='https://openstudio-hpxml.readthedocs.io/en/v1.11.0/workflow_inputs.html#heat-pump'&gt;Heat Pump&lt;/a&gt;, &lt;a href='https://openstudio-hpxml.readthedocs.io/en/v1.11.0/workflow_inputs.html#combi-boiler-w-storage'&gt;Combi Boiler w/ Storage&lt;/a&gt;) is used.</description>
      <type>Double</type>
      <units>gal</units>
      <required>false</required>
      <model_dependent>false</model_dependent>
    </argument>
    <argument>
      <name>water_heater_efficiency_type</name>
      <display_name>Water Heater: Efficiency Type</display_name>
      <description>The efficiency type of water heater. Does not apply to space-heating boilers.</description>
      <type>Choice</type>
      <required>true</required>
      <model_dependent>false</model_dependent>
      <default_value>EnergyFactor</default_value>
      <choices>
        <choice>
          <value>EnergyFactor</value>
          <display_name>EnergyFactor</display_name>
        </choice>
        <choice>
          <value>UniformEnergyFactor</value>
          <display_name>UniformEnergyFactor</display_name>
        </choice>
      </choices>
    </argument>
    <argument>
      <name>water_heater_efficiency</name>
      <display_name>Water Heater: Efficiency</display_name>
      <description>Rated Energy Factor or Uniform Energy Factor. Does not apply to space-heating boilers.</description>
      <type>Double</type>
      <required>true</required>
      <model_dependent>false</model_dependent>
      <default_value>0.67</default_value>
    </argument>
    <argument>
      <name>water_heater_usage_bin</name>
      <display_name>Water Heater: Usage Bin</display_name>
      <description>The usage of the water heater. Only applies if Efficiency Type is UniformEnergyFactor and Type is not instantaneous water heater. Does not apply to space-heating boilers. If not provided, the OS-HPXML default (see &lt;a href='https://openstudio-hpxml.readthedocs.io/en/v1.11.0/workflow_inputs.html#conventional-storage'&gt;Conventional Storage&lt;/a&gt;, &lt;a href='https://openstudio-hpxml.readthedocs.io/en/v1.11.0/workflow_inputs.html#heat-pump'&gt;Heat Pump&lt;/a&gt;) is used.</description>
      <type>Choice</type>
      <required>false</required>
      <model_dependent>false</model_dependent>
      <choices>
        <choice>
          <value>very small</value>
          <display_name>very small</display_name>
        </choice>
        <choice>
          <value>low</value>
          <display_name>low</display_name>
        </choice>
        <choice>
          <value>medium</value>
          <display_name>medium</display_name>
        </choice>
        <choice>
          <value>high</value>
          <display_name>high</display_name>
        </choice>
      </choices>
    </argument>
    <argument>
      <name>water_heater_recovery_efficiency</name>
      <display_name>Water Heater: Recovery Efficiency</display_name>
      <description>Ratio of energy delivered to water heater to the energy content of the fuel consumed by the water heater. Only used for non-electric storage water heaters. If not provided, the OS-HPXML default (see &lt;a href='https://openstudio-hpxml.readthedocs.io/en/v1.11.0/workflow_inputs.html#conventional-storage'&gt;Conventional Storage&lt;/a&gt;) is used.</description>
      <type>Double</type>
      <units>Frac</units>
      <required>false</required>
      <model_dependent>false</model_dependent>
    </argument>
    <argument>
      <name>water_heater_heating_capacity</name>
      <display_name>Water Heater: Heating Capacity</display_name>
      <description>Heating capacity. Only applies to storage water heater and heat pump water heater (compressor). If not provided, the OS-HPXML default (see &lt;a href='https://openstudio-hpxml.readthedocs.io/en/v1.11.0/workflow_inputs.html#conventional-storage'&gt;Conventional Storage&lt;/a&gt;, &lt;a href='https://openstudio-hpxml.readthedocs.io/en/v1.11.0/workflow_inputs.html#heat-pump'&gt;Heat Pump&lt;/a&gt;) is used.</description>
      <type>Double</type>
      <units>Btu/hr</units>
      <required>false</required>
      <model_dependent>false</model_dependent>
    </argument>
    <argument>
      <name>water_heater_backup_heating_capacity</name>
      <display_name>Water Heater: Backup Heating Capacity</display_name>
      <description>Backup heating capacity for a heat pump water heater. If not provided, the OS-HPXML default (see &lt;a href='https://openstudio-hpxml.readthedocs.io/en/v1.11.0/workflow_inputs.html#heat-pump'&gt;Heat Pump&lt;/a&gt;) is used.</description>
      <type>Double</type>
      <units>Btu/hr</units>
      <required>false</required>
      <model_dependent>false</model_dependent>
    </argument>
    <argument>
      <name>water_heater_standby_loss</name>
      <display_name>Water Heater: Standby Loss</display_name>
      <description>The standby loss of water heater. Only applies to space-heating boilers. If not provided, the OS-HPXML default (see &lt;a href='https://openstudio-hpxml.readthedocs.io/en/v1.11.0/workflow_inputs.html#combi-boiler-w-storage'&gt;Combi Boiler w/ Storage&lt;/a&gt;) is used.</description>
      <type>Double</type>
      <units>F/hr</units>
      <required>false</required>
      <model_dependent>false</model_dependent>
    </argument>
    <argument>
      <name>water_heater_jacket_rvalue</name>
      <display_name>Water Heater: Jacket R-value</display_name>
      <description>The jacket R-value of water heater. Doesn't apply to instantaneous water heater or space-heating boiler with tankless coil. If not provided, defaults to no jacket insulation.</description>
      <type>Double</type>
      <units>h-ft^2-R/Btu</units>
      <required>false</required>
      <model_dependent>false</model_dependent>
    </argument>
    <argument>
      <name>water_heater_setpoint_temperature</name>
      <display_name>Water Heater: Setpoint Temperature</display_name>
      <description>The setpoint temperature of water heater. If not provided, the OS-HPXML default (see &lt;a href='https://openstudio-hpxml.readthedocs.io/en/v1.11.0/workflow_inputs.html#hpxml-water-heating-systems'&gt;HPXML Water Heating Systems&lt;/a&gt;) is used.</description>
      <type>Double</type>
      <units>F</units>
      <required>false</required>
      <model_dependent>false</model_dependent>
    </argument>
    <argument>
      <name>water_heater_num_bedrooms_served</name>
      <display_name>Water Heater: Number of Bedrooms Served</display_name>
      <description>Number of bedrooms served (directly or indirectly) by the water heater. Only needed if single-family attached or apartment unit and it is a shared water heater serving multiple dwelling units. Used to apportion water heater tank losses to the unit.</description>
      <type>Integer</type>
      <units>#</units>
      <required>false</required>
      <model_dependent>false</model_dependent>
    </argument>
    <argument>
      <name>water_heater_uses_desuperheater</name>
      <display_name>Water Heater: Uses Desuperheater</display_name>
      <description>Requires that the dwelling unit has a air-to-air, mini-split, or ground-to-air heat pump or a central air conditioner or mini-split air conditioner. If not provided, assumes no desuperheater.</description>
      <type>Boolean</type>
      <required>false</required>
      <model_dependent>false</model_dependent>
      <choices>
        <choice>
          <value>true</value>
          <display_name>true</display_name>
        </choice>
        <choice>
          <value>false</value>
          <display_name>false</display_name>
        </choice>
      </choices>
    </argument>
    <argument>
      <name>water_heater_tank_model_type</name>
      <display_name>Water Heater: Tank Type</display_name>
      <description>Type of tank model to use. The 'stratified' tank generally provide more accurate results, but may significantly increase run time. Applies only to storage water heater. If not provided, the OS-HPXML default (see &lt;a href='https://openstudio-hpxml.readthedocs.io/en/v1.11.0/workflow_inputs.html#conventional-storage'&gt;Conventional Storage&lt;/a&gt;) is used.</description>
      <type>Choice</type>
      <required>false</required>
      <model_dependent>false</model_dependent>
      <choices>
        <choice>
          <value>mixed</value>
          <display_name>mixed</display_name>
        </choice>
        <choice>
          <value>stratified</value>
          <display_name>stratified</display_name>
        </choice>
      </choices>
    </argument>
    <argument>
      <name>water_heater_operating_mode</name>
      <display_name>Water Heater: Operating Mode</display_name>
      <description>The water heater operating mode. The 'heat pump only' option only uses the heat pump, while 'hybrid/auto' allows the backup electric resistance to come on in high demand situations. This is ignored if a scheduled operating mode type is selected. Applies only to heat pump water heater. If not provided, the OS-HPXML default (see &lt;a href='https://openstudio-hpxml.readthedocs.io/en/v1.11.0/workflow_inputs.html#heat-pump'&gt;Heat Pump&lt;/a&gt;) is used.</description>
      <type>Choice</type>
      <required>false</required>
      <model_dependent>false</model_dependent>
      <choices>
        <choice>
          <value>hybrid/auto</value>
          <display_name>hybrid/auto</display_name>
        </choice>
        <choice>
          <value>heat pump only</value>
          <display_name>heat pump only</display_name>
        </choice>
      </choices>
    </argument>
    <argument>
      <name>hot_water_distribution_system_type</name>
      <display_name>Hot Water Distribution: System Type</display_name>
      <description>The type of the hot water distribution system.</description>
      <type>Choice</type>
      <required>true</required>
      <model_dependent>false</model_dependent>
      <default_value>Standard</default_value>
      <choices>
        <choice>
          <value>Standard</value>
          <display_name>Standard</display_name>
        </choice>
        <choice>
          <value>Recirculation</value>
          <display_name>Recirculation</display_name>
        </choice>
      </choices>
    </argument>
    <argument>
      <name>hot_water_distribution_standard_piping_length</name>
      <display_name>Hot Water Distribution: Standard Piping Length</display_name>
      <description>If the distribution system is Standard, the length of the piping. If not provided, the OS-HPXML default (see &lt;a href='https://openstudio-hpxml.readthedocs.io/en/v1.11.0/workflow_inputs.html#standard'&gt;Standard&lt;/a&gt;) is used.</description>
      <type>Double</type>
      <units>ft</units>
      <required>false</required>
      <model_dependent>false</model_dependent>
    </argument>
    <argument>
      <name>hot_water_distribution_recirc_control_type</name>
      <display_name>Hot Water Distribution: Recirculation Control Type</display_name>
      <description>If the distribution system is Recirculation, the type of hot water recirculation control, if any.</description>
      <type>Choice</type>
      <required>false</required>
      <model_dependent>false</model_dependent>
      <default_value>no control</default_value>
      <choices>
        <choice>
          <value>no control</value>
          <display_name>no control</display_name>
        </choice>
        <choice>
          <value>timer</value>
          <display_name>timer</display_name>
        </choice>
        <choice>
          <value>temperature</value>
          <display_name>temperature</display_name>
        </choice>
        <choice>
          <value>presence sensor demand control</value>
          <display_name>presence sensor demand control</display_name>
        </choice>
        <choice>
          <value>manual demand control</value>
          <display_name>manual demand control</display_name>
        </choice>
      </choices>
    </argument>
    <argument>
      <name>hot_water_distribution_recirc_piping_length</name>
      <display_name>Hot Water Distribution: Recirculation Piping Length</display_name>
      <description>If the distribution system is Recirculation, the length of the recirculation piping. If not provided, the OS-HPXML default (see &lt;a href='https://openstudio-hpxml.readthedocs.io/en/v1.11.0/workflow_inputs.html#recirculation-in-unit'&gt;Recirculation (In-Unit)&lt;/a&gt;) is used.</description>
      <type>Double</type>
      <units>ft</units>
      <required>false</required>
      <model_dependent>false</model_dependent>
    </argument>
    <argument>
      <name>hot_water_distribution_recirc_branch_piping_length</name>
      <display_name>Hot Water Distribution: Recirculation Branch Piping Length</display_name>
      <description>If the distribution system is Recirculation, the length of the recirculation branch piping. If not provided, the OS-HPXML default (see &lt;a href='https://openstudio-hpxml.readthedocs.io/en/v1.11.0/workflow_inputs.html#recirculation-in-unit'&gt;Recirculation (In-Unit)&lt;/a&gt;) is used.</description>
      <type>Double</type>
      <units>ft</units>
      <required>false</required>
      <model_dependent>false</model_dependent>
    </argument>
    <argument>
      <name>hot_water_distribution_recirc_pump_power</name>
      <display_name>Hot Water Distribution: Recirculation Pump Power</display_name>
      <description>If the distribution system is Recirculation, the recirculation pump power. If not provided, the OS-HPXML default (see &lt;a href='https://openstudio-hpxml.readthedocs.io/en/v1.11.0/workflow_inputs.html#recirculation-in-unit'&gt;Recirculation (In-Unit)&lt;/a&gt;) is used.</description>
      <type>Double</type>
      <units>W</units>
      <required>false</required>
      <model_dependent>false</model_dependent>
    </argument>
    <argument>
      <name>hot_water_distribution_pipe_r</name>
      <display_name>Hot Water Distribution: Pipe Insulation Nominal R-Value</display_name>
      <description>Nominal R-value of the pipe insulation. If not provided, the OS-HPXML default (see &lt;a href='https://openstudio-hpxml.readthedocs.io/en/v1.11.0/workflow_inputs.html#hpxml-hot-water-distribution'&gt;HPXML Hot Water Distribution&lt;/a&gt;) is used.</description>
      <type>Double</type>
      <units>h-ft^2-R/Btu</units>
      <required>false</required>
      <model_dependent>false</model_dependent>
    </argument>
    <argument>
      <name>dwhr_facilities_connected</name>
      <display_name>Drain Water Heat Recovery: Facilities Connected</display_name>
      <description>Which facilities are connected for the drain water heat recovery. Use 'none' if there is no drain water heat recovery system.</description>
      <type>Choice</type>
      <required>true</required>
      <model_dependent>false</model_dependent>
      <default_value>none</default_value>
      <choices>
        <choice>
          <value>none</value>
          <display_name>none</display_name>
        </choice>
        <choice>
          <value>one</value>
          <display_name>one</display_name>
        </choice>
        <choice>
          <value>all</value>
          <display_name>all</display_name>
        </choice>
      </choices>
    </argument>
    <argument>
      <name>dwhr_equal_flow</name>
      <display_name>Drain Water Heat Recovery: Equal Flow</display_name>
      <description>Whether the drain water heat recovery has equal flow.</description>
      <type>Boolean</type>
      <required>false</required>
      <model_dependent>false</model_dependent>
      <default_value>true</default_value>
      <choices>
        <choice>
          <value>true</value>
          <display_name>true</display_name>
        </choice>
        <choice>
          <value>false</value>
          <display_name>false</display_name>
        </choice>
      </choices>
    </argument>
    <argument>
      <name>dwhr_efficiency</name>
      <display_name>Drain Water Heat Recovery: Efficiency</display_name>
      <description>The efficiency of the drain water heat recovery.</description>
      <type>Double</type>
      <units>Frac</units>
      <required>false</required>
      <model_dependent>false</model_dependent>
      <default_value>0.55</default_value>
    </argument>
    <argument>
      <name>water_fixtures_shower_low_flow</name>
      <display_name>Hot Water Fixtures: Is Shower Low Flow</display_name>
      <description>Whether the shower fixture is low flow.</description>
      <type>Boolean</type>
      <required>true</required>
      <model_dependent>false</model_dependent>
      <default_value>false</default_value>
      <choices>
        <choice>
          <value>true</value>
          <display_name>true</display_name>
        </choice>
        <choice>
          <value>false</value>
          <display_name>false</display_name>
        </choice>
      </choices>
    </argument>
    <argument>
      <name>water_fixtures_sink_low_flow</name>
      <display_name>Hot Water Fixtures: Is Sink Low Flow</display_name>
      <description>Whether the sink fixture is low flow.</description>
      <type>Boolean</type>
      <required>true</required>
      <model_dependent>false</model_dependent>
      <default_value>false</default_value>
      <choices>
        <choice>
          <value>true</value>
          <display_name>true</display_name>
        </choice>
        <choice>
          <value>false</value>
          <display_name>false</display_name>
        </choice>
      </choices>
    </argument>
    <argument>
      <name>water_fixtures_usage_multiplier</name>
      <display_name>Hot Water Fixtures: Usage Multiplier</display_name>
      <description>Multiplier on the hot water usage that can reflect, e.g., high/low usage occupants. If not provided, the OS-HPXML default (see &lt;a href='https://openstudio-hpxml.readthedocs.io/en/v1.11.0/workflow_inputs.html#hpxml-water-fixtures'&gt;HPXML Water Fixtures&lt;/a&gt;) is used.</description>
      <type>Double</type>
      <required>false</required>
      <model_dependent>false</model_dependent>
    </argument>
    <argument>
      <name>general_water_use_usage_multiplier</name>
      <display_name>General Water Use: Usage Multiplier</display_name>
      <description>Multiplier on internal gains from general water use (floor mopping, shower evaporation, water films on showers, tubs &amp; sinks surfaces, plant watering, etc.) that can reflect, e.g., high/low usage occupants. If not provided, the OS-HPXML default (see &lt;a href='https://openstudio-hpxml.readthedocs.io/en/v1.11.0/workflow_inputs.html#hpxml-building-occupancy'&gt;HPXML Building Occupancy&lt;/a&gt;) is used.</description>
      <type>Double</type>
      <required>false</required>
      <model_dependent>false</model_dependent>
    </argument>
    <argument>
      <name>solar_thermal_system_type</name>
      <display_name>Solar Thermal: System Type</display_name>
      <description>The type of solar thermal system. Use 'none' if there is no solar thermal system.</description>
      <type>Choice</type>
      <required>true</required>
      <model_dependent>false</model_dependent>
      <default_value>none</default_value>
      <choices>
        <choice>
          <value>none</value>
          <display_name>none</display_name>
        </choice>
        <choice>
          <value>hot water</value>
          <display_name>hot water</display_name>
        </choice>
      </choices>
    </argument>
    <argument>
      <name>solar_thermal_collector_area</name>
      <display_name>Solar Thermal: Collector Area</display_name>
      <description>The collector area of the solar thermal system.</description>
      <type>Double</type>
      <units>ft^2</units>
      <required>true</required>
      <model_dependent>false</model_dependent>
      <default_value>40</default_value>
    </argument>
    <argument>
      <name>solar_thermal_collector_loop_type</name>
      <display_name>Solar Thermal: Collector Loop Type</display_name>
      <description>The collector loop type of the solar thermal system.</description>
      <type>Choice</type>
      <required>true</required>
      <model_dependent>false</model_dependent>
      <default_value>liquid direct</default_value>
      <choices>
        <choice>
          <value>liquid direct</value>
          <display_name>liquid direct</display_name>
        </choice>
        <choice>
          <value>liquid indirect</value>
          <display_name>liquid indirect</display_name>
        </choice>
        <choice>
          <value>passive thermosyphon</value>
          <display_name>passive thermosyphon</display_name>
        </choice>
      </choices>
    </argument>
    <argument>
      <name>solar_thermal_collector_type</name>
      <display_name>Solar Thermal: Collector Type</display_name>
      <description>The collector type of the solar thermal system.</description>
      <type>Choice</type>
      <required>true</required>
      <model_dependent>false</model_dependent>
      <default_value>evacuated tube</default_value>
      <choices>
        <choice>
          <value>evacuated tube</value>
          <display_name>evacuated tube</display_name>
        </choice>
        <choice>
          <value>single glazing black</value>
          <display_name>single glazing black</display_name>
        </choice>
        <choice>
          <value>double glazing black</value>
          <display_name>double glazing black</display_name>
        </choice>
        <choice>
          <value>integrated collector storage</value>
          <display_name>integrated collector storage</display_name>
        </choice>
      </choices>
    </argument>
    <argument>
      <name>solar_thermal_collector_azimuth</name>
      <display_name>Solar Thermal: Collector Azimuth</display_name>
      <description>The collector azimuth of the solar thermal system. Azimuth is measured clockwise from north (e.g., North=0, East=90, South=180, West=270).</description>
      <type>Double</type>
      <units>degrees</units>
      <required>true</required>
      <model_dependent>false</model_dependent>
      <default_value>180</default_value>
    </argument>
    <argument>
      <name>solar_thermal_collector_tilt</name>
      <display_name>Solar Thermal: Collector Tilt</display_name>
      <description>The collector tilt of the solar thermal system. Can also enter, e.g., RoofPitch, RoofPitch+20, Latitude, Latitude-15, etc.</description>
      <type>String</type>
      <units>degrees</units>
      <required>true</required>
      <model_dependent>false</model_dependent>
      <default_value>RoofPitch</default_value>
    </argument>
    <argument>
      <name>solar_thermal_collector_rated_optical_efficiency</name>
      <display_name>Solar Thermal: Collector Rated Optical Efficiency</display_name>
      <description>The collector rated optical efficiency of the solar thermal system.</description>
      <type>Double</type>
      <units>Frac</units>
      <required>true</required>
      <model_dependent>false</model_dependent>
      <default_value>0.5</default_value>
    </argument>
    <argument>
      <name>solar_thermal_collector_rated_thermal_losses</name>
      <display_name>Solar Thermal: Collector Rated Thermal Losses</display_name>
      <description>The collector rated thermal losses of the solar thermal system.</description>
      <type>Double</type>
      <units>Btu/hr-ft^2-R</units>
      <required>true</required>
      <model_dependent>false</model_dependent>
      <default_value>0.2799</default_value>
    </argument>
    <argument>
      <name>solar_thermal_storage_volume</name>
      <display_name>Solar Thermal: Storage Volume</display_name>
      <description>The storage volume of the solar thermal system. If not provided, the OS-HPXML default (see &lt;a href='https://openstudio-hpxml.readthedocs.io/en/v1.11.0/workflow_inputs.html#detailed-inputs'&gt;Detailed Inputs&lt;/a&gt;) is used.</description>
      <type>Double</type>
      <units>gal</units>
      <required>false</required>
      <model_dependent>false</model_dependent>
    </argument>
    <argument>
      <name>solar_thermal_solar_fraction</name>
      <display_name>Solar Thermal: Solar Fraction</display_name>
      <description>The solar fraction of the solar thermal system. If provided, overrides all other solar thermal inputs.</description>
      <type>Double</type>
      <units>Frac</units>
      <required>true</required>
      <model_dependent>false</model_dependent>
      <default_value>0</default_value>
    </argument>
    <argument>
      <name>pv_system_present</name>
      <display_name>PV System: Present</display_name>
      <description>Whether there is a PV system present.</description>
      <type>Boolean</type>
      <required>true</required>
      <model_dependent>false</model_dependent>
      <default_value>false</default_value>
      <choices>
        <choice>
          <value>true</value>
          <display_name>true</display_name>
        </choice>
        <choice>
          <value>false</value>
          <display_name>false</display_name>
        </choice>
      </choices>
    </argument>
    <argument>
      <name>pv_system_module_type</name>
      <display_name>PV System: Module Type</display_name>
      <description>Module type of the PV system. If not provided, the OS-HPXML default (see &lt;a href='https://openstudio-hpxml.readthedocs.io/en/v1.11.0/workflow_inputs.html#hpxml-photovoltaics'&gt;HPXML Photovoltaics&lt;/a&gt;) is used.</description>
      <type>Choice</type>
      <required>false</required>
      <model_dependent>false</model_dependent>
      <choices>
        <choice>
          <value>standard</value>
          <display_name>standard</display_name>
        </choice>
        <choice>
          <value>premium</value>
          <display_name>premium</display_name>
        </choice>
        <choice>
          <value>thin film</value>
          <display_name>thin film</display_name>
        </choice>
      </choices>
    </argument>
    <argument>
      <name>pv_system_location</name>
      <display_name>PV System: Location</display_name>
      <description>Location of the PV system. If not provided, the OS-HPXML default (see &lt;a href='https://openstudio-hpxml.readthedocs.io/en/v1.11.0/workflow_inputs.html#hpxml-photovoltaics'&gt;HPXML Photovoltaics&lt;/a&gt;) is used.</description>
      <type>Choice</type>
      <required>false</required>
      <model_dependent>false</model_dependent>
      <choices>
        <choice>
          <value>roof</value>
          <display_name>roof</display_name>
        </choice>
        <choice>
          <value>ground</value>
          <display_name>ground</display_name>
        </choice>
      </choices>
    </argument>
    <argument>
      <name>pv_system_tracking</name>
      <display_name>PV System: Tracking</display_name>
      <description>Type of tracking for the PV system. If not provided, the OS-HPXML default (see &lt;a href='https://openstudio-hpxml.readthedocs.io/en/v1.11.0/workflow_inputs.html#hpxml-photovoltaics'&gt;HPXML Photovoltaics&lt;/a&gt;) is used.</description>
      <type>Choice</type>
      <required>false</required>
      <model_dependent>false</model_dependent>
      <choices>
        <choice>
          <value>fixed</value>
          <display_name>fixed</display_name>
        </choice>
        <choice>
          <value>1-axis</value>
          <display_name>1-axis</display_name>
        </choice>
        <choice>
          <value>1-axis backtracked</value>
          <display_name>1-axis backtracked</display_name>
        </choice>
        <choice>
          <value>2-axis</value>
          <display_name>2-axis</display_name>
        </choice>
      </choices>
    </argument>
    <argument>
      <name>pv_system_array_azimuth</name>
      <display_name>PV System: Array Azimuth</display_name>
      <description>Array azimuth of the PV system. Azimuth is measured clockwise from north (e.g., North=0, East=90, South=180, West=270).</description>
      <type>Double</type>
      <units>degrees</units>
      <required>true</required>
      <model_dependent>false</model_dependent>
      <default_value>180</default_value>
    </argument>
    <argument>
      <name>pv_system_array_tilt</name>
      <display_name>PV System: Array Tilt</display_name>
      <description>Array tilt of the PV system. Can also enter, e.g., RoofPitch, RoofPitch+20, Latitude, Latitude-15, etc.</description>
      <type>String</type>
      <units>degrees</units>
      <required>true</required>
      <model_dependent>false</model_dependent>
      <default_value>RoofPitch</default_value>
    </argument>
    <argument>
      <name>pv_system_max_power_output</name>
      <display_name>PV System: Maximum Power Output</display_name>
      <description>Maximum power output of the PV system. For a shared system, this is the total building maximum power output.</description>
      <type>Double</type>
      <units>W</units>
      <required>true</required>
      <model_dependent>false</model_dependent>
      <default_value>4000</default_value>
    </argument>
    <argument>
      <name>pv_system_inverter_efficiency</name>
      <display_name>PV System: Inverter Efficiency</display_name>
      <description>Inverter efficiency of the PV system. If there are two PV systems, this will apply to both. If not provided, the OS-HPXML default (see &lt;a href='https://openstudio-hpxml.readthedocs.io/en/v1.11.0/workflow_inputs.html#hpxml-photovoltaics'&gt;HPXML Photovoltaics&lt;/a&gt;) is used.</description>
      <type>Double</type>
      <units>Frac</units>
      <required>false</required>
      <model_dependent>false</model_dependent>
    </argument>
    <argument>
      <name>pv_system_system_losses_fraction</name>
      <display_name>PV System: System Losses Fraction</display_name>
      <description>System losses fraction of the PV system. If there are two PV systems, this will apply to both. If not provided, the OS-HPXML default (see &lt;a href='https://openstudio-hpxml.readthedocs.io/en/v1.11.0/workflow_inputs.html#hpxml-photovoltaics'&gt;HPXML Photovoltaics&lt;/a&gt;) is used.</description>
      <type>Double</type>
      <units>Frac</units>
      <required>false</required>
      <model_dependent>false</model_dependent>
    </argument>
    <argument>
      <name>pv_system_num_bedrooms_served</name>
      <display_name>PV System: Number of Bedrooms Served</display_name>
      <description>Number of bedrooms served by PV system. Only needed if single-family attached or apartment unit and it is a shared PV system serving multiple dwelling units. Used to apportion PV generation to the unit of a SFA/MF building. If there are two PV systems, this will apply to both.</description>
      <type>Integer</type>
      <units>#</units>
      <required>false</required>
      <model_dependent>false</model_dependent>
    </argument>
    <argument>
      <name>pv_system_2_present</name>
      <display_name>PV System 2: Present</display_name>
      <description>Whether there is a second PV system present.</description>
      <type>Boolean</type>
      <required>true</required>
      <model_dependent>false</model_dependent>
      <default_value>false</default_value>
      <choices>
        <choice>
          <value>true</value>
          <display_name>true</display_name>
        </choice>
        <choice>
          <value>false</value>
          <display_name>false</display_name>
        </choice>
      </choices>
    </argument>
    <argument>
      <name>pv_system_2_module_type</name>
      <display_name>PV System 2: Module Type</display_name>
      <description>Module type of the second PV system. If not provided, the OS-HPXML default (see &lt;a href='https://openstudio-hpxml.readthedocs.io/en/v1.11.0/workflow_inputs.html#hpxml-photovoltaics'&gt;HPXML Photovoltaics&lt;/a&gt;) is used.</description>
      <type>Choice</type>
      <required>false</required>
      <model_dependent>false</model_dependent>
      <choices>
        <choice>
          <value>standard</value>
          <display_name>standard</display_name>
        </choice>
        <choice>
          <value>premium</value>
          <display_name>premium</display_name>
        </choice>
        <choice>
          <value>thin film</value>
          <display_name>thin film</display_name>
        </choice>
      </choices>
    </argument>
    <argument>
      <name>pv_system_2_location</name>
      <display_name>PV System 2: Location</display_name>
      <description>Location of the second PV system. If not provided, the OS-HPXML default (see &lt;a href='https://openstudio-hpxml.readthedocs.io/en/v1.11.0/workflow_inputs.html#hpxml-photovoltaics'&gt;HPXML Photovoltaics&lt;/a&gt;) is used.</description>
      <type>Choice</type>
      <required>false</required>
      <model_dependent>false</model_dependent>
      <choices>
        <choice>
          <value>roof</value>
          <display_name>roof</display_name>
        </choice>
        <choice>
          <value>ground</value>
          <display_name>ground</display_name>
        </choice>
      </choices>
    </argument>
    <argument>
      <name>pv_system_2_tracking</name>
      <display_name>PV System 2: Tracking</display_name>
      <description>Type of tracking for the second PV system. If not provided, the OS-HPXML default (see &lt;a href='https://openstudio-hpxml.readthedocs.io/en/v1.11.0/workflow_inputs.html#hpxml-photovoltaics'&gt;HPXML Photovoltaics&lt;/a&gt;) is used.</description>
      <type>Choice</type>
      <required>false</required>
      <model_dependent>false</model_dependent>
      <choices>
        <choice>
          <value>fixed</value>
          <display_name>fixed</display_name>
        </choice>
        <choice>
          <value>1-axis</value>
          <display_name>1-axis</display_name>
        </choice>
        <choice>
          <value>1-axis backtracked</value>
          <display_name>1-axis backtracked</display_name>
        </choice>
        <choice>
          <value>2-axis</value>
          <display_name>2-axis</display_name>
        </choice>
      </choices>
    </argument>
    <argument>
      <name>pv_system_2_array_azimuth</name>
      <display_name>PV System 2: Array Azimuth</display_name>
      <description>Array azimuth of the second PV system. Azimuth is measured clockwise from north (e.g., North=0, East=90, South=180, West=270).</description>
      <type>Double</type>
      <units>degrees</units>
      <required>true</required>
      <model_dependent>false</model_dependent>
      <default_value>180</default_value>
    </argument>
    <argument>
      <name>pv_system_2_array_tilt</name>
      <display_name>PV System 2: Array Tilt</display_name>
      <description>Array tilt of the second PV system. Can also enter, e.g., RoofPitch, RoofPitch+20, Latitude, Latitude-15, etc.</description>
      <type>String</type>
      <units>degrees</units>
      <required>true</required>
      <model_dependent>false</model_dependent>
      <default_value>RoofPitch</default_value>
    </argument>
    <argument>
      <name>pv_system_2_max_power_output</name>
      <display_name>PV System 2: Maximum Power Output</display_name>
      <description>Maximum power output of the second PV system. For a shared system, this is the total building maximum power output.</description>
      <type>Double</type>
      <units>W</units>
      <required>true</required>
      <model_dependent>false</model_dependent>
      <default_value>4000</default_value>
    </argument>
    <argument>
      <name>electric_panel_service_feeders_load_calculation_types</name>
      <display_name>Electric Panel: Service/Feeders Load Calculation Types</display_name>
      <description>Types of electric panel service/feeder load calculations. These calculations are experimental research features. Possible types are: 2023 Existing Dwelling Load-Based, 2023 Existing Dwelling Meter-Based. If multiple types, use a comma-separated list. If not provided, no electric panel loads are calculated.</description>
      <type>String</type>
      <required>false</required>
      <model_dependent>false</model_dependent>
    </argument>
    <argument>
      <name>electric_panel_baseline_peak_power</name>
      <display_name>Electric Panel: Baseline Peak Power</display_name>
      <description>Specifies the baseline peak power. Used for 2023 Existing Dwelling Meter-Based. If not provided, assumed to be zero.</description>
      <type>Double</type>
      <units>W</units>
      <required>false</required>
      <model_dependent>false</model_dependent>
    </argument>
    <argument>
      <name>electric_panel_service_voltage</name>
      <display_name>Electric Panel: Service Voltage</display_name>
      <description>The service voltage of the electric panel. If not provided, the OS-HPXML default (see &lt;a href='https://openstudio-hpxml.readthedocs.io/en/v1.11.0/workflow_inputs.html#hpxml-electric-panels'&gt;HPXML Electric Panels&lt;/a&gt;) is used.</description>
      <type>Choice</type>
      <units>V</units>
      <required>false</required>
      <model_dependent>false</model_dependent>
      <choices>
        <choice>
          <value>120</value>
          <display_name>120</display_name>
        </choice>
        <choice>
          <value>240</value>
          <display_name>240</display_name>
        </choice>
      </choices>
    </argument>
    <argument>
      <name>electric_panel_service_max_current_rating</name>
      <display_name>Electric Panel: Service Max Current Rating</display_name>
      <description>The service max current rating of the electric panel. If not provided, the OS-HPXML default (see &lt;a href='https://openstudio-hpxml.readthedocs.io/en/v1.11.0/workflow_inputs.html#hpxml-electric-panels'&gt;HPXML Electric Panels&lt;/a&gt;) is used.</description>
      <type>Double</type>
      <units>A</units>
      <required>false</required>
      <model_dependent>false</model_dependent>
    </argument>
    <argument>
      <name>electric_panel_breaker_spaces_headroom</name>
      <display_name>Electric Panel: Breaker Spaces Headroom</display_name>
      <description>The unoccupied number of breaker spaces on the electric panel. If not provided, the OS-HPXML default (see &lt;a href='https://openstudio-hpxml.readthedocs.io/en/v1.11.0/workflow_inputs.html#hpxml-electric-panels'&gt;HPXML Electric Panels&lt;/a&gt;) is used.</description>
      <type>Integer</type>
      <units>#</units>
      <required>false</required>
      <model_dependent>false</model_dependent>
    </argument>
    <argument>
      <name>electric_panel_breaker_spaces_rated_total</name>
      <display_name>Electric Panel: Breaker Spaces Rated Total</display_name>
      <description>The rated total number of breaker spaces on the electric panel. If not provided, the OS-HPXML default (see &lt;a href='https://openstudio-hpxml.readthedocs.io/en/v1.11.0/workflow_inputs.html#hpxml-electric-panels'&gt;HPXML Electric Panels&lt;/a&gt;) is used.</description>
      <type>Integer</type>
      <units>#</units>
      <required>false</required>
      <model_dependent>false</model_dependent>
    </argument>
    <argument>
      <name>electric_panel_load_heating_system_power_rating</name>
      <display_name>Electric Panel: Heating System Power Rating</display_name>
      <description>Specifies the panel load heating system power rating. If not provided, the OS-HPXML default (see &lt;a href='https://openstudio-hpxml.readthedocs.io/en/v1.11.0/workflow_inputs.html#service-feeders'&gt;Service Feeders&lt;/a&gt;) is used.</description>
      <type>Double</type>
      <units>W</units>
      <required>false</required>
      <model_dependent>false</model_dependent>
    </argument>
    <argument>
      <name>electric_panel_load_heating_system_new_load</name>
      <display_name>Electric Panel: Heating System New Load</display_name>
      <description>Whether the heating system is a new panel load addition to an existing service panel. If not provided, the OS-HPXML default (see &lt;a href='https://openstudio-hpxml.readthedocs.io/en/v1.11.0/workflow_inputs.html#service-feeders'&gt;Service Feeders&lt;/a&gt;) is used.</description>
      <type>Boolean</type>
      <required>false</required>
      <model_dependent>false</model_dependent>
      <choices>
        <choice>
          <value>true</value>
          <display_name>true</display_name>
        </choice>
        <choice>
          <value>false</value>
          <display_name>false</display_name>
        </choice>
      </choices>
    </argument>
    <argument>
      <name>electric_panel_load_cooling_system_power_rating</name>
      <display_name>Electric Panel: Cooling System Power Rating</display_name>
      <description>Specifies the panel load cooling system power rating. If not provided, the OS-HPXML default (see &lt;a href='https://openstudio-hpxml.readthedocs.io/en/v1.11.0/workflow_inputs.html#service-feeders'&gt;Service Feeders&lt;/a&gt;) is used.</description>
      <type>Double</type>
      <units>W</units>
      <required>false</required>
      <model_dependent>false</model_dependent>
    </argument>
    <argument>
      <name>electric_panel_load_cooling_system_new_load</name>
      <display_name>Electric Panel: Cooling System New Load</display_name>
      <description>Whether the cooling system is a new panel load addition to an existing service panel. If not provided, the OS-HPXML default (see &lt;a href='https://openstudio-hpxml.readthedocs.io/en/v1.11.0/workflow_inputs.html#service-feeders'&gt;Service Feeders&lt;/a&gt;) is used.</description>
      <type>Boolean</type>
      <required>false</required>
      <model_dependent>false</model_dependent>
      <choices>
        <choice>
          <value>true</value>
          <display_name>true</display_name>
        </choice>
        <choice>
          <value>false</value>
          <display_name>false</display_name>
        </choice>
      </choices>
    </argument>
    <argument>
      <name>electric_panel_load_heat_pump_power_rating</name>
      <display_name>Electric Panel: Heat Pump Power Rating</display_name>
      <description>Specifies the panel load heat pump power rating. If not provided, the OS-HPXML default (see &lt;a href='https://openstudio-hpxml.readthedocs.io/en/v1.11.0/workflow_inputs.html#service-feeders'&gt;Service Feeders&lt;/a&gt;) is used.</description>
      <type>Double</type>
      <units>W</units>
      <required>false</required>
      <model_dependent>false</model_dependent>
    </argument>
    <argument>
      <name>electric_panel_load_heat_pump_new_load</name>
      <display_name>Electric Panel: Heat Pump New Load</display_name>
      <description>Whether the heat pump is a new panel load addition to an existing service panel. If not provided, the OS-HPXML default (see &lt;a href='https://openstudio-hpxml.readthedocs.io/en/v1.11.0/workflow_inputs.html#service-feeders'&gt;Service Feeders&lt;/a&gt;) is used.</description>
      <type>Boolean</type>
      <required>false</required>
      <model_dependent>false</model_dependent>
      <choices>
        <choice>
          <value>true</value>
          <display_name>true</display_name>
        </choice>
        <choice>
          <value>false</value>
          <display_name>false</display_name>
        </choice>
      </choices>
    </argument>
    <argument>
      <name>electric_panel_load_heating_system_2_power_rating</name>
      <display_name>Electric Panel: Heating System 2 Power Rating</display_name>
      <description>Specifies the panel load second heating system power rating. If not provided, the OS-HPXML default (see &lt;a href='https://openstudio-hpxml.readthedocs.io/en/v1.11.0/workflow_inputs.html#service-feeders'&gt;Service Feeders&lt;/a&gt;) is used.</description>
      <type>Double</type>
      <units>W</units>
      <required>false</required>
      <model_dependent>false</model_dependent>
    </argument>
    <argument>
      <name>electric_panel_load_heating_system_2_new_load</name>
      <display_name>Electric Panel: Heating System 2 New Load</display_name>
      <description>Whether the second heating system is a new panel load addition to an existing service panel. If not provided, the OS-HPXML default (see &lt;a href='https://openstudio-hpxml.readthedocs.io/en/v1.11.0/workflow_inputs.html#service-feeders'&gt;Service Feeders&lt;/a&gt;) is used.</description>
      <type>Boolean</type>
      <required>false</required>
      <model_dependent>false</model_dependent>
      <choices>
        <choice>
          <value>true</value>
          <display_name>true</display_name>
        </choice>
        <choice>
          <value>false</value>
          <display_name>false</display_name>
        </choice>
      </choices>
    </argument>
    <argument>
      <name>electric_panel_load_mech_vent_power_rating</name>
      <display_name>Electric Panel: Mechanical Ventilation Power Rating</display_name>
      <description>Specifies the panel load mechanical ventilation power rating. If not provided, the OS-HPXML default (see &lt;a href='https://openstudio-hpxml.readthedocs.io/en/v1.11.0/workflow_inputs.html#service-feeders'&gt;Service Feeders&lt;/a&gt;) is used.</description>
      <type>Double</type>
      <units>W</units>
      <required>false</required>
      <model_dependent>false</model_dependent>
    </argument>
    <argument>
      <name>electric_panel_load_mech_vent_fan_new_load</name>
      <display_name>Electric Panel: Mechanical Ventilation New Load</display_name>
      <description>Whether the mechanical ventilation is a new panel load addition to an existing service panel. If not provided, the OS-HPXML default (see &lt;a href='https://openstudio-hpxml.readthedocs.io/en/v1.11.0/workflow_inputs.html#service-feeders'&gt;Service Feeders&lt;/a&gt;) is used.</description>
      <type>Boolean</type>
      <required>false</required>
      <model_dependent>false</model_dependent>
      <choices>
        <choice>
          <value>true</value>
          <display_name>true</display_name>
        </choice>
        <choice>
          <value>false</value>
          <display_name>false</display_name>
        </choice>
      </choices>
    </argument>
    <argument>
      <name>electric_panel_load_mech_vent_2_power_rating</name>
      <display_name>Electric Panel: Mechanical Ventilation 2 Power Rating</display_name>
      <description>Specifies the panel load second mechanical ventilation power rating. If not provided, the OS-HPXML default (see &lt;a href='https://openstudio-hpxml.readthedocs.io/en/v1.11.0/workflow_inputs.html#service-feeders'&gt;Service Feeders&lt;/a&gt;) is used.</description>
      <type>Double</type>
      <units>W</units>
      <required>false</required>
      <model_dependent>false</model_dependent>
    </argument>
    <argument>
      <name>electric_panel_load_mech_vent_2_new_load</name>
      <display_name>Electric Panel: Mechanical Ventilation 2 New Load</display_name>
      <description>Whether the second mechanical ventilation is a new panel load addition to an existing service panel. If not provided, the OS-HPXML default (see &lt;a href='https://openstudio-hpxml.readthedocs.io/en/v1.11.0/workflow_inputs.html#service-feeders'&gt;Service Feeders&lt;/a&gt;) is used.</description>
      <type>Boolean</type>
      <required>false</required>
      <model_dependent>false</model_dependent>
      <choices>
        <choice>
          <value>true</value>
          <display_name>true</display_name>
        </choice>
        <choice>
          <value>false</value>
          <display_name>false</display_name>
        </choice>
      </choices>
    </argument>
    <argument>
      <name>electric_panel_load_whole_house_fan_power_rating</name>
      <display_name>Electric Panel: Whole House Fan Power Rating</display_name>
      <description>Specifies the panel load whole house fan power rating. If not provided, the OS-HPXML default (see &lt;a href='https://openstudio-hpxml.readthedocs.io/en/v1.11.0/workflow_inputs.html#service-feeders'&gt;Service Feeders&lt;/a&gt;) is used.</description>
      <type>Double</type>
      <units>W</units>
      <required>false</required>
      <model_dependent>false</model_dependent>
    </argument>
    <argument>
      <name>electric_panel_load_whole_house_fan_new_load</name>
      <display_name>Electric Panel: Whole House Fan New Load</display_name>
      <description>Whether the whole house fan is a new panel load addition to an existing service panel. If not provided, the OS-HPXML default (see &lt;a href='https://openstudio-hpxml.readthedocs.io/en/v1.11.0/workflow_inputs.html#service-feeders'&gt;Service Feeders&lt;/a&gt;) is used.</description>
      <type>Boolean</type>
      <required>false</required>
      <model_dependent>false</model_dependent>
      <choices>
        <choice>
          <value>true</value>
          <display_name>true</display_name>
        </choice>
        <choice>
          <value>false</value>
          <display_name>false</display_name>
        </choice>
      </choices>
    </argument>
    <argument>
      <name>electric_panel_load_kitchen_fans_power_rating</name>
      <display_name>Electric Panel: Kitchen Fans Power Rating</display_name>
      <description>Specifies the panel load kitchen fans power rating. If not provided, the OS-HPXML default (see &lt;a href='https://openstudio-hpxml.readthedocs.io/en/v1.11.0/workflow_inputs.html#service-feeders'&gt;Service Feeders&lt;/a&gt;) is used.</description>
      <type>Double</type>
      <units>W</units>
      <required>false</required>
      <model_dependent>false</model_dependent>
    </argument>
    <argument>
      <name>electric_panel_load_kitchen_fans_new_load</name>
      <display_name>Electric Panel: Kitchen Fans New Load</display_name>
      <description>Whether the kitchen fans is a new panel load addition to an existing service panel. If not provided, the OS-HPXML default (see &lt;a href='https://openstudio-hpxml.readthedocs.io/en/v1.11.0/workflow_inputs.html#service-feeders'&gt;Service Feeders&lt;/a&gt;) is used.</description>
      <type>Boolean</type>
      <required>false</required>
      <model_dependent>false</model_dependent>
      <choices>
        <choice>
          <value>true</value>
          <display_name>true</display_name>
        </choice>
        <choice>
          <value>false</value>
          <display_name>false</display_name>
        </choice>
      </choices>
    </argument>
    <argument>
      <name>electric_panel_load_bathroom_fans_power_rating</name>
      <display_name>Electric Panel: Bathroom Fans Power Rating</display_name>
      <description>Specifies the panel load bathroom fans power rating. If not provided, the OS-HPXML default (see &lt;a href='https://openstudio-hpxml.readthedocs.io/en/v1.11.0/workflow_inputs.html#service-feeders'&gt;Service Feeders&lt;/a&gt;) is used.</description>
      <type>Double</type>
      <units>W</units>
      <required>false</required>
      <model_dependent>false</model_dependent>
    </argument>
    <argument>
      <name>electric_panel_load_bathroom_fans_new_load</name>
      <display_name>Electric Panel: Bathroom Fans New Load</display_name>
      <description>Whether the bathroom fans is a new panel load addition to an existing service panel. If not provided, the OS-HPXML default (see &lt;a href='https://openstudio-hpxml.readthedocs.io/en/v1.11.0/workflow_inputs.html#service-feeders'&gt;Service Feeders&lt;/a&gt;) is used.</description>
      <type>Boolean</type>
      <required>false</required>
      <model_dependent>false</model_dependent>
      <choices>
        <choice>
          <value>true</value>
          <display_name>true</display_name>
        </choice>
        <choice>
          <value>false</value>
          <display_name>false</display_name>
        </choice>
      </choices>
    </argument>
    <argument>
      <name>electric_panel_load_electric_water_heater_power_rating</name>
      <display_name>Electric Panel: Electric Water Heater Power Rating</display_name>
      <description>Specifies the panel load water heater power rating. Only applies to electric water heater. If not provided, the OS-HPXML default (see &lt;a href='https://openstudio-hpxml.readthedocs.io/en/v1.11.0/workflow_inputs.html#service-feeders'&gt;Service Feeders&lt;/a&gt;) is used.</description>
      <type>Double</type>
      <units>W</units>
      <required>false</required>
      <model_dependent>false</model_dependent>
    </argument>
    <argument>
      <name>electric_panel_load_electric_water_heater_voltage</name>
      <display_name>Electric Panel: Electric Water Heater Voltage</display_name>
      <description>Specifies the panel load water heater voltage. Only applies to electric water heater. If not provided, the OS-HPXML default (see &lt;a href='https://openstudio-hpxml.readthedocs.io/en/v1.11.0/workflow_inputs.html#service-feeders'&gt;Service Feeders&lt;/a&gt;) is used.</description>
      <type>Choice</type>
      <units>V</units>
      <required>false</required>
      <model_dependent>false</model_dependent>
      <choices>
        <choice>
          <value>120</value>
          <display_name>120</display_name>
        </choice>
        <choice>
          <value>240</value>
          <display_name>240</display_name>
        </choice>
      </choices>
    </argument>
    <argument>
      <name>electric_panel_load_electric_water_heater_new_load</name>
      <display_name>Electric Panel: Electric Water Heater New Load</display_name>
      <description>Whether the water heater is a new panel load addition to an existing service panel. Only applies to electric water heater. If not provided, the OS-HPXML default (see &lt;a href='https://openstudio-hpxml.readthedocs.io/en/v1.11.0/workflow_inputs.html#service-feeders'&gt;Service Feeders&lt;/a&gt;) is used.</description>
      <type>Boolean</type>
      <required>false</required>
      <model_dependent>false</model_dependent>
      <choices>
        <choice>
          <value>true</value>
          <display_name>true</display_name>
        </choice>
        <choice>
          <value>false</value>
          <display_name>false</display_name>
        </choice>
      </choices>
    </argument>
    <argument>
      <name>electric_panel_load_electric_clothes_dryer_power_rating</name>
      <display_name>Electric Panel: Electric Clothes Dryer Power Rating</display_name>
      <description>Specifies the panel load clothes dryer power rating. Only applies to electric clothes dryer. If not provided, the OS-HPXML default (see &lt;a href='https://openstudio-hpxml.readthedocs.io/en/v1.11.0/workflow_inputs.html#service-feeders'&gt;Service Feeders&lt;/a&gt;) is used.</description>
      <type>Double</type>
      <units>W</units>
      <required>false</required>
      <model_dependent>false</model_dependent>
    </argument>
    <argument>
      <name>electric_panel_load_electric_clothes_dryer_voltage</name>
      <display_name>Electric Panel: Electric Clothes Dryer Voltage</display_name>
      <description>Specifies the panel load clothes dryer voltage. Only applies to electric clothes dryer. If not provided, the OS-HPXML default (see &lt;a href='https://openstudio-hpxml.readthedocs.io/en/v1.11.0/workflow_inputs.html#service-feeders'&gt;Service Feeders&lt;/a&gt;) is used.</description>
      <type>Choice</type>
      <units>V</units>
      <required>false</required>
      <model_dependent>false</model_dependent>
      <choices>
        <choice>
          <value>120</value>
          <display_name>120</display_name>
        </choice>
        <choice>
          <value>240</value>
          <display_name>240</display_name>
        </choice>
      </choices>
    </argument>
    <argument>
      <name>electric_panel_load_electric_clothes_dryer_new_load</name>
      <display_name>Electric Panel: Electric Clothes Dryer New Load</display_name>
      <description>Whether the clothes dryer is a new panel load addition to an existing service panel. Only applies to electric clothes dryer. If not provided, the OS-HPXML default (see &lt;a href='https://openstudio-hpxml.readthedocs.io/en/v1.11.0/workflow_inputs.html#service-feeders'&gt;Service Feeders&lt;/a&gt;) is used.</description>
      <type>Boolean</type>
      <required>false</required>
      <model_dependent>false</model_dependent>
      <choices>
        <choice>
          <value>true</value>
          <display_name>true</display_name>
        </choice>
        <choice>
          <value>false</value>
          <display_name>false</display_name>
        </choice>
      </choices>
    </argument>
    <argument>
      <name>electric_panel_load_dishwasher_power_rating</name>
      <display_name>Electric Panel: Dishwasher Power Rating</display_name>
      <description>Specifies the panel load dishwasher power rating. If not provided, the OS-HPXML default (see &lt;a href='https://openstudio-hpxml.readthedocs.io/en/v1.11.0/workflow_inputs.html#service-feeders'&gt;Service Feeders&lt;/a&gt;) is used.</description>
      <type>Double</type>
      <units>W</units>
      <required>false</required>
      <model_dependent>false</model_dependent>
    </argument>
    <argument>
      <name>electric_panel_load_dishwasher_new_load</name>
      <display_name>Electric Panel: Dishwasher New Load</display_name>
      <description>Whether the dishwasher is a new panel load addition to an existing service panel. If not provided, the OS-HPXML default (see &lt;a href='https://openstudio-hpxml.readthedocs.io/en/v1.11.0/workflow_inputs.html#service-feeders'&gt;Service Feeders&lt;/a&gt;) is used.</description>
      <type>Boolean</type>
      <required>false</required>
      <model_dependent>false</model_dependent>
      <choices>
        <choice>
          <value>true</value>
          <display_name>true</display_name>
        </choice>
        <choice>
          <value>false</value>
          <display_name>false</display_name>
        </choice>
      </choices>
    </argument>
    <argument>
      <name>electric_panel_load_electric_cooking_range_power_rating</name>
      <display_name>Electric Panel: Electric Cooking Range/Oven Power Rating</display_name>
      <description>Specifies the panel load cooking range/oven power rating. Only applies to electric cooking range/oven. If not provided, the OS-HPXML default (see &lt;a href='https://openstudio-hpxml.readthedocs.io/en/v1.11.0/workflow_inputs.html#service-feeders'&gt;Service Feeders&lt;/a&gt;) is used.</description>
      <type>Double</type>
      <units>W</units>
      <required>false</required>
      <model_dependent>false</model_dependent>
    </argument>
    <argument>
      <name>electric_panel_load_electric_cooking_range_voltage</name>
      <display_name>Electric Panel: Electric Cooking Range/Oven Voltage</display_name>
      <description>Specifies the panel load cooking range/oven voltage. Only applies to electric cooking range/oven. If not provided, the OS-HPXML default (see &lt;a href='https://openstudio-hpxml.readthedocs.io/en/v1.11.0/workflow_inputs.html#service-feeders'&gt;Service Feeders&lt;/a&gt;) is used.</description>
      <type>Choice</type>
      <units>V</units>
      <required>false</required>
      <model_dependent>false</model_dependent>
      <choices>
        <choice>
          <value>120</value>
          <display_name>120</display_name>
        </choice>
        <choice>
          <value>240</value>
          <display_name>240</display_name>
        </choice>
      </choices>
    </argument>
    <argument>
      <name>electric_panel_load_electric_cooking_range_new_load</name>
      <display_name>Electric Panel: Electric Cooking Range/Oven New Load</display_name>
      <description>Whether the cooking range is a new panel load addition to an existing service panel. Only applies to electric cooking range/oven. If not provided, the OS-HPXML default (see &lt;a href='https://openstudio-hpxml.readthedocs.io/en/v1.11.0/workflow_inputs.html#service-feeders'&gt;Service Feeders&lt;/a&gt;) is used.</description>
      <type>Boolean</type>
      <required>false</required>
      <model_dependent>false</model_dependent>
      <choices>
        <choice>
          <value>true</value>
          <display_name>true</display_name>
        </choice>
        <choice>
          <value>false</value>
          <display_name>false</display_name>
        </choice>
      </choices>
    </argument>
    <argument>
      <name>electric_panel_load_misc_plug_loads_well_pump_power_rating</name>
      <display_name>Electric Panel: Misc Plug Loads Well Pump Power Rating</display_name>
      <description>Specifies the panel load well pump power rating. If not provided, the OS-HPXML default (see &lt;a href='https://openstudio-hpxml.readthedocs.io/en/v1.11.0/workflow_inputs.html#service-feeders'&gt;Service Feeders&lt;/a&gt;) is used.</description>
      <type>Double</type>
      <units>W</units>
      <required>false</required>
      <model_dependent>false</model_dependent>
    </argument>
    <argument>
      <name>electric_panel_load_misc_plug_loads_well_pump_new_load</name>
      <display_name>Electric Panel: Misc Plug Loads Well Pump New Load</display_name>
      <description>Whether the well pump is a new panel load addition to an existing service panel. If not provided, the OS-HPXML default (see &lt;a href='https://openstudio-hpxml.readthedocs.io/en/v1.11.0/workflow_inputs.html#service-feeders'&gt;Service Feeders&lt;/a&gt;) is used.</description>
      <type>Boolean</type>
      <required>false</required>
      <model_dependent>false</model_dependent>
      <choices>
        <choice>
          <value>true</value>
          <display_name>true</display_name>
        </choice>
        <choice>
          <value>false</value>
          <display_name>false</display_name>
        </choice>
      </choices>
    </argument>
    <argument>
      <name>electric_panel_load_misc_plug_loads_vehicle_power_rating</name>
      <display_name>Electric Panel: Misc Plug Loads Vehicle Power Rating</display_name>
      <description>Specifies the panel load electric vehicle power rating. If not provided, the OS-HPXML default (see &lt;a href='https://openstudio-hpxml.readthedocs.io/en/v1.11.0/workflow_inputs.html#service-feeders'&gt;Service Feeders&lt;/a&gt;) is used.</description>
      <type>Double</type>
      <units>W</units>
      <required>false</required>
      <model_dependent>false</model_dependent>
    </argument>
    <argument>
      <name>electric_panel_load_misc_plug_loads_vehicle_voltage</name>
      <display_name>Electric Panel: Misc Plug Loads Vehicle Voltage</display_name>
      <description>Specifies the panel load electric vehicle voltage. If not provided, the OS-HPXML default (see &lt;a href='https://openstudio-hpxml.readthedocs.io/en/v1.11.0/workflow_inputs.html#service-feeders'&gt;Service Feeders&lt;/a&gt;) is used.</description>
      <type>Choice</type>
      <units>V</units>
      <required>false</required>
      <model_dependent>false</model_dependent>
      <choices>
        <choice>
          <value>120</value>
          <display_name>120</display_name>
        </choice>
        <choice>
          <value>240</value>
          <display_name>240</display_name>
        </choice>
      </choices>
    </argument>
    <argument>
      <name>electric_panel_load_misc_plug_loads_vehicle_new_load</name>
      <display_name>Electric Panel: Misc Plug Loads Vehicle New Load</display_name>
      <description>Whether the electric vehicle is a new panel load addition to an existing service panel. If not provided, the OS-HPXML default (see &lt;a href='https://openstudio-hpxml.readthedocs.io/en/v1.11.0/workflow_inputs.html#service-feeders'&gt;Service Feeders&lt;/a&gt;) is used.</description>
      <type>Boolean</type>
      <required>false</required>
      <model_dependent>false</model_dependent>
      <choices>
        <choice>
          <value>true</value>
          <display_name>true</display_name>
        </choice>
        <choice>
          <value>false</value>
          <display_name>false</display_name>
        </choice>
      </choices>
    </argument>
    <argument>
      <name>electric_panel_load_pool_pump_power_rating</name>
      <display_name>Electric Panel: Pool Pump Power Rating</display_name>
      <description>Specifies the panel load pool pump power rating. If not provided, the OS-HPXML default (see &lt;a href='https://openstudio-hpxml.readthedocs.io/en/v1.11.0/workflow_inputs.html#service-feeders'&gt;Service Feeders&lt;/a&gt;) is used.</description>
      <type>Double</type>
      <units>W</units>
      <required>false</required>
      <model_dependent>false</model_dependent>
    </argument>
    <argument>
      <name>electric_panel_load_pool_pump_new_load</name>
      <display_name>Electric Panel: Pool Pump New Load</display_name>
      <description>Whether the pool pump is a new panel load addition to an existing service panel. If not provided, the OS-HPXML default (see &lt;a href='https://openstudio-hpxml.readthedocs.io/en/v1.11.0/workflow_inputs.html#service-feeders'&gt;Service Feeders&lt;/a&gt;) is used.</description>
      <type>Boolean</type>
      <required>false</required>
      <model_dependent>false</model_dependent>
      <choices>
        <choice>
          <value>true</value>
          <display_name>true</display_name>
        </choice>
        <choice>
          <value>false</value>
          <display_name>false</display_name>
        </choice>
      </choices>
    </argument>
    <argument>
      <name>electric_panel_load_electric_pool_heater_power_rating</name>
      <display_name>Electric Panel: Electric Pool Heater Power Rating</display_name>
      <description>Specifies the panel load pool heater power rating. Only applies to electric pool heater. If not provided, the OS-HPXML default (see &lt;a href='https://openstudio-hpxml.readthedocs.io/en/v1.11.0/workflow_inputs.html#service-feeders'&gt;Service Feeders&lt;/a&gt;) is used.</description>
      <type>Double</type>
      <units>W</units>
      <required>false</required>
      <model_dependent>false</model_dependent>
    </argument>
    <argument>
      <name>electric_panel_load_electric_pool_heater_new_load</name>
      <display_name>Electric Panel: Electric Pool Heater New Load</display_name>
      <description>Whether the pool heater is a new panel load addition to an existing service panel. Only applies to electric pool heater. If not provided, the OS-HPXML default (see &lt;a href='https://openstudio-hpxml.readthedocs.io/en/v1.11.0/workflow_inputs.html#service-feeders'&gt;Service Feeders&lt;/a&gt;) is used.</description>
      <type>Boolean</type>
      <required>false</required>
      <model_dependent>false</model_dependent>
      <choices>
        <choice>
          <value>true</value>
          <display_name>true</display_name>
        </choice>
        <choice>
          <value>false</value>
          <display_name>false</display_name>
        </choice>
      </choices>
    </argument>
    <argument>
      <name>electric_panel_load_permanent_spa_pump_power_rating</name>
      <display_name>Electric Panel: Permanent Spa Pump Power Rating</display_name>
      <description>Specifies the panel load permanent spa pump power rating. If not provided, the OS-HPXML default (see &lt;a href='https://openstudio-hpxml.readthedocs.io/en/v1.11.0/workflow_inputs.html#service-feeders'&gt;Service Feeders&lt;/a&gt;) is used.</description>
      <type>Double</type>
      <units>W</units>
      <required>false</required>
      <model_dependent>false</model_dependent>
    </argument>
    <argument>
      <name>electric_panel_load_permanent_spa_pump_new_load</name>
      <display_name>Electric Panel: Permanent Spa Pump New Load</display_name>
      <description>Whether the spa pump is a new panel load addition to an existing service panel. If not provided, the OS-HPXML default (see &lt;a href='https://openstudio-hpxml.readthedocs.io/en/v1.11.0/workflow_inputs.html#service-feeders'&gt;Service Feeders&lt;/a&gt;) is used.</description>
      <type>Boolean</type>
      <required>false</required>
      <model_dependent>false</model_dependent>
      <choices>
        <choice>
          <value>true</value>
          <display_name>true</display_name>
        </choice>
        <choice>
          <value>false</value>
          <display_name>false</display_name>
        </choice>
      </choices>
    </argument>
    <argument>
      <name>electric_panel_load_electric_permanent_spa_heater_power_rating</name>
      <display_name>Electric Panel: Electric Permanent Spa Heater Power Rating</display_name>
      <description>Specifies the panel load permanent spa heater power rating. Only applies to electric permanent spa heater. If not provided, the OS-HPXML default (see &lt;a href='https://openstudio-hpxml.readthedocs.io/en/v1.11.0/workflow_inputs.html#service-feeders'&gt;Service Feeders&lt;/a&gt;) is used.</description>
      <type>Double</type>
      <units>W</units>
      <required>false</required>
      <model_dependent>false</model_dependent>
    </argument>
    <argument>
      <name>electric_panel_load_electric_permanent_spa_heater_new_load</name>
      <display_name>Electric Panel: Electric Permanent Spa Heater New Load</display_name>
      <description>Whether the spa heater is a new panel load addition to an existing service panel. Only applies to electric permanent spa heater. If not provided, the OS-HPXML default (see &lt;a href='https://openstudio-hpxml.readthedocs.io/en/v1.11.0/workflow_inputs.html#service-feeders'&gt;Service Feeders&lt;/a&gt;) is used.</description>
      <type>Boolean</type>
      <required>false</required>
      <model_dependent>false</model_dependent>
      <choices>
        <choice>
          <value>true</value>
          <display_name>true</display_name>
        </choice>
        <choice>
          <value>false</value>
          <display_name>false</display_name>
        </choice>
      </choices>
    </argument>
    <argument>
      <name>electric_panel_load_other_power_rating</name>
      <display_name>Electric Panel: Other Power Rating</display_name>
      <description>Specifies the panel load other power rating. This represents the total of all other electric loads that are fastened in place, permanently connected, or located on a specific circuit. For example, garbage disposal, built-in microwave. If not provided, the OS-HPXML default (see &lt;a href='https://openstudio-hpxml.readthedocs.io/en/v1.11.0/workflow_inputs.html#service-feeders'&gt;Service Feeders&lt;/a&gt;) is used.</description>
      <type>Double</type>
      <units>W</units>
      <required>false</required>
      <model_dependent>false</model_dependent>
    </argument>
    <argument>
      <name>electric_panel_load_other_new_load</name>
      <display_name>Electric Panel: Other New Load</display_name>
      <description>Whether the other load is a new panel load addition to an existing service panel. If not provided, the OS-HPXML default (see &lt;a href='https://openstudio-hpxml.readthedocs.io/en/v1.11.0/workflow_inputs.html#service-feeders'&gt;Service Feeders&lt;/a&gt;) is used.</description>
      <type>Boolean</type>
      <required>false</required>
      <model_dependent>false</model_dependent>
      <choices>
        <choice>
          <value>true</value>
          <display_name>true</display_name>
        </choice>
        <choice>
          <value>false</value>
          <display_name>false</display_name>
        </choice>
      </choices>
    </argument>
    <argument>
      <name>battery_present</name>
      <display_name>Battery: Present</display_name>
      <description>Whether there is a lithium ion battery present.</description>
      <type>Boolean</type>
      <required>true</required>
      <model_dependent>false</model_dependent>
      <default_value>false</default_value>
      <choices>
        <choice>
          <value>true</value>
          <display_name>true</display_name>
        </choice>
        <choice>
          <value>false</value>
          <display_name>false</display_name>
        </choice>
      </choices>
    </argument>
    <argument>
      <name>battery_location</name>
      <display_name>Battery: Location</display_name>
      <description>The space type for the lithium ion battery location. If not provided, the OS-HPXML default (see &lt;a href='https://openstudio-hpxml.readthedocs.io/en/v1.11.0/workflow_inputs.html#hpxml-batteries'&gt;HPXML Batteries&lt;/a&gt;) is used.</description>
      <type>Choice</type>
      <required>false</required>
      <model_dependent>false</model_dependent>
      <choices>
        <choice>
          <value>conditioned space</value>
          <display_name>conditioned space</display_name>
        </choice>
        <choice>
          <value>basement - conditioned</value>
          <display_name>basement - conditioned</display_name>
        </choice>
        <choice>
          <value>basement - unconditioned</value>
          <display_name>basement - unconditioned</display_name>
        </choice>
        <choice>
          <value>crawlspace</value>
          <display_name>crawlspace</display_name>
        </choice>
        <choice>
          <value>crawlspace - vented</value>
          <display_name>crawlspace - vented</display_name>
        </choice>
        <choice>
          <value>crawlspace - unvented</value>
          <display_name>crawlspace - unvented</display_name>
        </choice>
        <choice>
          <value>crawlspace - conditioned</value>
          <display_name>crawlspace - conditioned</display_name>
        </choice>
        <choice>
          <value>attic</value>
          <display_name>attic</display_name>
        </choice>
        <choice>
          <value>attic - vented</value>
          <display_name>attic - vented</display_name>
        </choice>
        <choice>
          <value>attic - unvented</value>
          <display_name>attic - unvented</display_name>
        </choice>
        <choice>
          <value>garage</value>
          <display_name>garage</display_name>
        </choice>
        <choice>
          <value>outside</value>
          <display_name>outside</display_name>
        </choice>
      </choices>
    </argument>
    <argument>
      <name>battery_power</name>
      <display_name>Battery: Rated Power Output</display_name>
      <description>The rated power output of the lithium ion battery. If not provided, the OS-HPXML default (see &lt;a href='https://openstudio-hpxml.readthedocs.io/en/v1.11.0/workflow_inputs.html#hpxml-batteries'&gt;HPXML Batteries&lt;/a&gt;) is used.</description>
      <type>Double</type>
      <units>W</units>
      <required>false</required>
      <model_dependent>false</model_dependent>
    </argument>
    <argument>
      <name>battery_capacity</name>
      <display_name>Battery: Nominal Capacity</display_name>
      <description>The nominal capacity of the lithium ion battery. If not provided, the OS-HPXML default (see &lt;a href='https://openstudio-hpxml.readthedocs.io/en/v1.11.0/workflow_inputs.html#hpxml-batteries'&gt;HPXML Batteries&lt;/a&gt;) is used.</description>
      <type>Double</type>
      <units>kWh</units>
      <required>false</required>
      <model_dependent>false</model_dependent>
    </argument>
    <argument>
      <name>battery_usable_capacity</name>
      <display_name>Battery: Usable Capacity</display_name>
      <description>The usable capacity of the lithium ion battery. If not provided, the OS-HPXML default (see &lt;a href='https://openstudio-hpxml.readthedocs.io/en/v1.11.0/workflow_inputs.html#hpxml-batteries'&gt;HPXML Batteries&lt;/a&gt;) is used.</description>
      <type>Double</type>
      <units>kWh</units>
      <required>false</required>
      <model_dependent>false</model_dependent>
    </argument>
    <argument>
      <name>battery_round_trip_efficiency</name>
      <display_name>Battery: Round Trip Efficiency</display_name>
      <description>The round trip efficiency of the lithium ion battery. If not provided, the OS-HPXML default (see &lt;a href='https://openstudio-hpxml.readthedocs.io/en/v1.11.0/workflow_inputs.html#hpxml-batteries'&gt;HPXML Batteries&lt;/a&gt;) is used.</description>
      <type>Double</type>
      <units>Frac</units>
      <required>false</required>
      <model_dependent>false</model_dependent>
    </argument>
    <argument>
      <name>battery_num_bedrooms_served</name>
      <display_name>Battery: Number of Bedrooms Served</display_name>
      <description>Number of bedrooms served by the lithium ion battery. Only needed if single-family attached or apartment unit and it is a shared battery serving multiple dwelling units. Used to apportion battery charging/discharging to the unit of a SFA/MF building.</description>
      <type>Integer</type>
      <units>#</units>
      <required>false</required>
      <model_dependent>false</model_dependent>
    </argument>
    <argument>
      <name>vehicle_type</name>
      <display_name>Vehicle: Type</display_name>
      <description>The type of vehicle present at the home.</description>
      <type>String</type>
      <required>false</required>
      <model_dependent>false</model_dependent>
      <default_value>none</default_value>
    </argument>
    <argument>
      <name>vehicle_battery_capacity</name>
      <display_name>Vehicle: EV Battery Nominal Battery Capacity</display_name>
      <description>The nominal capacity of the vehicle battery, only applies to electric vehicles. If not provided, the OS-HPXML default (see &lt;a href='https://openstudio-hpxml.readthedocs.io/en/v1.11.0/workflow_inputs.html#hpxml-vehicles'&gt;HPXML Vehicles&lt;/a&gt;) is used.</description>
      <type>Double</type>
      <units>kWh</units>
      <required>false</required>
      <model_dependent>false</model_dependent>
    </argument>
    <argument>
      <name>vehicle_battery_usable_capacity</name>
      <display_name>Vehicle: EV Battery Usable Capacity</display_name>
      <description>The usable capacity of the vehicle battery, only applies to electric vehicles. If not provided, the OS-HPXML default (see &lt;a href='https://openstudio-hpxml.readthedocs.io/en/v1.11.0/workflow_inputs.html#hpxml-vehicles'&gt;HPXML Vehicles&lt;/a&gt;) is used.</description>
      <type>Double</type>
      <units>kWh</units>
      <required>false</required>
      <model_dependent>false</model_dependent>
    </argument>
    <argument>
      <name>vehicle_fuel_economy_units</name>
      <display_name>Vehicle: Combined Fuel Economy Units</display_name>
      <description>The combined fuel economy units of the vehicle. Only 'kWh/mile', 'mile/kWh', or 'mpge' are allow for electric vehicles. If not provided, the OS-HPXML default (see &lt;a href='https://openstudio-hpxml.readthedocs.io/en/v1.11.0/workflow_inputs.html#hpxml-vehicles'&gt;HPXML Vehicles&lt;/a&gt;) is used.</description>
      <type>Choice</type>
      <required>false</required>
      <model_dependent>false</model_dependent>
      <choices>
        <choice>
          <value>kWh/mile</value>
          <display_name>kWh/mile</display_name>
        </choice>
        <choice>
          <value>mile/kWh</value>
          <display_name>mile/kWh</display_name>
        </choice>
        <choice>
          <value>mpge</value>
          <display_name>mpge</display_name>
        </choice>
        <choice>
          <value>mpg</value>
          <display_name>mpg</display_name>
        </choice>
      </choices>
    </argument>
    <argument>
      <name>vehicle_fuel_economy_combined</name>
      <display_name>Vehicle: Combined Fuel Economy</display_name>
      <description>The combined fuel economy of the vehicle. If not provided, the OS-HPXML default (see &lt;a href='https://openstudio-hpxml.readthedocs.io/en/v1.11.0/workflow_inputs.html#hpxml-vehicles'&gt;HPXML Vehicles&lt;/a&gt;) is used.</description>
      <type>Double</type>
      <required>false</required>
      <model_dependent>false</model_dependent>
    </argument>
    <argument>
      <name>vehicle_miles_driven_per_year</name>
      <display_name>Vehicle: Miles Driven Per Year</display_name>
      <description>The annual miles the vehicle is driven. If not provided, the OS-HPXML default (see &lt;a href='https://openstudio-hpxml.readthedocs.io/en/v1.11.0/workflow_inputs.html#hpxml-vehicles'&gt;HPXML Vehicles&lt;/a&gt;) is used.</description>
      <type>Double</type>
      <units>miles</units>
      <required>false</required>
      <model_dependent>false</model_dependent>
    </argument>
    <argument>
      <name>vehicle_hours_driven_per_week</name>
      <display_name>Vehicle: Hours Driven Per Week</display_name>
      <description>The weekly hours the vehicle is driven. If not provided, the OS-HPXML default (see &lt;a href='https://openstudio-hpxml.readthedocs.io/en/v1.11.0/workflow_inputs.html#hpxml-vehicles'&gt;HPXML Vehicles&lt;/a&gt;) is used.</description>
      <type>Double</type>
      <units>hours</units>
      <required>false</required>
      <model_dependent>false</model_dependent>
    </argument>
    <argument>
      <name>vehicle_fraction_charged_home</name>
      <display_name>Vehicle: Fraction Charged at Home</display_name>
      <description>The fraction of charging energy provided by the at-home charger to the vehicle, only applies to electric vehicles. If not provided, the OS-HPXML default (see &lt;a href='https://openstudio-hpxml.readthedocs.io/en/v1.11.0/workflow_inputs.html#hpxml-vehicles'&gt;HPXML Vehicles&lt;/a&gt;) is used.</description>
      <type>Double</type>
      <required>false</required>
      <model_dependent>false</model_dependent>
    </argument>
    <argument>
      <name>ev_charger_present</name>
      <display_name>Electric Vehicle Charger: Present</display_name>
      <description>Whether there is an electric vehicle charger present.</description>
      <type>Boolean</type>
      <required>false</required>
      <model_dependent>false</model_dependent>
      <default_value>false</default_value>
      <choices>
        <choice>
          <value>true</value>
          <display_name>true</display_name>
        </choice>
        <choice>
          <value>false</value>
          <display_name>false</display_name>
        </choice>
      </choices>
    </argument>
    <argument>
      <name>ev_charger_level</name>
      <display_name>Electric Vehicle Charger: Charging Level</display_name>
      <description>The charging level of the EV charger. If not provided, the OS-HPXML default (see &lt;a href='https://openstudio-hpxml.readthedocs.io/en/v1.11.0/workflow_inputs.html#hpxml-electric-vehicle-chargers'&gt;HPXML Electric Vehicle Chargers&lt;/a&gt;) is used.</description>
      <type>Choice</type>
      <required>false</required>
      <model_dependent>false</model_dependent>
      <choices>
        <choice>
          <value>1</value>
          <display_name>1</display_name>
        </choice>
        <choice>
          <value>2</value>
          <display_name>2</display_name>
        </choice>
        <choice>
          <value>3</value>
          <display_name>3</display_name>
        </choice>
      </choices>
    </argument>
    <argument>
      <name>ev_charger_power</name>
      <display_name>Electric Vehicle Charger: Rated Charging Power</display_name>
      <description>The rated power output of the EV charger. If not provided, the OS-HPXML default (see &lt;a href='https://openstudio-hpxml.readthedocs.io/en/v1.11.0/workflow_inputs.html#hpxml-electric-vehicle-chargers'&gt;HPXML Electric Vehicle Chargers&lt;/a&gt;) is used.</description>
      <type>Double</type>
      <units>W</units>
      <required>false</required>
      <model_dependent>false</model_dependent>
    </argument>
    <argument>
      <name>lighting_present</name>
      <display_name>Lighting: Present</display_name>
      <description>Whether there is lighting energy use.</description>
      <type>Boolean</type>
      <required>true</required>
      <model_dependent>false</model_dependent>
      <default_value>true</default_value>
      <choices>
        <choice>
          <value>true</value>
          <display_name>true</display_name>
        </choice>
        <choice>
          <value>false</value>
          <display_name>false</display_name>
        </choice>
      </choices>
    </argument>
    <argument>
      <name>lighting_interior_fraction_cfl</name>
      <display_name>Lighting: Interior Fraction CFL</display_name>
      <description>Fraction of all lamps (interior) that are compact fluorescent. Lighting not specified as CFL, LFL, or LED is assumed to be incandescent.</description>
      <type>Double</type>
      <required>true</required>
      <model_dependent>false</model_dependent>
      <default_value>0.1</default_value>
    </argument>
    <argument>
      <name>lighting_interior_fraction_lfl</name>
      <display_name>Lighting: Interior Fraction LFL</display_name>
      <description>Fraction of all lamps (interior) that are linear fluorescent. Lighting not specified as CFL, LFL, or LED is assumed to be incandescent.</description>
      <type>Double</type>
      <required>true</required>
      <model_dependent>false</model_dependent>
      <default_value>0</default_value>
    </argument>
    <argument>
      <name>lighting_interior_fraction_led</name>
      <display_name>Lighting: Interior Fraction LED</display_name>
      <description>Fraction of all lamps (interior) that are light emitting diodes. Lighting not specified as CFL, LFL, or LED is assumed to be incandescent.</description>
      <type>Double</type>
      <required>true</required>
      <model_dependent>false</model_dependent>
      <default_value>0</default_value>
    </argument>
    <argument>
      <name>lighting_interior_usage_multiplier</name>
      <display_name>Lighting: Interior Usage Multiplier</display_name>
      <description>Multiplier on the lighting energy usage (interior) that can reflect, e.g., high/low usage occupants. If not provided, the OS-HPXML default (see &lt;a href='https://openstudio-hpxml.readthedocs.io/en/v1.11.0/workflow_inputs.html#hpxml-lighting'&gt;HPXML Lighting&lt;/a&gt;) is used.</description>
      <type>Double</type>
      <required>false</required>
      <model_dependent>false</model_dependent>
    </argument>
    <argument>
      <name>lighting_exterior_fraction_cfl</name>
      <display_name>Lighting: Exterior Fraction CFL</display_name>
      <description>Fraction of all lamps (exterior) that are compact fluorescent. Lighting not specified as CFL, LFL, or LED is assumed to be incandescent.</description>
      <type>Double</type>
      <required>true</required>
      <model_dependent>false</model_dependent>
      <default_value>0</default_value>
    </argument>
    <argument>
      <name>lighting_exterior_fraction_lfl</name>
      <display_name>Lighting: Exterior Fraction LFL</display_name>
      <description>Fraction of all lamps (exterior) that are linear fluorescent. Lighting not specified as CFL, LFL, or LED is assumed to be incandescent.</description>
      <type>Double</type>
      <required>true</required>
      <model_dependent>false</model_dependent>
      <default_value>0</default_value>
    </argument>
    <argument>
      <name>lighting_exterior_fraction_led</name>
      <display_name>Lighting: Exterior Fraction LED</display_name>
      <description>Fraction of all lamps (exterior) that are light emitting diodes. Lighting not specified as CFL, LFL, or LED is assumed to be incandescent.</description>
      <type>Double</type>
      <required>true</required>
      <model_dependent>false</model_dependent>
      <default_value>0</default_value>
    </argument>
    <argument>
      <name>lighting_exterior_usage_multiplier</name>
      <display_name>Lighting: Exterior Usage Multiplier</display_name>
      <description>Multiplier on the lighting energy usage (exterior) that can reflect, e.g., high/low usage occupants. If not provided, the OS-HPXML default (see &lt;a href='https://openstudio-hpxml.readthedocs.io/en/v1.11.0/workflow_inputs.html#hpxml-lighting'&gt;HPXML Lighting&lt;/a&gt;) is used.</description>
      <type>Double</type>
      <required>false</required>
      <model_dependent>false</model_dependent>
    </argument>
    <argument>
      <name>lighting_garage_fraction_cfl</name>
      <display_name>Lighting: Garage Fraction CFL</display_name>
      <description>Fraction of all lamps (garage) that are compact fluorescent. Lighting not specified as CFL, LFL, or LED is assumed to be incandescent.</description>
      <type>Double</type>
      <required>true</required>
      <model_dependent>false</model_dependent>
      <default_value>0</default_value>
    </argument>
    <argument>
      <name>lighting_garage_fraction_lfl</name>
      <display_name>Lighting: Garage Fraction LFL</display_name>
      <description>Fraction of all lamps (garage) that are linear fluorescent. Lighting not specified as CFL, LFL, or LED is assumed to be incandescent.</description>
      <type>Double</type>
      <required>true</required>
      <model_dependent>false</model_dependent>
      <default_value>0</default_value>
    </argument>
    <argument>
      <name>lighting_garage_fraction_led</name>
      <display_name>Lighting: Garage Fraction LED</display_name>
      <description>Fraction of all lamps (garage) that are light emitting diodes. Lighting not specified as CFL, LFL, or LED is assumed to be incandescent.</description>
      <type>Double</type>
      <required>true</required>
      <model_dependent>false</model_dependent>
      <default_value>0</default_value>
    </argument>
    <argument>
      <name>lighting_garage_usage_multiplier</name>
      <display_name>Lighting: Garage Usage Multiplier</display_name>
      <description>Multiplier on the lighting energy usage (garage) that can reflect, e.g., high/low usage occupants. If not provided, the OS-HPXML default (see &lt;a href='https://openstudio-hpxml.readthedocs.io/en/v1.11.0/workflow_inputs.html#hpxml-lighting'&gt;HPXML Lighting&lt;/a&gt;) is used.</description>
      <type>Double</type>
      <required>false</required>
      <model_dependent>false</model_dependent>
    </argument>
    <argument>
      <name>holiday_lighting_present</name>
      <display_name>Holiday Lighting: Present</display_name>
      <description>Whether there is holiday lighting.</description>
      <type>Boolean</type>
      <required>true</required>
      <model_dependent>false</model_dependent>
      <default_value>false</default_value>
      <choices>
        <choice>
          <value>true</value>
          <display_name>true</display_name>
        </choice>
        <choice>
          <value>false</value>
          <display_name>false</display_name>
        </choice>
      </choices>
    </argument>
    <argument>
      <name>holiday_lighting_daily_kwh</name>
      <display_name>Holiday Lighting: Daily Consumption</display_name>
      <description>The daily energy consumption for holiday lighting (exterior). If not provided, the OS-HPXML default (see &lt;a href='https://openstudio-hpxml.readthedocs.io/en/v1.11.0/workflow_inputs.html#hpxml-lighting'&gt;HPXML Lighting&lt;/a&gt;) is used.</description>
      <type>Double</type>
      <units>kWh/day</units>
      <required>false</required>
      <model_dependent>false</model_dependent>
    </argument>
    <argument>
      <name>holiday_lighting_period</name>
      <display_name>Holiday Lighting: Period</display_name>
      <description>Enter a date range like 'Nov 25 - Jan 5'. If not provided, the OS-HPXML default (see &lt;a href='https://openstudio-hpxml.readthedocs.io/en/v1.11.0/workflow_inputs.html#hpxml-lighting'&gt;HPXML Lighting&lt;/a&gt;) is used.</description>
      <type>String</type>
      <required>false</required>
      <model_dependent>false</model_dependent>
    </argument>
    <argument>
      <name>dehumidifier_type</name>
      <display_name>Dehumidifier: Type</display_name>
      <description>The type of dehumidifier.</description>
      <type>Choice</type>
      <required>true</required>
      <model_dependent>false</model_dependent>
      <default_value>none</default_value>
      <choices>
        <choice>
          <value>none</value>
          <display_name>none</display_name>
        </choice>
        <choice>
          <value>portable</value>
          <display_name>portable</display_name>
        </choice>
        <choice>
          <value>whole-home</value>
          <display_name>whole-home</display_name>
        </choice>
      </choices>
    </argument>
    <argument>
      <name>dehumidifier_efficiency_type</name>
      <display_name>Dehumidifier: Efficiency Type</display_name>
      <description>The efficiency type of dehumidifier.</description>
      <type>Choice</type>
      <required>true</required>
      <model_dependent>false</model_dependent>
      <default_value>IntegratedEnergyFactor</default_value>
      <choices>
        <choice>
          <value>EnergyFactor</value>
          <display_name>EnergyFactor</display_name>
        </choice>
        <choice>
          <value>IntegratedEnergyFactor</value>
          <display_name>IntegratedEnergyFactor</display_name>
        </choice>
      </choices>
    </argument>
    <argument>
      <name>dehumidifier_efficiency</name>
      <display_name>Dehumidifier: Efficiency</display_name>
      <description>The efficiency of the dehumidifier.</description>
      <type>Double</type>
      <units>liters/kWh</units>
      <required>true</required>
      <model_dependent>false</model_dependent>
      <default_value>1.5</default_value>
    </argument>
    <argument>
      <name>dehumidifier_capacity</name>
      <display_name>Dehumidifier: Capacity</display_name>
      <description>The capacity (water removal rate) of the dehumidifier.</description>
      <type>Double</type>
      <units>pint/day</units>
      <required>true</required>
      <model_dependent>false</model_dependent>
      <default_value>40</default_value>
    </argument>
    <argument>
      <name>dehumidifier_rh_setpoint</name>
      <display_name>Dehumidifier: Relative Humidity Setpoint</display_name>
      <description>The relative humidity setpoint of the dehumidifier.</description>
      <type>Double</type>
      <units>Frac</units>
      <required>true</required>
      <model_dependent>false</model_dependent>
      <default_value>0.5</default_value>
    </argument>
    <argument>
      <name>dehumidifier_fraction_dehumidification_load_served</name>
      <display_name>Dehumidifier: Fraction Dehumidification Load Served</display_name>
      <description>The dehumidification load served fraction of the dehumidifier.</description>
      <type>Double</type>
      <units>Frac</units>
      <required>true</required>
      <model_dependent>false</model_dependent>
      <default_value>1</default_value>
    </argument>
    <argument>
      <name>clothes_washer_present</name>
      <display_name>Clothes Washer: Present</display_name>
      <description>Whether there is a clothes washer present.</description>
      <type>Boolean</type>
      <required>true</required>
      <model_dependent>false</model_dependent>
      <default_value>true</default_value>
      <choices>
        <choice>
          <value>true</value>
          <display_name>true</display_name>
        </choice>
        <choice>
          <value>false</value>
          <display_name>false</display_name>
        </choice>
      </choices>
    </argument>
    <argument>
      <name>clothes_washer_location</name>
      <display_name>Clothes Washer: Location</display_name>
      <description>The space type for the clothes washer location. If not provided, the OS-HPXML default (see &lt;a href='https://openstudio-hpxml.readthedocs.io/en/v1.11.0/workflow_inputs.html#hpxml-clothes-washer'&gt;HPXML Clothes Washer&lt;/a&gt;) is used.</description>
      <type>Choice</type>
      <required>false</required>
      <model_dependent>false</model_dependent>
      <choices>
        <choice>
          <value>conditioned space</value>
          <display_name>conditioned space</display_name>
        </choice>
        <choice>
          <value>basement - conditioned</value>
          <display_name>basement - conditioned</display_name>
        </choice>
        <choice>
          <value>basement - unconditioned</value>
          <display_name>basement - unconditioned</display_name>
        </choice>
        <choice>
          <value>garage</value>
          <display_name>garage</display_name>
        </choice>
        <choice>
          <value>other housing unit</value>
          <display_name>other housing unit</display_name>
        </choice>
        <choice>
          <value>other heated space</value>
          <display_name>other heated space</display_name>
        </choice>
        <choice>
          <value>other multifamily buffer space</value>
          <display_name>other multifamily buffer space</display_name>
        </choice>
        <choice>
          <value>other non-freezing space</value>
          <display_name>other non-freezing space</display_name>
        </choice>
      </choices>
    </argument>
    <argument>
      <name>clothes_washer_efficiency_type</name>
      <display_name>Clothes Washer: Efficiency Type</display_name>
      <description>The efficiency type of the clothes washer.</description>
      <type>Choice</type>
      <required>true</required>
      <model_dependent>false</model_dependent>
      <default_value>IntegratedModifiedEnergyFactor</default_value>
      <choices>
        <choice>
          <value>ModifiedEnergyFactor</value>
          <display_name>ModifiedEnergyFactor</display_name>
        </choice>
        <choice>
          <value>IntegratedModifiedEnergyFactor</value>
          <display_name>IntegratedModifiedEnergyFactor</display_name>
        </choice>
      </choices>
    </argument>
    <argument>
      <name>clothes_washer_efficiency</name>
      <display_name>Clothes Washer: Efficiency</display_name>
      <description>The efficiency of the clothes washer. If not provided, the OS-HPXML default (see &lt;a href='https://openstudio-hpxml.readthedocs.io/en/v1.11.0/workflow_inputs.html#hpxml-clothes-washer'&gt;HPXML Clothes Washer&lt;/a&gt;) is used.</description>
      <type>Double</type>
      <units>ft^3/kWh-cyc</units>
      <required>false</required>
      <model_dependent>false</model_dependent>
    </argument>
    <argument>
      <name>clothes_washer_rated_annual_kwh</name>
      <display_name>Clothes Washer: Rated Annual Consumption</display_name>
      <description>The annual energy consumed by the clothes washer, as rated, obtained from the EnergyGuide label. This includes both the appliance electricity consumption and the energy required for water heating. If not provided, the OS-HPXML default (see &lt;a href='https://openstudio-hpxml.readthedocs.io/en/v1.11.0/workflow_inputs.html#hpxml-clothes-washer'&gt;HPXML Clothes Washer&lt;/a&gt;) is used.</description>
      <type>Double</type>
      <units>kWh/yr</units>
      <required>false</required>
      <model_dependent>false</model_dependent>
    </argument>
    <argument>
      <name>clothes_washer_label_electric_rate</name>
      <display_name>Clothes Washer: Label Electric Rate</display_name>
      <description>The annual energy consumed by the clothes washer, as rated, obtained from the EnergyGuide label. This includes both the appliance electricity consumption and the energy required for water heating. If not provided, the OS-HPXML default (see &lt;a href='https://openstudio-hpxml.readthedocs.io/en/v1.11.0/workflow_inputs.html#hpxml-clothes-washer'&gt;HPXML Clothes Washer&lt;/a&gt;) is used.</description>
      <type>Double</type>
      <units>$/kWh</units>
      <required>false</required>
      <model_dependent>false</model_dependent>
    </argument>
    <argument>
      <name>clothes_washer_label_gas_rate</name>
      <display_name>Clothes Washer: Label Gas Rate</display_name>
      <description>The annual energy consumed by the clothes washer, as rated, obtained from the EnergyGuide label. This includes both the appliance electricity consumption and the energy required for water heating. If not provided, the OS-HPXML default (see &lt;a href='https://openstudio-hpxml.readthedocs.io/en/v1.11.0/workflow_inputs.html#hpxml-clothes-washer'&gt;HPXML Clothes Washer&lt;/a&gt;) is used.</description>
      <type>Double</type>
      <units>$/therm</units>
      <required>false</required>
      <model_dependent>false</model_dependent>
    </argument>
    <argument>
      <name>clothes_washer_label_annual_gas_cost</name>
      <display_name>Clothes Washer: Label Annual Cost with Gas DHW</display_name>
      <description>The annual cost of using the system under test conditions. Input is obtained from the EnergyGuide label. If not provided, the OS-HPXML default (see &lt;a href='https://openstudio-hpxml.readthedocs.io/en/v1.11.0/workflow_inputs.html#hpxml-clothes-washer'&gt;HPXML Clothes Washer&lt;/a&gt;) is used.</description>
      <type>Double</type>
      <units>$</units>
      <required>false</required>
      <model_dependent>false</model_dependent>
    </argument>
    <argument>
      <name>clothes_washer_label_usage</name>
      <display_name>Clothes Washer: Label Usage</display_name>
      <description>The clothes washer loads per week. If not provided, the OS-HPXML default (see &lt;a href='https://openstudio-hpxml.readthedocs.io/en/v1.11.0/workflow_inputs.html#hpxml-clothes-washer'&gt;HPXML Clothes Washer&lt;/a&gt;) is used.</description>
      <type>Double</type>
      <units>cyc/wk</units>
      <required>false</required>
      <model_dependent>false</model_dependent>
    </argument>
    <argument>
      <name>clothes_washer_capacity</name>
      <display_name>Clothes Washer: Drum Volume</display_name>
      <description>Volume of the washer drum. Obtained from the EnergyStar website or the manufacturer's literature. If not provided, the OS-HPXML default (see &lt;a href='https://openstudio-hpxml.readthedocs.io/en/v1.11.0/workflow_inputs.html#hpxml-clothes-washer'&gt;HPXML Clothes Washer&lt;/a&gt;) is used.</description>
      <type>Double</type>
      <units>ft^3</units>
      <required>false</required>
      <model_dependent>false</model_dependent>
    </argument>
    <argument>
      <name>clothes_washer_usage_multiplier</name>
      <display_name>Clothes Washer: Usage Multiplier</display_name>
      <description>Multiplier on the clothes washer energy and hot water usage that can reflect, e.g., high/low usage occupants. If not provided, the OS-HPXML default (see &lt;a href='https://openstudio-hpxml.readthedocs.io/en/v1.11.0/workflow_inputs.html#hpxml-clothes-washer'&gt;HPXML Clothes Washer&lt;/a&gt;) is used.</description>
      <type>Double</type>
      <required>false</required>
      <model_dependent>false</model_dependent>
    </argument>
    <argument>
      <name>clothes_dryer_present</name>
      <display_name>Clothes Dryer: Present</display_name>
      <description>Whether there is a clothes dryer present.</description>
      <type>Boolean</type>
      <required>true</required>
      <model_dependent>false</model_dependent>
      <default_value>true</default_value>
      <choices>
        <choice>
          <value>true</value>
          <display_name>true</display_name>
        </choice>
        <choice>
          <value>false</value>
          <display_name>false</display_name>
        </choice>
      </choices>
    </argument>
    <argument>
      <name>clothes_dryer_location</name>
      <display_name>Clothes Dryer: Location</display_name>
      <description>The space type for the clothes dryer location. If not provided, the OS-HPXML default (see &lt;a href='https://openstudio-hpxml.readthedocs.io/en/v1.11.0/workflow_inputs.html#hpxml-clothes-dryer'&gt;HPXML Clothes Dryer&lt;/a&gt;) is used.</description>
      <type>Choice</type>
      <required>false</required>
      <model_dependent>false</model_dependent>
      <choices>
        <choice>
          <value>conditioned space</value>
          <display_name>conditioned space</display_name>
        </choice>
        <choice>
          <value>basement - conditioned</value>
          <display_name>basement - conditioned</display_name>
        </choice>
        <choice>
          <value>basement - unconditioned</value>
          <display_name>basement - unconditioned</display_name>
        </choice>
        <choice>
          <value>garage</value>
          <display_name>garage</display_name>
        </choice>
        <choice>
          <value>other housing unit</value>
          <display_name>other housing unit</display_name>
        </choice>
        <choice>
          <value>other heated space</value>
          <display_name>other heated space</display_name>
        </choice>
        <choice>
          <value>other multifamily buffer space</value>
          <display_name>other multifamily buffer space</display_name>
        </choice>
        <choice>
          <value>other non-freezing space</value>
          <display_name>other non-freezing space</display_name>
        </choice>
      </choices>
    </argument>
    <argument>
      <name>clothes_dryer_fuel_type</name>
      <display_name>Clothes Dryer: Fuel Type</display_name>
      <description>Type of fuel used by the clothes dryer.</description>
      <type>Choice</type>
      <required>true</required>
      <model_dependent>false</model_dependent>
      <default_value>natural gas</default_value>
      <choices>
        <choice>
          <value>electricity</value>
          <display_name>electricity</display_name>
        </choice>
        <choice>
          <value>natural gas</value>
          <display_name>natural gas</display_name>
        </choice>
        <choice>
          <value>fuel oil</value>
          <display_name>fuel oil</display_name>
        </choice>
        <choice>
          <value>propane</value>
          <display_name>propane</display_name>
        </choice>
        <choice>
          <value>wood</value>
          <display_name>wood</display_name>
        </choice>
        <choice>
          <value>coal</value>
          <display_name>coal</display_name>
        </choice>
      </choices>
    </argument>
    <argument>
      <name>clothes_dryer_drying_method</name>
      <display_name>Clothes Dryer: Drying Method</display_name>
      <description>The method of drying used by the clothes dryer. If not provided, the OS-HPXML default (see &lt;a href='https://openstudio-hpxml.readthedocs.io/en/v1.11.0/workflow_inputs.html#hpxml-clothes-dryer'&gt;HPXML Clothes Dryer&lt;/a&gt;) is used.</description>
      <type>Choice</type>
      <required>false</required>
      <model_dependent>false</model_dependent>
      <choices>
        <choice>
          <value>conventional</value>
          <display_name>conventional</display_name>
        </choice>
        <choice>
          <value>condensing</value>
          <display_name>condensing</display_name>
        </choice>
        <choice>
          <value>heat pump</value>
          <display_name>heat pump</display_name>
        </choice>
        <choice>
          <value>other</value>
          <display_name>other</display_name>
        </choice>
      </choices>
    </argument>
    <argument>
      <name>clothes_dryer_efficiency_type</name>
      <display_name>Clothes Dryer: Efficiency Type</display_name>
      <description>The efficiency type of the clothes dryer.</description>
      <type>Choice</type>
      <required>true</required>
      <model_dependent>false</model_dependent>
      <default_value>CombinedEnergyFactor</default_value>
      <choices>
        <choice>
          <value>EnergyFactor</value>
          <display_name>EnergyFactor</display_name>
        </choice>
        <choice>
          <value>CombinedEnergyFactor</value>
          <display_name>CombinedEnergyFactor</display_name>
        </choice>
      </choices>
    </argument>
    <argument>
      <name>clothes_dryer_efficiency</name>
      <display_name>Clothes Dryer: Efficiency</display_name>
      <description>The efficiency of the clothes dryer. If not provided, the OS-HPXML default (see &lt;a href='https://openstudio-hpxml.readthedocs.io/en/v1.11.0/workflow_inputs.html#hpxml-clothes-dryer'&gt;HPXML Clothes Dryer&lt;/a&gt;) is used.</description>
      <type>Double</type>
      <units>lb/kWh</units>
      <required>false</required>
      <model_dependent>false</model_dependent>
    </argument>
    <argument>
      <name>clothes_dryer_usage_multiplier</name>
      <display_name>Clothes Dryer: Usage Multiplier</display_name>
      <description>Multiplier on the clothes dryer energy usage that can reflect, e.g., high/low usage occupants. If not provided, the OS-HPXML default (see &lt;a href='https://openstudio-hpxml.readthedocs.io/en/v1.11.0/workflow_inputs.html#hpxml-clothes-dryer'&gt;HPXML Clothes Dryer&lt;/a&gt;) is used.</description>
      <type>Double</type>
      <required>false</required>
      <model_dependent>false</model_dependent>
    </argument>
    <argument>
      <name>dishwasher_present</name>
      <display_name>Dishwasher: Present</display_name>
      <description>Whether there is a dishwasher present.</description>
      <type>Boolean</type>
      <required>true</required>
      <model_dependent>false</model_dependent>
      <default_value>true</default_value>
      <choices>
        <choice>
          <value>true</value>
          <display_name>true</display_name>
        </choice>
        <choice>
          <value>false</value>
          <display_name>false</display_name>
        </choice>
      </choices>
    </argument>
    <argument>
      <name>dishwasher_location</name>
      <display_name>Dishwasher: Location</display_name>
      <description>The space type for the dishwasher location. If not provided, the OS-HPXML default (see &lt;a href='https://openstudio-hpxml.readthedocs.io/en/v1.11.0/workflow_inputs.html#hpxml-dishwasher'&gt;HPXML Dishwasher&lt;/a&gt;) is used.</description>
      <type>Choice</type>
      <required>false</required>
      <model_dependent>false</model_dependent>
      <choices>
        <choice>
          <value>conditioned space</value>
          <display_name>conditioned space</display_name>
        </choice>
        <choice>
          <value>basement - conditioned</value>
          <display_name>basement - conditioned</display_name>
        </choice>
        <choice>
          <value>basement - unconditioned</value>
          <display_name>basement - unconditioned</display_name>
        </choice>
        <choice>
          <value>garage</value>
          <display_name>garage</display_name>
        </choice>
        <choice>
          <value>other housing unit</value>
          <display_name>other housing unit</display_name>
        </choice>
        <choice>
          <value>other heated space</value>
          <display_name>other heated space</display_name>
        </choice>
        <choice>
          <value>other multifamily buffer space</value>
          <display_name>other multifamily buffer space</display_name>
        </choice>
        <choice>
          <value>other non-freezing space</value>
          <display_name>other non-freezing space</display_name>
        </choice>
      </choices>
    </argument>
    <argument>
      <name>dishwasher_efficiency_type</name>
      <display_name>Dishwasher: Efficiency Type</display_name>
      <description>The efficiency type of dishwasher.</description>
      <type>Choice</type>
      <required>true</required>
      <model_dependent>false</model_dependent>
      <default_value>RatedAnnualkWh</default_value>
      <choices>
        <choice>
          <value>RatedAnnualkWh</value>
          <display_name>RatedAnnualkWh</display_name>
        </choice>
        <choice>
          <value>EnergyFactor</value>
          <display_name>EnergyFactor</display_name>
        </choice>
      </choices>
    </argument>
    <argument>
      <name>dishwasher_efficiency</name>
      <display_name>Dishwasher: Efficiency</display_name>
      <description>The efficiency of the dishwasher. If not provided, the OS-HPXML default (see &lt;a href='https://openstudio-hpxml.readthedocs.io/en/v1.11.0/workflow_inputs.html#hpxml-dishwasher'&gt;HPXML Dishwasher&lt;/a&gt;) is used.</description>
      <type>Double</type>
      <units>RatedAnnualkWh or EnergyFactor</units>
      <required>false</required>
      <model_dependent>false</model_dependent>
    </argument>
    <argument>
      <name>dishwasher_label_electric_rate</name>
      <display_name>Dishwasher: Label Electric Rate</display_name>
      <description>The label electric rate of the dishwasher. If not provided, the OS-HPXML default (see &lt;a href='https://openstudio-hpxml.readthedocs.io/en/v1.11.0/workflow_inputs.html#hpxml-dishwasher'&gt;HPXML Dishwasher&lt;/a&gt;) is used.</description>
      <type>Double</type>
      <units>$/kWh</units>
      <required>false</required>
      <model_dependent>false</model_dependent>
    </argument>
    <argument>
      <name>dishwasher_label_gas_rate</name>
      <display_name>Dishwasher: Label Gas Rate</display_name>
      <description>The label gas rate of the dishwasher. If not provided, the OS-HPXML default (see &lt;a href='https://openstudio-hpxml.readthedocs.io/en/v1.11.0/workflow_inputs.html#hpxml-dishwasher'&gt;HPXML Dishwasher&lt;/a&gt;) is used.</description>
      <type>Double</type>
      <units>$/therm</units>
      <required>false</required>
      <model_dependent>false</model_dependent>
    </argument>
    <argument>
      <name>dishwasher_label_annual_gas_cost</name>
      <display_name>Dishwasher: Label Annual Gas Cost</display_name>
      <description>The label annual gas cost of the dishwasher. If not provided, the OS-HPXML default (see &lt;a href='https://openstudio-hpxml.readthedocs.io/en/v1.11.0/workflow_inputs.html#hpxml-dishwasher'&gt;HPXML Dishwasher&lt;/a&gt;) is used.</description>
      <type>Double</type>
      <units>$</units>
      <required>false</required>
      <model_dependent>false</model_dependent>
    </argument>
    <argument>
      <name>dishwasher_label_usage</name>
      <display_name>Dishwasher: Label Usage</display_name>
      <description>The dishwasher loads per week. If not provided, the OS-HPXML default (see &lt;a href='https://openstudio-hpxml.readthedocs.io/en/v1.11.0/workflow_inputs.html#hpxml-dishwasher'&gt;HPXML Dishwasher&lt;/a&gt;) is used.</description>
      <type>Double</type>
      <units>cyc/wk</units>
      <required>false</required>
      <model_dependent>false</model_dependent>
    </argument>
    <argument>
      <name>dishwasher_place_setting_capacity</name>
      <display_name>Dishwasher: Number of Place Settings</display_name>
      <description>The number of place settings for the unit. Data obtained from manufacturer's literature. If not provided, the OS-HPXML default (see &lt;a href='https://openstudio-hpxml.readthedocs.io/en/v1.11.0/workflow_inputs.html#hpxml-dishwasher'&gt;HPXML Dishwasher&lt;/a&gt;) is used.</description>
      <type>Integer</type>
      <units>#</units>
      <required>false</required>
      <model_dependent>false</model_dependent>
    </argument>
    <argument>
      <name>dishwasher_usage_multiplier</name>
      <display_name>Dishwasher: Usage Multiplier</display_name>
      <description>Multiplier on the dishwasher energy usage that can reflect, e.g., high/low usage occupants. If not provided, the OS-HPXML default (see &lt;a href='https://openstudio-hpxml.readthedocs.io/en/v1.11.0/workflow_inputs.html#hpxml-dishwasher'&gt;HPXML Dishwasher&lt;/a&gt;) is used.</description>
      <type>Double</type>
      <required>false</required>
      <model_dependent>false</model_dependent>
    </argument>
    <argument>
      <name>refrigerator_present</name>
      <display_name>Refrigerator: Present</display_name>
      <description>Whether there is a refrigerator present.</description>
      <type>Boolean</type>
      <required>true</required>
      <model_dependent>false</model_dependent>
      <default_value>true</default_value>
      <choices>
        <choice>
          <value>true</value>
          <display_name>true</display_name>
        </choice>
        <choice>
          <value>false</value>
          <display_name>false</display_name>
        </choice>
      </choices>
    </argument>
    <argument>
      <name>refrigerator_location</name>
      <display_name>Refrigerator: Location</display_name>
      <description>The space type for the refrigerator location. If not provided, the OS-HPXML default (see &lt;a href='https://openstudio-hpxml.readthedocs.io/en/v1.11.0/workflow_inputs.html#hpxml-refrigerators'&gt;HPXML Refrigerators&lt;/a&gt;) is used.</description>
      <type>Choice</type>
      <required>false</required>
      <model_dependent>false</model_dependent>
      <choices>
        <choice>
          <value>conditioned space</value>
          <display_name>conditioned space</display_name>
        </choice>
        <choice>
          <value>basement - conditioned</value>
          <display_name>basement - conditioned</display_name>
        </choice>
        <choice>
          <value>basement - unconditioned</value>
          <display_name>basement - unconditioned</display_name>
        </choice>
        <choice>
          <value>garage</value>
          <display_name>garage</display_name>
        </choice>
        <choice>
          <value>other housing unit</value>
          <display_name>other housing unit</display_name>
        </choice>
        <choice>
          <value>other heated space</value>
          <display_name>other heated space</display_name>
        </choice>
        <choice>
          <value>other multifamily buffer space</value>
          <display_name>other multifamily buffer space</display_name>
        </choice>
        <choice>
          <value>other non-freezing space</value>
          <display_name>other non-freezing space</display_name>
        </choice>
      </choices>
    </argument>
    <argument>
      <name>refrigerator_rated_annual_kwh</name>
      <display_name>Refrigerator: Rated Annual Consumption</display_name>
      <description>The EnergyGuide rated annual energy consumption for a refrigerator. If not provided, the OS-HPXML default (see &lt;a href='https://openstudio-hpxml.readthedocs.io/en/v1.11.0/workflow_inputs.html#hpxml-refrigerators'&gt;HPXML Refrigerators&lt;/a&gt;) is used.</description>
      <type>Double</type>
      <units>kWh/yr</units>
      <required>false</required>
      <model_dependent>false</model_dependent>
    </argument>
    <argument>
      <name>refrigerator_usage_multiplier</name>
      <display_name>Refrigerator: Usage Multiplier</display_name>
      <description>Multiplier on the refrigerator energy usage that can reflect, e.g., high/low usage occupants. If not provided, the OS-HPXML default (see &lt;a href='https://openstudio-hpxml.readthedocs.io/en/v1.11.0/workflow_inputs.html#hpxml-refrigerators'&gt;HPXML Refrigerators&lt;/a&gt;) is used.</description>
      <type>Double</type>
      <required>false</required>
      <model_dependent>false</model_dependent>
    </argument>
    <argument>
      <name>extra_refrigerator_present</name>
      <display_name>Extra Refrigerator: Present</display_name>
      <description>Whether there is an extra refrigerator present.</description>
      <type>Boolean</type>
      <required>true</required>
      <model_dependent>false</model_dependent>
      <default_value>false</default_value>
      <choices>
        <choice>
          <value>true</value>
          <display_name>true</display_name>
        </choice>
        <choice>
          <value>false</value>
          <display_name>false</display_name>
        </choice>
      </choices>
    </argument>
    <argument>
      <name>extra_refrigerator_location</name>
      <display_name>Extra Refrigerator: Location</display_name>
      <description>The space type for the extra refrigerator location. If not provided, the OS-HPXML default (see &lt;a href='https://openstudio-hpxml.readthedocs.io/en/v1.11.0/workflow_inputs.html#hpxml-refrigerators'&gt;HPXML Refrigerators&lt;/a&gt;) is used.</description>
      <type>Choice</type>
      <required>false</required>
      <model_dependent>false</model_dependent>
      <choices>
        <choice>
          <value>conditioned space</value>
          <display_name>conditioned space</display_name>
        </choice>
        <choice>
          <value>basement - conditioned</value>
          <display_name>basement - conditioned</display_name>
        </choice>
        <choice>
          <value>basement - unconditioned</value>
          <display_name>basement - unconditioned</display_name>
        </choice>
        <choice>
          <value>garage</value>
          <display_name>garage</display_name>
        </choice>
        <choice>
          <value>other housing unit</value>
          <display_name>other housing unit</display_name>
        </choice>
        <choice>
          <value>other heated space</value>
          <display_name>other heated space</display_name>
        </choice>
        <choice>
          <value>other multifamily buffer space</value>
          <display_name>other multifamily buffer space</display_name>
        </choice>
        <choice>
          <value>other non-freezing space</value>
          <display_name>other non-freezing space</display_name>
        </choice>
      </choices>
    </argument>
    <argument>
      <name>extra_refrigerator_rated_annual_kwh</name>
      <display_name>Extra Refrigerator: Rated Annual Consumption</display_name>
      <description>The EnergyGuide rated annual energy consumption for an extra refrigerator. If not provided, the OS-HPXML default (see &lt;a href='https://openstudio-hpxml.readthedocs.io/en/v1.11.0/workflow_inputs.html#hpxml-refrigerators'&gt;HPXML Refrigerators&lt;/a&gt;) is used.</description>
      <type>Double</type>
      <units>kWh/yr</units>
      <required>false</required>
      <model_dependent>false</model_dependent>
    </argument>
    <argument>
      <name>extra_refrigerator_usage_multiplier</name>
      <display_name>Extra Refrigerator: Usage Multiplier</display_name>
      <description>Multiplier on the extra refrigerator energy usage that can reflect, e.g., high/low usage occupants. If not provided, the OS-HPXML default (see &lt;a href='https://openstudio-hpxml.readthedocs.io/en/v1.11.0/workflow_inputs.html#hpxml-refrigerators'&gt;HPXML Refrigerators&lt;/a&gt;) is used.</description>
      <type>Double</type>
      <required>false</required>
      <model_dependent>false</model_dependent>
    </argument>
    <argument>
      <name>freezer_present</name>
      <display_name>Freezer: Present</display_name>
      <description>Whether there is a freezer present.</description>
      <type>Boolean</type>
      <required>true</required>
      <model_dependent>false</model_dependent>
      <default_value>false</default_value>
      <choices>
        <choice>
          <value>true</value>
          <display_name>true</display_name>
        </choice>
        <choice>
          <value>false</value>
          <display_name>false</display_name>
        </choice>
      </choices>
    </argument>
    <argument>
      <name>freezer_location</name>
      <display_name>Freezer: Location</display_name>
      <description>The space type for the freezer location. If not provided, the OS-HPXML default (see &lt;a href='https://openstudio-hpxml.readthedocs.io/en/v1.11.0/workflow_inputs.html#hpxml-freezers'&gt;HPXML Freezers&lt;/a&gt;) is used.</description>
      <type>Choice</type>
      <required>false</required>
      <model_dependent>false</model_dependent>
      <choices>
        <choice>
          <value>conditioned space</value>
          <display_name>conditioned space</display_name>
        </choice>
        <choice>
          <value>basement - conditioned</value>
          <display_name>basement - conditioned</display_name>
        </choice>
        <choice>
          <value>basement - unconditioned</value>
          <display_name>basement - unconditioned</display_name>
        </choice>
        <choice>
          <value>garage</value>
          <display_name>garage</display_name>
        </choice>
        <choice>
          <value>other housing unit</value>
          <display_name>other housing unit</display_name>
        </choice>
        <choice>
          <value>other heated space</value>
          <display_name>other heated space</display_name>
        </choice>
        <choice>
          <value>other multifamily buffer space</value>
          <display_name>other multifamily buffer space</display_name>
        </choice>
        <choice>
          <value>other non-freezing space</value>
          <display_name>other non-freezing space</display_name>
        </choice>
      </choices>
    </argument>
    <argument>
      <name>freezer_rated_annual_kwh</name>
      <display_name>Freezer: Rated Annual Consumption</display_name>
      <description>The EnergyGuide rated annual energy consumption for a freezer. If not provided, the OS-HPXML default (see &lt;a href='https://openstudio-hpxml.readthedocs.io/en/v1.11.0/workflow_inputs.html#hpxml-freezers'&gt;HPXML Freezers&lt;/a&gt;) is used.</description>
      <type>Double</type>
      <units>kWh/yr</units>
      <required>false</required>
      <model_dependent>false</model_dependent>
    </argument>
    <argument>
      <name>freezer_usage_multiplier</name>
      <display_name>Freezer: Usage Multiplier</display_name>
      <description>Multiplier on the freezer energy usage that can reflect, e.g., high/low usage occupants. If not provided, the OS-HPXML default (see &lt;a href='https://openstudio-hpxml.readthedocs.io/en/v1.11.0/workflow_inputs.html#hpxml-freezers'&gt;HPXML Freezers&lt;/a&gt;) is used.</description>
      <type>Double</type>
      <required>false</required>
      <model_dependent>false</model_dependent>
    </argument>
    <argument>
      <name>cooking_range_oven_present</name>
      <display_name>Cooking Range/Oven: Present</display_name>
      <description>Whether there is a cooking range/oven present.</description>
      <type>Boolean</type>
      <required>true</required>
      <model_dependent>false</model_dependent>
      <default_value>true</default_value>
      <choices>
        <choice>
          <value>true</value>
          <display_name>true</display_name>
        </choice>
        <choice>
          <value>false</value>
          <display_name>false</display_name>
        </choice>
      </choices>
    </argument>
    <argument>
      <name>cooking_range_oven_location</name>
      <display_name>Cooking Range/Oven: Location</display_name>
      <description>The space type for the cooking range/oven location. If not provided, the OS-HPXML default (see &lt;a href='https://openstudio-hpxml.readthedocs.io/en/v1.11.0/workflow_inputs.html#hpxml-cooking-range-oven'&gt;HPXML Cooking Range/Oven&lt;/a&gt;) is used.</description>
      <type>Choice</type>
      <required>false</required>
      <model_dependent>false</model_dependent>
      <choices>
        <choice>
          <value>conditioned space</value>
          <display_name>conditioned space</display_name>
        </choice>
        <choice>
          <value>basement - conditioned</value>
          <display_name>basement - conditioned</display_name>
        </choice>
        <choice>
          <value>basement - unconditioned</value>
          <display_name>basement - unconditioned</display_name>
        </choice>
        <choice>
          <value>garage</value>
          <display_name>garage</display_name>
        </choice>
        <choice>
          <value>other housing unit</value>
          <display_name>other housing unit</display_name>
        </choice>
        <choice>
          <value>other heated space</value>
          <display_name>other heated space</display_name>
        </choice>
        <choice>
          <value>other multifamily buffer space</value>
          <display_name>other multifamily buffer space</display_name>
        </choice>
        <choice>
          <value>other non-freezing space</value>
          <display_name>other non-freezing space</display_name>
        </choice>
      </choices>
    </argument>
    <argument>
      <name>cooking_range_oven_fuel_type</name>
      <display_name>Cooking Range/Oven: Fuel Type</display_name>
      <description>Type of fuel used by the cooking range/oven.</description>
      <type>Choice</type>
      <required>true</required>
      <model_dependent>false</model_dependent>
      <default_value>natural gas</default_value>
      <choices>
        <choice>
          <value>electricity</value>
          <display_name>electricity</display_name>
        </choice>
        <choice>
          <value>natural gas</value>
          <display_name>natural gas</display_name>
        </choice>
        <choice>
          <value>fuel oil</value>
          <display_name>fuel oil</display_name>
        </choice>
        <choice>
          <value>propane</value>
          <display_name>propane</display_name>
        </choice>
        <choice>
          <value>wood</value>
          <display_name>wood</display_name>
        </choice>
        <choice>
          <value>coal</value>
          <display_name>coal</display_name>
        </choice>
      </choices>
    </argument>
    <argument>
      <name>cooking_range_oven_is_induction</name>
      <display_name>Cooking Range/Oven: Is Induction</display_name>
      <description>Whether the cooking range is induction. If not provided, the OS-HPXML default (see &lt;a href='https://openstudio-hpxml.readthedocs.io/en/v1.11.0/workflow_inputs.html#hpxml-cooking-range-oven'&gt;HPXML Cooking Range/Oven&lt;/a&gt;) is used.</description>
      <type>Boolean</type>
      <required>false</required>
      <model_dependent>false</model_dependent>
      <choices>
        <choice>
          <value>true</value>
          <display_name>true</display_name>
        </choice>
        <choice>
          <value>false</value>
          <display_name>false</display_name>
        </choice>
      </choices>
    </argument>
    <argument>
      <name>cooking_range_oven_is_convection</name>
      <display_name>Cooking Range/Oven: Is Convection</display_name>
      <description>Whether the oven is convection. If not provided, the OS-HPXML default (see &lt;a href='https://openstudio-hpxml.readthedocs.io/en/v1.11.0/workflow_inputs.html#hpxml-cooking-range-oven'&gt;HPXML Cooking Range/Oven&lt;/a&gt;) is used.</description>
      <type>Boolean</type>
      <required>false</required>
      <model_dependent>false</model_dependent>
      <choices>
        <choice>
          <value>true</value>
          <display_name>true</display_name>
        </choice>
        <choice>
          <value>false</value>
          <display_name>false</display_name>
        </choice>
      </choices>
    </argument>
    <argument>
      <name>cooking_range_oven_usage_multiplier</name>
      <display_name>Cooking Range/Oven: Usage Multiplier</display_name>
      <description>Multiplier on the cooking range/oven energy usage that can reflect, e.g., high/low usage occupants. If not provided, the OS-HPXML default (see &lt;a href='https://openstudio-hpxml.readthedocs.io/en/v1.11.0/workflow_inputs.html#hpxml-cooking-range-oven'&gt;HPXML Cooking Range/Oven&lt;/a&gt;) is used.</description>
      <type>Double</type>
      <required>false</required>
      <model_dependent>false</model_dependent>
    </argument>
    <argument>
      <name>ceiling_fan_present</name>
      <display_name>Ceiling Fan: Present</display_name>
      <description>Whether there are any ceiling fans.</description>
      <type>Boolean</type>
      <required>true</required>
      <model_dependent>false</model_dependent>
      <default_value>true</default_value>
      <choices>
        <choice>
          <value>true</value>
          <display_name>true</display_name>
        </choice>
        <choice>
          <value>false</value>
          <display_name>false</display_name>
        </choice>
      </choices>
    </argument>
    <argument>
      <name>ceiling_fan_label_energy_use</name>
      <display_name>Ceiling Fan: Label Energy Use</display_name>
      <description>The label average energy use of the ceiling fan(s). If neither Efficiency nor Label Energy Use provided, the OS-HPXML default (see &lt;a href='https://openstudio-hpxml.readthedocs.io/en/v1.11.0/workflow_inputs.html#hpxml-ceiling-fans'&gt;HPXML Ceiling Fans&lt;/a&gt;) is used.</description>
      <type>Double</type>
      <units>W</units>
      <required>false</required>
      <model_dependent>false</model_dependent>
    </argument>
    <argument>
      <name>ceiling_fan_efficiency</name>
      <display_name>Ceiling Fan: Efficiency</display_name>
      <description>The efficiency rating of the ceiling fan(s) at medium speed. Only used if Label Energy Use not provided. If neither Efficiency nor Label Energy Use provided, the OS-HPXML default (see &lt;a href='https://openstudio-hpxml.readthedocs.io/en/v1.11.0/workflow_inputs.html#hpxml-ceiling-fans'&gt;HPXML Ceiling Fans&lt;/a&gt;) is used.</description>
      <type>Double</type>
      <units>CFM/W</units>
      <required>false</required>
      <model_dependent>false</model_dependent>
    </argument>
    <argument>
      <name>ceiling_fan_quantity</name>
      <display_name>Ceiling Fan: Quantity</display_name>
      <description>Total number of ceiling fans. If not provided, the OS-HPXML default (see &lt;a href='https://openstudio-hpxml.readthedocs.io/en/v1.11.0/workflow_inputs.html#hpxml-ceiling-fans'&gt;HPXML Ceiling Fans&lt;/a&gt;) is used.</description>
      <type>Integer</type>
      <units>#</units>
      <required>false</required>
      <model_dependent>false</model_dependent>
    </argument>
    <argument>
      <name>ceiling_fan_cooling_setpoint_temp_offset</name>
      <display_name>Ceiling Fan: Cooling Setpoint Temperature Offset</display_name>
      <description>The cooling setpoint temperature offset during months when the ceiling fans are operating. Only applies if ceiling fan quantity is greater than zero. If not provided, the OS-HPXML default (see &lt;a href='https://openstudio-hpxml.readthedocs.io/en/v1.11.0/workflow_inputs.html#hpxml-ceiling-fans'&gt;HPXML Ceiling Fans&lt;/a&gt;) is used.</description>
      <type>Double</type>
      <units>F</units>
      <required>false</required>
      <model_dependent>false</model_dependent>
    </argument>
    <argument>
      <name>misc_plug_loads_television_present</name>
      <display_name>Misc Plug Loads: Television Present</display_name>
      <description>Whether there are televisions.</description>
      <type>Boolean</type>
      <required>true</required>
      <model_dependent>false</model_dependent>
      <default_value>true</default_value>
      <choices>
        <choice>
          <value>true</value>
          <display_name>true</display_name>
        </choice>
        <choice>
          <value>false</value>
          <display_name>false</display_name>
        </choice>
      </choices>
    </argument>
    <argument>
      <name>misc_plug_loads_television_annual_kwh</name>
      <display_name>Misc Plug Loads: Television Annual kWh</display_name>
      <description>The annual energy consumption of the television plug loads. If not provided, the OS-HPXML default (see &lt;a href='https://openstudio-hpxml.readthedocs.io/en/v1.11.0/workflow_inputs.html#hpxml-plug-loads'&gt;HPXML Plug Loads&lt;/a&gt;) is used.</description>
      <type>Double</type>
      <units>kWh/yr</units>
      <required>false</required>
      <model_dependent>false</model_dependent>
    </argument>
    <argument>
      <name>misc_plug_loads_television_usage_multiplier</name>
      <display_name>Misc Plug Loads: Television Usage Multiplier</display_name>
      <description>Multiplier on the television energy usage that can reflect, e.g., high/low usage occupants. If not provided, the OS-HPXML default (see &lt;a href='https://openstudio-hpxml.readthedocs.io/en/v1.11.0/workflow_inputs.html#hpxml-plug-loads'&gt;HPXML Plug Loads&lt;/a&gt;) is used.</description>
      <type>Double</type>
      <required>false</required>
      <model_dependent>false</model_dependent>
    </argument>
    <argument>
      <name>misc_plug_loads_other_annual_kwh</name>
      <display_name>Misc Plug Loads: Other Annual kWh</display_name>
      <description>The annual energy consumption of the other residual plug loads. If not provided, the OS-HPXML default (see &lt;a href='https://openstudio-hpxml.readthedocs.io/en/v1.11.0/workflow_inputs.html#hpxml-plug-loads'&gt;HPXML Plug Loads&lt;/a&gt;) is used.</description>
      <type>Double</type>
      <units>kWh/yr</units>
      <required>false</required>
      <model_dependent>false</model_dependent>
    </argument>
    <argument>
      <name>misc_plug_loads_other_frac_sensible</name>
      <display_name>Misc Plug Loads: Other Sensible Fraction</display_name>
      <description>Fraction of other residual plug loads' internal gains that are sensible. If not provided, the OS-HPXML default (see &lt;a href='https://openstudio-hpxml.readthedocs.io/en/v1.11.0/workflow_inputs.html#hpxml-plug-loads'&gt;HPXML Plug Loads&lt;/a&gt;) is used.</description>
      <type>Double</type>
      <units>Frac</units>
      <required>false</required>
      <model_dependent>false</model_dependent>
    </argument>
    <argument>
      <name>misc_plug_loads_other_frac_latent</name>
      <display_name>Misc Plug Loads: Other Latent Fraction</display_name>
      <description>Fraction of other residual plug loads' internal gains that are latent. If not provided, the OS-HPXML default (see &lt;a href='https://openstudio-hpxml.readthedocs.io/en/v1.11.0/workflow_inputs.html#hpxml-plug-loads'&gt;HPXML Plug Loads&lt;/a&gt;) is used.</description>
      <type>Double</type>
      <units>Frac</units>
      <required>false</required>
      <model_dependent>false</model_dependent>
    </argument>
    <argument>
      <name>misc_plug_loads_other_usage_multiplier</name>
      <display_name>Misc Plug Loads: Other Usage Multiplier</display_name>
      <description>Multiplier on the other energy usage that can reflect, e.g., high/low usage occupants. If not provided, the OS-HPXML default (see &lt;a href='https://openstudio-hpxml.readthedocs.io/en/v1.11.0/workflow_inputs.html#hpxml-plug-loads'&gt;HPXML Plug Loads&lt;/a&gt;) is used.</description>
      <type>Double</type>
      <required>false</required>
      <model_dependent>false</model_dependent>
    </argument>
    <argument>
      <name>misc_plug_loads_well_pump_present</name>
      <display_name>Misc Plug Loads: Well Pump Present</display_name>
      <description>Whether there is a well pump.</description>
      <type>Boolean</type>
      <required>true</required>
      <model_dependent>false</model_dependent>
      <default_value>false</default_value>
      <choices>
        <choice>
          <value>true</value>
          <display_name>true</display_name>
        </choice>
        <choice>
          <value>false</value>
          <display_name>false</display_name>
        </choice>
      </choices>
    </argument>
    <argument>
      <name>misc_plug_loads_well_pump_annual_kwh</name>
      <display_name>Misc Plug Loads: Well Pump Annual kWh</display_name>
      <description>The annual energy consumption of the well pump plug loads. If not provided, the OS-HPXML default (see &lt;a href='https://openstudio-hpxml.readthedocs.io/en/v1.11.0/workflow_inputs.html#hpxml-plug-loads'&gt;HPXML Plug Loads&lt;/a&gt;) is used.</description>
      <type>Double</type>
      <units>kWh/yr</units>
      <required>false</required>
      <model_dependent>false</model_dependent>
    </argument>
    <argument>
      <name>misc_plug_loads_well_pump_usage_multiplier</name>
      <display_name>Misc Plug Loads: Well Pump Usage Multiplier</display_name>
      <description>Multiplier on the well pump energy usage that can reflect, e.g., high/low usage occupants. If not provided, the OS-HPXML default (see &lt;a href='https://openstudio-hpxml.readthedocs.io/en/v1.11.0/workflow_inputs.html#hpxml-plug-loads'&gt;HPXML Plug Loads&lt;/a&gt;) is used.</description>
      <type>Double</type>
      <required>false</required>
      <model_dependent>false</model_dependent>
    </argument>
    <argument>
      <name>misc_plug_loads_vehicle_present</name>
      <display_name>Misc Plug Loads: Vehicle Present</display_name>
      <description>Whether there is an electric vehicle.</description>
      <type>Boolean</type>
      <required>true</required>
      <model_dependent>false</model_dependent>
      <default_value>false</default_value>
      <choices>
        <choice>
          <value>true</value>
          <display_name>true</display_name>
        </choice>
        <choice>
          <value>false</value>
          <display_name>false</display_name>
        </choice>
      </choices>
    </argument>
    <argument>
      <name>misc_plug_loads_vehicle_annual_kwh</name>
      <display_name>Misc Plug Loads: Vehicle Annual kWh</display_name>
      <description>The annual energy consumption of the electric vehicle plug loads. If not provided, the OS-HPXML default (see &lt;a href='https://openstudio-hpxml.readthedocs.io/en/v1.11.0/workflow_inputs.html#hpxml-plug-loads'&gt;HPXML Plug Loads&lt;/a&gt;) is used.</description>
      <type>Double</type>
      <units>kWh/yr</units>
      <required>false</required>
      <model_dependent>false</model_dependent>
    </argument>
    <argument>
      <name>misc_plug_loads_vehicle_usage_multiplier</name>
      <display_name>Misc Plug Loads: Vehicle Usage Multiplier</display_name>
      <description>Multiplier on the electric vehicle energy usage that can reflect, e.g., high/low usage occupants. If not provided, the OS-HPXML default (see &lt;a href='https://openstudio-hpxml.readthedocs.io/en/v1.11.0/workflow_inputs.html#hpxml-plug-loads'&gt;HPXML Plug Loads&lt;/a&gt;) is used.</description>
      <type>Double</type>
      <required>false</required>
      <model_dependent>false</model_dependent>
    </argument>
    <argument>
      <name>misc_fuel_loads_grill_present</name>
      <display_name>Misc Fuel Loads: Grill Present</display_name>
      <description>Whether there is a fuel loads grill.</description>
      <type>Boolean</type>
      <required>true</required>
      <model_dependent>false</model_dependent>
      <default_value>false</default_value>
      <choices>
        <choice>
          <value>true</value>
          <display_name>true</display_name>
        </choice>
        <choice>
          <value>false</value>
          <display_name>false</display_name>
        </choice>
      </choices>
    </argument>
    <argument>
      <name>misc_fuel_loads_grill_fuel_type</name>
      <display_name>Misc Fuel Loads: Grill Fuel Type</display_name>
      <description>The fuel type of the fuel loads grill.</description>
      <type>Choice</type>
      <required>true</required>
      <model_dependent>false</model_dependent>
      <default_value>natural gas</default_value>
      <choices>
        <choice>
          <value>natural gas</value>
          <display_name>natural gas</display_name>
        </choice>
        <choice>
          <value>fuel oil</value>
          <display_name>fuel oil</display_name>
        </choice>
        <choice>
          <value>propane</value>
          <display_name>propane</display_name>
        </choice>
        <choice>
          <value>wood</value>
          <display_name>wood</display_name>
        </choice>
        <choice>
          <value>wood pellets</value>
          <display_name>wood pellets</display_name>
        </choice>
      </choices>
    </argument>
    <argument>
      <name>misc_fuel_loads_grill_annual_therm</name>
      <display_name>Misc Fuel Loads: Grill Annual therm</display_name>
      <description>The annual energy consumption of the fuel loads grill. If not provided, the OS-HPXML default (see &lt;a href='https://openstudio-hpxml.readthedocs.io/en/v1.11.0/workflow_inputs.html#hpxml-fuel-loads'&gt;HPXML Fuel Loads&lt;/a&gt;) is used.</description>
      <type>Double</type>
      <units>therm/yr</units>
      <required>false</required>
      <model_dependent>false</model_dependent>
    </argument>
    <argument>
      <name>misc_fuel_loads_grill_usage_multiplier</name>
      <display_name>Misc Fuel Loads: Grill Usage Multiplier</display_name>
      <description>Multiplier on the fuel loads grill energy usage that can reflect, e.g., high/low usage occupants. If not provided, the OS-HPXML default (see &lt;a href='https://openstudio-hpxml.readthedocs.io/en/v1.11.0/workflow_inputs.html#hpxml-fuel-loads'&gt;HPXML Fuel Loads&lt;/a&gt;) is used.</description>
      <type>Double</type>
      <required>false</required>
      <model_dependent>false</model_dependent>
    </argument>
    <argument>
      <name>misc_fuel_loads_lighting_present</name>
      <display_name>Misc Fuel Loads: Lighting Present</display_name>
      <description>Whether there is fuel loads lighting.</description>
      <type>Boolean</type>
      <required>true</required>
      <model_dependent>false</model_dependent>
      <default_value>false</default_value>
      <choices>
        <choice>
          <value>true</value>
          <display_name>true</display_name>
        </choice>
        <choice>
          <value>false</value>
          <display_name>false</display_name>
        </choice>
      </choices>
    </argument>
    <argument>
      <name>misc_fuel_loads_lighting_fuel_type</name>
      <display_name>Misc Fuel Loads: Lighting Fuel Type</display_name>
      <description>The fuel type of the fuel loads lighting.</description>
      <type>Choice</type>
      <required>true</required>
      <model_dependent>false</model_dependent>
      <default_value>natural gas</default_value>
      <choices>
        <choice>
          <value>natural gas</value>
          <display_name>natural gas</display_name>
        </choice>
        <choice>
          <value>fuel oil</value>
          <display_name>fuel oil</display_name>
        </choice>
        <choice>
          <value>propane</value>
          <display_name>propane</display_name>
        </choice>
        <choice>
          <value>wood</value>
          <display_name>wood</display_name>
        </choice>
        <choice>
          <value>wood pellets</value>
          <display_name>wood pellets</display_name>
        </choice>
      </choices>
    </argument>
    <argument>
      <name>misc_fuel_loads_lighting_annual_therm</name>
      <display_name>Misc Fuel Loads: Lighting Annual therm</display_name>
      <description>The annual energy consumption of the fuel loads lighting. If not provided, the OS-HPXML default (see &lt;a href='https://openstudio-hpxml.readthedocs.io/en/v1.11.0/workflow_inputs.html#hpxml-fuel-loads'&gt;HPXML Fuel Loads&lt;/a&gt;)is used.</description>
      <type>Double</type>
      <units>therm/yr</units>
      <required>false</required>
      <model_dependent>false</model_dependent>
    </argument>
    <argument>
      <name>misc_fuel_loads_lighting_usage_multiplier</name>
      <display_name>Misc Fuel Loads: Lighting Usage Multiplier</display_name>
      <description>Multiplier on the fuel loads lighting energy usage that can reflect, e.g., high/low usage occupants. If not provided, the OS-HPXML default (see &lt;a href='https://openstudio-hpxml.readthedocs.io/en/v1.11.0/workflow_inputs.html#hpxml-fuel-loads'&gt;HPXML Fuel Loads&lt;/a&gt;) is used.</description>
      <type>Double</type>
      <required>false</required>
      <model_dependent>false</model_dependent>
    </argument>
    <argument>
      <name>misc_fuel_loads_fireplace_present</name>
      <display_name>Misc Fuel Loads: Fireplace Present</display_name>
      <description>Whether there is fuel loads fireplace.</description>
      <type>Boolean</type>
      <required>true</required>
      <model_dependent>false</model_dependent>
      <default_value>false</default_value>
      <choices>
        <choice>
          <value>true</value>
          <display_name>true</display_name>
        </choice>
        <choice>
          <value>false</value>
          <display_name>false</display_name>
        </choice>
      </choices>
    </argument>
    <argument>
      <name>misc_fuel_loads_fireplace_fuel_type</name>
      <display_name>Misc Fuel Loads: Fireplace Fuel Type</display_name>
      <description>The fuel type of the fuel loads fireplace.</description>
      <type>Choice</type>
      <required>true</required>
      <model_dependent>false</model_dependent>
      <default_value>natural gas</default_value>
      <choices>
        <choice>
          <value>natural gas</value>
          <display_name>natural gas</display_name>
        </choice>
        <choice>
          <value>fuel oil</value>
          <display_name>fuel oil</display_name>
        </choice>
        <choice>
          <value>propane</value>
          <display_name>propane</display_name>
        </choice>
        <choice>
          <value>wood</value>
          <display_name>wood</display_name>
        </choice>
        <choice>
          <value>wood pellets</value>
          <display_name>wood pellets</display_name>
        </choice>
      </choices>
    </argument>
    <argument>
      <name>misc_fuel_loads_fireplace_annual_therm</name>
      <display_name>Misc Fuel Loads: Fireplace Annual therm</display_name>
      <description>The annual energy consumption of the fuel loads fireplace. If not provided, the OS-HPXML default (see &lt;a href='https://openstudio-hpxml.readthedocs.io/en/v1.11.0/workflow_inputs.html#hpxml-fuel-loads'&gt;HPXML Fuel Loads&lt;/a&gt;) is used.</description>
      <type>Double</type>
      <units>therm/yr</units>
      <required>false</required>
      <model_dependent>false</model_dependent>
    </argument>
    <argument>
      <name>misc_fuel_loads_fireplace_frac_sensible</name>
      <display_name>Misc Fuel Loads: Fireplace Sensible Fraction</display_name>
      <description>Fraction of fireplace residual fuel loads' internal gains that are sensible. If not provided, the OS-HPXML default (see &lt;a href='https://openstudio-hpxml.readthedocs.io/en/v1.11.0/workflow_inputs.html#hpxml-fuel-loads'&gt;HPXML Fuel Loads&lt;/a&gt;) is used.</description>
      <type>Double</type>
      <units>Frac</units>
      <required>false</required>
      <model_dependent>false</model_dependent>
    </argument>
    <argument>
      <name>misc_fuel_loads_fireplace_frac_latent</name>
      <display_name>Misc Fuel Loads: Fireplace Latent Fraction</display_name>
      <description>Fraction of fireplace residual fuel loads' internal gains that are latent. If not provided, the OS-HPXML default (see &lt;a href='https://openstudio-hpxml.readthedocs.io/en/v1.11.0/workflow_inputs.html#hpxml-fuel-loads'&gt;HPXML Fuel Loads&lt;/a&gt;) is used.</description>
      <type>Double</type>
      <units>Frac</units>
      <required>false</required>
      <model_dependent>false</model_dependent>
    </argument>
    <argument>
      <name>misc_fuel_loads_fireplace_usage_multiplier</name>
      <display_name>Misc Fuel Loads: Fireplace Usage Multiplier</display_name>
      <description>Multiplier on the fuel loads fireplace energy usage that can reflect, e.g., high/low usage occupants. If not provided, the OS-HPXML default (see &lt;a href='https://openstudio-hpxml.readthedocs.io/en/v1.11.0/workflow_inputs.html#hpxml-fuel-loads'&gt;HPXML Fuel Loads&lt;/a&gt;) is used.</description>
      <type>Double</type>
      <required>false</required>
      <model_dependent>false</model_dependent>
    </argument>
    <argument>
      <name>pool_present</name>
      <display_name>Pool: Present</display_name>
      <description>Whether there is a pool.</description>
      <type>Boolean</type>
      <required>true</required>
      <model_dependent>false</model_dependent>
      <default_value>false</default_value>
      <choices>
        <choice>
          <value>true</value>
          <display_name>true</display_name>
        </choice>
        <choice>
          <value>false</value>
          <display_name>false</display_name>
        </choice>
      </choices>
    </argument>
    <argument>
      <name>pool_pump_annual_kwh</name>
      <display_name>Pool: Pump Annual kWh</display_name>
      <description>The annual energy consumption of the pool pump. If not provided, the OS-HPXML default (see &lt;a href='https://openstudio-hpxml.readthedocs.io/en/v1.11.0/workflow_inputs.html#pool-pump'&gt;Pool Pump&lt;/a&gt;) is used.</description>
      <type>Double</type>
      <units>kWh/yr</units>
      <required>false</required>
      <model_dependent>false</model_dependent>
    </argument>
    <argument>
      <name>pool_pump_usage_multiplier</name>
      <display_name>Pool: Pump Usage Multiplier</display_name>
      <description>Multiplier on the pool pump energy usage that can reflect, e.g., high/low usage occupants. If not provided, the OS-HPXML default (see &lt;a href='https://openstudio-hpxml.readthedocs.io/en/v1.11.0/workflow_inputs.html#pool-pump'&gt;Pool Pump&lt;/a&gt;) is used.</description>
      <type>Double</type>
      <required>false</required>
      <model_dependent>false</model_dependent>
    </argument>
    <argument>
      <name>pool_heater_type</name>
      <display_name>Pool: Heater Type</display_name>
      <description>The type of pool heater. Use 'none' if there is no pool heater.</description>
      <type>Choice</type>
      <required>true</required>
      <model_dependent>false</model_dependent>
      <default_value>none</default_value>
      <choices>
        <choice>
          <value>none</value>
          <display_name>none</display_name>
        </choice>
        <choice>
          <value>electric resistance</value>
          <display_name>electric resistance</display_name>
        </choice>
        <choice>
          <value>gas fired</value>
          <display_name>gas fired</display_name>
        </choice>
        <choice>
          <value>heat pump</value>
          <display_name>heat pump</display_name>
        </choice>
      </choices>
    </argument>
    <argument>
      <name>pool_heater_annual_kwh</name>
      <display_name>Pool: Heater Annual kWh</display_name>
      <description>The annual energy consumption of the electric resistance pool heater. If not provided, the OS-HPXML default (see &lt;a href='https://openstudio-hpxml.readthedocs.io/en/v1.11.0/workflow_inputs.html#pool-heater'&gt;Pool Heater&lt;/a&gt;) is used.</description>
      <type>Double</type>
      <units>kWh/yr</units>
      <required>false</required>
      <model_dependent>false</model_dependent>
    </argument>
    <argument>
      <name>pool_heater_annual_therm</name>
      <display_name>Pool: Heater Annual therm</display_name>
      <description>The annual energy consumption of the gas fired pool heater. If not provided, the OS-HPXML default (see &lt;a href='https://openstudio-hpxml.readthedocs.io/en/v1.11.0/workflow_inputs.html#pool-heater'&gt;Pool Heater&lt;/a&gt;) is used.</description>
      <type>Double</type>
      <units>therm/yr</units>
      <required>false</required>
      <model_dependent>false</model_dependent>
    </argument>
    <argument>
      <name>pool_heater_usage_multiplier</name>
      <display_name>Pool: Heater Usage Multiplier</display_name>
      <description>Multiplier on the pool heater energy usage that can reflect, e.g., high/low usage occupants. If not provided, the OS-HPXML default (see &lt;a href='https://openstudio-hpxml.readthedocs.io/en/v1.11.0/workflow_inputs.html#pool-heater'&gt;Pool Heater&lt;/a&gt;) is used.</description>
      <type>Double</type>
      <required>false</required>
      <model_dependent>false</model_dependent>
    </argument>
    <argument>
      <name>permanent_spa_present</name>
      <display_name>Permanent Spa: Present</display_name>
      <description>Whether there is a permanent spa.</description>
      <type>Boolean</type>
      <required>true</required>
      <model_dependent>false</model_dependent>
      <default_value>false</default_value>
      <choices>
        <choice>
          <value>true</value>
          <display_name>true</display_name>
        </choice>
        <choice>
          <value>false</value>
          <display_name>false</display_name>
        </choice>
      </choices>
    </argument>
    <argument>
      <name>permanent_spa_pump_annual_kwh</name>
      <display_name>Permanent Spa: Pump Annual kWh</display_name>
      <description>The annual energy consumption of the permanent spa pump. If not provided, the OS-HPXML default (see &lt;a href='https://openstudio-hpxml.readthedocs.io/en/v1.11.0/workflow_inputs.html#permanent-spa-pump'&gt;Permanent Spa Pump&lt;/a&gt;) is used.</description>
      <type>Double</type>
      <units>kWh/yr</units>
      <required>false</required>
      <model_dependent>false</model_dependent>
    </argument>
    <argument>
      <name>permanent_spa_pump_usage_multiplier</name>
      <display_name>Permanent Spa: Pump Usage Multiplier</display_name>
      <description>Multiplier on the permanent spa pump energy usage that can reflect, e.g., high/low usage occupants. If not provided, the OS-HPXML default (see &lt;a href='https://openstudio-hpxml.readthedocs.io/en/v1.11.0/workflow_inputs.html#permanent-spa-pump'&gt;Permanent Spa Pump&lt;/a&gt;) is used.</description>
      <type>Double</type>
      <required>false</required>
      <model_dependent>false</model_dependent>
    </argument>
    <argument>
      <name>permanent_spa_heater_type</name>
      <display_name>Permanent Spa: Heater Type</display_name>
      <description>The type of permanent spa heater. Use 'none' if there is no permanent spa heater.</description>
      <type>Choice</type>
      <required>true</required>
      <model_dependent>false</model_dependent>
      <default_value>none</default_value>
      <choices>
        <choice>
          <value>none</value>
          <display_name>none</display_name>
        </choice>
        <choice>
          <value>electric resistance</value>
          <display_name>electric resistance</display_name>
        </choice>
        <choice>
          <value>gas fired</value>
          <display_name>gas fired</display_name>
        </choice>
        <choice>
          <value>heat pump</value>
          <display_name>heat pump</display_name>
        </choice>
      </choices>
    </argument>
    <argument>
      <name>permanent_spa_heater_annual_kwh</name>
      <display_name>Permanent Spa: Heater Annual kWh</display_name>
      <description>The annual energy consumption of the electric resistance permanent spa heater. If not provided, the OS-HPXML default (see &lt;a href='https://openstudio-hpxml.readthedocs.io/en/v1.11.0/workflow_inputs.html#permanent-spa-heater'&gt;Permanent Spa Heater&lt;/a&gt;) is used.</description>
      <type>Double</type>
      <units>kWh/yr</units>
      <required>false</required>
      <model_dependent>false</model_dependent>
    </argument>
    <argument>
      <name>permanent_spa_heater_annual_therm</name>
      <display_name>Permanent Spa: Heater Annual therm</display_name>
      <description>The annual energy consumption of the gas fired permanent spa heater. If not provided, the OS-HPXML default (see &lt;a href='https://openstudio-hpxml.readthedocs.io/en/v1.11.0/workflow_inputs.html#permanent-spa-heater'&gt;Permanent Spa Heater&lt;/a&gt;) is used.</description>
      <type>Double</type>
      <units>therm/yr</units>
      <required>false</required>
      <model_dependent>false</model_dependent>
    </argument>
    <argument>
      <name>permanent_spa_heater_usage_multiplier</name>
      <display_name>Permanent Spa: Heater Usage Multiplier</display_name>
      <description>Multiplier on the permanent spa heater energy usage that can reflect, e.g., high/low usage occupants. If not provided, the OS-HPXML default (see &lt;a href='https://openstudio-hpxml.readthedocs.io/en/v1.11.0/workflow_inputs.html#permanent-spa-heater'&gt;Permanent Spa Heater&lt;/a&gt;) is used.</description>
      <type>Double</type>
      <required>false</required>
      <model_dependent>false</model_dependent>
    </argument>
    <argument>
      <name>emissions_scenario_names</name>
      <display_name>Emissions: Scenario Names</display_name>
      <description>Names of emissions scenarios. If multiple scenarios, use a comma-separated list. If not provided, no emissions scenarios are calculated.</description>
      <type>String</type>
      <required>false</required>
      <model_dependent>false</model_dependent>
    </argument>
    <argument>
      <name>emissions_types</name>
      <display_name>Emissions: Types</display_name>
      <description>Types of emissions (e.g., CO2e, NOx, etc.). If multiple scenarios, use a comma-separated list.</description>
      <type>String</type>
      <required>false</required>
      <model_dependent>false</model_dependent>
    </argument>
    <argument>
      <name>emissions_electricity_units</name>
      <display_name>Emissions: Electricity Units</display_name>
      <description>Electricity emissions factors units. If multiple scenarios, use a comma-separated list. Only lb/MWh and kg/MWh are allowed.</description>
      <type>String</type>
      <required>false</required>
      <model_dependent>false</model_dependent>
    </argument>
    <argument>
      <name>emissions_electricity_values_or_filepaths</name>
      <display_name>Emissions: Electricity Values or File Paths</display_name>
      <description>Electricity emissions factors values, specified as either an annual factor or an absolute/relative path to a file with hourly factors. If multiple scenarios, use a comma-separated list.</description>
      <type>String</type>
      <required>false</required>
      <model_dependent>false</model_dependent>
    </argument>
    <argument>
      <name>emissions_electricity_number_of_header_rows</name>
      <display_name>Emissions: Electricity Files Number of Header Rows</display_name>
      <description>The number of header rows in the electricity emissions factor file. Only applies when an electricity filepath is used. If multiple scenarios, use a comma-separated list.</description>
      <type>String</type>
      <required>false</required>
      <model_dependent>false</model_dependent>
    </argument>
    <argument>
      <name>emissions_electricity_column_numbers</name>
      <display_name>Emissions: Electricity Files Column Numbers</display_name>
      <description>The column number in the electricity emissions factor file. Only applies when an electricity filepath is used. If multiple scenarios, use a comma-separated list.</description>
      <type>String</type>
      <required>false</required>
      <model_dependent>false</model_dependent>
    </argument>
    <argument>
      <name>emissions_fossil_fuel_units</name>
      <display_name>Emissions: Fossil Fuel Units</display_name>
      <description>Fossil fuel emissions factors units. If multiple scenarios, use a comma-separated list. Only lb/MBtu and kg/MBtu are allowed.</description>
      <type>String</type>
      <required>false</required>
      <model_dependent>false</model_dependent>
    </argument>
    <argument>
      <name>emissions_natural_gas_values</name>
      <display_name>Emissions: Natural Gas Values</display_name>
      <description>Natural gas emissions factors values, specified as an annual factor. If multiple scenarios, use a comma-separated list.</description>
      <type>String</type>
      <required>false</required>
      <model_dependent>false</model_dependent>
    </argument>
    <argument>
      <name>emissions_propane_values</name>
      <display_name>Emissions: Propane Values</display_name>
      <description>Propane emissions factors values, specified as an annual factor. If multiple scenarios, use a comma-separated list.</description>
      <type>String</type>
      <required>false</required>
      <model_dependent>false</model_dependent>
    </argument>
    <argument>
      <name>emissions_fuel_oil_values</name>
      <display_name>Emissions: Fuel Oil Values</display_name>
      <description>Fuel oil emissions factors values, specified as an annual factor. If multiple scenarios, use a comma-separated list.</description>
      <type>String</type>
      <required>false</required>
      <model_dependent>false</model_dependent>
    </argument>
    <argument>
      <name>emissions_coal_values</name>
      <display_name>Emissions: Coal Values</display_name>
      <description>Coal emissions factors values, specified as an annual factor. If multiple scenarios, use a comma-separated list.</description>
      <type>String</type>
      <required>false</required>
      <model_dependent>false</model_dependent>
    </argument>
    <argument>
      <name>emissions_wood_values</name>
      <display_name>Emissions: Wood Values</display_name>
      <description>Wood emissions factors values, specified as an annual factor. If multiple scenarios, use a comma-separated list.</description>
      <type>String</type>
      <required>false</required>
      <model_dependent>false</model_dependent>
    </argument>
    <argument>
      <name>emissions_wood_pellets_values</name>
      <display_name>Emissions: Wood Pellets Values</display_name>
      <description>Wood pellets emissions factors values, specified as an annual factor. If multiple scenarios, use a comma-separated list.</description>
      <type>String</type>
      <required>false</required>
      <model_dependent>false</model_dependent>
    </argument>
    <argument>
      <name>utility_bill_scenario_names</name>
      <display_name>Utility Bills: Scenario Names</display_name>
      <description>Names of utility bill scenarios. If multiple scenarios, use a comma-separated list. If not provided, no utility bills scenarios are calculated.</description>
      <type>String</type>
      <required>false</required>
      <model_dependent>false</model_dependent>
    </argument>
    <argument>
      <name>utility_bill_electricity_filepaths</name>
      <display_name>Utility Bills: Electricity File Paths</display_name>
      <description>Electricity tariff file specified as an absolute/relative path to a file with utility rate structure information. Tariff file must be formatted to OpenEI API version 7. If multiple scenarios, use a comma-separated list.</description>
      <type>String</type>
      <required>false</required>
      <model_dependent>false</model_dependent>
    </argument>
    <argument>
      <name>utility_bill_electricity_fixed_charges</name>
      <display_name>Utility Bills: Electricity Fixed Charges</display_name>
      <description>Electricity utility bill monthly fixed charges. If multiple scenarios, use a comma-separated list.</description>
      <type>String</type>
      <required>false</required>
      <model_dependent>false</model_dependent>
    </argument>
    <argument>
      <name>utility_bill_natural_gas_fixed_charges</name>
      <display_name>Utility Bills: Natural Gas Fixed Charges</display_name>
      <description>Natural gas utility bill monthly fixed charges. If multiple scenarios, use a comma-separated list.</description>
      <type>String</type>
      <required>false</required>
      <model_dependent>false</model_dependent>
    </argument>
    <argument>
      <name>utility_bill_propane_fixed_charges</name>
      <display_name>Utility Bills: Propane Fixed Charges</display_name>
      <description>Propane utility bill monthly fixed charges. If multiple scenarios, use a comma-separated list.</description>
      <type>String</type>
      <required>false</required>
      <model_dependent>false</model_dependent>
    </argument>
    <argument>
      <name>utility_bill_fuel_oil_fixed_charges</name>
      <display_name>Utility Bills: Fuel Oil Fixed Charges</display_name>
      <description>Fuel oil utility bill monthly fixed charges. If multiple scenarios, use a comma-separated list.</description>
      <type>String</type>
      <required>false</required>
      <model_dependent>false</model_dependent>
    </argument>
    <argument>
      <name>utility_bill_coal_fixed_charges</name>
      <display_name>Utility Bills: Coal Fixed Charges</display_name>
      <description>Coal utility bill monthly fixed charges. If multiple scenarios, use a comma-separated list.</description>
      <type>String</type>
      <required>false</required>
      <model_dependent>false</model_dependent>
    </argument>
    <argument>
      <name>utility_bill_wood_fixed_charges</name>
      <display_name>Utility Bills: Wood Fixed Charges</display_name>
      <description>Wood utility bill monthly fixed charges. If multiple scenarios, use a comma-separated list.</description>
      <type>String</type>
      <required>false</required>
      <model_dependent>false</model_dependent>
    </argument>
    <argument>
      <name>utility_bill_wood_pellets_fixed_charges</name>
      <display_name>Utility Bills: Wood Pellets Fixed Charges</display_name>
      <description>Wood pellets utility bill monthly fixed charges. If multiple scenarios, use a comma-separated list.</description>
      <type>String</type>
      <required>false</required>
      <model_dependent>false</model_dependent>
    </argument>
    <argument>
      <name>utility_bill_electricity_marginal_rates</name>
      <display_name>Utility Bills: Electricity Marginal Rates</display_name>
      <description>Electricity utility bill marginal rates. If multiple scenarios, use a comma-separated list.</description>
      <type>String</type>
      <required>false</required>
      <model_dependent>false</model_dependent>
    </argument>
    <argument>
      <name>utility_bill_natural_gas_marginal_rates</name>
      <display_name>Utility Bills: Natural Gas Marginal Rates</display_name>
      <description>Natural gas utility bill marginal rates. If multiple scenarios, use a comma-separated list.</description>
      <type>String</type>
      <required>false</required>
      <model_dependent>false</model_dependent>
    </argument>
    <argument>
      <name>utility_bill_propane_marginal_rates</name>
      <display_name>Utility Bills: Propane Marginal Rates</display_name>
      <description>Propane utility bill marginal rates. If multiple scenarios, use a comma-separated list.</description>
      <type>String</type>
      <required>false</required>
      <model_dependent>false</model_dependent>
    </argument>
    <argument>
      <name>utility_bill_fuel_oil_marginal_rates</name>
      <display_name>Utility Bills: Fuel Oil Marginal Rates</display_name>
      <description>Fuel oil utility bill marginal rates. If multiple scenarios, use a comma-separated list.</description>
      <type>String</type>
      <required>false</required>
      <model_dependent>false</model_dependent>
    </argument>
    <argument>
      <name>utility_bill_coal_marginal_rates</name>
      <display_name>Utility Bills: Coal Marginal Rates</display_name>
      <description>Coal utility bill marginal rates. If multiple scenarios, use a comma-separated list.</description>
      <type>String</type>
      <required>false</required>
      <model_dependent>false</model_dependent>
    </argument>
    <argument>
      <name>utility_bill_wood_marginal_rates</name>
      <display_name>Utility Bills: Wood Marginal Rates</display_name>
      <description>Wood utility bill marginal rates. If multiple scenarios, use a comma-separated list.</description>
      <type>String</type>
      <required>false</required>
      <model_dependent>false</model_dependent>
    </argument>
    <argument>
      <name>utility_bill_wood_pellets_marginal_rates</name>
      <display_name>Utility Bills: Wood Pellets Marginal Rates</display_name>
      <description>Wood pellets utility bill marginal rates. If multiple scenarios, use a comma-separated list.</description>
      <type>String</type>
      <required>false</required>
      <model_dependent>false</model_dependent>
    </argument>
    <argument>
      <name>utility_bill_pv_compensation_types</name>
      <display_name>Utility Bills: PV Compensation Types</display_name>
      <description>Utility bill PV compensation types. If multiple scenarios, use a comma-separated list.</description>
      <type>String</type>
      <required>false</required>
      <model_dependent>false</model_dependent>
    </argument>
    <argument>
      <name>utility_bill_pv_net_metering_annual_excess_sellback_rate_types</name>
      <display_name>Utility Bills: PV Net Metering Annual Excess Sellback Rate Types</display_name>
      <description>Utility bill PV net metering annual excess sellback rate types. Only applies if the PV compensation type is 'NetMetering'. If multiple scenarios, use a comma-separated list.</description>
      <type>String</type>
      <required>false</required>
      <model_dependent>false</model_dependent>
    </argument>
    <argument>
      <name>utility_bill_pv_net_metering_annual_excess_sellback_rates</name>
      <display_name>Utility Bills: PV Net Metering Annual Excess Sellback Rates</display_name>
      <description>Utility bill PV net metering annual excess sellback rates. Only applies if the PV compensation type is 'NetMetering' and the PV annual excess sellback rate type is 'User-Specified'. If multiple scenarios, use a comma-separated list.</description>
      <type>String</type>
      <required>false</required>
      <model_dependent>false</model_dependent>
    </argument>
    <argument>
      <name>utility_bill_pv_feed_in_tariff_rates</name>
      <display_name>Utility Bills: PV Feed-In Tariff Rates</display_name>
      <description>Utility bill PV annual full/gross feed-in tariff rates. Only applies if the PV compensation type is 'FeedInTariff'. If multiple scenarios, use a comma-separated list.</description>
      <type>String</type>
      <required>false</required>
      <model_dependent>false</model_dependent>
    </argument>
    <argument>
      <name>utility_bill_pv_monthly_grid_connection_fee_units</name>
      <display_name>Utility Bills: PV Monthly Grid Connection Fee Units</display_name>
      <description>Utility bill PV monthly grid connection fee units. If multiple scenarios, use a comma-separated list.</description>
      <type>String</type>
      <required>false</required>
      <model_dependent>false</model_dependent>
    </argument>
    <argument>
      <name>utility_bill_pv_monthly_grid_connection_fees</name>
      <display_name>Utility Bills: PV Monthly Grid Connection Fees</display_name>
      <description>Utility bill PV monthly grid connection fees. If multiple scenarios, use a comma-separated list.</description>
      <type>String</type>
      <required>false</required>
      <model_dependent>false</model_dependent>
    </argument>
    <argument>
      <name>additional_properties</name>
      <display_name>Additional Properties</display_name>
      <description>Additional properties specified as key-value pairs (i.e., key=value). If multiple additional properties, use a |-separated list. For example, 'LowIncome=false|Remodeled|Description=2-story home in Denver'. These properties will be stored in the HPXML file under /HPXML/SoftwareInfo/extension/AdditionalProperties.</description>
      <type>String</type>
      <required>false</required>
      <model_dependent>false</model_dependent>
    </argument>
    <argument>
      <name>combine_like_surfaces</name>
      <display_name>Combine like surfaces?</display_name>
      <description>If true, combines like surfaces to simplify the HPXML file generated.</description>
      <type>Boolean</type>
      <required>false</required>
      <model_dependent>false</model_dependent>
      <default_value>false</default_value>
      <choices>
        <choice>
          <value>true</value>
          <display_name>true</display_name>
        </choice>
        <choice>
          <value>false</value>
          <display_name>false</display_name>
        </choice>
      </choices>
    </argument>
    <argument>
      <name>apply_defaults</name>
      <display_name>Apply Default Values?</display_name>
      <description>If true, applies OS-HPXML default values to the HPXML output file. Setting to true will also force validation of the HPXML output file before applying OS-HPXML default values.</description>
      <type>Boolean</type>
      <required>false</required>
      <model_dependent>false</model_dependent>
      <default_value>false</default_value>
      <choices>
        <choice>
          <value>true</value>
          <display_name>true</display_name>
        </choice>
        <choice>
          <value>false</value>
          <display_name>false</display_name>
        </choice>
      </choices>
    </argument>
    <argument>
      <name>apply_validation</name>
      <display_name>Apply Validation?</display_name>
      <description>If true, validates the HPXML output file. Set to false for faster performance. Note that validation is not needed if the HPXML file will be validated downstream (e.g., via the HPXMLtoOpenStudio measure).</description>
      <type>Boolean</type>
      <required>false</required>
      <model_dependent>false</model_dependent>
      <default_value>false</default_value>
      <choices>
        <choice>
          <value>true</value>
          <display_name>true</display_name>
        </choice>
        <choice>
          <value>false</value>
          <display_name>false</display_name>
        </choice>
      </choices>
    </argument>
  </arguments>
  <outputs />
  <provenances />
  <tags>
    <tag>Whole Building.Space Types</tag>
  </tags>
  <attributes>
    <attribute>
      <name>Measure Type</name>
      <value>ModelMeasure</value>
      <datatype>string</datatype>
    </attribute>
  </attributes>
  <files>
    <file>
      <filename>README.md</filename>
      <filetype>md</filetype>
      <usage_type>readme</usage_type>
      <checksum>C50B337C</checksum>
    </file>
    <file>
      <filename>README.md.erb</filename>
      <filetype>erb</filetype>
      <usage_type>readmeerb</usage_type>
      <checksum>513F28E9</checksum>
    </file>
    <file>
      <version>
        <software_program>OpenStudio</software_program>
        <identifier>2.9.0</identifier>
        <min_compatible>2.9.0</min_compatible>
      </version>
      <filename>measure.rb</filename>
      <filetype>rb</filetype>
      <usage_type>script</usage_type>
<<<<<<< HEAD
      <checksum>2EA2087D</checksum>
=======
      <checksum>7C7D95CA</checksum>
>>>>>>> 779b4eb8
    </file>
    <file>
      <filename>constants.rb</filename>
      <filetype>rb</filetype>
      <usage_type>resource</usage_type>
      <checksum>079FF429</checksum>
    </file>
    <file>
      <filename>geometry.rb</filename>
      <filetype>rb</filetype>
      <usage_type>resource</usage_type>
      <checksum>D8A38780</checksum>
    </file>
    <file>
      <filename>version.txt</filename>
      <filetype>txt</filetype>
      <usage_type>resource</usage_type>
      <checksum>821EB998</checksum>
    </file>
    <file>
      <filename>test_build_residential_hpxml.rb</filename>
      <filetype>rb</filetype>
      <usage_type>test</usage_type>
      <checksum>CD782B4C</checksum>
    </file>
  </files>
</measure><|MERGE_RESOLUTION|>--- conflicted
+++ resolved
@@ -3,13 +3,8 @@
   <schema_version>3.1</schema_version>
   <name>build_residential_hpxml</name>
   <uid>a13a8983-2b01-4930-8af2-42030b6e4233</uid>
-<<<<<<< HEAD
-  <version_id>c5330b41-74b8-4b5e-8b9d-e2cb581e1a68</version_id>
-  <version_modified>2025-07-29T00:03:42Z</version_modified>
-=======
-  <version_id>b08b5971-00eb-49a6-99d2-21d72cef86ac</version_id>
-  <version_modified>2025-07-30T16:21:48Z</version_modified>
->>>>>>> 779b4eb8
+  <version_id>26b104e7-5427-4708-92e7-83b1ea74d48e</version_id>
+  <version_modified>2025-07-30T22:59:15Z</version_modified>
   <xml_checksum>2C38F48B</xml_checksum>
   <class_name>BuildResidentialHPXML</class_name>
   <display_name>HPXML Builder</display_name>
@@ -8418,11 +8413,7 @@
       <filename>measure.rb</filename>
       <filetype>rb</filetype>
       <usage_type>script</usage_type>
-<<<<<<< HEAD
-      <checksum>2EA2087D</checksum>
-=======
-      <checksum>7C7D95CA</checksum>
->>>>>>> 779b4eb8
+      <checksum>B81B41D9</checksum>
     </file>
     <file>
       <filename>constants.rb</filename>
