--- conflicted
+++ resolved
@@ -3,13 +3,8 @@
   <schema_version>3.1</schema_version>
   <name>build_residential_hpxml</name>
   <uid>a13a8983-2b01-4930-8af2-42030b6e4233</uid>
-<<<<<<< HEAD
-  <version_id>978fb7de-9a9a-43fe-ad27-d7925e43c3ce</version_id>
-  <version_modified>2025-03-31T19:37:41Z</version_modified>
-=======
-  <version_id>f3de92aa-c41c-48b5-a7df-086b84dd289a</version_id>
-  <version_modified>2025-04-25T20:40:03Z</version_modified>
->>>>>>> 090a26a1
+  <version_id>28dc8900-5982-44c8-af1b-4e70378e41a4</version_id>
+  <version_modified>2025-04-28T18:16:46Z</version_modified>
   <xml_checksum>2C38F48B</xml_checksum>
   <class_name>BuildResidentialHPXML</class_name>
   <display_name>HPXML Builder</display_name>
@@ -8403,11 +8398,7 @@
       <filename>README.md</filename>
       <filetype>md</filetype>
       <usage_type>readme</usage_type>
-<<<<<<< HEAD
-      <checksum>0B9F4882</checksum>
-=======
-      <checksum>87C0B6BC</checksum>
->>>>>>> 090a26a1
+      <checksum>54E117D0</checksum>
     </file>
     <file>
       <filename>README.md.erb</filename>
@@ -8424,11 +8415,7 @@
       <filename>measure.rb</filename>
       <filetype>rb</filetype>
       <usage_type>script</usage_type>
-<<<<<<< HEAD
-      <checksum>AF7E6672</checksum>
-=======
-      <checksum>49B0A10D</checksum>
->>>>>>> 090a26a1
+      <checksum>6915E1EC</checksum>
     </file>
     <file>
       <filename>constants.rb</filename>
