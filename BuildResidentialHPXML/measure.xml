<?xml version="1.0"?>
<measure>
  <schema_version>3.1</schema_version>
  <name>build_residential_hpxml</name>
  <uid>a13a8983-2b01-4930-8af2-42030b6e4233</uid>
<<<<<<< HEAD
  <version_id>6985a428-28dd-4e3e-aec6-82f23a963957</version_id>
  <version_modified>2025-04-04T23:39:35Z</version_modified>
=======
  <version_id>d7f6b176-1d54-4ca5-857b-4340a667ee1c</version_id>
  <version_modified>2025-04-04T23:04:42Z</version_modified>
>>>>>>> f0754626
  <xml_checksum>2C38F48B</xml_checksum>
  <class_name>BuildResidentialHPXML</class_name>
  <display_name>HPXML Builder</display_name>
  <description>Builds a residential HPXML file.</description>
  <modeler_description>The measure handles geometry by 1) translating high-level geometry inputs (conditioned floor area, number of stories, etc.) to 3D closed-form geometry in an OpenStudio model and then 2) mapping the OpenStudio surfaces to HPXML surfaces (using surface type, boundary condition, area, orientation, etc.). Like surfaces are collapsed into a single surface with aggregate surface area. Note: OS-HPXML default values can be found in the documentation or can be seen by using the 'apply_defaults' argument.</modeler_description>
  <arguments>
    <argument>
      <name>hpxml_path</name>
      <display_name>HPXML File Path</display_name>
      <description>Absolute/relative path of the HPXML file.</description>
      <type>String</type>
      <required>true</required>
      <model_dependent>false</model_dependent>
    </argument>
    <argument>
      <name>existing_hpxml_path</name>
      <display_name>Existing HPXML File Path</display_name>
      <description>Absolute/relative path of the existing HPXML file. If not provided, a new HPXML file with one Building element is created. If provided, a new Building element will be appended to this HPXML file (e.g., to create a multifamily HPXML file describing multiple dwelling units).</description>
      <type>String</type>
      <required>false</required>
      <model_dependent>false</model_dependent>
    </argument>
    <argument>
      <name>whole_sfa_or_mf_building_sim</name>
      <display_name>Whole SFA/MF Building Simulation?</display_name>
      <description>If the HPXML file represents a single family-attached/multifamily building with multiple dwelling units defined, specifies whether to run the HPXML file as a single whole building model.</description>
      <type>Boolean</type>
      <required>false</required>
      <model_dependent>false</model_dependent>
      <choices>
        <choice>
          <value>true</value>
          <display_name>true</display_name>
        </choice>
        <choice>
          <value>false</value>
          <display_name>false</display_name>
        </choice>
      </choices>
    </argument>
    <argument>
      <name>software_info_program_used</name>
      <display_name>Software Info: Program Used</display_name>
      <description>The name of the software program used.</description>
      <type>String</type>
      <required>false</required>
      <model_dependent>false</model_dependent>
    </argument>
    <argument>
      <name>software_info_program_version</name>
      <display_name>Software Info: Program Version</display_name>
      <description>The version of the software program used.</description>
      <type>String</type>
      <required>false</required>
      <model_dependent>false</model_dependent>
    </argument>
    <argument>
      <name>schedules_filepaths</name>
      <display_name>Schedules: CSV File Paths</display_name>
      <description>Absolute/relative paths of csv files containing user-specified detailed schedules. If multiple files, use a comma-separated list.</description>
      <type>String</type>
      <required>false</required>
      <model_dependent>false</model_dependent>
    </argument>
    <argument>
      <name>schedules_unavailable_period_types</name>
      <display_name>Schedules: Unavailable Period Types</display_name>
      <description>Specifies the unavailable period types. Possible types are column names defined in unavailable_periods.csv: Vacancy, Power Outage, No Space Heating, No Space Cooling. If multiple periods, use a comma-separated list.</description>
      <type>String</type>
      <required>false</required>
      <model_dependent>false</model_dependent>
    </argument>
    <argument>
      <name>schedules_unavailable_period_dates</name>
      <display_name>Schedules: Unavailable Period Dates</display_name>
      <description>Specifies the unavailable period date ranges. Enter a date range like "Dec 15 - Jan 15". Optionally, can enter hour of the day like "Dec 15 2 - Jan 15 20" (start hour can be 0 through 23 and end hour can be 1 through 24). If multiple periods, use a comma-separated list.</description>
      <type>String</type>
      <required>false</required>
      <model_dependent>false</model_dependent>
    </argument>
    <argument>
      <name>schedules_unavailable_period_window_natvent_availabilities</name>
      <display_name>Schedules: Unavailable Period Window Natural Ventilation Availabilities</display_name>
      <description>The availability of the natural ventilation schedule during unavailable periods. Valid choices are: regular schedule, always available, always unavailable. If multiple periods, use a comma-separated list. If not provided, the OS-HPXML default (see &lt;a href='https://openstudio-hpxml.readthedocs.io/en/v1.10.0/workflow_inputs.html#hpxml-unavailable-periods'&gt;HPXML Unavailable Periods&lt;/a&gt;) is used.</description>
      <type>String</type>
      <required>false</required>
      <model_dependent>false</model_dependent>
    </argument>
    <argument>
      <name>simulation_control_timestep</name>
      <display_name>Simulation Control: Timestep</display_name>
      <description>Value must be a divisor of 60. If not provided, the OS-HPXML default (see &lt;a href='https://openstudio-hpxml.readthedocs.io/en/v1.10.0/workflow_inputs.html#hpxml-simulation-control'&gt;HPXML Simulation Control&lt;/a&gt;) is used.</description>
      <type>Integer</type>
      <units>min</units>
      <required>false</required>
      <model_dependent>false</model_dependent>
    </argument>
    <argument>
      <name>simulation_control_run_period</name>
      <display_name>Simulation Control: Run Period</display_name>
      <description>Enter a date range like 'Jan 1 - Dec 31'. If not provided, the OS-HPXML default (see &lt;a href='https://openstudio-hpxml.readthedocs.io/en/v1.10.0/workflow_inputs.html#hpxml-simulation-control'&gt;HPXML Simulation Control&lt;/a&gt;) is used.</description>
      <type>String</type>
      <required>false</required>
      <model_dependent>false</model_dependent>
    </argument>
    <argument>
      <name>simulation_control_run_period_calendar_year</name>
      <display_name>Simulation Control: Run Period Calendar Year</display_name>
      <description>This numeric field should contain the calendar year that determines the start day of week. If you are running simulations using AMY weather files, the value entered for calendar year will not be used; it will be overridden by the actual year found in the AMY weather file. If not provided, the OS-HPXML default (see &lt;a href='https://openstudio-hpxml.readthedocs.io/en/v1.10.0/workflow_inputs.html#hpxml-simulation-control'&gt;HPXML Simulation Control&lt;/a&gt;) is used.</description>
      <type>Integer</type>
      <units>year</units>
      <required>false</required>
      <model_dependent>false</model_dependent>
    </argument>
    <argument>
      <name>simulation_control_daylight_saving_enabled</name>
      <display_name>Simulation Control: Daylight Saving Enabled</display_name>
      <description>Whether to use daylight saving. If not provided, the OS-HPXML default (see &lt;a href='https://openstudio-hpxml.readthedocs.io/en/v1.10.0/workflow_inputs.html#hpxml-building-site'&gt;HPXML Building Site&lt;/a&gt;) is used.</description>
      <type>Boolean</type>
      <required>false</required>
      <model_dependent>false</model_dependent>
      <choices>
        <choice>
          <value>true</value>
          <display_name>true</display_name>
        </choice>
        <choice>
          <value>false</value>
          <display_name>false</display_name>
        </choice>
      </choices>
    </argument>
    <argument>
      <name>simulation_control_daylight_saving_period</name>
      <display_name>Simulation Control: Daylight Saving Period</display_name>
      <description>Enter a date range like 'Mar 15 - Dec 15'. If not provided, the OS-HPXML default (see &lt;a href='https://openstudio-hpxml.readthedocs.io/en/v1.10.0/workflow_inputs.html#hpxml-building-site'&gt;HPXML Building Site&lt;/a&gt;) is used.</description>
      <type>String</type>
      <required>false</required>
      <model_dependent>false</model_dependent>
    </argument>
    <argument>
      <name>simulation_control_temperature_capacitance_multiplier</name>
      <display_name>Simulation Control: Temperature Capacitance Multiplier</display_name>
      <description>Affects the transient calculation of indoor air temperatures. If not provided, the OS-HPXML default (see &lt;a href='https://openstudio-hpxml.readthedocs.io/en/v1.10.0/workflow_inputs.html#hpxml-simulation-control'&gt;HPXML Simulation Control&lt;/a&gt;) is used.</description>
      <type>Double</type>
      <required>false</required>
      <model_dependent>false</model_dependent>
    </argument>
    <argument>
      <name>simulation_control_defrost_model_type</name>
      <display_name>Simulation Control: Defrost Model Type</display_name>
      <description>Research feature to select the type of defrost model. Use standard for default E+ defrost setting. Use advanced for an improved model that better accounts for load and energy use during defrost; using advanced may impact simulation runtime. If not provided, the OS-HPXML default (see &lt;a href='https://openstudio-hpxml.readthedocs.io/en/v1.10.0/workflow_inputs.html#hpxml-simulation-control'&gt;HPXML Simulation Control&lt;/a&gt;) is used.</description>
      <type>Choice</type>
      <required>false</required>
      <model_dependent>false</model_dependent>
      <choices>
        <choice>
          <value>standard</value>
          <display_name>standard</display_name>
        </choice>
        <choice>
          <value>advanced</value>
          <display_name>advanced</display_name>
        </choice>
      </choices>
    </argument>
    <argument>
      <name>simulation_control_onoff_thermostat_deadband</name>
      <display_name>Simulation Control: HVAC On-Off Thermostat Deadband</display_name>
      <description>Research feature to model on-off thermostat deadband and start-up degradation for single or two speed AC/ASHP systems, and realistic time-based staging for two speed AC/ASHP systems. Currently only supported with 1 min timestep.</description>
      <type>Double</type>
      <units>deg-F</units>
      <required>false</required>
      <model_dependent>false</model_dependent>
    </argument>
    <argument>
      <name>simulation_control_heat_pump_backup_heating_capacity_increment</name>
      <display_name>Simulation Control: Heat Pump Backup Heating Capacity Increment</display_name>
      <description>Research feature to model capacity increment of multi-stage heat pump backup systems with time-based staging. Only applies to air-source heat pumps where Backup Type is 'integrated' and Backup Fuel Type is 'electricity'. Currently only supported with 1 min timestep.</description>
      <type>Double</type>
      <units>Btu/hr</units>
      <required>false</required>
      <model_dependent>false</model_dependent>
    </argument>
    <argument>
      <name>site_type</name>
      <display_name>Site: Type</display_name>
      <description>The type of site. If not provided, the OS-HPXML default (see &lt;a href='https://openstudio-hpxml.readthedocs.io/en/v1.10.0/workflow_inputs.html#hpxml-site'&gt;HPXML Site&lt;/a&gt;) is used.</description>
      <type>Choice</type>
      <required>false</required>
      <model_dependent>false</model_dependent>
      <choices>
        <choice>
          <value>suburban</value>
          <display_name>suburban</display_name>
        </choice>
        <choice>
          <value>urban</value>
          <display_name>urban</display_name>
        </choice>
        <choice>
          <value>rural</value>
          <display_name>rural</display_name>
        </choice>
      </choices>
    </argument>
    <argument>
      <name>site_shielding_of_home</name>
      <display_name>Site: Shielding of Home</display_name>
      <description>Presence of nearby buildings, trees, obstructions for infiltration model. If not provided, the OS-HPXML default (see &lt;a href='https://openstudio-hpxml.readthedocs.io/en/v1.10.0/workflow_inputs.html#hpxml-site'&gt;HPXML Site&lt;/a&gt;) is used.</description>
      <type>Choice</type>
      <required>false</required>
      <model_dependent>false</model_dependent>
      <choices>
        <choice>
          <value>exposed</value>
          <display_name>exposed</display_name>
        </choice>
        <choice>
          <value>normal</value>
          <display_name>normal</display_name>
        </choice>
        <choice>
          <value>well-shielded</value>
          <display_name>well-shielded</display_name>
        </choice>
      </choices>
    </argument>
    <argument>
      <name>site_soil_and_moisture_type</name>
      <display_name>Site: Soil and Moisture Type</display_name>
      <description>Type of soil and moisture. This is used to inform ground conductivity and diffusivity. If not provided, the OS-HPXML default (see &lt;a href='https://openstudio-hpxml.readthedocs.io/en/v1.10.0/workflow_inputs.html#hpxml-site'&gt;HPXML Site&lt;/a&gt;) is used.</description>
      <type>Choice</type>
      <required>false</required>
      <model_dependent>false</model_dependent>
      <choices>
        <choice>
          <value>clay, dry</value>
          <display_name>clay, dry</display_name>
        </choice>
        <choice>
          <value>clay, mixed</value>
          <display_name>clay, mixed</display_name>
        </choice>
        <choice>
          <value>clay, wet</value>
          <display_name>clay, wet</display_name>
        </choice>
        <choice>
          <value>gravel, dry</value>
          <display_name>gravel, dry</display_name>
        </choice>
        <choice>
          <value>gravel, mixed</value>
          <display_name>gravel, mixed</display_name>
        </choice>
        <choice>
          <value>gravel, wet</value>
          <display_name>gravel, wet</display_name>
        </choice>
        <choice>
          <value>loam, dry</value>
          <display_name>loam, dry</display_name>
        </choice>
        <choice>
          <value>loam, mixed</value>
          <display_name>loam, mixed</display_name>
        </choice>
        <choice>
          <value>loam, wet</value>
          <display_name>loam, wet</display_name>
        </choice>
        <choice>
          <value>sand, dry</value>
          <display_name>sand, dry</display_name>
        </choice>
        <choice>
          <value>sand, mixed</value>
          <display_name>sand, mixed</display_name>
        </choice>
        <choice>
          <value>sand, wet</value>
          <display_name>sand, wet</display_name>
        </choice>
        <choice>
          <value>silt, dry</value>
          <display_name>silt, dry</display_name>
        </choice>
        <choice>
          <value>silt, mixed</value>
          <display_name>silt, mixed</display_name>
        </choice>
        <choice>
          <value>silt, wet</value>
          <display_name>silt, wet</display_name>
        </choice>
        <choice>
          <value>unknown, dry</value>
          <display_name>unknown, dry</display_name>
        </choice>
        <choice>
          <value>unknown, mixed</value>
          <display_name>unknown, mixed</display_name>
        </choice>
        <choice>
          <value>unknown, wet</value>
          <display_name>unknown, wet</display_name>
        </choice>
      </choices>
    </argument>
    <argument>
      <name>site_ground_conductivity</name>
      <display_name>Site: Ground Conductivity</display_name>
      <description>Conductivity of the ground soil. If provided, overrides the previous site and moisture type input.</description>
      <type>Double</type>
      <units>Btu/hr-ft-F</units>
      <required>false</required>
      <model_dependent>false</model_dependent>
    </argument>
    <argument>
      <name>site_ground_diffusivity</name>
      <display_name>Site: Ground Diffusivity</display_name>
      <description>Diffusivity of the ground soil. If provided, overrides the previous site and moisture type input.</description>
      <type>Double</type>
      <units>ft^2/hr</units>
      <required>false</required>
      <model_dependent>false</model_dependent>
    </argument>
    <argument>
      <name>site_iecc_zone</name>
      <display_name>Site: IECC Zone</display_name>
      <description>IECC zone of the home address.</description>
      <type>Choice</type>
      <required>false</required>
      <model_dependent>false</model_dependent>
      <choices>
        <choice>
          <value>1A</value>
          <display_name>1A</display_name>
        </choice>
        <choice>
          <value>1B</value>
          <display_name>1B</display_name>
        </choice>
        <choice>
          <value>1C</value>
          <display_name>1C</display_name>
        </choice>
        <choice>
          <value>2A</value>
          <display_name>2A</display_name>
        </choice>
        <choice>
          <value>2B</value>
          <display_name>2B</display_name>
        </choice>
        <choice>
          <value>2C</value>
          <display_name>2C</display_name>
        </choice>
        <choice>
          <value>3A</value>
          <display_name>3A</display_name>
        </choice>
        <choice>
          <value>3B</value>
          <display_name>3B</display_name>
        </choice>
        <choice>
          <value>3C</value>
          <display_name>3C</display_name>
        </choice>
        <choice>
          <value>4A</value>
          <display_name>4A</display_name>
        </choice>
        <choice>
          <value>4B</value>
          <display_name>4B</display_name>
        </choice>
        <choice>
          <value>4C</value>
          <display_name>4C</display_name>
        </choice>
        <choice>
          <value>5A</value>
          <display_name>5A</display_name>
        </choice>
        <choice>
          <value>5B</value>
          <display_name>5B</display_name>
        </choice>
        <choice>
          <value>5C</value>
          <display_name>5C</display_name>
        </choice>
        <choice>
          <value>6A</value>
          <display_name>6A</display_name>
        </choice>
        <choice>
          <value>6B</value>
          <display_name>6B</display_name>
        </choice>
        <choice>
          <value>6C</value>
          <display_name>6C</display_name>
        </choice>
        <choice>
          <value>7</value>
          <display_name>7</display_name>
        </choice>
        <choice>
          <value>8</value>
          <display_name>8</display_name>
        </choice>
      </choices>
    </argument>
    <argument>
      <name>site_city</name>
      <display_name>Site: City</display_name>
      <description>City/municipality of the home address.</description>
      <type>String</type>
      <required>false</required>
      <model_dependent>false</model_dependent>
    </argument>
    <argument>
      <name>site_state_code</name>
      <display_name>Site: State Code</display_name>
      <description>State code of the home address. If not provided, the OS-HPXML default (see &lt;a href='https://openstudio-hpxml.readthedocs.io/en/v1.10.0/workflow_inputs.html#hpxml-site'&gt;HPXML Site&lt;/a&gt;) is used.</description>
      <type>Choice</type>
      <required>false</required>
      <model_dependent>false</model_dependent>
      <choices>
        <choice>
          <value>AK</value>
          <display_name>AK</display_name>
        </choice>
        <choice>
          <value>AL</value>
          <display_name>AL</display_name>
        </choice>
        <choice>
          <value>AR</value>
          <display_name>AR</display_name>
        </choice>
        <choice>
          <value>AZ</value>
          <display_name>AZ</display_name>
        </choice>
        <choice>
          <value>CA</value>
          <display_name>CA</display_name>
        </choice>
        <choice>
          <value>CO</value>
          <display_name>CO</display_name>
        </choice>
        <choice>
          <value>CT</value>
          <display_name>CT</display_name>
        </choice>
        <choice>
          <value>DC</value>
          <display_name>DC</display_name>
        </choice>
        <choice>
          <value>DE</value>
          <display_name>DE</display_name>
        </choice>
        <choice>
          <value>FL</value>
          <display_name>FL</display_name>
        </choice>
        <choice>
          <value>GA</value>
          <display_name>GA</display_name>
        </choice>
        <choice>
          <value>HI</value>
          <display_name>HI</display_name>
        </choice>
        <choice>
          <value>IA</value>
          <display_name>IA</display_name>
        </choice>
        <choice>
          <value>ID</value>
          <display_name>ID</display_name>
        </choice>
        <choice>
          <value>IL</value>
          <display_name>IL</display_name>
        </choice>
        <choice>
          <value>IN</value>
          <display_name>IN</display_name>
        </choice>
        <choice>
          <value>KS</value>
          <display_name>KS</display_name>
        </choice>
        <choice>
          <value>KY</value>
          <display_name>KY</display_name>
        </choice>
        <choice>
          <value>LA</value>
          <display_name>LA</display_name>
        </choice>
        <choice>
          <value>MA</value>
          <display_name>MA</display_name>
        </choice>
        <choice>
          <value>MD</value>
          <display_name>MD</display_name>
        </choice>
        <choice>
          <value>ME</value>
          <display_name>ME</display_name>
        </choice>
        <choice>
          <value>MI</value>
          <display_name>MI</display_name>
        </choice>
        <choice>
          <value>MN</value>
          <display_name>MN</display_name>
        </choice>
        <choice>
          <value>MO</value>
          <display_name>MO</display_name>
        </choice>
        <choice>
          <value>MS</value>
          <display_name>MS</display_name>
        </choice>
        <choice>
          <value>MT</value>
          <display_name>MT</display_name>
        </choice>
        <choice>
          <value>NC</value>
          <display_name>NC</display_name>
        </choice>
        <choice>
          <value>ND</value>
          <display_name>ND</display_name>
        </choice>
        <choice>
          <value>NE</value>
          <display_name>NE</display_name>
        </choice>
        <choice>
          <value>NH</value>
          <display_name>NH</display_name>
        </choice>
        <choice>
          <value>NJ</value>
          <display_name>NJ</display_name>
        </choice>
        <choice>
          <value>NM</value>
          <display_name>NM</display_name>
        </choice>
        <choice>
          <value>NV</value>
          <display_name>NV</display_name>
        </choice>
        <choice>
          <value>NY</value>
          <display_name>NY</display_name>
        </choice>
        <choice>
          <value>OH</value>
          <display_name>OH</display_name>
        </choice>
        <choice>
          <value>OK</value>
          <display_name>OK</display_name>
        </choice>
        <choice>
          <value>OR</value>
          <display_name>OR</display_name>
        </choice>
        <choice>
          <value>PA</value>
          <display_name>PA</display_name>
        </choice>
        <choice>
          <value>RI</value>
          <display_name>RI</display_name>
        </choice>
        <choice>
          <value>SC</value>
          <display_name>SC</display_name>
        </choice>
        <choice>
          <value>SD</value>
          <display_name>SD</display_name>
        </choice>
        <choice>
          <value>TN</value>
          <display_name>TN</display_name>
        </choice>
        <choice>
          <value>TX</value>
          <display_name>TX</display_name>
        </choice>
        <choice>
          <value>UT</value>
          <display_name>UT</display_name>
        </choice>
        <choice>
          <value>VA</value>
          <display_name>VA</display_name>
        </choice>
        <choice>
          <value>VT</value>
          <display_name>VT</display_name>
        </choice>
        <choice>
          <value>WA</value>
          <display_name>WA</display_name>
        </choice>
        <choice>
          <value>WI</value>
          <display_name>WI</display_name>
        </choice>
        <choice>
          <value>WV</value>
          <display_name>WV</display_name>
        </choice>
        <choice>
          <value>WY</value>
          <display_name>WY</display_name>
        </choice>
      </choices>
    </argument>
    <argument>
      <name>site_zip_code</name>
      <display_name>Site: Zip Code</display_name>
      <description>Zip code of the home address. Either this or the Weather Station: EnergyPlus Weather (EPW) Filepath input below must be provided.</description>
      <type>String</type>
      <required>false</required>
      <model_dependent>false</model_dependent>
    </argument>
    <argument>
      <name>site_time_zone_utc_offset</name>
      <display_name>Site: Time Zone UTC Offset</display_name>
      <description>Time zone UTC offset of the home address. Must be between -12 and 14. If not provided, the OS-HPXML default (see &lt;a href='https://openstudio-hpxml.readthedocs.io/en/v1.10.0/workflow_inputs.html#hpxml-site'&gt;HPXML Site&lt;/a&gt;) is used.</description>
      <type>Double</type>
      <units>hr</units>
      <required>false</required>
      <model_dependent>false</model_dependent>
    </argument>
    <argument>
      <name>site_elevation</name>
      <display_name>Site: Elevation</display_name>
      <description>Elevation of the home address. If not provided, the OS-HPXML default (see &lt;a href='https://openstudio-hpxml.readthedocs.io/en/v1.10.0/workflow_inputs.html#hpxml-site'&gt;HPXML Site&lt;/a&gt;) is used.</description>
      <type>Double</type>
      <units>ft</units>
      <required>false</required>
      <model_dependent>false</model_dependent>
    </argument>
    <argument>
      <name>site_latitude</name>
      <display_name>Site: Latitude</display_name>
      <description>Latitude of the home address. Must be between -90 and 90. Use negative values for southern hemisphere. If not provided, the OS-HPXML default (see &lt;a href='https://openstudio-hpxml.readthedocs.io/en/v1.10.0/workflow_inputs.html#hpxml-site'&gt;HPXML Site&lt;/a&gt;) is used.</description>
      <type>Double</type>
      <units>deg</units>
      <required>false</required>
      <model_dependent>false</model_dependent>
    </argument>
    <argument>
      <name>site_longitude</name>
      <display_name>Site: Longitude</display_name>
      <description>Longitude of the home address. Must be between -180 and 180. Use negative values for the western hemisphere. If not provided, the OS-HPXML default (see &lt;a href='https://openstudio-hpxml.readthedocs.io/en/v1.10.0/workflow_inputs.html#hpxml-site'&gt;HPXML Site&lt;/a&gt;) is used.</description>
      <type>Double</type>
      <units>deg</units>
      <required>false</required>
      <model_dependent>false</model_dependent>
    </argument>
    <argument>
      <name>weather_station_epw_filepath</name>
      <display_name>Weather Station: EnergyPlus Weather (EPW) Filepath</display_name>
      <description>Path of the EPW file. Either this or the Site: Zip Code input above must be provided.</description>
      <type>String</type>
      <required>false</required>
      <model_dependent>false</model_dependent>
    </argument>
    <argument>
      <name>year_built</name>
      <display_name>Building Construction: Year Built</display_name>
      <description>The year the building was built.</description>
      <type>Integer</type>
      <required>false</required>
      <model_dependent>false</model_dependent>
    </argument>
    <argument>
      <name>unit_multiplier</name>
      <display_name>Building Construction: Unit Multiplier</display_name>
      <description>The number of similar dwelling units. EnergyPlus simulation results will be multiplied this value. If not provided, defaults to 1.</description>
      <type>Integer</type>
      <required>false</required>
      <model_dependent>false</model_dependent>
    </argument>
    <argument>
      <name>geometry_unit_type</name>
      <display_name>Geometry: Unit Type</display_name>
      <description>The type of dwelling unit. Use single-family attached for a dwelling unit with 1 or more stories, attached units to one or both sides, and no units above/below. Use apartment unit for a dwelling unit with 1 story, attached units to one, two, or three sides, and units above and/or below.</description>
      <type>Choice</type>
      <required>true</required>
      <model_dependent>false</model_dependent>
      <default_value>single-family detached</default_value>
      <choices>
        <choice>
          <value>single-family detached</value>
          <display_name>single-family detached</display_name>
        </choice>
        <choice>
          <value>single-family attached</value>
          <display_name>single-family attached</display_name>
        </choice>
        <choice>
          <value>apartment unit</value>
          <display_name>apartment unit</display_name>
        </choice>
        <choice>
          <value>manufactured home</value>
          <display_name>manufactured home</display_name>
        </choice>
      </choices>
    </argument>
    <argument>
      <name>geometry_unit_left_wall_is_adiabatic</name>
      <display_name>Geometry: Unit Left Wall Is Adiabatic</display_name>
      <description>Presence of an adiabatic left wall.</description>
      <type>Boolean</type>
      <required>false</required>
      <model_dependent>false</model_dependent>
      <default_value>false</default_value>
      <choices>
        <choice>
          <value>true</value>
          <display_name>true</display_name>
        </choice>
        <choice>
          <value>false</value>
          <display_name>false</display_name>
        </choice>
      </choices>
    </argument>
    <argument>
      <name>geometry_unit_right_wall_is_adiabatic</name>
      <display_name>Geometry: Unit Right Wall Is Adiabatic</display_name>
      <description>Presence of an adiabatic right wall.</description>
      <type>Boolean</type>
      <required>false</required>
      <model_dependent>false</model_dependent>
      <default_value>false</default_value>
      <choices>
        <choice>
          <value>true</value>
          <display_name>true</display_name>
        </choice>
        <choice>
          <value>false</value>
          <display_name>false</display_name>
        </choice>
      </choices>
    </argument>
    <argument>
      <name>geometry_unit_front_wall_is_adiabatic</name>
      <display_name>Geometry: Unit Front Wall Is Adiabatic</display_name>
      <description>Presence of an adiabatic front wall, for example, the unit is adjacent to a conditioned corridor.</description>
      <type>Boolean</type>
      <required>false</required>
      <model_dependent>false</model_dependent>
      <default_value>false</default_value>
      <choices>
        <choice>
          <value>true</value>
          <display_name>true</display_name>
        </choice>
        <choice>
          <value>false</value>
          <display_name>false</display_name>
        </choice>
      </choices>
    </argument>
    <argument>
      <name>geometry_unit_back_wall_is_adiabatic</name>
      <display_name>Geometry: Unit Back Wall Is Adiabatic</display_name>
      <description>Presence of an adiabatic back wall.</description>
      <type>Boolean</type>
      <required>false</required>
      <model_dependent>false</model_dependent>
      <default_value>false</default_value>
      <choices>
        <choice>
          <value>true</value>
          <display_name>true</display_name>
        </choice>
        <choice>
          <value>false</value>
          <display_name>false</display_name>
        </choice>
      </choices>
    </argument>
    <argument>
      <name>geometry_unit_num_floors_above_grade</name>
      <display_name>Geometry: Unit Number of Floors Above Grade</display_name>
      <description>The number of floors above grade in the unit. Attic type ConditionedAttic is included. Assumed to be 1 for apartment units.</description>
      <type>Integer</type>
      <units>#</units>
      <required>true</required>
      <model_dependent>false</model_dependent>
      <default_value>2</default_value>
    </argument>
    <argument>
      <name>geometry_unit_cfa</name>
      <display_name>Geometry: Unit Conditioned Floor Area</display_name>
      <description>The total floor area of the unit's conditioned space (including any conditioned basement floor area).</description>
      <type>Double</type>
      <units>ft^2</units>
      <required>true</required>
      <model_dependent>false</model_dependent>
      <default_value>2000</default_value>
    </argument>
    <argument>
      <name>geometry_unit_aspect_ratio</name>
      <display_name>Geometry: Unit Aspect Ratio</display_name>
      <description>The ratio of front/back wall length to left/right wall length for the unit, excluding any protruding garage wall area.</description>
      <type>Double</type>
      <units>Frac</units>
      <required>true</required>
      <model_dependent>false</model_dependent>
      <default_value>2</default_value>
    </argument>
    <argument>
      <name>geometry_unit_orientation</name>
      <display_name>Geometry: Unit Orientation</display_name>
      <description>The unit's orientation is measured clockwise from north (e.g., North=0, East=90, South=180, West=270).</description>
      <type>Double</type>
      <units>degrees</units>
      <required>true</required>
      <model_dependent>false</model_dependent>
      <default_value>180</default_value>
    </argument>
    <argument>
      <name>geometry_unit_num_bedrooms</name>
      <display_name>Geometry: Unit Number of Bedrooms</display_name>
      <description>The number of bedrooms in the unit.</description>
      <type>Integer</type>
      <units>#</units>
      <required>true</required>
      <model_dependent>false</model_dependent>
      <default_value>3</default_value>
    </argument>
    <argument>
      <name>geometry_unit_num_bathrooms</name>
      <display_name>Geometry: Unit Number of Bathrooms</display_name>
      <description>The number of bathrooms in the unit. If not provided, the OS-HPXML default (see &lt;a href='https://openstudio-hpxml.readthedocs.io/en/v1.10.0/workflow_inputs.html#hpxml-building-construction'&gt;HPXML Building Construction&lt;/a&gt;) is used.</description>
      <type>Integer</type>
      <units>#</units>
      <required>false</required>
      <model_dependent>false</model_dependent>
    </argument>
    <argument>
      <name>geometry_unit_num_occupants</name>
      <display_name>Geometry: Unit Number of Occupants</display_name>
      <description>The number of occupants in the unit. If not provided, an *asset* calculation is performed assuming standard occupancy, in which various end use defaults (e.g., plug loads, appliances, and hot water usage) are calculated based on Number of Bedrooms and Conditioned Floor Area per ANSI/RESNET/ICC 301. If provided, an *operational* calculation is instead performed in which the end use defaults to reflect real-world data (where possible).</description>
      <type>Double</type>
      <units>#</units>
      <required>false</required>
      <model_dependent>false</model_dependent>
    </argument>
    <argument>
      <name>geometry_building_num_units</name>
      <display_name>Geometry: Building Number of Units</display_name>
      <description>The number of units in the building. Required for single-family attached and apartment units.</description>
      <type>Integer</type>
      <units>#</units>
      <required>false</required>
      <model_dependent>false</model_dependent>
    </argument>
    <argument>
      <name>geometry_average_ceiling_height</name>
      <display_name>Geometry: Average Ceiling Height</display_name>
      <description>Average distance from the floor to the ceiling.</description>
      <type>Double</type>
      <units>ft</units>
      <required>true</required>
      <model_dependent>false</model_dependent>
      <default_value>8</default_value>
    </argument>
    <argument>
      <name>geometry_unit_height_above_grade</name>
      <display_name>Geometry: Unit Height Above Grade</display_name>
      <description>Describes the above-grade height of apartment units on upper floors or homes above ambient or belly-and-wing foundations. It is defined as the height of the lowest conditioned floor above grade and is used to calculate the wind speed for the infiltration model. If not provided, the OS-HPXML default (see &lt;a href='https://openstudio-hpxml.readthedocs.io/en/v1.10.0/workflow_inputs.html#hpxml-building-construction'&gt;HPXML Building Construction&lt;/a&gt;) is used.</description>
      <type>Double</type>
      <units>ft</units>
      <required>false</required>
      <model_dependent>false</model_dependent>
    </argument>
    <argument>
      <name>geometry_garage_width</name>
      <display_name>Geometry: Garage Width</display_name>
      <description>The width of the garage. Enter zero for no garage. Only applies to single-family detached units.</description>
      <type>Double</type>
      <units>ft</units>
      <required>true</required>
      <model_dependent>false</model_dependent>
      <default_value>0</default_value>
    </argument>
    <argument>
      <name>geometry_garage_depth</name>
      <display_name>Geometry: Garage Depth</display_name>
      <description>The depth of the garage. Only applies to single-family detached units.</description>
      <type>Double</type>
      <units>ft</units>
      <required>true</required>
      <model_dependent>false</model_dependent>
      <default_value>20</default_value>
    </argument>
    <argument>
      <name>geometry_garage_protrusion</name>
      <display_name>Geometry: Garage Protrusion</display_name>
      <description>The fraction of the garage that is protruding from the conditioned space. Only applies to single-family detached units.</description>
      <type>Double</type>
      <units>Frac</units>
      <required>true</required>
      <model_dependent>false</model_dependent>
      <default_value>0</default_value>
    </argument>
    <argument>
      <name>geometry_garage_position</name>
      <display_name>Geometry: Garage Position</display_name>
      <description>The position of the garage. Only applies to single-family detached units.</description>
      <type>Choice</type>
      <required>true</required>
      <model_dependent>false</model_dependent>
      <default_value>Right</default_value>
      <choices>
        <choice>
          <value>Right</value>
          <display_name>Right</display_name>
        </choice>
        <choice>
          <value>Left</value>
          <display_name>Left</display_name>
        </choice>
      </choices>
    </argument>
    <argument>
      <name>geometry_foundation_type</name>
      <display_name>Geometry: Foundation Type</display_name>
      <description>The foundation type of the building. Foundation types ConditionedBasement and ConditionedCrawlspace are not allowed for apartment units.</description>
      <type>Choice</type>
      <required>true</required>
      <model_dependent>false</model_dependent>
      <default_value>SlabOnGrade</default_value>
      <choices>
        <choice>
          <value>SlabOnGrade</value>
          <display_name>SlabOnGrade</display_name>
        </choice>
        <choice>
          <value>VentedCrawlspace</value>
          <display_name>VentedCrawlspace</display_name>
        </choice>
        <choice>
          <value>UnventedCrawlspace</value>
          <display_name>UnventedCrawlspace</display_name>
        </choice>
        <choice>
          <value>ConditionedCrawlspace</value>
          <display_name>ConditionedCrawlspace</display_name>
        </choice>
        <choice>
          <value>UnconditionedBasement</value>
          <display_name>UnconditionedBasement</display_name>
        </choice>
        <choice>
          <value>ConditionedBasement</value>
          <display_name>ConditionedBasement</display_name>
        </choice>
        <choice>
          <value>Ambient</value>
          <display_name>Ambient</display_name>
        </choice>
        <choice>
          <value>AboveApartment</value>
          <display_name>AboveApartment</display_name>
        </choice>
        <choice>
          <value>BellyAndWingWithSkirt</value>
          <display_name>BellyAndWingWithSkirt</display_name>
        </choice>
        <choice>
          <value>BellyAndWingNoSkirt</value>
          <display_name>BellyAndWingNoSkirt</display_name>
        </choice>
      </choices>
    </argument>
    <argument>
      <name>geometry_foundation_height</name>
      <display_name>Geometry: Foundation Height</display_name>
      <description>The height of the foundation (e.g., 3ft for crawlspace, 8ft for basement). Only applies to basements/crawlspaces.</description>
      <type>Double</type>
      <units>ft</units>
      <required>true</required>
      <model_dependent>false</model_dependent>
      <default_value>0</default_value>
    </argument>
    <argument>
      <name>geometry_foundation_height_above_grade</name>
      <display_name>Geometry: Foundation Height Above Grade</display_name>
      <description>The depth above grade of the foundation wall. Only applies to basements/crawlspaces.</description>
      <type>Double</type>
      <units>ft</units>
      <required>true</required>
      <model_dependent>false</model_dependent>
      <default_value>0</default_value>
    </argument>
    <argument>
      <name>geometry_rim_joist_height</name>
      <display_name>Geometry: Rim Joist Height</display_name>
      <description>The height of the rim joists. Only applies to basements/crawlspaces.</description>
      <type>Double</type>
      <units>in</units>
      <required>false</required>
      <model_dependent>false</model_dependent>
    </argument>
    <argument>
      <name>geometry_attic_type</name>
      <display_name>Geometry: Attic Type</display_name>
      <description>The attic type of the building. Attic type ConditionedAttic is not allowed for apartment units.</description>
      <type>Choice</type>
      <required>true</required>
      <model_dependent>false</model_dependent>
      <default_value>VentedAttic</default_value>
      <choices>
        <choice>
          <value>FlatRoof</value>
          <display_name>FlatRoof</display_name>
        </choice>
        <choice>
          <value>VentedAttic</value>
          <display_name>VentedAttic</display_name>
        </choice>
        <choice>
          <value>UnventedAttic</value>
          <display_name>UnventedAttic</display_name>
        </choice>
        <choice>
          <value>ConditionedAttic</value>
          <display_name>ConditionedAttic</display_name>
        </choice>
        <choice>
          <value>BelowApartment</value>
          <display_name>BelowApartment</display_name>
        </choice>
      </choices>
    </argument>
    <argument>
      <name>geometry_roof_type</name>
      <display_name>Geometry: Roof Type</display_name>
      <description>The roof type of the building. Ignored if the building has a flat roof.</description>
      <type>Choice</type>
      <required>true</required>
      <model_dependent>false</model_dependent>
      <default_value>gable</default_value>
      <choices>
        <choice>
          <value>gable</value>
          <display_name>gable</display_name>
        </choice>
        <choice>
          <value>hip</value>
          <display_name>hip</display_name>
        </choice>
      </choices>
    </argument>
    <argument>
      <name>geometry_roof_pitch</name>
      <display_name>Geometry: Roof Pitch</display_name>
      <description>The roof pitch of the attic. Ignored if the building has a flat roof.</description>
      <type>Choice</type>
      <required>true</required>
      <model_dependent>false</model_dependent>
      <default_value>6:12</default_value>
      <choices>
        <choice>
          <value>1:12</value>
          <display_name>1:12</display_name>
        </choice>
        <choice>
          <value>2:12</value>
          <display_name>2:12</display_name>
        </choice>
        <choice>
          <value>3:12</value>
          <display_name>3:12</display_name>
        </choice>
        <choice>
          <value>4:12</value>
          <display_name>4:12</display_name>
        </choice>
        <choice>
          <value>5:12</value>
          <display_name>5:12</display_name>
        </choice>
        <choice>
          <value>6:12</value>
          <display_name>6:12</display_name>
        </choice>
        <choice>
          <value>7:12</value>
          <display_name>7:12</display_name>
        </choice>
        <choice>
          <value>8:12</value>
          <display_name>8:12</display_name>
        </choice>
        <choice>
          <value>9:12</value>
          <display_name>9:12</display_name>
        </choice>
        <choice>
          <value>10:12</value>
          <display_name>10:12</display_name>
        </choice>
        <choice>
          <value>11:12</value>
          <display_name>11:12</display_name>
        </choice>
        <choice>
          <value>12:12</value>
          <display_name>12:12</display_name>
        </choice>
      </choices>
    </argument>
    <argument>
      <name>geometry_eaves_depth</name>
      <display_name>Geometry: Eaves Depth</display_name>
      <description>The eaves depth of the roof.</description>
      <type>Double</type>
      <units>ft</units>
      <required>true</required>
      <model_dependent>false</model_dependent>
      <default_value>2</default_value>
    </argument>
    <argument>
      <name>neighbor_front_distance</name>
      <display_name>Neighbor: Front Distance</display_name>
      <description>The distance between the unit and the neighboring building to the front (not including eaves). A value of zero indicates no neighbors. Used for shading.</description>
      <type>Double</type>
      <units>ft</units>
      <required>true</required>
      <model_dependent>false</model_dependent>
      <default_value>0</default_value>
    </argument>
    <argument>
      <name>neighbor_back_distance</name>
      <display_name>Neighbor: Back Distance</display_name>
      <description>The distance between the unit and the neighboring building to the back (not including eaves). A value of zero indicates no neighbors. Used for shading.</description>
      <type>Double</type>
      <units>ft</units>
      <required>true</required>
      <model_dependent>false</model_dependent>
      <default_value>0</default_value>
    </argument>
    <argument>
      <name>neighbor_left_distance</name>
      <display_name>Neighbor: Left Distance</display_name>
      <description>The distance between the unit and the neighboring building to the left (not including eaves). A value of zero indicates no neighbors. Used for shading.</description>
      <type>Double</type>
      <units>ft</units>
      <required>true</required>
      <model_dependent>false</model_dependent>
      <default_value>10</default_value>
    </argument>
    <argument>
      <name>neighbor_right_distance</name>
      <display_name>Neighbor: Right Distance</display_name>
      <description>The distance between the unit and the neighboring building to the right (not including eaves). A value of zero indicates no neighbors. Used for shading.</description>
      <type>Double</type>
      <units>ft</units>
      <required>true</required>
      <model_dependent>false</model_dependent>
      <default_value>10</default_value>
    </argument>
    <argument>
      <name>neighbor_front_height</name>
      <display_name>Neighbor: Front Height</display_name>
      <description>The height of the neighboring building to the front. If not provided, the OS-HPXML default (see &lt;a href='https://openstudio-hpxml.readthedocs.io/en/v1.10.0/workflow_inputs.html#hpxml-neighbor-buildings'&gt;HPXML Neighbor Building&lt;/a&gt;) is used.</description>
      <type>Double</type>
      <units>ft</units>
      <required>false</required>
      <model_dependent>false</model_dependent>
    </argument>
    <argument>
      <name>neighbor_back_height</name>
      <display_name>Neighbor: Back Height</display_name>
      <description>The height of the neighboring building to the back. If not provided, the OS-HPXML default (see &lt;a href='https://openstudio-hpxml.readthedocs.io/en/v1.10.0/workflow_inputs.html#hpxml-neighbor-buildings'&gt;HPXML Neighbor Building&lt;/a&gt;) is used.</description>
      <type>Double</type>
      <units>ft</units>
      <required>false</required>
      <model_dependent>false</model_dependent>
    </argument>
    <argument>
      <name>neighbor_left_height</name>
      <display_name>Neighbor: Left Height</display_name>
      <description>The height of the neighboring building to the left. If not provided, the OS-HPXML default (see &lt;a href='https://openstudio-hpxml.readthedocs.io/en/v1.10.0/workflow_inputs.html#hpxml-neighbor-buildings'&gt;HPXML Neighbor Building&lt;/a&gt;) is used.</description>
      <type>Double</type>
      <units>ft</units>
      <required>false</required>
      <model_dependent>false</model_dependent>
    </argument>
    <argument>
      <name>neighbor_right_height</name>
      <display_name>Neighbor: Right Height</display_name>
      <description>The height of the neighboring building to the right. If not provided, the OS-HPXML default (see &lt;a href='https://openstudio-hpxml.readthedocs.io/en/v1.10.0/workflow_inputs.html#hpxml-neighbor-buildings'&gt;HPXML Neighbor Building&lt;/a&gt;) is used.</description>
      <type>Double</type>
      <units>ft</units>
      <required>false</required>
      <model_dependent>false</model_dependent>
    </argument>
    <argument>
      <name>floor_over_foundation_assembly_r</name>
      <display_name>Floor: Over Foundation Assembly R-value</display_name>
      <description>Assembly R-value for the floor over the foundation. Ignored if the building has a slab-on-grade foundation.</description>
      <type>Double</type>
      <units>h-ft^2-R/Btu</units>
      <required>true</required>
      <model_dependent>false</model_dependent>
      <default_value>28.1</default_value>
    </argument>
    <argument>
      <name>floor_over_garage_assembly_r</name>
      <display_name>Floor: Over Garage Assembly R-value</display_name>
      <description>Assembly R-value for the floor over the garage. Ignored unless the building has a garage under conditioned space.</description>
      <type>Double</type>
      <units>h-ft^2-R/Btu</units>
      <required>true</required>
      <model_dependent>false</model_dependent>
      <default_value>28.1</default_value>
    </argument>
    <argument>
      <name>floor_type</name>
      <display_name>Floor: Type</display_name>
      <description>The type of floors.</description>
      <type>Choice</type>
      <required>true</required>
      <model_dependent>false</model_dependent>
      <default_value>WoodFrame</default_value>
      <choices>
        <choice>
          <value>WoodFrame</value>
          <display_name>WoodFrame</display_name>
        </choice>
        <choice>
          <value>StructuralInsulatedPanel</value>
          <display_name>StructuralInsulatedPanel</display_name>
        </choice>
        <choice>
          <value>SolidConcrete</value>
          <display_name>SolidConcrete</display_name>
        </choice>
        <choice>
          <value>SteelFrame</value>
          <display_name>SteelFrame</display_name>
        </choice>
      </choices>
    </argument>
    <argument>
      <name>foundation_wall_type</name>
      <display_name>Foundation Wall: Type</display_name>
      <description>The material type of the foundation wall. If not provided, the OS-HPXML default (see &lt;a href='https://openstudio-hpxml.readthedocs.io/en/v1.10.0/workflow_inputs.html#hpxml-foundation-walls'&gt;HPXML Foundation Walls&lt;/a&gt;) is used.</description>
      <type>Choice</type>
      <required>false</required>
      <model_dependent>false</model_dependent>
      <choices>
        <choice>
          <value>solid concrete</value>
          <display_name>solid concrete</display_name>
        </choice>
        <choice>
          <value>concrete block</value>
          <display_name>concrete block</display_name>
        </choice>
        <choice>
          <value>concrete block foam core</value>
          <display_name>concrete block foam core</display_name>
        </choice>
        <choice>
          <value>concrete block perlite core</value>
          <display_name>concrete block perlite core</display_name>
        </choice>
        <choice>
          <value>concrete block vermiculite core</value>
          <display_name>concrete block vermiculite core</display_name>
        </choice>
        <choice>
          <value>concrete block solid core</value>
          <display_name>concrete block solid core</display_name>
        </choice>
        <choice>
          <value>double brick</value>
          <display_name>double brick</display_name>
        </choice>
        <choice>
          <value>wood</value>
          <display_name>wood</display_name>
        </choice>
      </choices>
    </argument>
    <argument>
      <name>foundation_wall_thickness</name>
      <display_name>Foundation Wall: Thickness</display_name>
      <description>The thickness of the foundation wall. If not provided, the OS-HPXML default (see &lt;a href='https://openstudio-hpxml.readthedocs.io/en/v1.10.0/workflow_inputs.html#hpxml-foundation-walls'&gt;HPXML Foundation Walls&lt;/a&gt;) is used.</description>
      <type>Double</type>
      <units>in</units>
      <required>false</required>
      <model_dependent>false</model_dependent>
    </argument>
    <argument>
      <name>foundation_wall_insulation_r</name>
      <display_name>Foundation Wall: Insulation Nominal R-value</display_name>
      <description>Nominal R-value for the foundation wall insulation. Only applies to basements/crawlspaces.</description>
      <type>Double</type>
      <units>h-ft^2-R/Btu</units>
      <required>true</required>
      <model_dependent>false</model_dependent>
      <default_value>0</default_value>
    </argument>
    <argument>
      <name>foundation_wall_insulation_location</name>
      <display_name>Foundation Wall: Insulation Location</display_name>
      <description>Whether the insulation is on the interior or exterior of the foundation wall. Only applies to basements/crawlspaces.</description>
      <type>Choice</type>
      <units>ft</units>
      <required>false</required>
      <model_dependent>false</model_dependent>
      <default_value>exterior</default_value>
      <choices>
        <choice>
          <value>interior</value>
          <display_name>interior</display_name>
        </choice>
        <choice>
          <value>exterior</value>
          <display_name>exterior</display_name>
        </choice>
      </choices>
    </argument>
    <argument>
      <name>foundation_wall_insulation_distance_to_top</name>
      <display_name>Foundation Wall: Insulation Distance To Top</display_name>
      <description>The distance from the top of the foundation wall to the top of the foundation wall insulation. Only applies to basements/crawlspaces. If not provided, the OS-HPXML default (see &lt;a href='https://openstudio-hpxml.readthedocs.io/en/v1.10.0/workflow_inputs.html#hpxml-foundation-walls'&gt;HPXML Foundation Walls&lt;/a&gt;) is used.</description>
      <type>Double</type>
      <units>ft</units>
      <required>false</required>
      <model_dependent>false</model_dependent>
    </argument>
    <argument>
      <name>foundation_wall_insulation_distance_to_bottom</name>
      <display_name>Foundation Wall: Insulation Distance To Bottom</display_name>
      <description>The distance from the top of the foundation wall to the bottom of the foundation wall insulation. Only applies to basements/crawlspaces. If not provided, the OS-HPXML default (see &lt;a href='https://openstudio-hpxml.readthedocs.io/en/v1.10.0/workflow_inputs.html#hpxml-foundation-walls'&gt;HPXML Foundation Walls&lt;/a&gt;) is used.</description>
      <type>Double</type>
      <units>ft</units>
      <required>false</required>
      <model_dependent>false</model_dependent>
    </argument>
    <argument>
      <name>foundation_wall_assembly_r</name>
      <display_name>Foundation Wall: Assembly R-value</display_name>
      <description>Assembly R-value for the foundation walls. Only applies to basements/crawlspaces. If provided, overrides the previous foundation wall insulation inputs. If not provided, it is ignored.</description>
      <type>Double</type>
      <units>h-ft^2-R/Btu</units>
      <required>false</required>
      <model_dependent>false</model_dependent>
    </argument>
    <argument>
      <name>rim_joist_assembly_r</name>
      <display_name>Rim Joist: Assembly R-value</display_name>
      <description>Assembly R-value for the rim joists. Only applies to basements/crawlspaces. Required if a rim joist height is provided.</description>
      <type>Double</type>
      <units>h-ft^2-R/Btu</units>
      <required>false</required>
      <model_dependent>false</model_dependent>
    </argument>
    <argument>
      <name>slab_perimeter_insulation_r</name>
      <display_name>Slab: Perimeter Insulation Nominal R-value</display_name>
      <description>Nominal R-value of the vertical slab perimeter insulation. Applies to slab-on-grade foundations and basement/crawlspace floors.</description>
      <type>Double</type>
      <units>h-ft^2-R/Btu</units>
      <required>true</required>
      <model_dependent>false</model_dependent>
      <default_value>0</default_value>
    </argument>
    <argument>
      <name>slab_perimeter_insulation_depth</name>
      <display_name>Slab: Perimeter Insulation Depth</display_name>
      <description>Depth from grade to bottom of vertical slab perimeter insulation. Applies to slab-on-grade foundations and basement/crawlspace floors.</description>
      <type>Double</type>
      <units>ft</units>
      <required>true</required>
      <model_dependent>false</model_dependent>
      <default_value>0</default_value>
    </argument>
    <argument>
      <name>slab_exterior_horizontal_insulation_r</name>
      <display_name>Slab: Exterior Horizontal Insulation Nominal R-value</display_name>
      <description>Nominal R-value of the slab exterior horizontal insulation. Applies to slab-on-grade foundations and basement/crawlspace floors.</description>
      <type>Double</type>
      <units>h-ft^2-R/Btu</units>
      <required>false</required>
      <model_dependent>false</model_dependent>
    </argument>
    <argument>
      <name>slab_exterior_horizontal_insulation_width</name>
      <display_name>Slab: Exterior Horizontal Insulation Width</display_name>
      <description>Width of the slab exterior horizontal insulation measured from the exterior surface of the vertical slab perimeter insulation. Applies to slab-on-grade foundations and basement/crawlspace floors.</description>
      <type>Double</type>
      <units>ft</units>
      <required>false</required>
      <model_dependent>false</model_dependent>
    </argument>
    <argument>
      <name>slab_exterior_horizontal_insulation_depth_below_grade</name>
      <display_name>Slab: Exterior Horizontal Insulation Depth Below Grade</display_name>
      <description>Depth of the slab exterior horizontal insulation measured from the top surface of the slab exterior horizontal insulation. Applies to slab-on-grade foundations and basement/crawlspace floors.</description>
      <type>Double</type>
      <units>ft</units>
      <required>false</required>
      <model_dependent>false</model_dependent>
    </argument>
    <argument>
      <name>slab_under_insulation_r</name>
      <display_name>Slab: Under Slab Insulation Nominal R-value</display_name>
      <description>Nominal R-value of the horizontal under slab insulation. Applies to slab-on-grade foundations and basement/crawlspace floors.</description>
      <type>Double</type>
      <units>h-ft^2-R/Btu</units>
      <required>true</required>
      <model_dependent>false</model_dependent>
      <default_value>0</default_value>
    </argument>
    <argument>
      <name>slab_under_insulation_width</name>
      <display_name>Slab: Under Slab Insulation Width</display_name>
      <description>Width from slab edge inward of horizontal under-slab insulation. Enter 999 to specify that the under slab insulation spans the entire slab. Applies to slab-on-grade foundations and basement/crawlspace floors.</description>
      <type>Double</type>
      <units>ft</units>
      <required>true</required>
      <model_dependent>false</model_dependent>
      <default_value>0</default_value>
    </argument>
    <argument>
      <name>slab_thickness</name>
      <display_name>Slab: Thickness</display_name>
      <description>The thickness of the slab. Zero can be entered if there is a dirt floor instead of a slab. If not provided, the OS-HPXML default (see &lt;a href='https://openstudio-hpxml.readthedocs.io/en/v1.10.0/workflow_inputs.html#hpxml-slabs'&gt;HPXML Slabs&lt;/a&gt;) is used.</description>
      <type>Double</type>
      <units>in</units>
      <required>false</required>
      <model_dependent>false</model_dependent>
    </argument>
    <argument>
      <name>slab_carpet_fraction</name>
      <display_name>Slab: Carpet Fraction</display_name>
      <description>Fraction of the slab floor area that is carpeted. If not provided, the OS-HPXML default (see &lt;a href='https://openstudio-hpxml.readthedocs.io/en/v1.10.0/workflow_inputs.html#hpxml-slabs'&gt;HPXML Slabs&lt;/a&gt;) is used.</description>
      <type>Double</type>
      <units>Frac</units>
      <required>false</required>
      <model_dependent>false</model_dependent>
    </argument>
    <argument>
      <name>slab_carpet_r</name>
      <display_name>Slab: Carpet R-value</display_name>
      <description>R-value of the slab carpet. If not provided, the OS-HPXML default (see &lt;a href='https://openstudio-hpxml.readthedocs.io/en/v1.10.0/workflow_inputs.html#hpxml-slabs'&gt;HPXML Slabs&lt;/a&gt;) is used.</description>
      <type>Double</type>
      <units>h-ft^2-R/Btu</units>
      <required>false</required>
      <model_dependent>false</model_dependent>
    </argument>
    <argument>
      <name>ceiling_assembly_r</name>
      <display_name>Ceiling: Assembly R-value</display_name>
      <description>Assembly R-value for the ceiling (attic floor).</description>
      <type>Double</type>
      <units>h-ft^2-R/Btu</units>
      <required>true</required>
      <model_dependent>false</model_dependent>
      <default_value>31.6</default_value>
    </argument>
    <argument>
      <name>enclosure_roof_material</name>
      <display_name>Enclosure: Roof Material</display_name>
      <description>The material type/color of the roof. If not provided, the OS-HPXML default (see &lt;a href='https://openstudio-hpxml.readthedocs.io/en/v1.10.0/workflow_inputs.html#hpxml-roofs'&gt;HPXML Roofs&lt;/a&gt;) is used.</description>
      <type>Choice</type>
      <required>false</required>
      <model_dependent>false</model_dependent>
      <choices>
        <choice>
          <value>Asphalt/Fiberglass Shingles, Dark</value>
          <display_name>Asphalt/Fiberglass Shingles, Dark</display_name>
        </choice>
        <choice>
          <value>Asphalt/Fiberglass Shingles, Medium Dark</value>
          <display_name>Asphalt/Fiberglass Shingles, Medium Dark</display_name>
        </choice>
        <choice>
          <value>Asphalt/Fiberglass Shingles, Medium</value>
          <display_name>Asphalt/Fiberglass Shingles, Medium</display_name>
        </choice>
        <choice>
          <value>Asphalt/Fiberglass Shingles, Light</value>
          <display_name>Asphalt/Fiberglass Shingles, Light</display_name>
        </choice>
        <choice>
          <value>Asphalt/Fiberglass Shingles, Reflective</value>
          <display_name>Asphalt/Fiberglass Shingles, Reflective</display_name>
        </choice>
        <choice>
          <value>Tile/Slate, Dark</value>
          <display_name>Tile/Slate, Dark</display_name>
        </choice>
        <choice>
          <value>Tile/Slate, Medium Dark</value>
          <display_name>Tile/Slate, Medium Dark</display_name>
        </choice>
        <choice>
          <value>Tile/Slate, Medium</value>
          <display_name>Tile/Slate, Medium</display_name>
        </choice>
        <choice>
          <value>Tile/Slate, Light</value>
          <display_name>Tile/Slate, Light</display_name>
        </choice>
        <choice>
          <value>Tile/Slate, Reflective</value>
          <display_name>Tile/Slate, Reflective</display_name>
        </choice>
        <choice>
          <value>Metal, Dark</value>
          <display_name>Metal, Dark</display_name>
        </choice>
        <choice>
          <value>Metal, Medium Dark</value>
          <display_name>Metal, Medium Dark</display_name>
        </choice>
        <choice>
          <value>Metal, Medium</value>
          <display_name>Metal, Medium</display_name>
        </choice>
        <choice>
          <value>Metal, Light</value>
          <display_name>Metal, Light</display_name>
        </choice>
        <choice>
          <value>Metal, Reflective</value>
          <display_name>Metal, Reflective</display_name>
        </choice>
        <choice>
          <value>Wood Shingles/Shakes, Dark</value>
          <display_name>Wood Shingles/Shakes, Dark</display_name>
        </choice>
        <choice>
          <value>Wood Shingles/Shakes, Medium Dark</value>
          <display_name>Wood Shingles/Shakes, Medium Dark</display_name>
        </choice>
        <choice>
          <value>Wood Shingles/Shakes, Medium</value>
          <display_name>Wood Shingles/Shakes, Medium</display_name>
        </choice>
        <choice>
          <value>Wood Shingles/Shakes, Light</value>
          <display_name>Wood Shingles/Shakes, Light</display_name>
        </choice>
        <choice>
          <value>Wood Shingles/Shakes, Reflective</value>
          <display_name>Wood Shingles/Shakes, Reflective</display_name>
        </choice>
        <choice>
          <value>Shingles, Dark</value>
          <display_name>Shingles, Dark</display_name>
        </choice>
        <choice>
          <value>Shingles, Medium Dark</value>
          <display_name>Shingles, Medium Dark</display_name>
        </choice>
        <choice>
          <value>Shingles, Medium</value>
          <display_name>Shingles, Medium</display_name>
        </choice>
        <choice>
          <value>Shingles, Light</value>
          <display_name>Shingles, Light</display_name>
        </choice>
        <choice>
          <value>Shingles, Reflective</value>
          <display_name>Shingles, Reflective</display_name>
        </choice>
        <choice>
          <value>Synthetic Sheeting, Dark</value>
          <display_name>Synthetic Sheeting, Dark</display_name>
        </choice>
        <choice>
          <value>Synthetic Sheeting, Medium Dark</value>
          <display_name>Synthetic Sheeting, Medium Dark</display_name>
        </choice>
        <choice>
          <value>Synthetic Sheeting, Medium</value>
          <display_name>Synthetic Sheeting, Medium</display_name>
        </choice>
        <choice>
          <value>Synthetic Sheeting, Light</value>
          <display_name>Synthetic Sheeting, Light</display_name>
        </choice>
        <choice>
          <value>Synthetic Sheeting, Reflective</value>
          <display_name>Synthetic Sheeting, Reflective</display_name>
        </choice>
        <choice>
          <value>EPS Sheathing, Dark</value>
          <display_name>EPS Sheathing, Dark</display_name>
        </choice>
        <choice>
          <value>EPS Sheathing, Medium Dark</value>
          <display_name>EPS Sheathing, Medium Dark</display_name>
        </choice>
        <choice>
          <value>EPS Sheathing, Medium</value>
          <display_name>EPS Sheathing, Medium</display_name>
        </choice>
        <choice>
          <value>EPS Sheathing, Light</value>
          <display_name>EPS Sheathing, Light</display_name>
        </choice>
        <choice>
          <value>EPS Sheathing, Reflective</value>
          <display_name>EPS Sheathing, Reflective</display_name>
        </choice>
        <choice>
          <value>Concrete, Dark</value>
          <display_name>Concrete, Dark</display_name>
        </choice>
        <choice>
          <value>Concrete, Medium Dark</value>
          <display_name>Concrete, Medium Dark</display_name>
        </choice>
        <choice>
          <value>Concrete, Medium</value>
          <display_name>Concrete, Medium</display_name>
        </choice>
        <choice>
          <value>Concrete, Light</value>
          <display_name>Concrete, Light</display_name>
        </choice>
        <choice>
          <value>Concrete, Reflective</value>
          <display_name>Concrete, Reflective</display_name>
        </choice>
        <choice>
          <value>Cool Roof</value>
          <display_name>Cool Roof</display_name>
        </choice>
      </choices>
    </argument>
    <argument>
      <name>roof_assembly_r</name>
      <display_name>Roof: Assembly R-value</display_name>
      <description>Assembly R-value of the roof.</description>
      <type>Double</type>
      <units>h-ft^2-R/Btu</units>
      <required>true</required>
      <model_dependent>false</model_dependent>
      <default_value>2.3</default_value>
    </argument>
    <argument>
      <name>radiant_barrier_attic_location</name>
      <display_name>Attic: Radiant Barrier Location</display_name>
      <description>The location of the radiant barrier in the attic.</description>
      <type>Choice</type>
      <required>false</required>
      <model_dependent>false</model_dependent>
      <choices>
        <choice>
          <value>none</value>
          <display_name>none</display_name>
        </choice>
        <choice>
          <value>Attic roof only</value>
          <display_name>Attic roof only</display_name>
        </choice>
        <choice>
          <value>Attic roof and gable walls</value>
          <display_name>Attic roof and gable walls</display_name>
        </choice>
        <choice>
          <value>Attic floor</value>
          <display_name>Attic floor</display_name>
        </choice>
      </choices>
    </argument>
    <argument>
      <name>radiant_barrier_grade</name>
      <display_name>Attic: Radiant Barrier Grade</display_name>
      <description>The grade of the radiant barrier in the attic. If not provided, the OS-HPXML default (see &lt;a href='https://openstudio-hpxml.readthedocs.io/en/v1.10.0/workflow_inputs.html#hpxml-roofs'&gt;HPXML Roofs&lt;/a&gt;) is used.</description>
      <type>Choice</type>
      <required>false</required>
      <model_dependent>false</model_dependent>
      <choices>
        <choice>
          <value>1</value>
          <display_name>1</display_name>
        </choice>
        <choice>
          <value>2</value>
          <display_name>2</display_name>
        </choice>
        <choice>
          <value>3</value>
          <display_name>3</display_name>
        </choice>
      </choices>
    </argument>
    <argument>
      <name>wall_type</name>
      <display_name>Wall: Type</display_name>
      <description>The type of walls.</description>
      <type>Choice</type>
      <required>true</required>
      <model_dependent>false</model_dependent>
      <default_value>WoodStud</default_value>
      <choices>
        <choice>
          <value>WoodStud</value>
          <display_name>WoodStud</display_name>
        </choice>
        <choice>
          <value>ConcreteMasonryUnit</value>
          <display_name>ConcreteMasonryUnit</display_name>
        </choice>
        <choice>
          <value>DoubleWoodStud</value>
          <display_name>DoubleWoodStud</display_name>
        </choice>
        <choice>
          <value>InsulatedConcreteForms</value>
          <display_name>InsulatedConcreteForms</display_name>
        </choice>
        <choice>
          <value>LogWall</value>
          <display_name>LogWall</display_name>
        </choice>
        <choice>
          <value>StructuralInsulatedPanel</value>
          <display_name>StructuralInsulatedPanel</display_name>
        </choice>
        <choice>
          <value>SolidConcrete</value>
          <display_name>SolidConcrete</display_name>
        </choice>
        <choice>
          <value>SteelFrame</value>
          <display_name>SteelFrame</display_name>
        </choice>
        <choice>
          <value>Stone</value>
          <display_name>Stone</display_name>
        </choice>
        <choice>
          <value>StrawBale</value>
          <display_name>StrawBale</display_name>
        </choice>
        <choice>
          <value>StructuralBrick</value>
          <display_name>StructuralBrick</display_name>
        </choice>
      </choices>
    </argument>
    <argument>
      <name>enclosure_wall_siding</name>
      <display_name>Enclosure: Wall Siding</display_name>
      <description>The siding type/color of the walls. Also applies to rim joists. If not provided, the OS-HPXML default (see &lt;a href='https://openstudio-hpxml.readthedocs.io/en/v1.10.0/workflow_inputs.html#hpxml-walls'&gt;HPXML Walls&lt;/a&gt;) is used.</description>
      <type>Choice</type>
      <required>false</required>
      <model_dependent>false</model_dependent>
      <choices>
        <choice>
          <value>Aluminum, Dark</value>
          <display_name>Aluminum, Dark</display_name>
        </choice>
        <choice>
          <value>Aluminum, Medium</value>
          <display_name>Aluminum, Medium</display_name>
        </choice>
        <choice>
          <value>Aluminum, Medium Dark</value>
          <display_name>Aluminum, Medium Dark</display_name>
        </choice>
        <choice>
          <value>Aluminum, Light</value>
          <display_name>Aluminum, Light</display_name>
        </choice>
        <choice>
          <value>Aluminum, Reflective</value>
          <display_name>Aluminum, Reflective</display_name>
        </choice>
        <choice>
          <value>Brick, Dark</value>
          <display_name>Brick, Dark</display_name>
        </choice>
        <choice>
          <value>Brick, Medium</value>
          <display_name>Brick, Medium</display_name>
        </choice>
        <choice>
          <value>Brick, Medium Dark</value>
          <display_name>Brick, Medium Dark</display_name>
        </choice>
        <choice>
          <value>Brick, Light</value>
          <display_name>Brick, Light</display_name>
        </choice>
        <choice>
          <value>Brick, Reflective</value>
          <display_name>Brick, Reflective</display_name>
        </choice>
        <choice>
          <value>Fiber-Cement, Dark</value>
          <display_name>Fiber-Cement, Dark</display_name>
        </choice>
        <choice>
          <value>Fiber-Cement, Medium</value>
          <display_name>Fiber-Cement, Medium</display_name>
        </choice>
        <choice>
          <value>Fiber-Cement, Medium Dark</value>
          <display_name>Fiber-Cement, Medium Dark</display_name>
        </choice>
        <choice>
          <value>Fiber-Cement, Light</value>
          <display_name>Fiber-Cement, Light</display_name>
        </choice>
        <choice>
          <value>Fiber-Cement, Reflective</value>
          <display_name>Fiber-Cement, Reflective</display_name>
        </choice>
        <choice>
          <value>Asbestos, Dark</value>
          <display_name>Asbestos, Dark</display_name>
        </choice>
        <choice>
          <value>Asbestos, Medium</value>
          <display_name>Asbestos, Medium</display_name>
        </choice>
        <choice>
          <value>Asbestos, Medium Dark</value>
          <display_name>Asbestos, Medium Dark</display_name>
        </choice>
        <choice>
          <value>Asbestos, Light</value>
          <display_name>Asbestos, Light</display_name>
        </choice>
        <choice>
          <value>Asbestos, Reflective</value>
          <display_name>Asbestos, Reflective</display_name>
        </choice>
        <choice>
          <value>Composition Shingle, Dark</value>
          <display_name>Composition Shingle, Dark</display_name>
        </choice>
        <choice>
          <value>Composition Shingle, Medium</value>
          <display_name>Composition Shingle, Medium</display_name>
        </choice>
        <choice>
          <value>Composition Shingle, Medium Dark</value>
          <display_name>Composition Shingle, Medium Dark</display_name>
        </choice>
        <choice>
          <value>Composition Shingle, Light</value>
          <display_name>Composition Shingle, Light</display_name>
        </choice>
        <choice>
          <value>Composition Shingle, Reflective</value>
          <display_name>Composition Shingle, Reflective</display_name>
        </choice>
        <choice>
          <value>Stucco, Dark</value>
          <display_name>Stucco, Dark</display_name>
        </choice>
        <choice>
          <value>Stucco, Medium</value>
          <display_name>Stucco, Medium</display_name>
        </choice>
        <choice>
          <value>Stucco, Medium Dark</value>
          <display_name>Stucco, Medium Dark</display_name>
        </choice>
        <choice>
          <value>Stucco, Light</value>
          <display_name>Stucco, Light</display_name>
        </choice>
        <choice>
          <value>Stucco, Reflective</value>
          <display_name>Stucco, Reflective</display_name>
        </choice>
        <choice>
          <value>Vinyl, Dark</value>
          <display_name>Vinyl, Dark</display_name>
        </choice>
        <choice>
          <value>Vinyl, Medium</value>
          <display_name>Vinyl, Medium</display_name>
        </choice>
        <choice>
          <value>Vinyl, Medium Dark</value>
          <display_name>Vinyl, Medium Dark</display_name>
        </choice>
        <choice>
          <value>Vinyl, Light</value>
          <display_name>Vinyl, Light</display_name>
        </choice>
        <choice>
          <value>Vinyl, Reflective</value>
          <display_name>Vinyl, Reflective</display_name>
        </choice>
        <choice>
          <value>Wood, Dark</value>
          <display_name>Wood, Dark</display_name>
        </choice>
        <choice>
          <value>Wood, Medium</value>
          <display_name>Wood, Medium</display_name>
        </choice>
        <choice>
          <value>Wood, Medium Dark</value>
          <display_name>Wood, Medium Dark</display_name>
        </choice>
        <choice>
          <value>Wood, Light</value>
          <display_name>Wood, Light</display_name>
        </choice>
        <choice>
          <value>Wood, Reflective</value>
          <display_name>Wood, Reflective</display_name>
        </choice>
        <choice>
          <value>Synthetic Stucco, Dark</value>
          <display_name>Synthetic Stucco, Dark</display_name>
        </choice>
        <choice>
          <value>Synthetic Stucco, Medium</value>
          <display_name>Synthetic Stucco, Medium</display_name>
        </choice>
        <choice>
          <value>Synthetic Stucco, Medium Dark</value>
          <display_name>Synthetic Stucco, Medium Dark</display_name>
        </choice>
        <choice>
          <value>Synthetic Stucco, Light</value>
          <display_name>Synthetic Stucco, Light</display_name>
        </choice>
        <choice>
          <value>Synthetic Stucco, Reflective</value>
          <display_name>Synthetic Stucco, Reflective</display_name>
        </choice>
        <choice>
          <value>Masonite, Dark</value>
          <display_name>Masonite, Dark</display_name>
        </choice>
        <choice>
          <value>Masonite, Medium</value>
          <display_name>Masonite, Medium</display_name>
        </choice>
        <choice>
          <value>Masonite, Medium Dark</value>
          <display_name>Masonite, Medium Dark</display_name>
        </choice>
        <choice>
          <value>Masonite, Light</value>
          <display_name>Masonite, Light</display_name>
        </choice>
        <choice>
          <value>Masonite, Reflective</value>
          <display_name>Masonite, Reflective</display_name>
        </choice>
        <choice>
          <value>None</value>
          <display_name>None</display_name>
        </choice>
      </choices>
    </argument>
    <argument>
      <name>wall_assembly_r</name>
      <display_name>Wall: Assembly R-value</display_name>
      <description>Assembly R-value of the walls.</description>
      <type>Double</type>
      <units>h-ft^2-R/Btu</units>
      <required>true</required>
      <model_dependent>false</model_dependent>
      <default_value>11.9</default_value>
    </argument>
    <argument>
      <name>window_front_wwr</name>
      <display_name>Windows: Front Window-to-Wall Ratio</display_name>
      <description>The ratio of window area to wall area for the unit's front facade. Enter 0 if specifying Front Window Area instead. If the front wall is adiabatic, the value will be ignored.</description>
      <type>Double</type>
      <units>Frac</units>
      <required>true</required>
      <model_dependent>false</model_dependent>
      <default_value>0.18</default_value>
    </argument>
    <argument>
      <name>window_back_wwr</name>
      <display_name>Windows: Back Window-to-Wall Ratio</display_name>
      <description>The ratio of window area to wall area for the unit's back facade. Enter 0 if specifying Back Window Area instead. If the back wall is adiabatic, the value will be ignored.</description>
      <type>Double</type>
      <units>Frac</units>
      <required>true</required>
      <model_dependent>false</model_dependent>
      <default_value>0.18</default_value>
    </argument>
    <argument>
      <name>window_left_wwr</name>
      <display_name>Windows: Left Window-to-Wall Ratio</display_name>
      <description>The ratio of window area to wall area for the unit's left facade (when viewed from the front). Enter 0 if specifying Left Window Area instead. If the left wall is adiabatic, the value will be ignored.</description>
      <type>Double</type>
      <units>Frac</units>
      <required>true</required>
      <model_dependent>false</model_dependent>
      <default_value>0.18</default_value>
    </argument>
    <argument>
      <name>window_right_wwr</name>
      <display_name>Windows: Right Window-to-Wall Ratio</display_name>
      <description>The ratio of window area to wall area for the unit's right facade (when viewed from the front). Enter 0 if specifying Right Window Area instead. If the right wall is adiabatic, the value will be ignored.</description>
      <type>Double</type>
      <units>Frac</units>
      <required>true</required>
      <model_dependent>false</model_dependent>
      <default_value>0.18</default_value>
    </argument>
    <argument>
      <name>window_area_front</name>
      <display_name>Windows: Front Window Area</display_name>
      <description>The amount of window area on the unit's front facade. Enter 0 if specifying Front Window-to-Wall Ratio instead. If the front wall is adiabatic, the value will be ignored.</description>
      <type>Double</type>
      <units>ft^2</units>
      <required>true</required>
      <model_dependent>false</model_dependent>
      <default_value>0</default_value>
    </argument>
    <argument>
      <name>window_area_back</name>
      <display_name>Windows: Back Window Area</display_name>
      <description>The amount of window area on the unit's back facade. Enter 0 if specifying Back Window-to-Wall Ratio instead. If the back wall is adiabatic, the value will be ignored.</description>
      <type>Double</type>
      <units>ft^2</units>
      <required>true</required>
      <model_dependent>false</model_dependent>
      <default_value>0</default_value>
    </argument>
    <argument>
      <name>window_area_left</name>
      <display_name>Windows: Left Window Area</display_name>
      <description>The amount of window area on the unit's left facade (when viewed from the front). Enter 0 if specifying Left Window-to-Wall Ratio instead. If the left wall is adiabatic, the value will be ignored.</description>
      <type>Double</type>
      <units>ft^2</units>
      <required>true</required>
      <model_dependent>false</model_dependent>
      <default_value>0</default_value>
    </argument>
    <argument>
      <name>window_area_right</name>
      <display_name>Windows: Right Window Area</display_name>
      <description>The amount of window area on the unit's right facade (when viewed from the front). Enter 0 if specifying Right Window-to-Wall Ratio instead. If the right wall is adiabatic, the value will be ignored.</description>
      <type>Double</type>
      <units>ft^2</units>
      <required>true</required>
      <model_dependent>false</model_dependent>
      <default_value>0</default_value>
    </argument>
    <argument>
      <name>window_aspect_ratio</name>
      <display_name>Windows: Aspect Ratio</display_name>
      <description>Ratio of window height to width.</description>
      <type>Double</type>
      <units>Frac</units>
      <required>true</required>
      <model_dependent>false</model_dependent>
      <default_value>1.333</default_value>
    </argument>
    <argument>
      <name>window_fraction_operable</name>
      <display_name>Windows: Fraction Operable</display_name>
      <description>Fraction of windows that are operable. If not provided, the OS-HPXML default (see &lt;a href='https://openstudio-hpxml.readthedocs.io/en/v1.10.0/workflow_inputs.html#hpxml-windows'&gt;HPXML Windows&lt;/a&gt;) is used.</description>
      <type>Double</type>
      <units>Frac</units>
      <required>false</required>
      <model_dependent>false</model_dependent>
    </argument>
    <argument>
      <name>window_natvent_availability</name>
      <display_name>Windows: Natural Ventilation Availability</display_name>
      <description>For operable windows, the number of days/week that windows can be opened by occupants for natural ventilation. If not provided, the OS-HPXML default (see &lt;a href='https://openstudio-hpxml.readthedocs.io/en/v1.10.0/workflow_inputs.html#hpxml-windows'&gt;HPXML Windows&lt;/a&gt;) is used.</description>
      <type>Integer</type>
      <units>Days/week</units>
      <required>false</required>
      <model_dependent>false</model_dependent>
    </argument>
    <argument>
      <name>window_ufactor</name>
      <display_name>Windows: U-Factor</display_name>
      <description>Full-assembly NFRC U-factor.</description>
      <type>Double</type>
      <units>Btu/hr-ft^2-R</units>
      <required>true</required>
      <model_dependent>false</model_dependent>
      <default_value>0.37</default_value>
    </argument>
    <argument>
      <name>window_shgc</name>
      <display_name>Windows: SHGC</display_name>
      <description>Full-assembly NFRC solar heat gain coefficient.</description>
      <type>Double</type>
      <required>true</required>
      <model_dependent>false</model_dependent>
      <default_value>0.3</default_value>
    </argument>
    <argument>
      <name>window_interior_shading_type</name>
      <display_name>Windows: Interior Shading Type</display_name>
      <description>Type of window interior shading. Summer/winter shading coefficients can be provided below instead. If neither is provided, the OS-HPXML default (see &lt;a href='https://openstudio-hpxml.readthedocs.io/en/v1.10.0/workflow_inputs.html#hpxml-interior-shading'&gt;HPXML Interior Shading&lt;/a&gt;) is used.</description>
      <type>Choice</type>
      <required>false</required>
      <model_dependent>false</model_dependent>
      <choices>
        <choice>
          <value>light curtains</value>
          <display_name>light curtains</display_name>
        </choice>
        <choice>
          <value>light shades</value>
          <display_name>light shades</display_name>
        </choice>
        <choice>
          <value>light blinds</value>
          <display_name>light blinds</display_name>
        </choice>
        <choice>
          <value>medium curtains</value>
          <display_name>medium curtains</display_name>
        </choice>
        <choice>
          <value>medium shades</value>
          <display_name>medium shades</display_name>
        </choice>
        <choice>
          <value>medium blinds</value>
          <display_name>medium blinds</display_name>
        </choice>
        <choice>
          <value>dark curtains</value>
          <display_name>dark curtains</display_name>
        </choice>
        <choice>
          <value>dark shades</value>
          <display_name>dark shades</display_name>
        </choice>
        <choice>
          <value>dark blinds</value>
          <display_name>dark blinds</display_name>
        </choice>
        <choice>
          <value>none</value>
          <display_name>none</display_name>
        </choice>
      </choices>
    </argument>
    <argument>
      <name>window_interior_shading_winter</name>
      <display_name>Windows: Winter Interior Shading Coefficient</display_name>
      <description>Interior shading coefficient for the winter season, which if provided overrides the shading type input. 1.0 indicates no reduction in solar gain, 0.85 indicates 15% reduction, etc. If not provided, the OS-HPXML default (see &lt;a href='https://openstudio-hpxml.readthedocs.io/en/v1.10.0/workflow_inputs.html#hpxml-interior-shading'&gt;HPXML Interior Shading&lt;/a&gt;) is used.</description>
      <type>Double</type>
      <units>Frac</units>
      <required>false</required>
      <model_dependent>false</model_dependent>
    </argument>
    <argument>
      <name>window_interior_shading_summer</name>
      <display_name>Windows: Summer Interior Shading Coefficient</display_name>
      <description>Interior shading coefficient for the summer season, which if provided overrides the shading type input. 1.0 indicates no reduction in solar gain, 0.85 indicates 15% reduction, etc. If not provided, the OS-HPXML default (see &lt;a href='https://openstudio-hpxml.readthedocs.io/en/v1.10.0/workflow_inputs.html#hpxml-interior-shading'&gt;HPXML Interior Shading&lt;/a&gt;) is used.</description>
      <type>Double</type>
      <units>Frac</units>
      <required>false</required>
      <model_dependent>false</model_dependent>
    </argument>
    <argument>
      <name>window_exterior_shading_type</name>
      <display_name>Windows: Exterior Shading Type</display_name>
      <description>Type of window exterior shading. Summer/winter shading coefficients can be provided below instead. If neither is provided, the OS-HPXML default (see &lt;a href='https://openstudio-hpxml.readthedocs.io/en/v1.10.0/workflow_inputs.html#hpxml-exterior-shading'&gt;HPXML Exterior Shading&lt;/a&gt;) is used.</description>
      <type>Choice</type>
      <required>false</required>
      <model_dependent>false</model_dependent>
      <choices>
        <choice>
          <value>solar film</value>
          <display_name>solar film</display_name>
        </choice>
        <choice>
          <value>solar screens</value>
          <display_name>solar screens</display_name>
        </choice>
        <choice>
          <value>none</value>
          <display_name>none</display_name>
        </choice>
      </choices>
    </argument>
    <argument>
      <name>window_exterior_shading_winter</name>
      <display_name>Windows: Winter Exterior Shading Coefficient</display_name>
      <description>Exterior shading coefficient for the winter season, which if provided overrides the shading type input. 1.0 indicates no reduction in solar gain, 0.85 indicates 15% reduction, etc. If not provided, the OS-HPXML default (see &lt;a href='https://openstudio-hpxml.readthedocs.io/en/v1.10.0/workflow_inputs.html#hpxml-exterior-shading'&gt;HPXML Exterior Shading&lt;/a&gt;) is used.</description>
      <type>Double</type>
      <units>Frac</units>
      <required>false</required>
      <model_dependent>false</model_dependent>
    </argument>
    <argument>
      <name>window_exterior_shading_summer</name>
      <display_name>Windows: Summer Exterior Shading Coefficient</display_name>
      <description>Exterior shading coefficient for the summer season, which if provided overrides the shading type input. 1.0 indicates no reduction in solar gain, 0.85 indicates 15% reduction, etc. If not provided, the OS-HPXML default (see &lt;a href='https://openstudio-hpxml.readthedocs.io/en/v1.10.0/workflow_inputs.html#hpxml-exterior-shading'&gt;HPXML Exterior Shading&lt;/a&gt;) is used.</description>
      <type>Double</type>
      <units>Frac</units>
      <required>false</required>
      <model_dependent>false</model_dependent>
    </argument>
    <argument>
      <name>window_shading_summer_season</name>
      <display_name>Windows: Shading Summer Season</display_name>
      <description>Enter a date range like 'May 1 - Sep 30'. Defines the summer season for purposes of shading coefficients; the rest of the year is assumed to be winter. If not provided, the OS-HPXML default (see &lt;a href='https://openstudio-hpxml.readthedocs.io/en/v1.10.0/workflow_inputs.html#hpxml-windows'&gt;HPXML Windows&lt;/a&gt;) is used.</description>
      <type>String</type>
      <required>false</required>
      <model_dependent>false</model_dependent>
    </argument>
    <argument>
      <name>window_insect_screens</name>
      <display_name>Windows: Insect Screens</display_name>
      <description>The type of insect screens, if present. If not provided, assumes there are no insect screens.</description>
      <type>Choice</type>
      <required>false</required>
      <model_dependent>false</model_dependent>
      <choices>
        <choice>
          <value>none</value>
          <display_name>none</display_name>
        </choice>
        <choice>
          <value>exterior</value>
          <display_name>exterior</display_name>
        </choice>
        <choice>
          <value>interior</value>
          <display_name>interior</display_name>
        </choice>
      </choices>
    </argument>
    <argument>
      <name>window_storm_type</name>
      <display_name>Windows: Storm Type</display_name>
      <description>The type of storm, if present. If not provided, assumes there is no storm.</description>
      <type>Choice</type>
      <required>false</required>
      <model_dependent>false</model_dependent>
      <choices>
        <choice>
          <value>clear</value>
          <display_name>clear</display_name>
        </choice>
        <choice>
          <value>low-e</value>
          <display_name>low-e</display_name>
        </choice>
      </choices>
    </argument>
    <argument>
      <name>overhangs_front_depth</name>
      <display_name>Overhangs: Front Depth</display_name>
      <description>The depth of overhangs for windows for the front facade.</description>
      <type>Double</type>
      <units>ft</units>
      <required>true</required>
      <model_dependent>false</model_dependent>
      <default_value>0</default_value>
    </argument>
    <argument>
      <name>overhangs_front_distance_to_top_of_window</name>
      <display_name>Overhangs: Front Distance to Top of Window</display_name>
      <description>The overhangs distance to the top of window for the front facade.</description>
      <type>Double</type>
      <units>ft</units>
      <required>true</required>
      <model_dependent>false</model_dependent>
      <default_value>0</default_value>
    </argument>
    <argument>
      <name>overhangs_front_distance_to_bottom_of_window</name>
      <display_name>Overhangs: Front Distance to Bottom of Window</display_name>
      <description>The overhangs distance to the bottom of window for the front facade.</description>
      <type>Double</type>
      <units>ft</units>
      <required>true</required>
      <model_dependent>false</model_dependent>
      <default_value>4</default_value>
    </argument>
    <argument>
      <name>overhangs_back_depth</name>
      <display_name>Overhangs: Back Depth</display_name>
      <description>The depth of overhangs for windows for the back facade.</description>
      <type>Double</type>
      <units>ft</units>
      <required>true</required>
      <model_dependent>false</model_dependent>
      <default_value>0</default_value>
    </argument>
    <argument>
      <name>overhangs_back_distance_to_top_of_window</name>
      <display_name>Overhangs: Back Distance to Top of Window</display_name>
      <description>The overhangs distance to the top of window for the back facade.</description>
      <type>Double</type>
      <units>ft</units>
      <required>true</required>
      <model_dependent>false</model_dependent>
      <default_value>0</default_value>
    </argument>
    <argument>
      <name>overhangs_back_distance_to_bottom_of_window</name>
      <display_name>Overhangs: Back Distance to Bottom of Window</display_name>
      <description>The overhangs distance to the bottom of window for the back facade.</description>
      <type>Double</type>
      <units>ft</units>
      <required>true</required>
      <model_dependent>false</model_dependent>
      <default_value>4</default_value>
    </argument>
    <argument>
      <name>overhangs_left_depth</name>
      <display_name>Overhangs: Left Depth</display_name>
      <description>The depth of overhangs for windows for the left facade.</description>
      <type>Double</type>
      <units>ft</units>
      <required>true</required>
      <model_dependent>false</model_dependent>
      <default_value>0</default_value>
    </argument>
    <argument>
      <name>overhangs_left_distance_to_top_of_window</name>
      <display_name>Overhangs: Left Distance to Top of Window</display_name>
      <description>The overhangs distance to the top of window for the left facade.</description>
      <type>Double</type>
      <units>ft</units>
      <required>true</required>
      <model_dependent>false</model_dependent>
      <default_value>0</default_value>
    </argument>
    <argument>
      <name>overhangs_left_distance_to_bottom_of_window</name>
      <display_name>Overhangs: Left Distance to Bottom of Window</display_name>
      <description>The overhangs distance to the bottom of window for the left facade.</description>
      <type>Double</type>
      <units>ft</units>
      <required>true</required>
      <model_dependent>false</model_dependent>
      <default_value>4</default_value>
    </argument>
    <argument>
      <name>overhangs_right_depth</name>
      <display_name>Overhangs: Right Depth</display_name>
      <description>The depth of overhangs for windows for the right facade.</description>
      <type>Double</type>
      <units>ft</units>
      <required>true</required>
      <model_dependent>false</model_dependent>
      <default_value>0</default_value>
    </argument>
    <argument>
      <name>overhangs_right_distance_to_top_of_window</name>
      <display_name>Overhangs: Right Distance to Top of Window</display_name>
      <description>The overhangs distance to the top of window for the right facade.</description>
      <type>Double</type>
      <units>ft</units>
      <required>true</required>
      <model_dependent>false</model_dependent>
      <default_value>0</default_value>
    </argument>
    <argument>
      <name>overhangs_right_distance_to_bottom_of_window</name>
      <display_name>Overhangs: Right Distance to Bottom of Window</display_name>
      <description>The overhangs distance to the bottom of window for the right facade.</description>
      <type>Double</type>
      <units>ft</units>
      <required>true</required>
      <model_dependent>false</model_dependent>
      <default_value>4</default_value>
    </argument>
    <argument>
      <name>skylight_area_front</name>
      <display_name>Skylights: Front Roof Area</display_name>
      <description>The amount of skylight area on the unit's front conditioned roof facade.</description>
      <type>Double</type>
      <units>ft^2</units>
      <required>true</required>
      <model_dependent>false</model_dependent>
      <default_value>0</default_value>
    </argument>
    <argument>
      <name>skylight_area_back</name>
      <display_name>Skylights: Back Roof Area</display_name>
      <description>The amount of skylight area on the unit's back conditioned roof facade.</description>
      <type>Double</type>
      <units>ft^2</units>
      <required>true</required>
      <model_dependent>false</model_dependent>
      <default_value>0</default_value>
    </argument>
    <argument>
      <name>skylight_area_left</name>
      <display_name>Skylights: Left Roof Area</display_name>
      <description>The amount of skylight area on the unit's left conditioned roof facade (when viewed from the front).</description>
      <type>Double</type>
      <units>ft^2</units>
      <required>true</required>
      <model_dependent>false</model_dependent>
      <default_value>0</default_value>
    </argument>
    <argument>
      <name>skylight_area_right</name>
      <display_name>Skylights: Right Roof Area</display_name>
      <description>The amount of skylight area on the unit's right conditioned roof facade (when viewed from the front).</description>
      <type>Double</type>
      <units>ft^2</units>
      <required>true</required>
      <model_dependent>false</model_dependent>
      <default_value>0</default_value>
    </argument>
    <argument>
      <name>skylight_ufactor</name>
      <display_name>Skylights: U-Factor</display_name>
      <description>Full-assembly NFRC U-factor.</description>
      <type>Double</type>
      <units>Btu/hr-ft^2-R</units>
      <required>true</required>
      <model_dependent>false</model_dependent>
      <default_value>0.33</default_value>
    </argument>
    <argument>
      <name>skylight_shgc</name>
      <display_name>Skylights: SHGC</display_name>
      <description>Full-assembly NFRC solar heat gain coefficient.</description>
      <type>Double</type>
      <required>true</required>
      <model_dependent>false</model_dependent>
      <default_value>0.45</default_value>
    </argument>
    <argument>
      <name>skylight_storm_type</name>
      <display_name>Skylights: Storm Type</display_name>
      <description>The type of storm, if present. If not provided, assumes there is no storm.</description>
      <type>Choice</type>
      <required>false</required>
      <model_dependent>false</model_dependent>
      <choices>
        <choice>
          <value>clear</value>
          <display_name>clear</display_name>
        </choice>
        <choice>
          <value>low-e</value>
          <display_name>low-e</display_name>
        </choice>
      </choices>
    </argument>
    <argument>
      <name>door_area</name>
      <display_name>Doors: Area</display_name>
      <description>The area of the opaque door(s).</description>
      <type>Double</type>
      <units>ft^2</units>
      <required>true</required>
      <model_dependent>false</model_dependent>
      <default_value>20</default_value>
    </argument>
    <argument>
      <name>door_rvalue</name>
      <display_name>Doors: R-value</display_name>
      <description>R-value of the opaque door(s).</description>
      <type>Double</type>
      <units>h-ft^2-R/Btu</units>
      <required>true</required>
      <model_dependent>false</model_dependent>
      <default_value>4.4</default_value>
    </argument>
    <argument>
      <name>air_leakage_leakiness_description</name>
      <display_name>Air Leakage: Leakiness Description</display_name>
      <description>Qualitative description of infiltration. If provided, the Year Built of the home is required. Either provide this input or provide a numeric air leakage value below.</description>
      <type>Choice</type>
      <required>false</required>
      <model_dependent>false</model_dependent>
      <default_value>average</default_value>
      <choices>
        <choice>
          <value>very tight</value>
          <display_name>very tight</display_name>
        </choice>
        <choice>
          <value>tight</value>
          <display_name>tight</display_name>
        </choice>
        <choice>
          <value>average</value>
          <display_name>average</display_name>
        </choice>
        <choice>
          <value>leaky</value>
          <display_name>leaky</display_name>
        </choice>
        <choice>
          <value>very leaky</value>
          <display_name>very leaky</display_name>
        </choice>
      </choices>
    </argument>
    <argument>
      <name>air_leakage_units</name>
      <display_name>Air Leakage: Units</display_name>
      <description>The unit of measure for the air leakage if providing a numeric air leakage value.</description>
      <type>Choice</type>
      <required>false</required>
      <model_dependent>false</model_dependent>
      <choices>
        <choice>
          <value>ACH</value>
          <display_name>ACH</display_name>
        </choice>
        <choice>
          <value>CFM</value>
          <display_name>CFM</display_name>
        </choice>
        <choice>
          <value>ACHnatural</value>
          <display_name>ACHnatural</display_name>
        </choice>
        <choice>
          <value>CFMnatural</value>
          <display_name>CFMnatural</display_name>
        </choice>
        <choice>
          <value>EffectiveLeakageArea</value>
          <display_name>EffectiveLeakageArea</display_name>
        </choice>
      </choices>
    </argument>
    <argument>
      <name>air_leakage_house_pressure</name>
      <display_name>Air Leakage: House Pressure</display_name>
      <description>The house pressure relative to outside if providing a numeric air leakage value. Required when units are ACH or CFM.</description>
      <type>Double</type>
      <units>Pa</units>
      <required>false</required>
      <model_dependent>false</model_dependent>
    </argument>
    <argument>
      <name>air_leakage_value</name>
      <display_name>Air Leakage: Value</display_name>
      <description>Numeric air leakage value. For 'EffectiveLeakageArea', provide value in sq. in. If provided, overrides Leakiness Description input.</description>
      <type>Double</type>
      <required>false</required>
      <model_dependent>false</model_dependent>
    </argument>
    <argument>
      <name>air_leakage_type</name>
      <display_name>Air Leakage: Type</display_name>
      <description>Type of air leakage if providing a numeric air leakage value. If 'unit total', represents the total infiltration to the unit as measured by a compartmentalization test, in which case the air leakage value will be adjusted by the ratio of exterior envelope surface area to total envelope surface area. Otherwise, if 'unit exterior only', represents the infiltration to the unit from outside only as measured by a guarded test. Required when unit type is single-family attached or apartment unit.</description>
      <type>Choice</type>
      <required>false</required>
      <model_dependent>false</model_dependent>
      <choices>
        <choice>
          <value>unit total</value>
          <display_name>unit total</display_name>
        </choice>
        <choice>
          <value>unit exterior only</value>
          <display_name>unit exterior only</display_name>
        </choice>
      </choices>
    </argument>
    <argument>
      <name>air_leakage_has_flue_or_chimney_in_conditioned_space</name>
      <display_name>Air Leakage: Has Flue or Chimney in Conditioned Space</display_name>
      <description>Presence of flue or chimney with combustion air from conditioned space; used for infiltration model. If not provided, the OS-HPXML default (see &lt;a href='https://openstudio-hpxml.readthedocs.io/en/v1.10.0/workflow_inputs.html#flue-or-chimney'&gt;Flue or Chimney&lt;/a&gt;) is used.</description>
      <type>Boolean</type>
      <required>false</required>
      <model_dependent>false</model_dependent>
      <choices>
        <choice>
          <value>true</value>
          <display_name>true</display_name>
        </choice>
        <choice>
          <value>false</value>
          <display_name>false</display_name>
        </choice>
      </choices>
    </argument>
    <argument>
      <name>heating_system</name>
      <display_name>Heating System</display_name>
      <description>The heating system type/efficiency. Efficiency is Rated AFUE or Percent as a Fraction. Use 'none' if there is no heating system or if there is a heat pump serving a heating load.</description>
      <type>Choice</type>
      <required>true</required>
      <model_dependent>false</model_dependent>
      <choices>
        <choice>
          <value>None</value>
          <display_name>None</display_name>
        </choice>
        <choice>
          <value>Electric Resistance</value>
          <display_name>Electric Resistance</display_name>
        </choice>
        <choice>
          <value>Central Furnace, 60% AFUE</value>
          <display_name>Central Furnace, 60% AFUE</display_name>
        </choice>
        <choice>
          <value>Central Furnace, 64% AFUE</value>
          <display_name>Central Furnace, 64% AFUE</display_name>
        </choice>
        <choice>
          <value>Central Furnace, 68% AFUE</value>
          <display_name>Central Furnace, 68% AFUE</display_name>
        </choice>
        <choice>
          <value>Central Furnace, 72% AFUE</value>
          <display_name>Central Furnace, 72% AFUE</display_name>
        </choice>
        <choice>
          <value>Central Furnace, 76% AFUE</value>
          <display_name>Central Furnace, 76% AFUE</display_name>
        </choice>
        <choice>
          <value>Central Furnace, 78% AFUE</value>
          <display_name>Central Furnace, 78% AFUE</display_name>
        </choice>
        <choice>
          <value>Central Furnace, 80% AFUE</value>
          <display_name>Central Furnace, 80% AFUE</display_name>
        </choice>
        <choice>
          <value>Central Furnace, 85% AFUE</value>
          <display_name>Central Furnace, 85% AFUE</display_name>
        </choice>
        <choice>
          <value>Central Furnace, 90% AFUE</value>
          <display_name>Central Furnace, 90% AFUE</display_name>
        </choice>
        <choice>
          <value>Central Furnace, 92% AFUE</value>
          <display_name>Central Furnace, 92% AFUE</display_name>
        </choice>
        <choice>
          <value>Central Furnace, 92% AFUE, Pilot Light</value>
          <display_name>Central Furnace, 92% AFUE, Pilot Light</display_name>
        </choice>
        <choice>
          <value>Central Furnace, 92% AFUE, Grade 3 Installation</value>
          <display_name>Central Furnace, 92% AFUE, Grade 3 Installation</display_name>
        </choice>
        <choice>
          <value>Central Furnace, 92.5% AFUE</value>
          <display_name>Central Furnace, 92.5% AFUE</display_name>
        </choice>
        <choice>
          <value>Central Furnace, 96% AFUE</value>
          <display_name>Central Furnace, 96% AFUE</display_name>
        </choice>
        <choice>
          <value>Central Furnace, 98% AFUE</value>
          <display_name>Central Furnace, 98% AFUE</display_name>
        </choice>
        <choice>
          <value>Central Furnace, 100% AFUE</value>
          <display_name>Central Furnace, 100% AFUE</display_name>
        </choice>
        <choice>
          <value>Wall Furnace, 60% AFUE</value>
          <display_name>Wall Furnace, 60% AFUE</display_name>
        </choice>
        <choice>
          <value>Wall Furnace, 68% AFUE</value>
          <display_name>Wall Furnace, 68% AFUE</display_name>
        </choice>
        <choice>
          <value>Wall Furnace, 82% AFUE</value>
          <display_name>Wall Furnace, 82% AFUE</display_name>
        </choice>
        <choice>
          <value>Wall Furnace, 98% AFUE</value>
          <display_name>Wall Furnace, 98% AFUE</display_name>
        </choice>
        <choice>
          <value>Wall Furnace, 100% AFUE</value>
          <display_name>Wall Furnace, 100% AFUE</display_name>
        </choice>
        <choice>
          <value>Floor Furnace, 60% AFUE</value>
          <display_name>Floor Furnace, 60% AFUE</display_name>
        </choice>
        <choice>
          <value>Floor Furnace, 70% AFUE</value>
          <display_name>Floor Furnace, 70% AFUE</display_name>
        </choice>
        <choice>
          <value>Floor Furnace, 80% AFUE</value>
          <display_name>Floor Furnace, 80% AFUE</display_name>
        </choice>
        <choice>
          <value>Floor Furnace, 80% AFUE, Pilot Light</value>
          <display_name>Floor Furnace, 80% AFUE, Pilot Light</display_name>
        </choice>
        <choice>
          <value>Boiler, 72% AFUE</value>
          <display_name>Boiler, 72% AFUE</display_name>
        </choice>
        <choice>
          <value>Boiler, 76% AFUE</value>
          <display_name>Boiler, 76% AFUE</display_name>
        </choice>
        <choice>
          <value>Boiler, 80% AFUE</value>
          <display_name>Boiler, 80% AFUE</display_name>
        </choice>
        <choice>
          <value>Boiler, 82% AFUE</value>
          <display_name>Boiler, 82% AFUE</display_name>
        </choice>
        <choice>
          <value>Boiler, 85% AFUE</value>
          <display_name>Boiler, 85% AFUE</display_name>
        </choice>
        <choice>
          <value>Boiler, 90% AFUE</value>
          <display_name>Boiler, 90% AFUE</display_name>
        </choice>
        <choice>
          <value>Boiler, 92% AFUE</value>
          <display_name>Boiler, 92% AFUE</display_name>
        </choice>
        <choice>
          <value>Boiler, 92% AFUE, Pilot Light</value>
          <display_name>Boiler, 92% AFUE, Pilot Light</display_name>
        </choice>
        <choice>
          <value>Boiler, 95% AFUE</value>
          <display_name>Boiler, 95% AFUE</display_name>
        </choice>
        <choice>
          <value>Boiler, 96% AFUE</value>
          <display_name>Boiler, 96% AFUE</display_name>
        </choice>
        <choice>
          <value>Boiler, 98% AFUE</value>
          <display_name>Boiler, 98% AFUE</display_name>
        </choice>
        <choice>
          <value>Boiler, 100% AFUE</value>
          <display_name>Boiler, 100% AFUE</display_name>
        </choice>
        <choice>
          <value>Shared Boiler w/ Baseboard, 78% AFUE</value>
          <display_name>Shared Boiler w/ Baseboard, 78% AFUE</display_name>
        </choice>
        <choice>
          <value>Shared Boiler w/ Baseboard, 92% AFUE</value>
          <display_name>Shared Boiler w/ Baseboard, 92% AFUE</display_name>
        </choice>
        <choice>
          <value>Shared Boiler w/ Baseboard, 100% AFUE</value>
          <display_name>Shared Boiler w/ Baseboard, 100% AFUE</display_name>
        </choice>
        <choice>
          <value>Shared Boiler w/ Fan Coil, 78% AFUE</value>
          <display_name>Shared Boiler w/ Fan Coil, 78% AFUE</display_name>
        </choice>
        <choice>
          <value>Shared Boiler w/ Fan Coil, 92% AFUE</value>
          <display_name>Shared Boiler w/ Fan Coil, 92% AFUE</display_name>
        </choice>
        <choice>
          <value>Shared Boiler w/ Fan Coil, 100% AFUE</value>
          <display_name>Shared Boiler w/ Fan Coil, 100% AFUE</display_name>
        </choice>
        <choice>
          <value>Stove, 60% Efficiency</value>
          <display_name>Stove, 60% Efficiency</display_name>
        </choice>
        <choice>
          <value>Stove, 70% Efficiency</value>
          <display_name>Stove, 70% Efficiency</display_name>
        </choice>
        <choice>
          <value>Stove, 80% Efficiency</value>
          <display_name>Stove, 80% Efficiency</display_name>
        </choice>
        <choice>
          <value>Space Heater, 60% Efficiency</value>
          <display_name>Space Heater, 60% Efficiency</display_name>
        </choice>
        <choice>
          <value>Space Heater, 70% Efficiency</value>
          <display_name>Space Heater, 70% Efficiency</display_name>
        </choice>
        <choice>
          <value>Space Heater, 80% Efficiency</value>
          <display_name>Space Heater, 80% Efficiency</display_name>
        </choice>
        <choice>
          <value>Space Heater, 92% Efficiency</value>
          <display_name>Space Heater, 92% Efficiency</display_name>
        </choice>
        <choice>
          <value>Space Heater, 100% Efficiency</value>
          <display_name>Space Heater, 100% Efficiency</display_name>
        </choice>
        <choice>
          <value>Fireplace, 60% Efficiency</value>
          <display_name>Fireplace, 60% Efficiency</display_name>
        </choice>
        <choice>
          <value>Fireplace, 70% Efficiency</value>
          <display_name>Fireplace, 70% Efficiency</display_name>
        </choice>
        <choice>
          <value>Fireplace, 80% Efficiency</value>
          <display_name>Fireplace, 80% Efficiency</display_name>
        </choice>
        <choice>
          <value>Fireplace, 100% Efficiency</value>
          <display_name>Fireplace, 100% Efficiency</display_name>
        </choice>
      </choices>
    </argument>
    <argument>
      <name>heating_system_fuel</name>
      <display_name>Heating System: Fuel Type</display_name>
      <description>The fuel type of the heating system. Ignored for ElectricResistance.</description>
      <type>Choice</type>
      <required>true</required>
      <model_dependent>false</model_dependent>
      <default_value>natural gas</default_value>
      <choices>
        <choice>
          <value>electricity</value>
          <display_name>electricity</display_name>
        </choice>
        <choice>
          <value>natural gas</value>
          <display_name>natural gas</display_name>
        </choice>
        <choice>
          <value>fuel oil</value>
          <display_name>fuel oil</display_name>
        </choice>
        <choice>
          <value>propane</value>
          <display_name>propane</display_name>
        </choice>
        <choice>
          <value>wood</value>
          <display_name>wood</display_name>
        </choice>
        <choice>
          <value>wood pellets</value>
          <display_name>wood pellets</display_name>
        </choice>
        <choice>
          <value>coal</value>
          <display_name>coal</display_name>
        </choice>
      </choices>
    </argument>
    <argument>
      <name>heating_system_heating_capacity</name>
      <display_name>Heating System: Heating Capacity</display_name>
      <description>The output heating capacity of the heating system. If not provided, the OS-HPXML autosized default (see &lt;a href='https://openstudio-hpxml.readthedocs.io/en/v1.10.0/workflow_inputs.html#hpxml-heating-systems'&gt;HPXML Heating Systems&lt;/a&gt;) is used.</description>
      <type>Double</type>
      <units>Btu/hr</units>
      <required>false</required>
      <model_dependent>false</model_dependent>
    </argument>
    <argument>
      <name>heating_system_heating_autosizing_factor</name>
      <display_name>Heating System: Heating Autosizing Factor</display_name>
      <description>The capacity scaling factor applied to the auto-sizing methodology. If not provided, 1.0 is used.</description>
      <type>Double</type>
      <required>false</required>
      <model_dependent>false</model_dependent>
    </argument>
    <argument>
      <name>heating_system_heating_autosizing_limit</name>
      <display_name>Heating System: Heating Autosizing Limit</display_name>
      <description>The maximum capacity limit applied to the auto-sizing methodology. If not provided, no limit is used.</description>
      <type>Double</type>
      <units>Btu/hr</units>
      <required>false</required>
      <model_dependent>false</model_dependent>
    </argument>
    <argument>
      <name>heating_system_fraction_heat_load_served</name>
      <display_name>Heating System: Fraction Heat Load Served</display_name>
      <description>The heating load served by the heating system.</description>
      <type>Double</type>
      <units>Frac</units>
      <required>true</required>
      <model_dependent>false</model_dependent>
      <default_value>1</default_value>
    </argument>
    <argument>
      <name>cooling_system</name>
      <display_name>Cooling System</display_name>
      <description>The cooling system type, efficiency type, and efficiency. Use 'none' if there is no cooling system or if there is a heat pump serving a cooling load.</description>
      <type>Choice</type>
      <required>true</required>
      <model_dependent>false</model_dependent>
      <default_value>Central AC, SEER 13</default_value>
      <choices>
        <choice>
          <value>None</value>
          <display_name>None</display_name>
        </choice>
        <choice>
          <value>Central AC, SEER 8</value>
          <display_name>Central AC, SEER 8</display_name>
        </choice>
        <choice>
          <value>Central AC, SEER 10</value>
          <display_name>Central AC, SEER 10</display_name>
        </choice>
        <choice>
          <value>Central AC, SEER 13</value>
          <display_name>Central AC, SEER 13</display_name>
        </choice>
        <choice>
          <value>Central AC, SEER 13, Grade 3 Installation</value>
          <display_name>Central AC, SEER 13, Grade 3 Installation</display_name>
        </choice>
        <choice>
          <value>Central AC, SEER 14</value>
          <display_name>Central AC, SEER 14</display_name>
        </choice>
        <choice>
          <value>Central AC, SEER 15</value>
          <display_name>Central AC, SEER 15</display_name>
        </choice>
        <choice>
          <value>Central AC, SEER 16</value>
          <display_name>Central AC, SEER 16</display_name>
        </choice>
        <choice>
          <value>Central AC, SEER 17</value>
          <display_name>Central AC, SEER 17</display_name>
        </choice>
        <choice>
          <value>Central AC, SEER 17.5, Normalized Detailed Performance</value>
          <display_name>Central AC, SEER 17.5, Normalized Detailed Performance</display_name>
        </choice>
        <choice>
          <value>Central AC, SEER 17.5, Absolute Detailed Performance</value>
          <display_name>Central AC, SEER 17.5, Absolute Detailed Performance</display_name>
        </choice>
        <choice>
          <value>Central AC, SEER 18</value>
          <display_name>Central AC, SEER 18</display_name>
        </choice>
        <choice>
          <value>Central AC, SEER 18, Grade 3 Installation</value>
          <display_name>Central AC, SEER 18, Grade 3 Installation</display_name>
        </choice>
        <choice>
          <value>Central AC, SEER 21</value>
          <display_name>Central AC, SEER 21</display_name>
        </choice>
        <choice>
          <value>Central AC, SEER 24</value>
          <display_name>Central AC, SEER 24</display_name>
        </choice>
        <choice>
          <value>Central AC, SEER 24, Grade 3 Installation</value>
          <display_name>Central AC, SEER 24, Grade 3 Installation</display_name>
        </choice>
        <choice>
          <value>Central AC, SEER 24.5</value>
          <display_name>Central AC, SEER 24.5</display_name>
        </choice>
        <choice>
          <value>Central AC, SEER 27</value>
          <display_name>Central AC, SEER 27</display_name>
        </choice>
        <choice>
          <value>Central AC, SEER2 12.4</value>
          <display_name>Central AC, SEER2 12.4</display_name>
        </choice>
        <choice>
          <value>Mini-Split AC, SEER 13</value>
          <display_name>Mini-Split AC, SEER 13</display_name>
        </choice>
        <choice>
          <value>Mini-Split AC, SEER 17</value>
          <display_name>Mini-Split AC, SEER 17</display_name>
        </choice>
        <choice>
          <value>Mini-Split AC, SEER 17, Normalized Detailed Performance</value>
          <display_name>Mini-Split AC, SEER 17, Normalized Detailed Performance</display_name>
        </choice>
        <choice>
          <value>Mini-Split AC, SEER 17, Absolute Detailed Performance</value>
          <display_name>Mini-Split AC, SEER 17, Absolute Detailed Performance</display_name>
        </choice>
        <choice>
          <value>Mini-Split AC, SEER 19</value>
          <display_name>Mini-Split AC, SEER 19</display_name>
        </choice>
        <choice>
          <value>Mini-Split AC, SEER 19, Ducted</value>
          <display_name>Mini-Split AC, SEER 19, Ducted</display_name>
        </choice>
        <choice>
          <value>Mini-Split AC, SEER 19, Ducted, Grade 3 Installation</value>
          <display_name>Mini-Split AC, SEER 19, Ducted, Grade 3 Installation</display_name>
        </choice>
        <choice>
          <value>Mini-Split AC, SEER 24</value>
          <display_name>Mini-Split AC, SEER 24</display_name>
        </choice>
        <choice>
          <value>Mini-Split AC, SEER 25</value>
          <display_name>Mini-Split AC, SEER 25</display_name>
        </choice>
        <choice>
          <value>Mini-Split AC, SEER 29.3</value>
          <display_name>Mini-Split AC, SEER 29.3</display_name>
        </choice>
        <choice>
          <value>Mini-Split AC, SEER 33</value>
          <display_name>Mini-Split AC, SEER 33</display_name>
        </choice>
        <choice>
          <value>Room AC, EER 8.5</value>
          <display_name>Room AC, EER 8.5</display_name>
        </choice>
        <choice>
          <value>Room AC, EER 8.5, Electric Heating</value>
          <display_name>Room AC, EER 8.5, Electric Heating</display_name>
        </choice>
        <choice>
          <value>Room AC, EER 9.8</value>
          <display_name>Room AC, EER 9.8</display_name>
        </choice>
        <choice>
          <value>Room AC, EER 10.7</value>
          <display_name>Room AC, EER 10.7</display_name>
        </choice>
        <choice>
          <value>Room AC, EER 12.0</value>
          <display_name>Room AC, EER 12.0</display_name>
        </choice>
        <choice>
          <value>Room AC, CEER 8.4</value>
          <display_name>Room AC, CEER 8.4</display_name>
        </choice>
        <choice>
          <value>PTAC, EER 10.7</value>
          <display_name>PTAC, EER 10.7</display_name>
        </choice>
        <choice>
          <value>PTAC, EER 10.7, Electric Heating</value>
          <display_name>PTAC, EER 10.7, Electric Heating</display_name>
        </choice>
        <choice>
          <value>PTAC, EER 10.7, 80% AFUE Gas Heating</value>
          <display_name>PTAC, EER 10.7, 80% AFUE Gas Heating</display_name>
        </choice>
        <choice>
          <value>Evaporative Cooler</value>
          <display_name>Evaporative Cooler</display_name>
        </choice>
        <choice>
          <value>Evaporative Cooler, Ducted</value>
          <display_name>Evaporative Cooler, Ducted</display_name>
        </choice>
      </choices>
    </argument>
    <argument>
      <name>cooling_system_cooling_capacity</name>
      <display_name>Cooling System: Cooling Capacity</display_name>
      <description>The output cooling capacity of the cooling system. If not provided, the OS-HPXML autosized default (see &lt;a href='https://openstudio-hpxml.readthedocs.io/en/v1.10.0/workflow_inputs.html#central-air-conditioner'&gt;Central Air Conditioner&lt;/a&gt;, &lt;a href='https://openstudio-hpxml.readthedocs.io/en/v1.10.0/workflow_inputs.html#room-air-conditioner'&gt;Room Air Conditioner&lt;/a&gt;, &lt;a href='https://openstudio-hpxml.readthedocs.io/en/v1.10.0/workflow_inputs.html#packaged-terminal-air-conditioner'&gt;Packaged Terminal Air Conditioner&lt;/a&gt;, &lt;a href='https://openstudio-hpxml.readthedocs.io/en/v1.10.0/workflow_inputs.html#evaporative-cooler'&gt;Evaporative Cooler&lt;/a&gt;, &lt;a href='https://openstudio-hpxml.readthedocs.io/en/v1.10.0/workflow_inputs.html#mini-split-air-conditioner'&gt;Mini-Split Air Conditioner&lt;/a&gt;) is used.</description>
      <type>Double</type>
      <units>Btu/hr</units>
      <required>false</required>
      <model_dependent>false</model_dependent>
    </argument>
    <argument>
      <name>cooling_system_cooling_autosizing_factor</name>
      <display_name>Cooling System: Cooling Autosizing Factor</display_name>
      <description>The capacity scaling factor applied to the auto-sizing methodology. If not provided, 1.0 is used.</description>
      <type>Double</type>
      <required>false</required>
      <model_dependent>false</model_dependent>
    </argument>
    <argument>
      <name>cooling_system_cooling_autosizing_limit</name>
      <display_name>Cooling System: Cooling Autosizing Limit</display_name>
      <description>The maximum capacity limit applied to the auto-sizing methodology. If not provided, no limit is used.</description>
      <type>Double</type>
      <units>Btu/hr</units>
      <required>false</required>
      <model_dependent>false</model_dependent>
    </argument>
    <argument>
      <name>cooling_system_fraction_cool_load_served</name>
      <display_name>Cooling System: Fraction Cool Load Served</display_name>
      <description>The cooling load served by the cooling system.</description>
      <type>Double</type>
      <units>Frac</units>
      <required>true</required>
      <model_dependent>false</model_dependent>
      <default_value>1</default_value>
    </argument>
    <argument>
      <name>cooling_system_integrated_heating_system_capacity</name>
      <display_name>Cooling System: Integrated Heating System Heating Capacity</display_name>
      <description>The output heating capacity of the heating system integrated into cooling system. If not provided, the OS-HPXML autosized default (see &lt;a href='https://openstudio-hpxml.readthedocs.io/en/v1.10.0/workflow_inputs.html#room-air-conditioner'&gt;Room Air Conditioner&lt;/a&gt;, &lt;a href='https://openstudio-hpxml.readthedocs.io/en/v1.10.0/workflow_inputs.html#packaged-terminal-air-conditioner'&gt;Packaged Terminal Air Conditioner&lt;/a&gt;) is used. Only used for room air conditioner and packaged terminal air conditioner.</description>
      <type>Double</type>
      <units>Btu/hr</units>
      <required>false</required>
      <model_dependent>false</model_dependent>
    </argument>
    <argument>
      <name>cooling_system_integrated_heating_system_fraction_heat_load_served</name>
      <display_name>Cooling System: Integrated Heating System Fraction Heat Load Served</display_name>
      <description>The heating load served by the heating system integrated into cooling system. Only used for packaged terminal air conditioner and room air conditioner.</description>
      <type>Double</type>
      <units>Frac</units>
      <required>false</required>
      <model_dependent>false</model_dependent>
    </argument>
    <argument>
      <name>heat_pump</name>
      <display_name>Heat Pump</display_name>
      <description>The heat pump type/efficiency.</description>
      <type>Choice</type>
      <required>true</required>
      <model_dependent>false</model_dependent>
      <default_value>None</default_value>
      <choices>
        <choice>
          <value>None</value>
          <display_name>None</display_name>
        </choice>
        <choice>
          <value>Central HP, SEER 8, 6.0 HSPF</value>
          <display_name>Central HP, SEER 8, 6.0 HSPF</display_name>
        </choice>
        <choice>
          <value>Central HP, SEER 10, 6.2 HSPF</value>
          <display_name>Central HP, SEER 10, 6.2 HSPF</display_name>
        </choice>
        <choice>
          <value>Central HP, SEER 10, 6.8 HSPF</value>
          <display_name>Central HP, SEER 10, 6.8 HSPF</display_name>
        </choice>
        <choice>
          <value>Central HP, SEER 10.3, 7.0 HSPF</value>
          <display_name>Central HP, SEER 10.3, 7.0 HSPF</display_name>
        </choice>
        <choice>
          <value>Central HP, SEER 11.5, 7.5 HSPF</value>
          <display_name>Central HP, SEER 11.5, 7.5 HSPF</display_name>
        </choice>
        <choice>
          <value>Central HP, SEER 13, 7.7 HSPF</value>
          <display_name>Central HP, SEER 13, 7.7 HSPF</display_name>
        </choice>
        <choice>
          <value>Central HP, SEER 13, 7.7 HSPF, 5F Compressor Lockout</value>
          <display_name>Central HP, SEER 13, 7.7 HSPF, 5F Compressor Lockout</display_name>
        </choice>
        <choice>
          <value>Central HP, SEER 13, 7.7 HSPF, 25F Compressor Lockout</value>
          <display_name>Central HP, SEER 13, 7.7 HSPF, 25F Compressor Lockout</display_name>
        </choice>
        <choice>
          <value>Central HP, SEER 13, 7.7 HSPF, 30F Compressor Lockout</value>
          <display_name>Central HP, SEER 13, 7.7 HSPF, 30F Compressor Lockout</display_name>
        </choice>
        <choice>
          <value>Central HP, SEER 13, 7.7 HSPF, Heating Capacity 17F</value>
          <display_name>Central HP, SEER 13, 7.7 HSPF, Heating Capacity 17F</display_name>
        </choice>
        <choice>
          <value>Central HP, SEER 13, 7.7 HSPF, Grade 3 Installation</value>
          <display_name>Central HP, SEER 13, 7.7 HSPF, Grade 3 Installation</display_name>
        </choice>
        <choice>
          <value>Central HP, SEER 13, 8.0 HSPF</value>
          <display_name>Central HP, SEER 13, 8.0 HSPF</display_name>
        </choice>
        <choice>
          <value>Central HP, SEER 13, 9.85 HSPF</value>
          <display_name>Central HP, SEER 13, 9.85 HSPF</display_name>
        </choice>
        <choice>
          <value>Central HP, SEER 14, 8.2 HSPF</value>
          <display_name>Central HP, SEER 14, 8.2 HSPF</display_name>
        </choice>
        <choice>
          <value>Central HP, SEER 14.3, 8.5 HSPF</value>
          <display_name>Central HP, SEER 14.3, 8.5 HSPF</display_name>
        </choice>
        <choice>
          <value>Central HP, SEER 15, 8.5 HSPF</value>
          <display_name>Central HP, SEER 15, 8.5 HSPF</display_name>
        </choice>
        <choice>
          <value>Central HP, SEER 15, 9.0 HSPF</value>
          <display_name>Central HP, SEER 15, 9.0 HSPF</display_name>
        </choice>
        <choice>
          <value>Central HP, SEER 16, 9.0 HSPF</value>
          <display_name>Central HP, SEER 16, 9.0 HSPF</display_name>
        </choice>
        <choice>
          <value>Central HP, SEER 16, 9.2 HSPF, -20F Compressor Lockout</value>
          <display_name>Central HP, SEER 16, 9.2 HSPF, -20F Compressor Lockout</display_name>
        </choice>
        <choice>
          <value>Central HP, SEER 16, 9.2 HSPF, Heating Capacity 5F</value>
          <display_name>Central HP, SEER 16, 9.2 HSPF, Heating Capacity 5F</display_name>
        </choice>
        <choice>
          <value>Central HP, SEER 17, 8.7 HSPF</value>
          <display_name>Central HP, SEER 17, 8.7 HSPF</display_name>
        </choice>
        <choice>
          <value>Central HP, SEER 17.25, 10 HPSF, Normalized Detailed Performance</value>
          <display_name>Central HP, SEER 17.25, 10 HPSF, Normalized Detailed Performance</display_name>
        </choice>
        <choice>
          <value>Central HP, SEER 17.5, 9.5 HSPF, Normalized Detailed Performance</value>
          <display_name>Central HP, SEER 17.5, 9.5 HSPF, Normalized Detailed Performance</display_name>
        </choice>
        <choice>
          <value>Central HP, SEER 17.5, 9.5 HSPF, Absolute Detailed Performance</value>
          <display_name>Central HP, SEER 17.5, 9.5 HSPF, Absolute Detailed Performance</display_name>
        </choice>
        <choice>
          <value>Central HP, SEER 17.5, 9.5 HSPF, Absolute Detailed Performance, Grade 3 Installation</value>
          <display_name>Central HP, SEER 17.5, 9.5 HSPF, Absolute Detailed Performance, Grade 3 Installation</display_name>
        </choice>
        <choice>
          <value>Central HP, SEER 18, 9.3 HSPF</value>
          <display_name>Central HP, SEER 18, 9.3 HSPF</display_name>
        </choice>
        <choice>
          <value>Central HP, SEER 18, 9.3 HSPF, 30F Compressor Lockout</value>
          <display_name>Central HP, SEER 18, 9.3 HSPF, 30F Compressor Lockout</display_name>
        </choice>
        <choice>
          <value>Central HP, SEER 18, 9.3 HSPF, Grade 3 Installation</value>
          <display_name>Central HP, SEER 18, 9.3 HSPF, Grade 3 Installation</display_name>
        </choice>
        <choice>
          <value>Central HP, SEER 20, 11 HSPF</value>
          <display_name>Central HP, SEER 20, 11 HSPF</display_name>
        </choice>
        <choice>
          <value>Central HP, SEER 20, 11 HSPF, Heating Capacity 5F</value>
          <display_name>Central HP, SEER 20, 11 HSPF, Heating Capacity 5F</display_name>
        </choice>
        <choice>
          <value>Central HP, SEER 22, 10 HSPF</value>
          <display_name>Central HP, SEER 22, 10 HSPF</display_name>
        </choice>
        <choice>
          <value>Central HP, SEER 22, 10 HSPF, Grade 3 Installation</value>
          <display_name>Central HP, SEER 22, 10 HSPF, Grade 3 Installation</display_name>
        </choice>
        <choice>
          <value>Central HP, SEER 22, 10 HSPF, 30F Compressor Lockout</value>
          <display_name>Central HP, SEER 22, 10 HSPF, 30F Compressor Lockout</display_name>
        </choice>
        <choice>
          <value>Central HP, SEER 24, 13 HSPF</value>
          <display_name>Central HP, SEER 24, 13 HSPF</display_name>
        </choice>
        <choice>
          <value>Central HP, SEER 24, 13 HSPF, Heating Capacity 5F</value>
          <display_name>Central HP, SEER 24, 13 HSPF, Heating Capacity 5F</display_name>
        </choice>
        <choice>
          <value>Central HP, SEER2 12.4, HSPF2 6.5, Heating Capacity 17F</value>
          <display_name>Central HP, SEER2 12.4, HSPF2 6.5, Heating Capacity 17F</display_name>
        </choice>
        <choice>
          <value>Mini-Split HP, SEER 14.5, 8.2 HSPF</value>
          <display_name>Mini-Split HP, SEER 14.5, 8.2 HSPF</display_name>
        </choice>
        <choice>
          <value>Mini-Split HP, SEER 14.5, 8.2 HSPF, Ducted</value>
          <display_name>Mini-Split HP, SEER 14.5, 8.2 HSPF, Ducted</display_name>
        </choice>
        <choice>
          <value>Mini-Split HP, SEER 16, 9.2 HSPF</value>
          <display_name>Mini-Split HP, SEER 16, 9.2 HSPF</display_name>
        </choice>
        <choice>
          <value>Mini-Split HP, SEER 16.7, 11.3 HSPF, Absolute Detailed Performance</value>
          <display_name>Mini-Split HP, SEER 16.7, 11.3 HSPF, Absolute Detailed Performance</display_name>
        </choice>
        <choice>
          <value>Mini-Split HP, SEER 16.7, 11.3 HSPF, Normalized Detailed Performance</value>
          <display_name>Mini-Split HP, SEER 16.7, 11.3 HSPF, Normalized Detailed Performance</display_name>
        </choice>
        <choice>
          <value>Mini-Split HP, SEER 17, 9.5 HSPF</value>
          <display_name>Mini-Split HP, SEER 17, 9.5 HSPF</display_name>
        </choice>
        <choice>
          <value>Mini-Split HP, SEER 17, 9.5 HSPF, Ducted</value>
          <display_name>Mini-Split HP, SEER 17, 9.5 HSPF, Ducted</display_name>
        </choice>
        <choice>
          <value>Mini-Split HP, SEER 17, 10 HSPF, Absolute Detailed Performance</value>
          <display_name>Mini-Split HP, SEER 17, 10 HSPF, Absolute Detailed Performance</display_name>
        </choice>
        <choice>
          <value>Mini-Split HP, SEER 17, 10 HSPF, Normalized Detailed Performance</value>
          <display_name>Mini-Split HP, SEER 17, 10 HSPF, Normalized Detailed Performance</display_name>
        </choice>
        <choice>
          <value>Mini-Split HP, SEER 18.0, 9.6 HSPF</value>
          <display_name>Mini-Split HP, SEER 18.0, 9.6 HSPF</display_name>
        </choice>
        <choice>
          <value>Mini-Split HP, SEER 18.0, 9.6 HSPF, Ducted</value>
          <display_name>Mini-Split HP, SEER 18.0, 9.6 HSPF, Ducted</display_name>
        </choice>
        <choice>
          <value>Mini-Split HP, SEER 19, 10 HSPF, Ducted</value>
          <display_name>Mini-Split HP, SEER 19, 10 HSPF, Ducted</display_name>
        </choice>
        <choice>
          <value>Mini-Split HP, SEER 19, 10 HSPF, Grade 3 Installation</value>
          <display_name>Mini-Split HP, SEER 19, 10 HSPF, Grade 3 Installation</display_name>
        </choice>
        <choice>
          <value>Mini-Split HP, SEER 19, 10 HSPF, 30F Compressor Lockout</value>
          <display_name>Mini-Split HP, SEER 19, 10 HSPF, 30F Compressor Lockout</display_name>
        </choice>
        <choice>
          <value>Mini-Split HP, SEER 19, 10 HSPF</value>
          <display_name>Mini-Split HP, SEER 19, 10 HSPF</display_name>
        </choice>
        <choice>
          <value>Mini-Split HP, SEER 19, 10 HSPF, Absolute Detailed Performance</value>
          <display_name>Mini-Split HP, SEER 19, 10 HSPF, Absolute Detailed Performance</display_name>
        </choice>
        <choice>
          <value>Mini-Split HP, SEER 20, 11 HSPF</value>
          <display_name>Mini-Split HP, SEER 20, 11 HSPF</display_name>
        </choice>
        <choice>
          <value>Mini-Split HP, SEER 24, 13 HSPF</value>
          <display_name>Mini-Split HP, SEER 24, 13 HSPF</display_name>
        </choice>
        <choice>
          <value>Mini-Split HP, SEER 25, 12.7 HSPF</value>
          <display_name>Mini-Split HP, SEER 25, 12.7 HSPF</display_name>
        </choice>
        <choice>
          <value>Mini-Split HP, SEER 25, 12.7 HSPF, Ducted</value>
          <display_name>Mini-Split HP, SEER 25, 12.7 HSPF, Ducted</display_name>
        </choice>
        <choice>
          <value>Mini-Split HP, SEER 29.3, 14 HSPF</value>
          <display_name>Mini-Split HP, SEER 29.3, 14 HSPF</display_name>
        </choice>
        <choice>
          <value>Mini-Split HP, SEER 29.3, 14 HSPF, Ducted</value>
          <display_name>Mini-Split HP, SEER 29.3, 14 HSPF, Ducted</display_name>
        </choice>
        <choice>
          <value>Mini-Split HP, SEER 33, 13.3 HSPF</value>
          <display_name>Mini-Split HP, SEER 33, 13.3 HSPF</display_name>
        </choice>
        <choice>
          <value>Mini-Split HP, SEER 33, 13.3 HSPF, Ducted</value>
          <display_name>Mini-Split HP, SEER 33, 13.3 HSPF, Ducted</display_name>
        </choice>
        <choice>
          <value>Geothermal HP, EER 16.6, COP 3.6</value>
          <display_name>Geothermal HP, EER 16.6, COP 3.6</display_name>
        </choice>
        <choice>
          <value>Geothermal HP, EER 16.6, COP 3.6, Grade 3 Installation</value>
          <display_name>Geothermal HP, EER 16.6, COP 3.6, Grade 3 Installation</display_name>
        </choice>
        <choice>
          <value>Geothermal HP, EER 18.2, COP 3.7</value>
          <display_name>Geothermal HP, EER 18.2, COP 3.7</display_name>
        </choice>
        <choice>
          <value>Geothermal HP, EER 19.4, COP 3.8</value>
          <display_name>Geothermal HP, EER 19.4, COP 3.8</display_name>
        </choice>
        <choice>
          <value>Geothermal HP, EER 20.2, COP 4.2</value>
          <display_name>Geothermal HP, EER 20.2, COP 4.2</display_name>
        </choice>
        <choice>
          <value>Geothermal HP, EER 20.5, COP 4.0</value>
          <display_name>Geothermal HP, EER 20.5, COP 4.0</display_name>
        </choice>
        <choice>
          <value>Packaged Terminal HP, EER 11.4, COP 3.6</value>
          <display_name>Packaged Terminal HP, EER 11.4, COP 3.6</display_name>
        </choice>
        <choice>
          <value>Room AC w/ Reverse Cycle, EER 11.4, COP 3.6</value>
          <display_name>Room AC w/ Reverse Cycle, EER 11.4, COP 3.6</display_name>
        </choice>
      </choices>
    </argument>
    <argument>
      <name>heat_pump_heating_capacity</name>
      <display_name>Heat Pump: Heating Capacity</display_name>
      <description>The output heating capacity of the heat pump. If not provided, the OS-HPXML autosized default (see &lt;a href='https://openstudio-hpxml.readthedocs.io/en/v1.10.0/workflow_inputs.html#air-to-air-heat-pump'&gt;Air-to-Air Heat Pump&lt;/a&gt;, &lt;a href='https://openstudio-hpxml.readthedocs.io/en/v1.10.0/workflow_inputs.html#mini-split-heat-pump'&gt;Mini-Split Heat Pump&lt;/a&gt;, &lt;a href='https://openstudio-hpxml.readthedocs.io/en/v1.10.0/workflow_inputs.html#packaged-terminal-heat-pump'&gt;Packaged Terminal Heat Pump&lt;/a&gt;, &lt;a href='https://openstudio-hpxml.readthedocs.io/en/v1.10.0/workflow_inputs.html#room-air-conditioner-w-reverse-cycle'&gt;Room Air Conditioner w/ Reverse Cycle&lt;/a&gt;, &lt;a href='https://openstudio-hpxml.readthedocs.io/en/v1.10.0/workflow_inputs.html#ground-to-air-heat-pump'&gt;Ground-to-Air Heat Pump&lt;/a&gt;) is used.</description>
      <type>Double</type>
      <units>Btu/hr</units>
      <required>false</required>
      <model_dependent>false</model_dependent>
    </argument>
    <argument>
      <name>heat_pump_heating_autosizing_factor</name>
      <display_name>Heat Pump: Heating Autosizing Factor</display_name>
      <description>The capacity scaling factor applied to the auto-sizing methodology. If not provided, 1.0 is used.</description>
      <type>Double</type>
      <required>false</required>
      <model_dependent>false</model_dependent>
    </argument>
    <argument>
      <name>heat_pump_heating_autosizing_limit</name>
      <display_name>Heat Pump: Heating Autosizing Limit</display_name>
      <description>The maximum capacity limit applied to the auto-sizing methodology. If not provided, no limit is used.</description>
      <type>Double</type>
      <units>Btu/hr</units>
      <required>false</required>
      <model_dependent>false</model_dependent>
    </argument>
    <argument>
      <name>heat_pump_cooling_capacity</name>
      <display_name>Heat Pump: Cooling Capacity</display_name>
      <description>The output cooling capacity of the heat pump. If not provided, the OS-HPXML autosized default (see &lt;a href='https://openstudio-hpxml.readthedocs.io/en/v1.10.0/workflow_inputs.html#air-to-air-heat-pump'&gt;Air-to-Air Heat Pump&lt;/a&gt;, &lt;a href='https://openstudio-hpxml.readthedocs.io/en/v1.10.0/workflow_inputs.html#mini-split-heat-pump'&gt;Mini-Split Heat Pump&lt;/a&gt;, &lt;a href='https://openstudio-hpxml.readthedocs.io/en/v1.10.0/workflow_inputs.html#packaged-terminal-heat-pump'&gt;Packaged Terminal Heat Pump&lt;/a&gt;, &lt;a href='https://openstudio-hpxml.readthedocs.io/en/v1.10.0/workflow_inputs.html#room-air-conditioner-w-reverse-cycle'&gt;Room Air Conditioner w/ Reverse Cycle&lt;/a&gt;, &lt;a href='https://openstudio-hpxml.readthedocs.io/en/v1.10.0/workflow_inputs.html#ground-to-air-heat-pump'&gt;Ground-to-Air Heat Pump&lt;/a&gt;) is used.</description>
      <type>Double</type>
      <units>Btu/hr</units>
      <required>false</required>
      <model_dependent>false</model_dependent>
    </argument>
    <argument>
      <name>heat_pump_cooling_autosizing_factor</name>
      <display_name>Heat Pump: Cooling Autosizing Factor</display_name>
      <description>The capacity scaling factor applied to the auto-sizing methodology. If not provided, 1.0 is used.</description>
      <type>Double</type>
      <required>false</required>
      <model_dependent>false</model_dependent>
    </argument>
    <argument>
      <name>heat_pump_cooling_autosizing_limit</name>
      <display_name>Heat Pump: Cooling Autosizing Limit</display_name>
      <description>The maximum capacity limit applied to the auto-sizing methodology. If not provided, no limit is used.</description>
      <type>Double</type>
      <units>Btu/hr</units>
      <required>false</required>
      <model_dependent>false</model_dependent>
    </argument>
    <argument>
      <name>heat_pump_fraction_heat_load_served</name>
      <display_name>Heat Pump: Fraction Heat Load Served</display_name>
      <description>The heating load served by the heat pump.</description>
      <type>Double</type>
      <units>Frac</units>
      <required>true</required>
      <model_dependent>false</model_dependent>
      <default_value>1</default_value>
    </argument>
    <argument>
      <name>heat_pump_fraction_cool_load_served</name>
      <display_name>Heat Pump: Fraction Cool Load Served</display_name>
      <description>The cooling load served by the heat pump.</description>
      <type>Double</type>
      <units>Frac</units>
      <required>true</required>
      <model_dependent>false</model_dependent>
      <default_value>1</default_value>
    </argument>
    <argument>
      <name>heat_pump_backup</name>
      <display_name>Heat Pump: Backup Type</display_name>
      <description>The type, fuel type, and efficiency of the heat pump backup. Use 'none' if there is no backup heating. If Backup Type is 'separate', Heating System 2 is used to specify the backup.</description>
      <type>Choice</type>
      <required>true</required>
      <model_dependent>false</model_dependent>
      <default_value>Integrated, Electricity, 100% Efficiency</default_value>
      <choices>
        <choice>
          <value>None</value>
          <display_name>None</display_name>
        </choice>
        <choice>
          <value>Integrated, Electricity, 100% Efficiency</value>
          <display_name>Integrated, Electricity, 100% Efficiency</display_name>
        </choice>
        <choice>
          <value>Integrated, Electricity, 100% Efficiency, 35F Lockout</value>
          <display_name>Integrated, Electricity, 100% Efficiency, 35F Lockout</display_name>
        </choice>
        <choice>
          <value>Integrated, Natural Gas, 95% AFUE, 30F Lockout</value>
          <display_name>Integrated, Natural Gas, 95% AFUE, 30F Lockout</display_name>
        </choice>
        <choice>
          <value>Integrated, Natural Gas, 60% AFUE, 40F Lockout</value>
          <display_name>Integrated, Natural Gas, 60% AFUE, 40F Lockout</display_name>
        </choice>
        <choice>
          <value>Integrated, Natural Gas, 76% AFUE, 40F Lockout</value>
          <display_name>Integrated, Natural Gas, 76% AFUE, 40F Lockout</display_name>
        </choice>
        <choice>
          <value>Integrated, Natural Gas, 80% AFUE, 40F Lockout</value>
          <display_name>Integrated, Natural Gas, 80% AFUE, 40F Lockout</display_name>
        </choice>
        <choice>
          <value>Integrated, Natural Gas, 92.5% AFUE, 40F Lockout</value>
          <display_name>Integrated, Natural Gas, 92.5% AFUE, 40F Lockout</display_name>
        </choice>
        <choice>
          <value>Integrated, Natural Gas, 95% AFUE, 40F Lockout</value>
          <display_name>Integrated, Natural Gas, 95% AFUE, 40F Lockout</display_name>
        </choice>
        <choice>
          <value>Integrated, Natural Gas, 95% AFUE, 45F Lockout</value>
          <display_name>Integrated, Natural Gas, 95% AFUE, 45F Lockout</display_name>
        </choice>
        <choice>
          <value>Integrated, Fuel Oil, 60% AFUE, 40F Lockout</value>
          <display_name>Integrated, Fuel Oil, 60% AFUE, 40F Lockout</display_name>
        </choice>
        <choice>
          <value>Integrated, Fuel Oil, 76% AFUE, 40F Lockout</value>
          <display_name>Integrated, Fuel Oil, 76% AFUE, 40F Lockout</display_name>
        </choice>
        <choice>
          <value>Integrated, Fuel Oil, 80% AFUE, 40F Lockout</value>
          <display_name>Integrated, Fuel Oil, 80% AFUE, 40F Lockout</display_name>
        </choice>
        <choice>
          <value>Integrated, Fuel Oil, 92.5% AFUE, 40F Lockout</value>
          <display_name>Integrated, Fuel Oil, 92.5% AFUE, 40F Lockout</display_name>
        </choice>
        <choice>
          <value>Integrated, Propane, 60% AFUE, 40F Lockout</value>
          <display_name>Integrated, Propane, 60% AFUE, 40F Lockout</display_name>
        </choice>
        <choice>
          <value>Integrated, Propane, 76% AFUE, 40F Lockout</value>
          <display_name>Integrated, Propane, 76% AFUE, 40F Lockout</display_name>
        </choice>
        <choice>
          <value>Integrated, Propane, 80% AFUE, 40F Lockout</value>
          <display_name>Integrated, Propane, 80% AFUE, 40F Lockout</display_name>
        </choice>
        <choice>
          <value>Integrated, Propane, 92.5% AFUE, 40F Lockout</value>
          <display_name>Integrated, Propane, 92.5% AFUE, 40F Lockout</display_name>
        </choice>
        <choice>
          <value>Separate</value>
          <display_name>Separate</display_name>
        </choice>
        <choice>
          <value>Separate, 30F Lockout</value>
          <display_name>Separate, 30F Lockout</display_name>
        </choice>
        <choice>
          <value>Separate, -20F Lockout</value>
          <display_name>Separate, -20F Lockout</display_name>
        </choice>
      </choices>
    </argument>
    <argument>
      <name>heat_pump_backup_heating_autosizing_factor</name>
      <display_name>Heat Pump: Backup Heating Autosizing Factor</display_name>
      <description>The capacity scaling factor applied to the auto-sizing methodology if Backup Type is 'integrated'. If not provided, 1.0 is used. If Backup Type is 'separate', use Heating System 2: Heating Autosizing Factor.</description>
      <type>Double</type>
      <required>false</required>
      <model_dependent>false</model_dependent>
    </argument>
    <argument>
      <name>heat_pump_backup_heating_autosizing_limit</name>
      <display_name>Heat Pump: Backup Heating Autosizing Limit</display_name>
      <description>The maximum capacity limit applied to the auto-sizing methodology if Backup Type is 'integrated'. If not provided, no limit is used. If Backup Type is 'separate', use Heating System 2: Heating Autosizing Limit.</description>
      <type>Double</type>
      <units>Btu/hr</units>
      <required>false</required>
      <model_dependent>false</model_dependent>
    </argument>
    <argument>
      <name>heat_pump_backup_heating_capacity</name>
      <display_name>Heat Pump: Backup Heating Capacity</display_name>
      <description>The backup output heating capacity of the heat pump. If not provided, the OS-HPXML autosized default (see &lt;a href='https://openstudio-hpxml.readthedocs.io/en/v1.10.0/workflow_inputs.html#backup'&gt;Backup&lt;/a&gt;) is used. Only applies if Backup Type is 'integrated'.</description>
      <type>Double</type>
      <units>Btu/hr</units>
      <required>false</required>
      <model_dependent>false</model_dependent>
    </argument>
    <argument>
      <name>heat_pump_sizing_methodology</name>
      <display_name>Heat Pump: Sizing Methodology</display_name>
      <description>The auto-sizing methodology to use when the heat pump capacity is not provided. If not provided, the OS-HPXML default (see &lt;a href='https://openstudio-hpxml.readthedocs.io/en/v1.10.0/workflow_inputs.html#hpxml-hvac-sizing-control'&gt;HPXML HVAC Sizing Control&lt;/a&gt;) is used.</description>
      <type>Choice</type>
      <required>false</required>
      <model_dependent>false</model_dependent>
      <choices>
        <choice>
          <value>ACCA</value>
          <display_name>ACCA</display_name>
        </choice>
        <choice>
          <value>HERS</value>
          <display_name>HERS</display_name>
        </choice>
        <choice>
          <value>MaxLoad</value>
          <display_name>MaxLoad</display_name>
        </choice>
      </choices>
    </argument>
    <argument>
      <name>heat_pump_backup_sizing_methodology</name>
      <display_name>Heat Pump: Backup Sizing Methodology</display_name>
      <description>The auto-sizing methodology to use when the heat pump backup capacity is not provided. If not provided, the OS-HPXML default (see &lt;a href='https://openstudio-hpxml.readthedocs.io/en/v1.10.0/workflow_inputs.html#hpxml-hvac-sizing-control'&gt;HPXML HVAC Sizing Control&lt;/a&gt;) is used.</description>
      <type>Choice</type>
      <required>false</required>
      <model_dependent>false</model_dependent>
      <choices>
        <choice>
          <value>emergency</value>
          <display_name>emergency</display_name>
        </choice>
        <choice>
          <value>supplemental</value>
          <display_name>supplemental</display_name>
        </choice>
      </choices>
    </argument>
    <argument>
      <name>geothermal_loop</name>
      <display_name>Geothermal Loop</display_name>
      <description>The geothermal loop configuration (only vertical is currently supported), borefield configuration, grout/pipe type, and other numerical inputs that specify a detailed geothermal loop.</description>
      <type>Choice</type>
      <required>false</required>
      <model_dependent>false</model_dependent>
      <choices>
        <choice>
          <value>Vertical Loop, Lopsided U Borefield, Detailed</value>
          <display_name>Vertical Loop, Lopsided U Borefield, Detailed</display_name>
        </choice>
        <choice>
          <value>Vertical Loop, Rectangular Borefield, Detailed</value>
          <display_name>Vertical Loop, Rectangular Borefield, Detailed</display_name>
        </choice>
        <choice>
          <value>Vertical Loop, Default, Specified Loop Flow</value>
          <display_name>Vertical Loop, Default, Specified Loop Flow</display_name>
        </choice>
        <choice>
          <value>Vertical Loop, Default, Specified Borehole Count</value>
          <display_name>Vertical Loop, Default, Specified Borehole Count</display_name>
        </choice>
        <choice>
          <value>Vertical Loop, Default, Specified Borehole Length</value>
          <display_name>Vertical Loop, Default, Specified Borehole Length</display_name>
        </choice>
        <choice>
          <value>Vertical Loop, Default, Specified Loop Flow and Borehole Count</value>
          <display_name>Vertical Loop, Default, Specified Loop Flow and Borehole Count</display_name>
        </choice>
        <choice>
          <value>Vertical Loop, Default, Specified Borehole Count and Length</value>
          <display_name>Vertical Loop, Default, Specified Borehole Count and Length</display_name>
        </choice>
        <choice>
          <value>Vertical Loop, Default, Specified Loop Flow and Borehole Length</value>
          <display_name>Vertical Loop, Default, Specified Loop Flow and Borehole Length</display_name>
        </choice>
        <choice>
          <value>Vertical Loop, Default, Thermally Enhanced Grout</value>
          <display_name>Vertical Loop, Default, Thermally Enhanced Grout</display_name>
        </choice>
        <choice>
          <value>Vertical Loop, Default, Thermally Enhanced Pipe</value>
          <display_name>Vertical Loop, Default, Thermally Enhanced Pipe</display_name>
        </choice>
        <choice>
          <value>Vertical Loop, Default</value>
          <display_name>Vertical Loop, Default</display_name>
        </choice>
        <choice>
          <value>None</value>
          <display_name>None</display_name>
        </choice>
      </choices>
    </argument>
    <argument>
      <name>heating_system_2</name>
      <display_name>Heating System 2</display_name>
      <description>The type/efficiency of the second heating system. Efficiency is Rated AFUE or Percent as a Fraction. If a heat pump is specified and the backup type is 'separate', this heating system represents 'separate' backup heating.</description>
      <type>Choice</type>
      <required>true</required>
      <model_dependent>false</model_dependent>
      <default_value>None</default_value>
      <choices>
        <choice>
          <value>None</value>
          <display_name>None</display_name>
        </choice>
        <choice>
          <value>Electric Resistance</value>
          <display_name>Electric Resistance</display_name>
        </choice>
        <choice>
          <value>Central Furnace, 60% AFUE</value>
          <display_name>Central Furnace, 60% AFUE</display_name>
        </choice>
        <choice>
          <value>Central Furnace, 64% AFUE</value>
          <display_name>Central Furnace, 64% AFUE</display_name>
        </choice>
        <choice>
          <value>Central Furnace, 68% AFUE</value>
          <display_name>Central Furnace, 68% AFUE</display_name>
        </choice>
        <choice>
          <value>Central Furnace, 72% AFUE</value>
          <display_name>Central Furnace, 72% AFUE</display_name>
        </choice>
        <choice>
          <value>Central Furnace, 76% AFUE</value>
          <display_name>Central Furnace, 76% AFUE</display_name>
        </choice>
        <choice>
          <value>Central Furnace, 78% AFUE</value>
          <display_name>Central Furnace, 78% AFUE</display_name>
        </choice>
        <choice>
          <value>Central Furnace, 80% AFUE</value>
          <display_name>Central Furnace, 80% AFUE</display_name>
        </choice>
        <choice>
          <value>Central Furnace, 85% AFUE</value>
          <display_name>Central Furnace, 85% AFUE</display_name>
        </choice>
        <choice>
          <value>Central Furnace, 90% AFUE</value>
          <display_name>Central Furnace, 90% AFUE</display_name>
        </choice>
        <choice>
          <value>Central Furnace, 92% AFUE</value>
          <display_name>Central Furnace, 92% AFUE</display_name>
        </choice>
        <choice>
          <value>Central Furnace, 92% AFUE, Pilot Light</value>
          <display_name>Central Furnace, 92% AFUE, Pilot Light</display_name>
        </choice>
        <choice>
          <value>Central Furnace, 92% AFUE, Grade 3 Installation</value>
          <display_name>Central Furnace, 92% AFUE, Grade 3 Installation</display_name>
        </choice>
        <choice>
          <value>Central Furnace, 92.5% AFUE</value>
          <display_name>Central Furnace, 92.5% AFUE</display_name>
        </choice>
        <choice>
          <value>Central Furnace, 96% AFUE</value>
          <display_name>Central Furnace, 96% AFUE</display_name>
        </choice>
        <choice>
          <value>Central Furnace, 98% AFUE</value>
          <display_name>Central Furnace, 98% AFUE</display_name>
        </choice>
        <choice>
          <value>Central Furnace, 100% AFUE</value>
          <display_name>Central Furnace, 100% AFUE</display_name>
        </choice>
        <choice>
          <value>Wall Furnace, 60% AFUE</value>
          <display_name>Wall Furnace, 60% AFUE</display_name>
        </choice>
        <choice>
          <value>Wall Furnace, 68% AFUE</value>
          <display_name>Wall Furnace, 68% AFUE</display_name>
        </choice>
        <choice>
          <value>Wall Furnace, 82% AFUE</value>
          <display_name>Wall Furnace, 82% AFUE</display_name>
        </choice>
        <choice>
          <value>Wall Furnace, 98% AFUE</value>
          <display_name>Wall Furnace, 98% AFUE</display_name>
        </choice>
        <choice>
          <value>Wall Furnace, 100% AFUE</value>
          <display_name>Wall Furnace, 100% AFUE</display_name>
        </choice>
        <choice>
          <value>Floor Furnace, 60% AFUE</value>
          <display_name>Floor Furnace, 60% AFUE</display_name>
        </choice>
        <choice>
          <value>Floor Furnace, 70% AFUE</value>
          <display_name>Floor Furnace, 70% AFUE</display_name>
        </choice>
        <choice>
          <value>Floor Furnace, 80% AFUE</value>
          <display_name>Floor Furnace, 80% AFUE</display_name>
        </choice>
        <choice>
          <value>Floor Furnace, 80% AFUE, Pilot Light</value>
          <display_name>Floor Furnace, 80% AFUE, Pilot Light</display_name>
        </choice>
        <choice>
          <value>Boiler, 72% AFUE</value>
          <display_name>Boiler, 72% AFUE</display_name>
        </choice>
        <choice>
          <value>Boiler, 76% AFUE</value>
          <display_name>Boiler, 76% AFUE</display_name>
        </choice>
        <choice>
          <value>Boiler, 80% AFUE</value>
          <display_name>Boiler, 80% AFUE</display_name>
        </choice>
        <choice>
          <value>Boiler, 82% AFUE</value>
          <display_name>Boiler, 82% AFUE</display_name>
        </choice>
        <choice>
          <value>Boiler, 85% AFUE</value>
          <display_name>Boiler, 85% AFUE</display_name>
        </choice>
        <choice>
          <value>Boiler, 90% AFUE</value>
          <display_name>Boiler, 90% AFUE</display_name>
        </choice>
        <choice>
          <value>Boiler, 92% AFUE</value>
          <display_name>Boiler, 92% AFUE</display_name>
        </choice>
        <choice>
          <value>Boiler, 92% AFUE, Pilot Light</value>
          <display_name>Boiler, 92% AFUE, Pilot Light</display_name>
        </choice>
        <choice>
          <value>Boiler, 95% AFUE</value>
          <display_name>Boiler, 95% AFUE</display_name>
        </choice>
        <choice>
          <value>Boiler, 96% AFUE</value>
          <display_name>Boiler, 96% AFUE</display_name>
        </choice>
        <choice>
          <value>Boiler, 98% AFUE</value>
          <display_name>Boiler, 98% AFUE</display_name>
        </choice>
        <choice>
          <value>Boiler, 100% AFUE</value>
          <display_name>Boiler, 100% AFUE</display_name>
        </choice>
        <choice>
          <value>Shared Boiler w/ Baseboard, 78% AFUE</value>
          <display_name>Shared Boiler w/ Baseboard, 78% AFUE</display_name>
        </choice>
        <choice>
          <value>Shared Boiler w/ Baseboard, 92% AFUE</value>
          <display_name>Shared Boiler w/ Baseboard, 92% AFUE</display_name>
        </choice>
        <choice>
          <value>Shared Boiler w/ Baseboard, 100% AFUE</value>
          <display_name>Shared Boiler w/ Baseboard, 100% AFUE</display_name>
        </choice>
        <choice>
          <value>Shared Boiler w/ Fan Coil, 78% AFUE</value>
          <display_name>Shared Boiler w/ Fan Coil, 78% AFUE</display_name>
        </choice>
        <choice>
          <value>Shared Boiler w/ Fan Coil, 92% AFUE</value>
          <display_name>Shared Boiler w/ Fan Coil, 92% AFUE</display_name>
        </choice>
        <choice>
          <value>Shared Boiler w/ Fan Coil, 100% AFUE</value>
          <display_name>Shared Boiler w/ Fan Coil, 100% AFUE</display_name>
        </choice>
        <choice>
          <value>Stove, 60% Efficiency</value>
          <display_name>Stove, 60% Efficiency</display_name>
        </choice>
        <choice>
          <value>Stove, 70% Efficiency</value>
          <display_name>Stove, 70% Efficiency</display_name>
        </choice>
        <choice>
          <value>Stove, 80% Efficiency</value>
          <display_name>Stove, 80% Efficiency</display_name>
        </choice>
        <choice>
          <value>Space Heater, 60% Efficiency</value>
          <display_name>Space Heater, 60% Efficiency</display_name>
        </choice>
        <choice>
          <value>Space Heater, 70% Efficiency</value>
          <display_name>Space Heater, 70% Efficiency</display_name>
        </choice>
        <choice>
          <value>Space Heater, 80% Efficiency</value>
          <display_name>Space Heater, 80% Efficiency</display_name>
        </choice>
        <choice>
          <value>Space Heater, 92% Efficiency</value>
          <display_name>Space Heater, 92% Efficiency</display_name>
        </choice>
        <choice>
          <value>Space Heater, 100% Efficiency</value>
          <display_name>Space Heater, 100% Efficiency</display_name>
        </choice>
        <choice>
          <value>Fireplace, 60% Efficiency</value>
          <display_name>Fireplace, 60% Efficiency</display_name>
        </choice>
        <choice>
          <value>Fireplace, 70% Efficiency</value>
          <display_name>Fireplace, 70% Efficiency</display_name>
        </choice>
        <choice>
          <value>Fireplace, 80% Efficiency</value>
          <display_name>Fireplace, 80% Efficiency</display_name>
        </choice>
        <choice>
          <value>Fireplace, 100% Efficiency</value>
          <display_name>Fireplace, 100% Efficiency</display_name>
        </choice>
      </choices>
    </argument>
    <argument>
      <name>heating_system_2_fuel</name>
      <display_name>Heating System 2: Fuel Type</display_name>
      <description>The fuel type of the second heating system. Ignored for ElectricResistance.</description>
      <type>Choice</type>
      <required>true</required>
      <model_dependent>false</model_dependent>
      <default_value>electricity</default_value>
      <choices>
        <choice>
          <value>electricity</value>
          <display_name>electricity</display_name>
        </choice>
        <choice>
          <value>natural gas</value>
          <display_name>natural gas</display_name>
        </choice>
        <choice>
          <value>fuel oil</value>
          <display_name>fuel oil</display_name>
        </choice>
        <choice>
          <value>propane</value>
          <display_name>propane</display_name>
        </choice>
        <choice>
          <value>wood</value>
          <display_name>wood</display_name>
        </choice>
        <choice>
          <value>wood pellets</value>
          <display_name>wood pellets</display_name>
        </choice>
        <choice>
          <value>coal</value>
          <display_name>coal</display_name>
        </choice>
      </choices>
    </argument>
    <argument>
      <name>heating_system_2_heating_capacity</name>
      <display_name>Heating System 2: Heating Capacity</display_name>
      <description>The output heating capacity of the second heating system. If not provided, the OS-HPXML autosized default (see &lt;a href='https://openstudio-hpxml.readthedocs.io/en/v1.10.0/workflow_inputs.html#hpxml-heating-systems'&gt;HPXML Heating Systems&lt;/a&gt;) is used.</description>
      <type>Double</type>
      <units>Btu/hr</units>
      <required>false</required>
      <model_dependent>false</model_dependent>
    </argument>
    <argument>
      <name>heating_system_2_heating_autosizing_factor</name>
      <display_name>Heating System 2: Heating Autosizing Factor</display_name>
      <description>The capacity scaling factor applied to the auto-sizing methodology. If not provided, 1.0 is used.</description>
      <type>Double</type>
      <required>false</required>
      <model_dependent>false</model_dependent>
    </argument>
    <argument>
      <name>heating_system_2_heating_autosizing_limit</name>
      <display_name>Heating System 2: Heating Autosizing Limit</display_name>
      <description>The maximum capacity limit applied to the auto-sizing methodology. If not provided, no limit is used.</description>
      <type>Double</type>
      <units>Btu/hr</units>
      <required>false</required>
      <model_dependent>false</model_dependent>
    </argument>
    <argument>
      <name>heating_system_2_fraction_heat_load_served</name>
      <display_name>Heating System 2: Fraction Heat Load Served</display_name>
      <description>The heat load served fraction of the second heating system. Ignored if this heating system serves as a backup system for a heat pump.</description>
      <type>Double</type>
      <units>Frac</units>
      <required>true</required>
      <model_dependent>false</model_dependent>
      <default_value>0.25</default_value>
    </argument>
    <argument>
      <name>hvac_control_heating_weekday_setpoint</name>
      <display_name>HVAC Control: Heating Weekday Setpoint Schedule</display_name>
      <description>Specify the constant or 24-hour comma-separated weekday heating setpoint schedule. Required unless a detailed CSV schedule is provided.</description>
      <type>String</type>
      <units>F</units>
      <required>false</required>
      <model_dependent>false</model_dependent>
    </argument>
    <argument>
      <name>hvac_control_heating_weekend_setpoint</name>
      <display_name>HVAC Control: Heating Weekend Setpoint Schedule</display_name>
      <description>Specify the constant or 24-hour comma-separated weekend heating setpoint schedule. Required unless a detailed CSV schedule is provided.</description>
      <type>String</type>
      <units>F</units>
      <required>false</required>
      <model_dependent>false</model_dependent>
    </argument>
    <argument>
      <name>hvac_control_cooling_weekday_setpoint</name>
      <display_name>HVAC Control: Cooling Weekday Setpoint Schedule</display_name>
      <description>Specify the constant or 24-hour comma-separated weekday cooling setpoint schedule. Required unless a detailed CSV schedule is provided.</description>
      <type>String</type>
      <units>F</units>
      <required>false</required>
      <model_dependent>false</model_dependent>
    </argument>
    <argument>
      <name>hvac_control_cooling_weekend_setpoint</name>
      <display_name>HVAC Control: Cooling Weekend Setpoint Schedule</display_name>
      <description>Specify the constant or 24-hour comma-separated weekend cooling setpoint schedule. Required unless a detailed CSV schedule is provided.</description>
      <type>String</type>
      <units>F</units>
      <required>false</required>
      <model_dependent>false</model_dependent>
    </argument>
    <argument>
      <name>hvac_control_heating_season_period</name>
      <display_name>HVAC Control: Heating Season Period</display_name>
      <description>Enter a date range like 'Nov 1 - Jun 30'. If not provided, the OS-HPXML default (see &lt;a href='https://openstudio-hpxml.readthedocs.io/en/v1.10.0/workflow_inputs.html#hpxml-hvac-control'&gt;HPXML HVAC Control&lt;/a&gt;) is used. Can also provide 'BuildingAmerica' to use automatic seasons from the Building America House Simulation Protocols.</description>
      <type>String</type>
      <required>false</required>
      <model_dependent>false</model_dependent>
    </argument>
    <argument>
      <name>hvac_control_cooling_season_period</name>
      <display_name>HVAC Control: Cooling Season Period</display_name>
      <description>Enter a date range like 'Jun 1 - Oct 31'. If not provided, the OS-HPXML default (see &lt;a href='https://openstudio-hpxml.readthedocs.io/en/v1.10.0/workflow_inputs.html#hpxml-hvac-control'&gt;HPXML HVAC Control&lt;/a&gt;) is used. Can also provide 'BuildingAmerica' to use automatic seasons from the Building America House Simulation Protocols.</description>
      <type>String</type>
      <required>false</required>
      <model_dependent>false</model_dependent>
    </argument>
    <argument>
      <name>hvac_blower_fan_watts_per_cfm</name>
      <display_name>HVAC Blower: Fan Efficiency</display_name>
      <description>The blower fan efficiency at maximum fan speed. Applies only to split (not packaged) systems (i.e., applies to ducted systems as well as ductless mini-split systems). If not provided, the OS-HPXML default (see &lt;a href='https://openstudio-hpxml.readthedocs.io/en/v1.10.0/workflow_inputs.html#hpxml-heating-systems'&gt;HPXML Heating Systems&lt;/a&gt;, &lt;a href='https://openstudio-hpxml.readthedocs.io/en/v1.10.0/workflow_inputs.html#hpxml-cooling-systems'&gt;HPXML Cooling Systems&lt;/a&gt;, &lt;a href='https://openstudio-hpxml.readthedocs.io/en/v1.10.0/workflow_inputs.html#hpxml-heat-pumps'&gt;HPXML Heat Pumps&lt;/a&gt;) is used.</description>
      <type>Double</type>
      <units>W/CFM</units>
      <required>false</required>
      <model_dependent>false</model_dependent>
    </argument>
    <argument>
      <name>ducts_leakage_units</name>
      <display_name>Ducts: Leakage Units</display_name>
      <description>The leakage units of the ducts.</description>
      <type>Choice</type>
      <required>true</required>
      <model_dependent>false</model_dependent>
      <default_value>Percent</default_value>
      <choices>
        <choice>
          <value>CFM25</value>
          <display_name>CFM25</display_name>
        </choice>
        <choice>
          <value>CFM50</value>
          <display_name>CFM50</display_name>
        </choice>
        <choice>
          <value>Percent</value>
          <display_name>Percent</display_name>
        </choice>
      </choices>
    </argument>
    <argument>
      <name>ducts_supply_leakage_to_outside_value</name>
      <display_name>Ducts: Supply Leakage to Outside Value</display_name>
      <description>The leakage value to outside for the supply ducts.</description>
      <type>Double</type>
      <required>true</required>
      <model_dependent>false</model_dependent>
      <default_value>0.1</default_value>
    </argument>
    <argument>
      <name>ducts_supply_location</name>
      <display_name>Ducts: Supply Location</display_name>
      <description>The location of the supply ducts. If not provided, the OS-HPXML default (see &lt;a href='https://openstudio-hpxml.readthedocs.io/en/v1.10.0/workflow_inputs.html#air-distribution'&gt;Air Distribution&lt;/a&gt;) is used.</description>
      <type>Choice</type>
      <required>false</required>
      <model_dependent>false</model_dependent>
      <choices>
        <choice>
          <value>conditioned space</value>
          <display_name>conditioned space</display_name>
        </choice>
        <choice>
          <value>basement - conditioned</value>
          <display_name>basement - conditioned</display_name>
        </choice>
        <choice>
          <value>basement - unconditioned</value>
          <display_name>basement - unconditioned</display_name>
        </choice>
        <choice>
          <value>crawlspace</value>
          <display_name>crawlspace</display_name>
        </choice>
        <choice>
          <value>crawlspace - vented</value>
          <display_name>crawlspace - vented</display_name>
        </choice>
        <choice>
          <value>crawlspace - unvented</value>
          <display_name>crawlspace - unvented</display_name>
        </choice>
        <choice>
          <value>crawlspace - conditioned</value>
          <display_name>crawlspace - conditioned</display_name>
        </choice>
        <choice>
          <value>attic</value>
          <display_name>attic</display_name>
        </choice>
        <choice>
          <value>attic - vented</value>
          <display_name>attic - vented</display_name>
        </choice>
        <choice>
          <value>attic - unvented</value>
          <display_name>attic - unvented</display_name>
        </choice>
        <choice>
          <value>garage</value>
          <display_name>garage</display_name>
        </choice>
        <choice>
          <value>exterior wall</value>
          <display_name>exterior wall</display_name>
        </choice>
        <choice>
          <value>under slab</value>
          <display_name>under slab</display_name>
        </choice>
        <choice>
          <value>roof deck</value>
          <display_name>roof deck</display_name>
        </choice>
        <choice>
          <value>outside</value>
          <display_name>outside</display_name>
        </choice>
        <choice>
          <value>other housing unit</value>
          <display_name>other housing unit</display_name>
        </choice>
        <choice>
          <value>other heated space</value>
          <display_name>other heated space</display_name>
        </choice>
        <choice>
          <value>other multifamily buffer space</value>
          <display_name>other multifamily buffer space</display_name>
        </choice>
        <choice>
          <value>other non-freezing space</value>
          <display_name>other non-freezing space</display_name>
        </choice>
        <choice>
          <value>manufactured home belly</value>
          <display_name>manufactured home belly</display_name>
        </choice>
      </choices>
    </argument>
    <argument>
      <name>ducts_supply_insulation_r</name>
      <display_name>Ducts: Supply Insulation R-Value</display_name>
      <description>The nominal insulation r-value of the supply ducts excluding air films. Use 0 for uninsulated ducts.</description>
      <type>Double</type>
      <units>h-ft^2-R/Btu</units>
      <required>true</required>
      <model_dependent>false</model_dependent>
      <default_value>0</default_value>
    </argument>
    <argument>
      <name>ducts_supply_buried_insulation_level</name>
      <display_name>Ducts: Supply Buried Insulation Level</display_name>
      <description>Whether the supply ducts are buried in, e.g., attic loose-fill insulation. Partially buried ducts have insulation that does not cover the top of the ducts. Fully buried ducts have insulation that just covers the top of the ducts. Deeply buried ducts have insulation that continues above the top of the ducts.</description>
      <type>Choice</type>
      <required>false</required>
      <model_dependent>false</model_dependent>
      <choices>
        <choice>
          <value>not buried</value>
          <display_name>not buried</display_name>
        </choice>
        <choice>
          <value>partially buried</value>
          <display_name>partially buried</display_name>
        </choice>
        <choice>
          <value>fully buried</value>
          <display_name>fully buried</display_name>
        </choice>
        <choice>
          <value>deeply buried</value>
          <display_name>deeply buried</display_name>
        </choice>
      </choices>
    </argument>
    <argument>
      <name>ducts_supply_surface_area</name>
      <display_name>Ducts: Supply Surface Area</display_name>
      <description>The supply ducts surface area in the given location. If neither Surface Area nor Area Fraction provided, the OS-HPXML default (see &lt;a href='https://openstudio-hpxml.readthedocs.io/en/v1.10.0/workflow_inputs.html#air-distribution'&gt;Air Distribution&lt;/a&gt;) is used.</description>
      <type>Double</type>
      <units>ft^2</units>
      <required>false</required>
      <model_dependent>false</model_dependent>
    </argument>
    <argument>
      <name>ducts_supply_surface_area_fraction</name>
      <display_name>Ducts: Supply Area Fraction</display_name>
      <description>The fraction of supply ducts surface area in the given location. Only used if Surface Area is not provided. If the fraction is less than 1, the remaining duct area is assumed to be in conditioned space. If neither Surface Area nor Area Fraction provided, the OS-HPXML default (see &lt;a href='https://openstudio-hpxml.readthedocs.io/en/v1.10.0/workflow_inputs.html#air-distribution'&gt;Air Distribution&lt;/a&gt;) is used.</description>
      <type>Double</type>
      <units>frac</units>
      <required>false</required>
      <model_dependent>false</model_dependent>
    </argument>
    <argument>
      <name>ducts_supply_fraction_rectangular</name>
      <display_name>Ducts: Supply Fraction Rectangular</display_name>
      <description>The fraction of supply ducts that are rectangular (as opposed to round); this affects the duct effective R-value used for modeling. If not provided, the OS-HPXML default (see &lt;a href='https://openstudio-hpxml.readthedocs.io/en/v1.10.0/workflow_inputs.html#air-distribution'&gt;Air Distribution&lt;/a&gt;) is used.</description>
      <type>Double</type>
      <units>frac</units>
      <required>false</required>
      <model_dependent>false</model_dependent>
    </argument>
    <argument>
      <name>ducts_return_leakage_to_outside_value</name>
      <display_name>Ducts: Return Leakage to Outside Value</display_name>
      <description>The leakage value to outside for the return ducts.</description>
      <type>Double</type>
      <required>true</required>
      <model_dependent>false</model_dependent>
      <default_value>0.1</default_value>
    </argument>
    <argument>
      <name>ducts_return_location</name>
      <display_name>Ducts: Return Location</display_name>
      <description>The location of the return ducts. If not provided, the OS-HPXML default (see &lt;a href='https://openstudio-hpxml.readthedocs.io/en/v1.10.0/workflow_inputs.html#air-distribution'&gt;Air Distribution&lt;/a&gt;) is used.</description>
      <type>Choice</type>
      <required>false</required>
      <model_dependent>false</model_dependent>
      <choices>
        <choice>
          <value>conditioned space</value>
          <display_name>conditioned space</display_name>
        </choice>
        <choice>
          <value>basement - conditioned</value>
          <display_name>basement - conditioned</display_name>
        </choice>
        <choice>
          <value>basement - unconditioned</value>
          <display_name>basement - unconditioned</display_name>
        </choice>
        <choice>
          <value>crawlspace</value>
          <display_name>crawlspace</display_name>
        </choice>
        <choice>
          <value>crawlspace - vented</value>
          <display_name>crawlspace - vented</display_name>
        </choice>
        <choice>
          <value>crawlspace - unvented</value>
          <display_name>crawlspace - unvented</display_name>
        </choice>
        <choice>
          <value>crawlspace - conditioned</value>
          <display_name>crawlspace - conditioned</display_name>
        </choice>
        <choice>
          <value>attic</value>
          <display_name>attic</display_name>
        </choice>
        <choice>
          <value>attic - vented</value>
          <display_name>attic - vented</display_name>
        </choice>
        <choice>
          <value>attic - unvented</value>
          <display_name>attic - unvented</display_name>
        </choice>
        <choice>
          <value>garage</value>
          <display_name>garage</display_name>
        </choice>
        <choice>
          <value>exterior wall</value>
          <display_name>exterior wall</display_name>
        </choice>
        <choice>
          <value>under slab</value>
          <display_name>under slab</display_name>
        </choice>
        <choice>
          <value>roof deck</value>
          <display_name>roof deck</display_name>
        </choice>
        <choice>
          <value>outside</value>
          <display_name>outside</display_name>
        </choice>
        <choice>
          <value>other housing unit</value>
          <display_name>other housing unit</display_name>
        </choice>
        <choice>
          <value>other heated space</value>
          <display_name>other heated space</display_name>
        </choice>
        <choice>
          <value>other multifamily buffer space</value>
          <display_name>other multifamily buffer space</display_name>
        </choice>
        <choice>
          <value>other non-freezing space</value>
          <display_name>other non-freezing space</display_name>
        </choice>
        <choice>
          <value>manufactured home belly</value>
          <display_name>manufactured home belly</display_name>
        </choice>
      </choices>
    </argument>
    <argument>
      <name>ducts_return_insulation_r</name>
      <display_name>Ducts: Return Insulation R-Value</display_name>
      <description>The nominal insulation r-value of the return ducts excluding air films. Use 0 for uninsulated ducts.</description>
      <type>Double</type>
      <units>h-ft^2-R/Btu</units>
      <required>true</required>
      <model_dependent>false</model_dependent>
      <default_value>0</default_value>
    </argument>
    <argument>
      <name>ducts_return_buried_insulation_level</name>
      <display_name>Ducts: Return Buried Insulation Level</display_name>
      <description>Whether the return ducts are buried in, e.g., attic loose-fill insulation. Partially buried ducts have insulation that does not cover the top of the ducts. Fully buried ducts have insulation that just covers the top of the ducts. Deeply buried ducts have insulation that continues above the top of the ducts.</description>
      <type>Choice</type>
      <required>false</required>
      <model_dependent>false</model_dependent>
      <choices>
        <choice>
          <value>not buried</value>
          <display_name>not buried</display_name>
        </choice>
        <choice>
          <value>partially buried</value>
          <display_name>partially buried</display_name>
        </choice>
        <choice>
          <value>fully buried</value>
          <display_name>fully buried</display_name>
        </choice>
        <choice>
          <value>deeply buried</value>
          <display_name>deeply buried</display_name>
        </choice>
      </choices>
    </argument>
    <argument>
      <name>ducts_return_surface_area</name>
      <display_name>Ducts: Return Surface Area</display_name>
      <description>The return ducts surface area in the given location. If neither Surface Area nor Area Fraction provided, the OS-HPXML default (see &lt;a href='https://openstudio-hpxml.readthedocs.io/en/v1.10.0/workflow_inputs.html#air-distribution'&gt;Air Distribution&lt;/a&gt;) is used.</description>
      <type>Double</type>
      <units>ft^2</units>
      <required>false</required>
      <model_dependent>false</model_dependent>
    </argument>
    <argument>
      <name>ducts_return_surface_area_fraction</name>
      <display_name>Ducts: Return Area Fraction</display_name>
      <description>The fraction of return ducts surface area in the given location. Only used if Surface Area is not provided. If the fraction is less than 1, the remaining duct area is assumed to be in conditioned space. If neither Surface Area nor Area Fraction provided, the OS-HPXML default (see &lt;a href='https://openstudio-hpxml.readthedocs.io/en/v1.10.0/workflow_inputs.html#air-distribution'&gt;Air Distribution&lt;/a&gt;) is used.</description>
      <type>Double</type>
      <units>frac</units>
      <required>false</required>
      <model_dependent>false</model_dependent>
    </argument>
    <argument>
      <name>ducts_number_of_return_registers</name>
      <display_name>Ducts: Number of Return Registers</display_name>
      <description>The number of return registers of the ducts. Only used to calculate default return duct surface area. If not provided, the OS-HPXML default (see &lt;a href='https://openstudio-hpxml.readthedocs.io/en/v1.10.0/workflow_inputs.html#air-distribution'&gt;Air Distribution&lt;/a&gt;) is used.</description>
      <type>Integer</type>
      <units>#</units>
      <required>false</required>
      <model_dependent>false</model_dependent>
    </argument>
    <argument>
      <name>ducts_return_fraction_rectangular</name>
      <display_name>Ducts: Return Fraction Rectangular</display_name>
      <description>The fraction of return ducts that are rectangular (as opposed to round); this affects the duct effective R-value used for modeling. If not provided, the OS-HPXML default (see &lt;a href='https://openstudio-hpxml.readthedocs.io/en/v1.10.0/workflow_inputs.html#air-distribution'&gt;Air Distribution&lt;/a&gt;) is used.</description>
      <type>Double</type>
      <units>frac</units>
      <required>false</required>
      <model_dependent>false</model_dependent>
    </argument>
    <argument>
      <name>mech_vent_fan_type</name>
      <display_name>Mechanical Ventilation: Fan Type</display_name>
      <description>The type of the mechanical ventilation. Use 'none' if there is no mechanical ventilation system.</description>
      <type>Choice</type>
      <required>true</required>
      <model_dependent>false</model_dependent>
      <default_value>none</default_value>
      <choices>
        <choice>
          <value>none</value>
          <display_name>none</display_name>
        </choice>
        <choice>
          <value>exhaust only</value>
          <display_name>exhaust only</display_name>
        </choice>
        <choice>
          <value>supply only</value>
          <display_name>supply only</display_name>
        </choice>
        <choice>
          <value>energy recovery ventilator</value>
          <display_name>energy recovery ventilator</display_name>
        </choice>
        <choice>
          <value>heat recovery ventilator</value>
          <display_name>heat recovery ventilator</display_name>
        </choice>
        <choice>
          <value>balanced</value>
          <display_name>balanced</display_name>
        </choice>
        <choice>
          <value>central fan integrated supply</value>
          <display_name>central fan integrated supply</display_name>
        </choice>
      </choices>
    </argument>
    <argument>
      <name>mech_vent_flow_rate</name>
      <display_name>Mechanical Ventilation: Flow Rate</display_name>
      <description>The flow rate of the mechanical ventilation. If not provided, the OS-HPXML default (see &lt;a href='https://openstudio-hpxml.readthedocs.io/en/v1.10.0/workflow_inputs.html#hpxml-mechanical-ventilation-fans'&gt;HPXML Mechanical Ventilation Fans&lt;/a&gt;) is used.</description>
      <type>Double</type>
      <units>CFM</units>
      <required>false</required>
      <model_dependent>false</model_dependent>
    </argument>
    <argument>
      <name>mech_vent_hours_in_operation</name>
      <display_name>Mechanical Ventilation: Hours In Operation</display_name>
      <description>The hours in operation of the mechanical ventilation. If not provided, the OS-HPXML default (see &lt;a href='https://openstudio-hpxml.readthedocs.io/en/v1.10.0/workflow_inputs.html#hpxml-mechanical-ventilation-fans'&gt;HPXML Mechanical Ventilation Fans&lt;/a&gt;) is used.</description>
      <type>Double</type>
      <units>hrs/day</units>
      <required>false</required>
      <model_dependent>false</model_dependent>
    </argument>
    <argument>
      <name>mech_vent_recovery_efficiency_type</name>
      <display_name>Mechanical Ventilation: Total Recovery Efficiency Type</display_name>
      <description>The total recovery efficiency type of the mechanical ventilation.</description>
      <type>Choice</type>
      <required>true</required>
      <model_dependent>false</model_dependent>
      <default_value>Unadjusted</default_value>
      <choices>
        <choice>
          <value>Unadjusted</value>
          <display_name>Unadjusted</display_name>
        </choice>
        <choice>
          <value>Adjusted</value>
          <display_name>Adjusted</display_name>
        </choice>
      </choices>
    </argument>
    <argument>
      <name>mech_vent_total_recovery_efficiency</name>
      <display_name>Mechanical Ventilation: Total Recovery Efficiency</display_name>
      <description>The Unadjusted or Adjusted total recovery efficiency of the mechanical ventilation. Applies to energy recovery ventilator.</description>
      <type>Double</type>
      <units>Frac</units>
      <required>true</required>
      <model_dependent>false</model_dependent>
      <default_value>0.48</default_value>
    </argument>
    <argument>
      <name>mech_vent_sensible_recovery_efficiency</name>
      <display_name>Mechanical Ventilation: Sensible Recovery Efficiency</display_name>
      <description>The Unadjusted or Adjusted sensible recovery efficiency of the mechanical ventilation. Applies to energy recovery ventilator and heat recovery ventilator.</description>
      <type>Double</type>
      <units>Frac</units>
      <required>true</required>
      <model_dependent>false</model_dependent>
      <default_value>0.72</default_value>
    </argument>
    <argument>
      <name>mech_vent_fan_power</name>
      <display_name>Mechanical Ventilation: Fan Power</display_name>
      <description>The fan power of the mechanical ventilation. If not provided, the OS-HPXML default (see &lt;a href='https://openstudio-hpxml.readthedocs.io/en/v1.10.0/workflow_inputs.html#hpxml-mechanical-ventilation-fans'&gt;HPXML Mechanical Ventilation Fans&lt;/a&gt;) is used.</description>
      <type>Double</type>
      <units>W</units>
      <required>false</required>
      <model_dependent>false</model_dependent>
    </argument>
    <argument>
      <name>mech_vent_num_units_served</name>
      <display_name>Mechanical Ventilation: Number of Units Served</display_name>
      <description>Number of dwelling units served by the mechanical ventilation system. Must be 1 if single-family detached. Used to apportion flow rate and fan power to the unit.</description>
      <type>Integer</type>
      <units>#</units>
      <required>true</required>
      <model_dependent>false</model_dependent>
      <default_value>1</default_value>
    </argument>
    <argument>
      <name>mech_vent_shared_frac_recirculation</name>
      <display_name>Shared Mechanical Ventilation: Fraction Recirculation</display_name>
      <description>Fraction of the total supply air that is recirculated, with the remainder assumed to be outdoor air. The value must be 0 for exhaust only systems. Required for a shared mechanical ventilation system.</description>
      <type>Double</type>
      <units>Frac</units>
      <required>false</required>
      <model_dependent>false</model_dependent>
    </argument>
    <argument>
      <name>mech_vent_shared_preheating_fuel</name>
      <display_name>Shared Mechanical Ventilation: Preheating Fuel</display_name>
      <description>Fuel type of the preconditioning heating equipment. Only used for a shared mechanical ventilation system. If not provided, assumes no preheating.</description>
      <type>Choice</type>
      <required>false</required>
      <model_dependent>false</model_dependent>
      <choices>
        <choice>
          <value>electricity</value>
          <display_name>electricity</display_name>
        </choice>
        <choice>
          <value>natural gas</value>
          <display_name>natural gas</display_name>
        </choice>
        <choice>
          <value>fuel oil</value>
          <display_name>fuel oil</display_name>
        </choice>
        <choice>
          <value>propane</value>
          <display_name>propane</display_name>
        </choice>
        <choice>
          <value>wood</value>
          <display_name>wood</display_name>
        </choice>
        <choice>
          <value>wood pellets</value>
          <display_name>wood pellets</display_name>
        </choice>
        <choice>
          <value>coal</value>
          <display_name>coal</display_name>
        </choice>
      </choices>
    </argument>
    <argument>
      <name>mech_vent_shared_preheating_efficiency</name>
      <display_name>Shared Mechanical Ventilation: Preheating Efficiency</display_name>
      <description>Efficiency of the preconditioning heating equipment. Only used for a shared mechanical ventilation system. If not provided, assumes no preheating.</description>
      <type>Double</type>
      <units>COP</units>
      <required>false</required>
      <model_dependent>false</model_dependent>
    </argument>
    <argument>
      <name>mech_vent_shared_preheating_fraction_heat_load_served</name>
      <display_name>Shared Mechanical Ventilation: Preheating Fraction Ventilation Heat Load Served</display_name>
      <description>Fraction of heating load introduced by the shared ventilation system that is met by the preconditioning heating equipment. If not provided, assumes no preheating.</description>
      <type>Double</type>
      <units>Frac</units>
      <required>false</required>
      <model_dependent>false</model_dependent>
    </argument>
    <argument>
      <name>mech_vent_shared_precooling_fuel</name>
      <display_name>Shared Mechanical Ventilation: Precooling Fuel</display_name>
      <description>Fuel type of the preconditioning cooling equipment. Only used for a shared mechanical ventilation system. If not provided, assumes no precooling.</description>
      <type>Choice</type>
      <required>false</required>
      <model_dependent>false</model_dependent>
      <choices>
        <choice>
          <value>electricity</value>
          <display_name>electricity</display_name>
        </choice>
      </choices>
    </argument>
    <argument>
      <name>mech_vent_shared_precooling_efficiency</name>
      <display_name>Shared Mechanical Ventilation: Precooling Efficiency</display_name>
      <description>Efficiency of the preconditioning cooling equipment. Only used for a shared mechanical ventilation system. If not provided, assumes no precooling.</description>
      <type>Double</type>
      <units>COP</units>
      <required>false</required>
      <model_dependent>false</model_dependent>
    </argument>
    <argument>
      <name>mech_vent_shared_precooling_fraction_cool_load_served</name>
      <display_name>Shared Mechanical Ventilation: Precooling Fraction Ventilation Cool Load Served</display_name>
      <description>Fraction of cooling load introduced by the shared ventilation system that is met by the preconditioning cooling equipment. If not provided, assumes no precooling.</description>
      <type>Double</type>
      <units>Frac</units>
      <required>false</required>
      <model_dependent>false</model_dependent>
    </argument>
    <argument>
      <name>mech_vent_2_fan_type</name>
      <display_name>Mechanical Ventilation 2: Fan Type</display_name>
      <description>The type of the second mechanical ventilation. Use 'none' if there is no second mechanical ventilation system.</description>
      <type>Choice</type>
      <required>true</required>
      <model_dependent>false</model_dependent>
      <default_value>none</default_value>
      <choices>
        <choice>
          <value>none</value>
          <display_name>none</display_name>
        </choice>
        <choice>
          <value>exhaust only</value>
          <display_name>exhaust only</display_name>
        </choice>
        <choice>
          <value>supply only</value>
          <display_name>supply only</display_name>
        </choice>
        <choice>
          <value>energy recovery ventilator</value>
          <display_name>energy recovery ventilator</display_name>
        </choice>
        <choice>
          <value>heat recovery ventilator</value>
          <display_name>heat recovery ventilator</display_name>
        </choice>
        <choice>
          <value>balanced</value>
          <display_name>balanced</display_name>
        </choice>
      </choices>
    </argument>
    <argument>
      <name>mech_vent_2_flow_rate</name>
      <display_name>Mechanical Ventilation 2: Flow Rate</display_name>
      <description>The flow rate of the second mechanical ventilation.</description>
      <type>Double</type>
      <units>CFM</units>
      <required>true</required>
      <model_dependent>false</model_dependent>
      <default_value>110</default_value>
    </argument>
    <argument>
      <name>mech_vent_2_hours_in_operation</name>
      <display_name>Mechanical Ventilation 2: Hours In Operation</display_name>
      <description>The hours in operation of the second mechanical ventilation.</description>
      <type>Double</type>
      <units>hrs/day</units>
      <required>true</required>
      <model_dependent>false</model_dependent>
      <default_value>24</default_value>
    </argument>
    <argument>
      <name>mech_vent_2_recovery_efficiency_type</name>
      <display_name>Mechanical Ventilation 2: Total Recovery Efficiency Type</display_name>
      <description>The total recovery efficiency type of the second mechanical ventilation.</description>
      <type>Choice</type>
      <required>true</required>
      <model_dependent>false</model_dependent>
      <default_value>Unadjusted</default_value>
      <choices>
        <choice>
          <value>Unadjusted</value>
          <display_name>Unadjusted</display_name>
        </choice>
        <choice>
          <value>Adjusted</value>
          <display_name>Adjusted</display_name>
        </choice>
      </choices>
    </argument>
    <argument>
      <name>mech_vent_2_total_recovery_efficiency</name>
      <display_name>Mechanical Ventilation 2: Total Recovery Efficiency</display_name>
      <description>The Unadjusted or Adjusted total recovery efficiency of the second mechanical ventilation. Applies to energy recovery ventilator.</description>
      <type>Double</type>
      <units>Frac</units>
      <required>true</required>
      <model_dependent>false</model_dependent>
      <default_value>0.48</default_value>
    </argument>
    <argument>
      <name>mech_vent_2_sensible_recovery_efficiency</name>
      <display_name>Mechanical Ventilation 2: Sensible Recovery Efficiency</display_name>
      <description>The Unadjusted or Adjusted sensible recovery efficiency of the second mechanical ventilation. Applies to energy recovery ventilator and heat recovery ventilator.</description>
      <type>Double</type>
      <units>Frac</units>
      <required>true</required>
      <model_dependent>false</model_dependent>
      <default_value>0.72</default_value>
    </argument>
    <argument>
      <name>mech_vent_2_fan_power</name>
      <display_name>Mechanical Ventilation 2: Fan Power</display_name>
      <description>The fan power of the second mechanical ventilation.</description>
      <type>Double</type>
      <units>W</units>
      <required>true</required>
      <model_dependent>false</model_dependent>
      <default_value>30</default_value>
    </argument>
    <argument>
      <name>kitchen_fans_quantity</name>
      <display_name>Kitchen Fans: Quantity</display_name>
      <description>The quantity of the kitchen fans. If not provided, the OS-HPXML default (see &lt;a href='https://openstudio-hpxml.readthedocs.io/en/v1.10.0/workflow_inputs.html#hpxml-local-ventilation-fans'&gt;HPXML Local Ventilation Fans&lt;/a&gt;) is used.</description>
      <type>Integer</type>
      <units>#</units>
      <required>false</required>
      <model_dependent>false</model_dependent>
    </argument>
    <argument>
      <name>kitchen_fans_flow_rate</name>
      <display_name>Kitchen Fans: Flow Rate</display_name>
      <description>The flow rate of the kitchen fan. If not provided, the OS-HPXML default (see &lt;a href='https://openstudio-hpxml.readthedocs.io/en/v1.10.0/workflow_inputs.html#hpxml-local-ventilation-fans'&gt;HPXML Local Ventilation Fans&lt;/a&gt;) is used.</description>
      <type>Double</type>
      <units>CFM</units>
      <required>false</required>
      <model_dependent>false</model_dependent>
    </argument>
    <argument>
      <name>kitchen_fans_hours_in_operation</name>
      <display_name>Kitchen Fans: Hours In Operation</display_name>
      <description>The hours in operation of the kitchen fan. If not provided, the OS-HPXML default (see &lt;a href='https://openstudio-hpxml.readthedocs.io/en/v1.10.0/workflow_inputs.html#hpxml-local-ventilation-fans'&gt;HPXML Local Ventilation Fans&lt;/a&gt;) is used.</description>
      <type>Double</type>
      <units>hrs/day</units>
      <required>false</required>
      <model_dependent>false</model_dependent>
    </argument>
    <argument>
      <name>kitchen_fans_power</name>
      <display_name>Kitchen Fans: Fan Power</display_name>
      <description>The fan power of the kitchen fan. If not provided, the OS-HPXML default (see &lt;a href='https://openstudio-hpxml.readthedocs.io/en/v1.10.0/workflow_inputs.html#hpxml-local-ventilation-fans'&gt;HPXML Local Ventilation Fans&lt;/a&gt;) is used.</description>
      <type>Double</type>
      <units>W</units>
      <required>false</required>
      <model_dependent>false</model_dependent>
    </argument>
    <argument>
      <name>kitchen_fans_start_hour</name>
      <display_name>Kitchen Fans: Start Hour</display_name>
      <description>The start hour of the kitchen fan. If not provided, the OS-HPXML default (see &lt;a href='https://openstudio-hpxml.readthedocs.io/en/v1.10.0/workflow_inputs.html#hpxml-local-ventilation-fans'&gt;HPXML Local Ventilation Fans&lt;/a&gt;) is used.</description>
      <type>Integer</type>
      <units>hr</units>
      <required>false</required>
      <model_dependent>false</model_dependent>
    </argument>
    <argument>
      <name>bathroom_fans_quantity</name>
      <display_name>Bathroom Fans: Quantity</display_name>
      <description>The quantity of the bathroom fans. If not provided, the OS-HPXML default (see &lt;a href='https://openstudio-hpxml.readthedocs.io/en/v1.10.0/workflow_inputs.html#hpxml-local-ventilation-fans'&gt;HPXML Local Ventilation Fans&lt;/a&gt;) is used.</description>
      <type>Integer</type>
      <units>#</units>
      <required>false</required>
      <model_dependent>false</model_dependent>
    </argument>
    <argument>
      <name>bathroom_fans_flow_rate</name>
      <display_name>Bathroom Fans: Flow Rate</display_name>
      <description>The flow rate of the bathroom fans. If not provided, the OS-HPXML default (see &lt;a href='https://openstudio-hpxml.readthedocs.io/en/v1.10.0/workflow_inputs.html#hpxml-local-ventilation-fans'&gt;HPXML Local Ventilation Fans&lt;/a&gt;) is used.</description>
      <type>Double</type>
      <units>CFM</units>
      <required>false</required>
      <model_dependent>false</model_dependent>
    </argument>
    <argument>
      <name>bathroom_fans_hours_in_operation</name>
      <display_name>Bathroom Fans: Hours In Operation</display_name>
      <description>The hours in operation of the bathroom fans. If not provided, the OS-HPXML default (see &lt;a href='https://openstudio-hpxml.readthedocs.io/en/v1.10.0/workflow_inputs.html#hpxml-local-ventilation-fans'&gt;HPXML Local Ventilation Fans&lt;/a&gt;) is used.</description>
      <type>Double</type>
      <units>hrs/day</units>
      <required>false</required>
      <model_dependent>false</model_dependent>
    </argument>
    <argument>
      <name>bathroom_fans_power</name>
      <display_name>Bathroom Fans: Fan Power</display_name>
      <description>The fan power of the bathroom fans. If not provided, the OS-HPXML default (see &lt;a href='https://openstudio-hpxml.readthedocs.io/en/v1.10.0/workflow_inputs.html#hpxml-local-ventilation-fans'&gt;HPXML Local Ventilation Fans&lt;/a&gt;) is used.</description>
      <type>Double</type>
      <units>W</units>
      <required>false</required>
      <model_dependent>false</model_dependent>
    </argument>
    <argument>
      <name>bathroom_fans_start_hour</name>
      <display_name>Bathroom Fans: Start Hour</display_name>
      <description>The start hour of the bathroom fans. If not provided, the OS-HPXML default (see &lt;a href='https://openstudio-hpxml.readthedocs.io/en/v1.10.0/workflow_inputs.html#hpxml-local-ventilation-fans'&gt;HPXML Local Ventilation Fans&lt;/a&gt;) is used.</description>
      <type>Integer</type>
      <units>hr</units>
      <required>false</required>
      <model_dependent>false</model_dependent>
    </argument>
    <argument>
      <name>whole_house_fan_present</name>
      <display_name>Whole House Fan: Present</display_name>
      <description>Whether there is a whole house fan.</description>
      <type>Boolean</type>
      <required>true</required>
      <model_dependent>false</model_dependent>
      <default_value>false</default_value>
      <choices>
        <choice>
          <value>true</value>
          <display_name>true</display_name>
        </choice>
        <choice>
          <value>false</value>
          <display_name>false</display_name>
        </choice>
      </choices>
    </argument>
    <argument>
      <name>whole_house_fan_flow_rate</name>
      <display_name>Whole House Fan: Flow Rate</display_name>
      <description>The flow rate of the whole house fan. If not provided, the OS-HPXML default (see &lt;a href='https://openstudio-hpxml.readthedocs.io/en/v1.10.0/workflow_inputs.html#hpxml-whole-house-fans'&gt;HPXML Whole House Fans&lt;/a&gt;) is used.</description>
      <type>Double</type>
      <units>CFM</units>
      <required>false</required>
      <model_dependent>false</model_dependent>
    </argument>
    <argument>
      <name>whole_house_fan_power</name>
      <display_name>Whole House Fan: Fan Power</display_name>
      <description>The fan power of the whole house fan. If not provided, the OS-HPXML default (see &lt;a href='https://openstudio-hpxml.readthedocs.io/en/v1.10.0/workflow_inputs.html#hpxml-whole-house-fans'&gt;HPXML Whole House Fans&lt;/a&gt;) is used.</description>
      <type>Double</type>
      <units>W</units>
      <required>false</required>
      <model_dependent>false</model_dependent>
    </argument>
    <argument>
      <name>water_heater_type</name>
      <display_name>Water Heater: Type</display_name>
      <description>The type of water heater. Use 'none' if there is no water heater.</description>
      <type>Choice</type>
      <required>true</required>
      <model_dependent>false</model_dependent>
      <default_value>storage water heater</default_value>
      <choices>
        <choice>
          <value>none</value>
          <display_name>none</display_name>
        </choice>
        <choice>
          <value>storage water heater</value>
          <display_name>storage water heater</display_name>
        </choice>
        <choice>
          <value>instantaneous water heater</value>
          <display_name>instantaneous water heater</display_name>
        </choice>
        <choice>
          <value>heat pump water heater</value>
          <display_name>heat pump water heater</display_name>
        </choice>
        <choice>
          <value>space-heating boiler with storage tank</value>
          <display_name>space-heating boiler with storage tank</display_name>
        </choice>
        <choice>
          <value>space-heating boiler with tankless coil</value>
          <display_name>space-heating boiler with tankless coil</display_name>
        </choice>
      </choices>
    </argument>
    <argument>
      <name>water_heater_fuel_type</name>
      <display_name>Water Heater: Fuel Type</display_name>
      <description>The fuel type of water heater. Ignored for heat pump water heater.</description>
      <type>Choice</type>
      <required>true</required>
      <model_dependent>false</model_dependent>
      <default_value>natural gas</default_value>
      <choices>
        <choice>
          <value>electricity</value>
          <display_name>electricity</display_name>
        </choice>
        <choice>
          <value>natural gas</value>
          <display_name>natural gas</display_name>
        </choice>
        <choice>
          <value>fuel oil</value>
          <display_name>fuel oil</display_name>
        </choice>
        <choice>
          <value>propane</value>
          <display_name>propane</display_name>
        </choice>
        <choice>
          <value>wood</value>
          <display_name>wood</display_name>
        </choice>
        <choice>
          <value>coal</value>
          <display_name>coal</display_name>
        </choice>
      </choices>
    </argument>
    <argument>
      <name>water_heater_location</name>
      <display_name>Water Heater: Location</display_name>
      <description>The location of water heater. If not provided, the OS-HPXML default (see &lt;a href='https://openstudio-hpxml.readthedocs.io/en/v1.10.0/workflow_inputs.html#hpxml-water-heating-systems'&gt;HPXML Water Heating Systems&lt;/a&gt;) is used.</description>
      <type>Choice</type>
      <required>false</required>
      <model_dependent>false</model_dependent>
      <choices>
        <choice>
          <value>conditioned space</value>
          <display_name>conditioned space</display_name>
        </choice>
        <choice>
          <value>basement - conditioned</value>
          <display_name>basement - conditioned</display_name>
        </choice>
        <choice>
          <value>basement - unconditioned</value>
          <display_name>basement - unconditioned</display_name>
        </choice>
        <choice>
          <value>garage</value>
          <display_name>garage</display_name>
        </choice>
        <choice>
          <value>attic</value>
          <display_name>attic</display_name>
        </choice>
        <choice>
          <value>attic - vented</value>
          <display_name>attic - vented</display_name>
        </choice>
        <choice>
          <value>attic - unvented</value>
          <display_name>attic - unvented</display_name>
        </choice>
        <choice>
          <value>crawlspace</value>
          <display_name>crawlspace</display_name>
        </choice>
        <choice>
          <value>crawlspace - vented</value>
          <display_name>crawlspace - vented</display_name>
        </choice>
        <choice>
          <value>crawlspace - unvented</value>
          <display_name>crawlspace - unvented</display_name>
        </choice>
        <choice>
          <value>crawlspace - conditioned</value>
          <display_name>crawlspace - conditioned</display_name>
        </choice>
        <choice>
          <value>other exterior</value>
          <display_name>other exterior</display_name>
        </choice>
        <choice>
          <value>other housing unit</value>
          <display_name>other housing unit</display_name>
        </choice>
        <choice>
          <value>other heated space</value>
          <display_name>other heated space</display_name>
        </choice>
        <choice>
          <value>other multifamily buffer space</value>
          <display_name>other multifamily buffer space</display_name>
        </choice>
        <choice>
          <value>other non-freezing space</value>
          <display_name>other non-freezing space</display_name>
        </choice>
      </choices>
    </argument>
    <argument>
      <name>water_heater_tank_volume</name>
      <display_name>Water Heater: Tank Volume</display_name>
      <description>Nominal volume of water heater tank. If not provided, the OS-HPXML default (see &lt;a href='https://openstudio-hpxml.readthedocs.io/en/v1.10.0/workflow_inputs.html#conventional-storage'&gt;Conventional Storage&lt;/a&gt;, &lt;a href='https://openstudio-hpxml.readthedocs.io/en/v1.10.0/workflow_inputs.html#heat-pump'&gt;Heat Pump&lt;/a&gt;, &lt;a href='https://openstudio-hpxml.readthedocs.io/en/v1.10.0/workflow_inputs.html#combi-boiler-w-storage'&gt;Combi Boiler w/ Storage&lt;/a&gt;) is used.</description>
      <type>Double</type>
      <units>gal</units>
      <required>false</required>
      <model_dependent>false</model_dependent>
    </argument>
    <argument>
      <name>water_heater_efficiency_type</name>
      <display_name>Water Heater: Efficiency Type</display_name>
      <description>The efficiency type of water heater. Does not apply to space-heating boilers.</description>
      <type>Choice</type>
      <required>true</required>
      <model_dependent>false</model_dependent>
      <default_value>EnergyFactor</default_value>
      <choices>
        <choice>
          <value>EnergyFactor</value>
          <display_name>EnergyFactor</display_name>
        </choice>
        <choice>
          <value>UniformEnergyFactor</value>
          <display_name>UniformEnergyFactor</display_name>
        </choice>
      </choices>
    </argument>
    <argument>
      <name>water_heater_efficiency</name>
      <display_name>Water Heater: Efficiency</display_name>
      <description>Rated Energy Factor or Uniform Energy Factor. Does not apply to space-heating boilers.</description>
      <type>Double</type>
      <required>true</required>
      <model_dependent>false</model_dependent>
      <default_value>0.67</default_value>
    </argument>
    <argument>
      <name>water_heater_usage_bin</name>
      <display_name>Water Heater: Usage Bin</display_name>
      <description>The usage of the water heater. Only applies if Efficiency Type is UniformEnergyFactor and Type is not instantaneous water heater. Does not apply to space-heating boilers. If not provided, the OS-HPXML default (see &lt;a href='https://openstudio-hpxml.readthedocs.io/en/v1.10.0/workflow_inputs.html#conventional-storage'&gt;Conventional Storage&lt;/a&gt;, &lt;a href='https://openstudio-hpxml.readthedocs.io/en/v1.10.0/workflow_inputs.html#heat-pump'&gt;Heat Pump&lt;/a&gt;) is used.</description>
      <type>Choice</type>
      <required>false</required>
      <model_dependent>false</model_dependent>
      <choices>
        <choice>
          <value>very small</value>
          <display_name>very small</display_name>
        </choice>
        <choice>
          <value>low</value>
          <display_name>low</display_name>
        </choice>
        <choice>
          <value>medium</value>
          <display_name>medium</display_name>
        </choice>
        <choice>
          <value>high</value>
          <display_name>high</display_name>
        </choice>
      </choices>
    </argument>
    <argument>
      <name>water_heater_recovery_efficiency</name>
      <display_name>Water Heater: Recovery Efficiency</display_name>
      <description>Ratio of energy delivered to water heater to the energy content of the fuel consumed by the water heater. Only used for non-electric storage water heaters. If not provided, the OS-HPXML default (see &lt;a href='https://openstudio-hpxml.readthedocs.io/en/v1.10.0/workflow_inputs.html#conventional-storage'&gt;Conventional Storage&lt;/a&gt;) is used.</description>
      <type>Double</type>
      <units>Frac</units>
      <required>false</required>
      <model_dependent>false</model_dependent>
    </argument>
    <argument>
      <name>water_heater_heating_capacity</name>
      <display_name>Water Heater: Heating Capacity</display_name>
      <description>Heating capacity. Only applies to storage water heater and heat pump water heater (compressor). If not provided, the OS-HPXML default (see &lt;a href='https://openstudio-hpxml.readthedocs.io/en/v1.10.0/workflow_inputs.html#conventional-storage'&gt;Conventional Storage&lt;/a&gt;, &lt;a href='https://openstudio-hpxml.readthedocs.io/en/v1.10.0/workflow_inputs.html#heat-pump'&gt;Heat Pump&lt;/a&gt;) is used.</description>
      <type>Double</type>
      <units>Btu/hr</units>
      <required>false</required>
      <model_dependent>false</model_dependent>
    </argument>
    <argument>
      <name>water_heater_backup_heating_capacity</name>
      <display_name>Water Heater: Backup Heating Capacity</display_name>
      <description>Backup heating capacity for a heat pump water heater. If not provided, the OS-HPXML default (see &lt;a href='https://openstudio-hpxml.readthedocs.io/en/v1.10.0/workflow_inputs.html#heat-pump'&gt;Heat Pump&lt;/a&gt;) is used.</description>
      <type>Double</type>
      <units>Btu/hr</units>
      <required>false</required>
      <model_dependent>false</model_dependent>
    </argument>
    <argument>
      <name>water_heater_standby_loss</name>
      <display_name>Water Heater: Standby Loss</display_name>
      <description>The standby loss of water heater. Only applies to space-heating boilers. If not provided, the OS-HPXML default (see &lt;a href='https://openstudio-hpxml.readthedocs.io/en/v1.10.0/workflow_inputs.html#combi-boiler-w-storage'&gt;Combi Boiler w/ Storage&lt;/a&gt;) is used.</description>
      <type>Double</type>
      <units>F/hr</units>
      <required>false</required>
      <model_dependent>false</model_dependent>
    </argument>
    <argument>
      <name>water_heater_jacket_rvalue</name>
      <display_name>Water Heater: Jacket R-value</display_name>
      <description>The jacket R-value of water heater. Doesn't apply to instantaneous water heater or space-heating boiler with tankless coil. If not provided, defaults to no jacket insulation.</description>
      <type>Double</type>
      <units>h-ft^2-R/Btu</units>
      <required>false</required>
      <model_dependent>false</model_dependent>
    </argument>
    <argument>
      <name>water_heater_setpoint_temperature</name>
      <display_name>Water Heater: Setpoint Temperature</display_name>
      <description>The setpoint temperature of water heater. If not provided, the OS-HPXML default (see &lt;a href='https://openstudio-hpxml.readthedocs.io/en/v1.10.0/workflow_inputs.html#hpxml-water-heating-systems'&gt;HPXML Water Heating Systems&lt;/a&gt;) is used.</description>
      <type>Double</type>
      <units>F</units>
      <required>false</required>
      <model_dependent>false</model_dependent>
    </argument>
    <argument>
      <name>water_heater_num_bedrooms_served</name>
      <display_name>Water Heater: Number of Bedrooms Served</display_name>
      <description>Number of bedrooms served (directly or indirectly) by the water heater. Only needed if single-family attached or apartment unit and it is a shared water heater serving multiple dwelling units. Used to apportion water heater tank losses to the unit.</description>
      <type>Integer</type>
      <units>#</units>
      <required>false</required>
      <model_dependent>false</model_dependent>
    </argument>
    <argument>
      <name>water_heater_uses_desuperheater</name>
      <display_name>Water Heater: Uses Desuperheater</display_name>
      <description>Requires that the dwelling unit has a air-to-air, mini-split, or ground-to-air heat pump or a central air conditioner or mini-split air conditioner. If not provided, assumes no desuperheater.</description>
      <type>Boolean</type>
      <required>false</required>
      <model_dependent>false</model_dependent>
      <choices>
        <choice>
          <value>true</value>
          <display_name>true</display_name>
        </choice>
        <choice>
          <value>false</value>
          <display_name>false</display_name>
        </choice>
      </choices>
    </argument>
    <argument>
      <name>water_heater_tank_model_type</name>
      <display_name>Water Heater: Tank Type</display_name>
      <description>Type of tank model to use. The 'stratified' tank generally provide more accurate results, but may significantly increase run time. Applies only to storage water heater. If not provided, the OS-HPXML default (see &lt;a href='https://openstudio-hpxml.readthedocs.io/en/v1.10.0/workflow_inputs.html#conventional-storage'&gt;Conventional Storage&lt;/a&gt;) is used.</description>
      <type>Choice</type>
      <required>false</required>
      <model_dependent>false</model_dependent>
      <choices>
        <choice>
          <value>mixed</value>
          <display_name>mixed</display_name>
        </choice>
        <choice>
          <value>stratified</value>
          <display_name>stratified</display_name>
        </choice>
      </choices>
    </argument>
    <argument>
      <name>water_heater_operating_mode</name>
      <display_name>Water Heater: Operating Mode</display_name>
      <description>The water heater operating mode. The 'heat pump only' option only uses the heat pump, while 'hybrid/auto' allows the backup electric resistance to come on in high demand situations. This is ignored if a scheduled operating mode type is selected. Applies only to heat pump water heater. If not provided, the OS-HPXML default (see &lt;a href='https://openstudio-hpxml.readthedocs.io/en/v1.10.0/workflow_inputs.html#heat-pump'&gt;Heat Pump&lt;/a&gt;) is used.</description>
      <type>Choice</type>
      <required>false</required>
      <model_dependent>false</model_dependent>
      <choices>
        <choice>
          <value>hybrid/auto</value>
          <display_name>hybrid/auto</display_name>
        </choice>
        <choice>
          <value>heat pump only</value>
          <display_name>heat pump only</display_name>
        </choice>
      </choices>
    </argument>
    <argument>
      <name>hot_water_distribution_system_type</name>
      <display_name>Hot Water Distribution: System Type</display_name>
      <description>The type of the hot water distribution system.</description>
      <type>Choice</type>
      <required>true</required>
      <model_dependent>false</model_dependent>
      <default_value>Standard</default_value>
      <choices>
        <choice>
          <value>Standard</value>
          <display_name>Standard</display_name>
        </choice>
        <choice>
          <value>Recirculation</value>
          <display_name>Recirculation</display_name>
        </choice>
      </choices>
    </argument>
    <argument>
      <name>hot_water_distribution_standard_piping_length</name>
      <display_name>Hot Water Distribution: Standard Piping Length</display_name>
      <description>If the distribution system is Standard, the length of the piping. If not provided, the OS-HPXML default (see &lt;a href='https://openstudio-hpxml.readthedocs.io/en/v1.10.0/workflow_inputs.html#standard'&gt;Standard&lt;/a&gt;) is used.</description>
      <type>Double</type>
      <units>ft</units>
      <required>false</required>
      <model_dependent>false</model_dependent>
    </argument>
    <argument>
      <name>hot_water_distribution_recirc_control_type</name>
      <display_name>Hot Water Distribution: Recirculation Control Type</display_name>
      <description>If the distribution system is Recirculation, the type of hot water recirculation control, if any.</description>
      <type>Choice</type>
      <required>false</required>
      <model_dependent>false</model_dependent>
      <default_value>no control</default_value>
      <choices>
        <choice>
          <value>no control</value>
          <display_name>no control</display_name>
        </choice>
        <choice>
          <value>timer</value>
          <display_name>timer</display_name>
        </choice>
        <choice>
          <value>temperature</value>
          <display_name>temperature</display_name>
        </choice>
        <choice>
          <value>presence sensor demand control</value>
          <display_name>presence sensor demand control</display_name>
        </choice>
        <choice>
          <value>manual demand control</value>
          <display_name>manual demand control</display_name>
        </choice>
      </choices>
    </argument>
    <argument>
      <name>hot_water_distribution_recirc_piping_length</name>
      <display_name>Hot Water Distribution: Recirculation Piping Length</display_name>
      <description>If the distribution system is Recirculation, the length of the recirculation piping. If not provided, the OS-HPXML default (see &lt;a href='https://openstudio-hpxml.readthedocs.io/en/v1.10.0/workflow_inputs.html#recirculation-in-unit'&gt;Recirculation (In-Unit)&lt;/a&gt;) is used.</description>
      <type>Double</type>
      <units>ft</units>
      <required>false</required>
      <model_dependent>false</model_dependent>
    </argument>
    <argument>
      <name>hot_water_distribution_recirc_branch_piping_length</name>
      <display_name>Hot Water Distribution: Recirculation Branch Piping Length</display_name>
      <description>If the distribution system is Recirculation, the length of the recirculation branch piping. If not provided, the OS-HPXML default (see &lt;a href='https://openstudio-hpxml.readthedocs.io/en/v1.10.0/workflow_inputs.html#recirculation-in-unit'&gt;Recirculation (In-Unit)&lt;/a&gt;) is used.</description>
      <type>Double</type>
      <units>ft</units>
      <required>false</required>
      <model_dependent>false</model_dependent>
    </argument>
    <argument>
      <name>hot_water_distribution_recirc_pump_power</name>
      <display_name>Hot Water Distribution: Recirculation Pump Power</display_name>
      <description>If the distribution system is Recirculation, the recirculation pump power. If not provided, the OS-HPXML default (see &lt;a href='https://openstudio-hpxml.readthedocs.io/en/v1.10.0/workflow_inputs.html#recirculation-in-unit'&gt;Recirculation (In-Unit)&lt;/a&gt;) is used.</description>
      <type>Double</type>
      <units>W</units>
      <required>false</required>
      <model_dependent>false</model_dependent>
    </argument>
    <argument>
      <name>hot_water_distribution_pipe_r</name>
      <display_name>Hot Water Distribution: Pipe Insulation Nominal R-Value</display_name>
      <description>Nominal R-value of the pipe insulation. If not provided, the OS-HPXML default (see &lt;a href='https://openstudio-hpxml.readthedocs.io/en/v1.10.0/workflow_inputs.html#hpxml-hot-water-distribution'&gt;HPXML Hot Water Distribution&lt;/a&gt;) is used.</description>
      <type>Double</type>
      <units>h-ft^2-R/Btu</units>
      <required>false</required>
      <model_dependent>false</model_dependent>
    </argument>
    <argument>
      <name>dwhr_facilities_connected</name>
      <display_name>Drain Water Heat Recovery: Facilities Connected</display_name>
      <description>Which facilities are connected for the drain water heat recovery. Use 'none' if there is no drain water heat recovery system.</description>
      <type>Choice</type>
      <required>true</required>
      <model_dependent>false</model_dependent>
      <default_value>none</default_value>
      <choices>
        <choice>
          <value>none</value>
          <display_name>none</display_name>
        </choice>
        <choice>
          <value>one</value>
          <display_name>one</display_name>
        </choice>
        <choice>
          <value>all</value>
          <display_name>all</display_name>
        </choice>
      </choices>
    </argument>
    <argument>
      <name>dwhr_equal_flow</name>
      <display_name>Drain Water Heat Recovery: Equal Flow</display_name>
      <description>Whether the drain water heat recovery has equal flow.</description>
      <type>Boolean</type>
      <required>false</required>
      <model_dependent>false</model_dependent>
      <default_value>true</default_value>
      <choices>
        <choice>
          <value>true</value>
          <display_name>true</display_name>
        </choice>
        <choice>
          <value>false</value>
          <display_name>false</display_name>
        </choice>
      </choices>
    </argument>
    <argument>
      <name>dwhr_efficiency</name>
      <display_name>Drain Water Heat Recovery: Efficiency</display_name>
      <description>The efficiency of the drain water heat recovery.</description>
      <type>Double</type>
      <units>Frac</units>
      <required>false</required>
      <model_dependent>false</model_dependent>
      <default_value>0.55</default_value>
    </argument>
    <argument>
      <name>water_fixtures_shower_low_flow</name>
      <display_name>Hot Water Fixtures: Is Shower Low Flow</display_name>
      <description>Whether the shower fixture is low flow.</description>
      <type>Boolean</type>
      <required>true</required>
      <model_dependent>false</model_dependent>
      <default_value>false</default_value>
      <choices>
        <choice>
          <value>true</value>
          <display_name>true</display_name>
        </choice>
        <choice>
          <value>false</value>
          <display_name>false</display_name>
        </choice>
      </choices>
    </argument>
    <argument>
      <name>water_fixtures_sink_low_flow</name>
      <display_name>Hot Water Fixtures: Is Sink Low Flow</display_name>
      <description>Whether the sink fixture is low flow.</description>
      <type>Boolean</type>
      <required>true</required>
      <model_dependent>false</model_dependent>
      <default_value>false</default_value>
      <choices>
        <choice>
          <value>true</value>
          <display_name>true</display_name>
        </choice>
        <choice>
          <value>false</value>
          <display_name>false</display_name>
        </choice>
      </choices>
    </argument>
    <argument>
      <name>water_fixtures_usage_multiplier</name>
      <display_name>Hot Water Fixtures: Usage Multiplier</display_name>
      <description>Multiplier on the hot water usage that can reflect, e.g., high/low usage occupants. If not provided, the OS-HPXML default (see &lt;a href='https://openstudio-hpxml.readthedocs.io/en/v1.10.0/workflow_inputs.html#hpxml-water-fixtures'&gt;HPXML Water Fixtures&lt;/a&gt;) is used.</description>
      <type>Double</type>
      <required>false</required>
      <model_dependent>false</model_dependent>
    </argument>
    <argument>
      <name>general_water_use_usage_multiplier</name>
      <display_name>General Water Use: Usage Multiplier</display_name>
      <description>Multiplier on internal gains from general water use (floor mopping, shower evaporation, water films on showers, tubs &amp; sinks surfaces, plant watering, etc.) that can reflect, e.g., high/low usage occupants. If not provided, the OS-HPXML default (see &lt;a href='https://openstudio-hpxml.readthedocs.io/en/v1.10.0/workflow_inputs.html#hpxml-building-occupancy'&gt;HPXML Building Occupancy&lt;/a&gt;) is used.</description>
      <type>Double</type>
      <required>false</required>
      <model_dependent>false</model_dependent>
    </argument>
    <argument>
      <name>solar_thermal_system_type</name>
      <display_name>Solar Thermal: System Type</display_name>
      <description>The type of solar thermal system. Use 'none' if there is no solar thermal system.</description>
      <type>Choice</type>
      <required>true</required>
      <model_dependent>false</model_dependent>
      <default_value>none</default_value>
      <choices>
        <choice>
          <value>none</value>
          <display_name>none</display_name>
        </choice>
        <choice>
          <value>hot water</value>
          <display_name>hot water</display_name>
        </choice>
      </choices>
    </argument>
    <argument>
      <name>solar_thermal_collector_area</name>
      <display_name>Solar Thermal: Collector Area</display_name>
      <description>The collector area of the solar thermal system.</description>
      <type>Double</type>
      <units>ft^2</units>
      <required>true</required>
      <model_dependent>false</model_dependent>
      <default_value>40</default_value>
    </argument>
    <argument>
      <name>solar_thermal_collector_loop_type</name>
      <display_name>Solar Thermal: Collector Loop Type</display_name>
      <description>The collector loop type of the solar thermal system.</description>
      <type>Choice</type>
      <required>true</required>
      <model_dependent>false</model_dependent>
      <default_value>liquid direct</default_value>
      <choices>
        <choice>
          <value>liquid direct</value>
          <display_name>liquid direct</display_name>
        </choice>
        <choice>
          <value>liquid indirect</value>
          <display_name>liquid indirect</display_name>
        </choice>
        <choice>
          <value>passive thermosyphon</value>
          <display_name>passive thermosyphon</display_name>
        </choice>
      </choices>
    </argument>
    <argument>
      <name>solar_thermal_collector_type</name>
      <display_name>Solar Thermal: Collector Type</display_name>
      <description>The collector type of the solar thermal system.</description>
      <type>Choice</type>
      <required>true</required>
      <model_dependent>false</model_dependent>
      <default_value>evacuated tube</default_value>
      <choices>
        <choice>
          <value>evacuated tube</value>
          <display_name>evacuated tube</display_name>
        </choice>
        <choice>
          <value>single glazing black</value>
          <display_name>single glazing black</display_name>
        </choice>
        <choice>
          <value>double glazing black</value>
          <display_name>double glazing black</display_name>
        </choice>
        <choice>
          <value>integrated collector storage</value>
          <display_name>integrated collector storage</display_name>
        </choice>
      </choices>
    </argument>
    <argument>
      <name>solar_thermal_collector_azimuth</name>
      <display_name>Solar Thermal: Collector Azimuth</display_name>
      <description>The collector azimuth of the solar thermal system. Azimuth is measured clockwise from north (e.g., North=0, East=90, South=180, West=270).</description>
      <type>Double</type>
      <units>degrees</units>
      <required>true</required>
      <model_dependent>false</model_dependent>
      <default_value>180</default_value>
    </argument>
    <argument>
      <name>solar_thermal_collector_tilt</name>
      <display_name>Solar Thermal: Collector Tilt</display_name>
      <description>The collector tilt of the solar thermal system. Can also enter, e.g., RoofPitch, RoofPitch+20, Latitude, Latitude-15, etc.</description>
      <type>String</type>
      <units>degrees</units>
      <required>true</required>
      <model_dependent>false</model_dependent>
      <default_value>RoofPitch</default_value>
    </argument>
    <argument>
      <name>solar_thermal_collector_rated_optical_efficiency</name>
      <display_name>Solar Thermal: Collector Rated Optical Efficiency</display_name>
      <description>The collector rated optical efficiency of the solar thermal system.</description>
      <type>Double</type>
      <units>Frac</units>
      <required>true</required>
      <model_dependent>false</model_dependent>
      <default_value>0.5</default_value>
    </argument>
    <argument>
      <name>solar_thermal_collector_rated_thermal_losses</name>
      <display_name>Solar Thermal: Collector Rated Thermal Losses</display_name>
      <description>The collector rated thermal losses of the solar thermal system.</description>
      <type>Double</type>
      <units>Btu/hr-ft^2-R</units>
      <required>true</required>
      <model_dependent>false</model_dependent>
      <default_value>0.2799</default_value>
    </argument>
    <argument>
      <name>solar_thermal_storage_volume</name>
      <display_name>Solar Thermal: Storage Volume</display_name>
      <description>The storage volume of the solar thermal system. If not provided, the OS-HPXML default (see &lt;a href='https://openstudio-hpxml.readthedocs.io/en/v1.10.0/workflow_inputs.html#detailed-inputs'&gt;Detailed Inputs&lt;/a&gt;) is used.</description>
      <type>Double</type>
      <units>gal</units>
      <required>false</required>
      <model_dependent>false</model_dependent>
    </argument>
    <argument>
      <name>solar_thermal_solar_fraction</name>
      <display_name>Solar Thermal: Solar Fraction</display_name>
      <description>The solar fraction of the solar thermal system. If provided, overrides all other solar thermal inputs.</description>
      <type>Double</type>
      <units>Frac</units>
      <required>true</required>
      <model_dependent>false</model_dependent>
      <default_value>0</default_value>
    </argument>
    <argument>
      <name>pv_system_present</name>
      <display_name>PV System: Present</display_name>
      <description>Whether there is a PV system present.</description>
      <type>Boolean</type>
      <required>true</required>
      <model_dependent>false</model_dependent>
      <default_value>false</default_value>
      <choices>
        <choice>
          <value>true</value>
          <display_name>true</display_name>
        </choice>
        <choice>
          <value>false</value>
          <display_name>false</display_name>
        </choice>
      </choices>
    </argument>
    <argument>
      <name>pv_system_module_type</name>
      <display_name>PV System: Module Type</display_name>
      <description>Module type of the PV system. If not provided, the OS-HPXML default (see &lt;a href='https://openstudio-hpxml.readthedocs.io/en/v1.10.0/workflow_inputs.html#hpxml-photovoltaics'&gt;HPXML Photovoltaics&lt;/a&gt;) is used.</description>
      <type>Choice</type>
      <required>false</required>
      <model_dependent>false</model_dependent>
      <choices>
        <choice>
          <value>standard</value>
          <display_name>standard</display_name>
        </choice>
        <choice>
          <value>premium</value>
          <display_name>premium</display_name>
        </choice>
        <choice>
          <value>thin film</value>
          <display_name>thin film</display_name>
        </choice>
      </choices>
    </argument>
    <argument>
      <name>pv_system_location</name>
      <display_name>PV System: Location</display_name>
      <description>Location of the PV system. If not provided, the OS-HPXML default (see &lt;a href='https://openstudio-hpxml.readthedocs.io/en/v1.10.0/workflow_inputs.html#hpxml-photovoltaics'&gt;HPXML Photovoltaics&lt;/a&gt;) is used.</description>
      <type>Choice</type>
      <required>false</required>
      <model_dependent>false</model_dependent>
      <choices>
        <choice>
          <value>roof</value>
          <display_name>roof</display_name>
        </choice>
        <choice>
          <value>ground</value>
          <display_name>ground</display_name>
        </choice>
      </choices>
    </argument>
    <argument>
      <name>pv_system_tracking</name>
      <display_name>PV System: Tracking</display_name>
      <description>Type of tracking for the PV system. If not provided, the OS-HPXML default (see &lt;a href='https://openstudio-hpxml.readthedocs.io/en/v1.10.0/workflow_inputs.html#hpxml-photovoltaics'&gt;HPXML Photovoltaics&lt;/a&gt;) is used.</description>
      <type>Choice</type>
      <required>false</required>
      <model_dependent>false</model_dependent>
      <choices>
        <choice>
          <value>fixed</value>
          <display_name>fixed</display_name>
        </choice>
        <choice>
          <value>1-axis</value>
          <display_name>1-axis</display_name>
        </choice>
        <choice>
          <value>1-axis backtracked</value>
          <display_name>1-axis backtracked</display_name>
        </choice>
        <choice>
          <value>2-axis</value>
          <display_name>2-axis</display_name>
        </choice>
      </choices>
    </argument>
    <argument>
      <name>pv_system_array_azimuth</name>
      <display_name>PV System: Array Azimuth</display_name>
      <description>Array azimuth of the PV system. Azimuth is measured clockwise from north (e.g., North=0, East=90, South=180, West=270).</description>
      <type>Double</type>
      <units>degrees</units>
      <required>true</required>
      <model_dependent>false</model_dependent>
      <default_value>180</default_value>
    </argument>
    <argument>
      <name>pv_system_array_tilt</name>
      <display_name>PV System: Array Tilt</display_name>
      <description>Array tilt of the PV system. Can also enter, e.g., RoofPitch, RoofPitch+20, Latitude, Latitude-15, etc.</description>
      <type>String</type>
      <units>degrees</units>
      <required>true</required>
      <model_dependent>false</model_dependent>
      <default_value>RoofPitch</default_value>
    </argument>
    <argument>
      <name>pv_system_max_power_output</name>
      <display_name>PV System: Maximum Power Output</display_name>
      <description>Maximum power output of the PV system. For a shared system, this is the total building maximum power output.</description>
      <type>Double</type>
      <units>W</units>
      <required>true</required>
      <model_dependent>false</model_dependent>
      <default_value>4000</default_value>
    </argument>
    <argument>
      <name>pv_system_inverter_efficiency</name>
      <display_name>PV System: Inverter Efficiency</display_name>
      <description>Inverter efficiency of the PV system. If there are two PV systems, this will apply to both. If not provided, the OS-HPXML default (see &lt;a href='https://openstudio-hpxml.readthedocs.io/en/v1.10.0/workflow_inputs.html#hpxml-photovoltaics'&gt;HPXML Photovoltaics&lt;/a&gt;) is used.</description>
      <type>Double</type>
      <units>Frac</units>
      <required>false</required>
      <model_dependent>false</model_dependent>
    </argument>
    <argument>
      <name>pv_system_system_losses_fraction</name>
      <display_name>PV System: System Losses Fraction</display_name>
      <description>System losses fraction of the PV system. If there are two PV systems, this will apply to both. If not provided, the OS-HPXML default (see &lt;a href='https://openstudio-hpxml.readthedocs.io/en/v1.10.0/workflow_inputs.html#hpxml-photovoltaics'&gt;HPXML Photovoltaics&lt;/a&gt;) is used.</description>
      <type>Double</type>
      <units>Frac</units>
      <required>false</required>
      <model_dependent>false</model_dependent>
    </argument>
    <argument>
      <name>pv_system_num_bedrooms_served</name>
      <display_name>PV System: Number of Bedrooms Served</display_name>
      <description>Number of bedrooms served by PV system. Only needed if single-family attached or apartment unit and it is a shared PV system serving multiple dwelling units. Used to apportion PV generation to the unit of a SFA/MF building. If there are two PV systems, this will apply to both.</description>
      <type>Integer</type>
      <units>#</units>
      <required>false</required>
      <model_dependent>false</model_dependent>
    </argument>
    <argument>
      <name>pv_system_2_present</name>
      <display_name>PV System 2: Present</display_name>
      <description>Whether there is a second PV system present.</description>
      <type>Boolean</type>
      <required>true</required>
      <model_dependent>false</model_dependent>
      <default_value>false</default_value>
      <choices>
        <choice>
          <value>true</value>
          <display_name>true</display_name>
        </choice>
        <choice>
          <value>false</value>
          <display_name>false</display_name>
        </choice>
      </choices>
    </argument>
    <argument>
      <name>pv_system_2_module_type</name>
      <display_name>PV System 2: Module Type</display_name>
      <description>Module type of the second PV system. If not provided, the OS-HPXML default (see &lt;a href='https://openstudio-hpxml.readthedocs.io/en/v1.10.0/workflow_inputs.html#hpxml-photovoltaics'&gt;HPXML Photovoltaics&lt;/a&gt;) is used.</description>
      <type>Choice</type>
      <required>false</required>
      <model_dependent>false</model_dependent>
      <choices>
        <choice>
          <value>standard</value>
          <display_name>standard</display_name>
        </choice>
        <choice>
          <value>premium</value>
          <display_name>premium</display_name>
        </choice>
        <choice>
          <value>thin film</value>
          <display_name>thin film</display_name>
        </choice>
      </choices>
    </argument>
    <argument>
      <name>pv_system_2_location</name>
      <display_name>PV System 2: Location</display_name>
      <description>Location of the second PV system. If not provided, the OS-HPXML default (see &lt;a href='https://openstudio-hpxml.readthedocs.io/en/v1.10.0/workflow_inputs.html#hpxml-photovoltaics'&gt;HPXML Photovoltaics&lt;/a&gt;) is used.</description>
      <type>Choice</type>
      <required>false</required>
      <model_dependent>false</model_dependent>
      <choices>
        <choice>
          <value>roof</value>
          <display_name>roof</display_name>
        </choice>
        <choice>
          <value>ground</value>
          <display_name>ground</display_name>
        </choice>
      </choices>
    </argument>
    <argument>
      <name>pv_system_2_tracking</name>
      <display_name>PV System 2: Tracking</display_name>
      <description>Type of tracking for the second PV system. If not provided, the OS-HPXML default (see &lt;a href='https://openstudio-hpxml.readthedocs.io/en/v1.10.0/workflow_inputs.html#hpxml-photovoltaics'&gt;HPXML Photovoltaics&lt;/a&gt;) is used.</description>
      <type>Choice</type>
      <required>false</required>
      <model_dependent>false</model_dependent>
      <choices>
        <choice>
          <value>fixed</value>
          <display_name>fixed</display_name>
        </choice>
        <choice>
          <value>1-axis</value>
          <display_name>1-axis</display_name>
        </choice>
        <choice>
          <value>1-axis backtracked</value>
          <display_name>1-axis backtracked</display_name>
        </choice>
        <choice>
          <value>2-axis</value>
          <display_name>2-axis</display_name>
        </choice>
      </choices>
    </argument>
    <argument>
      <name>pv_system_2_array_azimuth</name>
      <display_name>PV System 2: Array Azimuth</display_name>
      <description>Array azimuth of the second PV system. Azimuth is measured clockwise from north (e.g., North=0, East=90, South=180, West=270).</description>
      <type>Double</type>
      <units>degrees</units>
      <required>true</required>
      <model_dependent>false</model_dependent>
      <default_value>180</default_value>
    </argument>
    <argument>
      <name>pv_system_2_array_tilt</name>
      <display_name>PV System 2: Array Tilt</display_name>
      <description>Array tilt of the second PV system. Can also enter, e.g., RoofPitch, RoofPitch+20, Latitude, Latitude-15, etc.</description>
      <type>String</type>
      <units>degrees</units>
      <required>true</required>
      <model_dependent>false</model_dependent>
      <default_value>RoofPitch</default_value>
    </argument>
    <argument>
      <name>pv_system_2_max_power_output</name>
      <display_name>PV System 2: Maximum Power Output</display_name>
      <description>Maximum power output of the second PV system. For a shared system, this is the total building maximum power output.</description>
      <type>Double</type>
      <units>W</units>
      <required>true</required>
      <model_dependent>false</model_dependent>
      <default_value>4000</default_value>
    </argument>
    <argument>
      <name>battery_present</name>
      <display_name>Battery: Present</display_name>
      <description>Whether there is a lithium ion battery present.</description>
      <type>Boolean</type>
      <required>true</required>
      <model_dependent>false</model_dependent>
      <default_value>false</default_value>
      <choices>
        <choice>
          <value>true</value>
          <display_name>true</display_name>
        </choice>
        <choice>
          <value>false</value>
          <display_name>false</display_name>
        </choice>
      </choices>
    </argument>
    <argument>
      <name>battery_location</name>
      <display_name>Battery: Location</display_name>
      <description>The space type for the lithium ion battery location. If not provided, the OS-HPXML default (see &lt;a href='https://openstudio-hpxml.readthedocs.io/en/v1.10.0/workflow_inputs.html#hpxml-batteries'&gt;HPXML Batteries&lt;/a&gt;) is used.</description>
      <type>Choice</type>
      <required>false</required>
      <model_dependent>false</model_dependent>
      <choices>
        <choice>
          <value>conditioned space</value>
          <display_name>conditioned space</display_name>
        </choice>
        <choice>
          <value>basement - conditioned</value>
          <display_name>basement - conditioned</display_name>
        </choice>
        <choice>
          <value>basement - unconditioned</value>
          <display_name>basement - unconditioned</display_name>
        </choice>
        <choice>
          <value>crawlspace</value>
          <display_name>crawlspace</display_name>
        </choice>
        <choice>
          <value>crawlspace - vented</value>
          <display_name>crawlspace - vented</display_name>
        </choice>
        <choice>
          <value>crawlspace - unvented</value>
          <display_name>crawlspace - unvented</display_name>
        </choice>
        <choice>
          <value>crawlspace - conditioned</value>
          <display_name>crawlspace - conditioned</display_name>
        </choice>
        <choice>
          <value>attic</value>
          <display_name>attic</display_name>
        </choice>
        <choice>
          <value>attic - vented</value>
          <display_name>attic - vented</display_name>
        </choice>
        <choice>
          <value>attic - unvented</value>
          <display_name>attic - unvented</display_name>
        </choice>
        <choice>
          <value>garage</value>
          <display_name>garage</display_name>
        </choice>
        <choice>
          <value>outside</value>
          <display_name>outside</display_name>
        </choice>
      </choices>
    </argument>
    <argument>
      <name>battery_power</name>
      <display_name>Battery: Rated Power Output</display_name>
      <description>The rated power output of the lithium ion battery. If not provided, the OS-HPXML default (see &lt;a href='https://openstudio-hpxml.readthedocs.io/en/v1.10.0/workflow_inputs.html#hpxml-batteries'&gt;HPXML Batteries&lt;/a&gt;) is used.</description>
      <type>Double</type>
      <units>W</units>
      <required>false</required>
      <model_dependent>false</model_dependent>
    </argument>
    <argument>
      <name>battery_capacity</name>
      <display_name>Battery: Nominal Capacity</display_name>
      <description>The nominal capacity of the lithium ion battery. If not provided, the OS-HPXML default (see &lt;a href='https://openstudio-hpxml.readthedocs.io/en/v1.10.0/workflow_inputs.html#hpxml-batteries'&gt;HPXML Batteries&lt;/a&gt;) is used.</description>
      <type>Double</type>
      <units>kWh</units>
      <required>false</required>
      <model_dependent>false</model_dependent>
    </argument>
    <argument>
      <name>battery_usable_capacity</name>
      <display_name>Battery: Usable Capacity</display_name>
      <description>The usable capacity of the lithium ion battery. If not provided, the OS-HPXML default (see &lt;a href='https://openstudio-hpxml.readthedocs.io/en/v1.10.0/workflow_inputs.html#hpxml-batteries'&gt;HPXML Batteries&lt;/a&gt;) is used.</description>
      <type>Double</type>
      <units>kWh</units>
      <required>false</required>
      <model_dependent>false</model_dependent>
    </argument>
    <argument>
      <name>battery_round_trip_efficiency</name>
      <display_name>Battery: Round Trip Efficiency</display_name>
      <description>The round trip efficiency of the lithium ion battery. If not provided, the OS-HPXML default (see &lt;a href='https://openstudio-hpxml.readthedocs.io/en/v1.10.0/workflow_inputs.html#hpxml-batteries'&gt;HPXML Batteries&lt;/a&gt;) is used.</description>
      <type>Double</type>
      <units>Frac</units>
      <required>false</required>
      <model_dependent>false</model_dependent>
    </argument>
    <argument>
      <name>battery_num_bedrooms_served</name>
      <display_name>Battery: Number of Bedrooms Served</display_name>
      <description>Number of bedrooms served by the lithium ion battery. Only needed if single-family attached or apartment unit and it is a shared battery serving multiple dwelling units. Used to apportion battery charging/discharging to the unit of a SFA/MF building.</description>
      <type>Integer</type>
      <units>#</units>
      <required>false</required>
      <model_dependent>false</model_dependent>
    </argument>
    <argument>
      <name>vehicle_type</name>
      <display_name>Vehicle: Type</display_name>
      <description>The type of vehicle present at the home.</description>
      <type>String</type>
      <required>false</required>
      <model_dependent>false</model_dependent>
      <default_value>none</default_value>
    </argument>
    <argument>
      <name>vehicle_battery_capacity</name>
      <display_name>Vehicle: EV Battery Nominal Battery Capacity</display_name>
      <description>The nominal capacity of the vehicle battery, only applies to electric vehicles. If not provided, the OS-HPXML default (see &lt;a href='https://openstudio-hpxml.readthedocs.io/en/v1.10.0/workflow_inputs.html#hpxml-vehicles'&gt;HPXML Vehicles&lt;/a&gt;) is used.</description>
      <type>Double</type>
      <units>kWh</units>
      <required>false</required>
      <model_dependent>false</model_dependent>
    </argument>
    <argument>
      <name>vehicle_battery_usable_capacity</name>
      <display_name>Vehicle: EV Battery Usable Capacity</display_name>
      <description>The usable capacity of the vehicle battery, only applies to electric vehicles. If not provided, the OS-HPXML default (see &lt;a href='https://openstudio-hpxml.readthedocs.io/en/v1.10.0/workflow_inputs.html#hpxml-vehicles'&gt;HPXML Vehicles&lt;/a&gt;) is used.</description>
      <type>Double</type>
      <units>kWh</units>
      <required>false</required>
      <model_dependent>false</model_dependent>
    </argument>
    <argument>
      <name>vehicle_fuel_economy_units</name>
      <display_name>Vehicle: Combined Fuel Economy Units</display_name>
      <description>The combined fuel economy units of the vehicle. Only 'kWh/mile', 'mile/kWh', or 'mpge' are allow for electric vehicles. If not provided, the OS-HPXML default (see &lt;a href='https://openstudio-hpxml.readthedocs.io/en/v1.10.0/workflow_inputs.html#hpxml-vehicles'&gt;HPXML Vehicles&lt;/a&gt;) is used.</description>
      <type>Choice</type>
      <required>false</required>
      <model_dependent>false</model_dependent>
      <choices>
        <choice>
          <value>kWh/mile</value>
          <display_name>kWh/mile</display_name>
        </choice>
        <choice>
          <value>mile/kWh</value>
          <display_name>mile/kWh</display_name>
        </choice>
        <choice>
          <value>mpge</value>
          <display_name>mpge</display_name>
        </choice>
        <choice>
          <value>mpg</value>
          <display_name>mpg</display_name>
        </choice>
      </choices>
    </argument>
    <argument>
      <name>vehicle_fuel_economy_combined</name>
      <display_name>Vehicle: Combined Fuel Economy</display_name>
      <description>The combined fuel economy of the vehicle. If not provided, the OS-HPXML default (see &lt;a href='https://openstudio-hpxml.readthedocs.io/en/v1.10.0/workflow_inputs.html#hpxml-vehicles'&gt;HPXML Vehicles&lt;/a&gt;) is used.</description>
      <type>Double</type>
      <required>false</required>
      <model_dependent>false</model_dependent>
    </argument>
    <argument>
      <name>vehicle_miles_driven_per_year</name>
      <display_name>Vehicle: Miles Driven Per Year</display_name>
      <description>The annual miles the vehicle is driven. If not provided, the OS-HPXML default (see &lt;a href='https://openstudio-hpxml.readthedocs.io/en/v1.10.0/workflow_inputs.html#hpxml-vehicles'&gt;HPXML Vehicles&lt;/a&gt;) is used.</description>
      <type>Double</type>
      <units>miles</units>
      <required>false</required>
      <model_dependent>false</model_dependent>
    </argument>
    <argument>
      <name>vehicle_hours_driven_per_week</name>
      <display_name>Vehicle: Hours Driven Per Week</display_name>
      <description>The weekly hours the vehicle is driven. If not provided, the OS-HPXML default (see &lt;a href='https://openstudio-hpxml.readthedocs.io/en/v1.10.0/workflow_inputs.html#hpxml-vehicles'&gt;HPXML Vehicles&lt;/a&gt;) is used.</description>
      <type>Double</type>
      <units>hours</units>
      <required>false</required>
      <model_dependent>false</model_dependent>
    </argument>
    <argument>
      <name>vehicle_fraction_charged_home</name>
      <display_name>Vehicle: Fraction Charged at Home</display_name>
      <description>The fraction of charging energy provided by the at-home charger to the vehicle, only applies to electric vehicles. If not provided, the OS-HPXML default (see &lt;a href='https://openstudio-hpxml.readthedocs.io/en/v1.10.0/workflow_inputs.html#hpxml-vehicles'&gt;HPXML Vehicles&lt;/a&gt;) is used.</description>
      <type>Double</type>
      <required>false</required>
      <model_dependent>false</model_dependent>
    </argument>
    <argument>
      <name>ev_charger_present</name>
      <display_name>Electric Vehicle Charger: Present</display_name>
      <description>Whether there is an electric vehicle charger present.</description>
      <type>Boolean</type>
      <required>false</required>
      <model_dependent>false</model_dependent>
      <default_value>false</default_value>
      <choices>
        <choice>
          <value>true</value>
          <display_name>true</display_name>
        </choice>
        <choice>
          <value>false</value>
          <display_name>false</display_name>
        </choice>
      </choices>
    </argument>
    <argument>
      <name>ev_charger_level</name>
      <display_name>Electric Vehicle Charger: Charging Level</display_name>
      <description>The charging level of the EV charger. If not provided, the OS-HPXML default (see &lt;a href='https://openstudio-hpxml.readthedocs.io/en/v1.10.0/workflow_inputs.html#hpxml-electric-vehicle-chargers'&gt;HPXML Electric Vehicle Chargers&lt;/a&gt;) is used.</description>
      <type>Choice</type>
      <required>false</required>
      <model_dependent>false</model_dependent>
      <choices>
        <choice>
          <value>1</value>
          <display_name>1</display_name>
        </choice>
        <choice>
          <value>2</value>
          <display_name>2</display_name>
        </choice>
        <choice>
          <value>3</value>
          <display_name>3</display_name>
        </choice>
      </choices>
    </argument>
    <argument>
      <name>ev_charger_power</name>
      <display_name>Electric Vehicle Charger: Rated Charging Power</display_name>
      <description>The rated power output of the EV charger. If not provided, the OS-HPXML default (see &lt;a href='https://openstudio-hpxml.readthedocs.io/en/v1.10.0/workflow_inputs.html#hpxml-electric-vehicle-chargers'&gt;HPXML Electric Vehicle Chargers&lt;/a&gt;) is used.</description>
      <type>Double</type>
      <units>W</units>
      <required>false</required>
      <model_dependent>false</model_dependent>
    </argument>
    <argument>
      <name>lighting_present</name>
      <display_name>Lighting: Present</display_name>
      <description>Whether there is lighting energy use.</description>
      <type>Boolean</type>
      <required>true</required>
      <model_dependent>false</model_dependent>
      <default_value>true</default_value>
      <choices>
        <choice>
          <value>true</value>
          <display_name>true</display_name>
        </choice>
        <choice>
          <value>false</value>
          <display_name>false</display_name>
        </choice>
      </choices>
    </argument>
    <argument>
      <name>lighting_interior_fraction_cfl</name>
      <display_name>Lighting: Interior Fraction CFL</display_name>
      <description>Fraction of all lamps (interior) that are compact fluorescent. Lighting not specified as CFL, LFL, or LED is assumed to be incandescent.</description>
      <type>Double</type>
      <required>true</required>
      <model_dependent>false</model_dependent>
      <default_value>0.1</default_value>
    </argument>
    <argument>
      <name>lighting_interior_fraction_lfl</name>
      <display_name>Lighting: Interior Fraction LFL</display_name>
      <description>Fraction of all lamps (interior) that are linear fluorescent. Lighting not specified as CFL, LFL, or LED is assumed to be incandescent.</description>
      <type>Double</type>
      <required>true</required>
      <model_dependent>false</model_dependent>
      <default_value>0</default_value>
    </argument>
    <argument>
      <name>lighting_interior_fraction_led</name>
      <display_name>Lighting: Interior Fraction LED</display_name>
      <description>Fraction of all lamps (interior) that are light emitting diodes. Lighting not specified as CFL, LFL, or LED is assumed to be incandescent.</description>
      <type>Double</type>
      <required>true</required>
      <model_dependent>false</model_dependent>
      <default_value>0</default_value>
    </argument>
    <argument>
      <name>lighting_interior_usage_multiplier</name>
      <display_name>Lighting: Interior Usage Multiplier</display_name>
      <description>Multiplier on the lighting energy usage (interior) that can reflect, e.g., high/low usage occupants. If not provided, the OS-HPXML default (see &lt;a href='https://openstudio-hpxml.readthedocs.io/en/v1.10.0/workflow_inputs.html#hpxml-lighting'&gt;HPXML Lighting&lt;/a&gt;) is used.</description>
      <type>Double</type>
      <required>false</required>
      <model_dependent>false</model_dependent>
    </argument>
    <argument>
      <name>lighting_exterior_fraction_cfl</name>
      <display_name>Lighting: Exterior Fraction CFL</display_name>
      <description>Fraction of all lamps (exterior) that are compact fluorescent. Lighting not specified as CFL, LFL, or LED is assumed to be incandescent.</description>
      <type>Double</type>
      <required>true</required>
      <model_dependent>false</model_dependent>
      <default_value>0</default_value>
    </argument>
    <argument>
      <name>lighting_exterior_fraction_lfl</name>
      <display_name>Lighting: Exterior Fraction LFL</display_name>
      <description>Fraction of all lamps (exterior) that are linear fluorescent. Lighting not specified as CFL, LFL, or LED is assumed to be incandescent.</description>
      <type>Double</type>
      <required>true</required>
      <model_dependent>false</model_dependent>
      <default_value>0</default_value>
    </argument>
    <argument>
      <name>lighting_exterior_fraction_led</name>
      <display_name>Lighting: Exterior Fraction LED</display_name>
      <description>Fraction of all lamps (exterior) that are light emitting diodes. Lighting not specified as CFL, LFL, or LED is assumed to be incandescent.</description>
      <type>Double</type>
      <required>true</required>
      <model_dependent>false</model_dependent>
      <default_value>0</default_value>
    </argument>
    <argument>
      <name>lighting_exterior_usage_multiplier</name>
      <display_name>Lighting: Exterior Usage Multiplier</display_name>
      <description>Multiplier on the lighting energy usage (exterior) that can reflect, e.g., high/low usage occupants. If not provided, the OS-HPXML default (see &lt;a href='https://openstudio-hpxml.readthedocs.io/en/v1.10.0/workflow_inputs.html#hpxml-lighting'&gt;HPXML Lighting&lt;/a&gt;) is used.</description>
      <type>Double</type>
      <required>false</required>
      <model_dependent>false</model_dependent>
    </argument>
    <argument>
      <name>lighting_garage_fraction_cfl</name>
      <display_name>Lighting: Garage Fraction CFL</display_name>
      <description>Fraction of all lamps (garage) that are compact fluorescent. Lighting not specified as CFL, LFL, or LED is assumed to be incandescent.</description>
      <type>Double</type>
      <required>true</required>
      <model_dependent>false</model_dependent>
      <default_value>0</default_value>
    </argument>
    <argument>
      <name>lighting_garage_fraction_lfl</name>
      <display_name>Lighting: Garage Fraction LFL</display_name>
      <description>Fraction of all lamps (garage) that are linear fluorescent. Lighting not specified as CFL, LFL, or LED is assumed to be incandescent.</description>
      <type>Double</type>
      <required>true</required>
      <model_dependent>false</model_dependent>
      <default_value>0</default_value>
    </argument>
    <argument>
      <name>lighting_garage_fraction_led</name>
      <display_name>Lighting: Garage Fraction LED</display_name>
      <description>Fraction of all lamps (garage) that are light emitting diodes. Lighting not specified as CFL, LFL, or LED is assumed to be incandescent.</description>
      <type>Double</type>
      <required>true</required>
      <model_dependent>false</model_dependent>
      <default_value>0</default_value>
    </argument>
    <argument>
      <name>lighting_garage_usage_multiplier</name>
      <display_name>Lighting: Garage Usage Multiplier</display_name>
      <description>Multiplier on the lighting energy usage (garage) that can reflect, e.g., high/low usage occupants. If not provided, the OS-HPXML default (see &lt;a href='https://openstudio-hpxml.readthedocs.io/en/v1.10.0/workflow_inputs.html#hpxml-lighting'&gt;HPXML Lighting&lt;/a&gt;) is used.</description>
      <type>Double</type>
      <required>false</required>
      <model_dependent>false</model_dependent>
    </argument>
    <argument>
      <name>holiday_lighting_present</name>
      <display_name>Holiday Lighting: Present</display_name>
      <description>Whether there is holiday lighting.</description>
      <type>Boolean</type>
      <required>true</required>
      <model_dependent>false</model_dependent>
      <default_value>false</default_value>
      <choices>
        <choice>
          <value>true</value>
          <display_name>true</display_name>
        </choice>
        <choice>
          <value>false</value>
          <display_name>false</display_name>
        </choice>
      </choices>
    </argument>
    <argument>
      <name>holiday_lighting_daily_kwh</name>
      <display_name>Holiday Lighting: Daily Consumption</display_name>
      <description>The daily energy consumption for holiday lighting (exterior). If not provided, the OS-HPXML default (see &lt;a href='https://openstudio-hpxml.readthedocs.io/en/v1.10.0/workflow_inputs.html#hpxml-lighting'&gt;HPXML Lighting&lt;/a&gt;) is used.</description>
      <type>Double</type>
      <units>kWh/day</units>
      <required>false</required>
      <model_dependent>false</model_dependent>
    </argument>
    <argument>
      <name>holiday_lighting_period</name>
      <display_name>Holiday Lighting: Period</display_name>
      <description>Enter a date range like 'Nov 25 - Jan 5'. If not provided, the OS-HPXML default (see &lt;a href='https://openstudio-hpxml.readthedocs.io/en/v1.10.0/workflow_inputs.html#hpxml-lighting'&gt;HPXML Lighting&lt;/a&gt;) is used.</description>
      <type>String</type>
      <required>false</required>
      <model_dependent>false</model_dependent>
    </argument>
    <argument>
      <name>dehumidifier_type</name>
      <display_name>Dehumidifier: Type</display_name>
      <description>The type of dehumidifier.</description>
      <type>Choice</type>
      <required>true</required>
      <model_dependent>false</model_dependent>
      <default_value>none</default_value>
      <choices>
        <choice>
          <value>none</value>
          <display_name>none</display_name>
        </choice>
        <choice>
          <value>portable</value>
          <display_name>portable</display_name>
        </choice>
        <choice>
          <value>whole-home</value>
          <display_name>whole-home</display_name>
        </choice>
      </choices>
    </argument>
    <argument>
      <name>dehumidifier_efficiency_type</name>
      <display_name>Dehumidifier: Efficiency Type</display_name>
      <description>The efficiency type of dehumidifier.</description>
      <type>Choice</type>
      <required>true</required>
      <model_dependent>false</model_dependent>
      <default_value>IntegratedEnergyFactor</default_value>
      <choices>
        <choice>
          <value>EnergyFactor</value>
          <display_name>EnergyFactor</display_name>
        </choice>
        <choice>
          <value>IntegratedEnergyFactor</value>
          <display_name>IntegratedEnergyFactor</display_name>
        </choice>
      </choices>
    </argument>
    <argument>
      <name>dehumidifier_efficiency</name>
      <display_name>Dehumidifier: Efficiency</display_name>
      <description>The efficiency of the dehumidifier.</description>
      <type>Double</type>
      <units>liters/kWh</units>
      <required>true</required>
      <model_dependent>false</model_dependent>
      <default_value>1.5</default_value>
    </argument>
    <argument>
      <name>dehumidifier_capacity</name>
      <display_name>Dehumidifier: Capacity</display_name>
      <description>The capacity (water removal rate) of the dehumidifier.</description>
      <type>Double</type>
      <units>pint/day</units>
      <required>true</required>
      <model_dependent>false</model_dependent>
      <default_value>40</default_value>
    </argument>
    <argument>
      <name>dehumidifier_rh_setpoint</name>
      <display_name>Dehumidifier: Relative Humidity Setpoint</display_name>
      <description>The relative humidity setpoint of the dehumidifier.</description>
      <type>Double</type>
      <units>Frac</units>
      <required>true</required>
      <model_dependent>false</model_dependent>
      <default_value>0.5</default_value>
    </argument>
    <argument>
      <name>dehumidifier_fraction_dehumidification_load_served</name>
      <display_name>Dehumidifier: Fraction Dehumidification Load Served</display_name>
      <description>The dehumidification load served fraction of the dehumidifier.</description>
      <type>Double</type>
      <units>Frac</units>
      <required>true</required>
      <model_dependent>false</model_dependent>
      <default_value>1</default_value>
    </argument>
    <argument>
      <name>clothes_washer_present</name>
      <display_name>Clothes Washer: Present</display_name>
      <description>Whether there is a clothes washer present.</description>
      <type>Boolean</type>
      <required>true</required>
      <model_dependent>false</model_dependent>
      <default_value>true</default_value>
      <choices>
        <choice>
          <value>true</value>
          <display_name>true</display_name>
        </choice>
        <choice>
          <value>false</value>
          <display_name>false</display_name>
        </choice>
      </choices>
    </argument>
    <argument>
      <name>clothes_washer_location</name>
      <display_name>Clothes Washer: Location</display_name>
      <description>The space type for the clothes washer location. If not provided, the OS-HPXML default (see &lt;a href='https://openstudio-hpxml.readthedocs.io/en/v1.10.0/workflow_inputs.html#hpxml-clothes-washer'&gt;HPXML Clothes Washer&lt;/a&gt;) is used.</description>
      <type>Choice</type>
      <required>false</required>
      <model_dependent>false</model_dependent>
      <choices>
        <choice>
          <value>conditioned space</value>
          <display_name>conditioned space</display_name>
        </choice>
        <choice>
          <value>basement - conditioned</value>
          <display_name>basement - conditioned</display_name>
        </choice>
        <choice>
          <value>basement - unconditioned</value>
          <display_name>basement - unconditioned</display_name>
        </choice>
        <choice>
          <value>garage</value>
          <display_name>garage</display_name>
        </choice>
        <choice>
          <value>other housing unit</value>
          <display_name>other housing unit</display_name>
        </choice>
        <choice>
          <value>other heated space</value>
          <display_name>other heated space</display_name>
        </choice>
        <choice>
          <value>other multifamily buffer space</value>
          <display_name>other multifamily buffer space</display_name>
        </choice>
        <choice>
          <value>other non-freezing space</value>
          <display_name>other non-freezing space</display_name>
        </choice>
      </choices>
    </argument>
    <argument>
      <name>clothes_washer_efficiency_type</name>
      <display_name>Clothes Washer: Efficiency Type</display_name>
      <description>The efficiency type of the clothes washer.</description>
      <type>Choice</type>
      <required>true</required>
      <model_dependent>false</model_dependent>
      <default_value>IntegratedModifiedEnergyFactor</default_value>
      <choices>
        <choice>
          <value>ModifiedEnergyFactor</value>
          <display_name>ModifiedEnergyFactor</display_name>
        </choice>
        <choice>
          <value>IntegratedModifiedEnergyFactor</value>
          <display_name>IntegratedModifiedEnergyFactor</display_name>
        </choice>
      </choices>
    </argument>
    <argument>
      <name>clothes_washer_efficiency</name>
      <display_name>Clothes Washer: Efficiency</display_name>
      <description>The efficiency of the clothes washer. If not provided, the OS-HPXML default (see &lt;a href='https://openstudio-hpxml.readthedocs.io/en/v1.10.0/workflow_inputs.html#hpxml-clothes-washer'&gt;HPXML Clothes Washer&lt;/a&gt;) is used.</description>
      <type>Double</type>
      <units>ft^3/kWh-cyc</units>
      <required>false</required>
      <model_dependent>false</model_dependent>
    </argument>
    <argument>
      <name>clothes_washer_rated_annual_kwh</name>
      <display_name>Clothes Washer: Rated Annual Consumption</display_name>
      <description>The annual energy consumed by the clothes washer, as rated, obtained from the EnergyGuide label. This includes both the appliance electricity consumption and the energy required for water heating. If not provided, the OS-HPXML default (see &lt;a href='https://openstudio-hpxml.readthedocs.io/en/v1.10.0/workflow_inputs.html#hpxml-clothes-washer'&gt;HPXML Clothes Washer&lt;/a&gt;) is used.</description>
      <type>Double</type>
      <units>kWh/yr</units>
      <required>false</required>
      <model_dependent>false</model_dependent>
    </argument>
    <argument>
      <name>clothes_washer_label_electric_rate</name>
      <display_name>Clothes Washer: Label Electric Rate</display_name>
      <description>The annual energy consumed by the clothes washer, as rated, obtained from the EnergyGuide label. This includes both the appliance electricity consumption and the energy required for water heating. If not provided, the OS-HPXML default (see &lt;a href='https://openstudio-hpxml.readthedocs.io/en/v1.10.0/workflow_inputs.html#hpxml-clothes-washer'&gt;HPXML Clothes Washer&lt;/a&gt;) is used.</description>
      <type>Double</type>
      <units>$/kWh</units>
      <required>false</required>
      <model_dependent>false</model_dependent>
    </argument>
    <argument>
      <name>clothes_washer_label_gas_rate</name>
      <display_name>Clothes Washer: Label Gas Rate</display_name>
      <description>The annual energy consumed by the clothes washer, as rated, obtained from the EnergyGuide label. This includes both the appliance electricity consumption and the energy required for water heating. If not provided, the OS-HPXML default (see &lt;a href='https://openstudio-hpxml.readthedocs.io/en/v1.10.0/workflow_inputs.html#hpxml-clothes-washer'&gt;HPXML Clothes Washer&lt;/a&gt;) is used.</description>
      <type>Double</type>
      <units>$/therm</units>
      <required>false</required>
      <model_dependent>false</model_dependent>
    </argument>
    <argument>
      <name>clothes_washer_label_annual_gas_cost</name>
      <display_name>Clothes Washer: Label Annual Cost with Gas DHW</display_name>
      <description>The annual cost of using the system under test conditions. Input is obtained from the EnergyGuide label. If not provided, the OS-HPXML default (see &lt;a href='https://openstudio-hpxml.readthedocs.io/en/v1.10.0/workflow_inputs.html#hpxml-clothes-washer'&gt;HPXML Clothes Washer&lt;/a&gt;) is used.</description>
      <type>Double</type>
      <units>$</units>
      <required>false</required>
      <model_dependent>false</model_dependent>
    </argument>
    <argument>
      <name>clothes_washer_label_usage</name>
      <display_name>Clothes Washer: Label Usage</display_name>
      <description>The clothes washer loads per week. If not provided, the OS-HPXML default (see &lt;a href='https://openstudio-hpxml.readthedocs.io/en/v1.10.0/workflow_inputs.html#hpxml-clothes-washer'&gt;HPXML Clothes Washer&lt;/a&gt;) is used.</description>
      <type>Double</type>
      <units>cyc/wk</units>
      <required>false</required>
      <model_dependent>false</model_dependent>
    </argument>
    <argument>
      <name>clothes_washer_capacity</name>
      <display_name>Clothes Washer: Drum Volume</display_name>
      <description>Volume of the washer drum. Obtained from the EnergyStar website or the manufacturer's literature. If not provided, the OS-HPXML default (see &lt;a href='https://openstudio-hpxml.readthedocs.io/en/v1.10.0/workflow_inputs.html#hpxml-clothes-washer'&gt;HPXML Clothes Washer&lt;/a&gt;) is used.</description>
      <type>Double</type>
      <units>ft^3</units>
      <required>false</required>
      <model_dependent>false</model_dependent>
    </argument>
    <argument>
      <name>clothes_washer_usage_multiplier</name>
      <display_name>Clothes Washer: Usage Multiplier</display_name>
      <description>Multiplier on the clothes washer energy and hot water usage that can reflect, e.g., high/low usage occupants. If not provided, the OS-HPXML default (see &lt;a href='https://openstudio-hpxml.readthedocs.io/en/v1.10.0/workflow_inputs.html#hpxml-clothes-washer'&gt;HPXML Clothes Washer&lt;/a&gt;) is used.</description>
      <type>Double</type>
      <required>false</required>
      <model_dependent>false</model_dependent>
    </argument>
    <argument>
      <name>clothes_dryer_present</name>
      <display_name>Clothes Dryer: Present</display_name>
      <description>Whether there is a clothes dryer present.</description>
      <type>Boolean</type>
      <required>true</required>
      <model_dependent>false</model_dependent>
      <default_value>true</default_value>
      <choices>
        <choice>
          <value>true</value>
          <display_name>true</display_name>
        </choice>
        <choice>
          <value>false</value>
          <display_name>false</display_name>
        </choice>
      </choices>
    </argument>
    <argument>
      <name>clothes_dryer_location</name>
      <display_name>Clothes Dryer: Location</display_name>
      <description>The space type for the clothes dryer location. If not provided, the OS-HPXML default (see &lt;a href='https://openstudio-hpxml.readthedocs.io/en/v1.10.0/workflow_inputs.html#hpxml-clothes-dryer'&gt;HPXML Clothes Dryer&lt;/a&gt;) is used.</description>
      <type>Choice</type>
      <required>false</required>
      <model_dependent>false</model_dependent>
      <choices>
        <choice>
          <value>conditioned space</value>
          <display_name>conditioned space</display_name>
        </choice>
        <choice>
          <value>basement - conditioned</value>
          <display_name>basement - conditioned</display_name>
        </choice>
        <choice>
          <value>basement - unconditioned</value>
          <display_name>basement - unconditioned</display_name>
        </choice>
        <choice>
          <value>garage</value>
          <display_name>garage</display_name>
        </choice>
        <choice>
          <value>other housing unit</value>
          <display_name>other housing unit</display_name>
        </choice>
        <choice>
          <value>other heated space</value>
          <display_name>other heated space</display_name>
        </choice>
        <choice>
          <value>other multifamily buffer space</value>
          <display_name>other multifamily buffer space</display_name>
        </choice>
        <choice>
          <value>other non-freezing space</value>
          <display_name>other non-freezing space</display_name>
        </choice>
      </choices>
    </argument>
    <argument>
      <name>clothes_dryer_fuel_type</name>
      <display_name>Clothes Dryer: Fuel Type</display_name>
      <description>Type of fuel used by the clothes dryer.</description>
      <type>Choice</type>
      <required>true</required>
      <model_dependent>false</model_dependent>
      <default_value>natural gas</default_value>
      <choices>
        <choice>
          <value>electricity</value>
          <display_name>electricity</display_name>
        </choice>
        <choice>
          <value>natural gas</value>
          <display_name>natural gas</display_name>
        </choice>
        <choice>
          <value>fuel oil</value>
          <display_name>fuel oil</display_name>
        </choice>
        <choice>
          <value>propane</value>
          <display_name>propane</display_name>
        </choice>
        <choice>
          <value>wood</value>
          <display_name>wood</display_name>
        </choice>
        <choice>
          <value>coal</value>
          <display_name>coal</display_name>
        </choice>
      </choices>
    </argument>
    <argument>
      <name>clothes_dryer_efficiency_type</name>
      <display_name>Clothes Dryer: Efficiency Type</display_name>
      <description>The efficiency type of the clothes dryer.</description>
      <type>Choice</type>
      <required>true</required>
      <model_dependent>false</model_dependent>
      <default_value>CombinedEnergyFactor</default_value>
      <choices>
        <choice>
          <value>EnergyFactor</value>
          <display_name>EnergyFactor</display_name>
        </choice>
        <choice>
          <value>CombinedEnergyFactor</value>
          <display_name>CombinedEnergyFactor</display_name>
        </choice>
      </choices>
    </argument>
    <argument>
      <name>clothes_dryer_efficiency</name>
      <display_name>Clothes Dryer: Efficiency</display_name>
      <description>The efficiency of the clothes dryer. If not provided, the OS-HPXML default (see &lt;a href='https://openstudio-hpxml.readthedocs.io/en/v1.10.0/workflow_inputs.html#hpxml-clothes-dryer'&gt;HPXML Clothes Dryer&lt;/a&gt;) is used.</description>
      <type>Double</type>
      <units>lb/kWh</units>
      <required>false</required>
      <model_dependent>false</model_dependent>
    </argument>
    <argument>
      <name>clothes_dryer_vented_flow_rate</name>
      <display_name>Clothes Dryer: Vented Flow Rate</display_name>
      <description>The exhaust flow rate of the vented clothes dryer. If not provided, the OS-HPXML default (see &lt;a href='https://openstudio-hpxml.readthedocs.io/en/v1.10.0/workflow_inputs.html#hpxml-clothes-dryer'&gt;HPXML Clothes Dryer&lt;/a&gt;) is used.</description>
      <type>Double</type>
      <units>CFM</units>
      <required>false</required>
      <model_dependent>false</model_dependent>
    </argument>
    <argument>
      <name>clothes_dryer_usage_multiplier</name>
      <display_name>Clothes Dryer: Usage Multiplier</display_name>
      <description>Multiplier on the clothes dryer energy usage that can reflect, e.g., high/low usage occupants. If not provided, the OS-HPXML default (see &lt;a href='https://openstudio-hpxml.readthedocs.io/en/v1.10.0/workflow_inputs.html#hpxml-clothes-dryer'&gt;HPXML Clothes Dryer&lt;/a&gt;) is used.</description>
      <type>Double</type>
      <required>false</required>
      <model_dependent>false</model_dependent>
    </argument>
    <argument>
      <name>dishwasher_present</name>
      <display_name>Dishwasher: Present</display_name>
      <description>Whether there is a dishwasher present.</description>
      <type>Boolean</type>
      <required>true</required>
      <model_dependent>false</model_dependent>
      <default_value>true</default_value>
      <choices>
        <choice>
          <value>true</value>
          <display_name>true</display_name>
        </choice>
        <choice>
          <value>false</value>
          <display_name>false</display_name>
        </choice>
      </choices>
    </argument>
    <argument>
      <name>dishwasher_location</name>
      <display_name>Dishwasher: Location</display_name>
      <description>The space type for the dishwasher location. If not provided, the OS-HPXML default (see &lt;a href='https://openstudio-hpxml.readthedocs.io/en/v1.10.0/workflow_inputs.html#hpxml-dishwasher'&gt;HPXML Dishwasher&lt;/a&gt;) is used.</description>
      <type>Choice</type>
      <required>false</required>
      <model_dependent>false</model_dependent>
      <choices>
        <choice>
          <value>conditioned space</value>
          <display_name>conditioned space</display_name>
        </choice>
        <choice>
          <value>basement - conditioned</value>
          <display_name>basement - conditioned</display_name>
        </choice>
        <choice>
          <value>basement - unconditioned</value>
          <display_name>basement - unconditioned</display_name>
        </choice>
        <choice>
          <value>garage</value>
          <display_name>garage</display_name>
        </choice>
        <choice>
          <value>other housing unit</value>
          <display_name>other housing unit</display_name>
        </choice>
        <choice>
          <value>other heated space</value>
          <display_name>other heated space</display_name>
        </choice>
        <choice>
          <value>other multifamily buffer space</value>
          <display_name>other multifamily buffer space</display_name>
        </choice>
        <choice>
          <value>other non-freezing space</value>
          <display_name>other non-freezing space</display_name>
        </choice>
      </choices>
    </argument>
    <argument>
      <name>dishwasher_efficiency_type</name>
      <display_name>Dishwasher: Efficiency Type</display_name>
      <description>The efficiency type of dishwasher.</description>
      <type>Choice</type>
      <required>true</required>
      <model_dependent>false</model_dependent>
      <default_value>RatedAnnualkWh</default_value>
      <choices>
        <choice>
          <value>RatedAnnualkWh</value>
          <display_name>RatedAnnualkWh</display_name>
        </choice>
        <choice>
          <value>EnergyFactor</value>
          <display_name>EnergyFactor</display_name>
        </choice>
      </choices>
    </argument>
    <argument>
      <name>dishwasher_efficiency</name>
      <display_name>Dishwasher: Efficiency</display_name>
      <description>The efficiency of the dishwasher. If not provided, the OS-HPXML default (see &lt;a href='https://openstudio-hpxml.readthedocs.io/en/v1.10.0/workflow_inputs.html#hpxml-dishwasher'&gt;HPXML Dishwasher&lt;/a&gt;) is used.</description>
      <type>Double</type>
      <units>RatedAnnualkWh or EnergyFactor</units>
      <required>false</required>
      <model_dependent>false</model_dependent>
    </argument>
    <argument>
      <name>dishwasher_label_electric_rate</name>
      <display_name>Dishwasher: Label Electric Rate</display_name>
      <description>The label electric rate of the dishwasher. If not provided, the OS-HPXML default (see &lt;a href='https://openstudio-hpxml.readthedocs.io/en/v1.10.0/workflow_inputs.html#hpxml-dishwasher'&gt;HPXML Dishwasher&lt;/a&gt;) is used.</description>
      <type>Double</type>
      <units>$/kWh</units>
      <required>false</required>
      <model_dependent>false</model_dependent>
    </argument>
    <argument>
      <name>dishwasher_label_gas_rate</name>
      <display_name>Dishwasher: Label Gas Rate</display_name>
      <description>The label gas rate of the dishwasher. If not provided, the OS-HPXML default (see &lt;a href='https://openstudio-hpxml.readthedocs.io/en/v1.10.0/workflow_inputs.html#hpxml-dishwasher'&gt;HPXML Dishwasher&lt;/a&gt;) is used.</description>
      <type>Double</type>
      <units>$/therm</units>
      <required>false</required>
      <model_dependent>false</model_dependent>
    </argument>
    <argument>
      <name>dishwasher_label_annual_gas_cost</name>
      <display_name>Dishwasher: Label Annual Gas Cost</display_name>
      <description>The label annual gas cost of the dishwasher. If not provided, the OS-HPXML default (see &lt;a href='https://openstudio-hpxml.readthedocs.io/en/v1.10.0/workflow_inputs.html#hpxml-dishwasher'&gt;HPXML Dishwasher&lt;/a&gt;) is used.</description>
      <type>Double</type>
      <units>$</units>
      <required>false</required>
      <model_dependent>false</model_dependent>
    </argument>
    <argument>
      <name>dishwasher_label_usage</name>
      <display_name>Dishwasher: Label Usage</display_name>
      <description>The dishwasher loads per week. If not provided, the OS-HPXML default (see &lt;a href='https://openstudio-hpxml.readthedocs.io/en/v1.10.0/workflow_inputs.html#hpxml-dishwasher'&gt;HPXML Dishwasher&lt;/a&gt;) is used.</description>
      <type>Double</type>
      <units>cyc/wk</units>
      <required>false</required>
      <model_dependent>false</model_dependent>
    </argument>
    <argument>
      <name>dishwasher_place_setting_capacity</name>
      <display_name>Dishwasher: Number of Place Settings</display_name>
      <description>The number of place settings for the unit. Data obtained from manufacturer's literature. If not provided, the OS-HPXML default (see &lt;a href='https://openstudio-hpxml.readthedocs.io/en/v1.10.0/workflow_inputs.html#hpxml-dishwasher'&gt;HPXML Dishwasher&lt;/a&gt;) is used.</description>
      <type>Integer</type>
      <units>#</units>
      <required>false</required>
      <model_dependent>false</model_dependent>
    </argument>
    <argument>
      <name>dishwasher_usage_multiplier</name>
      <display_name>Dishwasher: Usage Multiplier</display_name>
      <description>Multiplier on the dishwasher energy usage that can reflect, e.g., high/low usage occupants. If not provided, the OS-HPXML default (see &lt;a href='https://openstudio-hpxml.readthedocs.io/en/v1.10.0/workflow_inputs.html#hpxml-dishwasher'&gt;HPXML Dishwasher&lt;/a&gt;) is used.</description>
      <type>Double</type>
      <required>false</required>
      <model_dependent>false</model_dependent>
    </argument>
    <argument>
      <name>refrigerator_present</name>
      <display_name>Refrigerator: Present</display_name>
      <description>Whether there is a refrigerator present.</description>
      <type>Boolean</type>
      <required>true</required>
      <model_dependent>false</model_dependent>
      <default_value>true</default_value>
      <choices>
        <choice>
          <value>true</value>
          <display_name>true</display_name>
        </choice>
        <choice>
          <value>false</value>
          <display_name>false</display_name>
        </choice>
      </choices>
    </argument>
    <argument>
      <name>refrigerator_location</name>
      <display_name>Refrigerator: Location</display_name>
      <description>The space type for the refrigerator location. If not provided, the OS-HPXML default (see &lt;a href='https://openstudio-hpxml.readthedocs.io/en/v1.10.0/workflow_inputs.html#hpxml-refrigerators'&gt;HPXML Refrigerators&lt;/a&gt;) is used.</description>
      <type>Choice</type>
      <required>false</required>
      <model_dependent>false</model_dependent>
      <choices>
        <choice>
          <value>conditioned space</value>
          <display_name>conditioned space</display_name>
        </choice>
        <choice>
          <value>basement - conditioned</value>
          <display_name>basement - conditioned</display_name>
        </choice>
        <choice>
          <value>basement - unconditioned</value>
          <display_name>basement - unconditioned</display_name>
        </choice>
        <choice>
          <value>garage</value>
          <display_name>garage</display_name>
        </choice>
        <choice>
          <value>other housing unit</value>
          <display_name>other housing unit</display_name>
        </choice>
        <choice>
          <value>other heated space</value>
          <display_name>other heated space</display_name>
        </choice>
        <choice>
          <value>other multifamily buffer space</value>
          <display_name>other multifamily buffer space</display_name>
        </choice>
        <choice>
          <value>other non-freezing space</value>
          <display_name>other non-freezing space</display_name>
        </choice>
      </choices>
    </argument>
    <argument>
      <name>refrigerator_rated_annual_kwh</name>
      <display_name>Refrigerator: Rated Annual Consumption</display_name>
      <description>The EnergyGuide rated annual energy consumption for a refrigerator. If not provided, the OS-HPXML default (see &lt;a href='https://openstudio-hpxml.readthedocs.io/en/v1.10.0/workflow_inputs.html#hpxml-refrigerators'&gt;HPXML Refrigerators&lt;/a&gt;) is used.</description>
      <type>Double</type>
      <units>kWh/yr</units>
      <required>false</required>
      <model_dependent>false</model_dependent>
    </argument>
    <argument>
      <name>refrigerator_usage_multiplier</name>
      <display_name>Refrigerator: Usage Multiplier</display_name>
      <description>Multiplier on the refrigerator energy usage that can reflect, e.g., high/low usage occupants. If not provided, the OS-HPXML default (see &lt;a href='https://openstudio-hpxml.readthedocs.io/en/v1.10.0/workflow_inputs.html#hpxml-refrigerators'&gt;HPXML Refrigerators&lt;/a&gt;) is used.</description>
      <type>Double</type>
      <required>false</required>
      <model_dependent>false</model_dependent>
    </argument>
    <argument>
      <name>extra_refrigerator_present</name>
      <display_name>Extra Refrigerator: Present</display_name>
      <description>Whether there is an extra refrigerator present.</description>
      <type>Boolean</type>
      <required>true</required>
      <model_dependent>false</model_dependent>
      <default_value>false</default_value>
      <choices>
        <choice>
          <value>true</value>
          <display_name>true</display_name>
        </choice>
        <choice>
          <value>false</value>
          <display_name>false</display_name>
        </choice>
      </choices>
    </argument>
    <argument>
      <name>extra_refrigerator_location</name>
      <display_name>Extra Refrigerator: Location</display_name>
      <description>The space type for the extra refrigerator location. If not provided, the OS-HPXML default (see &lt;a href='https://openstudio-hpxml.readthedocs.io/en/v1.10.0/workflow_inputs.html#hpxml-refrigerators'&gt;HPXML Refrigerators&lt;/a&gt;) is used.</description>
      <type>Choice</type>
      <required>false</required>
      <model_dependent>false</model_dependent>
      <choices>
        <choice>
          <value>conditioned space</value>
          <display_name>conditioned space</display_name>
        </choice>
        <choice>
          <value>basement - conditioned</value>
          <display_name>basement - conditioned</display_name>
        </choice>
        <choice>
          <value>basement - unconditioned</value>
          <display_name>basement - unconditioned</display_name>
        </choice>
        <choice>
          <value>garage</value>
          <display_name>garage</display_name>
        </choice>
        <choice>
          <value>other housing unit</value>
          <display_name>other housing unit</display_name>
        </choice>
        <choice>
          <value>other heated space</value>
          <display_name>other heated space</display_name>
        </choice>
        <choice>
          <value>other multifamily buffer space</value>
          <display_name>other multifamily buffer space</display_name>
        </choice>
        <choice>
          <value>other non-freezing space</value>
          <display_name>other non-freezing space</display_name>
        </choice>
      </choices>
    </argument>
    <argument>
      <name>extra_refrigerator_rated_annual_kwh</name>
      <display_name>Extra Refrigerator: Rated Annual Consumption</display_name>
      <description>The EnergyGuide rated annual energy consumption for an extra refrigerator. If not provided, the OS-HPXML default (see &lt;a href='https://openstudio-hpxml.readthedocs.io/en/v1.10.0/workflow_inputs.html#hpxml-refrigerators'&gt;HPXML Refrigerators&lt;/a&gt;) is used.</description>
      <type>Double</type>
      <units>kWh/yr</units>
      <required>false</required>
      <model_dependent>false</model_dependent>
    </argument>
    <argument>
      <name>extra_refrigerator_usage_multiplier</name>
      <display_name>Extra Refrigerator: Usage Multiplier</display_name>
      <description>Multiplier on the extra refrigerator energy usage that can reflect, e.g., high/low usage occupants. If not provided, the OS-HPXML default (see &lt;a href='https://openstudio-hpxml.readthedocs.io/en/v1.10.0/workflow_inputs.html#hpxml-refrigerators'&gt;HPXML Refrigerators&lt;/a&gt;) is used.</description>
      <type>Double</type>
      <required>false</required>
      <model_dependent>false</model_dependent>
    </argument>
    <argument>
      <name>freezer_present</name>
      <display_name>Freezer: Present</display_name>
      <description>Whether there is a freezer present.</description>
      <type>Boolean</type>
      <required>true</required>
      <model_dependent>false</model_dependent>
      <default_value>false</default_value>
      <choices>
        <choice>
          <value>true</value>
          <display_name>true</display_name>
        </choice>
        <choice>
          <value>false</value>
          <display_name>false</display_name>
        </choice>
      </choices>
    </argument>
    <argument>
      <name>freezer_location</name>
      <display_name>Freezer: Location</display_name>
      <description>The space type for the freezer location. If not provided, the OS-HPXML default (see &lt;a href='https://openstudio-hpxml.readthedocs.io/en/v1.10.0/workflow_inputs.html#hpxml-freezers'&gt;HPXML Freezers&lt;/a&gt;) is used.</description>
      <type>Choice</type>
      <required>false</required>
      <model_dependent>false</model_dependent>
      <choices>
        <choice>
          <value>conditioned space</value>
          <display_name>conditioned space</display_name>
        </choice>
        <choice>
          <value>basement - conditioned</value>
          <display_name>basement - conditioned</display_name>
        </choice>
        <choice>
          <value>basement - unconditioned</value>
          <display_name>basement - unconditioned</display_name>
        </choice>
        <choice>
          <value>garage</value>
          <display_name>garage</display_name>
        </choice>
        <choice>
          <value>other housing unit</value>
          <display_name>other housing unit</display_name>
        </choice>
        <choice>
          <value>other heated space</value>
          <display_name>other heated space</display_name>
        </choice>
        <choice>
          <value>other multifamily buffer space</value>
          <display_name>other multifamily buffer space</display_name>
        </choice>
        <choice>
          <value>other non-freezing space</value>
          <display_name>other non-freezing space</display_name>
        </choice>
      </choices>
    </argument>
    <argument>
      <name>freezer_rated_annual_kwh</name>
      <display_name>Freezer: Rated Annual Consumption</display_name>
      <description>The EnergyGuide rated annual energy consumption for a freezer. If not provided, the OS-HPXML default (see &lt;a href='https://openstudio-hpxml.readthedocs.io/en/v1.10.0/workflow_inputs.html#hpxml-freezers'&gt;HPXML Freezers&lt;/a&gt;) is used.</description>
      <type>Double</type>
      <units>kWh/yr</units>
      <required>false</required>
      <model_dependent>false</model_dependent>
    </argument>
    <argument>
      <name>freezer_usage_multiplier</name>
      <display_name>Freezer: Usage Multiplier</display_name>
      <description>Multiplier on the freezer energy usage that can reflect, e.g., high/low usage occupants. If not provided, the OS-HPXML default (see &lt;a href='https://openstudio-hpxml.readthedocs.io/en/v1.10.0/workflow_inputs.html#hpxml-freezers'&gt;HPXML Freezers&lt;/a&gt;) is used.</description>
      <type>Double</type>
      <required>false</required>
      <model_dependent>false</model_dependent>
    </argument>
    <argument>
      <name>cooking_range_oven_present</name>
      <display_name>Cooking Range/Oven: Present</display_name>
      <description>Whether there is a cooking range/oven present.</description>
      <type>Boolean</type>
      <required>true</required>
      <model_dependent>false</model_dependent>
      <default_value>true</default_value>
      <choices>
        <choice>
          <value>true</value>
          <display_name>true</display_name>
        </choice>
        <choice>
          <value>false</value>
          <display_name>false</display_name>
        </choice>
      </choices>
    </argument>
    <argument>
      <name>cooking_range_oven_location</name>
      <display_name>Cooking Range/Oven: Location</display_name>
      <description>The space type for the cooking range/oven location. If not provided, the OS-HPXML default (see &lt;a href='https://openstudio-hpxml.readthedocs.io/en/v1.10.0/workflow_inputs.html#hpxml-cooking-range-oven'&gt;HPXML Cooking Range/Oven&lt;/a&gt;) is used.</description>
      <type>Choice</type>
      <required>false</required>
      <model_dependent>false</model_dependent>
      <choices>
        <choice>
          <value>conditioned space</value>
          <display_name>conditioned space</display_name>
        </choice>
        <choice>
          <value>basement - conditioned</value>
          <display_name>basement - conditioned</display_name>
        </choice>
        <choice>
          <value>basement - unconditioned</value>
          <display_name>basement - unconditioned</display_name>
        </choice>
        <choice>
          <value>garage</value>
          <display_name>garage</display_name>
        </choice>
        <choice>
          <value>other housing unit</value>
          <display_name>other housing unit</display_name>
        </choice>
        <choice>
          <value>other heated space</value>
          <display_name>other heated space</display_name>
        </choice>
        <choice>
          <value>other multifamily buffer space</value>
          <display_name>other multifamily buffer space</display_name>
        </choice>
        <choice>
          <value>other non-freezing space</value>
          <display_name>other non-freezing space</display_name>
        </choice>
      </choices>
    </argument>
    <argument>
      <name>cooking_range_oven_fuel_type</name>
      <display_name>Cooking Range/Oven: Fuel Type</display_name>
      <description>Type of fuel used by the cooking range/oven.</description>
      <type>Choice</type>
      <required>true</required>
      <model_dependent>false</model_dependent>
      <default_value>natural gas</default_value>
      <choices>
        <choice>
          <value>electricity</value>
          <display_name>electricity</display_name>
        </choice>
        <choice>
          <value>natural gas</value>
          <display_name>natural gas</display_name>
        </choice>
        <choice>
          <value>fuel oil</value>
          <display_name>fuel oil</display_name>
        </choice>
        <choice>
          <value>propane</value>
          <display_name>propane</display_name>
        </choice>
        <choice>
          <value>wood</value>
          <display_name>wood</display_name>
        </choice>
        <choice>
          <value>coal</value>
          <display_name>coal</display_name>
        </choice>
      </choices>
    </argument>
    <argument>
      <name>cooking_range_oven_is_induction</name>
      <display_name>Cooking Range/Oven: Is Induction</display_name>
      <description>Whether the cooking range is induction. If not provided, the OS-HPXML default (see &lt;a href='https://openstudio-hpxml.readthedocs.io/en/v1.10.0/workflow_inputs.html#hpxml-cooking-range-oven'&gt;HPXML Cooking Range/Oven&lt;/a&gt;) is used.</description>
      <type>Boolean</type>
      <required>false</required>
      <model_dependent>false</model_dependent>
      <choices>
        <choice>
          <value>true</value>
          <display_name>true</display_name>
        </choice>
        <choice>
          <value>false</value>
          <display_name>false</display_name>
        </choice>
      </choices>
    </argument>
    <argument>
      <name>cooking_range_oven_is_convection</name>
      <display_name>Cooking Range/Oven: Is Convection</display_name>
      <description>Whether the oven is convection. If not provided, the OS-HPXML default (see &lt;a href='https://openstudio-hpxml.readthedocs.io/en/v1.10.0/workflow_inputs.html#hpxml-cooking-range-oven'&gt;HPXML Cooking Range/Oven&lt;/a&gt;) is used.</description>
      <type>Boolean</type>
      <required>false</required>
      <model_dependent>false</model_dependent>
      <choices>
        <choice>
          <value>true</value>
          <display_name>true</display_name>
        </choice>
        <choice>
          <value>false</value>
          <display_name>false</display_name>
        </choice>
      </choices>
    </argument>
    <argument>
      <name>cooking_range_oven_usage_multiplier</name>
      <display_name>Cooking Range/Oven: Usage Multiplier</display_name>
      <description>Multiplier on the cooking range/oven energy usage that can reflect, e.g., high/low usage occupants. If not provided, the OS-HPXML default (see &lt;a href='https://openstudio-hpxml.readthedocs.io/en/v1.10.0/workflow_inputs.html#hpxml-cooking-range-oven'&gt;HPXML Cooking Range/Oven&lt;/a&gt;) is used.</description>
      <type>Double</type>
      <required>false</required>
      <model_dependent>false</model_dependent>
    </argument>
    <argument>
      <name>ceiling_fan_present</name>
      <display_name>Ceiling Fan: Present</display_name>
      <description>Whether there are any ceiling fans.</description>
      <type>Boolean</type>
      <required>true</required>
      <model_dependent>false</model_dependent>
      <default_value>true</default_value>
      <choices>
        <choice>
          <value>true</value>
          <display_name>true</display_name>
        </choice>
        <choice>
          <value>false</value>
          <display_name>false</display_name>
        </choice>
      </choices>
    </argument>
    <argument>
      <name>ceiling_fan_label_energy_use</name>
      <display_name>Ceiling Fan: Label Energy Use</display_name>
      <description>The label average energy use of the ceiling fan(s). If neither Efficiency nor Label Energy Use provided, the OS-HPXML default (see &lt;a href='https://openstudio-hpxml.readthedocs.io/en/v1.10.0/workflow_inputs.html#hpxml-ceiling-fans'&gt;HPXML Ceiling Fans&lt;/a&gt;) is used.</description>
      <type>Double</type>
      <units>W</units>
      <required>false</required>
      <model_dependent>false</model_dependent>
    </argument>
    <argument>
      <name>ceiling_fan_efficiency</name>
      <display_name>Ceiling Fan: Efficiency</display_name>
      <description>The efficiency rating of the ceiling fan(s) at medium speed. Only used if Label Energy Use not provided. If neither Efficiency nor Label Energy Use provided, the OS-HPXML default (see &lt;a href='https://openstudio-hpxml.readthedocs.io/en/v1.10.0/workflow_inputs.html#hpxml-ceiling-fans'&gt;HPXML Ceiling Fans&lt;/a&gt;) is used.</description>
      <type>Double</type>
      <units>CFM/W</units>
      <required>false</required>
      <model_dependent>false</model_dependent>
    </argument>
    <argument>
      <name>ceiling_fan_quantity</name>
      <display_name>Ceiling Fan: Quantity</display_name>
      <description>Total number of ceiling fans. If not provided, the OS-HPXML default (see &lt;a href='https://openstudio-hpxml.readthedocs.io/en/v1.10.0/workflow_inputs.html#hpxml-ceiling-fans'&gt;HPXML Ceiling Fans&lt;/a&gt;) is used.</description>
      <type>Integer</type>
      <units>#</units>
      <required>false</required>
      <model_dependent>false</model_dependent>
    </argument>
    <argument>
      <name>ceiling_fan_cooling_setpoint_temp_offset</name>
      <display_name>Ceiling Fan: Cooling Setpoint Temperature Offset</display_name>
      <description>The cooling setpoint temperature offset during months when the ceiling fans are operating. Only applies if ceiling fan quantity is greater than zero. If not provided, the OS-HPXML default (see &lt;a href='https://openstudio-hpxml.readthedocs.io/en/v1.10.0/workflow_inputs.html#hpxml-ceiling-fans'&gt;HPXML Ceiling Fans&lt;/a&gt;) is used.</description>
      <type>Double</type>
      <units>F</units>
      <required>false</required>
      <model_dependent>false</model_dependent>
    </argument>
    <argument>
      <name>misc_plug_loads_television_present</name>
      <display_name>Misc Plug Loads: Television Present</display_name>
      <description>Whether there are televisions.</description>
      <type>Boolean</type>
      <required>true</required>
      <model_dependent>false</model_dependent>
      <default_value>true</default_value>
      <choices>
        <choice>
          <value>true</value>
          <display_name>true</display_name>
        </choice>
        <choice>
          <value>false</value>
          <display_name>false</display_name>
        </choice>
      </choices>
    </argument>
    <argument>
      <name>misc_plug_loads_television_annual_kwh</name>
      <display_name>Misc Plug Loads: Television Annual kWh</display_name>
      <description>The annual energy consumption of the television plug loads. If not provided, the OS-HPXML default (see &lt;a href='https://openstudio-hpxml.readthedocs.io/en/v1.10.0/workflow_inputs.html#hpxml-plug-loads'&gt;HPXML Plug Loads&lt;/a&gt;) is used.</description>
      <type>Double</type>
      <units>kWh/yr</units>
      <required>false</required>
      <model_dependent>false</model_dependent>
    </argument>
    <argument>
      <name>misc_plug_loads_television_usage_multiplier</name>
      <display_name>Misc Plug Loads: Television Usage Multiplier</display_name>
      <description>Multiplier on the television energy usage that can reflect, e.g., high/low usage occupants. If not provided, the OS-HPXML default (see &lt;a href='https://openstudio-hpxml.readthedocs.io/en/v1.10.0/workflow_inputs.html#hpxml-plug-loads'&gt;HPXML Plug Loads&lt;/a&gt;) is used.</description>
      <type>Double</type>
      <required>false</required>
      <model_dependent>false</model_dependent>
    </argument>
    <argument>
      <name>misc_plug_loads_other_annual_kwh</name>
      <display_name>Misc Plug Loads: Other Annual kWh</display_name>
      <description>The annual energy consumption of the other residual plug loads. If not provided, the OS-HPXML default (see &lt;a href='https://openstudio-hpxml.readthedocs.io/en/v1.10.0/workflow_inputs.html#hpxml-plug-loads'&gt;HPXML Plug Loads&lt;/a&gt;) is used.</description>
      <type>Double</type>
      <units>kWh/yr</units>
      <required>false</required>
      <model_dependent>false</model_dependent>
    </argument>
    <argument>
      <name>misc_plug_loads_other_frac_sensible</name>
      <display_name>Misc Plug Loads: Other Sensible Fraction</display_name>
      <description>Fraction of other residual plug loads' internal gains that are sensible. If not provided, the OS-HPXML default (see &lt;a href='https://openstudio-hpxml.readthedocs.io/en/v1.10.0/workflow_inputs.html#hpxml-plug-loads'&gt;HPXML Plug Loads&lt;/a&gt;) is used.</description>
      <type>Double</type>
      <units>Frac</units>
      <required>false</required>
      <model_dependent>false</model_dependent>
    </argument>
    <argument>
      <name>misc_plug_loads_other_frac_latent</name>
      <display_name>Misc Plug Loads: Other Latent Fraction</display_name>
      <description>Fraction of other residual plug loads' internal gains that are latent. If not provided, the OS-HPXML default (see &lt;a href='https://openstudio-hpxml.readthedocs.io/en/v1.10.0/workflow_inputs.html#hpxml-plug-loads'&gt;HPXML Plug Loads&lt;/a&gt;) is used.</description>
      <type>Double</type>
      <units>Frac</units>
      <required>false</required>
      <model_dependent>false</model_dependent>
    </argument>
    <argument>
      <name>misc_plug_loads_other_usage_multiplier</name>
      <display_name>Misc Plug Loads: Other Usage Multiplier</display_name>
      <description>Multiplier on the other energy usage that can reflect, e.g., high/low usage occupants. If not provided, the OS-HPXML default (see &lt;a href='https://openstudio-hpxml.readthedocs.io/en/v1.10.0/workflow_inputs.html#hpxml-plug-loads'&gt;HPXML Plug Loads&lt;/a&gt;) is used.</description>
      <type>Double</type>
      <required>false</required>
      <model_dependent>false</model_dependent>
    </argument>
    <argument>
      <name>misc_plug_loads_well_pump_present</name>
      <display_name>Misc Plug Loads: Well Pump Present</display_name>
      <description>Whether there is a well pump.</description>
      <type>Boolean</type>
      <required>true</required>
      <model_dependent>false</model_dependent>
      <default_value>false</default_value>
      <choices>
        <choice>
          <value>true</value>
          <display_name>true</display_name>
        </choice>
        <choice>
          <value>false</value>
          <display_name>false</display_name>
        </choice>
      </choices>
    </argument>
    <argument>
      <name>misc_plug_loads_well_pump_annual_kwh</name>
      <display_name>Misc Plug Loads: Well Pump Annual kWh</display_name>
      <description>The annual energy consumption of the well pump plug loads. If not provided, the OS-HPXML default (see &lt;a href='https://openstudio-hpxml.readthedocs.io/en/v1.10.0/workflow_inputs.html#hpxml-plug-loads'&gt;HPXML Plug Loads&lt;/a&gt;) is used.</description>
      <type>Double</type>
      <units>kWh/yr</units>
      <required>false</required>
      <model_dependent>false</model_dependent>
    </argument>
    <argument>
      <name>misc_plug_loads_well_pump_usage_multiplier</name>
      <display_name>Misc Plug Loads: Well Pump Usage Multiplier</display_name>
      <description>Multiplier on the well pump energy usage that can reflect, e.g., high/low usage occupants. If not provided, the OS-HPXML default (see &lt;a href='https://openstudio-hpxml.readthedocs.io/en/v1.10.0/workflow_inputs.html#hpxml-plug-loads'&gt;HPXML Plug Loads&lt;/a&gt;) is used.</description>
      <type>Double</type>
      <required>false</required>
      <model_dependent>false</model_dependent>
    </argument>
    <argument>
      <name>misc_plug_loads_vehicle_present</name>
      <display_name>Misc Plug Loads: Vehicle Present</display_name>
      <description>Whether there is an electric vehicle.</description>
      <type>Boolean</type>
      <required>true</required>
      <model_dependent>false</model_dependent>
      <default_value>false</default_value>
      <choices>
        <choice>
          <value>true</value>
          <display_name>true</display_name>
        </choice>
        <choice>
          <value>false</value>
          <display_name>false</display_name>
        </choice>
      </choices>
    </argument>
    <argument>
      <name>misc_plug_loads_vehicle_annual_kwh</name>
      <display_name>Misc Plug Loads: Vehicle Annual kWh</display_name>
      <description>The annual energy consumption of the electric vehicle plug loads. If not provided, the OS-HPXML default (see &lt;a href='https://openstudio-hpxml.readthedocs.io/en/v1.10.0/workflow_inputs.html#hpxml-plug-loads'&gt;HPXML Plug Loads&lt;/a&gt;) is used.</description>
      <type>Double</type>
      <units>kWh/yr</units>
      <required>false</required>
      <model_dependent>false</model_dependent>
    </argument>
    <argument>
      <name>misc_plug_loads_vehicle_usage_multiplier</name>
      <display_name>Misc Plug Loads: Vehicle Usage Multiplier</display_name>
      <description>Multiplier on the electric vehicle energy usage that can reflect, e.g., high/low usage occupants. If not provided, the OS-HPXML default (see &lt;a href='https://openstudio-hpxml.readthedocs.io/en/v1.10.0/workflow_inputs.html#hpxml-plug-loads'&gt;HPXML Plug Loads&lt;/a&gt;) is used.</description>
      <type>Double</type>
      <required>false</required>
      <model_dependent>false</model_dependent>
    </argument>
    <argument>
      <name>misc_fuel_loads_grill_present</name>
      <display_name>Misc Fuel Loads: Grill Present</display_name>
      <description>Whether there is a fuel loads grill.</description>
      <type>Boolean</type>
      <required>true</required>
      <model_dependent>false</model_dependent>
      <default_value>false</default_value>
      <choices>
        <choice>
          <value>true</value>
          <display_name>true</display_name>
        </choice>
        <choice>
          <value>false</value>
          <display_name>false</display_name>
        </choice>
      </choices>
    </argument>
    <argument>
      <name>misc_fuel_loads_grill_fuel_type</name>
      <display_name>Misc Fuel Loads: Grill Fuel Type</display_name>
      <description>The fuel type of the fuel loads grill.</description>
      <type>Choice</type>
      <required>true</required>
      <model_dependent>false</model_dependent>
      <default_value>natural gas</default_value>
      <choices>
        <choice>
          <value>natural gas</value>
          <display_name>natural gas</display_name>
        </choice>
        <choice>
          <value>fuel oil</value>
          <display_name>fuel oil</display_name>
        </choice>
        <choice>
          <value>propane</value>
          <display_name>propane</display_name>
        </choice>
        <choice>
          <value>wood</value>
          <display_name>wood</display_name>
        </choice>
        <choice>
          <value>wood pellets</value>
          <display_name>wood pellets</display_name>
        </choice>
      </choices>
    </argument>
    <argument>
      <name>misc_fuel_loads_grill_annual_therm</name>
      <display_name>Misc Fuel Loads: Grill Annual therm</display_name>
      <description>The annual energy consumption of the fuel loads grill. If not provided, the OS-HPXML default (see &lt;a href='https://openstudio-hpxml.readthedocs.io/en/v1.10.0/workflow_inputs.html#hpxml-fuel-loads'&gt;HPXML Fuel Loads&lt;/a&gt;) is used.</description>
      <type>Double</type>
      <units>therm/yr</units>
      <required>false</required>
      <model_dependent>false</model_dependent>
    </argument>
    <argument>
      <name>misc_fuel_loads_grill_usage_multiplier</name>
      <display_name>Misc Fuel Loads: Grill Usage Multiplier</display_name>
      <description>Multiplier on the fuel loads grill energy usage that can reflect, e.g., high/low usage occupants. If not provided, the OS-HPXML default (see &lt;a href='https://openstudio-hpxml.readthedocs.io/en/v1.10.0/workflow_inputs.html#hpxml-fuel-loads'&gt;HPXML Fuel Loads&lt;/a&gt;) is used.</description>
      <type>Double</type>
      <required>false</required>
      <model_dependent>false</model_dependent>
    </argument>
    <argument>
      <name>misc_fuel_loads_lighting_present</name>
      <display_name>Misc Fuel Loads: Lighting Present</display_name>
      <description>Whether there is fuel loads lighting.</description>
      <type>Boolean</type>
      <required>true</required>
      <model_dependent>false</model_dependent>
      <default_value>false</default_value>
      <choices>
        <choice>
          <value>true</value>
          <display_name>true</display_name>
        </choice>
        <choice>
          <value>false</value>
          <display_name>false</display_name>
        </choice>
      </choices>
    </argument>
    <argument>
      <name>misc_fuel_loads_lighting_fuel_type</name>
      <display_name>Misc Fuel Loads: Lighting Fuel Type</display_name>
      <description>The fuel type of the fuel loads lighting.</description>
      <type>Choice</type>
      <required>true</required>
      <model_dependent>false</model_dependent>
      <default_value>natural gas</default_value>
      <choices>
        <choice>
          <value>natural gas</value>
          <display_name>natural gas</display_name>
        </choice>
        <choice>
          <value>fuel oil</value>
          <display_name>fuel oil</display_name>
        </choice>
        <choice>
          <value>propane</value>
          <display_name>propane</display_name>
        </choice>
        <choice>
          <value>wood</value>
          <display_name>wood</display_name>
        </choice>
        <choice>
          <value>wood pellets</value>
          <display_name>wood pellets</display_name>
        </choice>
      </choices>
    </argument>
    <argument>
      <name>misc_fuel_loads_lighting_annual_therm</name>
      <display_name>Misc Fuel Loads: Lighting Annual therm</display_name>
      <description>The annual energy consumption of the fuel loads lighting. If not provided, the OS-HPXML default (see &lt;a href='https://openstudio-hpxml.readthedocs.io/en/v1.10.0/workflow_inputs.html#hpxml-fuel-loads'&gt;HPXML Fuel Loads&lt;/a&gt;)is used.</description>
      <type>Double</type>
      <units>therm/yr</units>
      <required>false</required>
      <model_dependent>false</model_dependent>
    </argument>
    <argument>
      <name>misc_fuel_loads_lighting_usage_multiplier</name>
      <display_name>Misc Fuel Loads: Lighting Usage Multiplier</display_name>
      <description>Multiplier on the fuel loads lighting energy usage that can reflect, e.g., high/low usage occupants. If not provided, the OS-HPXML default (see &lt;a href='https://openstudio-hpxml.readthedocs.io/en/v1.10.0/workflow_inputs.html#hpxml-fuel-loads'&gt;HPXML Fuel Loads&lt;/a&gt;) is used.</description>
      <type>Double</type>
      <required>false</required>
      <model_dependent>false</model_dependent>
    </argument>
    <argument>
      <name>misc_fuel_loads_fireplace_present</name>
      <display_name>Misc Fuel Loads: Fireplace Present</display_name>
      <description>Whether there is fuel loads fireplace.</description>
      <type>Boolean</type>
      <required>true</required>
      <model_dependent>false</model_dependent>
      <default_value>false</default_value>
      <choices>
        <choice>
          <value>true</value>
          <display_name>true</display_name>
        </choice>
        <choice>
          <value>false</value>
          <display_name>false</display_name>
        </choice>
      </choices>
    </argument>
    <argument>
      <name>misc_fuel_loads_fireplace_fuel_type</name>
      <display_name>Misc Fuel Loads: Fireplace Fuel Type</display_name>
      <description>The fuel type of the fuel loads fireplace.</description>
      <type>Choice</type>
      <required>true</required>
      <model_dependent>false</model_dependent>
      <default_value>natural gas</default_value>
      <choices>
        <choice>
          <value>natural gas</value>
          <display_name>natural gas</display_name>
        </choice>
        <choice>
          <value>fuel oil</value>
          <display_name>fuel oil</display_name>
        </choice>
        <choice>
          <value>propane</value>
          <display_name>propane</display_name>
        </choice>
        <choice>
          <value>wood</value>
          <display_name>wood</display_name>
        </choice>
        <choice>
          <value>wood pellets</value>
          <display_name>wood pellets</display_name>
        </choice>
      </choices>
    </argument>
    <argument>
      <name>misc_fuel_loads_fireplace_annual_therm</name>
      <display_name>Misc Fuel Loads: Fireplace Annual therm</display_name>
      <description>The annual energy consumption of the fuel loads fireplace. If not provided, the OS-HPXML default (see &lt;a href='https://openstudio-hpxml.readthedocs.io/en/v1.10.0/workflow_inputs.html#hpxml-fuel-loads'&gt;HPXML Fuel Loads&lt;/a&gt;) is used.</description>
      <type>Double</type>
      <units>therm/yr</units>
      <required>false</required>
      <model_dependent>false</model_dependent>
    </argument>
    <argument>
      <name>misc_fuel_loads_fireplace_frac_sensible</name>
      <display_name>Misc Fuel Loads: Fireplace Sensible Fraction</display_name>
      <description>Fraction of fireplace residual fuel loads' internal gains that are sensible. If not provided, the OS-HPXML default (see &lt;a href='https://openstudio-hpxml.readthedocs.io/en/v1.10.0/workflow_inputs.html#hpxml-fuel-loads'&gt;HPXML Fuel Loads&lt;/a&gt;) is used.</description>
      <type>Double</type>
      <units>Frac</units>
      <required>false</required>
      <model_dependent>false</model_dependent>
    </argument>
    <argument>
      <name>misc_fuel_loads_fireplace_frac_latent</name>
      <display_name>Misc Fuel Loads: Fireplace Latent Fraction</display_name>
      <description>Fraction of fireplace residual fuel loads' internal gains that are latent. If not provided, the OS-HPXML default (see &lt;a href='https://openstudio-hpxml.readthedocs.io/en/v1.10.0/workflow_inputs.html#hpxml-fuel-loads'&gt;HPXML Fuel Loads&lt;/a&gt;) is used.</description>
      <type>Double</type>
      <units>Frac</units>
      <required>false</required>
      <model_dependent>false</model_dependent>
    </argument>
    <argument>
      <name>misc_fuel_loads_fireplace_usage_multiplier</name>
      <display_name>Misc Fuel Loads: Fireplace Usage Multiplier</display_name>
      <description>Multiplier on the fuel loads fireplace energy usage that can reflect, e.g., high/low usage occupants. If not provided, the OS-HPXML default (see &lt;a href='https://openstudio-hpxml.readthedocs.io/en/v1.10.0/workflow_inputs.html#hpxml-fuel-loads'&gt;HPXML Fuel Loads&lt;/a&gt;) is used.</description>
      <type>Double</type>
      <required>false</required>
      <model_dependent>false</model_dependent>
    </argument>
    <argument>
      <name>pool_present</name>
      <display_name>Pool: Present</display_name>
      <description>Whether there is a pool.</description>
      <type>Boolean</type>
      <required>true</required>
      <model_dependent>false</model_dependent>
      <default_value>false</default_value>
      <choices>
        <choice>
          <value>true</value>
          <display_name>true</display_name>
        </choice>
        <choice>
          <value>false</value>
          <display_name>false</display_name>
        </choice>
      </choices>
    </argument>
    <argument>
      <name>pool_pump_annual_kwh</name>
      <display_name>Pool: Pump Annual kWh</display_name>
      <description>The annual energy consumption of the pool pump. If not provided, the OS-HPXML default (see &lt;a href='https://openstudio-hpxml.readthedocs.io/en/v1.10.0/workflow_inputs.html#pool-pump'&gt;Pool Pump&lt;/a&gt;) is used.</description>
      <type>Double</type>
      <units>kWh/yr</units>
      <required>false</required>
      <model_dependent>false</model_dependent>
    </argument>
    <argument>
      <name>pool_pump_usage_multiplier</name>
      <display_name>Pool: Pump Usage Multiplier</display_name>
      <description>Multiplier on the pool pump energy usage that can reflect, e.g., high/low usage occupants. If not provided, the OS-HPXML default (see &lt;a href='https://openstudio-hpxml.readthedocs.io/en/v1.10.0/workflow_inputs.html#pool-pump'&gt;Pool Pump&lt;/a&gt;) is used.</description>
      <type>Double</type>
      <required>false</required>
      <model_dependent>false</model_dependent>
    </argument>
    <argument>
      <name>pool_heater_type</name>
      <display_name>Pool: Heater Type</display_name>
      <description>The type of pool heater. Use 'none' if there is no pool heater.</description>
      <type>Choice</type>
      <required>true</required>
      <model_dependent>false</model_dependent>
      <default_value>none</default_value>
      <choices>
        <choice>
          <value>none</value>
          <display_name>none</display_name>
        </choice>
        <choice>
          <value>electric resistance</value>
          <display_name>electric resistance</display_name>
        </choice>
        <choice>
          <value>gas fired</value>
          <display_name>gas fired</display_name>
        </choice>
        <choice>
          <value>heat pump</value>
          <display_name>heat pump</display_name>
        </choice>
      </choices>
    </argument>
    <argument>
      <name>pool_heater_annual_kwh</name>
      <display_name>Pool: Heater Annual kWh</display_name>
      <description>The annual energy consumption of the electric resistance pool heater. If not provided, the OS-HPXML default (see &lt;a href='https://openstudio-hpxml.readthedocs.io/en/v1.10.0/workflow_inputs.html#pool-heater'&gt;Pool Heater&lt;/a&gt;) is used.</description>
      <type>Double</type>
      <units>kWh/yr</units>
      <required>false</required>
      <model_dependent>false</model_dependent>
    </argument>
    <argument>
      <name>pool_heater_annual_therm</name>
      <display_name>Pool: Heater Annual therm</display_name>
      <description>The annual energy consumption of the gas fired pool heater. If not provided, the OS-HPXML default (see &lt;a href='https://openstudio-hpxml.readthedocs.io/en/v1.10.0/workflow_inputs.html#pool-heater'&gt;Pool Heater&lt;/a&gt;) is used.</description>
      <type>Double</type>
      <units>therm/yr</units>
      <required>false</required>
      <model_dependent>false</model_dependent>
    </argument>
    <argument>
      <name>pool_heater_usage_multiplier</name>
      <display_name>Pool: Heater Usage Multiplier</display_name>
      <description>Multiplier on the pool heater energy usage that can reflect, e.g., high/low usage occupants. If not provided, the OS-HPXML default (see &lt;a href='https://openstudio-hpxml.readthedocs.io/en/v1.10.0/workflow_inputs.html#pool-heater'&gt;Pool Heater&lt;/a&gt;) is used.</description>
      <type>Double</type>
      <required>false</required>
      <model_dependent>false</model_dependent>
    </argument>
    <argument>
      <name>permanent_spa_present</name>
      <display_name>Permanent Spa: Present</display_name>
      <description>Whether there is a permanent spa.</description>
      <type>Boolean</type>
      <required>true</required>
      <model_dependent>false</model_dependent>
      <default_value>false</default_value>
      <choices>
        <choice>
          <value>true</value>
          <display_name>true</display_name>
        </choice>
        <choice>
          <value>false</value>
          <display_name>false</display_name>
        </choice>
      </choices>
    </argument>
    <argument>
      <name>permanent_spa_pump_annual_kwh</name>
      <display_name>Permanent Spa: Pump Annual kWh</display_name>
      <description>The annual energy consumption of the permanent spa pump. If not provided, the OS-HPXML default (see &lt;a href='https://openstudio-hpxml.readthedocs.io/en/v1.10.0/workflow_inputs.html#permanent-spa-pump'&gt;Permanent Spa Pump&lt;/a&gt;) is used.</description>
      <type>Double</type>
      <units>kWh/yr</units>
      <required>false</required>
      <model_dependent>false</model_dependent>
    </argument>
    <argument>
      <name>permanent_spa_pump_usage_multiplier</name>
      <display_name>Permanent Spa: Pump Usage Multiplier</display_name>
      <description>Multiplier on the permanent spa pump energy usage that can reflect, e.g., high/low usage occupants. If not provided, the OS-HPXML default (see &lt;a href='https://openstudio-hpxml.readthedocs.io/en/v1.10.0/workflow_inputs.html#permanent-spa-pump'&gt;Permanent Spa Pump&lt;/a&gt;) is used.</description>
      <type>Double</type>
      <required>false</required>
      <model_dependent>false</model_dependent>
    </argument>
    <argument>
      <name>permanent_spa_heater_type</name>
      <display_name>Permanent Spa: Heater Type</display_name>
      <description>The type of permanent spa heater. Use 'none' if there is no permanent spa heater.</description>
      <type>Choice</type>
      <required>true</required>
      <model_dependent>false</model_dependent>
      <default_value>none</default_value>
      <choices>
        <choice>
          <value>none</value>
          <display_name>none</display_name>
        </choice>
        <choice>
          <value>electric resistance</value>
          <display_name>electric resistance</display_name>
        </choice>
        <choice>
          <value>gas fired</value>
          <display_name>gas fired</display_name>
        </choice>
        <choice>
          <value>heat pump</value>
          <display_name>heat pump</display_name>
        </choice>
      </choices>
    </argument>
    <argument>
      <name>permanent_spa_heater_annual_kwh</name>
      <display_name>Permanent Spa: Heater Annual kWh</display_name>
      <description>The annual energy consumption of the electric resistance permanent spa heater. If not provided, the OS-HPXML default (see &lt;a href='https://openstudio-hpxml.readthedocs.io/en/v1.10.0/workflow_inputs.html#permanent-spa-heater'&gt;Permanent Spa Heater&lt;/a&gt;) is used.</description>
      <type>Double</type>
      <units>kWh/yr</units>
      <required>false</required>
      <model_dependent>false</model_dependent>
    </argument>
    <argument>
      <name>permanent_spa_heater_annual_therm</name>
      <display_name>Permanent Spa: Heater Annual therm</display_name>
      <description>The annual energy consumption of the gas fired permanent spa heater. If not provided, the OS-HPXML default (see &lt;a href='https://openstudio-hpxml.readthedocs.io/en/v1.10.0/workflow_inputs.html#permanent-spa-heater'&gt;Permanent Spa Heater&lt;/a&gt;) is used.</description>
      <type>Double</type>
      <units>therm/yr</units>
      <required>false</required>
      <model_dependent>false</model_dependent>
    </argument>
    <argument>
      <name>permanent_spa_heater_usage_multiplier</name>
      <display_name>Permanent Spa: Heater Usage Multiplier</display_name>
      <description>Multiplier on the permanent spa heater energy usage that can reflect, e.g., high/low usage occupants. If not provided, the OS-HPXML default (see &lt;a href='https://openstudio-hpxml.readthedocs.io/en/v1.10.0/workflow_inputs.html#permanent-spa-heater'&gt;Permanent Spa Heater&lt;/a&gt;) is used.</description>
      <type>Double</type>
      <required>false</required>
      <model_dependent>false</model_dependent>
    </argument>
    <argument>
      <name>emissions_scenario_names</name>
      <display_name>Emissions: Scenario Names</display_name>
      <description>Names of emissions scenarios. If multiple scenarios, use a comma-separated list. If not provided, no emissions scenarios are calculated.</description>
      <type>String</type>
      <required>false</required>
      <model_dependent>false</model_dependent>
    </argument>
    <argument>
      <name>emissions_types</name>
      <display_name>Emissions: Types</display_name>
      <description>Types of emissions (e.g., CO2e, NOx, etc.). If multiple scenarios, use a comma-separated list.</description>
      <type>String</type>
      <required>false</required>
      <model_dependent>false</model_dependent>
    </argument>
    <argument>
      <name>emissions_electricity_units</name>
      <display_name>Emissions: Electricity Units</display_name>
      <description>Electricity emissions factors units. If multiple scenarios, use a comma-separated list. Only lb/MWh and kg/MWh are allowed.</description>
      <type>String</type>
      <required>false</required>
      <model_dependent>false</model_dependent>
    </argument>
    <argument>
      <name>emissions_electricity_values_or_filepaths</name>
      <display_name>Emissions: Electricity Values or File Paths</display_name>
      <description>Electricity emissions factors values, specified as either an annual factor or an absolute/relative path to a file with hourly factors. If multiple scenarios, use a comma-separated list.</description>
      <type>String</type>
      <required>false</required>
      <model_dependent>false</model_dependent>
    </argument>
    <argument>
      <name>emissions_electricity_number_of_header_rows</name>
      <display_name>Emissions: Electricity Files Number of Header Rows</display_name>
      <description>The number of header rows in the electricity emissions factor file. Only applies when an electricity filepath is used. If multiple scenarios, use a comma-separated list.</description>
      <type>String</type>
      <required>false</required>
      <model_dependent>false</model_dependent>
    </argument>
    <argument>
      <name>emissions_electricity_column_numbers</name>
      <display_name>Emissions: Electricity Files Column Numbers</display_name>
      <description>The column number in the electricity emissions factor file. Only applies when an electricity filepath is used. If multiple scenarios, use a comma-separated list.</description>
      <type>String</type>
      <required>false</required>
      <model_dependent>false</model_dependent>
    </argument>
    <argument>
      <name>emissions_fossil_fuel_units</name>
      <display_name>Emissions: Fossil Fuel Units</display_name>
      <description>Fossil fuel emissions factors units. If multiple scenarios, use a comma-separated list. Only lb/MBtu and kg/MBtu are allowed.</description>
      <type>String</type>
      <required>false</required>
      <model_dependent>false</model_dependent>
    </argument>
    <argument>
      <name>emissions_natural_gas_values</name>
      <display_name>Emissions: Natural Gas Values</display_name>
      <description>Natural gas emissions factors values, specified as an annual factor. If multiple scenarios, use a comma-separated list.</description>
      <type>String</type>
      <required>false</required>
      <model_dependent>false</model_dependent>
    </argument>
    <argument>
      <name>emissions_propane_values</name>
      <display_name>Emissions: Propane Values</display_name>
      <description>Propane emissions factors values, specified as an annual factor. If multiple scenarios, use a comma-separated list.</description>
      <type>String</type>
      <required>false</required>
      <model_dependent>false</model_dependent>
    </argument>
    <argument>
      <name>emissions_fuel_oil_values</name>
      <display_name>Emissions: Fuel Oil Values</display_name>
      <description>Fuel oil emissions factors values, specified as an annual factor. If multiple scenarios, use a comma-separated list.</description>
      <type>String</type>
      <required>false</required>
      <model_dependent>false</model_dependent>
    </argument>
    <argument>
      <name>emissions_coal_values</name>
      <display_name>Emissions: Coal Values</display_name>
      <description>Coal emissions factors values, specified as an annual factor. If multiple scenarios, use a comma-separated list.</description>
      <type>String</type>
      <required>false</required>
      <model_dependent>false</model_dependent>
    </argument>
    <argument>
      <name>emissions_wood_values</name>
      <display_name>Emissions: Wood Values</display_name>
      <description>Wood emissions factors values, specified as an annual factor. If multiple scenarios, use a comma-separated list.</description>
      <type>String</type>
      <required>false</required>
      <model_dependent>false</model_dependent>
    </argument>
    <argument>
      <name>emissions_wood_pellets_values</name>
      <display_name>Emissions: Wood Pellets Values</display_name>
      <description>Wood pellets emissions factors values, specified as an annual factor. If multiple scenarios, use a comma-separated list.</description>
      <type>String</type>
      <required>false</required>
      <model_dependent>false</model_dependent>
    </argument>
    <argument>
      <name>utility_bill_scenario_names</name>
      <display_name>Utility Bills: Scenario Names</display_name>
      <description>Names of utility bill scenarios. If multiple scenarios, use a comma-separated list. If not provided, no utility bills scenarios are calculated.</description>
      <type>String</type>
      <required>false</required>
      <model_dependent>false</model_dependent>
    </argument>
    <argument>
      <name>utility_bill_electricity_filepaths</name>
      <display_name>Utility Bills: Electricity File Paths</display_name>
      <description>Electricity tariff file specified as an absolute/relative path to a file with utility rate structure information. Tariff file must be formatted to OpenEI API version 7. If multiple scenarios, use a comma-separated list.</description>
      <type>String</type>
      <required>false</required>
      <model_dependent>false</model_dependent>
    </argument>
    <argument>
      <name>utility_bill_electricity_fixed_charges</name>
      <display_name>Utility Bills: Electricity Fixed Charges</display_name>
      <description>Electricity utility bill monthly fixed charges. If multiple scenarios, use a comma-separated list.</description>
      <type>String</type>
      <required>false</required>
      <model_dependent>false</model_dependent>
    </argument>
    <argument>
      <name>utility_bill_natural_gas_fixed_charges</name>
      <display_name>Utility Bills: Natural Gas Fixed Charges</display_name>
      <description>Natural gas utility bill monthly fixed charges. If multiple scenarios, use a comma-separated list.</description>
      <type>String</type>
      <required>false</required>
      <model_dependent>false</model_dependent>
    </argument>
    <argument>
      <name>utility_bill_propane_fixed_charges</name>
      <display_name>Utility Bills: Propane Fixed Charges</display_name>
      <description>Propane utility bill monthly fixed charges. If multiple scenarios, use a comma-separated list.</description>
      <type>String</type>
      <required>false</required>
      <model_dependent>false</model_dependent>
    </argument>
    <argument>
      <name>utility_bill_fuel_oil_fixed_charges</name>
      <display_name>Utility Bills: Fuel Oil Fixed Charges</display_name>
      <description>Fuel oil utility bill monthly fixed charges. If multiple scenarios, use a comma-separated list.</description>
      <type>String</type>
      <required>false</required>
      <model_dependent>false</model_dependent>
    </argument>
    <argument>
      <name>utility_bill_coal_fixed_charges</name>
      <display_name>Utility Bills: Coal Fixed Charges</display_name>
      <description>Coal utility bill monthly fixed charges. If multiple scenarios, use a comma-separated list.</description>
      <type>String</type>
      <required>false</required>
      <model_dependent>false</model_dependent>
    </argument>
    <argument>
      <name>utility_bill_wood_fixed_charges</name>
      <display_name>Utility Bills: Wood Fixed Charges</display_name>
      <description>Wood utility bill monthly fixed charges. If multiple scenarios, use a comma-separated list.</description>
      <type>String</type>
      <required>false</required>
      <model_dependent>false</model_dependent>
    </argument>
    <argument>
      <name>utility_bill_wood_pellets_fixed_charges</name>
      <display_name>Utility Bills: Wood Pellets Fixed Charges</display_name>
      <description>Wood pellets utility bill monthly fixed charges. If multiple scenarios, use a comma-separated list.</description>
      <type>String</type>
      <required>false</required>
      <model_dependent>false</model_dependent>
    </argument>
    <argument>
      <name>utility_bill_electricity_marginal_rates</name>
      <display_name>Utility Bills: Electricity Marginal Rates</display_name>
      <description>Electricity utility bill marginal rates. If multiple scenarios, use a comma-separated list.</description>
      <type>String</type>
      <required>false</required>
      <model_dependent>false</model_dependent>
    </argument>
    <argument>
      <name>utility_bill_natural_gas_marginal_rates</name>
      <display_name>Utility Bills: Natural Gas Marginal Rates</display_name>
      <description>Natural gas utility bill marginal rates. If multiple scenarios, use a comma-separated list.</description>
      <type>String</type>
      <required>false</required>
      <model_dependent>false</model_dependent>
    </argument>
    <argument>
      <name>utility_bill_propane_marginal_rates</name>
      <display_name>Utility Bills: Propane Marginal Rates</display_name>
      <description>Propane utility bill marginal rates. If multiple scenarios, use a comma-separated list.</description>
      <type>String</type>
      <required>false</required>
      <model_dependent>false</model_dependent>
    </argument>
    <argument>
      <name>utility_bill_fuel_oil_marginal_rates</name>
      <display_name>Utility Bills: Fuel Oil Marginal Rates</display_name>
      <description>Fuel oil utility bill marginal rates. If multiple scenarios, use a comma-separated list.</description>
      <type>String</type>
      <required>false</required>
      <model_dependent>false</model_dependent>
    </argument>
    <argument>
      <name>utility_bill_coal_marginal_rates</name>
      <display_name>Utility Bills: Coal Marginal Rates</display_name>
      <description>Coal utility bill marginal rates. If multiple scenarios, use a comma-separated list.</description>
      <type>String</type>
      <required>false</required>
      <model_dependent>false</model_dependent>
    </argument>
    <argument>
      <name>utility_bill_wood_marginal_rates</name>
      <display_name>Utility Bills: Wood Marginal Rates</display_name>
      <description>Wood utility bill marginal rates. If multiple scenarios, use a comma-separated list.</description>
      <type>String</type>
      <required>false</required>
      <model_dependent>false</model_dependent>
    </argument>
    <argument>
      <name>utility_bill_wood_pellets_marginal_rates</name>
      <display_name>Utility Bills: Wood Pellets Marginal Rates</display_name>
      <description>Wood pellets utility bill marginal rates. If multiple scenarios, use a comma-separated list.</description>
      <type>String</type>
      <required>false</required>
      <model_dependent>false</model_dependent>
    </argument>
    <argument>
      <name>utility_bill_pv_compensation_types</name>
      <display_name>Utility Bills: PV Compensation Types</display_name>
      <description>Utility bill PV compensation types. If multiple scenarios, use a comma-separated list.</description>
      <type>String</type>
      <required>false</required>
      <model_dependent>false</model_dependent>
    </argument>
    <argument>
      <name>utility_bill_pv_net_metering_annual_excess_sellback_rate_types</name>
      <display_name>Utility Bills: PV Net Metering Annual Excess Sellback Rate Types</display_name>
      <description>Utility bill PV net metering annual excess sellback rate types. Only applies if the PV compensation type is 'NetMetering'. If multiple scenarios, use a comma-separated list.</description>
      <type>String</type>
      <required>false</required>
      <model_dependent>false</model_dependent>
    </argument>
    <argument>
      <name>utility_bill_pv_net_metering_annual_excess_sellback_rates</name>
      <display_name>Utility Bills: PV Net Metering Annual Excess Sellback Rates</display_name>
      <description>Utility bill PV net metering annual excess sellback rates. Only applies if the PV compensation type is 'NetMetering' and the PV annual excess sellback rate type is 'User-Specified'. If multiple scenarios, use a comma-separated list.</description>
      <type>String</type>
      <required>false</required>
      <model_dependent>false</model_dependent>
    </argument>
    <argument>
      <name>utility_bill_pv_feed_in_tariff_rates</name>
      <display_name>Utility Bills: PV Feed-In Tariff Rates</display_name>
      <description>Utility bill PV annual full/gross feed-in tariff rates. Only applies if the PV compensation type is 'FeedInTariff'. If multiple scenarios, use a comma-separated list.</description>
      <type>String</type>
      <required>false</required>
      <model_dependent>false</model_dependent>
    </argument>
    <argument>
      <name>utility_bill_pv_monthly_grid_connection_fee_units</name>
      <display_name>Utility Bills: PV Monthly Grid Connection Fee Units</display_name>
      <description>Utility bill PV monthly grid connection fee units. If multiple scenarios, use a comma-separated list.</description>
      <type>String</type>
      <required>false</required>
      <model_dependent>false</model_dependent>
    </argument>
    <argument>
      <name>utility_bill_pv_monthly_grid_connection_fees</name>
      <display_name>Utility Bills: PV Monthly Grid Connection Fees</display_name>
      <description>Utility bill PV monthly grid connection fees. If multiple scenarios, use a comma-separated list.</description>
      <type>String</type>
      <required>false</required>
      <model_dependent>false</model_dependent>
    </argument>
    <argument>
      <name>additional_properties</name>
      <display_name>Additional Properties</display_name>
      <description>Additional properties specified as key-value pairs (i.e., key=value). If multiple additional properties, use a |-separated list. For example, 'LowIncome=false|Remodeled|Description=2-story home in Denver'. These properties will be stored in the HPXML file under /HPXML/SoftwareInfo/extension/AdditionalProperties.</description>
      <type>String</type>
      <required>false</required>
      <model_dependent>false</model_dependent>
    </argument>
    <argument>
      <name>combine_like_surfaces</name>
      <display_name>Combine like surfaces?</display_name>
      <description>If true, combines like surfaces to simplify the HPXML file generated.</description>
      <type>Boolean</type>
      <required>false</required>
      <model_dependent>false</model_dependent>
      <default_value>false</default_value>
      <choices>
        <choice>
          <value>true</value>
          <display_name>true</display_name>
        </choice>
        <choice>
          <value>false</value>
          <display_name>false</display_name>
        </choice>
      </choices>
    </argument>
    <argument>
      <name>apply_defaults</name>
      <display_name>Apply Default Values?</display_name>
      <description>If true, applies OS-HPXML default values to the HPXML output file. Setting to true will also force validation of the HPXML output file before applying OS-HPXML default values.</description>
      <type>Boolean</type>
      <required>false</required>
      <model_dependent>false</model_dependent>
      <default_value>false</default_value>
      <choices>
        <choice>
          <value>true</value>
          <display_name>true</display_name>
        </choice>
        <choice>
          <value>false</value>
          <display_name>false</display_name>
        </choice>
      </choices>
    </argument>
    <argument>
      <name>apply_validation</name>
      <display_name>Apply Validation?</display_name>
      <description>If true, validates the HPXML output file. Set to false for faster performance. Note that validation is not needed if the HPXML file will be validated downstream (e.g., via the HPXMLtoOpenStudio measure).</description>
      <type>Boolean</type>
      <required>false</required>
      <model_dependent>false</model_dependent>
      <default_value>false</default_value>
      <choices>
        <choice>
          <value>true</value>
          <display_name>true</display_name>
        </choice>
        <choice>
          <value>false</value>
          <display_name>false</display_name>
        </choice>
      </choices>
    </argument>
  </arguments>
  <outputs />
  <provenances />
  <tags>
    <tag>Whole Building.Space Types</tag>
  </tags>
  <attributes>
    <attribute>
      <name>Measure Type</name>
      <value>ModelMeasure</value>
      <datatype>string</datatype>
    </attribute>
  </attributes>
  <files>
    <file>
      <filename>README.md</filename>
      <filetype>md</filetype>
      <usage_type>readme</usage_type>
<<<<<<< HEAD
      <checksum>C2F86151</checksum>
=======
      <checksum>0CED1C83</checksum>
>>>>>>> f0754626
    </file>
    <file>
      <filename>README.md.erb</filename>
      <filetype>erb</filetype>
      <usage_type>readmeerb</usage_type>
      <checksum>513F28E9</checksum>
    </file>
    <file>
      <version>
        <software_program>OpenStudio</software_program>
        <identifier>2.9.0</identifier>
        <min_compatible>2.9.0</min_compatible>
      </version>
      <filename>measure.rb</filename>
      <filetype>rb</filetype>
      <usage_type>script</usage_type>
<<<<<<< HEAD
      <checksum>F4BD9C48</checksum>
=======
      <checksum>26DCE950</checksum>
>>>>>>> f0754626
    </file>
    <file>
      <filename>constants.rb</filename>
      <filetype>rb</filetype>
      <usage_type>resource</usage_type>
      <checksum>079FF429</checksum>
    </file>
    <file>
      <filename>geometry.rb</filename>
      <filetype>rb</filetype>
      <usage_type>resource</usage_type>
      <checksum>D8A38780</checksum>
    </file>
    <file>
      <filename>options/cooling_system.tsv</filename>
      <filetype>tsv</filetype>
      <usage_type>resource</usage_type>
      <checksum>127A31EF</checksum>
    </file>
    <file>
      <filename>options/geothermal_loop.tsv</filename>
      <filetype>tsv</filetype>
      <usage_type>resource</usage_type>
      <checksum>C5AFDE9F</checksum>
    </file>
    <file>
      <filename>options/heat_pump.tsv</filename>
      <filetype>tsv</filetype>
      <usage_type>resource</usage_type>
      <checksum>A6C40735</checksum>
    </file>
    <file>
      <filename>options/heat_pump_backup.tsv</filename>
      <filetype>tsv</filetype>
      <usage_type>resource</usage_type>
      <checksum>69EE4454</checksum>
    </file>
    <file>
      <filename>options/heating_system.tsv</filename>
      <filetype>tsv</filetype>
      <usage_type>resource</usage_type>
      <checksum>ABE88D20</checksum>
    </file>
    <file>
      <filename>options/heating_system_2.tsv</filename>
      <filetype>tsv</filetype>
      <usage_type>resource</usage_type>
      <checksum>ABE88D20</checksum>
    </file>
    <file>
      <filename>options/roof_material.tsv</filename>
      <filetype>tsv</filetype>
      <usage_type>resource</usage_type>
      <checksum>5D6AC221</checksum>
    </file>
    <file>
      <filename>options/wall_siding.tsv</filename>
      <filetype>tsv</filetype>
      <usage_type>resource</usage_type>
      <checksum>83CC06A8</checksum>
    </file>
    <file>
      <filename>options.rb</filename>
      <filetype>rb</filetype>
      <usage_type>resource</usage_type>
      <checksum>DA17B0D3</checksum>
    </file>
    <file>
      <filename>version.txt</filename>
      <filetype>txt</filetype>
      <usage_type>resource</usage_type>
      <checksum>6D7D7910</checksum>
    </file>
    <file>
      <filename>test_build_residential_hpxml.rb</filename>
      <filetype>rb</filetype>
      <usage_type>test</usage_type>
      <checksum>A17560C0</checksum>
    </file>
  </files>
</measure><|MERGE_RESOLUTION|>--- conflicted
+++ resolved
@@ -3,13 +3,8 @@
   <schema_version>3.1</schema_version>
   <name>build_residential_hpxml</name>
   <uid>a13a8983-2b01-4930-8af2-42030b6e4233</uid>
-<<<<<<< HEAD
-  <version_id>6985a428-28dd-4e3e-aec6-82f23a963957</version_id>
-  <version_modified>2025-04-04T23:39:35Z</version_modified>
-=======
-  <version_id>d7f6b176-1d54-4ca5-857b-4340a667ee1c</version_id>
-  <version_modified>2025-04-04T23:04:42Z</version_modified>
->>>>>>> f0754626
+  <version_id>cdc28650-f6dc-4f53-97ed-4de74478f9bf</version_id>
+  <version_modified>2025-04-04T23:44:58Z</version_modified>
   <xml_checksum>2C38F48B</xml_checksum>
   <class_name>BuildResidentialHPXML</class_name>
   <display_name>HPXML Builder</display_name>
@@ -3705,52 +3700,52 @@
       <model_dependent>false</model_dependent>
       <choices>
         <choice>
+          <value>None</value>
+          <display_name>None</display_name>
+        </choice>
+        <choice>
+          <value>Vertical Loop, Default</value>
+          <display_name>Vertical Loop, Default</display_name>
+        </choice>
+        <choice>
+          <value>Vertical Loop, Default, Specified Loop Flow</value>
+          <display_name>Vertical Loop, Default, Specified Loop Flow</display_name>
+        </choice>
+        <choice>
+          <value>Vertical Loop, Default, Specified Borehole Count</value>
+          <display_name>Vertical Loop, Default, Specified Borehole Count</display_name>
+        </choice>
+        <choice>
+          <value>Vertical Loop, Default, Specified Borehole Length</value>
+          <display_name>Vertical Loop, Default, Specified Borehole Length</display_name>
+        </choice>
+        <choice>
+          <value>Vertical Loop, Default, Specified Loop Flow and Borehole Count</value>
+          <display_name>Vertical Loop, Default, Specified Loop Flow and Borehole Count</display_name>
+        </choice>
+        <choice>
+          <value>Vertical Loop, Default, Specified Borehole Count and Length</value>
+          <display_name>Vertical Loop, Default, Specified Borehole Count and Length</display_name>
+        </choice>
+        <choice>
+          <value>Vertical Loop, Default, Specified Loop Flow and Borehole Length</value>
+          <display_name>Vertical Loop, Default, Specified Loop Flow and Borehole Length</display_name>
+        </choice>
+        <choice>
+          <value>Vertical Loop, Default, Thermally Enhanced Grout</value>
+          <display_name>Vertical Loop, Default, Thermally Enhanced Grout</display_name>
+        </choice>
+        <choice>
+          <value>Vertical Loop, Default, Thermally Enhanced Pipe</value>
+          <display_name>Vertical Loop, Default, Thermally Enhanced Pipe</display_name>
+        </choice>
+        <choice>
           <value>Vertical Loop, Lopsided U Borefield, Detailed</value>
           <display_name>Vertical Loop, Lopsided U Borefield, Detailed</display_name>
         </choice>
         <choice>
           <value>Vertical Loop, Rectangular Borefield, Detailed</value>
           <display_name>Vertical Loop, Rectangular Borefield, Detailed</display_name>
-        </choice>
-        <choice>
-          <value>Vertical Loop, Default, Specified Loop Flow</value>
-          <display_name>Vertical Loop, Default, Specified Loop Flow</display_name>
-        </choice>
-        <choice>
-          <value>Vertical Loop, Default, Specified Borehole Count</value>
-          <display_name>Vertical Loop, Default, Specified Borehole Count</display_name>
-        </choice>
-        <choice>
-          <value>Vertical Loop, Default, Specified Borehole Length</value>
-          <display_name>Vertical Loop, Default, Specified Borehole Length</display_name>
-        </choice>
-        <choice>
-          <value>Vertical Loop, Default, Specified Loop Flow and Borehole Count</value>
-          <display_name>Vertical Loop, Default, Specified Loop Flow and Borehole Count</display_name>
-        </choice>
-        <choice>
-          <value>Vertical Loop, Default, Specified Borehole Count and Length</value>
-          <display_name>Vertical Loop, Default, Specified Borehole Count and Length</display_name>
-        </choice>
-        <choice>
-          <value>Vertical Loop, Default, Specified Loop Flow and Borehole Length</value>
-          <display_name>Vertical Loop, Default, Specified Loop Flow and Borehole Length</display_name>
-        </choice>
-        <choice>
-          <value>Vertical Loop, Default, Thermally Enhanced Grout</value>
-          <display_name>Vertical Loop, Default, Thermally Enhanced Grout</display_name>
-        </choice>
-        <choice>
-          <value>Vertical Loop, Default, Thermally Enhanced Pipe</value>
-          <display_name>Vertical Loop, Default, Thermally Enhanced Pipe</display_name>
-        </choice>
-        <choice>
-          <value>Vertical Loop, Default</value>
-          <display_name>Vertical Loop, Default</display_name>
-        </choice>
-        <choice>
-          <value>None</value>
-          <display_name>None</display_name>
         </choice>
       </choices>
     </argument>
@@ -8115,11 +8110,7 @@
       <filename>README.md</filename>
       <filetype>md</filetype>
       <usage_type>readme</usage_type>
-<<<<<<< HEAD
-      <checksum>C2F86151</checksum>
-=======
-      <checksum>0CED1C83</checksum>
->>>>>>> f0754626
+      <checksum>6324DDF8</checksum>
     </file>
     <file>
       <filename>README.md.erb</filename>
@@ -8136,11 +8127,7 @@
       <filename>measure.rb</filename>
       <filetype>rb</filetype>
       <usage_type>script</usage_type>
-<<<<<<< HEAD
-      <checksum>F4BD9C48</checksum>
-=======
-      <checksum>26DCE950</checksum>
->>>>>>> f0754626
+      <checksum>79AFB92D</checksum>
     </file>
     <file>
       <filename>constants.rb</filename>
@@ -8164,7 +8151,7 @@
       <filename>options/geothermal_loop.tsv</filename>
       <filetype>tsv</filetype>
       <usage_type>resource</usage_type>
-      <checksum>C5AFDE9F</checksum>
+      <checksum>2FD92A2A</checksum>
     </file>
     <file>
       <filename>options/heat_pump.tsv</filename>
