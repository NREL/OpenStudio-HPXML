<?xml version="1.0"?>
<measure>
  <schema_version>3.0</schema_version>
  <name>build_residential_hpxml</name>
  <uid>a13a8983-2b01-4930-8af2-42030b6e4233</uid>
<<<<<<< HEAD
  <version_id>fc1d6af8-aadc-4a06-bae2-cb47db40ef0d</version_id>
  <version_modified>20230510T211507Z</version_modified>
=======
  <version_id>58c397aa-1969-4e48-a7bc-0d22e27e7733</version_id>
  <version_modified>20230515T163005Z</version_modified>
>>>>>>> 119ca175
  <xml_checksum>2C38F48B</xml_checksum>
  <class_name>BuildResidentialHPXML</class_name>
  <display_name>HPXML Builder</display_name>
  <description>Builds a residential HPXML file.</description>
  <modeler_description>Note: OS-HPXML default values can be found in the OS-HPXML documentation or can be seen by using the 'apply_defaults' argument.</modeler_description>
  <arguments>
    <argument>
      <name>hpxml_path</name>
      <display_name>HPXML File Path</display_name>
      <description>Absolute/relative path of the HPXML file.</description>
      <type>String</type>
      <required>true</required>
      <model_dependent>false</model_dependent>
    </argument>
    <argument>
      <name>software_info_program_used</name>
      <display_name>Software Info: Program Used</display_name>
      <description>The name of the software program used.</description>
      <type>String</type>
      <required>false</required>
      <model_dependent>false</model_dependent>
    </argument>
    <argument>
      <name>software_info_program_version</name>
      <display_name>Software Info: Program Version</display_name>
      <description>The version of the software program used.</description>
      <type>String</type>
      <required>false</required>
      <model_dependent>false</model_dependent>
    </argument>
    <argument>
      <name>schedules_filepaths</name>
      <display_name>Schedules: CSV File Paths</display_name>
      <description>Absolute/relative paths of csv files containing user-specified detailed schedules. If multiple files, use a comma-separated list.</description>
      <type>String</type>
      <required>false</required>
      <model_dependent>false</model_dependent>
    </argument>
    <argument>
      <name>schedules_vacancy_period</name>
      <display_name>Schedules: Vacancy Period</display_name>
      <description>Specifies the vacancy period. Enter a date like "Dec 15 - Jan 15". Optionally, can enter hour of the day like "Dec 15 2 - Jan 15 20" (start hour can be 0 through 23 and end hour can be 1 through 24).</description>
      <type>String</type>
      <required>false</required>
      <model_dependent>false</model_dependent>
    </argument>
    <argument>
      <name>schedules_power_outage_period</name>
      <display_name>Schedules: Power Outage Period</display_name>
      <description>Specifies the power outage period. Enter a date like "Dec 15 - Jan 15". Optionally, can enter hour of the day like "Dec 15 2 - Jan 15 20" (start hour can be 0 through 23 and end hour can be 1 through 24).</description>
      <type>String</type>
      <required>false</required>
      <model_dependent>false</model_dependent>
    </argument>
    <argument>
      <name>schedules_power_outage_window_natvent_availability</name>
      <display_name>Schedules: Power Outage Period Window Natural Ventilation Availability</display_name>
      <description>The availability of the natural ventilation schedule during the outage period.</description>
      <type>Choice</type>
      <required>false</required>
      <model_dependent>false</model_dependent>
      <choices>
        <choice>
          <value>regular schedule</value>
          <display_name>regular schedule</display_name>
        </choice>
        <choice>
          <value>always available</value>
          <display_name>always available</display_name>
        </choice>
        <choice>
          <value>always unavailable</value>
          <display_name>always unavailable</display_name>
        </choice>
      </choices>
    </argument>
    <argument>
      <name>simulation_control_timestep</name>
      <display_name>Simulation Control: Timestep</display_name>
      <description>Value must be a divisor of 60. If not provided, the OS-HPXML default is used.</description>
      <type>Integer</type>
      <units>min</units>
      <required>false</required>
      <model_dependent>false</model_dependent>
    </argument>
    <argument>
      <name>simulation_control_run_period</name>
      <display_name>Simulation Control: Run Period</display_name>
      <description>Enter a date like "Jan 1 - Dec 31". If not provided, the OS-HPXML default is used.</description>
      <type>String</type>
      <required>false</required>
      <model_dependent>false</model_dependent>
    </argument>
    <argument>
      <name>simulation_control_run_period_calendar_year</name>
      <display_name>Simulation Control: Run Period Calendar Year</display_name>
      <description>This numeric field should contain the calendar year that determines the start day of week. If you are running simulations using AMY weather files, the value entered for calendar year will not be used; it will be overridden by the actual year found in the AMY weather file. If not provided, the OS-HPXML default is used.</description>
      <type>Integer</type>
      <units>year</units>
      <required>false</required>
      <model_dependent>false</model_dependent>
    </argument>
    <argument>
      <name>simulation_control_daylight_saving_enabled</name>
      <display_name>Simulation Control: Daylight Saving Enabled</display_name>
      <description>Whether to use daylight saving. If not provided, the OS-HPXML default is used.</description>
      <type>Boolean</type>
      <required>false</required>
      <model_dependent>false</model_dependent>
      <choices>
        <choice>
          <value>true</value>
          <display_name>true</display_name>
        </choice>
        <choice>
          <value>false</value>
          <display_name>false</display_name>
        </choice>
      </choices>
    </argument>
    <argument>
      <name>simulation_control_daylight_saving_period</name>
      <display_name>Simulation Control: Daylight Saving Period</display_name>
      <description>Enter a date like "Mar 15 - Dec 15". If not provided, the OS-HPXML default is used.</description>
      <type>String</type>
      <required>false</required>
      <model_dependent>false</model_dependent>
    </argument>
    <argument>
      <name>simulation_control_temperature_capacitance_multiplier</name>
      <display_name>Simulation Control: Temperature Capacitance Multiplier</display_name>
      <description>Affects the transient calculation of indoor air temperatures. If not provided, the OS-HPXML default is used.</description>
      <type>String</type>
      <required>false</required>
      <model_dependent>false</model_dependent>
    </argument>
    <argument>
      <name>site_type</name>
      <display_name>Site: Type</display_name>
      <description>The type of site. If not provided, the OS-HPXML default is used.</description>
      <type>Choice</type>
      <required>false</required>
      <model_dependent>false</model_dependent>
      <choices>
        <choice>
          <value>suburban</value>
          <display_name>suburban</display_name>
        </choice>
        <choice>
          <value>urban</value>
          <display_name>urban</display_name>
        </choice>
        <choice>
          <value>rural</value>
          <display_name>rural</display_name>
        </choice>
      </choices>
    </argument>
    <argument>
      <name>site_shielding_of_home</name>
      <display_name>Site: Shielding of Home</display_name>
      <description>Presence of nearby buildings, trees, obstructions for infiltration model. If not provided, the OS-HPXML default is used.</description>
      <type>Choice</type>
      <required>false</required>
      <model_dependent>false</model_dependent>
      <choices>
        <choice>
          <value>exposed</value>
          <display_name>exposed</display_name>
        </choice>
        <choice>
          <value>normal</value>
          <display_name>normal</display_name>
        </choice>
        <choice>
          <value>well-shielded</value>
          <display_name>well-shielded</display_name>
        </choice>
      </choices>
    </argument>
    <argument>
      <name>site_ground_conductivity</name>
      <display_name>Site: Ground Conductivity</display_name>
      <description>Conductivity of the ground soil. If not provided, the OS-HPXML default is used.</description>
      <type>Double</type>
      <units>Btu/hr-ft-F</units>
      <required>false</required>
      <model_dependent>false</model_dependent>
    </argument>
    <argument>
      <name>site_zip_code</name>
      <display_name>Site: Zip Code</display_name>
      <description>Zip code of the home address.</description>
      <type>String</type>
      <required>false</required>
      <model_dependent>false</model_dependent>
    </argument>
    <argument>
      <name>site_iecc_zone</name>
      <display_name>Site: IECC Zone</display_name>
      <description>IECC zone of the home address.</description>
      <type>Choice</type>
      <required>false</required>
      <model_dependent>false</model_dependent>
      <choices>
        <choice>
          <value>1A</value>
          <display_name>1A</display_name>
        </choice>
        <choice>
          <value>1B</value>
          <display_name>1B</display_name>
        </choice>
        <choice>
          <value>1C</value>
          <display_name>1C</display_name>
        </choice>
        <choice>
          <value>2A</value>
          <display_name>2A</display_name>
        </choice>
        <choice>
          <value>2B</value>
          <display_name>2B</display_name>
        </choice>
        <choice>
          <value>2C</value>
          <display_name>2C</display_name>
        </choice>
        <choice>
          <value>3A</value>
          <display_name>3A</display_name>
        </choice>
        <choice>
          <value>3B</value>
          <display_name>3B</display_name>
        </choice>
        <choice>
          <value>3C</value>
          <display_name>3C</display_name>
        </choice>
        <choice>
          <value>4A</value>
          <display_name>4A</display_name>
        </choice>
        <choice>
          <value>4B</value>
          <display_name>4B</display_name>
        </choice>
        <choice>
          <value>4C</value>
          <display_name>4C</display_name>
        </choice>
        <choice>
          <value>5A</value>
          <display_name>5A</display_name>
        </choice>
        <choice>
          <value>5B</value>
          <display_name>5B</display_name>
        </choice>
        <choice>
          <value>5C</value>
          <display_name>5C</display_name>
        </choice>
        <choice>
          <value>6A</value>
          <display_name>6A</display_name>
        </choice>
        <choice>
          <value>6B</value>
          <display_name>6B</display_name>
        </choice>
        <choice>
          <value>6C</value>
          <display_name>6C</display_name>
        </choice>
        <choice>
          <value>7</value>
          <display_name>7</display_name>
        </choice>
        <choice>
          <value>8</value>
          <display_name>8</display_name>
        </choice>
      </choices>
    </argument>
    <argument>
      <name>site_state_code</name>
      <display_name>Site: State Code</display_name>
      <description>State code of the home address.</description>
      <type>Choice</type>
      <required>false</required>
      <model_dependent>false</model_dependent>
      <choices>
        <choice>
          <value>AK</value>
          <display_name>AK</display_name>
        </choice>
        <choice>
          <value>AL</value>
          <display_name>AL</display_name>
        </choice>
        <choice>
          <value>AR</value>
          <display_name>AR</display_name>
        </choice>
        <choice>
          <value>AZ</value>
          <display_name>AZ</display_name>
        </choice>
        <choice>
          <value>CA</value>
          <display_name>CA</display_name>
        </choice>
        <choice>
          <value>CO</value>
          <display_name>CO</display_name>
        </choice>
        <choice>
          <value>CT</value>
          <display_name>CT</display_name>
        </choice>
        <choice>
          <value>DC</value>
          <display_name>DC</display_name>
        </choice>
        <choice>
          <value>DE</value>
          <display_name>DE</display_name>
        </choice>
        <choice>
          <value>FL</value>
          <display_name>FL</display_name>
        </choice>
        <choice>
          <value>GA</value>
          <display_name>GA</display_name>
        </choice>
        <choice>
          <value>HI</value>
          <display_name>HI</display_name>
        </choice>
        <choice>
          <value>IA</value>
          <display_name>IA</display_name>
        </choice>
        <choice>
          <value>ID</value>
          <display_name>ID</display_name>
        </choice>
        <choice>
          <value>IL</value>
          <display_name>IL</display_name>
        </choice>
        <choice>
          <value>IN</value>
          <display_name>IN</display_name>
        </choice>
        <choice>
          <value>KS</value>
          <display_name>KS</display_name>
        </choice>
        <choice>
          <value>KY</value>
          <display_name>KY</display_name>
        </choice>
        <choice>
          <value>LA</value>
          <display_name>LA</display_name>
        </choice>
        <choice>
          <value>MA</value>
          <display_name>MA</display_name>
        </choice>
        <choice>
          <value>MD</value>
          <display_name>MD</display_name>
        </choice>
        <choice>
          <value>ME</value>
          <display_name>ME</display_name>
        </choice>
        <choice>
          <value>MI</value>
          <display_name>MI</display_name>
        </choice>
        <choice>
          <value>MN</value>
          <display_name>MN</display_name>
        </choice>
        <choice>
          <value>MO</value>
          <display_name>MO</display_name>
        </choice>
        <choice>
          <value>MS</value>
          <display_name>MS</display_name>
        </choice>
        <choice>
          <value>MT</value>
          <display_name>MT</display_name>
        </choice>
        <choice>
          <value>NC</value>
          <display_name>NC</display_name>
        </choice>
        <choice>
          <value>ND</value>
          <display_name>ND</display_name>
        </choice>
        <choice>
          <value>NE</value>
          <display_name>NE</display_name>
        </choice>
        <choice>
          <value>NH</value>
          <display_name>NH</display_name>
        </choice>
        <choice>
          <value>NJ</value>
          <display_name>NJ</display_name>
        </choice>
        <choice>
          <value>NM</value>
          <display_name>NM</display_name>
        </choice>
        <choice>
          <value>NV</value>
          <display_name>NV</display_name>
        </choice>
        <choice>
          <value>NY</value>
          <display_name>NY</display_name>
        </choice>
        <choice>
          <value>OH</value>
          <display_name>OH</display_name>
        </choice>
        <choice>
          <value>OK</value>
          <display_name>OK</display_name>
        </choice>
        <choice>
          <value>OR</value>
          <display_name>OR</display_name>
        </choice>
        <choice>
          <value>PA</value>
          <display_name>PA</display_name>
        </choice>
        <choice>
          <value>RI</value>
          <display_name>RI</display_name>
        </choice>
        <choice>
          <value>SC</value>
          <display_name>SC</display_name>
        </choice>
        <choice>
          <value>SD</value>
          <display_name>SD</display_name>
        </choice>
        <choice>
          <value>TN</value>
          <display_name>TN</display_name>
        </choice>
        <choice>
          <value>TX</value>
          <display_name>TX</display_name>
        </choice>
        <choice>
          <value>UT</value>
          <display_name>UT</display_name>
        </choice>
        <choice>
          <value>VA</value>
          <display_name>VA</display_name>
        </choice>
        <choice>
          <value>VT</value>
          <display_name>VT</display_name>
        </choice>
        <choice>
          <value>WA</value>
          <display_name>WA</display_name>
        </choice>
        <choice>
          <value>WI</value>
          <display_name>WI</display_name>
        </choice>
        <choice>
          <value>WV</value>
          <display_name>WV</display_name>
        </choice>
        <choice>
          <value>WY</value>
          <display_name>WY</display_name>
        </choice>
      </choices>
    </argument>
    <argument>
      <name>site_time_zone_utc_offset</name>
      <display_name>Site: Time Zone UTC Offset</display_name>
      <description>Time zone UTC offset of the home address. Must be between -12 and 14.</description>
      <type>Double</type>
      <units>hr</units>
      <required>false</required>
      <model_dependent>false</model_dependent>
    </argument>
    <argument>
      <name>weather_station_epw_filepath</name>
      <display_name>Weather Station: EnergyPlus Weather (EPW) Filepath</display_name>
      <description>Path of the EPW file.</description>
      <type>String</type>
      <required>true</required>
      <model_dependent>false</model_dependent>
      <default_value>USA_CO_Denver.Intl.AP.725650_TMY3.epw</default_value>
    </argument>
    <argument>
      <name>year_built</name>
      <display_name>Building Construction: Year Built</display_name>
      <description>The year the building was built.</description>
      <type>Integer</type>
      <required>false</required>
      <model_dependent>false</model_dependent>
    </argument>
    <argument>
      <name>geometry_unit_type</name>
      <display_name>Geometry: Unit Type</display_name>
      <description>The type of dwelling unit. Use single-family attached for a dwelling unit with 1 or more stories, attached units to one or both sides, and no units above/below. Use apartment unit for a dwelling unit with 1 story, attached units to one, two, or three sides, and units above and/or below.</description>
      <type>Choice</type>
      <required>true</required>
      <model_dependent>false</model_dependent>
      <default_value>single-family detached</default_value>
      <choices>
        <choice>
          <value>single-family detached</value>
          <display_name>single-family detached</display_name>
        </choice>
        <choice>
          <value>single-family attached</value>
          <display_name>single-family attached</display_name>
        </choice>
        <choice>
          <value>apartment unit</value>
          <display_name>apartment unit</display_name>
        </choice>
      </choices>
    </argument>
    <argument>
      <name>geometry_unit_left_wall_is_adiabatic</name>
      <display_name>Geometry: Unit Left Wall Is Adiabatic</display_name>
      <description>Presence of an adiabatic left wall.</description>
      <type>Boolean</type>
      <required>false</required>
      <model_dependent>false</model_dependent>
      <default_value>false</default_value>
      <choices>
        <choice>
          <value>true</value>
          <display_name>true</display_name>
        </choice>
        <choice>
          <value>false</value>
          <display_name>false</display_name>
        </choice>
      </choices>
    </argument>
    <argument>
      <name>geometry_unit_right_wall_is_adiabatic</name>
      <display_name>Geometry: Unit Right Wall Is Adiabatic</display_name>
      <description>Presence of an adiabatic right wall.</description>
      <type>Boolean</type>
      <required>false</required>
      <model_dependent>false</model_dependent>
      <default_value>false</default_value>
      <choices>
        <choice>
          <value>true</value>
          <display_name>true</display_name>
        </choice>
        <choice>
          <value>false</value>
          <display_name>false</display_name>
        </choice>
      </choices>
    </argument>
    <argument>
      <name>geometry_unit_front_wall_is_adiabatic</name>
      <display_name>Geometry: Unit Front Wall Is Adiabatic</display_name>
      <description>Presence of an adiabatic front wall, for example, the unit is adjacent to a conditioned corridor.</description>
      <type>Boolean</type>
      <required>false</required>
      <model_dependent>false</model_dependent>
      <default_value>false</default_value>
      <choices>
        <choice>
          <value>true</value>
          <display_name>true</display_name>
        </choice>
        <choice>
          <value>false</value>
          <display_name>false</display_name>
        </choice>
      </choices>
    </argument>
    <argument>
      <name>geometry_unit_back_wall_is_adiabatic</name>
      <display_name>Geometry: Unit Back Wall Is Adiabatic</display_name>
      <description>Presence of an adiabatic back wall.</description>
      <type>Boolean</type>
      <required>false</required>
      <model_dependent>false</model_dependent>
      <default_value>false</default_value>
      <choices>
        <choice>
          <value>true</value>
          <display_name>true</display_name>
        </choice>
        <choice>
          <value>false</value>
          <display_name>false</display_name>
        </choice>
      </choices>
    </argument>
    <argument>
      <name>geometry_unit_num_floors_above_grade</name>
      <display_name>Geometry: Unit Number of Floors Above Grade</display_name>
      <description>The number of floors above grade in the unit. Attic type ConditionedAttic is included. Assumed to be 1 for apartment units.</description>
      <type>Integer</type>
      <units>#</units>
      <required>true</required>
      <model_dependent>false</model_dependent>
      <default_value>2</default_value>
    </argument>
    <argument>
      <name>geometry_unit_cfa</name>
      <display_name>Geometry: Unit Conditioned Floor Area</display_name>
      <description>The total floor area of the unit's conditioned space (including any conditioned basement floor area).</description>
      <type>Double</type>
      <units>ft^2</units>
      <required>true</required>
      <model_dependent>false</model_dependent>
      <default_value>2000</default_value>
    </argument>
    <argument>
      <name>geometry_unit_aspect_ratio</name>
      <display_name>Geometry: Unit Aspect Ratio</display_name>
      <description>The ratio of front/back wall length to left/right wall length for the unit, excluding any protruding garage wall area.</description>
      <type>Double</type>
      <units>Frac</units>
      <required>true</required>
      <model_dependent>false</model_dependent>
      <default_value>2</default_value>
    </argument>
    <argument>
      <name>geometry_unit_orientation</name>
      <display_name>Geometry: Unit Orientation</display_name>
      <description>The unit's orientation is measured clockwise from north (e.g., North=0, East=90, South=180, West=270).</description>
      <type>Double</type>
      <units>degrees</units>
      <required>true</required>
      <model_dependent>false</model_dependent>
      <default_value>180</default_value>
    </argument>
    <argument>
      <name>geometry_unit_num_bedrooms</name>
      <display_name>Geometry: Unit Number of Bedrooms</display_name>
      <description>The number of bedrooms in the unit.</description>
      <type>Integer</type>
      <units>#</units>
      <required>true</required>
      <model_dependent>false</model_dependent>
      <default_value>3</default_value>
    </argument>
    <argument>
      <name>geometry_unit_num_bathrooms</name>
      <display_name>Geometry: Unit Number of Bathrooms</display_name>
      <description>The number of bathrooms in the unit. If not provided, the OS-HPXML default is used.</description>
      <type>Integer</type>
      <units>#</units>
      <required>false</required>
      <model_dependent>false</model_dependent>
    </argument>
    <argument>
      <name>geometry_unit_num_occupants</name>
      <display_name>Geometry: Unit Number of Occupants</display_name>
      <description>The number of occupants in the unit. If not provided, an *asset* calculation is performed assuming standard occupancy, in which various end use defaults (e.g., plug loads, appliances, and hot water usage) are calculated based on Number of Bedrooms and Conditioned Floor Area per ANSI/RESNET/ICC 301-2019. If provided, an *operational* calculation is instead performed in which the end use defaults are adjusted using the relationship between Number of Bedrooms and Number of Occupants from RECS 2015.</description>
      <type>Double</type>
      <units>#</units>
      <required>false</required>
      <model_dependent>false</model_dependent>
    </argument>
    <argument>
      <name>geometry_building_num_units</name>
      <display_name>Geometry: Building Number of Units</display_name>
      <description>The number of units in the building. Required for single-family attached and apartment units.</description>
      <type>Integer</type>
      <units>#</units>
      <required>false</required>
      <model_dependent>false</model_dependent>
    </argument>
    <argument>
      <name>geometry_average_ceiling_height</name>
      <display_name>Geometry: Average Ceiling Height</display_name>
      <description>Average distance from the floor to the ceiling.</description>
      <type>Double</type>
      <units>ft</units>
      <required>true</required>
      <model_dependent>false</model_dependent>
      <default_value>8</default_value>
    </argument>
    <argument>
      <name>geometry_garage_width</name>
      <display_name>Geometry: Garage Width</display_name>
      <description>The width of the garage. Enter zero for no garage. Only applies to single-family detached units.</description>
      <type>Double</type>
      <units>ft</units>
      <required>true</required>
      <model_dependent>false</model_dependent>
      <default_value>0</default_value>
    </argument>
    <argument>
      <name>geometry_garage_depth</name>
      <display_name>Geometry: Garage Depth</display_name>
      <description>The depth of the garage. Only applies to single-family detached units.</description>
      <type>Double</type>
      <units>ft</units>
      <required>true</required>
      <model_dependent>false</model_dependent>
      <default_value>20</default_value>
    </argument>
    <argument>
      <name>geometry_garage_protrusion</name>
      <display_name>Geometry: Garage Protrusion</display_name>
      <description>The fraction of the garage that is protruding from the living space. Only applies to single-family detached units.</description>
      <type>Double</type>
      <units>Frac</units>
      <required>true</required>
      <model_dependent>false</model_dependent>
      <default_value>0</default_value>
    </argument>
    <argument>
      <name>geometry_garage_position</name>
      <display_name>Geometry: Garage Position</display_name>
      <description>The position of the garage. Only applies to single-family detached units.</description>
      <type>Choice</type>
      <required>true</required>
      <model_dependent>false</model_dependent>
      <default_value>Right</default_value>
      <choices>
        <choice>
          <value>Right</value>
          <display_name>Right</display_name>
        </choice>
        <choice>
          <value>Left</value>
          <display_name>Left</display_name>
        </choice>
      </choices>
    </argument>
    <argument>
      <name>geometry_foundation_type</name>
      <display_name>Geometry: Foundation Type</display_name>
      <description>The foundation type of the building. Foundation types ConditionedBasement and ConditionedCrawlspace are not allowed for apartment units.</description>
      <type>Choice</type>
      <required>true</required>
      <model_dependent>false</model_dependent>
      <default_value>SlabOnGrade</default_value>
      <choices>
        <choice>
          <value>SlabOnGrade</value>
          <display_name>SlabOnGrade</display_name>
        </choice>
        <choice>
          <value>VentedCrawlspace</value>
          <display_name>VentedCrawlspace</display_name>
        </choice>
        <choice>
          <value>UnventedCrawlspace</value>
          <display_name>UnventedCrawlspace</display_name>
        </choice>
        <choice>
          <value>ConditionedCrawlspace</value>
          <display_name>ConditionedCrawlspace</display_name>
        </choice>
        <choice>
          <value>UnconditionedBasement</value>
          <display_name>UnconditionedBasement</display_name>
        </choice>
        <choice>
          <value>ConditionedBasement</value>
          <display_name>ConditionedBasement</display_name>
        </choice>
        <choice>
          <value>Ambient</value>
          <display_name>Ambient</display_name>
        </choice>
        <choice>
          <value>AboveApartment</value>
          <display_name>AboveApartment</display_name>
        </choice>
      </choices>
    </argument>
    <argument>
      <name>geometry_foundation_height</name>
      <display_name>Geometry: Foundation Height</display_name>
      <description>The height of the foundation (e.g., 3ft for crawlspace, 8ft for basement). Only applies to basements/crawlspaces.</description>
      <type>Double</type>
      <units>ft</units>
      <required>true</required>
      <model_dependent>false</model_dependent>
      <default_value>0</default_value>
    </argument>
    <argument>
      <name>geometry_foundation_height_above_grade</name>
      <display_name>Geometry: Foundation Height Above Grade</display_name>
      <description>The depth above grade of the foundation wall. Only applies to basements/crawlspaces.</description>
      <type>Double</type>
      <units>ft</units>
      <required>true</required>
      <model_dependent>false</model_dependent>
      <default_value>0</default_value>
    </argument>
    <argument>
      <name>geometry_rim_joist_height</name>
      <display_name>Geometry: Rim Joist Height</display_name>
      <description>The height of the rim joists. Only applies to basements/crawlspaces.</description>
      <type>Double</type>
      <units>in</units>
      <required>false</required>
      <model_dependent>false</model_dependent>
    </argument>
    <argument>
      <name>geometry_attic_type</name>
      <display_name>Geometry: Attic Type</display_name>
      <description>The attic type of the building. Attic type ConditionedAttic is not allowed for apartment units.</description>
      <type>Choice</type>
      <required>true</required>
      <model_dependent>false</model_dependent>
      <default_value>VentedAttic</default_value>
      <choices>
        <choice>
          <value>FlatRoof</value>
          <display_name>FlatRoof</display_name>
        </choice>
        <choice>
          <value>VentedAttic</value>
          <display_name>VentedAttic</display_name>
        </choice>
        <choice>
          <value>UnventedAttic</value>
          <display_name>UnventedAttic</display_name>
        </choice>
        <choice>
          <value>ConditionedAttic</value>
          <display_name>ConditionedAttic</display_name>
        </choice>
        <choice>
          <value>BelowApartment</value>
          <display_name>BelowApartment</display_name>
        </choice>
      </choices>
    </argument>
    <argument>
      <name>geometry_roof_type</name>
      <display_name>Geometry: Roof Type</display_name>
      <description>The roof type of the building. Ignored if the building has a flat roof.</description>
      <type>Choice</type>
      <required>true</required>
      <model_dependent>false</model_dependent>
      <default_value>gable</default_value>
      <choices>
        <choice>
          <value>gable</value>
          <display_name>gable</display_name>
        </choice>
        <choice>
          <value>hip</value>
          <display_name>hip</display_name>
        </choice>
      </choices>
    </argument>
    <argument>
      <name>geometry_roof_pitch</name>
      <display_name>Geometry: Roof Pitch</display_name>
      <description>The roof pitch of the attic. Ignored if the building has a flat roof.</description>
      <type>Choice</type>
      <required>true</required>
      <model_dependent>false</model_dependent>
      <default_value>6:12</default_value>
      <choices>
        <choice>
          <value>1:12</value>
          <display_name>1:12</display_name>
        </choice>
        <choice>
          <value>2:12</value>
          <display_name>2:12</display_name>
        </choice>
        <choice>
          <value>3:12</value>
          <display_name>3:12</display_name>
        </choice>
        <choice>
          <value>4:12</value>
          <display_name>4:12</display_name>
        </choice>
        <choice>
          <value>5:12</value>
          <display_name>5:12</display_name>
        </choice>
        <choice>
          <value>6:12</value>
          <display_name>6:12</display_name>
        </choice>
        <choice>
          <value>7:12</value>
          <display_name>7:12</display_name>
        </choice>
        <choice>
          <value>8:12</value>
          <display_name>8:12</display_name>
        </choice>
        <choice>
          <value>9:12</value>
          <display_name>9:12</display_name>
        </choice>
        <choice>
          <value>10:12</value>
          <display_name>10:12</display_name>
        </choice>
        <choice>
          <value>11:12</value>
          <display_name>11:12</display_name>
        </choice>
        <choice>
          <value>12:12</value>
          <display_name>12:12</display_name>
        </choice>
      </choices>
    </argument>
    <argument>
      <name>geometry_eaves_depth</name>
      <display_name>Geometry: Eaves Depth</display_name>
      <description>The eaves depth of the roof.</description>
      <type>Double</type>
      <units>ft</units>
      <required>true</required>
      <model_dependent>false</model_dependent>
      <default_value>2</default_value>
    </argument>
    <argument>
      <name>neighbor_front_distance</name>
      <display_name>Neighbor: Front Distance</display_name>
      <description>The distance between the unit and the neighboring building to the front (not including eaves). A value of zero indicates no neighbors. Used for shading.</description>
      <type>Double</type>
      <units>ft</units>
      <required>true</required>
      <model_dependent>false</model_dependent>
      <default_value>0</default_value>
    </argument>
    <argument>
      <name>neighbor_back_distance</name>
      <display_name>Neighbor: Back Distance</display_name>
      <description>The distance between the unit and the neighboring building to the back (not including eaves). A value of zero indicates no neighbors. Used for shading.</description>
      <type>Double</type>
      <units>ft</units>
      <required>true</required>
      <model_dependent>false</model_dependent>
      <default_value>0</default_value>
    </argument>
    <argument>
      <name>neighbor_left_distance</name>
      <display_name>Neighbor: Left Distance</display_name>
      <description>The distance between the unit and the neighboring building to the left (not including eaves). A value of zero indicates no neighbors. Used for shading.</description>
      <type>Double</type>
      <units>ft</units>
      <required>true</required>
      <model_dependent>false</model_dependent>
      <default_value>10</default_value>
    </argument>
    <argument>
      <name>neighbor_right_distance</name>
      <display_name>Neighbor: Right Distance</display_name>
      <description>The distance between the unit and the neighboring building to the right (not including eaves). A value of zero indicates no neighbors. Used for shading.</description>
      <type>Double</type>
      <units>ft</units>
      <required>true</required>
      <model_dependent>false</model_dependent>
      <default_value>10</default_value>
    </argument>
    <argument>
      <name>neighbor_front_height</name>
      <display_name>Neighbor: Front Height</display_name>
      <description>The height of the neighboring building to the front. If not provided, the OS-HPXML default is used.</description>
      <type>Double</type>
      <units>ft</units>
      <required>false</required>
      <model_dependent>false</model_dependent>
    </argument>
    <argument>
      <name>neighbor_back_height</name>
      <display_name>Neighbor: Back Height</display_name>
      <description>The height of the neighboring building to the back. If not provided, the OS-HPXML default is used.</description>
      <type>Double</type>
      <units>ft</units>
      <required>false</required>
      <model_dependent>false</model_dependent>
    </argument>
    <argument>
      <name>neighbor_left_height</name>
      <display_name>Neighbor: Left Height</display_name>
      <description>The height of the neighboring building to the left. If not provided, the OS-HPXML default is used.</description>
      <type>Double</type>
      <units>ft</units>
      <required>false</required>
      <model_dependent>false</model_dependent>
    </argument>
    <argument>
      <name>neighbor_right_height</name>
      <display_name>Neighbor: Right Height</display_name>
      <description>The height of the neighboring building to the right. If not provided, the OS-HPXML default is used.</description>
      <type>Double</type>
      <units>ft</units>
      <required>false</required>
      <model_dependent>false</model_dependent>
    </argument>
    <argument>
      <name>floor_over_foundation_assembly_r</name>
      <display_name>Floor: Over Foundation Assembly R-value</display_name>
      <description>Assembly R-value for the floor over the foundation. Ignored if the building has a slab-on-grade foundation.</description>
      <type>Double</type>
      <units>h-ft^2-R/Btu</units>
      <required>true</required>
      <model_dependent>false</model_dependent>
      <default_value>28.1</default_value>
    </argument>
    <argument>
      <name>floor_over_garage_assembly_r</name>
      <display_name>Floor: Over Garage Assembly R-value</display_name>
      <description>Assembly R-value for the floor over the garage. Ignored unless the building has a garage under conditioned space.</description>
      <type>Double</type>
      <units>h-ft^2-R/Btu</units>
      <required>true</required>
      <model_dependent>false</model_dependent>
      <default_value>28.1</default_value>
    </argument>
    <argument>
      <name>floor_type</name>
      <display_name>Floor: Type</display_name>
      <description>The type of floors.</description>
      <type>Choice</type>
      <required>true</required>
      <model_dependent>false</model_dependent>
      <default_value>WoodFrame</default_value>
      <choices>
        <choice>
          <value>WoodFrame</value>
          <display_name>WoodFrame</display_name>
        </choice>
        <choice>
          <value>StructuralInsulatedPanel</value>
          <display_name>StructuralInsulatedPanel</display_name>
        </choice>
        <choice>
          <value>SolidConcrete</value>
          <display_name>SolidConcrete</display_name>
        </choice>
        <choice>
          <value>SteelFrame</value>
          <display_name>SteelFrame</display_name>
        </choice>
      </choices>
    </argument>
    <argument>
      <name>foundation_wall_type</name>
      <display_name>Foundation Wall: Type</display_name>
      <description>The material type of the foundation wall. If not provided, the OS-HPXML default is used.</description>
      <type>Choice</type>
      <required>false</required>
      <model_dependent>false</model_dependent>
      <choices>
        <choice>
          <value>solid concrete</value>
          <display_name>solid concrete</display_name>
        </choice>
        <choice>
          <value>concrete block</value>
          <display_name>concrete block</display_name>
        </choice>
        <choice>
          <value>concrete block foam core</value>
          <display_name>concrete block foam core</display_name>
        </choice>
        <choice>
          <value>concrete block perlite core</value>
          <display_name>concrete block perlite core</display_name>
        </choice>
        <choice>
          <value>concrete block vermiculite core</value>
          <display_name>concrete block vermiculite core</display_name>
        </choice>
        <choice>
          <value>concrete block solid core</value>
          <display_name>concrete block solid core</display_name>
        </choice>
        <choice>
          <value>double brick</value>
          <display_name>double brick</display_name>
        </choice>
        <choice>
          <value>wood</value>
          <display_name>wood</display_name>
        </choice>
      </choices>
    </argument>
    <argument>
      <name>foundation_wall_thickness</name>
      <display_name>Foundation Wall: Thickness</display_name>
      <description>The thickness of the foundation wall. If not provided, the OS-HPXML default is used.</description>
      <type>Double</type>
      <units>in</units>
      <required>false</required>
      <model_dependent>false</model_dependent>
    </argument>
    <argument>
      <name>foundation_wall_insulation_r</name>
      <display_name>Foundation Wall: Insulation Nominal R-value</display_name>
      <description>Nominal R-value for the foundation wall insulation. Only applies to basements/crawlspaces.</description>
      <type>Double</type>
      <units>h-ft^2-R/Btu</units>
      <required>true</required>
      <model_dependent>false</model_dependent>
      <default_value>0</default_value>
    </argument>
    <argument>
      <name>foundation_wall_insulation_location</name>
      <display_name>Foundation Wall: Insulation Location</display_name>
      <description>Whether the insulation is on the interior or exterior of the foundation wall. Only applies to basements/crawlspaces.</description>
      <type>Choice</type>
      <units>ft</units>
      <required>false</required>
      <model_dependent>false</model_dependent>
      <default_value>exterior</default_value>
      <choices>
        <choice>
          <value>interior</value>
          <display_name>interior</display_name>
        </choice>
        <choice>
          <value>exterior</value>
          <display_name>exterior</display_name>
        </choice>
      </choices>
    </argument>
    <argument>
      <name>foundation_wall_insulation_distance_to_top</name>
      <display_name>Foundation Wall: Insulation Distance To Top</display_name>
      <description>The distance from the top of the foundation wall to the top of the foundation wall insulation. Only applies to basements/crawlspaces. If not provided, the OS-HPXML default is used.</description>
      <type>Double</type>
      <units>ft</units>
      <required>false</required>
      <model_dependent>false</model_dependent>
    </argument>
    <argument>
      <name>foundation_wall_insulation_distance_to_bottom</name>
      <display_name>Foundation Wall: Insulation Distance To Bottom</display_name>
      <description>The distance from the top of the foundation wall to the bottom of the foundation wall insulation. Only applies to basements/crawlspaces. If not provided, the OS-HPXML default is used.</description>
      <type>Double</type>
      <units>ft</units>
      <required>false</required>
      <model_dependent>false</model_dependent>
    </argument>
    <argument>
      <name>foundation_wall_assembly_r</name>
      <display_name>Foundation Wall: Assembly R-value</display_name>
      <description>Assembly R-value for the foundation walls. Only applies to basements/crawlspaces. If provided, overrides the previous foundation wall insulation inputs. If not provided, it is ignored.</description>
      <type>Double</type>
      <units>h-ft^2-R/Btu</units>
      <required>false</required>
      <model_dependent>false</model_dependent>
    </argument>
    <argument>
      <name>rim_joist_assembly_r</name>
      <display_name>Rim Joist: Assembly R-value</display_name>
      <description>Assembly R-value for the rim joists. Only applies to basements/crawlspaces. Required if a rim joist height is provided.</description>
      <type>Double</type>
      <units>h-ft^2-R/Btu</units>
      <required>false</required>
      <model_dependent>false</model_dependent>
    </argument>
    <argument>
      <name>slab_perimeter_insulation_r</name>
      <display_name>Slab: Perimeter Insulation Nominal R-value</display_name>
      <description>Nominal R-value of the vertical slab perimeter insulation. Applies to slab-on-grade foundations and basement/crawlspace floors.</description>
      <type>Double</type>
      <units>h-ft^2-R/Btu</units>
      <required>true</required>
      <model_dependent>false</model_dependent>
      <default_value>0</default_value>
    </argument>
    <argument>
      <name>slab_perimeter_depth</name>
      <display_name>Slab: Perimeter Insulation Depth</display_name>
      <description>Depth from grade to bottom of vertical slab perimeter insulation. Applies to slab-on-grade foundations and basement/crawlspace floors.</description>
      <type>Double</type>
      <units>ft</units>
      <required>true</required>
      <model_dependent>false</model_dependent>
      <default_value>0</default_value>
    </argument>
    <argument>
      <name>slab_under_insulation_r</name>
      <display_name>Slab: Under Slab Insulation Nominal R-value</display_name>
      <description>Nominal R-value of the horizontal under slab insulation. Applies to slab-on-grade foundations and basement/crawlspace floors.</description>
      <type>Double</type>
      <units>h-ft^2-R/Btu</units>
      <required>true</required>
      <model_dependent>false</model_dependent>
      <default_value>0</default_value>
    </argument>
    <argument>
      <name>slab_under_width</name>
      <display_name>Slab: Under Slab Insulation Width</display_name>
      <description>Width from slab edge inward of horizontal under-slab insulation. Enter 999 to specify that the under slab insulation spans the entire slab. Applies to slab-on-grade foundations and basement/crawlspace floors.</description>
      <type>Double</type>
      <units>ft</units>
      <required>true</required>
      <model_dependent>false</model_dependent>
      <default_value>0</default_value>
    </argument>
    <argument>
      <name>slab_thickness</name>
      <display_name>Slab: Thickness</display_name>
      <description>The thickness of the slab. Zero can be entered if there is a dirt floor instead of a slab. If not provided, the OS-HPXML default is used.</description>
      <type>Double</type>
      <units>in</units>
      <required>false</required>
      <model_dependent>false</model_dependent>
    </argument>
    <argument>
      <name>slab_carpet_fraction</name>
      <display_name>Slab: Carpet Fraction</display_name>
      <description>Fraction of the slab floor area that is carpeted. If not provided, the OS-HPXML default is used.</description>
      <type>Double</type>
      <units>Frac</units>
      <required>false</required>
      <model_dependent>false</model_dependent>
    </argument>
    <argument>
      <name>slab_carpet_r</name>
      <display_name>Slab: Carpet R-value</display_name>
      <description>R-value of the slab carpet. If not provided, the OS-HPXML default is used.</description>
      <type>Double</type>
      <units>h-ft^2-R/Btu</units>
      <required>false</required>
      <model_dependent>false</model_dependent>
    </argument>
    <argument>
      <name>ceiling_assembly_r</name>
      <display_name>Ceiling: Assembly R-value</display_name>
      <description>Assembly R-value for the ceiling (attic floor).</description>
      <type>Double</type>
      <units>h-ft^2-R/Btu</units>
      <required>true</required>
      <model_dependent>false</model_dependent>
      <default_value>31.6</default_value>
    </argument>
    <argument>
      <name>roof_material_type</name>
      <display_name>Roof: Material Type</display_name>
      <description>The material type of the roof. If not provided, the OS-HPXML default is used.</description>
      <type>Choice</type>
      <required>false</required>
      <model_dependent>false</model_dependent>
      <choices>
        <choice>
          <value>asphalt or fiberglass shingles</value>
          <display_name>asphalt or fiberglass shingles</display_name>
        </choice>
        <choice>
          <value>concrete</value>
          <display_name>concrete</display_name>
        </choice>
        <choice>
          <value>cool roof</value>
          <display_name>cool roof</display_name>
        </choice>
        <choice>
          <value>slate or tile shingles</value>
          <display_name>slate or tile shingles</display_name>
        </choice>
        <choice>
          <value>expanded polystyrene sheathing</value>
          <display_name>expanded polystyrene sheathing</display_name>
        </choice>
        <choice>
          <value>metal surfacing</value>
          <display_name>metal surfacing</display_name>
        </choice>
        <choice>
          <value>plastic/rubber/synthetic sheeting</value>
          <display_name>plastic/rubber/synthetic sheeting</display_name>
        </choice>
        <choice>
          <value>shingles</value>
          <display_name>shingles</display_name>
        </choice>
        <choice>
          <value>wood shingles or shakes</value>
          <display_name>wood shingles or shakes</display_name>
        </choice>
      </choices>
    </argument>
    <argument>
      <name>roof_color</name>
      <display_name>Roof: Color</display_name>
      <description>The color of the roof. If not provided, the OS-HPXML default is used.</description>
      <type>Choice</type>
      <required>false</required>
      <model_dependent>false</model_dependent>
      <choices>
        <choice>
          <value>dark</value>
          <display_name>dark</display_name>
        </choice>
        <choice>
          <value>light</value>
          <display_name>light</display_name>
        </choice>
        <choice>
          <value>medium</value>
          <display_name>medium</display_name>
        </choice>
        <choice>
          <value>medium dark</value>
          <display_name>medium dark</display_name>
        </choice>
        <choice>
          <value>reflective</value>
          <display_name>reflective</display_name>
        </choice>
      </choices>
    </argument>
    <argument>
      <name>roof_assembly_r</name>
      <display_name>Roof: Assembly R-value</display_name>
      <description>Assembly R-value of the roof.</description>
      <type>Double</type>
      <units>h-ft^2-R/Btu</units>
      <required>true</required>
      <model_dependent>false</model_dependent>
      <default_value>2.3</default_value>
    </argument>
    <argument>
      <name>roof_radiant_barrier</name>
      <display_name>Roof: Has Radiant Barrier</display_name>
      <description>Presence of a radiant barrier in the attic.</description>
      <type>Boolean</type>
      <required>true</required>
      <model_dependent>false</model_dependent>
      <default_value>false</default_value>
      <choices>
        <choice>
          <value>true</value>
          <display_name>true</display_name>
        </choice>
        <choice>
          <value>false</value>
          <display_name>false</display_name>
        </choice>
      </choices>
    </argument>
    <argument>
      <name>roof_radiant_barrier_grade</name>
      <display_name>Roof: Radiant Barrier Grade</display_name>
      <description>The grade of the radiant barrier. If not provided, the OS-HPXML default is used.</description>
      <type>Choice</type>
      <required>false</required>
      <model_dependent>false</model_dependent>
      <default_value>1</default_value>
      <choices>
        <choice>
          <value>1</value>
          <display_name>1</display_name>
        </choice>
        <choice>
          <value>2</value>
          <display_name>2</display_name>
        </choice>
        <choice>
          <value>3</value>
          <display_name>3</display_name>
        </choice>
      </choices>
    </argument>
    <argument>
      <name>wall_type</name>
      <display_name>Wall: Type</display_name>
      <description>The type of walls.</description>
      <type>Choice</type>
      <required>true</required>
      <model_dependent>false</model_dependent>
      <default_value>WoodStud</default_value>
      <choices>
        <choice>
          <value>WoodStud</value>
          <display_name>WoodStud</display_name>
        </choice>
        <choice>
          <value>ConcreteMasonryUnit</value>
          <display_name>ConcreteMasonryUnit</display_name>
        </choice>
        <choice>
          <value>DoubleWoodStud</value>
          <display_name>DoubleWoodStud</display_name>
        </choice>
        <choice>
          <value>InsulatedConcreteForms</value>
          <display_name>InsulatedConcreteForms</display_name>
        </choice>
        <choice>
          <value>LogWall</value>
          <display_name>LogWall</display_name>
        </choice>
        <choice>
          <value>StructuralInsulatedPanel</value>
          <display_name>StructuralInsulatedPanel</display_name>
        </choice>
        <choice>
          <value>SolidConcrete</value>
          <display_name>SolidConcrete</display_name>
        </choice>
        <choice>
          <value>SteelFrame</value>
          <display_name>SteelFrame</display_name>
        </choice>
        <choice>
          <value>Stone</value>
          <display_name>Stone</display_name>
        </choice>
        <choice>
          <value>StrawBale</value>
          <display_name>StrawBale</display_name>
        </choice>
        <choice>
          <value>StructuralBrick</value>
          <display_name>StructuralBrick</display_name>
        </choice>
      </choices>
    </argument>
    <argument>
      <name>wall_siding_type</name>
      <display_name>Wall: Siding Type</display_name>
      <description>The siding type of the walls. Also applies to rim joists. If not provided, the OS-HPXML default is used.</description>
      <type>Choice</type>
      <required>false</required>
      <model_dependent>false</model_dependent>
      <choices>
        <choice>
          <value>aluminum siding</value>
          <display_name>aluminum siding</display_name>
        </choice>
        <choice>
          <value>asbestos siding</value>
          <display_name>asbestos siding</display_name>
        </choice>
        <choice>
          <value>brick veneer</value>
          <display_name>brick veneer</display_name>
        </choice>
        <choice>
          <value>composite shingle siding</value>
          <display_name>composite shingle siding</display_name>
        </choice>
        <choice>
          <value>fiber cement siding</value>
          <display_name>fiber cement siding</display_name>
        </choice>
        <choice>
          <value>masonite siding</value>
          <display_name>masonite siding</display_name>
        </choice>
        <choice>
          <value>none</value>
          <display_name>none</display_name>
        </choice>
        <choice>
          <value>stucco</value>
          <display_name>stucco</display_name>
        </choice>
        <choice>
          <value>synthetic stucco</value>
          <display_name>synthetic stucco</display_name>
        </choice>
        <choice>
          <value>vinyl siding</value>
          <display_name>vinyl siding</display_name>
        </choice>
        <choice>
          <value>wood siding</value>
          <display_name>wood siding</display_name>
        </choice>
      </choices>
    </argument>
    <argument>
      <name>wall_color</name>
      <display_name>Wall: Color</display_name>
      <description>The color of the walls. Also applies to rim joists. If not provided, the OS-HPXML default is used.</description>
      <type>Choice</type>
      <required>false</required>
      <model_dependent>false</model_dependent>
      <choices>
        <choice>
          <value>dark</value>
          <display_name>dark</display_name>
        </choice>
        <choice>
          <value>light</value>
          <display_name>light</display_name>
        </choice>
        <choice>
          <value>medium</value>
          <display_name>medium</display_name>
        </choice>
        <choice>
          <value>medium dark</value>
          <display_name>medium dark</display_name>
        </choice>
        <choice>
          <value>reflective</value>
          <display_name>reflective</display_name>
        </choice>
      </choices>
    </argument>
    <argument>
      <name>wall_assembly_r</name>
      <display_name>Wall: Assembly R-value</display_name>
      <description>Assembly R-value of the walls.</description>
      <type>Double</type>
      <units>h-ft^2-R/Btu</units>
      <required>true</required>
      <model_dependent>false</model_dependent>
      <default_value>11.9</default_value>
    </argument>
    <argument>
      <name>window_front_wwr</name>
      <display_name>Windows: Front Window-to-Wall Ratio</display_name>
      <description>The ratio of window area to wall area for the unit's front facade. Enter 0 if specifying Front Window Area instead.</description>
      <type>Double</type>
      <units>Frac</units>
      <required>true</required>
      <model_dependent>false</model_dependent>
      <default_value>0.18</default_value>
    </argument>
    <argument>
      <name>window_back_wwr</name>
      <display_name>Windows: Back Window-to-Wall Ratio</display_name>
      <description>The ratio of window area to wall area for the unit's back facade. Enter 0 if specifying Back Window Area instead.</description>
      <type>Double</type>
      <units>Frac</units>
      <required>true</required>
      <model_dependent>false</model_dependent>
      <default_value>0.18</default_value>
    </argument>
    <argument>
      <name>window_left_wwr</name>
      <display_name>Windows: Left Window-to-Wall Ratio</display_name>
      <description>The ratio of window area to wall area for the unit's left facade (when viewed from the front). Enter 0 if specifying Left Window Area instead.</description>
      <type>Double</type>
      <units>Frac</units>
      <required>true</required>
      <model_dependent>false</model_dependent>
      <default_value>0.18</default_value>
    </argument>
    <argument>
      <name>window_right_wwr</name>
      <display_name>Windows: Right Window-to-Wall Ratio</display_name>
      <description>The ratio of window area to wall area for the unit's right facade (when viewed from the front). Enter 0 if specifying Right Window Area instead.</description>
      <type>Double</type>
      <units>Frac</units>
      <required>true</required>
      <model_dependent>false</model_dependent>
      <default_value>0.18</default_value>
    </argument>
    <argument>
      <name>window_area_front</name>
      <display_name>Windows: Front Window Area</display_name>
      <description>The amount of window area on the unit's front facade. Enter 0 if specifying Front Window-to-Wall Ratio instead.</description>
      <type>Double</type>
      <units>ft^2</units>
      <required>true</required>
      <model_dependent>false</model_dependent>
      <default_value>0</default_value>
    </argument>
    <argument>
      <name>window_area_back</name>
      <display_name>Windows: Back Window Area</display_name>
      <description>The amount of window area on the unit's back facade. Enter 0 if specifying Back Window-to-Wall Ratio instead.</description>
      <type>Double</type>
      <units>ft^2</units>
      <required>true</required>
      <model_dependent>false</model_dependent>
      <default_value>0</default_value>
    </argument>
    <argument>
      <name>window_area_left</name>
      <display_name>Windows: Left Window Area</display_name>
      <description>The amount of window area on the unit's left facade (when viewed from the front). Enter 0 if specifying Left Window-to-Wall Ratio instead.</description>
      <type>Double</type>
      <units>ft^2</units>
      <required>true</required>
      <model_dependent>false</model_dependent>
      <default_value>0</default_value>
    </argument>
    <argument>
      <name>window_area_right</name>
      <display_name>Windows: Right Window Area</display_name>
      <description>The amount of window area on the unit's right facade (when viewed from the front). Enter 0 if specifying Right Window-to-Wall Ratio instead.</description>
      <type>Double</type>
      <units>ft^2</units>
      <required>true</required>
      <model_dependent>false</model_dependent>
      <default_value>0</default_value>
    </argument>
    <argument>
      <name>window_aspect_ratio</name>
      <display_name>Windows: Aspect Ratio</display_name>
      <description>Ratio of window height to width.</description>
      <type>Double</type>
      <units>Frac</units>
      <required>true</required>
      <model_dependent>false</model_dependent>
      <default_value>1.333</default_value>
    </argument>
    <argument>
      <name>window_fraction_operable</name>
      <display_name>Windows: Fraction Operable</display_name>
      <description>Fraction of windows that are operable. If not provided, the OS-HPXML default is used.</description>
      <type>Double</type>
      <units>Frac</units>
      <required>false</required>
      <model_dependent>false</model_dependent>
    </argument>
    <argument>
      <name>window_natvent_availability</name>
      <display_name>Windows: Natural Ventilation Availability</display_name>
      <description>For operable windows, the number of days/week that windows can be opened by occupants for natural ventilation. If not provided, the OS-HPXML default is used.</description>
      <type>Integer</type>
      <units>Days/week</units>
      <required>false</required>
      <model_dependent>false</model_dependent>
    </argument>
    <argument>
      <name>window_ufactor</name>
      <display_name>Windows: U-Factor</display_name>
      <description>Full-assembly NFRC U-factor.</description>
      <type>Double</type>
      <units>Btu/hr-ft^2-R</units>
      <required>true</required>
      <model_dependent>false</model_dependent>
      <default_value>0.37</default_value>
    </argument>
    <argument>
      <name>window_shgc</name>
      <display_name>Windows: SHGC</display_name>
      <description>Full-assembly NFRC solar heat gain coefficient.</description>
      <type>Double</type>
      <required>true</required>
      <model_dependent>false</model_dependent>
      <default_value>0.3</default_value>
    </argument>
    <argument>
      <name>window_interior_shading_winter</name>
      <display_name>Windows: Winter Interior Shading</display_name>
      <description>Interior shading coefficient for the winter season. 1.0 indicates no reduction in solar gain, 0.85 indicates 15% reduction, etc. If not provided, the OS-HPXML default is used.</description>
      <type>Double</type>
      <units>Frac</units>
      <required>false</required>
      <model_dependent>false</model_dependent>
    </argument>
    <argument>
      <name>window_interior_shading_summer</name>
      <display_name>Windows: Summer Interior Shading</display_name>
      <description>Interior shading coefficient for the summer season. 1.0 indicates no reduction in solar gain, 0.85 indicates 15% reduction, etc. If not provided, the OS-HPXML default is used.</description>
      <type>Double</type>
      <units>Frac</units>
      <required>false</required>
      <model_dependent>false</model_dependent>
    </argument>
    <argument>
      <name>window_exterior_shading_winter</name>
      <display_name>Windows: Winter Exterior Shading</display_name>
      <description>Exterior shading coefficient for the winter season. 1.0 indicates no reduction in solar gain, 0.85 indicates 15% reduction, etc. If not provided, the OS-HPXML default is used.</description>
      <type>Double</type>
      <units>Frac</units>
      <required>false</required>
      <model_dependent>false</model_dependent>
    </argument>
    <argument>
      <name>window_exterior_shading_summer</name>
      <display_name>Windows: Summer Exterior Shading</display_name>
      <description>Exterior shading coefficient for the summer season. 1.0 indicates no reduction in solar gain, 0.85 indicates 15% reduction, etc. If not provided, the OS-HPXML default is used.</description>
      <type>Double</type>
      <units>Frac</units>
      <required>false</required>
      <model_dependent>false</model_dependent>
    </argument>
    <argument>
      <name>window_shading_summer_season</name>
      <display_name>Windows: Shading Summer Season</display_name>
      <description>Enter a date like "May 1 - Sep 30". Defines the summer season for purposes of shading coefficients; the rest of the year is assumed to be winter. If not provided, the OS-HPXML default is used.</description>
      <type>String</type>
      <required>false</required>
      <model_dependent>false</model_dependent>
    </argument>
    <argument>
      <name>window_storm_type</name>
      <display_name>Windows: Storm Type</display_name>
      <description>The type of storm, if present. If not provided, assumes there is no storm.</description>
      <type>Choice</type>
      <required>false</required>
      <model_dependent>false</model_dependent>
      <choices>
        <choice>
          <value>clear</value>
          <display_name>clear</display_name>
        </choice>
        <choice>
          <value>low-e</value>
          <display_name>low-e</display_name>
        </choice>
      </choices>
    </argument>
    <argument>
      <name>overhangs_front_depth</name>
      <display_name>Overhangs: Front Depth</display_name>
      <description>The depth of overhangs for windows for the front facade.</description>
      <type>Double</type>
      <units>ft</units>
      <required>true</required>
      <model_dependent>false</model_dependent>
      <default_value>0</default_value>
    </argument>
    <argument>
      <name>overhangs_front_distance_to_top_of_window</name>
      <display_name>Overhangs: Front Distance to Top of Window</display_name>
      <description>The overhangs distance to the top of window for the front facade.</description>
      <type>Double</type>
      <units>ft</units>
      <required>true</required>
      <model_dependent>false</model_dependent>
      <default_value>0</default_value>
    </argument>
    <argument>
      <name>overhangs_front_distance_to_bottom_of_window</name>
      <display_name>Overhangs: Front Distance to Bottom of Window</display_name>
      <description>The overhangs distance to the bottom of window for the front facade.</description>
      <type>Double</type>
      <units>ft</units>
      <required>true</required>
      <model_dependent>false</model_dependent>
      <default_value>4</default_value>
    </argument>
    <argument>
      <name>overhangs_back_depth</name>
      <display_name>Overhangs: Back Depth</display_name>
      <description>The depth of overhangs for windows for the back facade.</description>
      <type>Double</type>
      <units>ft</units>
      <required>true</required>
      <model_dependent>false</model_dependent>
      <default_value>0</default_value>
    </argument>
    <argument>
      <name>overhangs_back_distance_to_top_of_window</name>
      <display_name>Overhangs: Back Distance to Top of Window</display_name>
      <description>The overhangs distance to the top of window for the back facade.</description>
      <type>Double</type>
      <units>ft</units>
      <required>true</required>
      <model_dependent>false</model_dependent>
      <default_value>0</default_value>
    </argument>
    <argument>
      <name>overhangs_back_distance_to_bottom_of_window</name>
      <display_name>Overhangs: Back Distance to Bottom of Window</display_name>
      <description>The overhangs distance to the bottom of window for the back facade.</description>
      <type>Double</type>
      <units>ft</units>
      <required>true</required>
      <model_dependent>false</model_dependent>
      <default_value>4</default_value>
    </argument>
    <argument>
      <name>overhangs_left_depth</name>
      <display_name>Overhangs: Left Depth</display_name>
      <description>The depth of overhangs for windows for the left facade.</description>
      <type>Double</type>
      <units>ft</units>
      <required>true</required>
      <model_dependent>false</model_dependent>
      <default_value>0</default_value>
    </argument>
    <argument>
      <name>overhangs_left_distance_to_top_of_window</name>
      <display_name>Overhangs: Left Distance to Top of Window</display_name>
      <description>The overhangs distance to the top of window for the left facade.</description>
      <type>Double</type>
      <units>ft</units>
      <required>true</required>
      <model_dependent>false</model_dependent>
      <default_value>0</default_value>
    </argument>
    <argument>
      <name>overhangs_left_distance_to_bottom_of_window</name>
      <display_name>Overhangs: Left Distance to Bottom of Window</display_name>
      <description>The overhangs distance to the bottom of window for the left facade.</description>
      <type>Double</type>
      <units>ft</units>
      <required>true</required>
      <model_dependent>false</model_dependent>
      <default_value>4</default_value>
    </argument>
    <argument>
      <name>overhangs_right_depth</name>
      <display_name>Overhangs: Right Depth</display_name>
      <description>The depth of overhangs for windows for the right facade.</description>
      <type>Double</type>
      <units>ft</units>
      <required>true</required>
      <model_dependent>false</model_dependent>
      <default_value>0</default_value>
    </argument>
    <argument>
      <name>overhangs_right_distance_to_top_of_window</name>
      <display_name>Overhangs: Right Distance to Top of Window</display_name>
      <description>The overhangs distance to the top of window for the right facade.</description>
      <type>Double</type>
      <units>ft</units>
      <required>true</required>
      <model_dependent>false</model_dependent>
      <default_value>0</default_value>
    </argument>
    <argument>
      <name>overhangs_right_distance_to_bottom_of_window</name>
      <display_name>Overhangs: Right Distance to Bottom of Window</display_name>
      <description>The overhangs distance to the bottom of window for the right facade.</description>
      <type>Double</type>
      <units>ft</units>
      <required>true</required>
      <model_dependent>false</model_dependent>
      <default_value>4</default_value>
    </argument>
    <argument>
      <name>skylight_area_front</name>
      <display_name>Skylights: Front Roof Area</display_name>
      <description>The amount of skylight area on the unit's front conditioned roof facade.</description>
      <type>Double</type>
      <units>ft^2</units>
      <required>true</required>
      <model_dependent>false</model_dependent>
      <default_value>0</default_value>
    </argument>
    <argument>
      <name>skylight_area_back</name>
      <display_name>Skylights: Back Roof Area</display_name>
      <description>The amount of skylight area on the unit's back conditioned roof facade.</description>
      <type>Double</type>
      <units>ft^2</units>
      <required>true</required>
      <model_dependent>false</model_dependent>
      <default_value>0</default_value>
    </argument>
    <argument>
      <name>skylight_area_left</name>
      <display_name>Skylights: Left Roof Area</display_name>
      <description>The amount of skylight area on the unit's left conditioned roof facade (when viewed from the front).</description>
      <type>Double</type>
      <units>ft^2</units>
      <required>true</required>
      <model_dependent>false</model_dependent>
      <default_value>0</default_value>
    </argument>
    <argument>
      <name>skylight_area_right</name>
      <display_name>Skylights: Right Roof Area</display_name>
      <description>The amount of skylight area on the unit's right conditioned roof facade (when viewed from the front).</description>
      <type>Double</type>
      <units>ft^2</units>
      <required>true</required>
      <model_dependent>false</model_dependent>
      <default_value>0</default_value>
    </argument>
    <argument>
      <name>skylight_ufactor</name>
      <display_name>Skylights: U-Factor</display_name>
      <description>Full-assembly NFRC U-factor.</description>
      <type>Double</type>
      <units>Btu/hr-ft^2-R</units>
      <required>true</required>
      <model_dependent>false</model_dependent>
      <default_value>0.33</default_value>
    </argument>
    <argument>
      <name>skylight_shgc</name>
      <display_name>Skylights: SHGC</display_name>
      <description>Full-assembly NFRC solar heat gain coefficient.</description>
      <type>Double</type>
      <required>true</required>
      <model_dependent>false</model_dependent>
      <default_value>0.45</default_value>
    </argument>
    <argument>
      <name>skylight_storm_type</name>
      <display_name>Skylights: Storm Type</display_name>
      <description>The type of storm, if present. If not provided, assumes there is no storm.</description>
      <type>Choice</type>
      <required>false</required>
      <model_dependent>false</model_dependent>
      <choices>
        <choice>
          <value>clear</value>
          <display_name>clear</display_name>
        </choice>
        <choice>
          <value>low-e</value>
          <display_name>low-e</display_name>
        </choice>
      </choices>
    </argument>
    <argument>
      <name>door_area</name>
      <display_name>Doors: Area</display_name>
      <description>The area of the opaque door(s).</description>
      <type>Double</type>
      <units>ft^2</units>
      <required>true</required>
      <model_dependent>false</model_dependent>
      <default_value>20</default_value>
    </argument>
    <argument>
      <name>door_rvalue</name>
      <display_name>Doors: R-value</display_name>
      <description>R-value of the opaque door(s).</description>
      <type>Double</type>
      <units>h-ft^2-R/Btu</units>
      <required>true</required>
      <model_dependent>false</model_dependent>
      <default_value>4.4</default_value>
    </argument>
    <argument>
      <name>air_leakage_units</name>
      <display_name>Air Leakage: Units</display_name>
      <description>The unit of measure for the air leakage.</description>
      <type>Choice</type>
      <required>true</required>
      <model_dependent>false</model_dependent>
      <default_value>ACH</default_value>
      <choices>
        <choice>
          <value>ACH</value>
          <display_name>ACH</display_name>
        </choice>
        <choice>
          <value>CFM</value>
          <display_name>CFM</display_name>
        </choice>
        <choice>
          <value>ACHnatural</value>
          <display_name>ACHnatural</display_name>
        </choice>
        <choice>
          <value>CFMnatural</value>
          <display_name>CFMnatural</display_name>
        </choice>
        <choice>
          <value>EffectiveLeakageArea</value>
          <display_name>EffectiveLeakageArea</display_name>
        </choice>
      </choices>
    </argument>
    <argument>
      <name>air_leakage_house_pressure</name>
      <display_name>Air Leakage: House Pressure</display_name>
      <description>The house pressure relative to outside. Required when units are ACH or CFM.</description>
      <type>Double</type>
      <units>Pa</units>
      <required>true</required>
      <model_dependent>false</model_dependent>
      <default_value>50</default_value>
    </argument>
    <argument>
      <name>air_leakage_value</name>
      <display_name>Air Leakage: Value</display_name>
      <description>Air exchange rate value. For 'EffectiveLeakageArea', provide value in sq. in.</description>
      <type>Double</type>
      <required>true</required>
      <model_dependent>false</model_dependent>
      <default_value>3</default_value>
    </argument>
    <argument>
      <name>air_leakage_type</name>
      <display_name>Air Leakage: Type</display_name>
      <description>Type of air leakage. If 'unit total', represents the total infiltration to the unit as measured by a compartmentalization test, in which case the air leakage value will be adjusted by the ratio of exterior envelope surface area to total envelope surface area. Otherwise, if 'unit exterior only', represents the infiltration to the unit from outside only as measured by a guarded test. Required when unit type is single-family attached or apartment unit.</description>
      <type>Choice</type>
      <required>false</required>
      <model_dependent>false</model_dependent>
      <choices>
        <choice>
          <value>unit total</value>
          <display_name>unit total</display_name>
        </choice>
        <choice>
          <value>unit exterior only</value>
          <display_name>unit exterior only</display_name>
        </choice>
      </choices>
    </argument>
    <argument>
      <name>air_leakage_has_flue_or_chimney_in_conditioned_space</name>
      <display_name>Air Leakage: Has Flue or Chimney in Conditioned Space</display_name>
      <description>Presence of flue or chimney with combustion air from conditioned space; used for infiltration model. If not provided, the OS-HPXML default is used.</description>
      <type>Boolean</type>
      <required>false</required>
      <model_dependent>false</model_dependent>
      <choices>
        <choice>
          <value>true</value>
          <display_name>true</display_name>
        </choice>
        <choice>
          <value>false</value>
          <display_name>false</display_name>
        </choice>
      </choices>
    </argument>
    <argument>
      <name>heating_system_type</name>
      <display_name>Heating System: Type</display_name>
      <description>The type of heating system. Use 'none' if there is no heating system or if there is a heat pump serving a heating load.</description>
      <type>Choice</type>
      <required>true</required>
      <model_dependent>false</model_dependent>
      <default_value>Furnace</default_value>
      <choices>
        <choice>
          <value>none</value>
          <display_name>none</display_name>
        </choice>
        <choice>
          <value>Furnace</value>
          <display_name>Furnace</display_name>
        </choice>
        <choice>
          <value>WallFurnace</value>
          <display_name>WallFurnace</display_name>
        </choice>
        <choice>
          <value>FloorFurnace</value>
          <display_name>FloorFurnace</display_name>
        </choice>
        <choice>
          <value>Boiler</value>
          <display_name>Boiler</display_name>
        </choice>
        <choice>
          <value>ElectricResistance</value>
          <display_name>ElectricResistance</display_name>
        </choice>
        <choice>
          <value>Stove</value>
          <display_name>Stove</display_name>
        </choice>
        <choice>
          <value>PortableHeater</value>
          <display_name>PortableHeater</display_name>
        </choice>
        <choice>
          <value>Fireplace</value>
          <display_name>Fireplace</display_name>
        </choice>
        <choice>
          <value>FixedHeater</value>
          <display_name>FixedHeater</display_name>
        </choice>
        <choice>
          <value>Shared Boiler w/ Baseboard</value>
          <display_name>Shared Boiler w/ Baseboard</display_name>
        </choice>
        <choice>
          <value>Shared Boiler w/ Ductless Fan Coil</value>
          <display_name>Shared Boiler w/ Ductless Fan Coil</display_name>
        </choice>
      </choices>
    </argument>
    <argument>
      <name>heating_system_fuel</name>
      <display_name>Heating System: Fuel Type</display_name>
      <description>The fuel type of the heating system. Ignored for ElectricResistance.</description>
      <type>Choice</type>
      <required>true</required>
      <model_dependent>false</model_dependent>
      <default_value>natural gas</default_value>
      <choices>
        <choice>
          <value>electricity</value>
          <display_name>electricity</display_name>
        </choice>
        <choice>
          <value>natural gas</value>
          <display_name>natural gas</display_name>
        </choice>
        <choice>
          <value>fuel oil</value>
          <display_name>fuel oil</display_name>
        </choice>
        <choice>
          <value>propane</value>
          <display_name>propane</display_name>
        </choice>
        <choice>
          <value>wood</value>
          <display_name>wood</display_name>
        </choice>
        <choice>
          <value>wood pellets</value>
          <display_name>wood pellets</display_name>
        </choice>
        <choice>
          <value>coal</value>
          <display_name>coal</display_name>
        </choice>
      </choices>
    </argument>
    <argument>
      <name>heating_system_heating_efficiency</name>
      <display_name>Heating System: Rated AFUE or Percent</display_name>
      <description>The rated heating efficiency value of the heating system.</description>
      <type>Double</type>
      <units>Frac</units>
      <required>true</required>
      <model_dependent>false</model_dependent>
      <default_value>0.78</default_value>
    </argument>
    <argument>
      <name>heating_system_heating_capacity</name>
      <display_name>Heating System: Heating Capacity</display_name>
      <description>The output heating capacity of the heating system. If not provided, the OS-HPXML autosized default is used.</description>
      <type>Double</type>
      <units>Btu/hr</units>
      <required>false</required>
      <model_dependent>false</model_dependent>
    </argument>
    <argument>
      <name>heating_system_fraction_heat_load_served</name>
      <display_name>Heating System: Fraction Heat Load Served</display_name>
      <description>The heating load served by the heating system.</description>
      <type>Double</type>
      <units>Frac</units>
      <required>true</required>
      <model_dependent>false</model_dependent>
      <default_value>1</default_value>
    </argument>
    <argument>
      <name>heating_system_pilot_light</name>
      <display_name>Heating System: Pilot Light</display_name>
      <description>The fuel usage of the pilot light. Applies only to Furnace, WallFurnace, FloorFurnace, Stove, Boiler, and Fireplace with non-electric fuel type. If not provided, assumes no pilot light.</description>
      <type>Double</type>
      <units>Btuh</units>
      <required>false</required>
      <model_dependent>false</model_dependent>
    </argument>
    <argument>
      <name>heating_system_airflow_defect_ratio</name>
      <display_name>Heating System: Airflow Defect Ratio</display_name>
      <description>The airflow defect ratio, defined as (InstalledAirflow - DesignAirflow) / DesignAirflow, of the heating system per ANSI/RESNET/ACCA Standard 310. A value of zero means no airflow defect. Applies only to Furnace. If not provided, assumes no defect.</description>
      <type>Double</type>
      <units>Frac</units>
      <required>false</required>
      <model_dependent>false</model_dependent>
    </argument>
    <argument>
      <name>cooling_system_type</name>
      <display_name>Cooling System: Type</display_name>
      <description>The type of cooling system. Use 'none' if there is no cooling system or if there is a heat pump serving a cooling load.</description>
      <type>Choice</type>
      <required>true</required>
      <model_dependent>false</model_dependent>
      <default_value>central air conditioner</default_value>
      <choices>
        <choice>
          <value>none</value>
          <display_name>none</display_name>
        </choice>
        <choice>
          <value>central air conditioner</value>
          <display_name>central air conditioner</display_name>
        </choice>
        <choice>
          <value>room air conditioner</value>
          <display_name>room air conditioner</display_name>
        </choice>
        <choice>
          <value>evaporative cooler</value>
          <display_name>evaporative cooler</display_name>
        </choice>
        <choice>
          <value>mini-split</value>
          <display_name>mini-split</display_name>
        </choice>
        <choice>
          <value>packaged terminal air conditioner</value>
          <display_name>packaged terminal air conditioner</display_name>
        </choice>
      </choices>
    </argument>
    <argument>
      <name>cooling_system_cooling_efficiency_type</name>
      <display_name>Cooling System: Efficiency Type</display_name>
      <description>The efficiency type of the cooling system. System types central air conditioner and mini-split use SEER or SEER2. System types room air conditioner and packaged terminal air conditioner use EER or CEER. Ignored for system type evaporative cooler.</description>
      <type>Choice</type>
      <required>true</required>
      <model_dependent>false</model_dependent>
      <default_value>SEER</default_value>
      <choices>
        <choice>
          <value>SEER</value>
          <display_name>SEER</display_name>
        </choice>
        <choice>
          <value>SEER2</value>
          <display_name>SEER2</display_name>
        </choice>
        <choice>
          <value>EER</value>
          <display_name>EER</display_name>
        </choice>
        <choice>
          <value>CEER</value>
          <display_name>CEER</display_name>
        </choice>
      </choices>
    </argument>
    <argument>
      <name>cooling_system_cooling_efficiency</name>
      <display_name>Cooling System: Efficiency</display_name>
      <description>The rated efficiency value of the cooling system. Ignored for evaporative cooler.</description>
      <type>Double</type>
      <required>true</required>
      <model_dependent>false</model_dependent>
      <default_value>13</default_value>
    </argument>
    <argument>
      <name>cooling_system_cooling_compressor_type</name>
      <display_name>Cooling System: Cooling Compressor Type</display_name>
      <description>The compressor type of the cooling system. Only applies to central air conditioner. If not provided, the OS-HPXML default is used.</description>
      <type>Choice</type>
      <required>false</required>
      <model_dependent>false</model_dependent>
      <choices>
        <choice>
          <value>single stage</value>
          <display_name>single stage</display_name>
        </choice>
        <choice>
          <value>two stage</value>
          <display_name>two stage</display_name>
        </choice>
        <choice>
          <value>variable speed</value>
          <display_name>variable speed</display_name>
        </choice>
      </choices>
    </argument>
    <argument>
      <name>cooling_system_cooling_sensible_heat_fraction</name>
      <display_name>Cooling System: Cooling Sensible Heat Fraction</display_name>
      <description>The sensible heat fraction of the cooling system. Ignored for evaporative cooler. If not provided, the OS-HPXML default is used.</description>
      <type>Double</type>
      <units>Frac</units>
      <required>false</required>
      <model_dependent>false</model_dependent>
    </argument>
    <argument>
      <name>cooling_system_cooling_capacity</name>
      <display_name>Cooling System: Cooling Capacity</display_name>
      <description>The output cooling capacity of the cooling system. If not provided, the OS-HPXML autosized default is used.</description>
      <type>Double</type>
      <units>Btu/hr</units>
      <required>false</required>
      <model_dependent>false</model_dependent>
    </argument>
    <argument>
      <name>cooling_system_fraction_cool_load_served</name>
      <display_name>Cooling System: Fraction Cool Load Served</display_name>
      <description>The cooling load served by the cooling system.</description>
      <type>Double</type>
      <units>Frac</units>
      <required>true</required>
      <model_dependent>false</model_dependent>
      <default_value>1</default_value>
    </argument>
    <argument>
      <name>cooling_system_is_ducted</name>
      <display_name>Cooling System: Is Ducted</display_name>
      <description>Whether the cooling system is ducted or not. Only used for mini-split and evaporative cooler. It's assumed that central air conditioner is ducted, and room air conditioner and packaged terminal air conditioner are not ducted.</description>
      <type>Boolean</type>
      <required>false</required>
      <model_dependent>false</model_dependent>
      <default_value>false</default_value>
      <choices>
        <choice>
          <value>true</value>
          <display_name>true</display_name>
        </choice>
        <choice>
          <value>false</value>
          <display_name>false</display_name>
        </choice>
      </choices>
    </argument>
    <argument>
      <name>cooling_system_airflow_defect_ratio</name>
      <display_name>Cooling System: Airflow Defect Ratio</display_name>
      <description>The airflow defect ratio, defined as (InstalledAirflow - DesignAirflow) / DesignAirflow, of the cooling system per ANSI/RESNET/ACCA Standard 310. A value of zero means no airflow defect. Applies only to central air conditioner and ducted mini-split. If not provided, assumes no defect.</description>
      <type>Double</type>
      <units>Frac</units>
      <required>false</required>
      <model_dependent>false</model_dependent>
    </argument>
    <argument>
      <name>cooling_system_charge_defect_ratio</name>
      <display_name>Cooling System: Charge Defect Ratio</display_name>
      <description>The refrigerant charge defect ratio, defined as (InstalledCharge - DesignCharge) / DesignCharge, of the cooling system per ANSI/RESNET/ACCA Standard 310. A value of zero means no refrigerant charge defect. Applies only to central air conditioner and mini-split. If not provided, assumes no defect.</description>
      <type>Double</type>
      <units>Frac</units>
      <required>false</required>
      <model_dependent>false</model_dependent>
    </argument>
    <argument>
      <name>cooling_system_crankcase_watts</name>
      <display_name>Cooling System: Crankcase Power Watts</display_name>
      <description>Cooling system crankcase power consumption in Watts. Applies only to central air conditioner, mini-split, packaged terminal air conditioner and room air conditioner. If not provided, the OS-HPXML default is used.</description>
      <type>Double</type>
      <units>W</units>
      <required>false</required>
      <model_dependent>false</model_dependent>
    </argument>
    <argument>
      <name>cooling_system_integrated_heating_system_fuel</name>
      <display_name>Cooling System: Integrated Heating System Fuel Type</display_name>
      <description>The fuel type of the heating system integrated into cooling system. Only used for packaged terminal air conditioner and room air conditioner.</description>
      <type>Choice</type>
      <required>false</required>
      <model_dependent>false</model_dependent>
      <choices>
        <choice>
          <value>electricity</value>
          <display_name>electricity</display_name>
        </choice>
        <choice>
          <value>natural gas</value>
          <display_name>natural gas</display_name>
        </choice>
        <choice>
          <value>fuel oil</value>
          <display_name>fuel oil</display_name>
        </choice>
        <choice>
          <value>propane</value>
          <display_name>propane</display_name>
        </choice>
        <choice>
          <value>wood</value>
          <display_name>wood</display_name>
        </choice>
        <choice>
          <value>wood pellets</value>
          <display_name>wood pellets</display_name>
        </choice>
        <choice>
          <value>coal</value>
          <display_name>coal</display_name>
        </choice>
      </choices>
    </argument>
    <argument>
      <name>cooling_system_integrated_heating_system_efficiency_percent</name>
      <display_name>Cooling System: Integrated Heating System Efficiency</display_name>
      <description>The rated heating efficiency value of the heating system integrated into cooling system. Only used for packaged terminal air conditioner and room air conditioner.</description>
      <type>Double</type>
      <units>Frac</units>
      <required>false</required>
      <model_dependent>false</model_dependent>
    </argument>
    <argument>
      <name>cooling_system_integrated_heating_system_capacity</name>
      <display_name>Cooling System: Integrated Heating System Heating Capacity</display_name>
      <description>The output heating capacity of the heating system integrated into cooling system. If not provided, the OS-HPXML autosized default is used. Only used for packaged terminal air conditioner and room air conditioner.</description>
      <type>Double</type>
      <units>Btu/hr</units>
      <required>false</required>
      <model_dependent>false</model_dependent>
    </argument>
    <argument>
      <name>cooling_system_integrated_heating_system_fraction_heat_load_served</name>
      <display_name>Cooling System: Integrated Heating System Fraction Heat Load Served</display_name>
      <description>The heating load served by the heating system integrated into cooling system. Only used for packaged terminal air conditioner and room air conditioner.</description>
      <type>Double</type>
      <units>Frac</units>
      <required>false</required>
      <model_dependent>false</model_dependent>
    </argument>
    <argument>
      <name>heat_pump_type</name>
      <display_name>Heat Pump: Type</display_name>
      <description>The type of heat pump. Use 'none' if there is no heat pump.</description>
      <type>Choice</type>
      <required>true</required>
      <model_dependent>false</model_dependent>
      <default_value>none</default_value>
      <choices>
        <choice>
          <value>none</value>
          <display_name>none</display_name>
        </choice>
        <choice>
          <value>air-to-air</value>
          <display_name>air-to-air</display_name>
        </choice>
        <choice>
          <value>mini-split</value>
          <display_name>mini-split</display_name>
        </choice>
        <choice>
          <value>ground-to-air</value>
          <display_name>ground-to-air</display_name>
        </choice>
        <choice>
          <value>packaged terminal heat pump</value>
          <display_name>packaged terminal heat pump</display_name>
        </choice>
        <choice>
          <value>room air conditioner with reverse cycle</value>
          <display_name>room air conditioner with reverse cycle</display_name>
        </choice>
      </choices>
    </argument>
    <argument>
      <name>heat_pump_heating_efficiency_type</name>
      <display_name>Heat Pump: Heating Efficiency Type</display_name>
      <description>The heating efficiency type of heat pump. System types air-to-air and mini-split use HSPF or HSPF2. System types ground-to-air, packaged terminal heat pump and room air conditioner with reverse cycle use COP.</description>
      <type>Choice</type>
      <required>true</required>
      <model_dependent>false</model_dependent>
      <default_value>HSPF</default_value>
      <choices>
        <choice>
          <value>HSPF</value>
          <display_name>HSPF</display_name>
        </choice>
        <choice>
          <value>HSPF2</value>
          <display_name>HSPF2</display_name>
        </choice>
        <choice>
          <value>COP</value>
          <display_name>COP</display_name>
        </choice>
      </choices>
    </argument>
    <argument>
      <name>heat_pump_heating_efficiency</name>
      <display_name>Heat Pump: Heating Efficiency</display_name>
      <description>The rated heating efficiency value of the heat pump.</description>
      <type>Double</type>
      <required>true</required>
      <model_dependent>false</model_dependent>
      <default_value>7.7</default_value>
    </argument>
    <argument>
      <name>heat_pump_cooling_efficiency_type</name>
      <display_name>Heat Pump: Cooling Efficiency Type</display_name>
      <description>The cooling efficiency type of heat pump. System types air-to-air and mini-split use SEER or SEER2. System types ground-to-air, packaged terminal heat pump and room air conditioner with reverse cycle use EER.</description>
      <type>Choice</type>
      <required>true</required>
      <model_dependent>false</model_dependent>
      <default_value>SEER</default_value>
      <choices>
        <choice>
          <value>SEER</value>
          <display_name>SEER</display_name>
        </choice>
        <choice>
          <value>SEER2</value>
          <display_name>SEER2</display_name>
        </choice>
        <choice>
          <value>EER</value>
          <display_name>EER</display_name>
        </choice>
        <choice>
          <value>CEER</value>
          <display_name>CEER</display_name>
        </choice>
      </choices>
    </argument>
    <argument>
      <name>heat_pump_cooling_efficiency</name>
      <display_name>Heat Pump: Cooling Efficiency</display_name>
      <description>The rated cooling efficiency value of the heat pump.</description>
      <type>Double</type>
      <required>true</required>
      <model_dependent>false</model_dependent>
      <default_value>13</default_value>
    </argument>
    <argument>
      <name>heat_pump_cooling_compressor_type</name>
      <display_name>Heat Pump: Cooling Compressor Type</display_name>
      <description>The compressor type of the heat pump. Only applies to air-to-air. If not provided, the OS-HPXML default is used.</description>
      <type>Choice</type>
      <required>false</required>
      <model_dependent>false</model_dependent>
      <choices>
        <choice>
          <value>single stage</value>
          <display_name>single stage</display_name>
        </choice>
        <choice>
          <value>two stage</value>
          <display_name>two stage</display_name>
        </choice>
        <choice>
          <value>variable speed</value>
          <display_name>variable speed</display_name>
        </choice>
      </choices>
    </argument>
    <argument>
      <name>heat_pump_cooling_sensible_heat_fraction</name>
      <display_name>Heat Pump: Cooling Sensible Heat Fraction</display_name>
      <description>The sensible heat fraction of the heat pump. If not provided, the OS-HPXML default is used.</description>
      <type>Double</type>
      <units>Frac</units>
      <required>false</required>
      <model_dependent>false</model_dependent>
    </argument>
    <argument>
      <name>heat_pump_heating_capacity</name>
      <display_name>Heat Pump: Heating Capacity</display_name>
      <description>The output heating capacity of the heat pump. If not provided, the OS-HPXML autosized default is used.</description>
      <type>Double</type>
      <units>Btu/hr</units>
      <required>false</required>
      <model_dependent>false</model_dependent>
    </argument>
    <argument>
      <name>heat_pump_heating_capacity_retention_fraction</name>
      <display_name>Heat Pump: Heating Capacity Retention Fraction</display_name>
      <description>The output heating capacity of the heat pump at a user-specified temperature (e.g., 17F or 5F) divided by the above nominal heating capacity. Applies to all heat pump types except ground-to-air. If not provided, the OS-HPXML default is used.</description>
      <type>Double</type>
      <units>Frac</units>
      <required>false</required>
      <model_dependent>false</model_dependent>
    </argument>
    <argument>
      <name>heat_pump_heating_capacity_retention_temp</name>
      <display_name>Heat Pump: Heating Capacity Retention Temperature</display_name>
      <description>The user-specified temperature (e.g., 17F or 5F) for the above heating capacity retention fraction. Applies to all heat pump types except ground-to-air. Required if the Heating Capacity Retention Fraction is provided.</description>
      <type>Double</type>
      <units>deg-F</units>
      <required>false</required>
      <model_dependent>false</model_dependent>
    </argument>
    <argument>
      <name>heat_pump_cooling_capacity</name>
      <display_name>Heat Pump: Cooling Capacity</display_name>
      <description>The output cooling capacity of the heat pump. If not provided, the OS-HPXML autosized default is used.</description>
      <type>Double</type>
      <units>Btu/hr</units>
      <required>false</required>
      <model_dependent>false</model_dependent>
    </argument>
    <argument>
      <name>heat_pump_fraction_heat_load_served</name>
      <display_name>Heat Pump: Fraction Heat Load Served</display_name>
      <description>The heating load served by the heat pump.</description>
      <type>Double</type>
      <units>Frac</units>
      <required>true</required>
      <model_dependent>false</model_dependent>
      <default_value>1</default_value>
    </argument>
    <argument>
      <name>heat_pump_fraction_cool_load_served</name>
      <display_name>Heat Pump: Fraction Cool Load Served</display_name>
      <description>The cooling load served by the heat pump.</description>
      <type>Double</type>
      <units>Frac</units>
      <required>true</required>
      <model_dependent>false</model_dependent>
      <default_value>1</default_value>
    </argument>
    <argument>
      <name>heat_pump_compressor_lockout_temp</name>
      <display_name>Heat Pump: Compressor Lockout Temperature</display_name>
      <description>The temperature below which the heat pump compressor is disabled. If both this and Backup Heating Lockout Temperature are provided and use the same value, it essentially defines a switchover temperature (for, e.g., a dual-fuel heat pump). Applies to all heat pump types other than ground-to-air. If not provided, the OS-HPXML default is used.</description>
      <type>Double</type>
      <units>deg-F</units>
      <required>false</required>
      <model_dependent>false</model_dependent>
    </argument>
    <argument>
      <name>heat_pump_backup_type</name>
      <display_name>Heat Pump: Backup Type</display_name>
      <description>The backup type of the heat pump. If 'integrated', represents e.g. built-in electric strip heat or dual-fuel integrated furnace. If 'separate', represents e.g. electric baseboard or boiler based on the Heating System 2 specified below. Use 'none' if there is no backup heating.</description>
      <type>Choice</type>
      <required>true</required>
      <model_dependent>false</model_dependent>
      <default_value>integrated</default_value>
      <choices>
        <choice>
          <value>none</value>
          <display_name>none</display_name>
        </choice>
        <choice>
          <value>integrated</value>
          <display_name>integrated</display_name>
        </choice>
        <choice>
          <value>separate</value>
          <display_name>separate</display_name>
        </choice>
      </choices>
    </argument>
    <argument>
      <name>heat_pump_backup_fuel</name>
      <display_name>Heat Pump: Backup Fuel Type</display_name>
      <description>The backup fuel type of the heat pump. Only applies if Backup Type is 'integrated'.</description>
      <type>Choice</type>
      <required>true</required>
      <model_dependent>false</model_dependent>
      <default_value>electricity</default_value>
      <choices>
        <choice>
          <value>electricity</value>
          <display_name>electricity</display_name>
        </choice>
        <choice>
          <value>natural gas</value>
          <display_name>natural gas</display_name>
        </choice>
        <choice>
          <value>fuel oil</value>
          <display_name>fuel oil</display_name>
        </choice>
        <choice>
          <value>propane</value>
          <display_name>propane</display_name>
        </choice>
      </choices>
    </argument>
    <argument>
      <name>heat_pump_backup_heating_efficiency</name>
      <display_name>Heat Pump: Backup Rated Efficiency</display_name>
      <description>The backup rated efficiency value of the heat pump. Percent for electricity fuel type. AFUE otherwise. Only applies if Backup Type is 'integrated'.</description>
      <type>Double</type>
      <required>true</required>
      <model_dependent>false</model_dependent>
      <default_value>1</default_value>
    </argument>
    <argument>
      <name>heat_pump_backup_heating_capacity</name>
      <display_name>Heat Pump: Backup Heating Capacity</display_name>
      <description>The backup output heating capacity of the heat pump. If not provided, the OS-HPXML autosized default is used. Only applies if Backup Type is 'integrated'.</description>
      <type>Double</type>
      <units>Btu/hr</units>
      <required>false</required>
      <model_dependent>false</model_dependent>
    </argument>
    <argument>
      <name>heat_pump_backup_heating_lockout_temp</name>
      <display_name>Heat Pump: Backup Heating Lockout Temperature</display_name>
      <description>The temperature above which the heat pump backup system is disabled. If both this and Compressor Lockout Temperature are provided and use the same value, it essentially defines a switchover temperature (for, e.g., a dual-fuel heat pump). Applies for both Backup Type of 'integrated' and 'separate'. If not provided, the OS-HPXML default is used.</description>
      <type>Double</type>
      <units>deg-F</units>
      <required>false</required>
      <model_dependent>false</model_dependent>
    </argument>
    <argument>
      <name>heat_pump_sizing_methodology</name>
      <display_name>Heat Pump: Sizing Methodology</display_name>
      <description>The auto-sizing methodology to use when the heat pump capacity is not provided. If not provided, the OS-HPXML default is used.</description>
      <type>Choice</type>
      <required>false</required>
      <model_dependent>false</model_dependent>
      <choices>
        <choice>
          <value>ACCA</value>
          <display_name>ACCA</display_name>
        </choice>
        <choice>
          <value>HERS</value>
          <display_name>HERS</display_name>
        </choice>
        <choice>
          <value>MaxLoad</value>
          <display_name>MaxLoad</display_name>
        </choice>
      </choices>
    </argument>
    <argument>
      <name>heat_pump_is_ducted</name>
      <display_name>Heat Pump: Is Ducted</display_name>
      <description>Whether the heat pump is ducted or not. Only used for mini-split. It's assumed that air-to-air and ground-to-air are ducted. If not provided, assumes not ducted.</description>
      <type>Boolean</type>
      <required>false</required>
      <model_dependent>false</model_dependent>
      <choices>
        <choice>
          <value>true</value>
          <display_name>true</display_name>
        </choice>
        <choice>
          <value>false</value>
          <display_name>false</display_name>
        </choice>
      </choices>
    </argument>
    <argument>
      <name>heat_pump_airflow_defect_ratio</name>
      <display_name>Heat Pump: Airflow Defect Ratio</display_name>
      <description>The airflow defect ratio, defined as (InstalledAirflow - DesignAirflow) / DesignAirflow, of the heat pump per ANSI/RESNET/ACCA Standard 310. A value of zero means no airflow defect. Applies only to air-to-air, ducted mini-split, and ground-to-air. If not provided, assumes no defect.</description>
      <type>Double</type>
      <units>Frac</units>
      <required>false</required>
      <model_dependent>false</model_dependent>
    </argument>
    <argument>
      <name>heat_pump_charge_defect_ratio</name>
      <display_name>Heat Pump: Charge Defect Ratio</display_name>
      <description>The refrigerant charge defect ratio, defined as (InstalledCharge - DesignCharge) / DesignCharge, of the heat pump per ANSI/RESNET/ACCA Standard 310. A value of zero means no refrigerant charge defect. Applies to all heat pump types. If not provided, assumes no defect.</description>
      <type>Double</type>
      <units>Frac</units>
      <required>false</required>
      <model_dependent>false</model_dependent>
    </argument>
    <argument>
      <name>heat_pump_crankcase_watts</name>
      <display_name>Heat Pump: Crankcase Power Watts</display_name>
      <description>Heat Pump crankcase power consumption in Watts. Applies only to air-to-air, mini-split, packaged terminal heat pump and room air conditioner with reverse cycle. If not provided, the OS-HPXML default is used.</description>
      <type>Double</type>
      <units>W</units>
      <required>false</required>
      <model_dependent>false</model_dependent>
    </argument>
    <argument>
      <name>heating_system_2_type</name>
      <display_name>Heating System 2: Type</display_name>
      <description>The type of the second heating system.</description>
      <type>Choice</type>
      <required>true</required>
      <model_dependent>false</model_dependent>
      <default_value>none</default_value>
      <choices>
        <choice>
          <value>none</value>
          <display_name>none</display_name>
        </choice>
        <choice>
          <value>WallFurnace</value>
          <display_name>WallFurnace</display_name>
        </choice>
        <choice>
          <value>FloorFurnace</value>
          <display_name>FloorFurnace</display_name>
        </choice>
        <choice>
          <value>Boiler</value>
          <display_name>Boiler</display_name>
        </choice>
        <choice>
          <value>ElectricResistance</value>
          <display_name>ElectricResistance</display_name>
        </choice>
        <choice>
          <value>Stove</value>
          <display_name>Stove</display_name>
        </choice>
        <choice>
          <value>PortableHeater</value>
          <display_name>PortableHeater</display_name>
        </choice>
        <choice>
          <value>Fireplace</value>
          <display_name>Fireplace</display_name>
        </choice>
      </choices>
    </argument>
    <argument>
      <name>heating_system_2_fuel</name>
      <display_name>Heating System 2: Fuel Type</display_name>
      <description>The fuel type of the second heating system. Ignored for ElectricResistance.</description>
      <type>Choice</type>
      <required>true</required>
      <model_dependent>false</model_dependent>
      <default_value>electricity</default_value>
      <choices>
        <choice>
          <value>electricity</value>
          <display_name>electricity</display_name>
        </choice>
        <choice>
          <value>natural gas</value>
          <display_name>natural gas</display_name>
        </choice>
        <choice>
          <value>fuel oil</value>
          <display_name>fuel oil</display_name>
        </choice>
        <choice>
          <value>propane</value>
          <display_name>propane</display_name>
        </choice>
        <choice>
          <value>wood</value>
          <display_name>wood</display_name>
        </choice>
        <choice>
          <value>wood pellets</value>
          <display_name>wood pellets</display_name>
        </choice>
        <choice>
          <value>coal</value>
          <display_name>coal</display_name>
        </choice>
      </choices>
    </argument>
    <argument>
      <name>heating_system_2_heating_efficiency</name>
      <display_name>Heating System 2: Rated AFUE or Percent</display_name>
      <description>The rated heating efficiency value of the second heating system.</description>
      <type>Double</type>
      <units>Frac</units>
      <required>true</required>
      <model_dependent>false</model_dependent>
      <default_value>1</default_value>
    </argument>
    <argument>
      <name>heating_system_2_heating_capacity</name>
      <display_name>Heating System 2: Heating Capacity</display_name>
      <description>The output heating capacity of the second heating system. If not provided, the OS-HPXML autosized default is used.</description>
      <type>Double</type>
      <units>Btu/hr</units>
      <required>false</required>
      <model_dependent>false</model_dependent>
    </argument>
    <argument>
      <name>heating_system_2_fraction_heat_load_served</name>
      <display_name>Heating System 2: Fraction Heat Load Served</display_name>
      <description>The heat load served fraction of the second heating system. Ignored if this heating system serves as a backup system for a heat pump.</description>
      <type>Double</type>
      <units>Frac</units>
      <required>true</required>
      <model_dependent>false</model_dependent>
      <default_value>0.25</default_value>
    </argument>
    <argument>
      <name>hvac_control_heating_weekday_setpoint</name>
      <display_name>HVAC Control: Heating Weekday Setpoint Schedule</display_name>
      <description>Specify the constant or 24-hour comma-separated weekday heating setpoint schedule. Required unless a detailed CSV schedule is provided.</description>
      <type>String</type>
      <units>deg-F</units>
      <required>false</required>
      <model_dependent>false</model_dependent>
    </argument>
    <argument>
      <name>hvac_control_heating_weekend_setpoint</name>
      <display_name>HVAC Control: Heating Weekend Setpoint Schedule</display_name>
      <description>Specify the constant or 24-hour comma-separated weekend heating setpoint schedule. Required unless a detailed CSV schedule is provided.</description>
      <type>String</type>
      <units>deg-F</units>
      <required>false</required>
      <model_dependent>false</model_dependent>
    </argument>
    <argument>
      <name>hvac_control_cooling_weekday_setpoint</name>
      <display_name>HVAC Control: Cooling Weekday Setpoint Schedule</display_name>
      <description>Specify the constant or 24-hour comma-separated weekday cooling setpoint schedule. Required unless a detailed CSV schedule is provided.</description>
      <type>String</type>
      <units>deg-F</units>
      <required>false</required>
      <model_dependent>false</model_dependent>
    </argument>
    <argument>
      <name>hvac_control_cooling_weekend_setpoint</name>
      <display_name>HVAC Control: Cooling Weekend Setpoint Schedule</display_name>
      <description>Specify the constant or 24-hour comma-separated weekend cooling setpoint schedule. Required unless a detailed CSV schedule is provided.</description>
      <type>String</type>
      <units>deg-F</units>
      <required>false</required>
      <model_dependent>false</model_dependent>
    </argument>
    <argument>
      <name>hvac_control_heating_season_period</name>
      <display_name>HVAC Control: Heating Season Period</display_name>
      <description>Enter a date like 'Nov 1 - Jun 30'. If not provided, the OS-HPXML default is used. Can also provide 'BuildingAmerica' to use automatic seasons from the Building America House Simulation Protocols.</description>
      <type>String</type>
      <required>false</required>
      <model_dependent>false</model_dependent>
    </argument>
    <argument>
      <name>hvac_control_cooling_season_period</name>
      <display_name>HVAC Control: Cooling Season Period</display_name>
      <description>Enter a date like 'Jun 1 - Oct 31'. If not provided, the OS-HPXML default is used. Can also provide 'BuildingAmerica' to use automatic seasons from the Building America House Simulation Protocols.</description>
      <type>String</type>
      <required>false</required>
      <model_dependent>false</model_dependent>
    </argument>
    <argument>
      <name>ducts_leakage_units</name>
      <display_name>Ducts: Leakage Units</display_name>
      <description>The leakage units of the ducts.</description>
      <type>Choice</type>
      <required>true</required>
      <model_dependent>false</model_dependent>
      <default_value>Percent</default_value>
      <choices>
        <choice>
          <value>CFM25</value>
          <display_name>CFM25</display_name>
        </choice>
        <choice>
          <value>CFM50</value>
          <display_name>CFM50</display_name>
        </choice>
        <choice>
          <value>Percent</value>
          <display_name>Percent</display_name>
        </choice>
      </choices>
    </argument>
    <argument>
      <name>ducts_supply_leakage_to_outside_value</name>
      <display_name>Ducts: Supply Leakage to Outside Value</display_name>
      <description>The leakage value to outside for the supply ducts.</description>
      <type>Double</type>
      <required>true</required>
      <model_dependent>false</model_dependent>
      <default_value>0.1</default_value>
    </argument>
    <argument>
      <name>ducts_return_leakage_to_outside_value</name>
      <display_name>Ducts: Return Leakage to Outside Value</display_name>
      <description>The leakage value to outside for the return ducts.</description>
      <type>Double</type>
      <required>true</required>
      <model_dependent>false</model_dependent>
      <default_value>0.1</default_value>
    </argument>
    <argument>
      <name>ducts_supply_location</name>
      <display_name>Ducts: Supply Location</display_name>
      <description>The location of the supply ducts. If not provided, the OS-HPXML default is used.</description>
      <type>Choice</type>
      <required>false</required>
      <model_dependent>false</model_dependent>
      <choices>
        <choice>
          <value>living space</value>
          <display_name>living space</display_name>
        </choice>
        <choice>
          <value>basement - conditioned</value>
          <display_name>basement - conditioned</display_name>
        </choice>
        <choice>
          <value>basement - unconditioned</value>
          <display_name>basement - unconditioned</display_name>
        </choice>
        <choice>
          <value>crawlspace - vented</value>
          <display_name>crawlspace - vented</display_name>
        </choice>
        <choice>
          <value>crawlspace - unvented</value>
          <display_name>crawlspace - unvented</display_name>
        </choice>
        <choice>
          <value>crawlspace - conditioned</value>
          <display_name>crawlspace - conditioned</display_name>
        </choice>
        <choice>
          <value>attic - vented</value>
          <display_name>attic - vented</display_name>
        </choice>
        <choice>
          <value>attic - unvented</value>
          <display_name>attic - unvented</display_name>
        </choice>
        <choice>
          <value>garage</value>
          <display_name>garage</display_name>
        </choice>
        <choice>
          <value>exterior wall</value>
          <display_name>exterior wall</display_name>
        </choice>
        <choice>
          <value>under slab</value>
          <display_name>under slab</display_name>
        </choice>
        <choice>
          <value>roof deck</value>
          <display_name>roof deck</display_name>
        </choice>
        <choice>
          <value>outside</value>
          <display_name>outside</display_name>
        </choice>
        <choice>
          <value>other housing unit</value>
          <display_name>other housing unit</display_name>
        </choice>
        <choice>
          <value>other heated space</value>
          <display_name>other heated space</display_name>
        </choice>
        <choice>
          <value>other multifamily buffer space</value>
          <display_name>other multifamily buffer space</display_name>
        </choice>
        <choice>
          <value>other non-freezing space</value>
          <display_name>other non-freezing space</display_name>
        </choice>
      </choices>
    </argument>
    <argument>
      <name>ducts_supply_insulation_r</name>
      <display_name>Ducts: Supply Insulation R-Value</display_name>
      <description>The insulation r-value of the supply ducts excluding air films.</description>
      <type>Double</type>
      <units>h-ft^2-R/Btu</units>
      <required>true</required>
      <model_dependent>false</model_dependent>
      <default_value>0</default_value>
    </argument>
    <argument>
      <name>ducts_supply_buried_insulation_level</name>
      <display_name>Ducts: Supply Buried Insulation Level</display_name>
      <description>Whether the supply ducts are buried in, e.g., attic loose-fill insulation. Partially buried ducts have insulation that does not cover the top of the ducts. Fully buried ducts have insulation that just covers the top of the ducts. Deeply buried ducts have insulation that continues above the top of the ducts.</description>
      <type>Choice</type>
      <required>false</required>
      <model_dependent>false</model_dependent>
      <choices>
        <choice>
          <value>not buried</value>
          <display_name>not buried</display_name>
        </choice>
        <choice>
          <value>partially buried</value>
          <display_name>partially buried</display_name>
        </choice>
        <choice>
          <value>fully buried</value>
          <display_name>fully buried</display_name>
        </choice>
        <choice>
          <value>deeply buried</value>
          <display_name>deeply buried</display_name>
        </choice>
      </choices>
    </argument>
    <argument>
      <name>ducts_supply_surface_area</name>
      <display_name>Ducts: Supply Surface Area</display_name>
      <description>The surface area of the supply ducts. If not provided, the OS-HPXML default is used.</description>
      <type>Double</type>
      <units>ft^2</units>
      <required>false</required>
      <model_dependent>false</model_dependent>
    </argument>
    <argument>
      <name>ducts_return_location</name>
      <display_name>Ducts: Return Location</display_name>
      <description>The location of the return ducts. If not provided, the OS-HPXML default is used.</description>
      <type>Choice</type>
      <required>false</required>
      <model_dependent>false</model_dependent>
      <choices>
        <choice>
          <value>living space</value>
          <display_name>living space</display_name>
        </choice>
        <choice>
          <value>basement - conditioned</value>
          <display_name>basement - conditioned</display_name>
        </choice>
        <choice>
          <value>basement - unconditioned</value>
          <display_name>basement - unconditioned</display_name>
        </choice>
        <choice>
          <value>crawlspace - vented</value>
          <display_name>crawlspace - vented</display_name>
        </choice>
        <choice>
          <value>crawlspace - unvented</value>
          <display_name>crawlspace - unvented</display_name>
        </choice>
        <choice>
          <value>crawlspace - conditioned</value>
          <display_name>crawlspace - conditioned</display_name>
        </choice>
        <choice>
          <value>attic - vented</value>
          <display_name>attic - vented</display_name>
        </choice>
        <choice>
          <value>attic - unvented</value>
          <display_name>attic - unvented</display_name>
        </choice>
        <choice>
          <value>garage</value>
          <display_name>garage</display_name>
        </choice>
        <choice>
          <value>exterior wall</value>
          <display_name>exterior wall</display_name>
        </choice>
        <choice>
          <value>under slab</value>
          <display_name>under slab</display_name>
        </choice>
        <choice>
          <value>roof deck</value>
          <display_name>roof deck</display_name>
        </choice>
        <choice>
          <value>outside</value>
          <display_name>outside</display_name>
        </choice>
        <choice>
          <value>other housing unit</value>
          <display_name>other housing unit</display_name>
        </choice>
        <choice>
          <value>other heated space</value>
          <display_name>other heated space</display_name>
        </choice>
        <choice>
          <value>other multifamily buffer space</value>
          <display_name>other multifamily buffer space</display_name>
        </choice>
        <choice>
          <value>other non-freezing space</value>
          <display_name>other non-freezing space</display_name>
        </choice>
      </choices>
    </argument>
    <argument>
      <name>ducts_return_insulation_r</name>
      <display_name>Ducts: Return Insulation R-Value</display_name>
      <description>The insulation r-value of the return ducts excluding air films.</description>
      <type>Double</type>
      <units>h-ft^2-R/Btu</units>
      <required>true</required>
      <model_dependent>false</model_dependent>
      <default_value>0</default_value>
    </argument>
    <argument>
      <name>ducts_return_buried_insulation_level</name>
      <display_name>Ducts: Return Buried Insulation Level</display_name>
      <description>Whether the return ducts are buried in, e.g., attic loose-fill insulation. Partially buried ducts have insulation that does not cover the top of the ducts. Fully buried ducts have insulation that just covers the top of the ducts. Deeply buried ducts have insulation that continues above the top of the ducts.</description>
      <type>Choice</type>
      <required>false</required>
      <model_dependent>false</model_dependent>
      <choices>
        <choice>
          <value>not buried</value>
          <display_name>not buried</display_name>
        </choice>
        <choice>
          <value>partially buried</value>
          <display_name>partially buried</display_name>
        </choice>
        <choice>
          <value>fully buried</value>
          <display_name>fully buried</display_name>
        </choice>
        <choice>
          <value>deeply buried</value>
          <display_name>deeply buried</display_name>
        </choice>
      </choices>
    </argument>
    <argument>
      <name>ducts_return_surface_area</name>
      <display_name>Ducts: Return Surface Area</display_name>
      <description>The surface area of the return ducts. If not provided, the OS-HPXML default is used.</description>
      <type>Double</type>
      <units>ft^2</units>
      <required>false</required>
      <model_dependent>false</model_dependent>
    </argument>
    <argument>
      <name>ducts_number_of_return_registers</name>
      <display_name>Ducts: Number of Return Registers</display_name>
      <description>The number of return registers of the ducts. Only used to calculate default return duct surface area. If not provided, the OS-HPXML default is used.</description>
      <type>Integer</type>
      <units>#</units>
      <required>false</required>
      <model_dependent>false</model_dependent>
    </argument>
    <argument>
      <name>mech_vent_fan_type</name>
      <display_name>Mechanical Ventilation: Fan Type</display_name>
      <description>The type of the mechanical ventilation. Use 'none' if there is no mechanical ventilation system.</description>
      <type>Choice</type>
      <required>true</required>
      <model_dependent>false</model_dependent>
      <default_value>none</default_value>
      <choices>
        <choice>
          <value>none</value>
          <display_name>none</display_name>
        </choice>
        <choice>
          <value>exhaust only</value>
          <display_name>exhaust only</display_name>
        </choice>
        <choice>
          <value>supply only</value>
          <display_name>supply only</display_name>
        </choice>
        <choice>
          <value>energy recovery ventilator</value>
          <display_name>energy recovery ventilator</display_name>
        </choice>
        <choice>
          <value>heat recovery ventilator</value>
          <display_name>heat recovery ventilator</display_name>
        </choice>
        <choice>
          <value>balanced</value>
          <display_name>balanced</display_name>
        </choice>
        <choice>
          <value>central fan integrated supply</value>
          <display_name>central fan integrated supply</display_name>
        </choice>
      </choices>
    </argument>
    <argument>
      <name>mech_vent_flow_rate</name>
      <display_name>Mechanical Ventilation: Flow Rate</display_name>
      <description>The flow rate of the mechanical ventilation. If not provided, the OS-HPXML default is used.</description>
      <type>Double</type>
      <units>CFM</units>
      <required>false</required>
      <model_dependent>false</model_dependent>
    </argument>
    <argument>
      <name>mech_vent_hours_in_operation</name>
      <display_name>Mechanical Ventilation: Hours In Operation</display_name>
      <description>The hours in operation of the mechanical ventilation. If not provided, the OS-HPXML default is used.</description>
      <type>Double</type>
      <units>hrs/day</units>
      <required>false</required>
      <model_dependent>false</model_dependent>
    </argument>
    <argument>
      <name>mech_vent_recovery_efficiency_type</name>
      <display_name>Mechanical Ventilation: Total Recovery Efficiency Type</display_name>
      <description>The total recovery efficiency type of the mechanical ventilation.</description>
      <type>Choice</type>
      <required>true</required>
      <model_dependent>false</model_dependent>
      <default_value>Unadjusted</default_value>
      <choices>
        <choice>
          <value>Unadjusted</value>
          <display_name>Unadjusted</display_name>
        </choice>
        <choice>
          <value>Adjusted</value>
          <display_name>Adjusted</display_name>
        </choice>
      </choices>
    </argument>
    <argument>
      <name>mech_vent_total_recovery_efficiency</name>
      <display_name>Mechanical Ventilation: Total Recovery Efficiency</display_name>
      <description>The Unadjusted or Adjusted total recovery efficiency of the mechanical ventilation. Applies to energy recovery ventilator.</description>
      <type>Double</type>
      <units>Frac</units>
      <required>true</required>
      <model_dependent>false</model_dependent>
      <default_value>0.48</default_value>
    </argument>
    <argument>
      <name>mech_vent_sensible_recovery_efficiency</name>
      <display_name>Mechanical Ventilation: Sensible Recovery Efficiency</display_name>
      <description>The Unadjusted or Adjusted sensible recovery efficiency of the mechanical ventilation. Applies to energy recovery ventilator and heat recovery ventilator.</description>
      <type>Double</type>
      <units>Frac</units>
      <required>true</required>
      <model_dependent>false</model_dependent>
      <default_value>0.72</default_value>
    </argument>
    <argument>
      <name>mech_vent_fan_power</name>
      <display_name>Mechanical Ventilation: Fan Power</display_name>
      <description>The fan power of the mechanical ventilation. If not provided, the OS-HPXML default is used.</description>
      <type>Double</type>
      <units>W</units>
      <required>false</required>
      <model_dependent>false</model_dependent>
    </argument>
    <argument>
      <name>mech_vent_num_units_served</name>
      <display_name>Mechanical Ventilation: Number of Units Served</display_name>
      <description>Number of dwelling units served by the mechanical ventilation system. Must be 1 if single-family detached. Used to apportion flow rate and fan power to the unit.</description>
      <type>Integer</type>
      <units>#</units>
      <required>true</required>
      <model_dependent>false</model_dependent>
      <default_value>1</default_value>
    </argument>
    <argument>
      <name>mech_vent_shared_frac_recirculation</name>
      <display_name>Shared Mechanical Ventilation: Fraction Recirculation</display_name>
      <description>Fraction of the total supply air that is recirculated, with the remainder assumed to be outdoor air. The value must be 0 for exhaust only systems. Required for a shared mechanical ventilation system.</description>
      <type>Double</type>
      <units>Frac</units>
      <required>false</required>
      <model_dependent>false</model_dependent>
    </argument>
    <argument>
      <name>mech_vent_shared_preheating_fuel</name>
      <display_name>Shared Mechanical Ventilation: Preheating Fuel</display_name>
      <description>Fuel type of the preconditioning heating equipment. Only used for a shared mechanical ventilation system. If not provided, assumes no preheating.</description>
      <type>Choice</type>
      <required>false</required>
      <model_dependent>false</model_dependent>
      <choices>
        <choice>
          <value>electricity</value>
          <display_name>electricity</display_name>
        </choice>
        <choice>
          <value>natural gas</value>
          <display_name>natural gas</display_name>
        </choice>
        <choice>
          <value>fuel oil</value>
          <display_name>fuel oil</display_name>
        </choice>
        <choice>
          <value>propane</value>
          <display_name>propane</display_name>
        </choice>
        <choice>
          <value>wood</value>
          <display_name>wood</display_name>
        </choice>
        <choice>
          <value>wood pellets</value>
          <display_name>wood pellets</display_name>
        </choice>
        <choice>
          <value>coal</value>
          <display_name>coal</display_name>
        </choice>
      </choices>
    </argument>
    <argument>
      <name>mech_vent_shared_preheating_efficiency</name>
      <display_name>Shared Mechanical Ventilation: Preheating Efficiency</display_name>
      <description>Efficiency of the preconditioning heating equipment. Only used for a shared mechanical ventilation system. If not provided, assumes no preheating.</description>
      <type>Double</type>
      <units>COP</units>
      <required>false</required>
      <model_dependent>false</model_dependent>
    </argument>
    <argument>
      <name>mech_vent_shared_preheating_fraction_heat_load_served</name>
      <display_name>Shared Mechanical Ventilation: Preheating Fraction Ventilation Heat Load Served</display_name>
      <description>Fraction of heating load introduced by the shared ventilation system that is met by the preconditioning heating equipment. If not provided, assumes no preheating.</description>
      <type>Double</type>
      <units>Frac</units>
      <required>false</required>
      <model_dependent>false</model_dependent>
    </argument>
    <argument>
      <name>mech_vent_shared_precooling_fuel</name>
      <display_name>Shared Mechanical Ventilation: Precooling Fuel</display_name>
      <description>Fuel type of the preconditioning cooling equipment. Only used for a shared mechanical ventilation system. If not provided, assumes no precooling.</description>
      <type>Choice</type>
      <required>false</required>
      <model_dependent>false</model_dependent>
      <choices>
        <choice>
          <value>electricity</value>
          <display_name>electricity</display_name>
        </choice>
      </choices>
    </argument>
    <argument>
      <name>mech_vent_shared_precooling_efficiency</name>
      <display_name>Shared Mechanical Ventilation: Precooling Efficiency</display_name>
      <description>Efficiency of the preconditioning cooling equipment. Only used for a shared mechanical ventilation system. If not provided, assumes no precooling.</description>
      <type>Double</type>
      <units>COP</units>
      <required>false</required>
      <model_dependent>false</model_dependent>
    </argument>
    <argument>
      <name>mech_vent_shared_precooling_fraction_cool_load_served</name>
      <display_name>Shared Mechanical Ventilation: Precooling Fraction Ventilation Cool Load Served</display_name>
      <description>Fraction of cooling load introduced by the shared ventilation system that is met by the preconditioning cooling equipment. If not provided, assumes no precooling.</description>
      <type>Double</type>
      <units>Frac</units>
      <required>false</required>
      <model_dependent>false</model_dependent>
    </argument>
    <argument>
      <name>mech_vent_2_fan_type</name>
      <display_name>Mechanical Ventilation 2: Fan Type</display_name>
      <description>The type of the second mechanical ventilation. Use 'none' if there is no second mechanical ventilation system.</description>
      <type>Choice</type>
      <required>true</required>
      <model_dependent>false</model_dependent>
      <default_value>none</default_value>
      <choices>
        <choice>
          <value>none</value>
          <display_name>none</display_name>
        </choice>
        <choice>
          <value>exhaust only</value>
          <display_name>exhaust only</display_name>
        </choice>
        <choice>
          <value>supply only</value>
          <display_name>supply only</display_name>
        </choice>
        <choice>
          <value>energy recovery ventilator</value>
          <display_name>energy recovery ventilator</display_name>
        </choice>
        <choice>
          <value>heat recovery ventilator</value>
          <display_name>heat recovery ventilator</display_name>
        </choice>
        <choice>
          <value>balanced</value>
          <display_name>balanced</display_name>
        </choice>
      </choices>
    </argument>
    <argument>
      <name>mech_vent_2_flow_rate</name>
      <display_name>Mechanical Ventilation 2: Flow Rate</display_name>
      <description>The flow rate of the second mechanical ventilation.</description>
      <type>Double</type>
      <units>CFM</units>
      <required>true</required>
      <model_dependent>false</model_dependent>
      <default_value>110</default_value>
    </argument>
    <argument>
      <name>mech_vent_2_hours_in_operation</name>
      <display_name>Mechanical Ventilation 2: Hours In Operation</display_name>
      <description>The hours in operation of the second mechanical ventilation.</description>
      <type>Double</type>
      <units>hrs/day</units>
      <required>true</required>
      <model_dependent>false</model_dependent>
      <default_value>24</default_value>
    </argument>
    <argument>
      <name>mech_vent_2_recovery_efficiency_type</name>
      <display_name>Mechanical Ventilation 2: Total Recovery Efficiency Type</display_name>
      <description>The total recovery efficiency type of the second mechanical ventilation.</description>
      <type>Choice</type>
      <required>true</required>
      <model_dependent>false</model_dependent>
      <default_value>Unadjusted</default_value>
      <choices>
        <choice>
          <value>Unadjusted</value>
          <display_name>Unadjusted</display_name>
        </choice>
        <choice>
          <value>Adjusted</value>
          <display_name>Adjusted</display_name>
        </choice>
      </choices>
    </argument>
    <argument>
      <name>mech_vent_2_total_recovery_efficiency</name>
      <display_name>Mechanical Ventilation 2: Total Recovery Efficiency</display_name>
      <description>The Unadjusted or Adjusted total recovery efficiency of the second mechanical ventilation. Applies to energy recovery ventilator.</description>
      <type>Double</type>
      <units>Frac</units>
      <required>true</required>
      <model_dependent>false</model_dependent>
      <default_value>0.48</default_value>
    </argument>
    <argument>
      <name>mech_vent_2_sensible_recovery_efficiency</name>
      <display_name>Mechanical Ventilation 2: Sensible Recovery Efficiency</display_name>
      <description>The Unadjusted or Adjusted sensible recovery efficiency of the second mechanical ventilation. Applies to energy recovery ventilator and heat recovery ventilator.</description>
      <type>Double</type>
      <units>Frac</units>
      <required>true</required>
      <model_dependent>false</model_dependent>
      <default_value>0.72</default_value>
    </argument>
    <argument>
      <name>mech_vent_2_fan_power</name>
      <display_name>Mechanical Ventilation 2: Fan Power</display_name>
      <description>The fan power of the second mechanical ventilation.</description>
      <type>Double</type>
      <units>W</units>
      <required>true</required>
      <model_dependent>false</model_dependent>
      <default_value>30</default_value>
    </argument>
    <argument>
      <name>kitchen_fans_quantity</name>
      <display_name>Kitchen Fans: Quantity</display_name>
      <description>The quantity of the kitchen fans. If not provided, the OS-HPXML default is used.</description>
      <type>Integer</type>
      <units>#</units>
      <required>false</required>
      <model_dependent>false</model_dependent>
    </argument>
    <argument>
      <name>kitchen_fans_flow_rate</name>
      <display_name>Kitchen Fans: Flow Rate</display_name>
      <description>The flow rate of the kitchen fan. If not provided, the OS-HPXML default is used.</description>
      <type>Double</type>
      <units>CFM</units>
      <required>false</required>
      <model_dependent>false</model_dependent>
    </argument>
    <argument>
      <name>kitchen_fans_hours_in_operation</name>
      <display_name>Kitchen Fans: Hours In Operation</display_name>
      <description>The hours in operation of the kitchen fan. If not provided, the OS-HPXML default is used.</description>
      <type>Double</type>
      <units>hrs/day</units>
      <required>false</required>
      <model_dependent>false</model_dependent>
    </argument>
    <argument>
      <name>kitchen_fans_power</name>
      <display_name>Kitchen Fans: Fan Power</display_name>
      <description>The fan power of the kitchen fan. If not provided, the OS-HPXML default is used.</description>
      <type>Double</type>
      <units>W</units>
      <required>false</required>
      <model_dependent>false</model_dependent>
    </argument>
    <argument>
      <name>kitchen_fans_start_hour</name>
      <display_name>Kitchen Fans: Start Hour</display_name>
      <description>The start hour of the kitchen fan. If not provided, the OS-HPXML default is used.</description>
      <type>Integer</type>
      <units>hr</units>
      <required>false</required>
      <model_dependent>false</model_dependent>
    </argument>
    <argument>
      <name>bathroom_fans_quantity</name>
      <display_name>Bathroom Fans: Quantity</display_name>
      <description>The quantity of the bathroom fans. If not provided, the OS-HPXML default is used.</description>
      <type>Integer</type>
      <units>#</units>
      <required>false</required>
      <model_dependent>false</model_dependent>
    </argument>
    <argument>
      <name>bathroom_fans_flow_rate</name>
      <display_name>Bathroom Fans: Flow Rate</display_name>
      <description>The flow rate of the bathroom fans. If not provided, the OS-HPXML default is used.</description>
      <type>Double</type>
      <units>CFM</units>
      <required>false</required>
      <model_dependent>false</model_dependent>
    </argument>
    <argument>
      <name>bathroom_fans_hours_in_operation</name>
      <display_name>Bathroom Fans: Hours In Operation</display_name>
      <description>The hours in operation of the bathroom fans. If not provided, the OS-HPXML default is used.</description>
      <type>Double</type>
      <units>hrs/day</units>
      <required>false</required>
      <model_dependent>false</model_dependent>
    </argument>
    <argument>
      <name>bathroom_fans_power</name>
      <display_name>Bathroom Fans: Fan Power</display_name>
      <description>The fan power of the bathroom fans. If not provided, the OS-HPXML default is used.</description>
      <type>Double</type>
      <units>W</units>
      <required>false</required>
      <model_dependent>false</model_dependent>
    </argument>
    <argument>
      <name>bathroom_fans_start_hour</name>
      <display_name>Bathroom Fans: Start Hour</display_name>
      <description>The start hour of the bathroom fans. If not provided, the OS-HPXML default is used.</description>
      <type>Integer</type>
      <units>hr</units>
      <required>false</required>
      <model_dependent>false</model_dependent>
    </argument>
    <argument>
      <name>whole_house_fan_present</name>
      <display_name>Whole House Fan: Present</display_name>
      <description>Whether there is a whole house fan.</description>
      <type>Boolean</type>
      <required>true</required>
      <model_dependent>false</model_dependent>
      <default_value>false</default_value>
      <choices>
        <choice>
          <value>true</value>
          <display_name>true</display_name>
        </choice>
        <choice>
          <value>false</value>
          <display_name>false</display_name>
        </choice>
      </choices>
    </argument>
    <argument>
      <name>whole_house_fan_flow_rate</name>
      <display_name>Whole House Fan: Flow Rate</display_name>
      <description>The flow rate of the whole house fan. If not provided, the OS-HPXML default is used.</description>
      <type>Double</type>
      <units>CFM</units>
      <required>false</required>
      <model_dependent>false</model_dependent>
    </argument>
    <argument>
      <name>whole_house_fan_power</name>
      <display_name>Whole House Fan: Fan Power</display_name>
      <description>The fan power of the whole house fan. If not provided, the OS-HPXML default is used.</description>
      <type>Double</type>
      <units>W</units>
      <required>false</required>
      <model_dependent>false</model_dependent>
    </argument>
    <argument>
      <name>water_heater_type</name>
      <display_name>Water Heater: Type</display_name>
      <description>The type of water heater. Use 'none' if there is no water heater.</description>
      <type>Choice</type>
      <required>true</required>
      <model_dependent>false</model_dependent>
      <default_value>storage water heater</default_value>
      <choices>
        <choice>
          <value>none</value>
          <display_name>none</display_name>
        </choice>
        <choice>
          <value>storage water heater</value>
          <display_name>storage water heater</display_name>
        </choice>
        <choice>
          <value>instantaneous water heater</value>
          <display_name>instantaneous water heater</display_name>
        </choice>
        <choice>
          <value>heat pump water heater</value>
          <display_name>heat pump water heater</display_name>
        </choice>
        <choice>
          <value>space-heating boiler with storage tank</value>
          <display_name>space-heating boiler with storage tank</display_name>
        </choice>
        <choice>
          <value>space-heating boiler with tankless coil</value>
          <display_name>space-heating boiler with tankless coil</display_name>
        </choice>
      </choices>
    </argument>
    <argument>
      <name>water_heater_fuel_type</name>
      <display_name>Water Heater: Fuel Type</display_name>
      <description>The fuel type of water heater. Ignored for heat pump water heater.</description>
      <type>Choice</type>
      <required>true</required>
      <model_dependent>false</model_dependent>
      <default_value>natural gas</default_value>
      <choices>
        <choice>
          <value>electricity</value>
          <display_name>electricity</display_name>
        </choice>
        <choice>
          <value>natural gas</value>
          <display_name>natural gas</display_name>
        </choice>
        <choice>
          <value>fuel oil</value>
          <display_name>fuel oil</display_name>
        </choice>
        <choice>
          <value>propane</value>
          <display_name>propane</display_name>
        </choice>
        <choice>
          <value>wood</value>
          <display_name>wood</display_name>
        </choice>
        <choice>
          <value>coal</value>
          <display_name>coal</display_name>
        </choice>
      </choices>
    </argument>
    <argument>
      <name>water_heater_location</name>
      <display_name>Water Heater: Location</display_name>
      <description>The location of water heater. If not provided, the OS-HPXML default is used.</description>
      <type>Choice</type>
      <required>false</required>
      <model_dependent>false</model_dependent>
      <choices>
        <choice>
          <value>living space</value>
          <display_name>living space</display_name>
        </choice>
        <choice>
          <value>basement - conditioned</value>
          <display_name>basement - conditioned</display_name>
        </choice>
        <choice>
          <value>basement - unconditioned</value>
          <display_name>basement - unconditioned</display_name>
        </choice>
        <choice>
          <value>garage</value>
          <display_name>garage</display_name>
        </choice>
        <choice>
          <value>attic - vented</value>
          <display_name>attic - vented</display_name>
        </choice>
        <choice>
          <value>attic - unvented</value>
          <display_name>attic - unvented</display_name>
        </choice>
        <choice>
          <value>crawlspace - vented</value>
          <display_name>crawlspace - vented</display_name>
        </choice>
        <choice>
          <value>crawlspace - unvented</value>
          <display_name>crawlspace - unvented</display_name>
        </choice>
        <choice>
          <value>crawlspace - conditioned</value>
          <display_name>crawlspace - conditioned</display_name>
        </choice>
        <choice>
          <value>other exterior</value>
          <display_name>other exterior</display_name>
        </choice>
        <choice>
          <value>other housing unit</value>
          <display_name>other housing unit</display_name>
        </choice>
        <choice>
          <value>other heated space</value>
          <display_name>other heated space</display_name>
        </choice>
        <choice>
          <value>other multifamily buffer space</value>
          <display_name>other multifamily buffer space</display_name>
        </choice>
        <choice>
          <value>other non-freezing space</value>
          <display_name>other non-freezing space</display_name>
        </choice>
      </choices>
    </argument>
    <argument>
      <name>water_heater_tank_volume</name>
      <display_name>Water Heater: Tank Volume</display_name>
      <description>Nominal volume of water heater tank. Only applies to storage water heater, heat pump water heater, and space-heating boiler with storage tank. If not provided, the OS-HPXML default is used.</description>
      <type>Double</type>
      <units>gal</units>
      <required>false</required>
      <model_dependent>false</model_dependent>
    </argument>
    <argument>
      <name>water_heater_efficiency_type</name>
      <display_name>Water Heater: Efficiency Type</display_name>
      <description>The efficiency type of water heater. Does not apply to space-heating boilers.</description>
      <type>Choice</type>
      <required>true</required>
      <model_dependent>false</model_dependent>
      <default_value>EnergyFactor</default_value>
      <choices>
        <choice>
          <value>EnergyFactor</value>
          <display_name>EnergyFactor</display_name>
        </choice>
        <choice>
          <value>UniformEnergyFactor</value>
          <display_name>UniformEnergyFactor</display_name>
        </choice>
      </choices>
    </argument>
    <argument>
      <name>water_heater_efficiency</name>
      <display_name>Water Heater: Efficiency</display_name>
      <description>Rated Energy Factor or Uniform Energy Factor. Does not apply to space-heating boilers.</description>
      <type>Double</type>
      <required>true</required>
      <model_dependent>false</model_dependent>
      <default_value>0.67</default_value>
    </argument>
    <argument>
      <name>water_heater_usage_bin</name>
      <display_name>Water Heater: Usage Bin</display_name>
      <description>The usage of the water heater. Only applies if Efficiency Type is UniformEnergyFactor and Type is not instantaneous water heater. Does not apply to space-heating boilers. If not provided, the OS-HPXML default is used.</description>
      <type>Choice</type>
      <required>false</required>
      <model_dependent>false</model_dependent>
      <choices>
        <choice>
          <value>very small</value>
          <display_name>very small</display_name>
        </choice>
        <choice>
          <value>low</value>
          <display_name>low</display_name>
        </choice>
        <choice>
          <value>medium</value>
          <display_name>medium</display_name>
        </choice>
        <choice>
          <value>high</value>
          <display_name>high</display_name>
        </choice>
      </choices>
    </argument>
    <argument>
      <name>water_heater_recovery_efficiency</name>
      <display_name>Water Heater: Recovery Efficiency</display_name>
      <description>Ratio of energy delivered to water heater to the energy content of the fuel consumed by the water heater. Only used for non-electric storage water heaters. If not provided, the OS-HPXML default is used.</description>
      <type>Double</type>
      <units>Frac</units>
      <required>false</required>
      <model_dependent>false</model_dependent>
    </argument>
    <argument>
      <name>water_heater_heating_capacity</name>
      <display_name>Water Heater: Heating Capacity</display_name>
      <description>Heating capacity. Only applies to storage water heater. If not provided, the OS-HPXML default is used.</description>
      <type>Double</type>
      <units>Btu/hr</units>
      <required>false</required>
      <model_dependent>false</model_dependent>
    </argument>
    <argument>
      <name>water_heater_standby_loss</name>
      <display_name>Water Heater: Standby Loss</display_name>
      <description>The standby loss of water heater. Only applies to space-heating boilers. If not provided, the OS-HPXML default is used.</description>
      <type>Double</type>
      <units>deg-F/hr</units>
      <required>false</required>
      <model_dependent>false</model_dependent>
    </argument>
    <argument>
      <name>water_heater_jacket_rvalue</name>
      <display_name>Water Heater: Jacket R-value</display_name>
      <description>The jacket R-value of water heater. Doesn't apply to instantaneous water heater or space-heating boiler with tankless coil. If not provided, defaults to no jacket insulation.</description>
      <type>Double</type>
      <units>h-ft^2-R/Btu</units>
      <required>false</required>
      <model_dependent>false</model_dependent>
    </argument>
    <argument>
      <name>water_heater_setpoint_temperature</name>
      <display_name>Water Heater: Setpoint Temperature</display_name>
      <description>The setpoint temperature of water heater. If not provided, the OS-HPXML default is used.</description>
      <type>Double</type>
      <units>deg-F</units>
      <required>false</required>
      <model_dependent>false</model_dependent>
    </argument>
    <argument>
      <name>water_heater_num_units_served</name>
      <display_name>Water Heater: Number of Units Served</display_name>
      <description>Number of dwelling units served (directly or indirectly) by the water heater. Must be 1 if single-family detached. Used to apportion water heater tank losses to the unit.</description>
      <type>Integer</type>
      <units>#</units>
      <required>true</required>
      <model_dependent>false</model_dependent>
      <default_value>1</default_value>
    </argument>
    <argument>
      <name>water_heater_uses_desuperheater</name>
      <display_name>Water Heater: Uses Desuperheater</display_name>
      <description>Requires that the dwelling unit has a air-to-air, mini-split, or ground-to-air heat pump or a central air conditioner or mini-split air conditioner. If not provided, assumes no desuperheater.</description>
      <type>Boolean</type>
      <required>false</required>
      <model_dependent>false</model_dependent>
      <choices>
        <choice>
          <value>true</value>
          <display_name>true</display_name>
        </choice>
        <choice>
          <value>false</value>
          <display_name>false</display_name>
        </choice>
      </choices>
    </argument>
    <argument>
      <name>water_heater_tank_model_type</name>
      <display_name>Water Heater: Tank Type</display_name>
      <description>Type of tank model to use. The 'stratified' tank generally provide more accurate results, but may significantly increase run time. Applies only to storage water heater. If not provided, the OS-HPXML default is used.</description>
      <type>Choice</type>
      <required>false</required>
      <model_dependent>false</model_dependent>
      <choices>
        <choice>
          <value>mixed</value>
          <display_name>mixed</display_name>
        </choice>
        <choice>
          <value>stratified</value>
          <display_name>stratified</display_name>
        </choice>
      </choices>
    </argument>
    <argument>
      <name>water_heater_operating_mode</name>
      <display_name>Water Heater: Operating Mode</display_name>
      <description>The water heater operating mode. The 'heat pump only' option only uses the heat pump, while 'hybrid/auto' allows the backup electric resistance to come on in high demand situations. This is ignored if a scheduled operating mode type is selected. Applies only to heat pump water heater. If not provided, the OS-HPXML default is used.</description>
      <type>Choice</type>
      <required>false</required>
      <model_dependent>false</model_dependent>
      <choices>
        <choice>
          <value>hybrid/auto</value>
          <display_name>hybrid/auto</display_name>
        </choice>
        <choice>
          <value>heat pump only</value>
          <display_name>heat pump only</display_name>
        </choice>
      </choices>
    </argument>
    <argument>
      <name>hot_water_distribution_system_type</name>
      <display_name>Hot Water Distribution: System Type</display_name>
      <description>The type of the hot water distribution system.</description>
      <type>Choice</type>
      <required>true</required>
      <model_dependent>false</model_dependent>
      <default_value>Standard</default_value>
      <choices>
        <choice>
          <value>Standard</value>
          <display_name>Standard</display_name>
        </choice>
        <choice>
          <value>Recirculation</value>
          <display_name>Recirculation</display_name>
        </choice>
      </choices>
    </argument>
    <argument>
      <name>hot_water_distribution_standard_piping_length</name>
      <display_name>Hot Water Distribution: Standard Piping Length</display_name>
      <description>If the distribution system is Standard, the length of the piping. If not provided, the OS-HPXML default is used.</description>
      <type>Double</type>
      <units>ft</units>
      <required>false</required>
      <model_dependent>false</model_dependent>
    </argument>
    <argument>
      <name>hot_water_distribution_recirc_control_type</name>
      <display_name>Hot Water Distribution: Recirculation Control Type</display_name>
      <description>If the distribution system is Recirculation, the type of hot water recirculation control, if any.</description>
      <type>Choice</type>
      <required>false</required>
      <model_dependent>false</model_dependent>
      <default_value>no control</default_value>
      <choices>
        <choice>
          <value>no control</value>
          <display_name>no control</display_name>
        </choice>
        <choice>
          <value>timer</value>
          <display_name>timer</display_name>
        </choice>
        <choice>
          <value>temperature</value>
          <display_name>temperature</display_name>
        </choice>
        <choice>
          <value>presence sensor demand control</value>
          <display_name>presence sensor demand control</display_name>
        </choice>
        <choice>
          <value>manual demand control</value>
          <display_name>manual demand control</display_name>
        </choice>
      </choices>
    </argument>
    <argument>
      <name>hot_water_distribution_recirc_piping_length</name>
      <display_name>Hot Water Distribution: Recirculation Piping Length</display_name>
      <description>If the distribution system is Recirculation, the length of the recirculation piping. If not provided, the OS-HPXML default is used.</description>
      <type>Double</type>
      <units>ft</units>
      <required>false</required>
      <model_dependent>false</model_dependent>
    </argument>
    <argument>
      <name>hot_water_distribution_recirc_branch_piping_length</name>
      <display_name>Hot Water Distribution: Recirculation Branch Piping Length</display_name>
      <description>If the distribution system is Recirculation, the length of the recirculation branch piping. If not provided, the OS-HPXML default is used.</description>
      <type>Double</type>
      <units>ft</units>
      <required>false</required>
      <model_dependent>false</model_dependent>
    </argument>
    <argument>
      <name>hot_water_distribution_recirc_pump_power</name>
      <display_name>Hot Water Distribution: Recirculation Pump Power</display_name>
      <description>If the distribution system is Recirculation, the recirculation pump power. If not provided, the OS-HPXML default is used.</description>
      <type>Double</type>
      <units>W</units>
      <required>false</required>
      <model_dependent>false</model_dependent>
    </argument>
    <argument>
      <name>hot_water_distribution_pipe_r</name>
      <display_name>Hot Water Distribution: Pipe Insulation Nominal R-Value</display_name>
      <description>Nominal R-value of the pipe insulation. If not provided, the OS-HPXML default is used.</description>
      <type>Double</type>
      <units>h-ft^2-R/Btu</units>
      <required>false</required>
      <model_dependent>false</model_dependent>
    </argument>
    <argument>
      <name>dwhr_facilities_connected</name>
      <display_name>Drain Water Heat Recovery: Facilities Connected</display_name>
      <description>Which facilities are connected for the drain water heat recovery. Use 'none' if there is no drain water heat recovery system.</description>
      <type>Choice</type>
      <required>true</required>
      <model_dependent>false</model_dependent>
      <default_value>none</default_value>
      <choices>
        <choice>
          <value>none</value>
          <display_name>none</display_name>
        </choice>
        <choice>
          <value>one</value>
          <display_name>one</display_name>
        </choice>
        <choice>
          <value>all</value>
          <display_name>all</display_name>
        </choice>
      </choices>
    </argument>
    <argument>
      <name>dwhr_equal_flow</name>
      <display_name>Drain Water Heat Recovery: Equal Flow</display_name>
      <description>Whether the drain water heat recovery has equal flow.</description>
      <type>Boolean</type>
      <required>false</required>
      <model_dependent>false</model_dependent>
      <default_value>true</default_value>
      <choices>
        <choice>
          <value>true</value>
          <display_name>true</display_name>
        </choice>
        <choice>
          <value>false</value>
          <display_name>false</display_name>
        </choice>
      </choices>
    </argument>
    <argument>
      <name>dwhr_efficiency</name>
      <display_name>Drain Water Heat Recovery: Efficiency</display_name>
      <description>The efficiency of the drain water heat recovery.</description>
      <type>Double</type>
      <units>Frac</units>
      <required>false</required>
      <model_dependent>false</model_dependent>
      <default_value>0.55</default_value>
    </argument>
    <argument>
      <name>water_fixtures_shower_low_flow</name>
      <display_name>Hot Water Fixtures: Is Shower Low Flow</display_name>
      <description>Whether the shower fixture is low flow.</description>
      <type>Boolean</type>
      <required>true</required>
      <model_dependent>false</model_dependent>
      <default_value>false</default_value>
      <choices>
        <choice>
          <value>true</value>
          <display_name>true</display_name>
        </choice>
        <choice>
          <value>false</value>
          <display_name>false</display_name>
        </choice>
      </choices>
    </argument>
    <argument>
      <name>water_fixtures_sink_low_flow</name>
      <display_name>Hot Water Fixtures: Is Sink Low Flow</display_name>
      <description>Whether the sink fixture is low flow.</description>
      <type>Boolean</type>
      <required>true</required>
      <model_dependent>false</model_dependent>
      <default_value>false</default_value>
      <choices>
        <choice>
          <value>true</value>
          <display_name>true</display_name>
        </choice>
        <choice>
          <value>false</value>
          <display_name>false</display_name>
        </choice>
      </choices>
    </argument>
    <argument>
      <name>water_fixtures_usage_multiplier</name>
      <display_name>Hot Water Fixtures: Usage Multiplier</display_name>
      <description>Multiplier on the hot water usage that can reflect, e.g., high/low usage occupants. If not provided, the OS-HPXML default is used.</description>
      <type>Double</type>
      <required>false</required>
      <model_dependent>false</model_dependent>
    </argument>
    <argument>
      <name>solar_thermal_system_type</name>
      <display_name>Solar Thermal: System Type</display_name>
      <description>The type of solar thermal system. Use 'none' if there is no solar thermal system.</description>
      <type>Choice</type>
      <required>true</required>
      <model_dependent>false</model_dependent>
      <default_value>none</default_value>
      <choices>
        <choice>
          <value>none</value>
          <display_name>none</display_name>
        </choice>
        <choice>
          <value>hot water</value>
          <display_name>hot water</display_name>
        </choice>
      </choices>
    </argument>
    <argument>
      <name>solar_thermal_collector_area</name>
      <display_name>Solar Thermal: Collector Area</display_name>
      <description>The collector area of the solar thermal system.</description>
      <type>Double</type>
      <units>ft^2</units>
      <required>true</required>
      <model_dependent>false</model_dependent>
      <default_value>40</default_value>
    </argument>
    <argument>
      <name>solar_thermal_collector_loop_type</name>
      <display_name>Solar Thermal: Collector Loop Type</display_name>
      <description>The collector loop type of the solar thermal system.</description>
      <type>Choice</type>
      <required>true</required>
      <model_dependent>false</model_dependent>
      <default_value>liquid direct</default_value>
      <choices>
        <choice>
          <value>liquid direct</value>
          <display_name>liquid direct</display_name>
        </choice>
        <choice>
          <value>liquid indirect</value>
          <display_name>liquid indirect</display_name>
        </choice>
        <choice>
          <value>passive thermosyphon</value>
          <display_name>passive thermosyphon</display_name>
        </choice>
      </choices>
    </argument>
    <argument>
      <name>solar_thermal_collector_type</name>
      <display_name>Solar Thermal: Collector Type</display_name>
      <description>The collector type of the solar thermal system.</description>
      <type>Choice</type>
      <required>true</required>
      <model_dependent>false</model_dependent>
      <default_value>evacuated tube</default_value>
      <choices>
        <choice>
          <value>evacuated tube</value>
          <display_name>evacuated tube</display_name>
        </choice>
        <choice>
          <value>single glazing black</value>
          <display_name>single glazing black</display_name>
        </choice>
        <choice>
          <value>double glazing black</value>
          <display_name>double glazing black</display_name>
        </choice>
        <choice>
          <value>integrated collector storage</value>
          <display_name>integrated collector storage</display_name>
        </choice>
      </choices>
    </argument>
    <argument>
      <name>solar_thermal_collector_azimuth</name>
      <display_name>Solar Thermal: Collector Azimuth</display_name>
      <description>The collector azimuth of the solar thermal system. Azimuth is measured clockwise from north (e.g., North=0, East=90, South=180, West=270).</description>
      <type>Double</type>
      <units>degrees</units>
      <required>true</required>
      <model_dependent>false</model_dependent>
      <default_value>180</default_value>
    </argument>
    <argument>
      <name>solar_thermal_collector_tilt</name>
      <display_name>Solar Thermal: Collector Tilt</display_name>
      <description>The collector tilt of the solar thermal system. Can also enter, e.g., RoofPitch, RoofPitch+20, Latitude, Latitude-15, etc.</description>
      <type>String</type>
      <units>degrees</units>
      <required>true</required>
      <model_dependent>false</model_dependent>
      <default_value>RoofPitch</default_value>
    </argument>
    <argument>
      <name>solar_thermal_collector_rated_optical_efficiency</name>
      <display_name>Solar Thermal: Collector Rated Optical Efficiency</display_name>
      <description>The collector rated optical efficiency of the solar thermal system.</description>
      <type>Double</type>
      <units>Frac</units>
      <required>true</required>
      <model_dependent>false</model_dependent>
      <default_value>0.5</default_value>
    </argument>
    <argument>
      <name>solar_thermal_collector_rated_thermal_losses</name>
      <display_name>Solar Thermal: Collector Rated Thermal Losses</display_name>
      <description>The collector rated thermal losses of the solar thermal system.</description>
      <type>Double</type>
      <units>Btu/hr-ft^2-R</units>
      <required>true</required>
      <model_dependent>false</model_dependent>
      <default_value>0.2799</default_value>
    </argument>
    <argument>
      <name>solar_thermal_storage_volume</name>
      <display_name>Solar Thermal: Storage Volume</display_name>
      <description>The storage volume of the solar thermal system. If not provided, the OS-HPXML default is used.</description>
      <type>Double</type>
      <units>gal</units>
      <required>false</required>
      <model_dependent>false</model_dependent>
    </argument>
    <argument>
      <name>solar_thermal_solar_fraction</name>
      <display_name>Solar Thermal: Solar Fraction</display_name>
      <description>The solar fraction of the solar thermal system. If provided, overrides all other solar thermal inputs.</description>
      <type>Double</type>
      <units>Frac</units>
      <required>true</required>
      <model_dependent>false</model_dependent>
      <default_value>0</default_value>
    </argument>
    <argument>
      <name>pv_system_present</name>
      <display_name>PV System: Present</display_name>
      <description>Whether there is a PV system present.</description>
      <type>Boolean</type>
      <required>true</required>
      <model_dependent>false</model_dependent>
      <default_value>false</default_value>
      <choices>
        <choice>
          <value>true</value>
          <display_name>true</display_name>
        </choice>
        <choice>
          <value>false</value>
          <display_name>false</display_name>
        </choice>
      </choices>
    </argument>
    <argument>
      <name>pv_system_module_type</name>
      <display_name>PV System: Module Type</display_name>
      <description>Module type of the PV system. If not provided, the OS-HPXML default is used.</description>
      <type>Choice</type>
      <required>false</required>
      <model_dependent>false</model_dependent>
      <choices>
        <choice>
          <value>standard</value>
          <display_name>standard</display_name>
        </choice>
        <choice>
          <value>premium</value>
          <display_name>premium</display_name>
        </choice>
        <choice>
          <value>thin film</value>
          <display_name>thin film</display_name>
        </choice>
      </choices>
    </argument>
    <argument>
      <name>pv_system_location</name>
      <display_name>PV System: Location</display_name>
      <description>Location of the PV system. If not provided, the OS-HPXML default is used.</description>
      <type>Choice</type>
      <required>false</required>
      <model_dependent>false</model_dependent>
      <choices>
        <choice>
          <value>roof</value>
          <display_name>roof</display_name>
        </choice>
        <choice>
          <value>ground</value>
          <display_name>ground</display_name>
        </choice>
      </choices>
    </argument>
    <argument>
      <name>pv_system_tracking</name>
      <display_name>PV System: Tracking</display_name>
      <description>Type of tracking for the PV system. If not provided, the OS-HPXML default is used.</description>
      <type>Choice</type>
      <required>false</required>
      <model_dependent>false</model_dependent>
      <choices>
        <choice>
          <value>fixed</value>
          <display_name>fixed</display_name>
        </choice>
        <choice>
          <value>1-axis</value>
          <display_name>1-axis</display_name>
        </choice>
        <choice>
          <value>1-axis backtracked</value>
          <display_name>1-axis backtracked</display_name>
        </choice>
        <choice>
          <value>2-axis</value>
          <display_name>2-axis</display_name>
        </choice>
      </choices>
    </argument>
    <argument>
      <name>pv_system_array_azimuth</name>
      <display_name>PV System: Array Azimuth</display_name>
      <description>Array azimuth of the PV system. Azimuth is measured clockwise from north (e.g., North=0, East=90, South=180, West=270).</description>
      <type>Double</type>
      <units>degrees</units>
      <required>true</required>
      <model_dependent>false</model_dependent>
      <default_value>180</default_value>
    </argument>
    <argument>
      <name>pv_system_array_tilt</name>
      <display_name>PV System: Array Tilt</display_name>
      <description>Array tilt of the PV system. Can also enter, e.g., RoofPitch, RoofPitch+20, Latitude, Latitude-15, etc.</description>
      <type>String</type>
      <units>degrees</units>
      <required>true</required>
      <model_dependent>false</model_dependent>
      <default_value>RoofPitch</default_value>
    </argument>
    <argument>
      <name>pv_system_max_power_output</name>
      <display_name>PV System: Maximum Power Output</display_name>
      <description>Maximum power output of the PV system. For a shared system, this is the total building maximum power output.</description>
      <type>Double</type>
      <units>W</units>
      <required>true</required>
      <model_dependent>false</model_dependent>
      <default_value>4000</default_value>
    </argument>
    <argument>
      <name>pv_system_inverter_efficiency</name>
      <display_name>PV System: Inverter Efficiency</display_name>
      <description>Inverter efficiency of the PV system. If there are two PV systems, this will apply to both. If not provided, the OS-HPXML default is used.</description>
      <type>Double</type>
      <units>Frac</units>
      <required>false</required>
      <model_dependent>false</model_dependent>
    </argument>
    <argument>
      <name>pv_system_system_losses_fraction</name>
      <display_name>PV System: System Losses Fraction</display_name>
      <description>System losses fraction of the PV system. If there are two PV systems, this will apply to both. If not provided, the OS-HPXML default is used.</description>
      <type>Double</type>
      <units>Frac</units>
      <required>false</required>
      <model_dependent>false</model_dependent>
    </argument>
    <argument>
      <name>pv_system_num_bedrooms_served</name>
      <display_name>PV System: Number of Bedrooms Served</display_name>
      <description>Number of bedrooms served by PV system. Required if single-family attached or apartment unit. Used to apportion PV generation to the unit of a SFA/MF building. If there are two PV systems, this will apply to both.</description>
      <type>Integer</type>
      <units>#</units>
      <required>false</required>
      <model_dependent>false</model_dependent>
    </argument>
    <argument>
      <name>pv_system_2_present</name>
      <display_name>PV System 2: Present</display_name>
      <description>Whether there is a second PV system present.</description>
      <type>Boolean</type>
      <required>true</required>
      <model_dependent>false</model_dependent>
      <default_value>false</default_value>
      <choices>
        <choice>
          <value>true</value>
          <display_name>true</display_name>
        </choice>
        <choice>
          <value>false</value>
          <display_name>false</display_name>
        </choice>
      </choices>
    </argument>
    <argument>
      <name>pv_system_2_module_type</name>
      <display_name>PV System 2: Module Type</display_name>
      <description>Module type of the second PV system. If not provided, the OS-HPXML default is used.</description>
      <type>Choice</type>
      <required>false</required>
      <model_dependent>false</model_dependent>
      <choices>
        <choice>
          <value>standard</value>
          <display_name>standard</display_name>
        </choice>
        <choice>
          <value>premium</value>
          <display_name>premium</display_name>
        </choice>
        <choice>
          <value>thin film</value>
          <display_name>thin film</display_name>
        </choice>
      </choices>
    </argument>
    <argument>
      <name>pv_system_2_location</name>
      <display_name>PV System 2: Location</display_name>
      <description>Location of the second PV system. If not provided, the OS-HPXML default is used.</description>
      <type>Choice</type>
      <required>false</required>
      <model_dependent>false</model_dependent>
      <choices>
        <choice>
          <value>roof</value>
          <display_name>roof</display_name>
        </choice>
        <choice>
          <value>ground</value>
          <display_name>ground</display_name>
        </choice>
      </choices>
    </argument>
    <argument>
      <name>pv_system_2_tracking</name>
      <display_name>PV System 2: Tracking</display_name>
      <description>Type of tracking for the second PV system. If not provided, the OS-HPXML default is used.</description>
      <type>Choice</type>
      <required>false</required>
      <model_dependent>false</model_dependent>
      <choices>
        <choice>
          <value>fixed</value>
          <display_name>fixed</display_name>
        </choice>
        <choice>
          <value>1-axis</value>
          <display_name>1-axis</display_name>
        </choice>
        <choice>
          <value>1-axis backtracked</value>
          <display_name>1-axis backtracked</display_name>
        </choice>
        <choice>
          <value>2-axis</value>
          <display_name>2-axis</display_name>
        </choice>
      </choices>
    </argument>
    <argument>
      <name>pv_system_2_array_azimuth</name>
      <display_name>PV System 2: Array Azimuth</display_name>
      <description>Array azimuth of the second PV system. Azimuth is measured clockwise from north (e.g., North=0, East=90, South=180, West=270).</description>
      <type>Double</type>
      <units>degrees</units>
      <required>true</required>
      <model_dependent>false</model_dependent>
      <default_value>180</default_value>
    </argument>
    <argument>
      <name>pv_system_2_array_tilt</name>
      <display_name>PV System 2: Array Tilt</display_name>
      <description>Array tilt of the second PV system. Can also enter, e.g., RoofPitch, RoofPitch+20, Latitude, Latitude-15, etc.</description>
      <type>String</type>
      <units>degrees</units>
      <required>true</required>
      <model_dependent>false</model_dependent>
      <default_value>RoofPitch</default_value>
    </argument>
    <argument>
      <name>pv_system_2_max_power_output</name>
      <display_name>PV System 2: Maximum Power Output</display_name>
      <description>Maximum power output of the second PV system. For a shared system, this is the total building maximum power output.</description>
      <type>Double</type>
      <units>W</units>
      <required>true</required>
      <model_dependent>false</model_dependent>
      <default_value>4000</default_value>
    </argument>
    <argument>
      <name>battery_present</name>
      <display_name>Battery: Present</display_name>
      <description>Whether there is a lithium ion battery present.</description>
      <type>Boolean</type>
      <required>true</required>
      <model_dependent>false</model_dependent>
      <default_value>false</default_value>
      <choices>
        <choice>
          <value>true</value>
          <display_name>true</display_name>
        </choice>
        <choice>
          <value>false</value>
          <display_name>false</display_name>
        </choice>
      </choices>
    </argument>
    <argument>
      <name>battery_location</name>
      <display_name>Battery: Location</display_name>
      <description>The space type for the lithium ion battery location. If not provided, the OS-HPXML default is used.</description>
      <type>Choice</type>
      <required>false</required>
      <model_dependent>false</model_dependent>
      <choices>
        <choice>
          <value>living space</value>
          <display_name>living space</display_name>
        </choice>
        <choice>
          <value>basement - conditioned</value>
          <display_name>basement - conditioned</display_name>
        </choice>
        <choice>
          <value>basement - unconditioned</value>
          <display_name>basement - unconditioned</display_name>
        </choice>
        <choice>
          <value>crawlspace - vented</value>
          <display_name>crawlspace - vented</display_name>
        </choice>
        <choice>
          <value>crawlspace - unvented</value>
          <display_name>crawlspace - unvented</display_name>
        </choice>
        <choice>
          <value>crawlspace - conditioned</value>
          <display_name>crawlspace - conditioned</display_name>
        </choice>
        <choice>
          <value>attic - vented</value>
          <display_name>attic - vented</display_name>
        </choice>
        <choice>
          <value>attic - unvented</value>
          <display_name>attic - unvented</display_name>
        </choice>
        <choice>
          <value>garage</value>
          <display_name>garage</display_name>
        </choice>
        <choice>
          <value>outside</value>
          <display_name>outside</display_name>
        </choice>
      </choices>
    </argument>
    <argument>
      <name>battery_power</name>
      <display_name>Battery: Rated Power Output</display_name>
      <description>The rated power output of the lithium ion battery. If not provided, the OS-HPXML default is used.</description>
      <type>Double</type>
      <units>W</units>
      <required>false</required>
      <model_dependent>false</model_dependent>
    </argument>
    <argument>
      <name>battery_capacity</name>
      <display_name>Battery: Nominal Capacity</display_name>
      <description>The nominal capacity of the lithium ion battery. If not provided, the OS-HPXML default is used.</description>
      <type>Double</type>
      <units>kWh</units>
      <required>false</required>
      <model_dependent>false</model_dependent>
    </argument>
    <argument>
      <name>battery_usable_capacity</name>
      <display_name>Battery: Usable Capacity</display_name>
      <description>The usable capacity of the lithium ion battery. If not provided, the OS-HPXML default is used.</description>
      <type>Double</type>
      <units>kWh</units>
      <required>false</required>
      <model_dependent>false</model_dependent>
    </argument>
    <argument>
      <name>battery_round_trip_efficiency</name>
      <display_name>Battery: Round Trip Efficiency</display_name>
      <description>The round trip efficiency of the lithium ion battery. If not provided, the OS-HPXML default is used.</description>
      <type>Double</type>
      <units>Frac</units>
      <required>false</required>
      <model_dependent>false</model_dependent>
    </argument>
    <argument>
      <name>lighting_present</name>
      <display_name>Lighting: Present</display_name>
      <description>Whether there is lighting energy use.</description>
      <type>Boolean</type>
      <required>true</required>
      <model_dependent>false</model_dependent>
      <default_value>true</default_value>
      <choices>
        <choice>
          <value>true</value>
          <display_name>true</display_name>
        </choice>
        <choice>
          <value>false</value>
          <display_name>false</display_name>
        </choice>
      </choices>
    </argument>
    <argument>
      <name>lighting_interior_fraction_cfl</name>
      <display_name>Lighting: Interior Fraction CFL</display_name>
      <description>Fraction of all lamps (interior) that are compact fluorescent. Lighting not specified as CFL, LFL, or LED is assumed to be incandescent.</description>
      <type>Double</type>
      <required>true</required>
      <model_dependent>false</model_dependent>
      <default_value>0.1</default_value>
    </argument>
    <argument>
      <name>lighting_interior_fraction_lfl</name>
      <display_name>Lighting: Interior Fraction LFL</display_name>
      <description>Fraction of all lamps (interior) that are linear fluorescent. Lighting not specified as CFL, LFL, or LED is assumed to be incandescent.</description>
      <type>Double</type>
      <required>true</required>
      <model_dependent>false</model_dependent>
      <default_value>0</default_value>
    </argument>
    <argument>
      <name>lighting_interior_fraction_led</name>
      <display_name>Lighting: Interior Fraction LED</display_name>
      <description>Fraction of all lamps (interior) that are light emitting diodes. Lighting not specified as CFL, LFL, or LED is assumed to be incandescent.</description>
      <type>Double</type>
      <required>true</required>
      <model_dependent>false</model_dependent>
      <default_value>0</default_value>
    </argument>
    <argument>
      <name>lighting_interior_usage_multiplier</name>
      <display_name>Lighting: Interior Usage Multiplier</display_name>
      <description>Multiplier on the lighting energy usage (interior) that can reflect, e.g., high/low usage occupants. If not provided, the OS-HPXML default is used.</description>
      <type>Double</type>
      <required>false</required>
      <model_dependent>false</model_dependent>
    </argument>
    <argument>
      <name>lighting_exterior_fraction_cfl</name>
      <display_name>Lighting: Exterior Fraction CFL</display_name>
      <description>Fraction of all lamps (exterior) that are compact fluorescent. Lighting not specified as CFL, LFL, or LED is assumed to be incandescent.</description>
      <type>Double</type>
      <required>true</required>
      <model_dependent>false</model_dependent>
      <default_value>0</default_value>
    </argument>
    <argument>
      <name>lighting_exterior_fraction_lfl</name>
      <display_name>Lighting: Exterior Fraction LFL</display_name>
      <description>Fraction of all lamps (exterior) that are linear fluorescent. Lighting not specified as CFL, LFL, or LED is assumed to be incandescent.</description>
      <type>Double</type>
      <required>true</required>
      <model_dependent>false</model_dependent>
      <default_value>0</default_value>
    </argument>
    <argument>
      <name>lighting_exterior_fraction_led</name>
      <display_name>Lighting: Exterior Fraction LED</display_name>
      <description>Fraction of all lamps (exterior) that are light emitting diodes. Lighting not specified as CFL, LFL, or LED is assumed to be incandescent.</description>
      <type>Double</type>
      <required>true</required>
      <model_dependent>false</model_dependent>
      <default_value>0</default_value>
    </argument>
    <argument>
      <name>lighting_exterior_usage_multiplier</name>
      <display_name>Lighting: Exterior Usage Multiplier</display_name>
      <description>Multiplier on the lighting energy usage (exterior) that can reflect, e.g., high/low usage occupants. If not provided, the OS-HPXML default is used.</description>
      <type>Double</type>
      <required>false</required>
      <model_dependent>false</model_dependent>
    </argument>
    <argument>
      <name>lighting_garage_fraction_cfl</name>
      <display_name>Lighting: Garage Fraction CFL</display_name>
      <description>Fraction of all lamps (garage) that are compact fluorescent. Lighting not specified as CFL, LFL, or LED is assumed to be incandescent.</description>
      <type>Double</type>
      <required>true</required>
      <model_dependent>false</model_dependent>
      <default_value>0</default_value>
    </argument>
    <argument>
      <name>lighting_garage_fraction_lfl</name>
      <display_name>Lighting: Garage Fraction LFL</display_name>
      <description>Fraction of all lamps (garage) that are linear fluorescent. Lighting not specified as CFL, LFL, or LED is assumed to be incandescent.</description>
      <type>Double</type>
      <required>true</required>
      <model_dependent>false</model_dependent>
      <default_value>0</default_value>
    </argument>
    <argument>
      <name>lighting_garage_fraction_led</name>
      <display_name>Lighting: Garage Fraction LED</display_name>
      <description>Fraction of all lamps (garage) that are light emitting diodes. Lighting not specified as CFL, LFL, or LED is assumed to be incandescent.</description>
      <type>Double</type>
      <required>true</required>
      <model_dependent>false</model_dependent>
      <default_value>0</default_value>
    </argument>
    <argument>
      <name>lighting_garage_usage_multiplier</name>
      <display_name>Lighting: Garage Usage Multiplier</display_name>
      <description>Multiplier on the lighting energy usage (garage) that can reflect, e.g., high/low usage occupants. If not provided, the OS-HPXML default is used.</description>
      <type>Double</type>
      <required>false</required>
      <model_dependent>false</model_dependent>
    </argument>
    <argument>
      <name>holiday_lighting_present</name>
      <display_name>Holiday Lighting: Present</display_name>
      <description>Whether there is holiday lighting.</description>
      <type>Boolean</type>
      <required>true</required>
      <model_dependent>false</model_dependent>
      <default_value>false</default_value>
      <choices>
        <choice>
          <value>true</value>
          <display_name>true</display_name>
        </choice>
        <choice>
          <value>false</value>
          <display_name>false</display_name>
        </choice>
      </choices>
    </argument>
    <argument>
      <name>holiday_lighting_daily_kwh</name>
      <display_name>Holiday Lighting: Daily Consumption</display_name>
      <description>The daily energy consumption for holiday lighting (exterior). If not provided, the OS-HPXML default is used.</description>
      <type>Double</type>
      <units>kWh/day</units>
      <required>false</required>
      <model_dependent>false</model_dependent>
    </argument>
    <argument>
      <name>holiday_lighting_period</name>
      <display_name>Holiday Lighting: Period</display_name>
      <description>Enter a date like "Nov 25 - Jan 5". If not provided, the OS-HPXML default is used.</description>
      <type>String</type>
      <required>false</required>
      <model_dependent>false</model_dependent>
    </argument>
    <argument>
      <name>dehumidifier_type</name>
      <display_name>Dehumidifier: Type</display_name>
      <description>The type of dehumidifier.</description>
      <type>Choice</type>
      <required>true</required>
      <model_dependent>false</model_dependent>
      <default_value>none</default_value>
      <choices>
        <choice>
          <value>none</value>
          <display_name>none</display_name>
        </choice>
        <choice>
          <value>portable</value>
          <display_name>portable</display_name>
        </choice>
        <choice>
          <value>whole-home</value>
          <display_name>whole-home</display_name>
        </choice>
      </choices>
    </argument>
    <argument>
      <name>dehumidifier_efficiency_type</name>
      <display_name>Dehumidifier: Efficiency Type</display_name>
      <description>The efficiency type of dehumidifier.</description>
      <type>Choice</type>
      <required>true</required>
      <model_dependent>false</model_dependent>
      <default_value>IntegratedEnergyFactor</default_value>
      <choices>
        <choice>
          <value>EnergyFactor</value>
          <display_name>EnergyFactor</display_name>
        </choice>
        <choice>
          <value>IntegratedEnergyFactor</value>
          <display_name>IntegratedEnergyFactor</display_name>
        </choice>
      </choices>
    </argument>
    <argument>
      <name>dehumidifier_efficiency</name>
      <display_name>Dehumidifier: Efficiency</display_name>
      <description>The efficiency of the dehumidifier.</description>
      <type>Double</type>
      <units>liters/kWh</units>
      <required>true</required>
      <model_dependent>false</model_dependent>
      <default_value>1.5</default_value>
    </argument>
    <argument>
      <name>dehumidifier_capacity</name>
      <display_name>Dehumidifier: Capacity</display_name>
      <description>The capacity (water removal rate) of the dehumidifier.</description>
      <type>Double</type>
      <units>pint/day</units>
      <required>true</required>
      <model_dependent>false</model_dependent>
      <default_value>40</default_value>
    </argument>
    <argument>
      <name>dehumidifier_rh_setpoint</name>
      <display_name>Dehumidifier: Relative Humidity Setpoint</display_name>
      <description>The relative humidity setpoint of the dehumidifier.</description>
      <type>Double</type>
      <units>Frac</units>
      <required>true</required>
      <model_dependent>false</model_dependent>
      <default_value>0.5</default_value>
    </argument>
    <argument>
      <name>dehumidifier_fraction_dehumidification_load_served</name>
      <display_name>Dehumidifier: Fraction Dehumidification Load Served</display_name>
      <description>The dehumidification load served fraction of the dehumidifier.</description>
      <type>Double</type>
      <units>Frac</units>
      <required>true</required>
      <model_dependent>false</model_dependent>
      <default_value>1</default_value>
    </argument>
    <argument>
      <name>clothes_washer_present</name>
      <display_name>Clothes Washer: Present</display_name>
      <description>Whether there is a clothes washer present.</description>
      <type>Boolean</type>
      <required>true</required>
      <model_dependent>false</model_dependent>
      <default_value>true</default_value>
      <choices>
        <choice>
          <value>true</value>
          <display_name>true</display_name>
        </choice>
        <choice>
          <value>false</value>
          <display_name>false</display_name>
        </choice>
      </choices>
    </argument>
    <argument>
      <name>clothes_washer_location</name>
      <display_name>Clothes Washer: Location</display_name>
      <description>The space type for the clothes washer location. If not provided, the OS-HPXML default is used.</description>
      <type>Choice</type>
      <required>false</required>
      <model_dependent>false</model_dependent>
      <choices>
        <choice>
          <value>living space</value>
          <display_name>living space</display_name>
        </choice>
        <choice>
          <value>basement - conditioned</value>
          <display_name>basement - conditioned</display_name>
        </choice>
        <choice>
          <value>basement - unconditioned</value>
          <display_name>basement - unconditioned</display_name>
        </choice>
        <choice>
          <value>garage</value>
          <display_name>garage</display_name>
        </choice>
        <choice>
          <value>other housing unit</value>
          <display_name>other housing unit</display_name>
        </choice>
        <choice>
          <value>other heated space</value>
          <display_name>other heated space</display_name>
        </choice>
        <choice>
          <value>other multifamily buffer space</value>
          <display_name>other multifamily buffer space</display_name>
        </choice>
        <choice>
          <value>other non-freezing space</value>
          <display_name>other non-freezing space</display_name>
        </choice>
      </choices>
    </argument>
    <argument>
      <name>clothes_washer_efficiency_type</name>
      <display_name>Clothes Washer: Efficiency Type</display_name>
      <description>The efficiency type of the clothes washer.</description>
      <type>Choice</type>
      <required>true</required>
      <model_dependent>false</model_dependent>
      <default_value>IntegratedModifiedEnergyFactor</default_value>
      <choices>
        <choice>
          <value>ModifiedEnergyFactor</value>
          <display_name>ModifiedEnergyFactor</display_name>
        </choice>
        <choice>
          <value>IntegratedModifiedEnergyFactor</value>
          <display_name>IntegratedModifiedEnergyFactor</display_name>
        </choice>
      </choices>
    </argument>
    <argument>
      <name>clothes_washer_efficiency</name>
      <display_name>Clothes Washer: Efficiency</display_name>
      <description>The efficiency of the clothes washer. If not provided, the OS-HPXML default is used.</description>
      <type>Double</type>
      <units>ft^3/kWh-cyc</units>
      <required>false</required>
      <model_dependent>false</model_dependent>
    </argument>
    <argument>
      <name>clothes_washer_rated_annual_kwh</name>
      <display_name>Clothes Washer: Rated Annual Consumption</display_name>
      <description>The annual energy consumed by the clothes washer, as rated, obtained from the EnergyGuide label. This includes both the appliance electricity consumption and the energy required for water heating. If not provided, the OS-HPXML default is used.</description>
      <type>Double</type>
      <units>kWh/yr</units>
      <required>false</required>
      <model_dependent>false</model_dependent>
    </argument>
    <argument>
      <name>clothes_washer_label_electric_rate</name>
      <display_name>Clothes Washer: Label Electric Rate</display_name>
      <description>The annual energy consumed by the clothes washer, as rated, obtained from the EnergyGuide label. This includes both the appliance electricity consumption and the energy required for water heating. If not provided, the OS-HPXML default is used.</description>
      <type>Double</type>
      <units>$/kWh</units>
      <required>false</required>
      <model_dependent>false</model_dependent>
    </argument>
    <argument>
      <name>clothes_washer_label_gas_rate</name>
      <display_name>Clothes Washer: Label Gas Rate</display_name>
      <description>The annual energy consumed by the clothes washer, as rated, obtained from the EnergyGuide label. This includes both the appliance electricity consumption and the energy required for water heating. If not provided, the OS-HPXML default is used.</description>
      <type>Double</type>
      <units>$/therm</units>
      <required>false</required>
      <model_dependent>false</model_dependent>
    </argument>
    <argument>
      <name>clothes_washer_label_annual_gas_cost</name>
      <display_name>Clothes Washer: Label Annual Cost with Gas DHW</display_name>
      <description>The annual cost of using the system under test conditions. Input is obtained from the EnergyGuide label. If not provided, the OS-HPXML default is used.</description>
      <type>Double</type>
      <units>$</units>
      <required>false</required>
      <model_dependent>false</model_dependent>
    </argument>
    <argument>
      <name>clothes_washer_label_usage</name>
      <display_name>Clothes Washer: Label Usage</display_name>
      <description>The clothes washer loads per week. If not provided, the OS-HPXML default is used.</description>
      <type>Double</type>
      <units>cyc/wk</units>
      <required>false</required>
      <model_dependent>false</model_dependent>
    </argument>
    <argument>
      <name>clothes_washer_capacity</name>
      <display_name>Clothes Washer: Drum Volume</display_name>
      <description>Volume of the washer drum. Obtained from the EnergyStar website or the manufacturer's literature. If not provided, the OS-HPXML default is used.</description>
      <type>Double</type>
      <units>ft^3</units>
      <required>false</required>
      <model_dependent>false</model_dependent>
    </argument>
    <argument>
      <name>clothes_washer_usage_multiplier</name>
      <display_name>Clothes Washer: Usage Multiplier</display_name>
      <description>Multiplier on the clothes washer energy and hot water usage that can reflect, e.g., high/low usage occupants. If not provided, the OS-HPXML default is used.</description>
      <type>Double</type>
      <required>false</required>
      <model_dependent>false</model_dependent>
    </argument>
    <argument>
      <name>clothes_dryer_present</name>
      <display_name>Clothes Dryer: Present</display_name>
      <description>Whether there is a clothes dryer present.</description>
      <type>Boolean</type>
      <required>true</required>
      <model_dependent>false</model_dependent>
      <default_value>true</default_value>
      <choices>
        <choice>
          <value>true</value>
          <display_name>true</display_name>
        </choice>
        <choice>
          <value>false</value>
          <display_name>false</display_name>
        </choice>
      </choices>
    </argument>
    <argument>
      <name>clothes_dryer_location</name>
      <display_name>Clothes Dryer: Location</display_name>
      <description>The space type for the clothes dryer location. If not provided, the OS-HPXML default is used.</description>
      <type>Choice</type>
      <required>false</required>
      <model_dependent>false</model_dependent>
      <choices>
        <choice>
          <value>living space</value>
          <display_name>living space</display_name>
        </choice>
        <choice>
          <value>basement - conditioned</value>
          <display_name>basement - conditioned</display_name>
        </choice>
        <choice>
          <value>basement - unconditioned</value>
          <display_name>basement - unconditioned</display_name>
        </choice>
        <choice>
          <value>garage</value>
          <display_name>garage</display_name>
        </choice>
        <choice>
          <value>other housing unit</value>
          <display_name>other housing unit</display_name>
        </choice>
        <choice>
          <value>other heated space</value>
          <display_name>other heated space</display_name>
        </choice>
        <choice>
          <value>other multifamily buffer space</value>
          <display_name>other multifamily buffer space</display_name>
        </choice>
        <choice>
          <value>other non-freezing space</value>
          <display_name>other non-freezing space</display_name>
        </choice>
      </choices>
    </argument>
    <argument>
      <name>clothes_dryer_fuel_type</name>
      <display_name>Clothes Dryer: Fuel Type</display_name>
      <description>Type of fuel used by the clothes dryer.</description>
      <type>Choice</type>
      <required>true</required>
      <model_dependent>false</model_dependent>
      <default_value>natural gas</default_value>
      <choices>
        <choice>
          <value>electricity</value>
          <display_name>electricity</display_name>
        </choice>
        <choice>
          <value>natural gas</value>
          <display_name>natural gas</display_name>
        </choice>
        <choice>
          <value>fuel oil</value>
          <display_name>fuel oil</display_name>
        </choice>
        <choice>
          <value>propane</value>
          <display_name>propane</display_name>
        </choice>
        <choice>
          <value>wood</value>
          <display_name>wood</display_name>
        </choice>
        <choice>
          <value>coal</value>
          <display_name>coal</display_name>
        </choice>
      </choices>
    </argument>
    <argument>
      <name>clothes_dryer_efficiency_type</name>
      <display_name>Clothes Dryer: Efficiency Type</display_name>
      <description>The efficiency type of the clothes dryer.</description>
      <type>Choice</type>
      <required>true</required>
      <model_dependent>false</model_dependent>
      <default_value>CombinedEnergyFactor</default_value>
      <choices>
        <choice>
          <value>EnergyFactor</value>
          <display_name>EnergyFactor</display_name>
        </choice>
        <choice>
          <value>CombinedEnergyFactor</value>
          <display_name>CombinedEnergyFactor</display_name>
        </choice>
      </choices>
    </argument>
    <argument>
      <name>clothes_dryer_efficiency</name>
      <display_name>Clothes Dryer: Efficiency</display_name>
      <description>The efficiency of the clothes dryer. If not provided, the OS-HPXML default is used.</description>
      <type>Double</type>
      <units>lb/kWh</units>
      <required>false</required>
      <model_dependent>false</model_dependent>
    </argument>
    <argument>
      <name>clothes_dryer_vented_flow_rate</name>
      <display_name>Clothes Dryer: Vented Flow Rate</display_name>
      <description>The exhaust flow rate of the vented clothes dryer. If not provided, the OS-HPXML default is used.</description>
      <type>Double</type>
      <units>CFM</units>
      <required>false</required>
      <model_dependent>false</model_dependent>
    </argument>
    <argument>
      <name>clothes_dryer_usage_multiplier</name>
      <display_name>Clothes Dryer: Usage Multiplier</display_name>
      <description>Multiplier on the clothes dryer energy usage that can reflect, e.g., high/low usage occupants. If not provided, the OS-HPXML default is used.</description>
      <type>Double</type>
      <required>false</required>
      <model_dependent>false</model_dependent>
    </argument>
    <argument>
      <name>dishwasher_present</name>
      <display_name>Dishwasher: Present</display_name>
      <description>Whether there is a dishwasher present.</description>
      <type>Boolean</type>
      <required>true</required>
      <model_dependent>false</model_dependent>
      <default_value>true</default_value>
      <choices>
        <choice>
          <value>true</value>
          <display_name>true</display_name>
        </choice>
        <choice>
          <value>false</value>
          <display_name>false</display_name>
        </choice>
      </choices>
    </argument>
    <argument>
      <name>dishwasher_location</name>
      <display_name>Dishwasher: Location</display_name>
      <description>The space type for the dishwasher location. If not provided, the OS-HPXML default is used.</description>
      <type>Choice</type>
      <required>false</required>
      <model_dependent>false</model_dependent>
      <choices>
        <choice>
          <value>living space</value>
          <display_name>living space</display_name>
        </choice>
        <choice>
          <value>basement - conditioned</value>
          <display_name>basement - conditioned</display_name>
        </choice>
        <choice>
          <value>basement - unconditioned</value>
          <display_name>basement - unconditioned</display_name>
        </choice>
        <choice>
          <value>garage</value>
          <display_name>garage</display_name>
        </choice>
        <choice>
          <value>other housing unit</value>
          <display_name>other housing unit</display_name>
        </choice>
        <choice>
          <value>other heated space</value>
          <display_name>other heated space</display_name>
        </choice>
        <choice>
          <value>other multifamily buffer space</value>
          <display_name>other multifamily buffer space</display_name>
        </choice>
        <choice>
          <value>other non-freezing space</value>
          <display_name>other non-freezing space</display_name>
        </choice>
      </choices>
    </argument>
    <argument>
      <name>dishwasher_efficiency_type</name>
      <display_name>Dishwasher: Efficiency Type</display_name>
      <description>The efficiency type of dishwasher.</description>
      <type>Choice</type>
      <required>true</required>
      <model_dependent>false</model_dependent>
      <default_value>RatedAnnualkWh</default_value>
      <choices>
        <choice>
          <value>RatedAnnualkWh</value>
          <display_name>RatedAnnualkWh</display_name>
        </choice>
        <choice>
          <value>EnergyFactor</value>
          <display_name>EnergyFactor</display_name>
        </choice>
      </choices>
    </argument>
    <argument>
      <name>dishwasher_efficiency</name>
      <display_name>Dishwasher: Efficiency</display_name>
      <description>The efficiency of the dishwasher. If not provided, the OS-HPXML default is used.</description>
      <type>Double</type>
      <units>RatedAnnualkWh or EnergyFactor</units>
      <required>false</required>
      <model_dependent>false</model_dependent>
    </argument>
    <argument>
      <name>dishwasher_label_electric_rate</name>
      <display_name>Dishwasher: Label Electric Rate</display_name>
      <description>The label electric rate of the dishwasher. If not provided, the OS-HPXML default is used.</description>
      <type>Double</type>
      <units>$/kWh</units>
      <required>false</required>
      <model_dependent>false</model_dependent>
    </argument>
    <argument>
      <name>dishwasher_label_gas_rate</name>
      <display_name>Dishwasher: Label Gas Rate</display_name>
      <description>The label gas rate of the dishwasher. If not provided, the OS-HPXML default is used.</description>
      <type>Double</type>
      <units>$/therm</units>
      <required>false</required>
      <model_dependent>false</model_dependent>
    </argument>
    <argument>
      <name>dishwasher_label_annual_gas_cost</name>
      <display_name>Dishwasher: Label Annual Gas Cost</display_name>
      <description>The label annual gas cost of the dishwasher. If not provided, the OS-HPXML default is used.</description>
      <type>Double</type>
      <units>$</units>
      <required>false</required>
      <model_dependent>false</model_dependent>
    </argument>
    <argument>
      <name>dishwasher_label_usage</name>
      <display_name>Dishwasher: Label Usage</display_name>
      <description>The dishwasher loads per week. If not provided, the OS-HPXML default is used.</description>
      <type>Double</type>
      <units>cyc/wk</units>
      <required>false</required>
      <model_dependent>false</model_dependent>
    </argument>
    <argument>
      <name>dishwasher_place_setting_capacity</name>
      <display_name>Dishwasher: Number of Place Settings</display_name>
      <description>The number of place settings for the unit. Data obtained from manufacturer's literature. If not provided, the OS-HPXML default is used.</description>
      <type>Integer</type>
      <units>#</units>
      <required>false</required>
      <model_dependent>false</model_dependent>
    </argument>
    <argument>
      <name>dishwasher_usage_multiplier</name>
      <display_name>Dishwasher: Usage Multiplier</display_name>
      <description>Multiplier on the dishwasher energy usage that can reflect, e.g., high/low usage occupants. If not provided, the OS-HPXML default is used.</description>
      <type>Double</type>
      <required>false</required>
      <model_dependent>false</model_dependent>
    </argument>
    <argument>
      <name>refrigerator_present</name>
      <display_name>Refrigerator: Present</display_name>
      <description>Whether there is a refrigerator present.</description>
      <type>Boolean</type>
      <required>true</required>
      <model_dependent>false</model_dependent>
      <default_value>true</default_value>
      <choices>
        <choice>
          <value>true</value>
          <display_name>true</display_name>
        </choice>
        <choice>
          <value>false</value>
          <display_name>false</display_name>
        </choice>
      </choices>
    </argument>
    <argument>
      <name>refrigerator_location</name>
      <display_name>Refrigerator: Location</display_name>
      <description>The space type for the refrigerator location. If not provided, the OS-HPXML default is used.</description>
      <type>Choice</type>
      <required>false</required>
      <model_dependent>false</model_dependent>
      <choices>
        <choice>
          <value>living space</value>
          <display_name>living space</display_name>
        </choice>
        <choice>
          <value>basement - conditioned</value>
          <display_name>basement - conditioned</display_name>
        </choice>
        <choice>
          <value>basement - unconditioned</value>
          <display_name>basement - unconditioned</display_name>
        </choice>
        <choice>
          <value>garage</value>
          <display_name>garage</display_name>
        </choice>
        <choice>
          <value>other housing unit</value>
          <display_name>other housing unit</display_name>
        </choice>
        <choice>
          <value>other heated space</value>
          <display_name>other heated space</display_name>
        </choice>
        <choice>
          <value>other multifamily buffer space</value>
          <display_name>other multifamily buffer space</display_name>
        </choice>
        <choice>
          <value>other non-freezing space</value>
          <display_name>other non-freezing space</display_name>
        </choice>
      </choices>
    </argument>
    <argument>
      <name>refrigerator_rated_annual_kwh</name>
      <display_name>Refrigerator: Rated Annual Consumption</display_name>
      <description>The EnergyGuide rated annual energy consumption for a refrigerator. If not provided, the OS-HPXML default is used.</description>
      <type>Double</type>
      <units>kWh/yr</units>
      <required>false</required>
      <model_dependent>false</model_dependent>
    </argument>
    <argument>
      <name>refrigerator_usage_multiplier</name>
      <display_name>Refrigerator: Usage Multiplier</display_name>
      <description>Multiplier on the refrigerator energy usage that can reflect, e.g., high/low usage occupants. If not provided, the OS-HPXML default is used.</description>
      <type>Double</type>
      <required>false</required>
      <model_dependent>false</model_dependent>
    </argument>
    <argument>
      <name>extra_refrigerator_present</name>
      <display_name>Extra Refrigerator: Present</display_name>
      <description>Whether there is an extra refrigerator present.</description>
      <type>Boolean</type>
      <required>true</required>
      <model_dependent>false</model_dependent>
      <default_value>false</default_value>
      <choices>
        <choice>
          <value>true</value>
          <display_name>true</display_name>
        </choice>
        <choice>
          <value>false</value>
          <display_name>false</display_name>
        </choice>
      </choices>
    </argument>
    <argument>
      <name>extra_refrigerator_location</name>
      <display_name>Extra Refrigerator: Location</display_name>
      <description>The space type for the extra refrigerator location. If not provided, the OS-HPXML default is used.</description>
      <type>Choice</type>
      <required>false</required>
      <model_dependent>false</model_dependent>
      <choices>
        <choice>
          <value>living space</value>
          <display_name>living space</display_name>
        </choice>
        <choice>
          <value>basement - conditioned</value>
          <display_name>basement - conditioned</display_name>
        </choice>
        <choice>
          <value>basement - unconditioned</value>
          <display_name>basement - unconditioned</display_name>
        </choice>
        <choice>
          <value>garage</value>
          <display_name>garage</display_name>
        </choice>
        <choice>
          <value>other housing unit</value>
          <display_name>other housing unit</display_name>
        </choice>
        <choice>
          <value>other heated space</value>
          <display_name>other heated space</display_name>
        </choice>
        <choice>
          <value>other multifamily buffer space</value>
          <display_name>other multifamily buffer space</display_name>
        </choice>
        <choice>
          <value>other non-freezing space</value>
          <display_name>other non-freezing space</display_name>
        </choice>
      </choices>
    </argument>
    <argument>
      <name>extra_refrigerator_rated_annual_kwh</name>
      <display_name>Extra Refrigerator: Rated Annual Consumption</display_name>
      <description>The EnergyGuide rated annual energy consumption for an extra rrefrigerator. If not provided, the OS-HPXML default is used.</description>
      <type>Double</type>
      <units>kWh/yr</units>
      <required>false</required>
      <model_dependent>false</model_dependent>
    </argument>
    <argument>
      <name>extra_refrigerator_usage_multiplier</name>
      <display_name>Extra Refrigerator: Usage Multiplier</display_name>
      <description>Multiplier on the extra refrigerator energy usage that can reflect, e.g., high/low usage occupants. If not provided, the OS-HPXML default is used.</description>
      <type>Double</type>
      <required>false</required>
      <model_dependent>false</model_dependent>
    </argument>
    <argument>
      <name>freezer_present</name>
      <display_name>Freezer: Present</display_name>
      <description>Whether there is a freezer present.</description>
      <type>Boolean</type>
      <required>true</required>
      <model_dependent>false</model_dependent>
      <default_value>false</default_value>
      <choices>
        <choice>
          <value>true</value>
          <display_name>true</display_name>
        </choice>
        <choice>
          <value>false</value>
          <display_name>false</display_name>
        </choice>
      </choices>
    </argument>
    <argument>
      <name>freezer_location</name>
      <display_name>Freezer: Location</display_name>
      <description>The space type for the freezer location. If not provided, the OS-HPXML default is used.</description>
      <type>Choice</type>
      <required>false</required>
      <model_dependent>false</model_dependent>
      <choices>
        <choice>
          <value>living space</value>
          <display_name>living space</display_name>
        </choice>
        <choice>
          <value>basement - conditioned</value>
          <display_name>basement - conditioned</display_name>
        </choice>
        <choice>
          <value>basement - unconditioned</value>
          <display_name>basement - unconditioned</display_name>
        </choice>
        <choice>
          <value>garage</value>
          <display_name>garage</display_name>
        </choice>
        <choice>
          <value>other housing unit</value>
          <display_name>other housing unit</display_name>
        </choice>
        <choice>
          <value>other heated space</value>
          <display_name>other heated space</display_name>
        </choice>
        <choice>
          <value>other multifamily buffer space</value>
          <display_name>other multifamily buffer space</display_name>
        </choice>
        <choice>
          <value>other non-freezing space</value>
          <display_name>other non-freezing space</display_name>
        </choice>
      </choices>
    </argument>
    <argument>
      <name>freezer_rated_annual_kwh</name>
      <display_name>Freezer: Rated Annual Consumption</display_name>
      <description>The EnergyGuide rated annual energy consumption for a freezer. If not provided, the OS-HPXML default is used.</description>
      <type>Double</type>
      <units>kWh/yr</units>
      <required>false</required>
      <model_dependent>false</model_dependent>
    </argument>
    <argument>
      <name>freezer_usage_multiplier</name>
      <display_name>Freezer: Usage Multiplier</display_name>
      <description>Multiplier on the freezer energy usage that can reflect, e.g., high/low usage occupants. If not provided, the OS-HPXML default is used.</description>
      <type>Double</type>
      <required>false</required>
      <model_dependent>false</model_dependent>
    </argument>
    <argument>
      <name>cooking_range_oven_present</name>
      <display_name>Cooking Range/Oven: Present</display_name>
      <description>Whether there is a cooking range/oven present.</description>
      <type>Boolean</type>
      <required>true</required>
      <model_dependent>false</model_dependent>
      <default_value>true</default_value>
      <choices>
        <choice>
          <value>true</value>
          <display_name>true</display_name>
        </choice>
        <choice>
          <value>false</value>
          <display_name>false</display_name>
        </choice>
      </choices>
    </argument>
    <argument>
      <name>cooking_range_oven_location</name>
      <display_name>Cooking Range/Oven: Location</display_name>
      <description>The space type for the cooking range/oven location. If not provided, the OS-HPXML default is used.</description>
      <type>Choice</type>
      <required>false</required>
      <model_dependent>false</model_dependent>
      <choices>
        <choice>
          <value>living space</value>
          <display_name>living space</display_name>
        </choice>
        <choice>
          <value>basement - conditioned</value>
          <display_name>basement - conditioned</display_name>
        </choice>
        <choice>
          <value>basement - unconditioned</value>
          <display_name>basement - unconditioned</display_name>
        </choice>
        <choice>
          <value>garage</value>
          <display_name>garage</display_name>
        </choice>
        <choice>
          <value>other housing unit</value>
          <display_name>other housing unit</display_name>
        </choice>
        <choice>
          <value>other heated space</value>
          <display_name>other heated space</display_name>
        </choice>
        <choice>
          <value>other multifamily buffer space</value>
          <display_name>other multifamily buffer space</display_name>
        </choice>
        <choice>
          <value>other non-freezing space</value>
          <display_name>other non-freezing space</display_name>
        </choice>
      </choices>
    </argument>
    <argument>
      <name>cooking_range_oven_fuel_type</name>
      <display_name>Cooking Range/Oven: Fuel Type</display_name>
      <description>Type of fuel used by the cooking range/oven.</description>
      <type>Choice</type>
      <required>true</required>
      <model_dependent>false</model_dependent>
      <default_value>natural gas</default_value>
      <choices>
        <choice>
          <value>electricity</value>
          <display_name>electricity</display_name>
        </choice>
        <choice>
          <value>natural gas</value>
          <display_name>natural gas</display_name>
        </choice>
        <choice>
          <value>fuel oil</value>
          <display_name>fuel oil</display_name>
        </choice>
        <choice>
          <value>propane</value>
          <display_name>propane</display_name>
        </choice>
        <choice>
          <value>wood</value>
          <display_name>wood</display_name>
        </choice>
        <choice>
          <value>coal</value>
          <display_name>coal</display_name>
        </choice>
      </choices>
    </argument>
    <argument>
      <name>cooking_range_oven_is_induction</name>
      <display_name>Cooking Range/Oven: Is Induction</display_name>
      <description>Whether the cooking range is induction. If not provided, the OS-HPXML default is used.</description>
      <type>Boolean</type>
      <required>false</required>
      <model_dependent>false</model_dependent>
      <choices>
        <choice>
          <value>true</value>
          <display_name>true</display_name>
        </choice>
        <choice>
          <value>false</value>
          <display_name>false</display_name>
        </choice>
      </choices>
    </argument>
    <argument>
      <name>cooking_range_oven_is_convection</name>
      <display_name>Cooking Range/Oven: Is Convection</display_name>
      <description>Whether the oven is convection. If not provided, the OS-HPXML default is used.</description>
      <type>Boolean</type>
      <required>false</required>
      <model_dependent>false</model_dependent>
      <choices>
        <choice>
          <value>true</value>
          <display_name>true</display_name>
        </choice>
        <choice>
          <value>false</value>
          <display_name>false</display_name>
        </choice>
      </choices>
    </argument>
    <argument>
      <name>cooking_range_oven_usage_multiplier</name>
      <display_name>Cooking Range/Oven: Usage Multiplier</display_name>
      <description>Multiplier on the cooking range/oven energy usage that can reflect, e.g., high/low usage occupants. If not provided, the OS-HPXML default is used.</description>
      <type>Double</type>
      <required>false</required>
      <model_dependent>false</model_dependent>
    </argument>
    <argument>
      <name>ceiling_fan_present</name>
      <display_name>Ceiling Fan: Present</display_name>
      <description>Whether there are any ceiling fans.</description>
      <type>Boolean</type>
      <required>true</required>
      <model_dependent>false</model_dependent>
      <default_value>true</default_value>
      <choices>
        <choice>
          <value>true</value>
          <display_name>true</display_name>
        </choice>
        <choice>
          <value>false</value>
          <display_name>false</display_name>
        </choice>
      </choices>
    </argument>
    <argument>
      <name>ceiling_fan_efficiency</name>
      <display_name>Ceiling Fan: Efficiency</display_name>
      <description>The efficiency rating of the ceiling fan(s) at medium speed. If not provided, the OS-HPXML default is used.</description>
      <type>Double</type>
      <units>CFM/W</units>
      <required>false</required>
      <model_dependent>false</model_dependent>
    </argument>
    <argument>
      <name>ceiling_fan_quantity</name>
      <display_name>Ceiling Fan: Quantity</display_name>
      <description>Total number of ceiling fans. If not provided, the OS-HPXML default is used.</description>
      <type>Integer</type>
      <units>#</units>
      <required>false</required>
      <model_dependent>false</model_dependent>
    </argument>
    <argument>
      <name>ceiling_fan_cooling_setpoint_temp_offset</name>
      <display_name>Ceiling Fan: Cooling Setpoint Temperature Offset</display_name>
      <description>The cooling setpoint temperature offset during months when the ceiling fans are operating. Only applies if ceiling fan quantity is greater than zero. If not provided, the OS-HPXML default is used.</description>
      <type>Double</type>
      <units>deg-F</units>
      <required>false</required>
      <model_dependent>false</model_dependent>
    </argument>
    <argument>
      <name>misc_plug_loads_television_present</name>
      <display_name>Misc Plug Loads: Television Present</display_name>
      <description>Whether there are televisions.</description>
      <type>Boolean</type>
      <required>true</required>
      <model_dependent>false</model_dependent>
      <default_value>true</default_value>
      <choices>
        <choice>
          <value>true</value>
          <display_name>true</display_name>
        </choice>
        <choice>
          <value>false</value>
          <display_name>false</display_name>
        </choice>
      </choices>
    </argument>
    <argument>
      <name>misc_plug_loads_television_annual_kwh</name>
      <display_name>Misc Plug Loads: Television Annual kWh</display_name>
      <description>The annual energy consumption of the television plug loads. If not provided, the OS-HPXML default is used.</description>
      <type>Double</type>
      <units>kWh/yr</units>
      <required>false</required>
      <model_dependent>false</model_dependent>
    </argument>
    <argument>
      <name>misc_plug_loads_television_usage_multiplier</name>
      <display_name>Misc Plug Loads: Television Usage Multiplier</display_name>
      <description>Multiplier on the television energy usage that can reflect, e.g., high/low usage occupants. If not provided, the OS-HPXML default is used.</description>
      <type>Double</type>
      <required>false</required>
      <model_dependent>false</model_dependent>
    </argument>
    <argument>
      <name>misc_plug_loads_other_annual_kwh</name>
      <display_name>Misc Plug Loads: Other Annual kWh</display_name>
      <description>The annual energy consumption of the other residual plug loads. If not provided, the OS-HPXML default is used.</description>
      <type>Double</type>
      <units>kWh/yr</units>
      <required>false</required>
      <model_dependent>false</model_dependent>
    </argument>
    <argument>
      <name>misc_plug_loads_other_frac_sensible</name>
      <display_name>Misc Plug Loads: Other Sensible Fraction</display_name>
      <description>Fraction of other residual plug loads' internal gains that are sensible. If not provided, the OS-HPXML default is used.</description>
      <type>Double</type>
      <units>Frac</units>
      <required>false</required>
      <model_dependent>false</model_dependent>
    </argument>
    <argument>
      <name>misc_plug_loads_other_frac_latent</name>
      <display_name>Misc Plug Loads: Other Latent Fraction</display_name>
      <description>Fraction of other residual plug loads' internal gains that are latent. If not provided, the OS-HPXML default is used.</description>
      <type>Double</type>
      <units>Frac</units>
      <required>false</required>
      <model_dependent>false</model_dependent>
    </argument>
    <argument>
      <name>misc_plug_loads_other_usage_multiplier</name>
      <display_name>Misc Plug Loads: Other Usage Multiplier</display_name>
      <description>Multiplier on the other energy usage that can reflect, e.g., high/low usage occupants. If not provided, the OS-HPXML default is used.</description>
      <type>Double</type>
      <required>false</required>
      <model_dependent>false</model_dependent>
    </argument>
    <argument>
      <name>misc_plug_loads_well_pump_present</name>
      <display_name>Misc Plug Loads: Well Pump Present</display_name>
      <description>Whether there is a well pump.</description>
      <type>Boolean</type>
      <required>true</required>
      <model_dependent>false</model_dependent>
      <default_value>false</default_value>
      <choices>
        <choice>
          <value>true</value>
          <display_name>true</display_name>
        </choice>
        <choice>
          <value>false</value>
          <display_name>false</display_name>
        </choice>
      </choices>
    </argument>
    <argument>
      <name>misc_plug_loads_well_pump_annual_kwh</name>
      <display_name>Misc Plug Loads: Well Pump Annual kWh</display_name>
      <description>The annual energy consumption of the well pump plug loads. If not provided, the OS-HPXML default is used.</description>
      <type>Double</type>
      <units>kWh/yr</units>
      <required>false</required>
      <model_dependent>false</model_dependent>
    </argument>
    <argument>
      <name>misc_plug_loads_well_pump_usage_multiplier</name>
      <display_name>Misc Plug Loads: Well Pump Usage Multiplier</display_name>
      <description>Multiplier on the well pump energy usage that can reflect, e.g., high/low usage occupants. If not provided, the OS-HPXML default is used.</description>
      <type>Double</type>
      <required>false</required>
      <model_dependent>false</model_dependent>
    </argument>
    <argument>
      <name>misc_plug_loads_vehicle_present</name>
      <display_name>Misc Plug Loads: Vehicle Present</display_name>
      <description>Whether there is an electric vehicle.</description>
      <type>Boolean</type>
      <required>true</required>
      <model_dependent>false</model_dependent>
      <default_value>false</default_value>
      <choices>
        <choice>
          <value>true</value>
          <display_name>true</display_name>
        </choice>
        <choice>
          <value>false</value>
          <display_name>false</display_name>
        </choice>
      </choices>
    </argument>
    <argument>
      <name>misc_plug_loads_vehicle_annual_kwh</name>
      <display_name>Misc Plug Loads: Vehicle Annual kWh</display_name>
      <description>The annual energy consumption of the electric vehicle plug loads. If not provided, the OS-HPXML default is used.</description>
      <type>Double</type>
      <units>kWh/yr</units>
      <required>false</required>
      <model_dependent>false</model_dependent>
    </argument>
    <argument>
      <name>misc_plug_loads_vehicle_usage_multiplier</name>
      <display_name>Misc Plug Loads: Vehicle Usage Multiplier</display_name>
      <description>Multiplier on the electric vehicle energy usage that can reflect, e.g., high/low usage occupants. If not provided, the OS-HPXML default is used.</description>
      <type>Double</type>
      <required>false</required>
      <model_dependent>false</model_dependent>
    </argument>
    <argument>
      <name>misc_fuel_loads_grill_present</name>
      <display_name>Misc Fuel Loads: Grill Present</display_name>
      <description>Whether there is a fuel loads grill.</description>
      <type>Boolean</type>
      <required>true</required>
      <model_dependent>false</model_dependent>
      <default_value>false</default_value>
      <choices>
        <choice>
          <value>true</value>
          <display_name>true</display_name>
        </choice>
        <choice>
          <value>false</value>
          <display_name>false</display_name>
        </choice>
      </choices>
    </argument>
    <argument>
      <name>misc_fuel_loads_grill_fuel_type</name>
      <display_name>Misc Fuel Loads: Grill Fuel Type</display_name>
      <description>The fuel type of the fuel loads grill.</description>
      <type>Choice</type>
      <required>true</required>
      <model_dependent>false</model_dependent>
      <default_value>natural gas</default_value>
      <choices>
        <choice>
          <value>natural gas</value>
          <display_name>natural gas</display_name>
        </choice>
        <choice>
          <value>fuel oil</value>
          <display_name>fuel oil</display_name>
        </choice>
        <choice>
          <value>propane</value>
          <display_name>propane</display_name>
        </choice>
        <choice>
          <value>wood</value>
          <display_name>wood</display_name>
        </choice>
        <choice>
          <value>wood pellets</value>
          <display_name>wood pellets</display_name>
        </choice>
      </choices>
    </argument>
    <argument>
      <name>misc_fuel_loads_grill_annual_therm</name>
      <display_name>Misc Fuel Loads: Grill Annual therm</display_name>
      <description>The annual energy consumption of the fuel loads grill. If not provided, the OS-HPXML default is used.</description>
      <type>Double</type>
      <units>therm/yr</units>
      <required>false</required>
      <model_dependent>false</model_dependent>
    </argument>
    <argument>
      <name>misc_fuel_loads_grill_usage_multiplier</name>
      <display_name>Misc Fuel Loads: Grill Usage Multiplier</display_name>
      <description>Multiplier on the fuel loads grill energy usage that can reflect, e.g., high/low usage occupants. If not provided, the OS-HPXML default is used.</description>
      <type>Double</type>
      <required>false</required>
      <model_dependent>false</model_dependent>
    </argument>
    <argument>
      <name>misc_fuel_loads_lighting_present</name>
      <display_name>Misc Fuel Loads: Lighting Present</display_name>
      <description>Whether there is fuel loads lighting.</description>
      <type>Boolean</type>
      <required>true</required>
      <model_dependent>false</model_dependent>
      <default_value>false</default_value>
      <choices>
        <choice>
          <value>true</value>
          <display_name>true</display_name>
        </choice>
        <choice>
          <value>false</value>
          <display_name>false</display_name>
        </choice>
      </choices>
    </argument>
    <argument>
      <name>misc_fuel_loads_lighting_fuel_type</name>
      <display_name>Misc Fuel Loads: Lighting Fuel Type</display_name>
      <description>The fuel type of the fuel loads lighting.</description>
      <type>Choice</type>
      <required>true</required>
      <model_dependent>false</model_dependent>
      <default_value>natural gas</default_value>
      <choices>
        <choice>
          <value>natural gas</value>
          <display_name>natural gas</display_name>
        </choice>
        <choice>
          <value>fuel oil</value>
          <display_name>fuel oil</display_name>
        </choice>
        <choice>
          <value>propane</value>
          <display_name>propane</display_name>
        </choice>
        <choice>
          <value>wood</value>
          <display_name>wood</display_name>
        </choice>
        <choice>
          <value>wood pellets</value>
          <display_name>wood pellets</display_name>
        </choice>
      </choices>
    </argument>
    <argument>
      <name>misc_fuel_loads_lighting_annual_therm</name>
      <display_name>Misc Fuel Loads: Lighting Annual therm</display_name>
      <description>The annual energy consumption of the fuel loads lighting. If not provided, the OS-HPXML default is used.</description>
      <type>Double</type>
      <units>therm/yr</units>
      <required>false</required>
      <model_dependent>false</model_dependent>
    </argument>
    <argument>
      <name>misc_fuel_loads_lighting_usage_multiplier</name>
      <display_name>Misc Fuel Loads: Lighting Usage Multiplier</display_name>
      <description>Multiplier on the fuel loads lighting energy usage that can reflect, e.g., high/low usage occupants. If not provided, the OS-HPXML default is used.</description>
      <type>Double</type>
      <required>false</required>
      <model_dependent>false</model_dependent>
    </argument>
    <argument>
      <name>misc_fuel_loads_fireplace_present</name>
      <display_name>Misc Fuel Loads: Fireplace Present</display_name>
      <description>Whether there is fuel loads fireplace.</description>
      <type>Boolean</type>
      <required>true</required>
      <model_dependent>false</model_dependent>
      <default_value>false</default_value>
      <choices>
        <choice>
          <value>true</value>
          <display_name>true</display_name>
        </choice>
        <choice>
          <value>false</value>
          <display_name>false</display_name>
        </choice>
      </choices>
    </argument>
    <argument>
      <name>misc_fuel_loads_fireplace_fuel_type</name>
      <display_name>Misc Fuel Loads: Fireplace Fuel Type</display_name>
      <description>The fuel type of the fuel loads fireplace.</description>
      <type>Choice</type>
      <required>true</required>
      <model_dependent>false</model_dependent>
      <default_value>natural gas</default_value>
      <choices>
        <choice>
          <value>natural gas</value>
          <display_name>natural gas</display_name>
        </choice>
        <choice>
          <value>fuel oil</value>
          <display_name>fuel oil</display_name>
        </choice>
        <choice>
          <value>propane</value>
          <display_name>propane</display_name>
        </choice>
        <choice>
          <value>wood</value>
          <display_name>wood</display_name>
        </choice>
        <choice>
          <value>wood pellets</value>
          <display_name>wood pellets</display_name>
        </choice>
      </choices>
    </argument>
    <argument>
      <name>misc_fuel_loads_fireplace_annual_therm</name>
      <display_name>Misc Fuel Loads: Fireplace Annual therm</display_name>
      <description>The annual energy consumption of the fuel loads fireplace. If not provided, the OS-HPXML default is used.</description>
      <type>Double</type>
      <units>therm/yr</units>
      <required>false</required>
      <model_dependent>false</model_dependent>
    </argument>
    <argument>
      <name>misc_fuel_loads_fireplace_frac_sensible</name>
      <display_name>Misc Fuel Loads: Fireplace Sensible Fraction</display_name>
      <description>Fraction of fireplace residual fuel loads' internal gains that are sensible. If not provided, the OS-HPXML default is used.</description>
      <type>Double</type>
      <units>Frac</units>
      <required>false</required>
      <model_dependent>false</model_dependent>
    </argument>
    <argument>
      <name>misc_fuel_loads_fireplace_frac_latent</name>
      <display_name>Misc Fuel Loads: Fireplace Latent Fraction</display_name>
      <description>Fraction of fireplace residual fuel loads' internal gains that are latent. If not provided, the OS-HPXML default is used.</description>
      <type>Double</type>
      <units>Frac</units>
      <required>false</required>
      <model_dependent>false</model_dependent>
    </argument>
    <argument>
      <name>misc_fuel_loads_fireplace_usage_multiplier</name>
      <display_name>Misc Fuel Loads: Fireplace Usage Multiplier</display_name>
      <description>Multiplier on the fuel loads fireplace energy usage that can reflect, e.g., high/low usage occupants. If not provided, the OS-HPXML default is used.</description>
      <type>Double</type>
      <required>false</required>
      <model_dependent>false</model_dependent>
    </argument>
    <argument>
      <name>pool_present</name>
      <display_name>Pool: Present</display_name>
      <description>Whether there is a pool.</description>
      <type>Boolean</type>
      <required>true</required>
      <model_dependent>false</model_dependent>
      <default_value>false</default_value>
      <choices>
        <choice>
          <value>true</value>
          <display_name>true</display_name>
        </choice>
        <choice>
          <value>false</value>
          <display_name>false</display_name>
        </choice>
      </choices>
    </argument>
    <argument>
      <name>pool_pump_annual_kwh</name>
      <display_name>Pool: Pump Annual kWh</display_name>
      <description>The annual energy consumption of the pool pump. If not provided, the OS-HPXML default is used.</description>
      <type>Double</type>
      <units>kWh/yr</units>
      <required>false</required>
      <model_dependent>false</model_dependent>
    </argument>
    <argument>
      <name>pool_pump_usage_multiplier</name>
      <display_name>Pool: Pump Usage Multiplier</display_name>
      <description>Multiplier on the pool pump energy usage that can reflect, e.g., high/low usage occupants. If not provided, the OS-HPXML default is used.</description>
      <type>Double</type>
      <required>false</required>
      <model_dependent>false</model_dependent>
    </argument>
    <argument>
      <name>pool_heater_type</name>
      <display_name>Pool: Heater Type</display_name>
      <description>The type of pool heater. Use 'none' if there is no pool heater.</description>
      <type>Choice</type>
      <required>true</required>
      <model_dependent>false</model_dependent>
      <default_value>none</default_value>
      <choices>
        <choice>
          <value>none</value>
          <display_name>none</display_name>
        </choice>
        <choice>
          <value>electric resistance</value>
          <display_name>electric resistance</display_name>
        </choice>
        <choice>
          <value>gas fired</value>
          <display_name>gas fired</display_name>
        </choice>
        <choice>
          <value>heat pump</value>
          <display_name>heat pump</display_name>
        </choice>
      </choices>
    </argument>
    <argument>
      <name>pool_heater_annual_kwh</name>
      <display_name>Pool: Heater Annual kWh</display_name>
      <description>The annual energy consumption of the electric resistance pool heater. If not provided, the OS-HPXML default is used.</description>
      <type>Double</type>
      <units>kWh/yr</units>
      <required>false</required>
      <model_dependent>false</model_dependent>
    </argument>
    <argument>
      <name>pool_heater_annual_therm</name>
      <display_name>Pool: Heater Annual therm</display_name>
      <description>The annual energy consumption of the gas fired pool heater. If not provided, the OS-HPXML default is used.</description>
      <type>Double</type>
      <units>therm/yr</units>
      <required>false</required>
      <model_dependent>false</model_dependent>
    </argument>
    <argument>
      <name>pool_heater_usage_multiplier</name>
      <display_name>Pool: Heater Usage Multiplier</display_name>
      <description>Multiplier on the pool heater energy usage that can reflect, e.g., high/low usage occupants. If not provided, the OS-HPXML default is used.</description>
      <type>Double</type>
      <required>false</required>
      <model_dependent>false</model_dependent>
    </argument>
    <argument>
      <name>hot_tub_present</name>
      <display_name>Hot Tub: Present</display_name>
      <description>Whether there is a hot tub.</description>
      <type>Boolean</type>
      <required>true</required>
      <model_dependent>false</model_dependent>
      <default_value>false</default_value>
      <choices>
        <choice>
          <value>true</value>
          <display_name>true</display_name>
        </choice>
        <choice>
          <value>false</value>
          <display_name>false</display_name>
        </choice>
      </choices>
    </argument>
    <argument>
      <name>hot_tub_pump_annual_kwh</name>
      <display_name>Hot Tub: Pump Annual kWh</display_name>
      <description>The annual energy consumption of the hot tub pump. If not provided, the OS-HPXML default is used.</description>
      <type>Double</type>
      <units>kWh/yr</units>
      <required>false</required>
      <model_dependent>false</model_dependent>
    </argument>
    <argument>
      <name>hot_tub_pump_usage_multiplier</name>
      <display_name>Hot Tub: Pump Usage Multiplier</display_name>
      <description>Multiplier on the hot tub pump energy usage that can reflect, e.g., high/low usage occupants. If not provided, the OS-HPXML default is used.</description>
      <type>Double</type>
      <required>false</required>
      <model_dependent>false</model_dependent>
    </argument>
    <argument>
      <name>hot_tub_heater_type</name>
      <display_name>Hot Tub: Heater Type</display_name>
      <description>The type of hot tub heater. Use 'none' if there is no hot tub heater.</description>
      <type>Choice</type>
      <required>true</required>
      <model_dependent>false</model_dependent>
      <default_value>none</default_value>
      <choices>
        <choice>
          <value>none</value>
          <display_name>none</display_name>
        </choice>
        <choice>
          <value>electric resistance</value>
          <display_name>electric resistance</display_name>
        </choice>
        <choice>
          <value>gas fired</value>
          <display_name>gas fired</display_name>
        </choice>
        <choice>
          <value>heat pump</value>
          <display_name>heat pump</display_name>
        </choice>
      </choices>
    </argument>
    <argument>
      <name>hot_tub_heater_annual_kwh</name>
      <display_name>Hot Tub: Heater Annual kWh</display_name>
      <description>The annual energy consumption of the electric resistance hot tub heater. If not provided, the OS-HPXML default is used.</description>
      <type>Double</type>
      <units>kWh/yr</units>
      <required>false</required>
      <model_dependent>false</model_dependent>
    </argument>
    <argument>
      <name>hot_tub_heater_annual_therm</name>
      <display_name>Hot Tub: Heater Annual therm</display_name>
      <description>The annual energy consumption of the gas fired hot tub heater. If not provided, the OS-HPXML default is used.</description>
      <type>Double</type>
      <units>therm/yr</units>
      <required>false</required>
      <model_dependent>false</model_dependent>
    </argument>
    <argument>
      <name>hot_tub_heater_usage_multiplier</name>
      <display_name>Hot Tub: Heater Usage Multiplier</display_name>
      <description>Multiplier on the hot tub heater energy usage that can reflect, e.g., high/low usage occupants. If not provided, the OS-HPXML default is used.</description>
      <type>Double</type>
      <required>false</required>
      <model_dependent>false</model_dependent>
    </argument>
    <argument>
      <name>emissions_scenario_names</name>
      <display_name>Emissions: Scenario Names</display_name>
      <description>Names of emissions scenarios. If multiple scenarios, use a comma-separated list. If not provided, no emissions scenarios are calculated.</description>
      <type>String</type>
      <required>false</required>
      <model_dependent>false</model_dependent>
    </argument>
    <argument>
      <name>emissions_types</name>
      <display_name>Emissions: Types</display_name>
      <description>Types of emissions (e.g., CO2e, NOx, etc.). If multiple scenarios, use a comma-separated list.</description>
      <type>String</type>
      <required>false</required>
      <model_dependent>false</model_dependent>
    </argument>
    <argument>
      <name>emissions_electricity_units</name>
      <display_name>Emissions: Electricity Units</display_name>
      <description>Electricity emissions factors units. If multiple scenarios, use a comma-separated list. Only lb/MWh and kg/MWh are allowed.</description>
      <type>String</type>
      <required>false</required>
      <model_dependent>false</model_dependent>
    </argument>
    <argument>
      <name>emissions_electricity_values_or_filepaths</name>
      <display_name>Emissions: Electricity Values or File Paths</display_name>
      <description>Electricity emissions factors values, specified as either an annual factor or an absolute/relative path to a file with hourly factors. If multiple scenarios, use a comma-separated list.</description>
      <type>String</type>
      <required>false</required>
      <model_dependent>false</model_dependent>
    </argument>
    <argument>
      <name>emissions_electricity_number_of_header_rows</name>
      <display_name>Emissions: Electricity Files Number of Header Rows</display_name>
      <description>The number of header rows in the electricity emissions factor file. Only applies when an electricity filepath is used. If multiple scenarios, use a comma-separated list.</description>
      <type>String</type>
      <required>false</required>
      <model_dependent>false</model_dependent>
    </argument>
    <argument>
      <name>emissions_electricity_column_numbers</name>
      <display_name>Emissions: Electricity Files Column Numbers</display_name>
      <description>The column number in the electricity emissions factor file. Only applies when an electricity filepath is used. If multiple scenarios, use a comma-separated list.</description>
      <type>String</type>
      <required>false</required>
      <model_dependent>false</model_dependent>
    </argument>
    <argument>
      <name>emissions_fossil_fuel_units</name>
      <display_name>Emissions: Fossil Fuel Units</display_name>
      <description>Fossil fuel emissions factors units. If multiple scenarios, use a comma-separated list. Only lb/MBtu and kg/MBtu are allowed.</description>
      <type>String</type>
      <required>false</required>
      <model_dependent>false</model_dependent>
    </argument>
    <argument>
      <name>emissions_natural_gas_values</name>
      <display_name>Emissions: Natural Gas Values</display_name>
      <description>Natural gas emissions factors values, specified as an annual factor. If multiple scenarios, use a comma-separated list.</description>
      <type>String</type>
      <required>false</required>
      <model_dependent>false</model_dependent>
    </argument>
    <argument>
      <name>emissions_propane_values</name>
      <display_name>Emissions: Propane Values</display_name>
      <description>Propane emissions factors values, specified as an annual factor. If multiple scenarios, use a comma-separated list.</description>
      <type>String</type>
      <required>false</required>
      <model_dependent>false</model_dependent>
    </argument>
    <argument>
      <name>emissions_fuel_oil_values</name>
      <display_name>Emissions: Fuel Oil Values</display_name>
      <description>Fuel oil emissions factors values, specified as an annual factor. If multiple scenarios, use a comma-separated list.</description>
      <type>String</type>
      <required>false</required>
      <model_dependent>false</model_dependent>
    </argument>
    <argument>
      <name>emissions_coal_values</name>
      <display_name>Emissions: Coal Values</display_name>
      <description>Coal emissions factors values, specified as an annual factor. If multiple scenarios, use a comma-separated list.</description>
      <type>String</type>
      <required>false</required>
      <model_dependent>false</model_dependent>
    </argument>
    <argument>
      <name>emissions_wood_values</name>
      <display_name>Emissions: Wood Values</display_name>
      <description>Wood emissions factors values, specified as an annual factor. If multiple scenarios, use a comma-separated list.</description>
      <type>String</type>
      <required>false</required>
      <model_dependent>false</model_dependent>
    </argument>
    <argument>
      <name>emissions_wood_pellets_values</name>
      <display_name>Emissions: Wood Pellets Values</display_name>
      <description>Wood pellets emissions factors values, specified as an annual factor. If multiple scenarios, use a comma-separated list.</description>
      <type>String</type>
      <required>false</required>
      <model_dependent>false</model_dependent>
    </argument>
    <argument>
      <name>utility_bill_scenario_names</name>
      <display_name>Utility Bills: Scenario Names</display_name>
      <description>Names of utility bill scenarios. If multiple scenarios, use a comma-separated list. If not provided, no utility bills scenarios are calculated.</description>
      <type>String</type>
      <required>false</required>
      <model_dependent>false</model_dependent>
    </argument>
    <argument>
      <name>utility_bill_electricity_filepaths</name>
      <display_name>Utility Bills: Electricity File Paths</display_name>
      <description>Electricity tariff file specified as an absolute/relative path to a file with utility rate structure information. Tariff file must be formatted to OpenEI API version 7. If multiple scenarios, use a comma-separated list.</description>
      <type>String</type>
      <required>false</required>
      <model_dependent>false</model_dependent>
    </argument>
    <argument>
      <name>utility_bill_electricity_fixed_charges</name>
      <display_name>Utility Bills: Electricity Fixed Charges</display_name>
      <description>Electricity utility bill monthly fixed charges. If multiple scenarios, use a comma-separated list.</description>
      <type>String</type>
      <required>false</required>
      <model_dependent>false</model_dependent>
    </argument>
    <argument>
      <name>utility_bill_natural_gas_fixed_charges</name>
      <display_name>Utility Bills: Natural Gas Fixed Charges</display_name>
      <description>Natural gas utility bill monthly fixed charges. If multiple scenarios, use a comma-separated list.</description>
      <type>String</type>
      <required>false</required>
      <model_dependent>false</model_dependent>
    </argument>
    <argument>
      <name>utility_bill_propane_fixed_charges</name>
      <display_name>Utility Bills: Propane Fixed Charges</display_name>
      <description>Propane utility bill monthly fixed charges. If multiple scenarios, use a comma-separated list.</description>
      <type>String</type>
      <required>false</required>
      <model_dependent>false</model_dependent>
    </argument>
    <argument>
      <name>utility_bill_fuel_oil_fixed_charges</name>
      <display_name>Utility Bills: Fuel Oil Fixed Charges</display_name>
      <description>Fuel oil utility bill monthly fixed charges. If multiple scenarios, use a comma-separated list.</description>
      <type>String</type>
      <required>false</required>
      <model_dependent>false</model_dependent>
    </argument>
    <argument>
      <name>utility_bill_coal_fixed_charges</name>
      <display_name>Utility Bills: Coal Fixed Charges</display_name>
      <description>Coal utility bill monthly fixed charges. If multiple scenarios, use a comma-separated list.</description>
      <type>String</type>
      <required>false</required>
      <model_dependent>false</model_dependent>
    </argument>
    <argument>
      <name>utility_bill_wood_fixed_charges</name>
      <display_name>Utility Bills: Wood Fixed Charges</display_name>
      <description>Wood utility bill monthly fixed charges. If multiple scenarios, use a comma-separated list.</description>
      <type>String</type>
      <required>false</required>
      <model_dependent>false</model_dependent>
    </argument>
    <argument>
      <name>utility_bill_wood_pellets_fixed_charges</name>
      <display_name>Utility Bills: Wood Pellets Fixed Charges</display_name>
      <description>Wood pellets utility bill monthly fixed charges. If multiple scenarios, use a comma-separated list.</description>
      <type>String</type>
      <required>false</required>
      <model_dependent>false</model_dependent>
    </argument>
    <argument>
      <name>utility_bill_electricity_marginal_rates</name>
      <display_name>Utility Bills: Electricity Marginal Rates</display_name>
      <description>Electricity utility bill marginal rates. If multiple scenarios, use a comma-separated list.</description>
      <type>String</type>
      <required>false</required>
      <model_dependent>false</model_dependent>
    </argument>
    <argument>
      <name>utility_bill_natural_gas_marginal_rates</name>
      <display_name>Utility Bills: Natural Gas Marginal Rates</display_name>
      <description>Natural gas utility bill marginal rates. If multiple scenarios, use a comma-separated list.</description>
      <type>String</type>
      <required>false</required>
      <model_dependent>false</model_dependent>
    </argument>
    <argument>
      <name>utility_bill_propane_marginal_rates</name>
      <display_name>Utility Bills: Propane Marginal Rates</display_name>
      <description>Propane utility bill marginal rates. If multiple scenarios, use a comma-separated list.</description>
      <type>String</type>
      <required>false</required>
      <model_dependent>false</model_dependent>
    </argument>
    <argument>
      <name>utility_bill_fuel_oil_marginal_rates</name>
      <display_name>Utility Bills: Fuel Oil Marginal Rates</display_name>
      <description>Fuel oil utility bill marginal rates. If multiple scenarios, use a comma-separated list.</description>
      <type>String</type>
      <required>false</required>
      <model_dependent>false</model_dependent>
    </argument>
    <argument>
      <name>utility_bill_coal_marginal_rates</name>
      <display_name>Utility Bills: Coal Marginal Rates</display_name>
      <description>Coal utility bill marginal rates. If multiple scenarios, use a comma-separated list.</description>
      <type>String</type>
      <required>false</required>
      <model_dependent>false</model_dependent>
    </argument>
    <argument>
      <name>utility_bill_wood_marginal_rates</name>
      <display_name>Utility Bills: Wood Marginal Rates</display_name>
      <description>Wood utility bill marginal rates. If multiple scenarios, use a comma-separated list.</description>
      <type>String</type>
      <required>false</required>
      <model_dependent>false</model_dependent>
    </argument>
    <argument>
      <name>utility_bill_wood_pellets_marginal_rates</name>
      <display_name>Utility Bills: Wood Pellets Marginal Rates</display_name>
      <description>Wood pellets utility bill marginal rates. If multiple scenarios, use a comma-separated list.</description>
      <type>String</type>
      <required>false</required>
      <model_dependent>false</model_dependent>
    </argument>
    <argument>
      <name>utility_bill_pv_compensation_types</name>
      <display_name>Utility Bills: PV Compensation Types</display_name>
      <description>Utility bill PV compensation types. If multiple scenarios, use a comma-separated list.</description>
      <type>String</type>
      <required>false</required>
      <model_dependent>false</model_dependent>
    </argument>
    <argument>
      <name>utility_bill_pv_net_metering_annual_excess_sellback_rate_types</name>
      <display_name>Utility Bills: PV Net Metering Annual Excess Sellback Rate Types</display_name>
      <description>Utility bill PV net metering annual excess sellback rate types. Only applies if the PV compensation type is 'NetMetering'. If multiple scenarios, use a comma-separated list.</description>
      <type>String</type>
      <required>false</required>
      <model_dependent>false</model_dependent>
    </argument>
    <argument>
      <name>utility_bill_pv_net_metering_annual_excess_sellback_rates</name>
      <display_name>Utility Bills: PV Net Metering Annual Excess Sellback Rates</display_name>
      <description>Utility bill PV net metering annual excess sellback rates. Only applies if the PV compensation type is 'NetMetering' and the PV annual excess sellback rate type is 'User-Specified'. If multiple scenarios, use a comma-separated list.</description>
      <type>String</type>
      <required>false</required>
      <model_dependent>false</model_dependent>
    </argument>
    <argument>
      <name>utility_bill_pv_feed_in_tariff_rates</name>
      <display_name>Utility Bills: PV Feed-In Tariff Rates</display_name>
      <description>Utility bill PV annual full/gross feed-in tariff rates. Only applies if the PV compensation type is 'FeedInTariff'. If multiple scenarios, use a comma-separated list.</description>
      <type>String</type>
      <required>false</required>
      <model_dependent>false</model_dependent>
    </argument>
    <argument>
      <name>utility_bill_pv_monthly_grid_connection_fee_units</name>
      <display_name>Utility Bills: PV Monthly Grid Connection Fee Units</display_name>
      <description>Utility bill PV monthly grid connection fee units. If multiple scenarios, use a comma-separated list.</description>
      <type>String</type>
      <required>false</required>
      <model_dependent>false</model_dependent>
    </argument>
    <argument>
      <name>utility_bill_pv_monthly_grid_connection_fees</name>
      <display_name>Utility Bills: PV Monthly Grid Connection Fees</display_name>
      <description>Utility bill PV monthly grid connection fees. If multiple scenarios, use a comma-separated list.</description>
      <type>String</type>
      <required>false</required>
      <model_dependent>false</model_dependent>
    </argument>
    <argument>
      <name>additional_properties</name>
      <display_name>Additional Properties</display_name>
      <description>Additional properties specified as key-value pairs (i.e., key=value). If multiple additional properties, use a |-separated list. For example, 'LowIncome=false|Remodeled|Description=2-story home in Denver'. These properties will be stored in the HPXML file under /HPXML/SoftwareInfo/extension/AdditionalProperties.</description>
      <type>String</type>
      <required>false</required>
      <model_dependent>false</model_dependent>
    </argument>
    <argument>
      <name>combine_like_surfaces</name>
      <display_name>Combine like surfaces?</display_name>
      <description>If true, combines like surfaces to simplify the HPXML file generated.</description>
      <type>Boolean</type>
      <required>false</required>
      <model_dependent>false</model_dependent>
      <default_value>false</default_value>
      <choices>
        <choice>
          <value>true</value>
          <display_name>true</display_name>
        </choice>
        <choice>
          <value>false</value>
          <display_name>false</display_name>
        </choice>
      </choices>
    </argument>
    <argument>
      <name>apply_defaults</name>
      <display_name>Apply Default Values?</display_name>
      <description>If true, applies OS-HPXML default values to the HPXML output file. Setting to true will also force validation of the HPXML output file before applying OS-HPXML default values.</description>
      <type>Boolean</type>
      <required>false</required>
      <model_dependent>false</model_dependent>
      <default_value>false</default_value>
      <choices>
        <choice>
          <value>true</value>
          <display_name>true</display_name>
        </choice>
        <choice>
          <value>false</value>
          <display_name>false</display_name>
        </choice>
      </choices>
    </argument>
    <argument>
      <name>apply_validation</name>
      <display_name>Apply Validation?</display_name>
      <description>If true, validates the HPXML output file. Set to false for faster performance. Note that validation is not needed if the HPXML file will be validated downstream (e.g., via the HPXMLtoOpenStudio measure).</description>
      <type>Boolean</type>
      <required>false</required>
      <model_dependent>false</model_dependent>
      <default_value>false</default_value>
      <choices>
        <choice>
          <value>true</value>
          <display_name>true</display_name>
        </choice>
        <choice>
          <value>false</value>
          <display_name>false</display_name>
        </choice>
      </choices>
    </argument>
  </arguments>
  <outputs />
  <provenances />
  <tags>
    <tag>Whole Building.Space Types</tag>
  </tags>
  <attributes>
    <attribute>
      <name>Measure Type</name>
      <value>ModelMeasure</value>
      <datatype>string</datatype>
    </attribute>
  </attributes>
  <files>
    <file>
      <filename>geometry.rb</filename>
      <filetype>rb</filetype>
      <usage_type>resource</usage_type>
      <checksum>E8F9FEA0</checksum>
    </file>
    <file>
      <filename>build_residential_hpxml_test.rb</filename>
      <filetype>rb</filetype>
      <usage_type>test</usage_type>
      <checksum>C26172ED</checksum>
    </file>
    <file>
      <version>
        <software_program>OpenStudio</software_program>
        <identifier>2.9.0</identifier>
        <min_compatible>2.9.0</min_compatible>
      </version>
      <filename>measure.rb</filename>
      <filetype>rb</filetype>
      <usage_type>script</usage_type>
<<<<<<< HEAD
      <checksum>C03B0967</checksum>
=======
      <checksum>F7B212C2</checksum>
>>>>>>> 119ca175
    </file>
  </files>
</measure><|MERGE_RESOLUTION|>--- conflicted
+++ resolved
@@ -3,13 +3,8 @@
   <schema_version>3.0</schema_version>
   <name>build_residential_hpxml</name>
   <uid>a13a8983-2b01-4930-8af2-42030b6e4233</uid>
-<<<<<<< HEAD
-  <version_id>fc1d6af8-aadc-4a06-bae2-cb47db40ef0d</version_id>
-  <version_modified>20230510T211507Z</version_modified>
-=======
-  <version_id>58c397aa-1969-4e48-a7bc-0d22e27e7733</version_id>
-  <version_modified>20230515T163005Z</version_modified>
->>>>>>> 119ca175
+  <version_id>94ede4b9-2011-4a6a-be6b-8994d50f34e7</version_id>
+  <version_modified>20230515T165134Z</version_modified>
   <xml_checksum>2C38F48B</xml_checksum>
   <class_name>BuildResidentialHPXML</class_name>
   <display_name>HPXML Builder</display_name>
@@ -6688,11 +6683,7 @@
       <filename>measure.rb</filename>
       <filetype>rb</filetype>
       <usage_type>script</usage_type>
-<<<<<<< HEAD
-      <checksum>C03B0967</checksum>
-=======
-      <checksum>F7B212C2</checksum>
->>>>>>> 119ca175
+      <checksum>08358FC5</checksum>
     </file>
   </files>
 </measure>