--- conflicted
+++ resolved
@@ -3,13 +3,8 @@
   <schema_version>3.0</schema_version>
   <name>build_residential_hpxml</name>
   <uid>a13a8983-2b01-4930-8af2-42030b6e4233</uid>
-<<<<<<< HEAD
-  <version_id>5513ea2e-d537-4924-bf17-f83a6e70a9cf</version_id>
-  <version_modified>20211105T205548Z</version_modified>
-=======
-  <version_id>dea9fd0b-813e-4a5c-a664-10fe0f80f6cd</version_id>
-  <version_modified>20211105T184624Z</version_modified>
->>>>>>> a1f3fd2c
+  <version_id>55d12ab3-d6af-401c-ba84-43fcd75502f6</version_id>
+  <version_modified>20211105T210749Z</version_modified>
   <xml_checksum>2C38F48B</xml_checksum>
   <class_name>BuildResidentialHPXML</class_name>
   <display_name>HPXML Builder (Beta)</display_name>
@@ -5867,7 +5862,7 @@
       <filename>build_residential_hpxml_test.rb</filename>
       <filetype>rb</filetype>
       <usage_type>test</usage_type>
-      <checksum>225E1D64</checksum>
+      <checksum>E9AC40F2</checksum>
     </file>
     <file>
       <version>
@@ -5878,17 +5873,7 @@
       <filename>measure.rb</filename>
       <filetype>rb</filetype>
       <usage_type>script</usage_type>
-<<<<<<< HEAD
-      <checksum>B5F3E959</checksum>
-    </file>
-    <file>
-      <filename>build_residential_hpxml_test.rb</filename>
-      <filetype>rb</filetype>
-      <usage_type>test</usage_type>
-      <checksum>E9AC40F2</checksum>
-=======
-      <checksum>FEA1691E</checksum>
->>>>>>> a1f3fd2c
+      <checksum>530ABDC1</checksum>
     </file>
   </files>
 </measure>