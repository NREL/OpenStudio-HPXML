--- conflicted
+++ resolved
@@ -3,13 +3,8 @@
   <schema_version>3.0</schema_version>
   <name>build_residential_hpxml</name>
   <uid>a13a8983-2b01-4930-8af2-42030b6e4233</uid>
-<<<<<<< HEAD
-  <version_id>b4e70e5b-d556-40e0-82b1-1411e4ac1232</version_id>
-  <version_modified>20220726T200645Z</version_modified>
-=======
-  <version_id>47c88707-ad13-4e3a-a88c-7a25b7e82d75</version_id>
-  <version_modified>20220816T203916Z</version_modified>
->>>>>>> 82859d6c
+  <version_id>97c34af6-947a-402c-a198-bc7e06319c2c</version_id>
+  <version_modified>20220816T215737Z</version_modified>
   <xml_checksum>2C38F48B</xml_checksum>
   <class_name>BuildResidentialHPXML</class_name>
   <display_name>HPXML Builder</display_name>
@@ -6400,11 +6395,7 @@
       <filename>measure.rb</filename>
       <filetype>rb</filetype>
       <usage_type>script</usage_type>
-<<<<<<< HEAD
-      <checksum>4B03EE68</checksum>
-=======
-      <checksum>5E1FEEA9</checksum>
->>>>>>> 82859d6c
+      <checksum>E95424B2</checksum>
     </file>
   </files>
 </measure>