--- conflicted
+++ resolved
@@ -3,13 +3,8 @@
   <schema_version>3.1</schema_version>
   <name>build_residential_hpxml</name>
   <uid>a13a8983-2b01-4930-8af2-42030b6e4233</uid>
-<<<<<<< HEAD
-  <version_id>74fb457f-f79c-46a4-97ed-ee62ad83a9cf</version_id>
-  <version_modified>2023-11-08T16:25:26Z</version_modified>
-=======
   <version_id>73f05c97-2d2b-4e1e-8709-67b264ec605e</version_id>
   <version_modified>2023-11-13T20:11:04Z</version_modified>
->>>>>>> e9a227ea
   <xml_checksum>2C38F48B</xml_checksum>
   <class_name>BuildResidentialHPXML</class_name>
   <display_name>HPXML Builder</display_name>
@@ -6779,11 +6774,7 @@
       <filename>README.md</filename>
       <filetype>md</filetype>
       <usage_type>readme</usage_type>
-<<<<<<< HEAD
-      <checksum>E6636180</checksum>
-=======
       <checksum>92C872C5</checksum>
->>>>>>> e9a227ea
     </file>
     <file>
       <filename>README.md.erb</filename>
@@ -6800,11 +6791,7 @@
       <filename>measure.rb</filename>
       <filetype>rb</filetype>
       <usage_type>script</usage_type>
-<<<<<<< HEAD
-      <checksum>2115665A</checksum>
-=======
       <checksum>DEA666BB</checksum>
->>>>>>> e9a227ea
     </file>
     <file>
       <filename>geometry.rb</filename>
