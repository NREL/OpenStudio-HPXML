--- conflicted
+++ resolved
@@ -3,13 +3,8 @@
   <schema_version>3.0</schema_version>
   <name>build_residential_hpxml</name>
   <uid>a13a8983-2b01-4930-8af2-42030b6e4233</uid>
-<<<<<<< HEAD
-  <version_id>5bc5838e-6200-4832-bba6-b56402b9dacf</version_id>
-  <version_modified>20220504T162218Z</version_modified>
-=======
-  <version_id>0bff9176-bb23-4ff9-aa20-59831d78c033</version_id>
-  <version_modified>20220504T192342Z</version_modified>
->>>>>>> 38606ce6
+  <version_id>5d06a7e1-64aa-4202-9c92-16214ecfec85</version_id>
+  <version_modified>20220505T005734Z</version_modified>
   <xml_checksum>2C38F48B</xml_checksum>
   <class_name>BuildResidentialHPXML</class_name>
   <display_name>HPXML Builder</display_name>
@@ -6146,11 +6141,7 @@
       <filename>measure.rb</filename>
       <filetype>rb</filetype>
       <usage_type>script</usage_type>
-<<<<<<< HEAD
-      <checksum>2A8F76B2</checksum>
-=======
-      <checksum>DF5C3E2B</checksum>
->>>>>>> 38606ce6
+      <checksum>8DB868AE</checksum>
     </file>
   </files>
 </measure>