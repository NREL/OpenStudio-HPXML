--- conflicted
+++ resolved
@@ -3,13 +3,8 @@
   <schema_version>3.0</schema_version>
   <name>build_residential_hpxml</name>
   <uid>a13a8983-2b01-4930-8af2-42030b6e4233</uid>
-<<<<<<< HEAD
-  <version_id>8dafeed7-3312-4929-8ac7-9428db3724cf</version_id>
-  <version_modified>20221206T174744Z</version_modified>
-=======
-  <version_id>0929a1f0-4cfb-4cf2-849c-d858027f8000</version_id>
-  <version_modified>20221228T192553Z</version_modified>
->>>>>>> d999787c
+  <version_id>24954a47-2f30-4ccf-90df-dc9f66506304</version_id>
+  <version_modified>20230120T165035Z</version_modified>
   <xml_checksum>2C38F48B</xml_checksum>
   <class_name>BuildResidentialHPXML</class_name>
   <display_name>HPXML Builder</display_name>
@@ -6535,11 +6530,7 @@
       <filename>measure.rb</filename>
       <filetype>rb</filetype>
       <usage_type>script</usage_type>
-<<<<<<< HEAD
-      <checksum>0E9AB587</checksum>
-=======
-      <checksum>19B3F93F</checksum>
->>>>>>> d999787c
+      <checksum>5359190C</checksum>
     </file>
   </files>
 </measure>