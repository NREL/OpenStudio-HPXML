--- conflicted
+++ resolved
@@ -3,13 +3,8 @@
   <schema_version>3.0</schema_version>
   <name>build_residential_hpxml</name>
   <uid>a13a8983-2b01-4930-8af2-42030b6e4233</uid>
-<<<<<<< HEAD
-  <version_id>6288139e-fd34-492f-9898-01b6fe02a77d</version_id>
-  <version_modified>20210721T223448Z</version_modified>
-=======
-  <version_id>05f63f6b-6a81-4730-b009-ee76c979d370</version_id>
-  <version_modified>20210722T170322Z</version_modified>
->>>>>>> c40fecb9
+  <version_id>50bf04e2-2a5a-4ca7-8327-cb7ce42249e4</version_id>
+  <version_modified>20210723T150126Z</version_modified>
   <xml_checksum>2C38F48B</xml_checksum>
   <class_name>BuildResidentialHPXML</class_name>
   <display_name>HPXML Builder</display_name>
@@ -6338,2154 +6333,1772 @@
     </file>
     <file>
       <filename>schedules.rb</filename>
-<<<<<<< HEAD
-=======
       <filetype>rb</filetype>
       <usage_type>resource</usage_type>
       <checksum>51495243</checksum>
-    </file>
-    <file>
-      <filename>geometry.rb</filename>
->>>>>>> c40fecb9
-      <filetype>rb</filetype>
-      <usage_type>resource</usage_type>
-      <checksum>0B8C6C9E</checksum>
-    </file>
-    <file>
-      <filename>base-bldgtype-multifamily-shared-mechvent-preconditioning.osw</filename>
-      <filetype>osw</filetype>
-      <usage_type>test</usage_type>
-      <checksum>01D99151</checksum>
-    </file>
-    <file>
-      <filename>base-bldgtype-multifamily-shared-mechvent.osw</filename>
-      <filetype>osw</filetype>
-      <usage_type>test</usage_type>
-      <checksum>19B19F50</checksum>
-    </file>
-    <file>
-      <filename>base-bldgtype-multifamily-shared-pv.osw</filename>
-      <filetype>osw</filetype>
-      <usage_type>test</usage_type>
-      <checksum>C2E27DD4</checksum>
-    </file>
-    <file>
-      <filename>base-bldgtype-multifamily-shared-water-heater.osw</filename>
-      <filetype>osw</filetype>
-      <usage_type>test</usage_type>
-      <checksum>552159F1</checksum>
-    </file>
-    <file>
-      <filename>base-bldgtype-multifamily.osw</filename>
-      <filetype>osw</filetype>
-      <usage_type>test</usage_type>
-      <checksum>5B3FC677</checksum>
-    </file>
-    <file>
-      <filename>extra-bldgtype-multifamily-double-exterior.osw</filename>
-      <filetype>osw</filetype>
-      <usage_type>test</usage_type>
-      <checksum>92C598C5</checksum>
-    </file>
-    <file>
-      <filename>extra-bldgtype-multifamily-double-loaded-interior.osw</filename>
-      <filetype>osw</filetype>
-      <usage_type>test</usage_type>
-      <checksum>C8E3BD96</checksum>
-    </file>
-    <file>
-      <filename>extra-bldgtype-multifamily-single-exterior-front.osw</filename>
-      <filetype>osw</filetype>
-      <usage_type>test</usage_type>
-      <checksum>29B3A331</checksum>
-    </file>
-    <file>
-      <filename>base-bldgtype-multifamily-shared-boiler-only-baseboard.osw</filename>
-      <filetype>osw</filetype>
-      <usage_type>test</usage_type>
-      <checksum>7E9C7FA2</checksum>
-    </file>
-    <file>
-      <filename>base-bldgtype-multifamily-shared-boiler-only-fan-coil.osw</filename>
-      <filetype>osw</filetype>
-      <usage_type>test</usage_type>
-      <checksum>F4DE7AB8</checksum>
-    </file>
-    <file>
-      <filename>base-hvac-air-to-air-heat-pump-1-speed-heating-only.osw</filename>
-      <filetype>osw</filetype>
-      <usage_type>test</usage_type>
-      <checksum>C7B7ECE5</checksum>
-    </file>
-    <file>
-      <filename>extra-second-heating-system-portable-heater-to-heat-pump.osw</filename>
-      <filetype>osw</filetype>
-      <usage_type>test</usage_type>
-      <checksum>1A969D0A</checksum>
-    </file>
-    <file>
-      <filename>base-hvac-air-to-air-heat-pump-1-speed-cooling-only.osw</filename>
-      <filetype>osw</filetype>
-      <usage_type>test</usage_type>
-      <checksum>E774BAF2</checksum>
-    </file>
-    <file>
-      <filename>base-hvac-air-to-air-heat-pump-1-speed.osw</filename>
-      <filetype>osw</filetype>
-      <usage_type>test</usage_type>
-      <checksum>C6571EE9</checksum>
-    </file>
-    <file>
-      <filename>base-hvac-air-to-air-heat-pump-2-speed.osw</filename>
-      <filetype>osw</filetype>
-      <usage_type>test</usage_type>
-      <checksum>52CBC12E</checksum>
-    </file>
-    <file>
-      <filename>base-hvac-dual-fuel-air-to-air-heat-pump-2-speed.osw</filename>
-      <filetype>osw</filetype>
-      <usage_type>test</usage_type>
-      <checksum>9D9FFC95</checksum>
-    </file>
-    <file>
-      <filename>base-atticroof-unvented-insulated-roof.osw</filename>
-      <filetype>osw</filetype>
-      <usage_type>test</usage_type>
-      <checksum>CF67D8E7</checksum>
-    </file>
-    <file>
-      <filename>base-atticroof-flat.osw</filename>
-      <filetype>osw</filetype>
-      <usage_type>test</usage_type>
-      <checksum>016C8D3F</checksum>
-    </file>
-    <file>
-      <filename>base-foundation-ambient.osw</filename>
-      <filetype>osw</filetype>
-      <usage_type>test</usage_type>
-      <checksum>6F895A2F</checksum>
-    </file>
-    <file>
-      <filename>base.osw</filename>
-      <filetype>osw</filetype>
-      <usage_type>test</usage_type>
-      <checksum>FA94D0D1</checksum>
-    </file>
-    <file>
-      <filename>base-appliances-none.osw</filename>
-      <filetype>osw</filetype>
-      <usage_type>test</usage_type>
-      <checksum>C5774518</checksum>
-    </file>
-    <file>
-      <filename>base-mechvent-cfis.osw</filename>
-      <filetype>osw</filetype>
-      <usage_type>test</usage_type>
-      <checksum>4ABB70B7</checksum>
-    </file>
-    <file>
-      <filename>base-dhw-jacket-electric.osw</filename>
-      <filetype>osw</filetype>
-      <usage_type>test</usage_type>
-      <checksum>E785268B</checksum>
-    </file>
-    <file>
-      <filename>base-dhw-low-flow-fixtures.osw</filename>
-      <filetype>osw</filetype>
-      <usage_type>test</usage_type>
-      <checksum>C222929B</checksum>
-    </file>
-    <file>
-      <filename>base-dhw-recirc-demand.osw</filename>
-      <filetype>osw</filetype>
-      <usage_type>test</usage_type>
-      <checksum>D972AB09</checksum>
-    </file>
-    <file>
-      <filename>base-dhw-recirc-manual.osw</filename>
-      <filetype>osw</filetype>
-      <usage_type>test</usage_type>
-      <checksum>93A877B1</checksum>
-    </file>
-    <file>
-      <filename>base-dhw-recirc-nocontrol.osw</filename>
-      <filetype>osw</filetype>
-      <usage_type>test</usage_type>
-      <checksum>461DBF4B</checksum>
-    </file>
-    <file>
-      <filename>base-dhw-recirc-temperature.osw</filename>
-      <filetype>osw</filetype>
-      <usage_type>test</usage_type>
-      <checksum>55846B5B</checksum>
-    </file>
-    <file>
-      <filename>base-dhw-recirc-timer.osw</filename>
-      <filetype>osw</filetype>
-      <usage_type>test</usage_type>
-      <checksum>49EFEC50</checksum>
-    </file>
-    <file>
-      <filename>base-dhw-solar-fraction.osw</filename>
-      <filetype>osw</filetype>
-      <usage_type>test</usage_type>
-      <checksum>F1BFDB56</checksum>
-    </file>
-    <file>
-      <filename>base-enclosure-infil-cfm50.osw</filename>
-      <filetype>osw</filetype>
-      <usage_type>test</usage_type>
-      <checksum>B9B9EE8B</checksum>
-    </file>
-    <file>
-      <filename>base-foundation-conditioned-basement-slab-insulation.osw</filename>
-      <filetype>osw</filetype>
-      <usage_type>test</usage_type>
-      <checksum>D79327FA</checksum>
-    </file>
-    <file>
-      <filename>base-hvac-boiler-oil-only.osw</filename>
-      <filetype>osw</filetype>
-      <usage_type>test</usage_type>
-      <checksum>6D4C4BCD</checksum>
-    </file>
-    <file>
-      <filename>base-hvac-boiler-propane-only.osw</filename>
-      <filetype>osw</filetype>
-      <usage_type>test</usage_type>
-      <checksum>1A8AAEB0</checksum>
-    </file>
-    <file>
-      <filename>base-hvac-boiler-wood-only.osw</filename>
-      <filetype>osw</filetype>
-      <usage_type>test</usage_type>
-      <checksum>CF983D54</checksum>
-    </file>
-    <file>
-      <filename>base-hvac-ducts-leakage-percent.osw</filename>
-      <filetype>osw</filetype>
-      <usage_type>test</usage_type>
-      <checksum>EAAE74C2</checksum>
-    </file>
-    <file>
-      <filename>base-hvac-furnace-oil-only.osw</filename>
-      <filetype>osw</filetype>
-      <usage_type>test</usage_type>
-      <checksum>C00AA1D5</checksum>
-    </file>
-    <file>
-      <filename>base-hvac-furnace-propane-only.osw</filename>
-      <filetype>osw</filetype>
-      <usage_type>test</usage_type>
-      <checksum>49C6A306</checksum>
-    </file>
-    <file>
-      <filename>base-hvac-furnace-wood-only.osw</filename>
-      <filetype>osw</filetype>
-      <usage_type>test</usage_type>
-      <checksum>58CFAB20</checksum>
-    </file>
-    <file>
-      <filename>base-hvac-none.osw</filename>
-      <filetype>osw</filetype>
-      <usage_type>test</usage_type>
-      <checksum>852A8D34</checksum>
-    </file>
-    <file>
-      <filename>base-hvac-setpoints.osw</filename>
-      <filetype>osw</filetype>
-      <usage_type>test</usage_type>
-      <checksum>8FB0EC44</checksum>
-    </file>
-    <file>
-      <filename>base-mechvent-balanced.osw</filename>
-      <filetype>osw</filetype>
-      <usage_type>test</usage_type>
-      <checksum>29EBC7A9</checksum>
-    </file>
-    <file>
-      <filename>base-mechvent-erv.osw</filename>
-      <filetype>osw</filetype>
-      <usage_type>test</usage_type>
-      <checksum>F023659A</checksum>
-    </file>
-    <file>
-      <filename>base-mechvent-exhaust.osw</filename>
-      <filetype>osw</filetype>
-      <usage_type>test</usage_type>
-      <checksum>DB9D2115</checksum>
-    </file>
-    <file>
-      <filename>base-mechvent-hrv.osw</filename>
-      <filetype>osw</filetype>
-      <usage_type>test</usage_type>
-      <checksum>AA358255</checksum>
-    </file>
-    <file>
-      <filename>base-mechvent-supply.osw</filename>
-      <filetype>osw</filetype>
-      <usage_type>test</usage_type>
-      <checksum>20200BA2</checksum>
-    </file>
-    <file>
-      <filename>base-mechvent-erv-atre-asre.osw</filename>
-      <filetype>osw</filetype>
-      <usage_type>test</usage_type>
-      <checksum>242DC4C4</checksum>
-    </file>
-    <file>
-      <filename>base-enclosure-windows-none.osw</filename>
-      <filetype>osw</filetype>
-      <usage_type>test</usage_type>
-      <checksum>96A297F8</checksum>
-    </file>
-    <file>
-      <filename>base-mechvent-hrv-asre.osw</filename>
-      <filetype>osw</filetype>
-      <usage_type>test</usage_type>
-      <checksum>535DBCD2</checksum>
-    </file>
-    <file>
-      <filename>base-atticroof-vented.osw</filename>
-      <filetype>osw</filetype>
-      <usage_type>test</usage_type>
-      <checksum>8E41AAD6</checksum>
-    </file>
-    <file>
-      <filename>base-dhw-dwhr.osw</filename>
-      <filetype>osw</filetype>
-      <usage_type>test</usage_type>
-      <checksum>A4DB851A</checksum>
-    </file>
-    <file>
-      <filename>base-enclosure-beds-4.osw</filename>
-      <filetype>osw</filetype>
-      <usage_type>test</usage_type>
-      <checksum>8062E465</checksum>
-    </file>
-    <file>
-      <filename>base-hvac-central-ac-only-2-speed.osw</filename>
-      <filetype>osw</filetype>
-      <usage_type>test</usage_type>
-      <checksum>606456DE</checksum>
-    </file>
-    <file>
-      <filename>base-hvac-air-to-air-heat-pump-var-speed.osw</filename>
-      <filetype>osw</filetype>
-      <usage_type>test</usage_type>
-      <checksum>2A5C71FC</checksum>
-    </file>
-    <file>
-      <filename>base-hvac-furnace-gas-central-ac-2-speed.osw</filename>
-      <filetype>osw</filetype>
-      <usage_type>test</usage_type>
-      <checksum>96AFF333</checksum>
-    </file>
-    <file>
-      <filename>base-hvac-central-ac-only-var-speed.osw</filename>
-      <filetype>osw</filetype>
-      <usage_type>test</usage_type>
-      <checksum>9AA39D72</checksum>
-    </file>
-    <file>
-      <filename>base-hvac-evap-cooler-furnace-gas.osw</filename>
-      <filetype>osw</filetype>
-      <usage_type>test</usage_type>
-      <checksum>474DF683</checksum>
-    </file>
-    <file>
-      <filename>base-hvac-furnace-gas-central-ac-var-speed.osw</filename>
-      <filetype>osw</filetype>
-      <usage_type>test</usage_type>
-      <checksum>A356EEB0</checksum>
-    </file>
-    <file>
-      <filename>base-hvac-furnace-gas-room-ac.osw</filename>
-      <filetype>osw</filetype>
-      <usage_type>test</usage_type>
-      <checksum>4AF1B6BF</checksum>
-    </file>
-    <file>
-      <filename>base-hvac-room-ac-only.osw</filename>
-      <filetype>osw</filetype>
-      <usage_type>test</usage_type>
-      <checksum>47E2F623</checksum>
-    </file>
-    <file>
-      <filename>extra-dhw-solar-latitude.osw</filename>
-      <filetype>osw</filetype>
-      <usage_type>test</usage_type>
-      <checksum>2560E76A</checksum>
-    </file>
-    <file>
-      <filename>extra-pv-roofpitch.osw</filename>
-      <filetype>osw</filetype>
-      <usage_type>test</usage_type>
-      <checksum>AAF57BE7</checksum>
-    </file>
-    <file>
-      <filename>extra-auto.osw</filename>
-      <filetype>osw</filetype>
-      <usage_type>test</usage_type>
-      <checksum>77DFEDA1</checksum>
-    </file>
-    <file>
-      <filename>base-mechvent-bath-kitchen-fans.osw</filename>
-      <filetype>osw</filetype>
-      <usage_type>test</usage_type>
-      <checksum>04ECA17F</checksum>
-    </file>
-    <file>
-      <filename>base-misc-neighbor-shading.osw</filename>
-      <filetype>osw</filetype>
-      <usage_type>test</usage_type>
-      <checksum>FD57D410</checksum>
-    </file>
-    <file>
-      <filename>base-dhw-tank-heat-pump-outside.osw</filename>
-      <filetype>osw</filetype>
-      <usage_type>test</usage_type>
-      <checksum>0B567DAB</checksum>
-    </file>
-    <file>
-      <filename>base-dhw-tank-heat-pump-with-solar-fraction.osw</filename>
-      <filetype>osw</filetype>
-      <usage_type>test</usage_type>
-      <checksum>A0D7CA12</checksum>
-    </file>
-    <file>
-      <filename>base-dhw-tank-heat-pump.osw</filename>
-      <filetype>osw</filetype>
-      <usage_type>test</usage_type>
-      <checksum>023967B1</checksum>
-    </file>
-    <file>
-      <filename>base-dhw-jacket-hpwh.osw</filename>
-      <filetype>osw</filetype>
-      <usage_type>test</usage_type>
-      <checksum>515629DC</checksum>
-    </file>
-    <file>
-      <filename>base-dhw-jacket-gas.osw</filename>
-      <filetype>osw</filetype>
-      <usage_type>test</usage_type>
-      <checksum>86264A38</checksum>
-    </file>
-    <file>
-      <filename>base-dhw-solar-direct-evacuated-tube.osw</filename>
-      <filetype>osw</filetype>
-      <usage_type>test</usage_type>
-      <checksum>9071C4BA</checksum>
-    </file>
-    <file>
-      <filename>base-dhw-solar-direct-flat-plate.osw</filename>
-      <filetype>osw</filetype>
-      <usage_type>test</usage_type>
-      <checksum>B503420F</checksum>
-    </file>
-    <file>
-      <filename>base-dhw-solar-direct-ics.osw</filename>
-      <filetype>osw</filetype>
-      <usage_type>test</usage_type>
-      <checksum>9C83341B</checksum>
-    </file>
-    <file>
-      <filename>base-dhw-solar-indirect-flat-plate.osw</filename>
-      <filetype>osw</filetype>
-      <usage_type>test</usage_type>
-      <checksum>59E4D061</checksum>
-    </file>
-    <file>
-      <filename>base-dhw-solar-thermosyphon-flat-plate.osw</filename>
-      <filetype>osw</filetype>
-      <usage_type>test</usage_type>
-      <checksum>536BB471</checksum>
-    </file>
-    <file>
-      <filename>base-dhw-tank-heat-pump-with-solar.osw</filename>
-      <filetype>osw</filetype>
-      <usage_type>test</usage_type>
-      <checksum>059C5DC1</checksum>
-    </file>
-    <file>
-      <filename>base-dhw-tank-gas-outside.osw</filename>
-      <filetype>osw</filetype>
-      <usage_type>test</usage_type>
-      <checksum>D67FF6FB</checksum>
-    </file>
-    <file>
-      <filename>base-dhw-tank-gas.osw</filename>
-      <filetype>osw</filetype>
-      <usage_type>test</usage_type>
-      <checksum>07739235</checksum>
-    </file>
-    <file>
-      <filename>base-dhw-tank-oil.osw</filename>
-      <filetype>osw</filetype>
-      <usage_type>test</usage_type>
-      <checksum>4C9A3579</checksum>
-    </file>
-    <file>
-      <filename>base-dhw-tank-wood.osw</filename>
-      <filetype>osw</filetype>
-      <usage_type>test</usage_type>
-      <checksum>93A2BF59</checksum>
-    </file>
-    <file>
-      <filename>base-dhw-tankless-gas-with-solar.osw</filename>
-      <filetype>osw</filetype>
-      <usage_type>test</usage_type>
-      <checksum>47944E40</checksum>
-    </file>
-    <file>
-      <filename>base-dhw-tankless-electric.osw</filename>
-      <filetype>osw</filetype>
-      <usage_type>test</usage_type>
-      <checksum>FB88AE9F</checksum>
-    </file>
-    <file>
-      <filename>base-dhw-tankless-gas-with-solar-fraction.osw</filename>
-      <filetype>osw</filetype>
-      <usage_type>test</usage_type>
-      <checksum>6763FD1A</checksum>
-    </file>
-    <file>
-      <filename>base-dhw-tankless-propane.osw</filename>
-      <filetype>osw</filetype>
-      <usage_type>test</usage_type>
-      <checksum>7EDBE45C</checksum>
-    </file>
-    <file>
-      <filename>base-dhw-tankless-gas.osw</filename>
-      <filetype>osw</filetype>
-      <usage_type>test</usage_type>
-      <checksum>57BED451</checksum>
-    </file>
-    <file>
-      <filename>base-hvac-furnace-elec-central-ac-1-speed.osw</filename>
-      <filetype>osw</filetype>
-      <usage_type>test</usage_type>
-      <checksum>AA0272C3</checksum>
-    </file>
-    <file>
-      <filename>extra-second-refrigerator.osw</filename>
-      <filetype>osw</filetype>
-      <usage_type>test</usage_type>
-      <checksum>2CDB3DAC</checksum>
-    </file>
-    <file>
-      <filename>base-enclosure-garage.osw</filename>
-      <filetype>osw</filetype>
-      <usage_type>test</usage_type>
-      <checksum>E6C8D060</checksum>
-    </file>
-    <file>
-      <filename>base-dhw-tank-coal.osw</filename>
-      <filetype>osw</filetype>
-      <usage_type>test</usage_type>
-      <checksum>62D95194</checksum>
-    </file>
-    <file>
-      <filename>base-hvac-boiler-coal-only.osw</filename>
-      <filetype>osw</filetype>
-      <usage_type>test</usage_type>
-      <checksum>A32A2E15</checksum>
-    </file>
-    <file>
-      <filename>base-hvac-elec-resistance-only.osw</filename>
-      <filetype>osw</filetype>
-      <usage_type>test</usage_type>
-      <checksum>DEC018DD</checksum>
-    </file>
-    <file>
-      <filename>base-simcontrol-timestep-10-mins.osw</filename>
-      <filetype>osw</filetype>
-      <usage_type>test</usage_type>
-      <checksum>46CE28D5</checksum>
-    </file>
-    <file>
-      <filename>base-simcontrol-daylight-saving-custom.osw</filename>
-      <filetype>osw</filetype>
-      <usage_type>test</usage_type>
-      <checksum>360F9E02</checksum>
-    </file>
-    <file>
-      <filename>base-simcontrol-daylight-saving-disabled.osw</filename>
-      <filetype>osw</filetype>
-      <usage_type>test</usage_type>
-      <checksum>0492C175</checksum>
-    </file>
-    <file>
-      <filename>base-lighting-detailed.osw</filename>
-      <filetype>osw</filetype>
-      <usage_type>test</usage_type>
-      <checksum>274A6CCA</checksum>
-    </file>
-    <file>
-      <filename>base-mechvent-whole-house-fan.osw</filename>
-      <filetype>osw</filetype>
-      <usage_type>test</usage_type>
-      <checksum>13AAEBFA</checksum>
-    </file>
-    <file>
-      <filename>base-dhw-none.osw</filename>
-      <filetype>osw</filetype>
-      <usage_type>test</usage_type>
-      <checksum>94006911</checksum>
-    </file>
-    <file>
-      <filename>base-enclosure-infil-ach-house-pressure.osw</filename>
-      <filetype>osw</filetype>
-      <usage_type>test</usage_type>
-      <checksum>2A998CC3</checksum>
-    </file>
-    <file>
-      <filename>base-enclosure-infil-cfm-house-pressure.osw</filename>
-      <filetype>osw</filetype>
-      <usage_type>test</usage_type>
-      <checksum>AB140B82</checksum>
-    </file>
-    <file>
-      <filename>base-dhw-tankless-electric-outside.osw</filename>
-      <filetype>osw</filetype>
-      <usage_type>test</usage_type>
-      <checksum>80784107</checksum>
-    </file>
-    <file>
-      <filename>base-enclosure-beds-5.osw</filename>
-      <filetype>osw</filetype>
-      <usage_type>test</usage_type>
-      <checksum>8E3D5BAB</checksum>
-    </file>
-    <file>
-      <filename>base-enclosure-beds-1.osw</filename>
-      <filetype>osw</filetype>
-      <usage_type>test</usage_type>
-      <checksum>320B16D1</checksum>
-    </file>
-    <file>
-      <filename>base-enclosure-beds-2.osw</filename>
-      <filetype>osw</filetype>
-      <usage_type>test</usage_type>
-      <checksum>A270F9B4</checksum>
-    </file>
-    <file>
-      <filename>base-simcontrol-runperiod-1-month.osw</filename>
-      <filetype>osw</filetype>
-      <usage_type>test</usage_type>
-      <checksum>949B76CC</checksum>
-    </file>
-    <file>
-      <filename>extra-enclosure-garage-partially-protruded.osw</filename>
-      <filetype>osw</filetype>
-      <usage_type>test</usage_type>
-      <checksum>3A8EC6FD</checksum>
-    </file>
-    <file>
-      <filename>base-hvac-dual-fuel-air-to-air-heat-pump-var-speed.osw</filename>
-      <filetype>osw</filetype>
-      <usage_type>test</usage_type>
-      <checksum>CEFADD0A</checksum>
-    </file>
-    <file>
-      <filename>base-appliances-coal.osw</filename>
-      <filetype>osw</filetype>
-      <usage_type>test</usage_type>
-      <checksum>F135AC27</checksum>
-    </file>
-    <file>
-      <filename>base-appliances-gas.osw</filename>
-      <filetype>osw</filetype>
-      <usage_type>test</usage_type>
-      <checksum>D584C35C</checksum>
-    </file>
-    <file>
-      <filename>base-appliances-modified.osw</filename>
-      <filetype>osw</filetype>
-      <usage_type>test</usage_type>
-      <checksum>3102FB64</checksum>
-    </file>
-    <file>
-      <filename>base-appliances-oil.osw</filename>
-      <filetype>osw</filetype>
-      <usage_type>test</usage_type>
-      <checksum>2134BA70</checksum>
-    </file>
-    <file>
-      <filename>base-appliances-propane.osw</filename>
-      <filetype>osw</filetype>
-      <usage_type>test</usage_type>
-      <checksum>A14B08F9</checksum>
-    </file>
-    <file>
-      <filename>base-appliances-wood.osw</filename>
-      <filetype>osw</filetype>
-      <usage_type>test</usage_type>
-      <checksum>6AE2B9ED</checksum>
-    </file>
-    <file>
-      <filename>base-simcontrol-calendar-year-custom.osw</filename>
-      <filetype>osw</filetype>
-      <usage_type>test</usage_type>
-      <checksum>2029E5F6</checksum>
-    </file>
-    <file>
-      <filename>base-location-AMY-2012.osw</filename>
-      <filetype>osw</filetype>
-      <usage_type>test</usage_type>
-      <checksum>BF452914</checksum>
-    </file>
-    <file>
-      <filename>base-schedules-stochastic.osw</filename>
-      <filetype>osw</filetype>
-      <usage_type>test</usage_type>
-      <checksum>82672412</checksum>
-    </file>
-    <file>
-      <filename>base-schedules-user-specified.osw</filename>
-      <filetype>osw</filetype>
-      <usage_type>test</usage_type>
-      <checksum>7249E71E</checksum>
-    </file>
-    <file>
-      <filename>base-lighting-ceiling-fans.osw</filename>
-      <filetype>osw</filetype>
-      <usage_type>test</usage_type>
-      <checksum>85A57591</checksum>
-    </file>
-    <file>
-      <filename>extra-schedules-random-seed.osw</filename>
-      <filetype>osw</filetype>
-      <usage_type>test</usage_type>
-      <checksum>D1E941FF</checksum>
-    </file>
-    <file>
-      <filename>base-misc-usage-multiplier.osw</filename>
-      <filetype>osw</filetype>
-      <usage_type>test</usage_type>
-      <checksum>13CD0292</checksum>
-    </file>
-    <file>
-      <filename>base-pv.osw</filename>
-      <filetype>osw</filetype>
-      <usage_type>test</usage_type>
-      <checksum>8714AC8A</checksum>
-    </file>
-    <file>
-      <filename>base-dhw-tankless-electric-uef.osw</filename>
-      <filetype>osw</filetype>
-      <usage_type>test</usage_type>
-      <checksum>27015BC7</checksum>
-    </file>
-    <file>
-      <filename>base-dhw-tankless-gas-uef.osw</filename>
-      <filetype>osw</filetype>
-      <usage_type>test</usage_type>
-      <checksum>459A08E3</checksum>
-    </file>
-    <file>
-      <filename>base-misc-loads-large-uncommon.osw</filename>
-      <filetype>osw</filetype>
-      <usage_type>test</usage_type>
-      <checksum>AEDF06A3</checksum>
-    </file>
-    <file>
-      <filename>base-misc-loads-large-uncommon2.osw</filename>
-      <filetype>osw</filetype>
-      <usage_type>test</usage_type>
-      <checksum>CF845CA7</checksum>
-    </file>
-    <file>
-      <filename>base-dhw-indirect-outside.osw</filename>
-      <filetype>osw</filetype>
-      <usage_type>test</usage_type>
-      <checksum>3FEB8F17</checksum>
-    </file>
-    <file>
-      <filename>base-hvac-boiler-gas-only.osw</filename>
-      <filetype>osw</filetype>
-      <usage_type>test</usage_type>
-      <checksum>446BE753</checksum>
-    </file>
-    <file>
-      <filename>base-dhw-indirect-standbyloss.osw</filename>
-      <filetype>osw</filetype>
-      <usage_type>test</usage_type>
-      <checksum>755B3503</checksum>
-    </file>
-    <file>
-      <filename>base-dhw-indirect.osw</filename>
-      <filetype>osw</filetype>
-      <usage_type>test</usage_type>
-      <checksum>C5E3AA90</checksum>
-    </file>
-    <file>
-      <filename>base-dhw-jacket-indirect.osw</filename>
-      <filetype>osw</filetype>
-      <usage_type>test</usage_type>
-      <checksum>99DE9FB9</checksum>
-    </file>
-    <file>
-      <filename>base-dhw-indirect-with-solar-fraction.osw</filename>
-      <filetype>osw</filetype>
-      <usage_type>test</usage_type>
-      <checksum>18B32BAF</checksum>
-    </file>
-    <file>
-      <filename>base-dhw-combi-tankless-outside.osw</filename>
-      <filetype>osw</filetype>
-      <usage_type>test</usage_type>
-      <checksum>ED9BDD94</checksum>
-    </file>
-    <file>
-      <filename>base-dhw-combi-tankless.osw</filename>
-      <filetype>osw</filetype>
-      <usage_type>test</usage_type>
-      <checksum>D58B92BE</checksum>
-    </file>
-    <file>
-      <filename>base-hvac-fireplace-wood-only.osw</filename>
-      <filetype>osw</filetype>
-      <usage_type>test</usage_type>
-      <checksum>64D438DA</checksum>
-    </file>
-    <file>
-      <filename>base-hvac-furnace-gas-only.osw</filename>
-      <filetype>osw</filetype>
-      <usage_type>test</usage_type>
-      <checksum>23A28156</checksum>
-    </file>
-    <file>
-      <filename>base-hvac-evap-cooler-only.osw</filename>
-      <filetype>osw</filetype>
-      <usage_type>test</usage_type>
-      <checksum>2983F953</checksum>
-    </file>
-    <file>
-      <filename>base-hvac-mini-split-air-conditioner-only-ducted.osw</filename>
-      <filetype>osw</filetype>
-      <usage_type>test</usage_type>
-      <checksum>83D1BC47</checksum>
-    </file>
-    <file>
-      <filename>base-hvac-mini-split-air-conditioner-only-ductless.osw</filename>
-      <filetype>osw</filetype>
-      <usage_type>test</usage_type>
-      <checksum>4689FA9E</checksum>
-    </file>
-    <file>
-      <filename>base-hvac-central-ac-only-1-speed.osw</filename>
-      <filetype>osw</filetype>
-      <usage_type>test</usage_type>
-      <checksum>A9D63085</checksum>
-    </file>
-    <file>
-      <filename>base-hvac-stove-oil-only.osw</filename>
-      <filetype>osw</filetype>
-      <usage_type>test</usage_type>
-      <checksum>1B7B9E5D</checksum>
-    </file>
-    <file>
-      <filename>base-hvac-stove-wood-pellets-only.osw</filename>
-      <filetype>osw</filetype>
-      <usage_type>test</usage_type>
-      <checksum>C8AE2DE4</checksum>
-    </file>
-    <file>
-      <filename>base-hvac-floor-furnace-propane-only.osw</filename>
-      <filetype>osw</filetype>
-      <usage_type>test</usage_type>
-      <checksum>892954C9</checksum>
-    </file>
-    <file>
-      <filename>base-hvac-mini-split-heat-pump-ducted-cooling-only.osw</filename>
-      <filetype>osw</filetype>
-      <usage_type>test</usage_type>
-      <checksum>1896711A</checksum>
-    </file>
-    <file>
-      <filename>base-enclosure-infil-flue.osw</filename>
-      <filetype>osw</filetype>
-      <usage_type>test</usage_type>
-      <checksum>A9E1ECFC</checksum>
-    </file>
-    <file>
-      <filename>extra-enclosure-windows-shading.osw</filename>
-      <filetype>osw</filetype>
-      <usage_type>test</usage_type>
-      <checksum>120ED316</checksum>
-    </file>
-    <file>
-      <filename>base-enclosure-overhangs.osw</filename>
-      <filetype>osw</filetype>
-      <usage_type>test</usage_type>
-      <checksum>621C4C2F</checksum>
-    </file>
-    <file>
-      <filename>base-hvac-evap-cooler-only-ducted.osw</filename>
-      <filetype>osw</filetype>
-      <usage_type>test</usage_type>
-      <checksum>CE421BE7</checksum>
-    </file>
-    <file>
-      <filename>base-mechvent-cfis-evap-cooler-only-ducted.osw</filename>
-      <filetype>osw</filetype>
-      <usage_type>test</usage_type>
-      <checksum>F38A5A0B</checksum>
-    </file>
-    <file>
-      <filename>extra-second-heating-system-portable-heater-to-heating-system.osw</filename>
-      <filetype>osw</filetype>
-      <usage_type>test</usage_type>
-      <checksum>59B69A6B</checksum>
-    </file>
-    <file>
-      <filename>extra-second-heating-system-fireplace-to-heating-system.osw</filename>
-      <filetype>osw</filetype>
-      <usage_type>test</usage_type>
-      <checksum>A012813E</checksum>
-    </file>
-    <file>
-      <filename>base-hvac-furnace-coal-only.osw</filename>
-      <filetype>osw</filetype>
-      <usage_type>test</usage_type>
-      <checksum>3DA1AC57</checksum>
-    </file>
-    <file>
-      <filename>base-mechvent-exhaust-rated-flow-rate.osw</filename>
-      <filetype>osw</filetype>
-      <usage_type>test</usage_type>
-      <checksum>2357BAAB</checksum>
-    </file>
-    <file>
-      <filename>base-hvac-ground-to-air-heat-pump-cooling-only.osw</filename>
-      <filetype>osw</filetype>
-      <usage_type>test</usage_type>
-      <checksum>A6F1BE03</checksum>
-    </file>
-    <file>
-      <filename>base-hvac-boiler-gas-central-ac-1-speed.osw</filename>
-      <filetype>osw</filetype>
-      <usage_type>test</usage_type>
-      <checksum>31ECC172</checksum>
-    </file>
-    <file>
-      <filename>extra-second-heating-system-boiler-to-heating-system.osw</filename>
-      <filetype>osw</filetype>
-      <usage_type>test</usage_type>
-      <checksum>3EA33D96</checksum>
-    </file>
-    <file>
-      <filename>extra-zero-extra-refrigerator-kwh.osw</filename>
-      <filetype>osw</filetype>
-      <usage_type>test</usage_type>
-      <checksum>9E8DF813</checksum>
-    </file>
-    <file>
-      <filename>extra-zero-freezer-kwh.osw</filename>
-      <filetype>osw</filetype>
-      <usage_type>test</usage_type>
-      <checksum>43A95A6A</checksum>
-    </file>
-    <file>
-      <filename>extra-zero-refrigerator-kwh.osw</filename>
-      <filetype>osw</filetype>
-      <usage_type>test</usage_type>
-      <checksum>ED05AD0C</checksum>
-    </file>
-    <file>
-      <filename>extra-zero-clothes-washer-kwh.osw</filename>
-      <filetype>osw</filetype>
-      <usage_type>test</usage_type>
-      <checksum>8FFA3EA4</checksum>
-    </file>
-    <file>
-      <filename>extra-zero-dishwasher-kwh.osw</filename>
-      <filetype>osw</filetype>
-      <usage_type>test</usage_type>
-      <checksum>B6BD928D</checksum>
-    </file>
-    <file>
-      <filename>base-misc-shielding-of-home.osw</filename>
-      <filetype>osw</filetype>
-      <usage_type>test</usage_type>
-      <checksum>1974D8C7</checksum>
-    </file>
-    <file>
-      <filename>extra-gas-hot-tub-heater-with-zero-kwh.osw</filename>
-      <filetype>osw</filetype>
-      <usage_type>test</usage_type>
-      <checksum>3981ED4E</checksum>
-    </file>
-    <file>
-      <filename>extra-gas-pool-heater-with-zero-kwh.osw</filename>
-      <filetype>osw</filetype>
-      <usage_type>test</usage_type>
-      <checksum>7804FA51</checksum>
-    </file>
-    <file>
-      <filename>base-bldgtype-single-family-attached.osw</filename>
-      <filetype>osw</filetype>
-      <usage_type>test</usage_type>
-      <checksum>3BA51867</checksum>
-    </file>
-    <file>
-      <filename>extra-bldgtype-single-family-attached-double-exterior.osw</filename>
-      <filetype>osw</filetype>
-      <usage_type>test</usage_type>
-      <checksum>266104F3</checksum>
-    </file>
-    <file>
-      <filename>extra-bldgtype-single-family-attached-double-loaded-interior.osw</filename>
-      <filetype>osw</filetype>
-      <usage_type>test</usage_type>
-      <checksum>530E2648</checksum>
-    </file>
-    <file>
-      <filename>extra-bldgtype-single-family-attached-single-exterior-front.osw</filename>
-      <filetype>osw</filetype>
-      <usage_type>test</usage_type>
-      <checksum>10086972</checksum>
-    </file>
-    <file>
-      <filename>extra-bldgtype-single-family-attached-atticroof-flat.osw</filename>
-      <filetype>osw</filetype>
-      <usage_type>test</usage_type>
-      <checksum>4ED06561</checksum>
-    </file>
-    <file>
-      <filename>base-enclosure-infil-natural-ach.osw</filename>
-      <filetype>osw</filetype>
-      <usage_type>test</usage_type>
-      <checksum>ACAE1D3D</checksum>
-    </file>
-    <file>
-      <filename>base-hvac-central-ac-plus-air-to-air-heat-pump-heating.osw</filename>
-      <filetype>osw</filetype>
-      <usage_type>test</usage_type>
-      <checksum>BD50EB9A</checksum>
-    </file>
-    <file>
-      <filename>base-hvac-dual-fuel-air-to-air-heat-pump-1-speed.osw</filename>
-      <filetype>osw</filetype>
-      <usage_type>test</usage_type>
-      <checksum>08BA7BAE</checksum>
-    </file>
-    <file>
-      <filename>base-hvac-dual-fuel-air-to-air-heat-pump-1-speed-electric.osw</filename>
-      <filetype>osw</filetype>
-      <usage_type>test</usage_type>
-      <checksum>FE3F2BB8</checksum>
-    </file>
-    <file>
-      <filename>base-hvac-dual-fuel-mini-split-heat-pump-ducted.osw</filename>
-      <filetype>osw</filetype>
-      <usage_type>test</usage_type>
-      <checksum>0592A442</checksum>
-    </file>
-    <file>
-      <filename>base-hvac-ground-to-air-heat-pump-heating-only.osw</filename>
-      <filetype>osw</filetype>
-      <usage_type>test</usage_type>
-      <checksum>67A6EC64</checksum>
-    </file>
-    <file>
-      <filename>base-hvac-ground-to-air-heat-pump.osw</filename>
-      <filetype>osw</filetype>
-      <usage_type>test</usage_type>
-      <checksum>E073AB5F</checksum>
-    </file>
-    <file>
-      <filename>extra-second-heating-system-boiler-to-heat-pump.osw</filename>
-      <filetype>osw</filetype>
-      <usage_type>test</usage_type>
-      <checksum>97834646</checksum>
-    </file>
-    <file>
-      <filename>base-hvac-mini-split-heat-pump-ducted-heating-only.osw</filename>
-      <filetype>osw</filetype>
-      <usage_type>test</usage_type>
-      <checksum>3DCC7593</checksum>
-    </file>
-    <file>
-      <filename>base-hvac-mini-split-heat-pump-ducted.osw</filename>
-      <filetype>osw</filetype>
-      <usage_type>test</usage_type>
-      <checksum>22B1FE02</checksum>
-    </file>
-    <file>
-      <filename>base-hvac-mini-split-heat-pump-ductless.osw</filename>
-      <filetype>osw</filetype>
-      <usage_type>test</usage_type>
-      <checksum>10269A9E</checksum>
-    </file>
-    <file>
-      <filename>extra-second-heating-system-fireplace-to-heat-pump.osw</filename>
-      <filetype>osw</filetype>
-      <usage_type>test</usage_type>
-      <checksum>744EE857</checksum>
-    </file>
-    <file>
-      <filename>base-hvac-undersized.osw</filename>
-      <filetype>osw</filetype>
-      <usage_type>test</usage_type>
-      <checksum>A14BD698</checksum>
-    </file>
-    <file>
-      <filename>base-hvac-room-ac-only-33percent.osw</filename>
-      <filetype>osw</filetype>
-      <usage_type>test</usage_type>
-      <checksum>625853CC</checksum>
-    </file>
-    <file>
-      <filename>base-location-helena-mt.osw</filename>
-      <filetype>osw</filetype>
-      <usage_type>test</usage_type>
-      <checksum>0852DB72</checksum>
-    </file>
-    <file>
-      <filename>base-hvac-programmable-thermostat-detailed.osw</filename>
-      <filetype>osw</filetype>
-      <usage_type>test</usage_type>
-      <checksum>BD4A3703</checksum>
-    </file>
-    <file>
-      <filename>base-hvac-fixed-heater-gas-only.osw</filename>
-      <filetype>osw</filetype>
-      <usage_type>test</usage_type>
-      <checksum>1B806295</checksum>
-    </file>
-    <file>
-      <filename>base-hvac-portable-heater-gas-only.osw</filename>
-      <filetype>osw</filetype>
-      <usage_type>test</usage_type>
-      <checksum>7B70A189</checksum>
-    </file>
-    <file>
-      <filename>base-hvac-seasons.osw</filename>
-      <filetype>osw</filetype>
-      <usage_type>test</usage_type>
-      <checksum>53EAE2FA</checksum>
-    </file>
-    <file>
-      <filename>base-hvac-boiler-elec-only.osw</filename>
-      <filetype>osw</filetype>
-      <usage_type>test</usage_type>
-      <checksum>6DA4B213</checksum>
-    </file>
-    <file>
-      <filename>base-hvac-furnace-elec-only.osw</filename>
-      <filetype>osw</filetype>
-      <usage_type>test</usage_type>
-      <checksum>600E4417</checksum>
-    </file>
-    <file>
-      <filename>base-hvac-wall-furnace-elec-only.osw</filename>
-      <filetype>osw</filetype>
-      <usage_type>test</usage_type>
-      <checksum>889E7C6C</checksum>
-    </file>
-    <file>
-      <filename>base-hvac-install-quality-air-to-air-heat-pump-1-speed.osw</filename>
-      <filetype>osw</filetype>
-      <usage_type>test</usage_type>
-      <checksum>100889A7</checksum>
-    </file>
-    <file>
-      <filename>base-hvac-install-quality-air-to-air-heat-pump-2-speed.osw</filename>
-      <filetype>osw</filetype>
-      <usage_type>test</usage_type>
-      <checksum>E09A03E3</checksum>
-    </file>
-    <file>
-      <filename>base-hvac-install-quality-air-to-air-heat-pump-var-speed.osw</filename>
-      <filetype>osw</filetype>
-      <usage_type>test</usage_type>
-      <checksum>00351815</checksum>
-    </file>
-    <file>
-      <filename>base-hvac-install-quality-furnace-gas-central-ac-1-speed.osw</filename>
-      <filetype>osw</filetype>
-      <usage_type>test</usage_type>
-      <checksum>CA51D73E</checksum>
-    </file>
-    <file>
-      <filename>base-hvac-install-quality-furnace-gas-central-ac-2-speed.osw</filename>
-      <filetype>osw</filetype>
-      <usage_type>test</usage_type>
-      <checksum>FF2DE57E</checksum>
-    </file>
-    <file>
-      <filename>base-hvac-install-quality-furnace-gas-central-ac-var-speed.osw</filename>
-      <filetype>osw</filetype>
-      <usage_type>test</usage_type>
-      <checksum>79AEA144</checksum>
-    </file>
-    <file>
-      <filename>base-hvac-install-quality-furnace-gas-only.osw</filename>
-      <filetype>osw</filetype>
-      <usage_type>test</usage_type>
-      <checksum>085F6635</checksum>
-    </file>
-    <file>
-      <filename>base-hvac-install-quality-mini-split-air-conditioner-only-ducted.osw</filename>
-      <filetype>osw</filetype>
-      <usage_type>test</usage_type>
-      <checksum>489190B2</checksum>
-    </file>
-    <file>
-      <filename>base-hvac-install-quality-mini-split-heat-pump-ducted.osw</filename>
-      <filetype>osw</filetype>
-      <usage_type>test</usage_type>
-      <checksum>1D3D6393</checksum>
-    </file>
-    <file>
-      <filename>base-hvac-install-quality-ground-to-air-heat-pump.osw</filename>
-      <filetype>osw</filetype>
-      <usage_type>test</usage_type>
-      <checksum>CA8E2A75</checksum>
-    </file>
-    <file>
-      <filename>base-schedules-stochastic-vacant.osw</filename>
-      <filetype>osw</filetype>
-      <usage_type>test</usage_type>
-      <checksum>A1292B9D</checksum>
-    </file>
-    <file>
-      <filename>base-dhw-tank-heat-pump-uef.osw</filename>
-      <filetype>osw</filetype>
-      <usage_type>test</usage_type>
-      <checksum>4797E1E4</checksum>
-    </file>
-    <file>
-      <filename>base-dhw-tank-elec-uef.osw</filename>
-      <filetype>osw</filetype>
-      <usage_type>test</usage_type>
-      <checksum>D444BB67</checksum>
-    </file>
-    <file>
-      <filename>base-dhw-tank-gas-uef.osw</filename>
-      <filetype>osw</filetype>
-      <usage_type>test</usage_type>
-      <checksum>010F7C90</checksum>
-    </file>
-    <file>
-      <filename>base-enclosure-2stories.osw</filename>
-      <filetype>osw</filetype>
-      <usage_type>test</usage_type>
-      <checksum>EA284073</checksum>
-    </file>
-    <file>
-      <filename>base-hvac-autosize-boiler-elec-only.osw</filename>
-      <filetype>osw</filetype>
-      <usage_type>test</usage_type>
-      <checksum>8CF6A376</checksum>
-    </file>
-    <file>
-      <filename>base-hvac-autosize-boiler-gas-central-ac-1-speed.osw</filename>
-      <filetype>osw</filetype>
-      <usage_type>test</usage_type>
-      <checksum>8398CF1D</checksum>
-    </file>
-    <file>
-      <filename>base-hvac-autosize-boiler-gas-only.osw</filename>
-      <filetype>osw</filetype>
-      <usage_type>test</usage_type>
-      <checksum>48645DEB</checksum>
-    </file>
-    <file>
-      <filename>base-hvac-autosize-central-ac-only-1-speed.osw</filename>
-      <filetype>osw</filetype>
-      <usage_type>test</usage_type>
-      <checksum>AE955C5F</checksum>
-    </file>
-    <file>
-      <filename>base-hvac-autosize-central-ac-only-2-speed.osw</filename>
-      <filetype>osw</filetype>
-      <usage_type>test</usage_type>
-      <checksum>49653A57</checksum>
-    </file>
-    <file>
-      <filename>base-hvac-autosize-central-ac-only-var-speed.osw</filename>
-      <filetype>osw</filetype>
-      <usage_type>test</usage_type>
-      <checksum>6A35E485</checksum>
-    </file>
-    <file>
-      <filename>base-hvac-autosize-elec-resistance-only.osw</filename>
-      <filetype>osw</filetype>
-      <usage_type>test</usage_type>
-      <checksum>C85A844F</checksum>
-    </file>
-    <file>
-      <filename>base-hvac-autosize-evap-cooler-furnace-gas.osw</filename>
-      <filetype>osw</filetype>
-      <usage_type>test</usage_type>
-      <checksum>D85658CB</checksum>
-    </file>
-    <file>
-      <filename>base-hvac-autosize-floor-furnace-propane-only.osw</filename>
-      <filetype>osw</filetype>
-      <usage_type>test</usage_type>
-      <checksum>7BB58456</checksum>
-    </file>
-    <file>
-      <filename>base-hvac-autosize-furnace-elec-only.osw</filename>
-      <filetype>osw</filetype>
-      <usage_type>test</usage_type>
-      <checksum>31D3621F</checksum>
-    </file>
-    <file>
-      <filename>base-hvac-autosize-furnace-gas-central-ac-2-speed.osw</filename>
-      <filetype>osw</filetype>
-      <usage_type>test</usage_type>
-      <checksum>3A9BAF42</checksum>
-    </file>
-    <file>
-      <filename>base-hvac-autosize-furnace-gas-central-ac-var-speed.osw</filename>
-      <filetype>osw</filetype>
-      <usage_type>test</usage_type>
-      <checksum>B29E7C65</checksum>
-    </file>
-    <file>
-      <filename>base-hvac-autosize-furnace-gas-only.osw</filename>
-      <filetype>osw</filetype>
-      <usage_type>test</usage_type>
-      <checksum>1A15068C</checksum>
-    </file>
-    <file>
-      <filename>base-hvac-autosize-furnace-gas-room-ac.osw</filename>
-      <filetype>osw</filetype>
-      <usage_type>test</usage_type>
-      <checksum>3D066B58</checksum>
-    </file>
-    <file>
-      <filename>base-hvac-autosize-room-ac-only.osw</filename>
-      <filetype>osw</filetype>
-      <usage_type>test</usage_type>
-      <checksum>57A3B50D</checksum>
-    </file>
-    <file>
-      <filename>base-hvac-autosize-stove-oil-only.osw</filename>
-      <filetype>osw</filetype>
-      <usage_type>test</usage_type>
-      <checksum>51D5799A</checksum>
-    </file>
-    <file>
-      <filename>base-hvac-autosize-wall-furnace-elec-only.osw</filename>
-      <filetype>osw</filetype>
-      <usage_type>test</usage_type>
-      <checksum>B24E1F31</checksum>
-    </file>
-    <file>
-      <filename>base-hvac-autosize.osw</filename>
-      <filetype>osw</filetype>
-      <usage_type>test</usage_type>
-      <checksum>3B3F37A3</checksum>
-    </file>
-    <file>
-      <filename>base-hvac-autosize-ground-to-air-heat-pump-cooling-only.osw</filename>
-      <filetype>osw</filetype>
-      <usage_type>test</usage_type>
-      <checksum>93BD0810</checksum>
-    </file>
-    <file>
-      <filename>base-hvac-autosize-ground-to-air-heat-pump-heating-only.osw</filename>
-      <filetype>osw</filetype>
-      <usage_type>test</usage_type>
-      <checksum>F9A64D8A</checksum>
-    </file>
-    <file>
-      <filename>base-hvac-autosize-ground-to-air-heat-pump.osw</filename>
-      <filetype>osw</filetype>
-      <usage_type>test</usage_type>
-      <checksum>F04F0EF3</checksum>
-    </file>
-    <file>
-      <filename>base-hvac-autosize-air-to-air-heat-pump-1-speed-cooling-only.osw</filename>
-      <filetype>osw</filetype>
-      <usage_type>test</usage_type>
-      <checksum>6D82408B</checksum>
-    </file>
-    <file>
-      <filename>base-hvac-autosize-air-to-air-heat-pump-1-speed-heating-only.osw</filename>
-      <filetype>osw</filetype>
-      <usage_type>test</usage_type>
-      <checksum>10F1E596</checksum>
-    </file>
-    <file>
-      <filename>base-hvac-autosize-air-to-air-heat-pump-2-speed.osw</filename>
-      <filetype>osw</filetype>
-      <usage_type>test</usage_type>
-      <checksum>9BAEE8E6</checksum>
-    </file>
-    <file>
-      <filename>base-hvac-autosize-air-to-air-heat-pump-var-speed.osw</filename>
-      <filetype>osw</filetype>
-      <usage_type>test</usage_type>
-      <checksum>44086CD5</checksum>
-    </file>
-    <file>
-      <filename>base-hvac-autosize-central-ac-plus-air-to-air-heat-pump-heating.osw</filename>
-      <filetype>osw</filetype>
-      <usage_type>test</usage_type>
-      <checksum>7D4CC8E9</checksum>
-    </file>
-    <file>
-      <filename>base-hvac-autosize-dual-fuel-air-to-air-heat-pump-1-speed.osw</filename>
-      <filetype>osw</filetype>
-      <usage_type>test</usage_type>
-      <checksum>8F31409E</checksum>
-    </file>
-    <file>
-      <filename>base-hvac-autosize-dual-fuel-mini-split-heat-pump-ducted.osw</filename>
-      <filetype>osw</filetype>
-      <usage_type>test</usage_type>
-      <checksum>12647BD5</checksum>
-    </file>
-    <file>
-      <filename>base-hvac-autosize-mini-split-heat-pump-ducted-cooling-only.osw</filename>
-      <filetype>osw</filetype>
-      <usage_type>test</usage_type>
-      <checksum>EB41ABF8</checksum>
-    </file>
-    <file>
-      <filename>base-hvac-autosize-mini-split-heat-pump-ducted-heating-only.osw</filename>
-      <filetype>osw</filetype>
-      <usage_type>test</usage_type>
-      <checksum>BF7009FA</checksum>
-    </file>
-    <file>
-      <filename>base-hvac-autosize-mini-split-heat-pump-ducted.osw</filename>
-      <filetype>osw</filetype>
-      <usage_type>test</usage_type>
-      <checksum>B1F36ED4</checksum>
-    </file>
-    <file>
-      <filename>base-hvac-autosize-air-to-air-heat-pump-1-speed.osw</filename>
-      <filetype>osw</filetype>
-      <usage_type>test</usage_type>
-      <checksum>4295F8BA</checksum>
-    </file>
-    <file>
-      <filename>base-hvac-autosize-mini-split-air-conditioner-only-ducted.osw</filename>
-      <filetype>osw</filetype>
-      <usage_type>test</usage_type>
-      <checksum>719F1B52</checksum>
-    </file>
-    <file>
-      <filename>extra-bldgtype-multifamily-unvented-crawlspace-double-loaded-interior.osw</filename>
-      <filetype>osw</filetype>
-      <usage_type>test</usage_type>
-<<<<<<< HEAD
-      <checksum>F4E85E6D</checksum>
-=======
-      <checksum>66566AB8</checksum>
->>>>>>> c40fecb9
-    </file>
-    <file>
-      <filename>extra-bldgtype-multifamily-unvented-crawlspace-left-bottom-double-loaded-interior.osw</filename>
-      <filetype>osw</filetype>
-      <usage_type>test</usage_type>
-<<<<<<< HEAD
-      <checksum>7D04F699</checksum>
-=======
-      <checksum>ADA787BB</checksum>
->>>>>>> c40fecb9
-    </file>
-    <file>
-      <filename>extra-bldgtype-multifamily-unvented-crawlspace-left-bottom.osw</filename>
-      <filetype>osw</filetype>
-      <usage_type>test</usage_type>
-<<<<<<< HEAD
-      <checksum>97787CC2</checksum>
-=======
-      <checksum>F9CEFD86</checksum>
->>>>>>> c40fecb9
-    </file>
-    <file>
-      <filename>extra-bldgtype-multifamily-unvented-crawlspace-left-middle-double-loaded-interior.osw</filename>
-      <filetype>osw</filetype>
-      <usage_type>test</usage_type>
-<<<<<<< HEAD
-      <checksum>34492E1F</checksum>
-=======
-      <checksum>7B4C9396</checksum>
->>>>>>> c40fecb9
-    </file>
-    <file>
-      <filename>extra-bldgtype-multifamily-unvented-crawlspace-left-middle.osw</filename>
-      <filetype>osw</filetype>
-      <usage_type>test</usage_type>
-<<<<<<< HEAD
-      <checksum>B4F9DC3B</checksum>
-=======
-      <checksum>B5E360B1</checksum>
->>>>>>> c40fecb9
-    </file>
-    <file>
-      <filename>extra-bldgtype-multifamily-unvented-crawlspace-left-top-double-loaded-interior.osw</filename>
-      <filetype>osw</filetype>
-      <usage_type>test</usage_type>
-<<<<<<< HEAD
-      <checksum>93FE8AE3</checksum>
-=======
-      <checksum>A4BD42AA</checksum>
->>>>>>> c40fecb9
-    </file>
-    <file>
-      <filename>extra-bldgtype-multifamily-unvented-crawlspace-left-top.osw</filename>
-      <filetype>osw</filetype>
-      <usage_type>test</usage_type>
-<<<<<<< HEAD
-      <checksum>16ED9ADF</checksum>
-=======
-      <checksum>76FCFA34</checksum>
->>>>>>> c40fecb9
-    </file>
-    <file>
-      <filename>extra-bldgtype-multifamily-unvented-crawlspace-middle-bottom-double-loaded-interior.osw</filename>
-      <filetype>osw</filetype>
-      <usage_type>test</usage_type>
-<<<<<<< HEAD
-      <checksum>7A27592A</checksum>
-=======
-      <checksum>7C65864F</checksum>
->>>>>>> c40fecb9
-    </file>
-    <file>
-      <filename>extra-bldgtype-multifamily-unvented-crawlspace-middle-bottom.osw</filename>
-      <filetype>osw</filetype>
-      <usage_type>test</usage_type>
-<<<<<<< HEAD
-      <checksum>B076747B</checksum>
-=======
-      <checksum>D5E7BBEB</checksum>
->>>>>>> c40fecb9
-    </file>
-    <file>
-      <filename>extra-bldgtype-multifamily-unvented-crawlspace-middle-middle-double-loaded-interior.osw</filename>
-      <filetype>osw</filetype>
-      <usage_type>test</usage_type>
-<<<<<<< HEAD
-      <checksum>F4BE03DC</checksum>
-=======
-      <checksum>193F05AB</checksum>
->>>>>>> c40fecb9
-    </file>
-    <file>
-      <filename>extra-bldgtype-multifamily-unvented-crawlspace-middle-middle.osw</filename>
-      <filetype>osw</filetype>
-      <usage_type>test</usage_type>
-<<<<<<< HEAD
-      <checksum>6C9BAB1D</checksum>
-=======
-      <checksum>131DFE5D</checksum>
->>>>>>> c40fecb9
-    </file>
-    <file>
-      <filename>extra-bldgtype-multifamily-unvented-crawlspace-middle-top-double-loaded-interior.osw</filename>
-      <filetype>osw</filetype>
-      <usage_type>test</usage_type>
-<<<<<<< HEAD
-      <checksum>536A507F</checksum>
-=======
-      <checksum>460A202B</checksum>
->>>>>>> c40fecb9
-    </file>
-    <file>
-      <filename>extra-bldgtype-multifamily-unvented-crawlspace-middle-top.osw</filename>
-      <filetype>osw</filetype>
-      <usage_type>test</usage_type>
-<<<<<<< HEAD
-      <checksum>D3C261B6</checksum>
-=======
-      <checksum>31840DC8</checksum>
->>>>>>> c40fecb9
-    </file>
-    <file>
-      <filename>extra-bldgtype-multifamily-unvented-crawlspace-right-bottom-double-loaded-interior.osw</filename>
-      <filetype>osw</filetype>
-      <usage_type>test</usage_type>
-<<<<<<< HEAD
-      <checksum>F6114746</checksum>
-=======
-      <checksum>FABE1E8C</checksum>
->>>>>>> c40fecb9
-    </file>
-    <file>
-      <filename>extra-bldgtype-multifamily-unvented-crawlspace-right-bottom.osw</filename>
-      <filetype>osw</filetype>
-      <usage_type>test</usage_type>
-<<<<<<< HEAD
-      <checksum>815B1ADB</checksum>
-=======
-      <checksum>CD09ADD8</checksum>
->>>>>>> c40fecb9
-    </file>
-    <file>
-      <filename>extra-bldgtype-multifamily-unvented-crawlspace-right-middle-double-loaded-interior.osw</filename>
-      <filetype>osw</filetype>
-      <usage_type>test</usage_type>
-<<<<<<< HEAD
-      <checksum>739F010F</checksum>
-    </file>
-    <file>
-      <filename>extra-bldgtype-multifamily-unvented-crawlspace-right-middle.osw</filename>
-      <filetype>osw</filetype>
-      <usage_type>test</usage_type>
-      <checksum>334C55B5</checksum>
-=======
-      <checksum>FC756C76</checksum>
-    </file>
-    <file>
-      <filename>base-location-portland-or.osw</filename>
-      <filetype>osw</filetype>
-      <usage_type>test</usage_type>
-      <checksum>07651582</checksum>
-    </file>
-    <file>
-      <filename>base-misc-defaults.osw</filename>
-      <filetype>osw</filetype>
-      <usage_type>test</usage_type>
-      <checksum>0A10D7FA</checksum>
-    </file>
-    <file>
-      <filename>base-foundation-slab.osw</filename>
-      <filetype>osw</filetype>
-      <usage_type>test</usage_type>
-      <checksum>53A78DDF</checksum>
-    </file>
-    <file>
-      <filename>extra-enclosure-atticroof-conditioned-eaves-gable.osw</filename>
-      <filetype>osw</filetype>
-      <usage_type>test</usage_type>
-      <checksum>BA83BE0F</checksum>
->>>>>>> c40fecb9
-    </file>
-    <file>
-      <filename>extra-bldgtype-multifamily-unvented-crawlspace-right-top-double-loaded-interior.osw</filename>
-      <filetype>osw</filetype>
-      <usage_type>test</usage_type>
-<<<<<<< HEAD
-      <checksum>588945AC</checksum>
-=======
-      <checksum>1B2413CA</checksum>
->>>>>>> c40fecb9
-    </file>
-    <file>
-      <filename>extra-bldgtype-multifamily-unvented-crawlspace-right-top.osw</filename>
-      <filetype>osw</filetype>
-      <usage_type>test</usage_type>
-<<<<<<< HEAD
-      <checksum>CF5FE08D</checksum>
-=======
-      <checksum>761446AD</checksum>
->>>>>>> c40fecb9
-    </file>
-    <file>
-      <filename>extra-bldgtype-multifamily-unvented-crawlspace.osw</filename>
-      <filetype>osw</filetype>
-      <usage_type>test</usage_type>
-<<<<<<< HEAD
-      <checksum>B525C817</checksum>
-=======
-      <checksum>A79DA17B</checksum>
->>>>>>> c40fecb9
-    </file>
-    <file>
-      <filename>extra-bldgtype-multifamily-vented-crawlspace-double-loaded-interior.osw</filename>
-      <filetype>osw</filetype>
-      <usage_type>test</usage_type>
-<<<<<<< HEAD
-      <checksum>6D7B77F9</checksum>
-=======
-      <checksum>B3D75DA8</checksum>
->>>>>>> c40fecb9
-    </file>
-    <file>
-      <filename>extra-bldgtype-multifamily-vented-crawlspace-left-bottom-double-loaded-interior.osw</filename>
-      <filetype>osw</filetype>
-      <usage_type>test</usage_type>
-<<<<<<< HEAD
-      <checksum>3F804EA5</checksum>
-=======
-      <checksum>9CAC92CF</checksum>
->>>>>>> c40fecb9
-    </file>
-    <file>
-      <filename>extra-bldgtype-multifamily-vented-crawlspace-left-bottom.osw</filename>
-      <filetype>osw</filetype>
-      <usage_type>test</usage_type>
-<<<<<<< HEAD
-      <checksum>29AA4B9A</checksum>
-=======
-      <checksum>7C8B6A11</checksum>
->>>>>>> c40fecb9
-    </file>
-    <file>
-      <filename>extra-bldgtype-multifamily-vented-crawlspace-left-middle-double-loaded-interior.osw</filename>
-      <filetype>osw</filetype>
-      <usage_type>test</usage_type>
-<<<<<<< HEAD
-      <checksum>EAEBE1A1</checksum>
-=======
-      <checksum>759E6143</checksum>
->>>>>>> c40fecb9
-    </file>
-    <file>
-      <filename>extra-bldgtype-multifamily-vented-crawlspace-left-middle.osw</filename>
-      <filetype>osw</filetype>
-      <usage_type>test</usage_type>
-<<<<<<< HEAD
-      <checksum>19A8EB7E</checksum>
-=======
-      <checksum>A8CA85F2</checksum>
->>>>>>> c40fecb9
-    </file>
-    <file>
-      <filename>extra-bldgtype-multifamily-vented-crawlspace-left-top-double-loaded-interior.osw</filename>
-      <filetype>osw</filetype>
-      <usage_type>test</usage_type>
-<<<<<<< HEAD
-      <checksum>B5945D56</checksum>
-=======
-      <checksum>6877C6FD</checksum>
->>>>>>> c40fecb9
-    </file>
-    <file>
-      <filename>extra-bldgtype-multifamily-vented-crawlspace-left-top.osw</filename>
-      <filetype>osw</filetype>
-      <usage_type>test</usage_type>
-<<<<<<< HEAD
-      <checksum>E6C72895</checksum>
-=======
-      <checksum>0134D6AD</checksum>
->>>>>>> c40fecb9
-    </file>
-    <file>
-      <filename>extra-bldgtype-multifamily-vented-crawlspace-middle-bottom-double-loaded-interior.osw</filename>
-      <filetype>osw</filetype>
-      <usage_type>test</usage_type>
-<<<<<<< HEAD
-      <checksum>A45BCB92</checksum>
-=======
-      <checksum>82F537DB</checksum>
->>>>>>> c40fecb9
-    </file>
-    <file>
-      <filename>extra-bldgtype-multifamily-vented-crawlspace-middle-bottom.osw</filename>
-      <filetype>osw</filetype>
-      <usage_type>test</usage_type>
-<<<<<<< HEAD
-      <checksum>A833F848</checksum>
-=======
-      <checksum>1B938518</checksum>
->>>>>>> c40fecb9
-    </file>
-    <file>
-      <filename>extra-bldgtype-multifamily-vented-crawlspace-middle-middle-double-loaded-interior.osw</filename>
-      <filetype>osw</filetype>
-      <usage_type>test</usage_type>
-<<<<<<< HEAD
-      <checksum>ED161314</checksum>
-=======
-      <checksum>2C219BB5</checksum>
->>>>>>> c40fecb9
-    </file>
-    <file>
-      <filename>extra-bldgtype-multifamily-vented-crawlspace-middle-middle.osw</filename>
-      <filetype>osw</filetype>
-      <usage_type>test</usage_type>
-<<<<<<< HEAD
-      <checksum>8BB258B1</checksum>
-=======
-      <checksum>EBD564E4</checksum>
->>>>>>> c40fecb9
-    </file>
-    <file>
-      <filename>extra-bldgtype-multifamily-vented-crawlspace-middle-top-double-loaded-interior.osw</filename>
-      <filetype>osw</filetype>
-      <usage_type>test</usage_type>
-<<<<<<< HEAD
-      <checksum>8D0BD92E</checksum>
-=======
-      <checksum>F0E13AE7</checksum>
->>>>>>> c40fecb9
-    </file>
-    <file>
-      <filename>extra-bldgtype-multifamily-vented-crawlspace-middle-top.osw</filename>
-      <filetype>osw</filetype>
-      <usage_type>test</usage_type>
-<<<<<<< HEAD
-      <checksum>CE8669A6</checksum>
-=======
-      <checksum>E7935209</checksum>
->>>>>>> c40fecb9
-    </file>
-    <file>
-      <filename>extra-bldgtype-multifamily-vented-crawlspace-right-bottom-double-loaded-interior.osw</filename>
-      <filetype>osw</filetype>
-      <usage_type>test</usage_type>
-<<<<<<< HEAD
-      <checksum>5F85DDE4</checksum>
-=======
-      <checksum>FCA17AE9</checksum>
->>>>>>> c40fecb9
-    </file>
-    <file>
-      <filename>extra-bldgtype-multifamily-vented-crawlspace-right-bottom.osw</filename>
-      <filetype>osw</filetype>
-      <usage_type>test</usage_type>
-<<<<<<< HEAD
-      <checksum>BC2059E1</checksum>
-=======
-      <checksum>D906A9E1</checksum>
->>>>>>> c40fecb9
-    </file>
-    <file>
-      <filename>extra-bldgtype-multifamily-vented-crawlspace-right-middle-double-loaded-interior.osw</filename>
-      <filetype>osw</filetype>
-      <usage_type>test</usage_type>
-<<<<<<< HEAD
-      <checksum>D9215FD6</checksum>
-=======
-      <checksum>2E2764A2</checksum>
->>>>>>> c40fecb9
-    </file>
-    <file>
-      <filename>extra-bldgtype-multifamily-vented-crawlspace-right-middle.osw</filename>
-      <filetype>osw</filetype>
-      <usage_type>test</usage_type>
-<<<<<<< HEAD
-      <checksum>6D22F956</checksum>
-=======
-      <checksum>916E30A2</checksum>
->>>>>>> c40fecb9
-    </file>
-    <file>
-      <filename>extra-bldgtype-multifamily-vented-crawlspace-right-top-double-loaded-interior.osw</filename>
-      <filetype>osw</filetype>
-      <usage_type>test</usage_type>
-<<<<<<< HEAD
-      <checksum>63DB57E3</checksum>
-=======
-      <checksum>B6389052</checksum>
->>>>>>> c40fecb9
-    </file>
-    <file>
-      <filename>extra-bldgtype-multifamily-vented-crawlspace-right-top.osw</filename>
-      <filetype>osw</filetype>
-      <usage_type>test</usage_type>
-<<<<<<< HEAD
-      <checksum>02E186F9</checksum>
-=======
-      <checksum>6F1FFE4E</checksum>
->>>>>>> c40fecb9
-    </file>
-    <file>
-      <filename>extra-bldgtype-multifamily-vented-crawlspace.osw</filename>
-      <filetype>osw</filetype>
-      <usage_type>test</usage_type>
-<<<<<<< HEAD
-      <checksum>E689B44E</checksum>
-=======
-      <checksum>E7471622</checksum>
->>>>>>> c40fecb9
-    </file>
-    <file>
-      <filename>base-foundation-vented-crawlspace.osw</filename>
-      <filetype>osw</filetype>
-      <usage_type>test</usage_type>
-<<<<<<< HEAD
-      <checksum>FB822202</checksum>
-=======
-      <checksum>DEB087D0</checksum>
->>>>>>> c40fecb9
-    </file>
-    <file>
-      <filename>base-foundation-unvented-crawlspace.osw</filename>
-      <filetype>osw</filetype>
-      <usage_type>test</usage_type>
-<<<<<<< HEAD
-      <checksum>3D9F104B</checksum>
-=======
-      <checksum>FD312729</checksum>
->>>>>>> c40fecb9
-    </file>
-    <file>
-      <filename>base-foundation-unconditioned-basement-assembly-r.osw</filename>
-      <filetype>osw</filetype>
-      <usage_type>test</usage_type>
-<<<<<<< HEAD
-      <checksum>4BACA45D</checksum>
-=======
-      <checksum>A8396C70</checksum>
->>>>>>> c40fecb9
-    </file>
-    <file>
-      <filename>base-foundation-unconditioned-basement.osw</filename>
-      <filetype>osw</filetype>
-      <usage_type>test</usage_type>
-<<<<<<< HEAD
-      <checksum>EA1BF5D1</checksum>
-=======
-      <checksum>FFD4D32C</checksum>
->>>>>>> c40fecb9
-    </file>
-    <file>
-      <filename>base-location-duluth-mn.osw</filename>
-      <filetype>osw</filetype>
-      <usage_type>test</usage_type>
-<<<<<<< HEAD
-      <checksum>BB9D2BFC</checksum>
-=======
-      <checksum>23390C4A</checksum>
->>>>>>> c40fecb9
-    </file>
-    <file>
-      <filename>base-foundation-unconditioned-basement-wall-insulation.osw</filename>
-      <filetype>osw</filetype>
-      <usage_type>test</usage_type>
-<<<<<<< HEAD
-      <checksum>73D5CE79</checksum>
-=======
-      <checksum>BE0EF917</checksum>
->>>>>>> c40fecb9
-    </file>
-    <file>
-      <filename>extra-bldgtype-single-family-attached-unconditioned-basement-middle.osw</filename>
-      <filetype>osw</filetype>
-      <usage_type>test</usage_type>
-<<<<<<< HEAD
-      <checksum>4A99DCB4</checksum>
-=======
-      <checksum>D3C00854</checksum>
->>>>>>> c40fecb9
-    </file>
-    <file>
-      <filename>extra-bldgtype-single-family-attached-unconditioned-basement-right.osw</filename>
-      <filetype>osw</filetype>
-      <usage_type>test</usage_type>
-<<<<<<< HEAD
-      <checksum>B80F6895</checksum>
-=======
-      <checksum>61D7473A</checksum>
->>>>>>> c40fecb9
-    </file>
-    <file>
-      <filename>extra-bldgtype-single-family-attached-unconditioned-basement.osw</filename>
-      <filetype>osw</filetype>
-      <usage_type>test</usage_type>
-<<<<<<< HEAD
-      <checksum>BB5A85D6</checksum>
-=======
-      <checksum>B21EA956</checksum>
->>>>>>> c40fecb9
-    </file>
-    <file>
-      <filename>extra-bldgtype-single-family-attached-unvented-crawlspace-middle.osw</filename>
-      <filetype>osw</filetype>
-      <usage_type>test</usage_type>
-<<<<<<< HEAD
-      <checksum>6682DD64</checksum>
-=======
-      <checksum>38FF3FE8</checksum>
->>>>>>> c40fecb9
-    </file>
-    <file>
-      <filename>extra-bldgtype-single-family-attached-unvented-crawlspace-right.osw</filename>
-      <filetype>osw</filetype>
-      <usage_type>test</usage_type>
-<<<<<<< HEAD
-      <checksum>CBBB5CBC</checksum>
-=======
-      <checksum>54EB0241</checksum>
->>>>>>> c40fecb9
-    </file>
-    <file>
-      <filename>extra-bldgtype-single-family-attached-unvented-crawlspace.osw</filename>
-      <filetype>osw</filetype>
-      <usage_type>test</usage_type>
-<<<<<<< HEAD
-      <checksum>5FB6B42A</checksum>
-=======
-      <checksum>64E9A2A5</checksum>
->>>>>>> c40fecb9
-    </file>
-    <file>
-      <filename>extra-bldgtype-single-family-attached-vented-crawlspace-middle.osw</filename>
-      <filetype>osw</filetype>
-      <usage_type>test</usage_type>
-<<<<<<< HEAD
-      <checksum>6982FCE7</checksum>
-=======
-      <checksum>563A3F82</checksum>
->>>>>>> c40fecb9
-    </file>
-    <file>
-      <filename>extra-bldgtype-single-family-attached-vented-crawlspace-right.osw</filename>
-      <filetype>osw</filetype>
-      <usage_type>test</usage_type>
-<<<<<<< HEAD
-      <checksum>2C86C41B</checksum>
-=======
-      <checksum>E1FB035A</checksum>
->>>>>>> c40fecb9
-    </file>
-    <file>
-      <filename>extra-bldgtype-single-family-attached-vented-crawlspace.osw</filename>
-      <filetype>osw</filetype>
-      <usage_type>test</usage_type>
-<<<<<<< HEAD
-      <checksum>58A235E3</checksum>
-=======
-      <checksum>C27AA3A3</checksum>
->>>>>>> c40fecb9
-    </file>
-    <file>
-      <filename>base-location-baltimore-md.osw</filename>
-      <filetype>osw</filetype>
-      <usage_type>test</usage_type>
-<<<<<<< HEAD
-      <checksum>CFEFDB04</checksum>
-=======
-      <checksum>70529F09</checksum>
->>>>>>> c40fecb9
-    </file>
-    <file>
-      <filename>base-location-portland-or.osw</filename>
-      <filetype>osw</filetype>
-      <usage_type>test</usage_type>
-<<<<<<< HEAD
-      <checksum>920FE715</checksum>
-=======
-      <checksum>D1ECC140</checksum>
->>>>>>> c40fecb9
-    </file>
-    <file>
-      <filename>base-misc-defaults.osw</filename>
-      <filetype>osw</filetype>
-      <usage_type>test</usage_type>
-<<<<<<< HEAD
-      <checksum>4D4EF1B0</checksum>
-=======
-      <checksum>00EE61F7</checksum>
->>>>>>> c40fecb9
-    </file>
-    <file>
-      <filename>base-foundation-slab.osw</filename>
-      <filetype>osw</filetype>
-      <usage_type>test</usage_type>
-<<<<<<< HEAD
-      <checksum>58AB4CAB</checksum>
-=======
-      <checksum>84B13755</checksum>
->>>>>>> c40fecb9
-    </file>
-    <file>
-      <filename>extra-enclosure-atticroof-conditioned-eaves-gable.osw</filename>
-      <filetype>osw</filetype>
-      <usage_type>test</usage_type>
-<<<<<<< HEAD
-      <checksum>446931C2</checksum>
-=======
-      <checksum>EB7100CE</checksum>
->>>>>>> c40fecb9
-    </file>
-    <file>
-      <filename>extra-enclosure-atticroof-conditioned-eaves-hip.osw</filename>
-      <filetype>osw</filetype>
-      <usage_type>test</usage_type>
-<<<<<<< HEAD
-      <checksum>692EAC37</checksum>
-=======
-      <checksum>8DCB7991</checksum>
->>>>>>> c40fecb9
-    </file>
-    <file>
-      <filename>base-appliances-dehumidifier.osw</filename>
-      <filetype>osw</filetype>
-      <usage_type>test</usage_type>
-<<<<<<< HEAD
-      <checksum>C5DB28E4</checksum>
-=======
-      <checksum>DF695572</checksum>
->>>>>>> c40fecb9
-    </file>
-    <file>
-      <filename>base-appliances-dehumidifier-ief-portable.osw</filename>
-      <filetype>osw</filetype>
-      <usage_type>test</usage_type>
-<<<<<<< HEAD
-      <checksum>B16E2037</checksum>
-=======
-      <checksum>C232BFAF</checksum>
->>>>>>> c40fecb9
-    </file>
-    <file>
-      <filename>base-appliances-dehumidifier-ief-whole-home.osw</filename>
-      <filetype>osw</filetype>
-      <usage_type>test</usage_type>
-<<<<<<< HEAD
-      <checksum>506B0CBD</checksum>
-=======
-      <checksum>35A08A6B</checksum>
->>>>>>> c40fecb9
-    </file>
-    <file>
-      <filename>base-atticroof-radiant-barrier.osw</filename>
-      <filetype>osw</filetype>
-      <usage_type>test</usage_type>
-<<<<<<< HEAD
-      <checksum>B40BFB9E</checksum>
-=======
-      <checksum>069027BD</checksum>
->>>>>>> c40fecb9
-    </file>
-    <file>
-      <filename>base-location-dallas-tx.osw</filename>
-      <filetype>osw</filetype>
-      <usage_type>test</usage_type>
-<<<<<<< HEAD
-      <checksum>6912F1B3</checksum>
-=======
-      <checksum>BD9C8F29</checksum>
->>>>>>> c40fecb9
-    </file>
-    <file>
-      <filename>base-location-miami-fl.osw</filename>
-      <filetype>osw</filetype>
-      <usage_type>test</usage_type>
-<<<<<<< HEAD
-      <checksum>22FDD8A7</checksum>
-=======
-      <checksum>8FE272A9</checksum>
->>>>>>> c40fecb9
-    </file>
-    <file>
-      <filename>base-location-honolulu-hi.osw</filename>
-      <filetype>osw</filetype>
-      <usage_type>test</usage_type>
-<<<<<<< HEAD
-      <checksum>78A8D6DB</checksum>
-=======
-      <checksum>929597FD</checksum>
->>>>>>> c40fecb9
-    </file>
-    <file>
-      <filename>base-location-phoenix-az.osw</filename>
-      <filetype>osw</filetype>
-      <usage_type>test</usage_type>
-<<<<<<< HEAD
-      <checksum>939B47C3</checksum>
     </file>
     <file>
       <filename>geometry.rb</filename>
       <filetype>rb</filetype>
       <usage_type>resource</usage_type>
       <checksum>0B8C6C9E</checksum>
-=======
+    </file>
+    <file>
+      <filename>base-hvac-air-to-air-heat-pump-1-speed-heating-only.osw</filename>
+      <filetype>osw</filetype>
+      <usage_type>test</usage_type>
+      <checksum>C7B7ECE5</checksum>
+    </file>
+    <file>
+      <filename>extra-second-heating-system-portable-heater-to-heat-pump.osw</filename>
+      <filetype>osw</filetype>
+      <usage_type>test</usage_type>
+      <checksum>1A969D0A</checksum>
+    </file>
+    <file>
+      <filename>base-hvac-air-to-air-heat-pump-1-speed-cooling-only.osw</filename>
+      <filetype>osw</filetype>
+      <usage_type>test</usage_type>
+      <checksum>E774BAF2</checksum>
+    </file>
+    <file>
+      <filename>base-hvac-air-to-air-heat-pump-1-speed.osw</filename>
+      <filetype>osw</filetype>
+      <usage_type>test</usage_type>
+      <checksum>C6571EE9</checksum>
+    </file>
+    <file>
+      <filename>base-hvac-air-to-air-heat-pump-2-speed.osw</filename>
+      <filetype>osw</filetype>
+      <usage_type>test</usage_type>
+      <checksum>52CBC12E</checksum>
+    </file>
+    <file>
+      <filename>base-hvac-dual-fuel-air-to-air-heat-pump-2-speed.osw</filename>
+      <filetype>osw</filetype>
+      <usage_type>test</usage_type>
+      <checksum>9D9FFC95</checksum>
+    </file>
+    <file>
+      <filename>base-atticroof-unvented-insulated-roof.osw</filename>
+      <filetype>osw</filetype>
+      <usage_type>test</usage_type>
+      <checksum>CF67D8E7</checksum>
+    </file>
+    <file>
+      <filename>base-atticroof-flat.osw</filename>
+      <filetype>osw</filetype>
+      <usage_type>test</usage_type>
+      <checksum>016C8D3F</checksum>
+    </file>
+    <file>
+      <filename>base-foundation-ambient.osw</filename>
+      <filetype>osw</filetype>
+      <usage_type>test</usage_type>
+      <checksum>6F895A2F</checksum>
+    </file>
+    <file>
+      <filename>base.osw</filename>
+      <filetype>osw</filetype>
+      <usage_type>test</usage_type>
+      <checksum>FA94D0D1</checksum>
+    </file>
+    <file>
+      <filename>base-appliances-none.osw</filename>
+      <filetype>osw</filetype>
+      <usage_type>test</usage_type>
+      <checksum>C5774518</checksum>
+    </file>
+    <file>
+      <filename>base-mechvent-cfis.osw</filename>
+      <filetype>osw</filetype>
+      <usage_type>test</usage_type>
+      <checksum>4ABB70B7</checksum>
+    </file>
+    <file>
+      <filename>base-dhw-jacket-electric.osw</filename>
+      <filetype>osw</filetype>
+      <usage_type>test</usage_type>
+      <checksum>E785268B</checksum>
+    </file>
+    <file>
+      <filename>base-dhw-low-flow-fixtures.osw</filename>
+      <filetype>osw</filetype>
+      <usage_type>test</usage_type>
+      <checksum>C222929B</checksum>
+    </file>
+    <file>
+      <filename>base-dhw-recirc-demand.osw</filename>
+      <filetype>osw</filetype>
+      <usage_type>test</usage_type>
+      <checksum>D972AB09</checksum>
+    </file>
+    <file>
+      <filename>base-dhw-recirc-manual.osw</filename>
+      <filetype>osw</filetype>
+      <usage_type>test</usage_type>
+      <checksum>93A877B1</checksum>
+    </file>
+    <file>
+      <filename>base-dhw-recirc-nocontrol.osw</filename>
+      <filetype>osw</filetype>
+      <usage_type>test</usage_type>
+      <checksum>461DBF4B</checksum>
+    </file>
+    <file>
+      <filename>base-dhw-recirc-temperature.osw</filename>
+      <filetype>osw</filetype>
+      <usage_type>test</usage_type>
+      <checksum>55846B5B</checksum>
+    </file>
+    <file>
+      <filename>base-dhw-recirc-timer.osw</filename>
+      <filetype>osw</filetype>
+      <usage_type>test</usage_type>
+      <checksum>49EFEC50</checksum>
+    </file>
+    <file>
+      <filename>base-dhw-solar-fraction.osw</filename>
+      <filetype>osw</filetype>
+      <usage_type>test</usage_type>
+      <checksum>F1BFDB56</checksum>
+    </file>
+    <file>
+      <filename>base-enclosure-infil-cfm50.osw</filename>
+      <filetype>osw</filetype>
+      <usage_type>test</usage_type>
+      <checksum>B9B9EE8B</checksum>
+    </file>
+    <file>
+      <filename>base-foundation-conditioned-basement-slab-insulation.osw</filename>
+      <filetype>osw</filetype>
+      <usage_type>test</usage_type>
+      <checksum>D79327FA</checksum>
+    </file>
+    <file>
+      <filename>base-hvac-boiler-oil-only.osw</filename>
+      <filetype>osw</filetype>
+      <usage_type>test</usage_type>
+      <checksum>6D4C4BCD</checksum>
+    </file>
+    <file>
+      <filename>base-hvac-boiler-propane-only.osw</filename>
+      <filetype>osw</filetype>
+      <usage_type>test</usage_type>
+      <checksum>1A8AAEB0</checksum>
+    </file>
+    <file>
+      <filename>base-hvac-boiler-wood-only.osw</filename>
+      <filetype>osw</filetype>
+      <usage_type>test</usage_type>
+      <checksum>CF983D54</checksum>
+    </file>
+    <file>
+      <filename>base-hvac-ducts-leakage-percent.osw</filename>
+      <filetype>osw</filetype>
+      <usage_type>test</usage_type>
+      <checksum>EAAE74C2</checksum>
+    </file>
+    <file>
+      <filename>base-hvac-furnace-oil-only.osw</filename>
+      <filetype>osw</filetype>
+      <usage_type>test</usage_type>
+      <checksum>C00AA1D5</checksum>
+    </file>
+    <file>
+      <filename>base-hvac-furnace-propane-only.osw</filename>
+      <filetype>osw</filetype>
+      <usage_type>test</usage_type>
+      <checksum>49C6A306</checksum>
+    </file>
+    <file>
+      <filename>base-hvac-furnace-wood-only.osw</filename>
+      <filetype>osw</filetype>
+      <usage_type>test</usage_type>
+      <checksum>58CFAB20</checksum>
+    </file>
+    <file>
+      <filename>base-hvac-none.osw</filename>
+      <filetype>osw</filetype>
+      <usage_type>test</usage_type>
+      <checksum>852A8D34</checksum>
+    </file>
+    <file>
+      <filename>base-hvac-setpoints.osw</filename>
+      <filetype>osw</filetype>
+      <usage_type>test</usage_type>
+      <checksum>8FB0EC44</checksum>
+    </file>
+    <file>
+      <filename>base-mechvent-balanced.osw</filename>
+      <filetype>osw</filetype>
+      <usage_type>test</usage_type>
+      <checksum>29EBC7A9</checksum>
+    </file>
+    <file>
+      <filename>base-mechvent-erv.osw</filename>
+      <filetype>osw</filetype>
+      <usage_type>test</usage_type>
+      <checksum>F023659A</checksum>
+    </file>
+    <file>
+      <filename>base-mechvent-exhaust.osw</filename>
+      <filetype>osw</filetype>
+      <usage_type>test</usage_type>
+      <checksum>DB9D2115</checksum>
+    </file>
+    <file>
+      <filename>base-mechvent-hrv.osw</filename>
+      <filetype>osw</filetype>
+      <usage_type>test</usage_type>
+      <checksum>AA358255</checksum>
+    </file>
+    <file>
+      <filename>base-mechvent-supply.osw</filename>
+      <filetype>osw</filetype>
+      <usage_type>test</usage_type>
+      <checksum>20200BA2</checksum>
+    </file>
+    <file>
+      <filename>base-mechvent-erv-atre-asre.osw</filename>
+      <filetype>osw</filetype>
+      <usage_type>test</usage_type>
+      <checksum>242DC4C4</checksum>
+    </file>
+    <file>
+      <filename>base-enclosure-windows-none.osw</filename>
+      <filetype>osw</filetype>
+      <usage_type>test</usage_type>
+      <checksum>96A297F8</checksum>
+    </file>
+    <file>
+      <filename>base-mechvent-hrv-asre.osw</filename>
+      <filetype>osw</filetype>
+      <usage_type>test</usage_type>
+      <checksum>535DBCD2</checksum>
+    </file>
+    <file>
+      <filename>base-atticroof-vented.osw</filename>
+      <filetype>osw</filetype>
+      <usage_type>test</usage_type>
+      <checksum>8E41AAD6</checksum>
+    </file>
+    <file>
+      <filename>base-dhw-dwhr.osw</filename>
+      <filetype>osw</filetype>
+      <usage_type>test</usage_type>
+      <checksum>A4DB851A</checksum>
+    </file>
+    <file>
+      <filename>base-enclosure-beds-4.osw</filename>
+      <filetype>osw</filetype>
+      <usage_type>test</usage_type>
+      <checksum>8062E465</checksum>
+    </file>
+    <file>
+      <filename>base-hvac-central-ac-only-2-speed.osw</filename>
+      <filetype>osw</filetype>
+      <usage_type>test</usage_type>
+      <checksum>606456DE</checksum>
+    </file>
+    <file>
+      <filename>base-hvac-air-to-air-heat-pump-var-speed.osw</filename>
+      <filetype>osw</filetype>
+      <usage_type>test</usage_type>
+      <checksum>2A5C71FC</checksum>
+    </file>
+    <file>
+      <filename>base-hvac-furnace-gas-central-ac-2-speed.osw</filename>
+      <filetype>osw</filetype>
+      <usage_type>test</usage_type>
+      <checksum>96AFF333</checksum>
+    </file>
+    <file>
+      <filename>base-hvac-central-ac-only-var-speed.osw</filename>
+      <filetype>osw</filetype>
+      <usage_type>test</usage_type>
+      <checksum>9AA39D72</checksum>
+    </file>
+    <file>
+      <filename>base-hvac-evap-cooler-furnace-gas.osw</filename>
+      <filetype>osw</filetype>
+      <usage_type>test</usage_type>
+      <checksum>474DF683</checksum>
+    </file>
+    <file>
+      <filename>base-hvac-furnace-gas-central-ac-var-speed.osw</filename>
+      <filetype>osw</filetype>
+      <usage_type>test</usage_type>
+      <checksum>A356EEB0</checksum>
+    </file>
+    <file>
+      <filename>base-hvac-furnace-gas-room-ac.osw</filename>
+      <filetype>osw</filetype>
+      <usage_type>test</usage_type>
+      <checksum>4AF1B6BF</checksum>
+    </file>
+    <file>
+      <filename>base-hvac-room-ac-only.osw</filename>
+      <filetype>osw</filetype>
+      <usage_type>test</usage_type>
+      <checksum>47E2F623</checksum>
+    </file>
+    <file>
+      <filename>extra-dhw-solar-latitude.osw</filename>
+      <filetype>osw</filetype>
+      <usage_type>test</usage_type>
+      <checksum>2560E76A</checksum>
+    </file>
+    <file>
+      <filename>extra-pv-roofpitch.osw</filename>
+      <filetype>osw</filetype>
+      <usage_type>test</usage_type>
+      <checksum>AAF57BE7</checksum>
+    </file>
+    <file>
+      <filename>extra-auto.osw</filename>
+      <filetype>osw</filetype>
+      <usage_type>test</usage_type>
+      <checksum>77DFEDA1</checksum>
+    </file>
+    <file>
+      <filename>base-mechvent-bath-kitchen-fans.osw</filename>
+      <filetype>osw</filetype>
+      <usage_type>test</usage_type>
+      <checksum>04ECA17F</checksum>
+    </file>
+    <file>
+      <filename>base-misc-neighbor-shading.osw</filename>
+      <filetype>osw</filetype>
+      <usage_type>test</usage_type>
+      <checksum>FD57D410</checksum>
+    </file>
+    <file>
+      <filename>base-dhw-tank-heat-pump-outside.osw</filename>
+      <filetype>osw</filetype>
+      <usage_type>test</usage_type>
+      <checksum>0B567DAB</checksum>
+    </file>
+    <file>
+      <filename>base-dhw-tank-heat-pump-with-solar-fraction.osw</filename>
+      <filetype>osw</filetype>
+      <usage_type>test</usage_type>
+      <checksum>A0D7CA12</checksum>
+    </file>
+    <file>
+      <filename>base-dhw-tank-heat-pump.osw</filename>
+      <filetype>osw</filetype>
+      <usage_type>test</usage_type>
+      <checksum>023967B1</checksum>
+    </file>
+    <file>
+      <filename>base-dhw-jacket-hpwh.osw</filename>
+      <filetype>osw</filetype>
+      <usage_type>test</usage_type>
+      <checksum>515629DC</checksum>
+    </file>
+    <file>
+      <filename>base-dhw-jacket-gas.osw</filename>
+      <filetype>osw</filetype>
+      <usage_type>test</usage_type>
+      <checksum>86264A38</checksum>
+    </file>
+    <file>
+      <filename>base-dhw-solar-direct-evacuated-tube.osw</filename>
+      <filetype>osw</filetype>
+      <usage_type>test</usage_type>
+      <checksum>9071C4BA</checksum>
+    </file>
+    <file>
+      <filename>base-dhw-solar-direct-flat-plate.osw</filename>
+      <filetype>osw</filetype>
+      <usage_type>test</usage_type>
+      <checksum>B503420F</checksum>
+    </file>
+    <file>
+      <filename>base-dhw-solar-direct-ics.osw</filename>
+      <filetype>osw</filetype>
+      <usage_type>test</usage_type>
+      <checksum>9C83341B</checksum>
+    </file>
+    <file>
+      <filename>base-dhw-solar-indirect-flat-plate.osw</filename>
+      <filetype>osw</filetype>
+      <usage_type>test</usage_type>
+      <checksum>59E4D061</checksum>
+    </file>
+    <file>
+      <filename>base-dhw-solar-thermosyphon-flat-plate.osw</filename>
+      <filetype>osw</filetype>
+      <usage_type>test</usage_type>
+      <checksum>536BB471</checksum>
+    </file>
+    <file>
+      <filename>base-dhw-tank-heat-pump-with-solar.osw</filename>
+      <filetype>osw</filetype>
+      <usage_type>test</usage_type>
+      <checksum>059C5DC1</checksum>
+    </file>
+    <file>
+      <filename>base-dhw-tank-gas-outside.osw</filename>
+      <filetype>osw</filetype>
+      <usage_type>test</usage_type>
+      <checksum>D67FF6FB</checksum>
+    </file>
+    <file>
+      <filename>base-dhw-tank-gas.osw</filename>
+      <filetype>osw</filetype>
+      <usage_type>test</usage_type>
+      <checksum>07739235</checksum>
+    </file>
+    <file>
+      <filename>base-dhw-tank-oil.osw</filename>
+      <filetype>osw</filetype>
+      <usage_type>test</usage_type>
+      <checksum>4C9A3579</checksum>
+    </file>
+    <file>
+      <filename>base-dhw-tank-wood.osw</filename>
+      <filetype>osw</filetype>
+      <usage_type>test</usage_type>
+      <checksum>93A2BF59</checksum>
+    </file>
+    <file>
+      <filename>base-dhw-tankless-gas-with-solar.osw</filename>
+      <filetype>osw</filetype>
+      <usage_type>test</usage_type>
+      <checksum>47944E40</checksum>
+    </file>
+    <file>
+      <filename>base-dhw-tankless-electric.osw</filename>
+      <filetype>osw</filetype>
+      <usage_type>test</usage_type>
+      <checksum>FB88AE9F</checksum>
+    </file>
+    <file>
+      <filename>base-dhw-tankless-gas-with-solar-fraction.osw</filename>
+      <filetype>osw</filetype>
+      <usage_type>test</usage_type>
+      <checksum>6763FD1A</checksum>
+    </file>
+    <file>
+      <filename>base-dhw-tankless-propane.osw</filename>
+      <filetype>osw</filetype>
+      <usage_type>test</usage_type>
+      <checksum>7EDBE45C</checksum>
+    </file>
+    <file>
+      <filename>base-dhw-tankless-gas.osw</filename>
+      <filetype>osw</filetype>
+      <usage_type>test</usage_type>
+      <checksum>57BED451</checksum>
+    </file>
+    <file>
+      <filename>base-hvac-furnace-elec-central-ac-1-speed.osw</filename>
+      <filetype>osw</filetype>
+      <usage_type>test</usage_type>
+      <checksum>AA0272C3</checksum>
+    </file>
+    <file>
+      <filename>extra-second-refrigerator.osw</filename>
+      <filetype>osw</filetype>
+      <usage_type>test</usage_type>
+      <checksum>2CDB3DAC</checksum>
+    </file>
+    <file>
+      <filename>base-enclosure-garage.osw</filename>
+      <filetype>osw</filetype>
+      <usage_type>test</usage_type>
+      <checksum>E6C8D060</checksum>
+    </file>
+    <file>
+      <filename>base-dhw-tank-coal.osw</filename>
+      <filetype>osw</filetype>
+      <usage_type>test</usage_type>
+      <checksum>62D95194</checksum>
+    </file>
+    <file>
+      <filename>base-hvac-boiler-coal-only.osw</filename>
+      <filetype>osw</filetype>
+      <usage_type>test</usage_type>
+      <checksum>A32A2E15</checksum>
+    </file>
+    <file>
+      <filename>base-hvac-elec-resistance-only.osw</filename>
+      <filetype>osw</filetype>
+      <usage_type>test</usage_type>
+      <checksum>DEC018DD</checksum>
+    </file>
+    <file>
+      <filename>base-simcontrol-timestep-10-mins.osw</filename>
+      <filetype>osw</filetype>
+      <usage_type>test</usage_type>
+      <checksum>46CE28D5</checksum>
+    </file>
+    <file>
+      <filename>base-simcontrol-daylight-saving-disabled.osw</filename>
+      <filetype>osw</filetype>
+      <usage_type>test</usage_type>
+      <checksum>0492C175</checksum>
+    </file>
+    <file>
+      <filename>base-mechvent-whole-house-fan.osw</filename>
+      <filetype>osw</filetype>
+      <usage_type>test</usage_type>
+      <checksum>13AAEBFA</checksum>
+    </file>
+    <file>
+      <filename>base-dhw-none.osw</filename>
+      <filetype>osw</filetype>
+      <usage_type>test</usage_type>
+      <checksum>94006911</checksum>
+    </file>
+    <file>
+      <filename>base-enclosure-infil-ach-house-pressure.osw</filename>
+      <filetype>osw</filetype>
+      <usage_type>test</usage_type>
+      <checksum>2A998CC3</checksum>
+    </file>
+    <file>
+      <filename>base-enclosure-infil-cfm-house-pressure.osw</filename>
+      <filetype>osw</filetype>
+      <usage_type>test</usage_type>
+      <checksum>AB140B82</checksum>
+    </file>
+    <file>
+      <filename>base-dhw-tankless-electric-outside.osw</filename>
+      <filetype>osw</filetype>
+      <usage_type>test</usage_type>
+      <checksum>80784107</checksum>
+    </file>
+    <file>
+      <filename>base-enclosure-beds-5.osw</filename>
+      <filetype>osw</filetype>
+      <usage_type>test</usage_type>
+      <checksum>8E3D5BAB</checksum>
+    </file>
+    <file>
+      <filename>base-enclosure-beds-1.osw</filename>
+      <filetype>osw</filetype>
+      <usage_type>test</usage_type>
+      <checksum>320B16D1</checksum>
+    </file>
+    <file>
+      <filename>base-enclosure-beds-2.osw</filename>
+      <filetype>osw</filetype>
+      <usage_type>test</usage_type>
+      <checksum>A270F9B4</checksum>
+    </file>
+    <file>
+      <filename>extra-enclosure-garage-partially-protruded.osw</filename>
+      <filetype>osw</filetype>
+      <usage_type>test</usage_type>
+      <checksum>3A8EC6FD</checksum>
+    </file>
+    <file>
+      <filename>base-hvac-dual-fuel-air-to-air-heat-pump-var-speed.osw</filename>
+      <filetype>osw</filetype>
+      <usage_type>test</usage_type>
+      <checksum>CEFADD0A</checksum>
+    </file>
+    <file>
+      <filename>base-appliances-coal.osw</filename>
+      <filetype>osw</filetype>
+      <usage_type>test</usage_type>
+      <checksum>F135AC27</checksum>
+    </file>
+    <file>
+      <filename>base-appliances-gas.osw</filename>
+      <filetype>osw</filetype>
+      <usage_type>test</usage_type>
+      <checksum>D584C35C</checksum>
+    </file>
+    <file>
+      <filename>base-appliances-modified.osw</filename>
+      <filetype>osw</filetype>
+      <usage_type>test</usage_type>
+      <checksum>3102FB64</checksum>
+    </file>
+    <file>
+      <filename>base-appliances-oil.osw</filename>
+      <filetype>osw</filetype>
+      <usage_type>test</usage_type>
+      <checksum>2134BA70</checksum>
+    </file>
+    <file>
+      <filename>base-appliances-propane.osw</filename>
+      <filetype>osw</filetype>
+      <usage_type>test</usage_type>
+      <checksum>A14B08F9</checksum>
+    </file>
+    <file>
+      <filename>base-appliances-wood.osw</filename>
+      <filetype>osw</filetype>
+      <usage_type>test</usage_type>
+      <checksum>6AE2B9ED</checksum>
+    </file>
+    <file>
+      <filename>base-simcontrol-calendar-year-custom.osw</filename>
+      <filetype>osw</filetype>
+      <usage_type>test</usage_type>
+      <checksum>2029E5F6</checksum>
+    </file>
+    <file>
+      <filename>base-location-AMY-2012.osw</filename>
+      <filetype>osw</filetype>
+      <usage_type>test</usage_type>
+      <checksum>BF452914</checksum>
+    </file>
+    <file>
+      <filename>base-schedules-stochastic.osw</filename>
+      <filetype>osw</filetype>
+      <usage_type>test</usage_type>
+      <checksum>82672412</checksum>
+    </file>
+    <file>
+      <filename>base-schedules-user-specified.osw</filename>
+      <filetype>osw</filetype>
+      <usage_type>test</usage_type>
+      <checksum>7249E71E</checksum>
+    </file>
+    <file>
+      <filename>base-lighting-ceiling-fans.osw</filename>
+      <filetype>osw</filetype>
+      <usage_type>test</usage_type>
+      <checksum>85A57591</checksum>
+    </file>
+    <file>
+      <filename>extra-schedules-random-seed.osw</filename>
+      <filetype>osw</filetype>
+      <usage_type>test</usage_type>
+      <checksum>D1E941FF</checksum>
+    </file>
+    <file>
+      <filename>base-misc-usage-multiplier.osw</filename>
+      <filetype>osw</filetype>
+      <usage_type>test</usage_type>
+      <checksum>13CD0292</checksum>
+    </file>
+    <file>
+      <filename>base-pv.osw</filename>
+      <filetype>osw</filetype>
+      <usage_type>test</usage_type>
+      <checksum>8714AC8A</checksum>
+    </file>
+    <file>
+      <filename>base-dhw-tankless-electric-uef.osw</filename>
+      <filetype>osw</filetype>
+      <usage_type>test</usage_type>
+      <checksum>27015BC7</checksum>
+    </file>
+    <file>
+      <filename>base-dhw-tankless-gas-uef.osw</filename>
+      <filetype>osw</filetype>
+      <usage_type>test</usage_type>
+      <checksum>459A08E3</checksum>
+    </file>
+    <file>
+      <filename>base-misc-loads-large-uncommon.osw</filename>
+      <filetype>osw</filetype>
+      <usage_type>test</usage_type>
+      <checksum>AEDF06A3</checksum>
+    </file>
+    <file>
+      <filename>base-misc-loads-large-uncommon2.osw</filename>
+      <filetype>osw</filetype>
+      <usage_type>test</usage_type>
+      <checksum>CF845CA7</checksum>
+    </file>
+    <file>
+      <filename>base-dhw-indirect-outside.osw</filename>
+      <filetype>osw</filetype>
+      <usage_type>test</usage_type>
+      <checksum>3FEB8F17</checksum>
+    </file>
+    <file>
+      <filename>base-hvac-boiler-gas-only.osw</filename>
+      <filetype>osw</filetype>
+      <usage_type>test</usage_type>
+      <checksum>446BE753</checksum>
+    </file>
+    <file>
+      <filename>base-dhw-indirect-standbyloss.osw</filename>
+      <filetype>osw</filetype>
+      <usage_type>test</usage_type>
+      <checksum>755B3503</checksum>
+    </file>
+    <file>
+      <filename>base-dhw-indirect.osw</filename>
+      <filetype>osw</filetype>
+      <usage_type>test</usage_type>
+      <checksum>C5E3AA90</checksum>
+    </file>
+    <file>
+      <filename>base-dhw-jacket-indirect.osw</filename>
+      <filetype>osw</filetype>
+      <usage_type>test</usage_type>
+      <checksum>99DE9FB9</checksum>
+    </file>
+    <file>
+      <filename>base-dhw-indirect-with-solar-fraction.osw</filename>
+      <filetype>osw</filetype>
+      <usage_type>test</usage_type>
+      <checksum>18B32BAF</checksum>
+    </file>
+    <file>
+      <filename>base-dhw-combi-tankless-outside.osw</filename>
+      <filetype>osw</filetype>
+      <usage_type>test</usage_type>
+      <checksum>ED9BDD94</checksum>
+    </file>
+    <file>
+      <filename>base-dhw-combi-tankless.osw</filename>
+      <filetype>osw</filetype>
+      <usage_type>test</usage_type>
+      <checksum>D58B92BE</checksum>
+    </file>
+    <file>
+      <filename>base-hvac-fireplace-wood-only.osw</filename>
+      <filetype>osw</filetype>
+      <usage_type>test</usage_type>
+      <checksum>64D438DA</checksum>
+    </file>
+    <file>
+      <filename>base-hvac-furnace-gas-only.osw</filename>
+      <filetype>osw</filetype>
+      <usage_type>test</usage_type>
+      <checksum>23A28156</checksum>
+    </file>
+    <file>
+      <filename>base-hvac-evap-cooler-only.osw</filename>
+      <filetype>osw</filetype>
+      <usage_type>test</usage_type>
+      <checksum>2983F953</checksum>
+    </file>
+    <file>
+      <filename>base-hvac-mini-split-air-conditioner-only-ducted.osw</filename>
+      <filetype>osw</filetype>
+      <usage_type>test</usage_type>
+      <checksum>83D1BC47</checksum>
+    </file>
+    <file>
+      <filename>base-hvac-mini-split-air-conditioner-only-ductless.osw</filename>
+      <filetype>osw</filetype>
+      <usage_type>test</usage_type>
+      <checksum>4689FA9E</checksum>
+    </file>
+    <file>
+      <filename>base-hvac-central-ac-only-1-speed.osw</filename>
+      <filetype>osw</filetype>
+      <usage_type>test</usage_type>
+      <checksum>A9D63085</checksum>
+    </file>
+    <file>
+      <filename>base-hvac-stove-oil-only.osw</filename>
+      <filetype>osw</filetype>
+      <usage_type>test</usage_type>
+      <checksum>1B7B9E5D</checksum>
+    </file>
+    <file>
+      <filename>base-hvac-stove-wood-pellets-only.osw</filename>
+      <filetype>osw</filetype>
+      <usage_type>test</usage_type>
+      <checksum>C8AE2DE4</checksum>
+    </file>
+    <file>
+      <filename>base-hvac-floor-furnace-propane-only.osw</filename>
+      <filetype>osw</filetype>
+      <usage_type>test</usage_type>
+      <checksum>892954C9</checksum>
+    </file>
+    <file>
+      <filename>base-hvac-mini-split-heat-pump-ducted-cooling-only.osw</filename>
+      <filetype>osw</filetype>
+      <usage_type>test</usage_type>
+      <checksum>1896711A</checksum>
+    </file>
+    <file>
+      <filename>base-enclosure-infil-flue.osw</filename>
+      <filetype>osw</filetype>
+      <usage_type>test</usage_type>
+      <checksum>A9E1ECFC</checksum>
+    </file>
+    <file>
+      <filename>extra-enclosure-windows-shading.osw</filename>
+      <filetype>osw</filetype>
+      <usage_type>test</usage_type>
+      <checksum>120ED316</checksum>
+    </file>
+    <file>
+      <filename>base-enclosure-overhangs.osw</filename>
+      <filetype>osw</filetype>
+      <usage_type>test</usage_type>
+      <checksum>621C4C2F</checksum>
+    </file>
+    <file>
+      <filename>base-hvac-evap-cooler-only-ducted.osw</filename>
+      <filetype>osw</filetype>
+      <usage_type>test</usage_type>
+      <checksum>CE421BE7</checksum>
+    </file>
+    <file>
+      <filename>base-mechvent-cfis-evap-cooler-only-ducted.osw</filename>
+      <filetype>osw</filetype>
+      <usage_type>test</usage_type>
+      <checksum>F38A5A0B</checksum>
+    </file>
+    <file>
+      <filename>extra-second-heating-system-portable-heater-to-heating-system.osw</filename>
+      <filetype>osw</filetype>
+      <usage_type>test</usage_type>
+      <checksum>59B69A6B</checksum>
+    </file>
+    <file>
+      <filename>extra-second-heating-system-fireplace-to-heating-system.osw</filename>
+      <filetype>osw</filetype>
+      <usage_type>test</usage_type>
+      <checksum>A012813E</checksum>
+    </file>
+    <file>
+      <filename>base-hvac-furnace-coal-only.osw</filename>
+      <filetype>osw</filetype>
+      <usage_type>test</usage_type>
+      <checksum>3DA1AC57</checksum>
+    </file>
+    <file>
+      <filename>base-mechvent-exhaust-rated-flow-rate.osw</filename>
+      <filetype>osw</filetype>
+      <usage_type>test</usage_type>
+      <checksum>2357BAAB</checksum>
+    </file>
+    <file>
+      <filename>base-hvac-ground-to-air-heat-pump-cooling-only.osw</filename>
+      <filetype>osw</filetype>
+      <usage_type>test</usage_type>
+      <checksum>A6F1BE03</checksum>
+    </file>
+    <file>
+      <filename>base-hvac-boiler-gas-central-ac-1-speed.osw</filename>
+      <filetype>osw</filetype>
+      <usage_type>test</usage_type>
+      <checksum>31ECC172</checksum>
+    </file>
+    <file>
+      <filename>extra-second-heating-system-boiler-to-heating-system.osw</filename>
+      <filetype>osw</filetype>
+      <usage_type>test</usage_type>
+      <checksum>3EA33D96</checksum>
+    </file>
+    <file>
+      <filename>extra-zero-extra-refrigerator-kwh.osw</filename>
+      <filetype>osw</filetype>
+      <usage_type>test</usage_type>
+      <checksum>9E8DF813</checksum>
+    </file>
+    <file>
+      <filename>extra-zero-freezer-kwh.osw</filename>
+      <filetype>osw</filetype>
+      <usage_type>test</usage_type>
+      <checksum>43A95A6A</checksum>
+    </file>
+    <file>
+      <filename>extra-zero-refrigerator-kwh.osw</filename>
+      <filetype>osw</filetype>
+      <usage_type>test</usage_type>
+      <checksum>ED05AD0C</checksum>
+    </file>
+    <file>
+      <filename>extra-zero-clothes-washer-kwh.osw</filename>
+      <filetype>osw</filetype>
+      <usage_type>test</usage_type>
+      <checksum>8FFA3EA4</checksum>
+    </file>
+    <file>
+      <filename>extra-zero-dishwasher-kwh.osw</filename>
+      <filetype>osw</filetype>
+      <usage_type>test</usage_type>
+      <checksum>B6BD928D</checksum>
+    </file>
+    <file>
+      <filename>base-misc-shielding-of-home.osw</filename>
+      <filetype>osw</filetype>
+      <usage_type>test</usage_type>
+      <checksum>1974D8C7</checksum>
+    </file>
+    <file>
+      <filename>extra-gas-hot-tub-heater-with-zero-kwh.osw</filename>
+      <filetype>osw</filetype>
+      <usage_type>test</usage_type>
+      <checksum>3981ED4E</checksum>
+    </file>
+    <file>
+      <filename>extra-gas-pool-heater-with-zero-kwh.osw</filename>
+      <filetype>osw</filetype>
+      <usage_type>test</usage_type>
+      <checksum>7804FA51</checksum>
+    </file>
+    <file>
+      <filename>base-bldgtype-single-family-attached.osw</filename>
+      <filetype>osw</filetype>
+      <usage_type>test</usage_type>
+      <checksum>3BA51867</checksum>
+    </file>
+    <file>
+      <filename>extra-bldgtype-single-family-attached-double-exterior.osw</filename>
+      <filetype>osw</filetype>
+      <usage_type>test</usage_type>
+      <checksum>266104F3</checksum>
+    </file>
+    <file>
+      <filename>extra-bldgtype-single-family-attached-single-exterior-front.osw</filename>
+      <filetype>osw</filetype>
+      <usage_type>test</usage_type>
+      <checksum>10086972</checksum>
+    </file>
+    <file>
+      <filename>extra-bldgtype-single-family-attached-atticroof-flat.osw</filename>
+      <filetype>osw</filetype>
+      <usage_type>test</usage_type>
+      <checksum>4ED06561</checksum>
+    </file>
+    <file>
+      <filename>base-enclosure-infil-natural-ach.osw</filename>
+      <filetype>osw</filetype>
+      <usage_type>test</usage_type>
+      <checksum>ACAE1D3D</checksum>
+    </file>
+    <file>
+      <filename>base-hvac-central-ac-plus-air-to-air-heat-pump-heating.osw</filename>
+      <filetype>osw</filetype>
+      <usage_type>test</usage_type>
+      <checksum>BD50EB9A</checksum>
+    </file>
+    <file>
+      <filename>base-hvac-dual-fuel-air-to-air-heat-pump-1-speed.osw</filename>
+      <filetype>osw</filetype>
+      <usage_type>test</usage_type>
+      <checksum>08BA7BAE</checksum>
+    </file>
+    <file>
+      <filename>base-hvac-dual-fuel-air-to-air-heat-pump-1-speed-electric.osw</filename>
+      <filetype>osw</filetype>
+      <usage_type>test</usage_type>
+      <checksum>FE3F2BB8</checksum>
+    </file>
+    <file>
+      <filename>base-hvac-dual-fuel-mini-split-heat-pump-ducted.osw</filename>
+      <filetype>osw</filetype>
+      <usage_type>test</usage_type>
+      <checksum>0592A442</checksum>
+    </file>
+    <file>
+      <filename>base-hvac-ground-to-air-heat-pump-heating-only.osw</filename>
+      <filetype>osw</filetype>
+      <usage_type>test</usage_type>
+      <checksum>67A6EC64</checksum>
+    </file>
+    <file>
+      <filename>base-hvac-ground-to-air-heat-pump.osw</filename>
+      <filetype>osw</filetype>
+      <usage_type>test</usage_type>
+      <checksum>E073AB5F</checksum>
+    </file>
+    <file>
+      <filename>extra-second-heating-system-boiler-to-heat-pump.osw</filename>
+      <filetype>osw</filetype>
+      <usage_type>test</usage_type>
+      <checksum>97834646</checksum>
+    </file>
+    <file>
+      <filename>base-hvac-mini-split-heat-pump-ducted-heating-only.osw</filename>
+      <filetype>osw</filetype>
+      <usage_type>test</usage_type>
+      <checksum>3DCC7593</checksum>
+    </file>
+    <file>
+      <filename>base-hvac-mini-split-heat-pump-ducted.osw</filename>
+      <filetype>osw</filetype>
+      <usage_type>test</usage_type>
+      <checksum>22B1FE02</checksum>
+    </file>
+    <file>
+      <filename>base-hvac-mini-split-heat-pump-ductless.osw</filename>
+      <filetype>osw</filetype>
+      <usage_type>test</usage_type>
+      <checksum>10269A9E</checksum>
+    </file>
+    <file>
+      <filename>extra-second-heating-system-fireplace-to-heat-pump.osw</filename>
+      <filetype>osw</filetype>
+      <usage_type>test</usage_type>
+      <checksum>744EE857</checksum>
+    </file>
+    <file>
+      <filename>base-hvac-undersized.osw</filename>
+      <filetype>osw</filetype>
+      <usage_type>test</usage_type>
+      <checksum>A14BD698</checksum>
+    </file>
+    <file>
+      <filename>base-hvac-room-ac-only-33percent.osw</filename>
+      <filetype>osw</filetype>
+      <usage_type>test</usage_type>
+      <checksum>625853CC</checksum>
+    </file>
+    <file>
+      <filename>base-location-helena-mt.osw</filename>
+      <filetype>osw</filetype>
+      <usage_type>test</usage_type>
+      <checksum>0852DB72</checksum>
+    </file>
+    <file>
+      <filename>base-hvac-programmable-thermostat-detailed.osw</filename>
+      <filetype>osw</filetype>
+      <usage_type>test</usage_type>
+      <checksum>BD4A3703</checksum>
+    </file>
+    <file>
+      <filename>base-hvac-fixed-heater-gas-only.osw</filename>
+      <filetype>osw</filetype>
+      <usage_type>test</usage_type>
+      <checksum>1B806295</checksum>
+    </file>
+    <file>
+      <filename>base-hvac-portable-heater-gas-only.osw</filename>
+      <filetype>osw</filetype>
+      <usage_type>test</usage_type>
+      <checksum>7B70A189</checksum>
+    </file>
+    <file>
+      <filename>base-hvac-boiler-elec-only.osw</filename>
+      <filetype>osw</filetype>
+      <usage_type>test</usage_type>
+      <checksum>6DA4B213</checksum>
+    </file>
+    <file>
+      <filename>base-hvac-furnace-elec-only.osw</filename>
+      <filetype>osw</filetype>
+      <usage_type>test</usage_type>
+      <checksum>600E4417</checksum>
+    </file>
+    <file>
+      <filename>base-hvac-wall-furnace-elec-only.osw</filename>
+      <filetype>osw</filetype>
+      <usage_type>test</usage_type>
+      <checksum>889E7C6C</checksum>
+    </file>
+    <file>
+      <filename>base-hvac-install-quality-air-to-air-heat-pump-1-speed.osw</filename>
+      <filetype>osw</filetype>
+      <usage_type>test</usage_type>
+      <checksum>100889A7</checksum>
+    </file>
+    <file>
+      <filename>base-hvac-install-quality-air-to-air-heat-pump-2-speed.osw</filename>
+      <filetype>osw</filetype>
+      <usage_type>test</usage_type>
+      <checksum>E09A03E3</checksum>
+    </file>
+    <file>
+      <filename>base-hvac-install-quality-air-to-air-heat-pump-var-speed.osw</filename>
+      <filetype>osw</filetype>
+      <usage_type>test</usage_type>
+      <checksum>00351815</checksum>
+    </file>
+    <file>
+      <filename>base-hvac-install-quality-furnace-gas-central-ac-1-speed.osw</filename>
+      <filetype>osw</filetype>
+      <usage_type>test</usage_type>
+      <checksum>CA51D73E</checksum>
+    </file>
+    <file>
+      <filename>base-hvac-install-quality-furnace-gas-central-ac-2-speed.osw</filename>
+      <filetype>osw</filetype>
+      <usage_type>test</usage_type>
+      <checksum>FF2DE57E</checksum>
+    </file>
+    <file>
+      <filename>base-hvac-install-quality-furnace-gas-central-ac-var-speed.osw</filename>
+      <filetype>osw</filetype>
+      <usage_type>test</usage_type>
+      <checksum>79AEA144</checksum>
+    </file>
+    <file>
+      <filename>base-hvac-install-quality-furnace-gas-only.osw</filename>
+      <filetype>osw</filetype>
+      <usage_type>test</usage_type>
+      <checksum>085F6635</checksum>
+    </file>
+    <file>
+      <filename>base-hvac-install-quality-mini-split-air-conditioner-only-ducted.osw</filename>
+      <filetype>osw</filetype>
+      <usage_type>test</usage_type>
+      <checksum>489190B2</checksum>
+    </file>
+    <file>
+      <filename>base-hvac-install-quality-mini-split-heat-pump-ducted.osw</filename>
+      <filetype>osw</filetype>
+      <usage_type>test</usage_type>
+      <checksum>1D3D6393</checksum>
+    </file>
+    <file>
+      <filename>base-hvac-install-quality-ground-to-air-heat-pump.osw</filename>
+      <filetype>osw</filetype>
+      <usage_type>test</usage_type>
+      <checksum>CA8E2A75</checksum>
+    </file>
+    <file>
+      <filename>base-dhw-tank-heat-pump-uef.osw</filename>
+      <filetype>osw</filetype>
+      <usage_type>test</usage_type>
+      <checksum>4797E1E4</checksum>
+    </file>
+    <file>
+      <filename>base-dhw-tank-elec-uef.osw</filename>
+      <filetype>osw</filetype>
+      <usage_type>test</usage_type>
+      <checksum>D444BB67</checksum>
+    </file>
+    <file>
+      <filename>base-dhw-tank-gas-uef.osw</filename>
+      <filetype>osw</filetype>
+      <usage_type>test</usage_type>
+      <checksum>010F7C90</checksum>
+    </file>
+    <file>
+      <filename>base-enclosure-2stories.osw</filename>
+      <filetype>osw</filetype>
+      <usage_type>test</usage_type>
+      <checksum>EA284073</checksum>
+    </file>
+    <file>
+      <filename>base-hvac-autosize-boiler-elec-only.osw</filename>
+      <filetype>osw</filetype>
+      <usage_type>test</usage_type>
+      <checksum>8CF6A376</checksum>
+    </file>
+    <file>
+      <filename>base-hvac-autosize-boiler-gas-central-ac-1-speed.osw</filename>
+      <filetype>osw</filetype>
+      <usage_type>test</usage_type>
+      <checksum>8398CF1D</checksum>
+    </file>
+    <file>
+      <filename>base-hvac-autosize-boiler-gas-only.osw</filename>
+      <filetype>osw</filetype>
+      <usage_type>test</usage_type>
+      <checksum>48645DEB</checksum>
+    </file>
+    <file>
+      <filename>base-hvac-autosize-central-ac-only-1-speed.osw</filename>
+      <filetype>osw</filetype>
+      <usage_type>test</usage_type>
+      <checksum>AE955C5F</checksum>
+    </file>
+    <file>
+      <filename>base-hvac-autosize-central-ac-only-2-speed.osw</filename>
+      <filetype>osw</filetype>
+      <usage_type>test</usage_type>
+      <checksum>49653A57</checksum>
+    </file>
+    <file>
+      <filename>base-hvac-autosize-central-ac-only-var-speed.osw</filename>
+      <filetype>osw</filetype>
+      <usage_type>test</usage_type>
+      <checksum>6A35E485</checksum>
+    </file>
+    <file>
+      <filename>base-hvac-autosize-elec-resistance-only.osw</filename>
+      <filetype>osw</filetype>
+      <usage_type>test</usage_type>
+      <checksum>C85A844F</checksum>
+    </file>
+    <file>
+      <filename>base-hvac-autosize-evap-cooler-furnace-gas.osw</filename>
+      <filetype>osw</filetype>
+      <usage_type>test</usage_type>
+      <checksum>D85658CB</checksum>
+    </file>
+    <file>
+      <filename>base-hvac-autosize-floor-furnace-propane-only.osw</filename>
+      <filetype>osw</filetype>
+      <usage_type>test</usage_type>
+      <checksum>7BB58456</checksum>
+    </file>
+    <file>
+      <filename>base-hvac-autosize-furnace-elec-only.osw</filename>
+      <filetype>osw</filetype>
+      <usage_type>test</usage_type>
+      <checksum>31D3621F</checksum>
+    </file>
+    <file>
+      <filename>base-hvac-autosize-furnace-gas-central-ac-2-speed.osw</filename>
+      <filetype>osw</filetype>
+      <usage_type>test</usage_type>
+      <checksum>3A9BAF42</checksum>
+    </file>
+    <file>
+      <filename>base-hvac-autosize-furnace-gas-central-ac-var-speed.osw</filename>
+      <filetype>osw</filetype>
+      <usage_type>test</usage_type>
+      <checksum>B29E7C65</checksum>
+    </file>
+    <file>
+      <filename>base-hvac-autosize-furnace-gas-only.osw</filename>
+      <filetype>osw</filetype>
+      <usage_type>test</usage_type>
+      <checksum>1A15068C</checksum>
+    </file>
+    <file>
+      <filename>base-hvac-autosize-furnace-gas-room-ac.osw</filename>
+      <filetype>osw</filetype>
+      <usage_type>test</usage_type>
+      <checksum>3D066B58</checksum>
+    </file>
+    <file>
+      <filename>base-hvac-autosize-room-ac-only.osw</filename>
+      <filetype>osw</filetype>
+      <usage_type>test</usage_type>
+      <checksum>57A3B50D</checksum>
+    </file>
+    <file>
+      <filename>base-hvac-autosize-stove-oil-only.osw</filename>
+      <filetype>osw</filetype>
+      <usage_type>test</usage_type>
+      <checksum>51D5799A</checksum>
+    </file>
+    <file>
+      <filename>base-hvac-autosize-wall-furnace-elec-only.osw</filename>
+      <filetype>osw</filetype>
+      <usage_type>test</usage_type>
+      <checksum>B24E1F31</checksum>
+    </file>
+    <file>
+      <filename>base-hvac-autosize.osw</filename>
+      <filetype>osw</filetype>
+      <usage_type>test</usage_type>
+      <checksum>3B3F37A3</checksum>
+    </file>
+    <file>
+      <filename>base-hvac-autosize-ground-to-air-heat-pump-cooling-only.osw</filename>
+      <filetype>osw</filetype>
+      <usage_type>test</usage_type>
+      <checksum>93BD0810</checksum>
+    </file>
+    <file>
+      <filename>base-hvac-autosize-ground-to-air-heat-pump-heating-only.osw</filename>
+      <filetype>osw</filetype>
+      <usage_type>test</usage_type>
+      <checksum>F9A64D8A</checksum>
+    </file>
+    <file>
+      <filename>base-hvac-autosize-ground-to-air-heat-pump.osw</filename>
+      <filetype>osw</filetype>
+      <usage_type>test</usage_type>
+      <checksum>F04F0EF3</checksum>
+    </file>
+    <file>
+      <filename>base-hvac-autosize-air-to-air-heat-pump-1-speed-cooling-only.osw</filename>
+      <filetype>osw</filetype>
+      <usage_type>test</usage_type>
+      <checksum>6D82408B</checksum>
+    </file>
+    <file>
+      <filename>base-hvac-autosize-air-to-air-heat-pump-1-speed-heating-only.osw</filename>
+      <filetype>osw</filetype>
+      <usage_type>test</usage_type>
+      <checksum>10F1E596</checksum>
+    </file>
+    <file>
+      <filename>base-hvac-autosize-air-to-air-heat-pump-2-speed.osw</filename>
+      <filetype>osw</filetype>
+      <usage_type>test</usage_type>
+      <checksum>9BAEE8E6</checksum>
+    </file>
+    <file>
+      <filename>base-hvac-autosize-air-to-air-heat-pump-var-speed.osw</filename>
+      <filetype>osw</filetype>
+      <usage_type>test</usage_type>
+      <checksum>44086CD5</checksum>
+    </file>
+    <file>
+      <filename>base-hvac-autosize-central-ac-plus-air-to-air-heat-pump-heating.osw</filename>
+      <filetype>osw</filetype>
+      <usage_type>test</usage_type>
+      <checksum>7D4CC8E9</checksum>
+    </file>
+    <file>
+      <filename>base-hvac-autosize-dual-fuel-air-to-air-heat-pump-1-speed.osw</filename>
+      <filetype>osw</filetype>
+      <usage_type>test</usage_type>
+      <checksum>8F31409E</checksum>
+    </file>
+    <file>
+      <filename>base-hvac-autosize-dual-fuel-mini-split-heat-pump-ducted.osw</filename>
+      <filetype>osw</filetype>
+      <usage_type>test</usage_type>
+      <checksum>12647BD5</checksum>
+    </file>
+    <file>
+      <filename>base-hvac-autosize-mini-split-heat-pump-ducted-cooling-only.osw</filename>
+      <filetype>osw</filetype>
+      <usage_type>test</usage_type>
+      <checksum>EB41ABF8</checksum>
+    </file>
+    <file>
+      <filename>base-hvac-autosize-mini-split-heat-pump-ducted-heating-only.osw</filename>
+      <filetype>osw</filetype>
+      <usage_type>test</usage_type>
+      <checksum>BF7009FA</checksum>
+    </file>
+    <file>
+      <filename>base-hvac-autosize-mini-split-heat-pump-ducted.osw</filename>
+      <filetype>osw</filetype>
+      <usage_type>test</usage_type>
+      <checksum>B1F36ED4</checksum>
+    </file>
+    <file>
+      <filename>base-hvac-autosize-air-to-air-heat-pump-1-speed.osw</filename>
+      <filetype>osw</filetype>
+      <usage_type>test</usage_type>
+      <checksum>4295F8BA</checksum>
+    </file>
+    <file>
+      <filename>base-hvac-autosize-mini-split-air-conditioner-only-ducted.osw</filename>
+      <filetype>osw</filetype>
+      <usage_type>test</usage_type>
+      <checksum>719F1B52</checksum>
+    </file>
+    <file>
+      <filename>base-foundation-vented-crawlspace.osw</filename>
+      <filetype>osw</filetype>
+      <usage_type>test</usage_type>
+      <checksum>66566AB8</checksum>
+    </file>
+    <file>
+      <filename>base-foundation-unvented-crawlspace.osw</filename>
+      <filetype>osw</filetype>
+      <usage_type>test</usage_type>
+      <checksum>ADA787BB</checksum>
+    </file>
+    <file>
+      <filename>base-foundation-unconditioned-basement-assembly-r.osw</filename>
+      <filetype>osw</filetype>
+      <usage_type>test</usage_type>
+      <checksum>F9CEFD86</checksum>
+    </file>
+    <file>
+      <filename>base-foundation-unconditioned-basement.osw</filename>
+      <filetype>osw</filetype>
+      <usage_type>test</usage_type>
+      <checksum>7B4C9396</checksum>
+    </file>
+    <file>
+      <filename>base-location-duluth-mn.osw</filename>
+      <filetype>osw</filetype>
+      <usage_type>test</usage_type>
+      <checksum>B5E360B1</checksum>
+    </file>
+    <file>
+      <filename>base-foundation-unconditioned-basement-wall-insulation.osw</filename>
+      <filetype>osw</filetype>
+      <usage_type>test</usage_type>
+      <checksum>A4BD42AA</checksum>
+    </file>
+    <file>
+      <filename>extra-bldgtype-single-family-attached-unconditioned-basement-middle.osw</filename>
+      <filetype>osw</filetype>
+      <usage_type>test</usage_type>
+      <checksum>76FCFA34</checksum>
+    </file>
+    <file>
+      <filename>extra-bldgtype-single-family-attached-unconditioned-basement-right.osw</filename>
+      <filetype>osw</filetype>
+      <usage_type>test</usage_type>
+      <checksum>7C65864F</checksum>
+    </file>
+    <file>
+      <filename>extra-bldgtype-single-family-attached-unconditioned-basement.osw</filename>
+      <filetype>osw</filetype>
+      <usage_type>test</usage_type>
+      <checksum>D5E7BBEB</checksum>
+    </file>
+    <file>
+      <filename>extra-bldgtype-single-family-attached-unvented-crawlspace-middle.osw</filename>
+      <filetype>osw</filetype>
+      <usage_type>test</usage_type>
+      <checksum>193F05AB</checksum>
+    </file>
+    <file>
+      <filename>extra-bldgtype-single-family-attached-unvented-crawlspace-right.osw</filename>
+      <filetype>osw</filetype>
+      <usage_type>test</usage_type>
+      <checksum>131DFE5D</checksum>
+    </file>
+    <file>
+      <filename>extra-bldgtype-single-family-attached-unvented-crawlspace.osw</filename>
+      <filetype>osw</filetype>
+      <usage_type>test</usage_type>
+      <checksum>460A202B</checksum>
+    </file>
+    <file>
+      <filename>extra-bldgtype-single-family-attached-vented-crawlspace-middle.osw</filename>
+      <filetype>osw</filetype>
+      <usage_type>test</usage_type>
+      <checksum>31840DC8</checksum>
+    </file>
+    <file>
+      <filename>extra-bldgtype-single-family-attached-vented-crawlspace-right.osw</filename>
+      <filetype>osw</filetype>
+      <usage_type>test</usage_type>
+      <checksum>FABE1E8C</checksum>
+    </file>
+    <file>
+      <filename>extra-bldgtype-single-family-attached-vented-crawlspace.osw</filename>
+      <filetype>osw</filetype>
+      <usage_type>test</usage_type>
+      <checksum>CD09ADD8</checksum>
+    </file>
+    <file>
+      <filename>base-location-baltimore-md.osw</filename>
+      <filetype>osw</filetype>
+      <usage_type>test</usage_type>
+      <checksum>FC756C76</checksum>
+    </file>
+    <file>
+      <filename>base-location-portland-or.osw</filename>
+      <filetype>osw</filetype>
+      <usage_type>test</usage_type>
+      <checksum>07651582</checksum>
+    </file>
+    <file>
+      <filename>base-misc-defaults.osw</filename>
+      <filetype>osw</filetype>
+      <usage_type>test</usage_type>
+      <checksum>0A10D7FA</checksum>
+    </file>
+    <file>
+      <filename>base-foundation-slab.osw</filename>
+      <filetype>osw</filetype>
+      <usage_type>test</usage_type>
+      <checksum>53A78DDF</checksum>
+    </file>
+    <file>
+      <filename>extra-enclosure-atticroof-conditioned-eaves-gable.osw</filename>
+      <filetype>osw</filetype>
+      <usage_type>test</usage_type>
+      <checksum>BA83BE0F</checksum>
+    </file>
+    <file>
+      <filename>extra-enclosure-atticroof-conditioned-eaves-hip.osw</filename>
+      <filetype>osw</filetype>
+      <usage_type>test</usage_type>
+      <checksum>1B2413CA</checksum>
+    </file>
+    <file>
+      <filename>base-appliances-dehumidifier.osw</filename>
+      <filetype>osw</filetype>
+      <usage_type>test</usage_type>
+      <checksum>761446AD</checksum>
+    </file>
+    <file>
+      <filename>base-appliances-dehumidifier-ief-portable.osw</filename>
+      <filetype>osw</filetype>
+      <usage_type>test</usage_type>
+      <checksum>A79DA17B</checksum>
+    </file>
+    <file>
+      <filename>base-appliances-dehumidifier-ief-whole-home.osw</filename>
+      <filetype>osw</filetype>
+      <usage_type>test</usage_type>
+      <checksum>B3D75DA8</checksum>
+    </file>
+    <file>
+      <filename>base-atticroof-radiant-barrier.osw</filename>
+      <filetype>osw</filetype>
+      <usage_type>test</usage_type>
+      <checksum>9CAC92CF</checksum>
+    </file>
+    <file>
+      <filename>base-location-dallas-tx.osw</filename>
+      <filetype>osw</filetype>
+      <usage_type>test</usage_type>
+      <checksum>7C8B6A11</checksum>
+    </file>
+    <file>
+      <filename>base-location-miami-fl.osw</filename>
+      <filetype>osw</filetype>
+      <usage_type>test</usage_type>
+      <checksum>759E6143</checksum>
+    </file>
+    <file>
+      <filename>base-location-honolulu-hi.osw</filename>
+      <filetype>osw</filetype>
+      <usage_type>test</usage_type>
+      <checksum>A8CA85F2</checksum>
+    </file>
+    <file>
+      <filename>base-location-phoenix-az.osw</filename>
+      <filetype>osw</filetype>
+      <usage_type>test</usage_type>
+      <checksum>6877C6FD</checksum>
+    </file>
+    <file>
+      <filename>extra-bldgtype-single-family-attached-slab-middle.osw</filename>
+      <filetype>osw</filetype>
+      <usage_type>test</usage_type>
+      <checksum>0134D6AD</checksum>
+    </file>
+    <file>
+      <filename>extra-bldgtype-single-family-attached-slab-right.osw</filename>
+      <filetype>osw</filetype>
+      <usage_type>test</usage_type>
+      <checksum>82F537DB</checksum>
+    </file>
+    <file>
+      <filename>extra-bldgtype-single-family-attached-slab.osw</filename>
+      <filetype>osw</filetype>
+      <usage_type>test</usage_type>
+      <checksum>1B938518</checksum>
+    </file>
+    <file>
+      <filename>extra-bldgtype-single-family-attached-atticroof-conditioned-eaves-gable.osw</filename>
+      <filetype>osw</filetype>
+      <usage_type>test</usage_type>
+      <checksum>2C219BB5</checksum>
+    </file>
+    <file>
+      <filename>extra-bldgtype-single-family-attached-atticroof-conditioned-eaves-hip.osw</filename>
+      <filetype>osw</filetype>
+      <usage_type>test</usage_type>
+      <checksum>EBD564E4</checksum>
+    </file>
+    <file>
+      <filename>base-bldgtype-multifamily-shared-mechvent-preconditioning.osw</filename>
+      <filetype>osw</filetype>
+      <usage_type>test</usage_type>
+      <checksum>F0E13AE7</checksum>
+    </file>
+    <file>
+      <filename>base-bldgtype-multifamily-shared-mechvent.osw</filename>
+      <filetype>osw</filetype>
+      <usage_type>test</usage_type>
+      <checksum>E7935209</checksum>
+    </file>
+    <file>
+      <filename>base-bldgtype-multifamily-shared-pv.osw</filename>
+      <filetype>osw</filetype>
+      <usage_type>test</usage_type>
+      <checksum>FCA17AE9</checksum>
+    </file>
+    <file>
+      <filename>base-bldgtype-multifamily-shared-water-heater.osw</filename>
+      <filetype>osw</filetype>
+      <usage_type>test</usage_type>
+      <checksum>D906A9E1</checksum>
+    </file>
+    <file>
+      <filename>base-bldgtype-multifamily.osw</filename>
+      <filetype>osw</filetype>
+      <usage_type>test</usage_type>
+      <checksum>2E2764A2</checksum>
+    </file>
+    <file>
+      <filename>base-bldgtype-multifamily-shared-boiler-only-baseboard.osw</filename>
+      <filetype>osw</filetype>
+      <usage_type>test</usage_type>
+      <checksum>916E30A2</checksum>
+    </file>
+    <file>
+      <filename>base-bldgtype-multifamily-shared-boiler-only-fan-coil.osw</filename>
+      <filetype>osw</filetype>
+      <usage_type>test</usage_type>
+      <checksum>B6389052</checksum>
+    </file>
+    <file>
+      <filename>base-hvac-room-ac-only-ceer.osw</filename>
+      <filetype>osw</filetype>
+      <usage_type>test</usage_type>
+      <checksum>6F1FFE4E</checksum>
+    </file>
+    <file>
+      <filename>extra-bldgtype-single-family-attached-double-loaded-interior.osw</filename>
+      <filetype>osw</filetype>
+      <usage_type>test</usage_type>
+      <checksum>E7471622</checksum>
+    </file>
+    <file>
+      <filename>extra-bldgtype-multifamily-unvented-crawlspace-left-bottom.osw</filename>
+      <filetype>osw</filetype>
+      <usage_type>test</usage_type>
+      <checksum>DEB087D0</checksum>
+    </file>
+    <file>
+      <filename>extra-bldgtype-multifamily-unvented-crawlspace-left-middle.osw</filename>
+      <filetype>osw</filetype>
+      <usage_type>test</usage_type>
+      <checksum>FD312729</checksum>
+    </file>
+    <file>
+      <filename>extra-bldgtype-multifamily-unvented-crawlspace-left-top.osw</filename>
+      <filetype>osw</filetype>
+      <usage_type>test</usage_type>
+      <checksum>A8396C70</checksum>
+    </file>
+    <file>
+      <filename>extra-bldgtype-multifamily-unvented-crawlspace-middle-bottom.osw</filename>
+      <filetype>osw</filetype>
+      <usage_type>test</usage_type>
+      <checksum>FFD4D32C</checksum>
+    </file>
+    <file>
+      <filename>extra-bldgtype-multifamily-unvented-crawlspace-middle-middle.osw</filename>
+      <filetype>osw</filetype>
+      <usage_type>test</usage_type>
+      <checksum>23390C4A</checksum>
+    </file>
+    <file>
+      <filename>extra-bldgtype-multifamily-unvented-crawlspace-middle-top.osw</filename>
+      <filetype>osw</filetype>
+      <usage_type>test</usage_type>
+      <checksum>BE0EF917</checksum>
+    </file>
+    <file>
+      <filename>extra-bldgtype-multifamily-unvented-crawlspace-right-bottom.osw</filename>
+      <filetype>osw</filetype>
+      <usage_type>test</usage_type>
+      <checksum>D3C00854</checksum>
+    </file>
+    <file>
+      <filename>extra-bldgtype-multifamily-unvented-crawlspace-right-middle.osw</filename>
+      <filetype>osw</filetype>
+      <usage_type>test</usage_type>
+      <checksum>61D7473A</checksum>
+    </file>
+    <file>
+      <filename>extra-bldgtype-multifamily-unvented-crawlspace-right-top.osw</filename>
+      <filetype>osw</filetype>
+      <usage_type>test</usage_type>
+      <checksum>B21EA956</checksum>
+    </file>
+    <file>
+      <filename>extra-bldgtype-multifamily-unvented-crawlspace.osw</filename>
+      <filetype>osw</filetype>
+      <usage_type>test</usage_type>
+      <checksum>38FF3FE8</checksum>
+    </file>
+    <file>
+      <filename>extra-bldgtype-multifamily-vented-crawlspace-left-bottom.osw</filename>
+      <filetype>osw</filetype>
+      <usage_type>test</usage_type>
+      <checksum>54EB0241</checksum>
+    </file>
+    <file>
+      <filename>extra-bldgtype-multifamily-vented-crawlspace-left-middle.osw</filename>
+      <filetype>osw</filetype>
+      <usage_type>test</usage_type>
+      <checksum>64E9A2A5</checksum>
+    </file>
+    <file>
+      <filename>extra-bldgtype-multifamily-vented-crawlspace-left-top.osw</filename>
+      <filetype>osw</filetype>
+      <usage_type>test</usage_type>
+      <checksum>563A3F82</checksum>
+    </file>
+    <file>
+      <filename>extra-bldgtype-multifamily-vented-crawlspace-middle-bottom.osw</filename>
+      <filetype>osw</filetype>
+      <usage_type>test</usage_type>
+      <checksum>E1FB035A</checksum>
+    </file>
+    <file>
+      <filename>extra-bldgtype-multifamily-vented-crawlspace-middle-middle.osw</filename>
+      <filetype>osw</filetype>
+      <usage_type>test</usage_type>
+      <checksum>C27AA3A3</checksum>
+    </file>
+    <file>
+      <filename>extra-bldgtype-multifamily-vented-crawlspace-middle-top.osw</filename>
+      <filetype>osw</filetype>
+      <usage_type>test</usage_type>
+      <checksum>70529F09</checksum>
+    </file>
+    <file>
+      <filename>extra-bldgtype-multifamily-vented-crawlspace-right-bottom.osw</filename>
+      <filetype>osw</filetype>
+      <usage_type>test</usage_type>
+      <checksum>D1ECC140</checksum>
+    </file>
+    <file>
+      <filename>extra-bldgtype-multifamily-vented-crawlspace-right-middle.osw</filename>
+      <filetype>osw</filetype>
+      <usage_type>test</usage_type>
+      <checksum>00EE61F7</checksum>
+    </file>
+    <file>
+      <filename>extra-bldgtype-multifamily-vented-crawlspace-right-top.osw</filename>
+      <filetype>osw</filetype>
+      <usage_type>test</usage_type>
+      <checksum>84B13755</checksum>
+    </file>
+    <file>
+      <filename>extra-bldgtype-multifamily-vented-crawlspace.osw</filename>
+      <filetype>osw</filetype>
+      <usage_type>test</usage_type>
+      <checksum>EB7100CE</checksum>
+    </file>
+    <file>
+      <filename>extra-bldgtype-multifamily-eaves.osw</filename>
+      <filetype>osw</filetype>
+      <usage_type>test</usage_type>
+      <checksum>8DCB7991</checksum>
+    </file>
+    <file>
+      <filename>extra-bldgtype-multifamily-slab-left-bottom.osw</filename>
+      <filetype>osw</filetype>
+      <usage_type>test</usage_type>
+      <checksum>DF695572</checksum>
+    </file>
+    <file>
+      <filename>extra-bldgtype-multifamily-slab-left-middle.osw</filename>
+      <filetype>osw</filetype>
+      <usage_type>test</usage_type>
+      <checksum>C232BFAF</checksum>
+    </file>
+    <file>
+      <filename>extra-bldgtype-multifamily-slab-left-top.osw</filename>
+      <filetype>osw</filetype>
+      <usage_type>test</usage_type>
+      <checksum>35A08A6B</checksum>
+    </file>
+    <file>
+      <filename>extra-bldgtype-multifamily-slab-middle-bottom.osw</filename>
+      <filetype>osw</filetype>
+      <usage_type>test</usage_type>
+      <checksum>069027BD</checksum>
+    </file>
+    <file>
+      <filename>extra-bldgtype-multifamily-slab-middle-middle.osw</filename>
+      <filetype>osw</filetype>
+      <usage_type>test</usage_type>
+      <checksum>BD9C8F29</checksum>
+    </file>
+    <file>
+      <filename>extra-bldgtype-multifamily-slab-middle-top.osw</filename>
+      <filetype>osw</filetype>
+      <usage_type>test</usage_type>
+      <checksum>8FE272A9</checksum>
+    </file>
+    <file>
+      <filename>extra-bldgtype-multifamily-slab-right-bottom.osw</filename>
+      <filetype>osw</filetype>
+      <usage_type>test</usage_type>
+      <checksum>929597FD</checksum>
+    </file>
+    <file>
+      <filename>extra-bldgtype-multifamily-slab-right-middle.osw</filename>
+      <filetype>osw</filetype>
+      <usage_type>test</usage_type>
       <checksum>1CBFE608</checksum>
     </file>
     <file>
@@ -8493,294 +8106,264 @@
       <filetype>osw</filetype>
       <usage_type>test</usage_type>
       <checksum>98932501</checksum>
->>>>>>> c40fecb9
-    </file>
-    <file>
-      <filename>extra-bldgtype-multifamily-eaves.osw</filename>
-      <filetype>osw</filetype>
-      <usage_type>test</usage_type>
-<<<<<<< HEAD
-      <checksum>FFCA3053</checksum>
-=======
+    </file>
+    <file>
+      <filename>extra-bldgtype-multifamily-slab.osw</filename>
+      <filetype>osw</filetype>
+      <usage_type>test</usage_type>
       <checksum>F58B422A</checksum>
->>>>>>> c40fecb9
+    </file>
+    <file>
+      <filename>extra-bldgtype-multifamily-double-loaded-interior.osw</filename>
+      <filetype>osw</filetype>
+      <usage_type>test</usage_type>
+      <checksum>FA0A2E1E</checksum>
+    </file>
+    <file>
+      <filename>extra-bldgtype-multifamily-double-exterior.osw</filename>
+      <filetype>osw</filetype>
+      <usage_type>test</usage_type>
+      <checksum>E4BFFB2A</checksum>
+    </file>
+    <file>
+      <filename>extra-bldgtype-multifamily-single-exterior-front.osw</filename>
+      <filetype>osw</filetype>
+      <usage_type>test</usage_type>
+      <checksum>1B5A30B9</checksum>
+    </file>
+    <file>
+      <filename>extra-bldgtype-multifamily-unvented-crawlspace-double-loaded-interior.osw</filename>
+      <filetype>osw</filetype>
+      <usage_type>test</usage_type>
+      <checksum>A9C6F4A3</checksum>
+    </file>
+    <file>
+      <filename>extra-bldgtype-multifamily-unvented-crawlspace-left-bottom-double-loaded-interior.osw</filename>
+      <filetype>osw</filetype>
+      <usage_type>test</usage_type>
+      <checksum>05CA8A19</checksum>
+    </file>
+    <file>
+      <filename>extra-bldgtype-multifamily-unvented-crawlspace-left-middle-double-loaded-interior.osw</filename>
+      <filetype>osw</filetype>
+      <usage_type>test</usage_type>
+      <checksum>4C87529F</checksum>
+    </file>
+    <file>
+      <filename>extra-bldgtype-multifamily-unvented-crawlspace-left-top-double-loaded-interior.osw</filename>
+      <filetype>osw</filetype>
+      <usage_type>test</usage_type>
+      <checksum>A60217FE</checksum>
+    </file>
+    <file>
+      <filename>extra-bldgtype-multifamily-unvented-crawlspace-middle-bottom-double-loaded-interior.osw</filename>
+      <filetype>osw</filetype>
+      <usage_type>test</usage_type>
+      <checksum>C1327DEB</checksum>
+    </file>
+    <file>
+      <filename>extra-bldgtype-multifamily-unvented-crawlspace-middle-middle-double-loaded-interior.osw</filename>
+      <filetype>osw</filetype>
+      <usage_type>test</usage_type>
+      <checksum>4FAB271D</checksum>
+    </file>
+    <file>
+      <filename>extra-bldgtype-multifamily-unvented-crawlspace-middle-top-double-loaded-interior.osw</filename>
+      <filetype>osw</filetype>
+      <usage_type>test</usage_type>
+      <checksum>EA689E0C</checksum>
+    </file>
+    <file>
+      <filename>extra-bldgtype-multifamily-unvented-crawlspace-right-bottom-double-loaded-interior.osw</filename>
+      <filetype>osw</filetype>
+      <usage_type>test</usage_type>
+      <checksum>94219AD4</checksum>
+    </file>
+    <file>
+      <filename>extra-bldgtype-multifamily-unvented-crawlspace-right-middle-double-loaded-interior.osw</filename>
+      <filetype>osw</filetype>
+      <usage_type>test</usage_type>
+      <checksum>11AFDC9D</checksum>
+    </file>
+    <file>
+      <filename>extra-bldgtype-multifamily-unvented-crawlspace-right-top-double-loaded-interior.osw</filename>
+      <filetype>osw</filetype>
+      <usage_type>test</usage_type>
+      <checksum>295BF3B5</checksum>
+    </file>
+    <file>
+      <filename>extra-bldgtype-multifamily-vented-crawlspace-double-loaded-interior.osw</filename>
+      <filetype>osw</filetype>
+      <usage_type>test</usage_type>
+      <checksum>AF0364B5</checksum>
+    </file>
+    <file>
+      <filename>extra-bldgtype-multifamily-vented-crawlspace-left-bottom-double-loaded-interior.osw</filename>
+      <filetype>osw</filetype>
+      <usage_type>test</usage_type>
+      <checksum>4E52F8BC</checksum>
+    </file>
+    <file>
+      <filename>extra-bldgtype-multifamily-vented-crawlspace-left-middle-double-loaded-interior.osw</filename>
+      <filetype>osw</filetype>
+      <usage_type>test</usage_type>
+      <checksum>9B3957B8</checksum>
+    </file>
+    <file>
+      <filename>extra-bldgtype-multifamily-vented-crawlspace-left-top-double-loaded-interior.osw</filename>
+      <filetype>osw</filetype>
+      <usage_type>test</usage_type>
+      <checksum>D6EEB04E</checksum>
+    </file>
+    <file>
+      <filename>extra-bldgtype-multifamily-vented-crawlspace-middle-bottom-double-loaded-interior.osw</filename>
+      <filetype>osw</filetype>
+      <usage_type>test</usage_type>
+      <checksum>DC95B712</checksum>
+    </file>
+    <file>
+      <filename>extra-bldgtype-multifamily-vented-crawlspace-middle-middle-double-loaded-interior.osw</filename>
+      <filetype>osw</filetype>
+      <usage_type>test</usage_type>
+      <checksum>95D86F94</checksum>
+    </file>
+    <file>
+      <filename>extra-bldgtype-multifamily-vented-crawlspace-middle-top-double-loaded-interior.osw</filename>
+      <filetype>osw</filetype>
+      <usage_type>test</usage_type>
+      <checksum>B8F74433</checksum>
+    </file>
+    <file>
+      <filename>extra-bldgtype-multifamily-vented-crawlspace-right-bottom-double-loaded-interior.osw</filename>
+      <filetype>osw</filetype>
+      <usage_type>test</usage_type>
+      <checksum>E6871397</checksum>
+    </file>
+    <file>
+      <filename>extra-bldgtype-multifamily-vented-crawlspace-right-middle-double-loaded-interior.osw</filename>
+      <filetype>osw</filetype>
+      <usage_type>test</usage_type>
+      <checksum>602391A5</checksum>
+    </file>
+    <file>
+      <filename>extra-bldgtype-multifamily-vented-crawlspace-right-top-double-loaded-interior.osw</filename>
+      <filetype>osw</filetype>
+      <usage_type>test</usage_type>
+      <checksum>3F7B3205</checksum>
     </file>
     <file>
       <filename>extra-bldgtype-multifamily-slab-double-loaded-interior.osw</filename>
       <filetype>osw</filetype>
       <usage_type>test</usage_type>
-<<<<<<< HEAD
-      <checksum>9F2DF8EA</checksum>
-=======
-      <checksum>FA0A2E1E</checksum>
->>>>>>> c40fecb9
+      <checksum>8E027B3E</checksum>
     </file>
     <file>
       <filename>extra-bldgtype-multifamily-slab-left-bottom-double-loaded-interior.osw</filename>
       <filetype>osw</filetype>
       <usage_type>test</usage_type>
-<<<<<<< HEAD
-      <checksum>C095C1D1</checksum>
-=======
-      <checksum>E4BFFB2A</checksum>
->>>>>>> c40fecb9
-    </file>
-    <file>
-      <filename>extra-bldgtype-multifamily-slab-left-bottom.osw</filename>
-      <filetype>osw</filetype>
-      <usage_type>test</usage_type>
-<<<<<<< HEAD
-      <checksum>BD0D6E07</checksum>
-=======
-      <checksum>1B5A30B9</checksum>
->>>>>>> c40fecb9
+      <checksum>74C192B3</checksum>
     </file>
     <file>
       <filename>extra-bldgtype-multifamily-slab-left-middle-double-loaded-interior.osw</filename>
       <filetype>osw</filetype>
       <usage_type>test</usage_type>
-<<<<<<< HEAD
-      <checksum>797E02E7</checksum>
-=======
-      <checksum>A9C6F4A3</checksum>
->>>>>>> c40fecb9
-    </file>
-    <file>
-      <filename>extra-bldgtype-multifamily-slab-left-middle.osw</filename>
-      <filetype>osw</filetype>
-      <usage_type>test</usage_type>
-<<<<<<< HEAD
-      <checksum>A05684DA</checksum>
-=======
-      <checksum>05CA8A19</checksum>
->>>>>>> c40fecb9
+      <checksum>CD2A5185</checksum>
     </file>
     <file>
       <filename>extra-bldgtype-multifamily-slab-left-top-double-loaded-interior.osw</filename>
       <filetype>osw</filetype>
       <usage_type>test</usage_type>
-<<<<<<< HEAD
-      <checksum>A489EAA1</checksum>
-=======
-      <checksum>4C87529F</checksum>
->>>>>>> c40fecb9
-    </file>
-    <file>
-      <filename>extra-bldgtype-multifamily-slab-left-top.osw</filename>
-      <filetype>osw</filetype>
-      <usage_type>test</usage_type>
-<<<<<<< HEAD
-      <checksum>5CA25724</checksum>
-=======
-      <checksum>A60217FE</checksum>
->>>>>>> c40fecb9
+      <checksum>3ED508F5</checksum>
     </file>
     <file>
       <filename>extra-bldgtype-multifamily-slab-middle-bottom-double-loaded-interior.osw</filename>
       <filetype>osw</filetype>
       <usage_type>test</usage_type>
-<<<<<<< HEAD
-      <checksum>9B340295</checksum>
-=======
-      <checksum>C1327DEB</checksum>
->>>>>>> c40fecb9
-    </file>
-    <file>
-      <filename>extra-bldgtype-multifamily-slab-middle-bottom.osw</filename>
-      <filetype>osw</filetype>
-      <usage_type>test</usage_type>
-<<<<<<< HEAD
-      <checksum>D062D3B5</checksum>
-=======
-      <checksum>4FAB271D</checksum>
->>>>>>> c40fecb9
+      <checksum>763A4231</checksum>
     </file>
     <file>
       <filename>extra-bldgtype-multifamily-slab-middle-middle-double-loaded-interior.osw</filename>
       <filetype>osw</filetype>
       <usage_type>test</usage_type>
-<<<<<<< HEAD
-      <checksum>7B0DCF91</checksum>
-=======
-      <checksum>EA689E0C</checksum>
->>>>>>> c40fecb9
-    </file>
-    <file>
-      <filename>extra-bldgtype-multifamily-slab-middle-middle.osw</filename>
-      <filetype>osw</filetype>
-      <usage_type>test</usage_type>
-<<<<<<< HEAD
-      <checksum>6B6E7B21</checksum>
-=======
-      <checksum>94219AD4</checksum>
->>>>>>> c40fecb9
+      <checksum>96038F35</checksum>
     </file>
     <file>
       <filename>extra-bldgtype-multifamily-slab-middle-top-double-loaded-interior.osw</filename>
       <filetype>osw</filetype>
       <usage_type>test</usage_type>
-<<<<<<< HEAD
-      <checksum>5C3EF052</checksum>
-=======
-      <checksum>11AFDC9D</checksum>
->>>>>>> c40fecb9
-    </file>
-    <file>
-      <filename>extra-bldgtype-multifamily-slab-middle-top.osw</filename>
-      <filetype>osw</filetype>
-      <usage_type>test</usage_type>
-<<<<<<< HEAD
-      <checksum>CF9C27DF</checksum>
-=======
-      <checksum>295BF3B5</checksum>
->>>>>>> c40fecb9
+      <checksum>B4E3046B</checksum>
     </file>
     <file>
       <filename>extra-bldgtype-multifamily-slab-right-bottom-double-loaded-interior.osw</filename>
       <filetype>osw</filetype>
       <usage_type>test</usage_type>
-<<<<<<< HEAD
-      <checksum>7F17D888</checksum>
-=======
-      <checksum>AF0364B5</checksum>
->>>>>>> c40fecb9
-    </file>
-    <file>
-      <filename>extra-bldgtype-multifamily-slab-right-bottom.osw</filename>
-      <filetype>osw</filetype>
-      <usage_type>test</usage_type>
-<<<<<<< HEAD
-      <checksum>71D6910E</checksum>
-=======
-      <checksum>4E52F8BC</checksum>
->>>>>>> c40fecb9
+      <checksum>DABE65B7</checksum>
     </file>
     <file>
       <filename>extra-bldgtype-multifamily-slab-right-middle-double-loaded-interior.osw</filename>
       <filetype>osw</filetype>
       <usage_type>test</usage_type>
-<<<<<<< HEAD
-      <checksum>31088B56</checksum>
-=======
-      <checksum>9B3957B8</checksum>
->>>>>>> c40fecb9
-    </file>
-    <file>
-      <filename>extra-bldgtype-multifamily-slab-right-middle.osw</filename>
-      <filetype>osw</filetype>
-      <usage_type>test</usage_type>
-<<<<<<< HEAD
-      <checksum>FFFCE0FB</checksum>
-=======
-      <checksum>D6EEB04E</checksum>
->>>>>>> c40fecb9
+      <checksum>94A13669</checksum>
     </file>
     <file>
       <filename>extra-bldgtype-multifamily-slab-right-top-double-loaded-interior.osw</filename>
       <filetype>osw</filetype>
       <usage_type>test</usage_type>
-<<<<<<< HEAD
-      <checksum>39724833</checksum>
-=======
-      <checksum>DC95B712</checksum>
->>>>>>> c40fecb9
-    </file>
-    <file>
-      <filename>extra-bldgtype-multifamily-slab-right-top.osw</filename>
-      <filetype>osw</filetype>
-      <usage_type>test</usage_type>
-<<<<<<< HEAD
-      <checksum>1710B1A0</checksum>
-=======
-      <checksum>95D86F94</checksum>
->>>>>>> c40fecb9
-    </file>
-    <file>
-      <filename>extra-bldgtype-multifamily-slab.osw</filename>
-      <filetype>osw</filetype>
-      <usage_type>test</usage_type>
-<<<<<<< HEAD
-      <checksum>F3A505EC</checksum>
-=======
-      <checksum>B8F74433</checksum>
->>>>>>> c40fecb9
-    </file>
-    <file>
-      <filename>extra-bldgtype-single-family-attached-slab-middle.osw</filename>
-      <filetype>osw</filetype>
-      <usage_type>test</usage_type>
-<<<<<<< HEAD
-      <checksum>BB5217CE</checksum>
-=======
-      <checksum>E6871397</checksum>
->>>>>>> c40fecb9
-    </file>
-    <file>
-      <filename>extra-bldgtype-single-family-attached-slab-right.osw</filename>
-      <filetype>osw</filetype>
-      <usage_type>test</usage_type>
-<<<<<<< HEAD
-      <checksum>13BEFEE4</checksum>
-=======
-      <checksum>602391A5</checksum>
->>>>>>> c40fecb9
-    </file>
-    <file>
-      <filename>extra-bldgtype-single-family-attached-slab.osw</filename>
-      <filetype>osw</filetype>
-      <usage_type>test</usage_type>
-<<<<<<< HEAD
-      <checksum>8B2C395A</checksum>
-=======
-      <checksum>3F7B3205</checksum>
->>>>>>> c40fecb9
-    </file>
-    <file>
-      <filename>extra-bldgtype-single-family-attached-atticroof-conditioned-eaves-gable.osw</filename>
-      <filetype>osw</filetype>
-      <usage_type>test</usage_type>
-<<<<<<< HEAD
-      <checksum>9D2C06E1</checksum>
-=======
-      <checksum>8E027B3E</checksum>
->>>>>>> c40fecb9
-    </file>
-    <file>
-      <filename>extra-bldgtype-single-family-attached-atticroof-conditioned-eaves-hip.osw</filename>
-      <filetype>osw</filetype>
-      <usage_type>test</usage_type>
-<<<<<<< HEAD
-      <checksum>87DE88BD</checksum>
-=======
-      <checksum>74C192B3</checksum>
->>>>>>> c40fecb9
+      <checksum>A9A1C96B</checksum>
+    </file>
+    <file>
+      <filename>base-simcontrol-daylight-saving-custom.osw</filename>
+      <filetype>osw</filetype>
+      <usage_type>test</usage_type>
+      <checksum>2B47A154</checksum>
+    </file>
+    <file>
+      <filename>base-lighting-detailed.osw</filename>
+      <filetype>osw</filetype>
+      <usage_type>test</usage_type>
+      <checksum>109F7540</checksum>
+    </file>
+    <file>
+      <filename>base-simcontrol-runperiod-1-month.osw</filename>
+      <filetype>osw</filetype>
+      <usage_type>test</usage_type>
+      <checksum>ADEB9766</checksum>
+    </file>
+    <file>
+      <filename>base-schedules-stochastic-vacant.osw</filename>
+      <filetype>osw</filetype>
+      <usage_type>test</usage_type>
+      <checksum>61A65500</checksum>
+    </file>
+    <file>
+      <filename>base-hvac-seasons.osw</filename>
+      <filetype>osw</filetype>
+      <usage_type>test</usage_type>
+      <checksum>11F997A4</checksum>
+    </file>
+    <file>
+      <filename>base-bldgtype-single-family-attached-2stories.osw</filename>
+      <filetype>osw</filetype>
+      <usage_type>test</usage_type>
+      <checksum>C586BE73</checksum>
+    </file>
+    <file>
+      <filename>base-enclosure-2stories-garage.osw</filename>
+      <filetype>osw</filetype>
+      <usage_type>test</usage_type>
+      <checksum>F1CB5A54</checksum>
     </file>
     <file>
       <filename>build_residential_hpxml_test.rb</filename>
       <filetype>rb</filetype>
       <usage_type>test</usage_type>
-<<<<<<< HEAD
-      <checksum>E819B8B6</checksum>
-=======
-      <checksum>CD2A5185</checksum>
->>>>>>> c40fecb9
-    </file>
-    <file>
-      <filename>base-bldgtype-single-family-attached-2stories.osw</filename>
-      <filetype>osw</filetype>
-      <usage_type>test</usage_type>
-<<<<<<< HEAD
-      <checksum>D2DAC4AD</checksum>
-=======
-      <checksum>3ED508F5</checksum>
->>>>>>> c40fecb9
-    </file>
-    <file>
-      <filename>base-hvac-room-ac-only-ceer.osw</filename>
-      <filetype>osw</filetype>
-      <usage_type>test</usage_type>
-<<<<<<< HEAD
-      <checksum>AFC2020B</checksum>
+      <checksum>00D38822</checksum>
+    </file>
+    <file>
+      <filename>extra-enclosure-garage-atticroof-conditioned.osw</filename>
+      <filetype>osw</filetype>
+      <usage_type>test</usage_type>
+      <checksum>74D66672</checksum>
     </file>
     <file>
       <version>
@@ -8791,159 +8374,67 @@
       <filename>measure.rb</filename>
       <filetype>rb</filetype>
       <usage_type>script</usage_type>
-      <checksum>2EF33636</checksum>
-=======
-      <checksum>763A4231</checksum>
-    </file>
-    <file>
-      <filename>extra-bldgtype-multifamily-slab-middle-middle-double-loaded-interior.osw</filename>
-      <filetype>osw</filetype>
-      <usage_type>test</usage_type>
-      <checksum>96038F35</checksum>
->>>>>>> c40fecb9
+      <checksum>F293FBDD</checksum>
+    </file>
+    <file>
+      <filename>base-hvac-dual-fuel-air-to-air-heat-pump-var-speed-flex-dual-source-not-grid-connected.osw</filename>
+      <filetype>osw</filetype>
+      <usage_type>test</usage_type>
+      <checksum>74DF5495</checksum>
     </file>
     <file>
       <filename>base-hvac-dual-fuel-air-to-air-heat-pump-var-speed-flex-dual-source.osw</filename>
       <filetype>osw</filetype>
       <usage_type>test</usage_type>
-<<<<<<< HEAD
-      <checksum>35CA18F7</checksum>
-=======
-      <checksum>B4E3046B</checksum>
->>>>>>> c40fecb9
+      <checksum>7E5A7C4D</checksum>
+    </file>
+    <file>
+      <filename>base-hvac-dual-fuel-air-to-air-heat-pump-var-speed-flex-ihp-grid-ac-not-grid-connected.osw</filename>
+      <filetype>osw</filetype>
+      <usage_type>test</usage_type>
+      <checksum>2F165F20</checksum>
     </file>
     <file>
       <filename>base-hvac-dual-fuel-air-to-air-heat-pump-var-speed-flex-ihp-grid-ac.osw</filename>
       <filetype>osw</filetype>
       <usage_type>test</usage_type>
-<<<<<<< HEAD
-      <checksum>850205A5</checksum>
-=======
-      <checksum>DABE65B7</checksum>
->>>>>>> c40fecb9
+      <checksum>CE92611F</checksum>
+    </file>
+    <file>
+      <filename>base-hvac-dual-fuel-air-to-air-heat-pump-var-speed-flex-ihp-ice-storage-not-grid-connected.osw</filename>
+      <filetype>osw</filetype>
+      <usage_type>test</usage_type>
+      <checksum>7F54633E</checksum>
     </file>
     <file>
       <filename>base-hvac-dual-fuel-air-to-air-heat-pump-var-speed-flex-ihp-ice-storage.osw</filename>
       <filetype>osw</filetype>
       <usage_type>test</usage_type>
-<<<<<<< HEAD
-      <checksum>336709F4</checksum>
-=======
-      <checksum>94A13669</checksum>
->>>>>>> c40fecb9
+      <checksum>39EDD476</checksum>
+    </file>
+    <file>
+      <filename>base-hvac-dual-fuel-air-to-air-heat-pump-var-speed-flex-ihp-pcm-storage-not-grid-connected.osw</filename>
+      <filetype>osw</filetype>
+      <usage_type>test</usage_type>
+      <checksum>D137DAAB</checksum>
     </file>
     <file>
       <filename>base-hvac-dual-fuel-air-to-air-heat-pump-var-speed-flex-ihp-pcm-storage.osw</filename>
       <filetype>osw</filetype>
       <usage_type>test</usage_type>
-<<<<<<< HEAD
-      <checksum>58F70D94</checksum>
-=======
-      <checksum>A9A1C96B</checksum>
->>>>>>> c40fecb9
+      <checksum>527DD016</checksum>
+    </file>
+    <file>
+      <filename>base-hvac-dual-fuel-air-to-air-heat-pump-var-speed-flex-modulating-not-grid-connected.osw</filename>
+      <filetype>osw</filetype>
+      <usage_type>test</usage_type>
+      <checksum>C180F760</checksum>
     </file>
     <file>
       <filename>base-hvac-dual-fuel-air-to-air-heat-pump-var-speed-flex-modulating.osw</filename>
       <filetype>osw</filetype>
       <usage_type>test</usage_type>
-<<<<<<< HEAD
-      <checksum>D6CD0E1E</checksum>
-=======
-      <checksum>2B47A154</checksum>
->>>>>>> c40fecb9
-    </file>
-    <file>
-      <filename>base-hvac-dual-fuel-air-to-air-heat-pump-var-speed-flex-dual-source-not-grid-connected.osw</filename>
-      <filetype>osw</filetype>
-      <usage_type>test</usage_type>
-<<<<<<< HEAD
-      <checksum>58E11300</checksum>
-=======
-      <checksum>109F7540</checksum>
->>>>>>> c40fecb9
-    </file>
-    <file>
-      <filename>base-hvac-dual-fuel-air-to-air-heat-pump-var-speed-flex-ihp-grid-ac-not-grid-connected.osw</filename>
-      <filetype>osw</filetype>
-      <usage_type>test</usage_type>
-<<<<<<< HEAD
-      <checksum>032818B5</checksum>
-=======
-      <checksum>ADEB9766</checksum>
->>>>>>> c40fecb9
-    </file>
-    <file>
-      <filename>base-hvac-dual-fuel-air-to-air-heat-pump-var-speed-flex-ihp-ice-storage-not-grid-connected.osw</filename>
-      <filetype>osw</filetype>
-      <usage_type>test</usage_type>
-<<<<<<< HEAD
-      <checksum>A3D93684</checksum>
-=======
-      <checksum>61A65500</checksum>
->>>>>>> c40fecb9
-    </file>
-    <file>
-      <filename>base-hvac-dual-fuel-air-to-air-heat-pump-var-speed-flex-ihp-pcm-storage-not-grid-connected.osw</filename>
-      <filetype>osw</filetype>
-      <usage_type>test</usage_type>
-<<<<<<< HEAD
-      <checksum>0DBA8F11</checksum>
-    </file>
-    <file>
-      <filename>base-hvac-dual-fuel-air-to-air-heat-pump-var-speed-flex-modulating-not-grid-connected.osw</filename>
-      <filetype>osw</filetype>
-      <usage_type>test</usage_type>
-      <checksum>A0B34E6E</checksum>
-=======
-      <checksum>11F997A4</checksum>
-    </file>
-    <file>
-      <filename>base-bldgtype-single-family-attached-2stories.osw</filename>
-      <filetype>osw</filetype>
-      <usage_type>test</usage_type>
-      <checksum>C586BE73</checksum>
-    </file>
-    <file>
-      <filename>base-enclosure-2stories-garage.osw</filename>
-      <filetype>osw</filetype>
-      <usage_type>test</usage_type>
-      <checksum>F1CB5A54</checksum>
-    </file>
-    <file>
-      <filename>test_measure.xml</filename>
-      <filetype>xml</filetype>
-      <usage_type>test</usage_type>
-      <checksum>E59C08ED</checksum>
-    </file>
-    <file>
-      <filename>test_rakefile.xml</filename>
-      <filetype>xml</filetype>
-      <usage_type>test</usage_type>
-      <checksum>5A17FF8A</checksum>
-    </file>
-    <file>
-      <filename>build_residential_hpxml_test.rb</filename>
-      <filetype>rb</filetype>
-      <usage_type>test</usage_type>
-      <checksum>00D38822</checksum>
-    </file>
-    <file>
-      <filename>extra-enclosure-garage-atticroof-conditioned.osw</filename>
-      <filetype>osw</filetype>
-      <usage_type>test</usage_type>
-      <checksum>74D66672</checksum>
-    </file>
-    <file>
-      <version>
-        <software_program>OpenStudio</software_program>
-        <identifier>2.9.0</identifier>
-        <min_compatible>2.9.0</min_compatible>
-      </version>
-      <filename>measure.rb</filename>
-      <filetype>rb</filetype>
-      <usage_type>script</usage_type>
-      <checksum>DC37826E</checksum>
->>>>>>> c40fecb9
+      <checksum>020BAF97</checksum>
     </file>
   </files>
 </measure>