--- conflicted
+++ resolved
@@ -3,13 +3,8 @@
   <schema_version>3.0</schema_version>
   <name>build_residential_hpxml</name>
   <uid>a13a8983-2b01-4930-8af2-42030b6e4233</uid>
-<<<<<<< HEAD
-  <version_id>50f7e02f-d500-4fa8-a53c-c50eed018eac</version_id>
-  <version_modified>20200813T191910Z</version_modified>
-=======
-  <version_id>3c4f6baf-c56a-49c0-8be9-7ddd216cf250</version_id>
-  <version_modified>20200813T191320Z</version_modified>
->>>>>>> 372b4616
+  <version_id>6b0f2daf-cb53-458a-a4e7-08ea03b327f2</version_id>
+  <version_modified>20200814T152211Z</version_modified>
   <xml_checksum>2C38F48B</xml_checksum>
   <class_name>BuildResidentialHPXML</class_name>
   <display_name>HPXML Builder</display_name>
@@ -5948,6 +5943,12 @@
       <checksum>A89C38C4</checksum>
     </file>
     <file>
+      <filename>build_residential_hpxml_test.rb</filename>
+      <filetype>rb</filetype>
+      <usage_type>test</usage_type>
+      <checksum>8B47D2BD</checksum>
+    </file>
+    <file>
       <filename>geometry.rb</filename>
       <filetype>rb</filetype>
       <usage_type>resource</usage_type>
@@ -5957,1673 +5958,997 @@
       <filename>base-atticroof-radiant-barrier.osw</filename>
       <filetype>osw</filetype>
       <usage_type>test</usage_type>
-<<<<<<< HEAD
-      <checksum>3DC5F653</checksum>
-=======
-      <checksum>05A2EF67</checksum>
->>>>>>> 372b4616
+      <checksum>C69E3324</checksum>
     </file>
     <file>
       <filename>base-misc-defaults.osw</filename>
       <filetype>osw</filetype>
       <usage_type>test</usage_type>
-<<<<<<< HEAD
-      <checksum>8F355A88</checksum>
-=======
-      <checksum>3584EA92</checksum>
->>>>>>> 372b4616
+      <checksum>F08F25E8</checksum>
     </file>
     <file>
       <filename>base.osw</filename>
       <filetype>osw</filetype>
       <usage_type>test</usage_type>
-<<<<<<< HEAD
-      <checksum>F549FC38</checksum>
-=======
-      <checksum>39BE7D52</checksum>
->>>>>>> 372b4616
+      <checksum>C5C93EEF</checksum>
     </file>
     <file>
       <filename>base-appliances-none.osw</filename>
       <filetype>osw</filetype>
       <usage_type>test</usage_type>
-<<<<<<< HEAD
-      <checksum>8F470D20</checksum>
-=======
-      <checksum>CE5598E1</checksum>
->>>>>>> 372b4616
+      <checksum>7CA0654E</checksum>
     </file>
     <file>
       <filename>base-appliances-dehumidifier-50percent.osw</filename>
       <filetype>osw</filetype>
       <usage_type>test</usage_type>
-<<<<<<< HEAD
-      <checksum>5722BB56</checksum>
-=======
-      <checksum>6479277B</checksum>
->>>>>>> 372b4616
+      <checksum>53416FB8</checksum>
     </file>
     <file>
       <filename>base-appliances-dehumidifier-ief.osw</filename>
       <filetype>osw</filetype>
       <usage_type>test</usage_type>
-<<<<<<< HEAD
-      <checksum>DFE10D83</checksum>
-=======
-      <checksum>9CB3C18D</checksum>
->>>>>>> 372b4616
+      <checksum>AD9E0352</checksum>
     </file>
     <file>
       <filename>base-appliances-dehumidifier.osw</filename>
       <filetype>osw</filetype>
       <usage_type>test</usage_type>
-<<<<<<< HEAD
-      <checksum>7CD6407E</checksum>
-=======
-      <checksum>CE8EF845</checksum>
->>>>>>> 372b4616
+      <checksum>A819AF91</checksum>
     </file>
     <file>
       <filename>base-single-family-attached.osw</filename>
       <filetype>osw</filetype>
       <usage_type>test</usage_type>
-<<<<<<< HEAD
-      <checksum>11360D49</checksum>
-=======
-      <checksum>5DC59B5D</checksum>
->>>>>>> 372b4616
+      <checksum>49934659</checksum>
     </file>
     <file>
       <filename>base-appliances-gas.osw</filename>
       <filetype>osw</filetype>
       <usage_type>test</usage_type>
-<<<<<<< HEAD
-      <checksum>FFE41B3F</checksum>
-=======
-      <checksum>34928EF1</checksum>
->>>>>>> 372b4616
+      <checksum>9FC940E3</checksum>
     </file>
     <file>
       <filename>base-appliances-oil.osw</filename>
       <filetype>osw</filetype>
       <usage_type>test</usage_type>
-<<<<<<< HEAD
-      <checksum>0FDCAD30</checksum>
-=======
-      <checksum>86A5CC11</checksum>
->>>>>>> 372b4616
+      <checksum>9C3D6C43</checksum>
     </file>
     <file>
       <filename>base-appliances-propane.osw</filename>
       <filetype>osw</filetype>
       <usage_type>test</usage_type>
-<<<<<<< HEAD
-      <checksum>CDB9200C</checksum>
-=======
-      <checksum>9D329D55</checksum>
->>>>>>> 372b4616
+      <checksum>36513DD3</checksum>
     </file>
     <file>
       <filename>base-appliances-modified.osw</filename>
       <filetype>osw</filetype>
       <usage_type>test</usage_type>
-<<<<<<< HEAD
-      <checksum>B5774DAA</checksum>
-=======
-      <checksum>3ABD827A</checksum>
->>>>>>> 372b4616
+      <checksum>CED67A20</checksum>
     </file>
     <file>
       <filename>base-appliances-wood.osw</filename>
       <filetype>osw</filetype>
       <usage_type>test</usage_type>
-<<<<<<< HEAD
-      <checksum>05E43A22</checksum>
-=======
-      <checksum>4A56906D</checksum>
->>>>>>> 372b4616
+      <checksum>1C479446</checksum>
     </file>
     <file>
       <filename>base-hvac-dual-fuel-air-to-air-heat-pump-1-speed.osw</filename>
       <filetype>osw</filetype>
       <usage_type>test</usage_type>
-<<<<<<< HEAD
-      <checksum>3017B76C</checksum>
-=======
-      <checksum>B0242C15</checksum>
->>>>>>> 372b4616
+      <checksum>68EE1665</checksum>
     </file>
     <file>
       <filename>base-hvac-dual-fuel-air-to-air-heat-pump-2-speed.osw</filename>
       <filetype>osw</filetype>
       <usage_type>test</usage_type>
-<<<<<<< HEAD
-      <checksum>EE77EB2F</checksum>
-=======
-      <checksum>4A24B10C</checksum>
->>>>>>> 372b4616
+      <checksum>1D070386</checksum>
     </file>
     <file>
       <filename>base-hvac-dual-fuel-mini-split-heat-pump-ducted.osw</filename>
       <filetype>osw</filetype>
       <usage_type>test</usage_type>
-<<<<<<< HEAD
-      <checksum>AD63DAAB</checksum>
-=======
-      <checksum>BC090360</checksum>
->>>>>>> 372b4616
+      <checksum>55207DAA</checksum>
     </file>
     <file>
       <filename>base-hvac-dual-fuel-air-to-air-heat-pump-var-speed.osw</filename>
       <filetype>osw</filetype>
       <usage_type>test</usage_type>
-<<<<<<< HEAD
-      <checksum>0D3A674E</checksum>
-=======
-      <checksum>874332FE</checksum>
->>>>>>> 372b4616
+      <checksum>438F5C96</checksum>
     </file>
     <file>
       <filename>base-hvac-dual-fuel-air-to-air-heat-pump-1-speed-electric.osw</filename>
       <filetype>osw</filetype>
       <usage_type>test</usage_type>
-<<<<<<< HEAD
-      <checksum>8AD5FF08</checksum>
-=======
-      <checksum>E8FB0CD9</checksum>
->>>>>>> 372b4616
+      <checksum>09A980A8</checksum>
     </file>
     <file>
       <filename>base-mechvent-cfis.osw</filename>
       <filetype>osw</filetype>
       <usage_type>test</usage_type>
-<<<<<<< HEAD
-      <checksum>06AAD9ED</checksum>
-=======
-      <checksum>08902648</checksum>
->>>>>>> 372b4616
+      <checksum>0464A9A7</checksum>
     </file>
     <file>
       <filename>base-dhw-indirect-outside.osw</filename>
       <filetype>osw</filetype>
       <usage_type>test</usage_type>
-<<<<<<< HEAD
-      <checksum>F67C82F0</checksum>
-=======
-      <checksum>9D737CE0</checksum>
->>>>>>> 372b4616
+      <checksum>BB1187B4</checksum>
     </file>
     <file>
       <filename>base-dhw-jacket-electric.osw</filename>
       <filetype>osw</filetype>
       <usage_type>test</usage_type>
-<<<<<<< HEAD
-      <checksum>3E9438CC</checksum>
-=======
-      <checksum>BED22DB3</checksum>
->>>>>>> 372b4616
+      <checksum>8F76A824</checksum>
     </file>
     <file>
       <filename>base-dhw-low-flow-fixtures.osw</filename>
       <filetype>osw</filetype>
       <usage_type>test</usage_type>
-<<<<<<< HEAD
-      <checksum>6C41D6C6</checksum>
-=======
-      <checksum>0502F7EC</checksum>
->>>>>>> 372b4616
+      <checksum>CB85775F</checksum>
     </file>
     <file>
       <filename>base-dhw-recirc-demand.osw</filename>
       <filetype>osw</filetype>
       <usage_type>test</usage_type>
-<<<<<<< HEAD
-      <checksum>295443E9</checksum>
-=======
-      <checksum>40FE7791</checksum>
->>>>>>> 372b4616
+      <checksum>1FAE890F</checksum>
     </file>
     <file>
       <filename>base-dhw-recirc-manual.osw</filename>
       <filetype>osw</filetype>
       <usage_type>test</usage_type>
-<<<<<<< HEAD
-      <checksum>9AE32A03</checksum>
-=======
-      <checksum>030540FF</checksum>
->>>>>>> 372b4616
+      <checksum>9319AC0D</checksum>
     </file>
     <file>
       <filename>base-dhw-recirc-nocontrol.osw</filename>
       <filetype>osw</filetype>
       <usage_type>test</usage_type>
-<<<<<<< HEAD
-      <checksum>F607324F</checksum>
-=======
-      <checksum>B3B39550</checksum>
->>>>>>> 372b4616
+      <checksum>2C9803CB</checksum>
     </file>
     <file>
       <filename>base-dhw-recirc-temperature.osw</filename>
       <filetype>osw</filetype>
       <usage_type>test</usage_type>
-<<<<<<< HEAD
-      <checksum>04A440BC</checksum>
-=======
-      <checksum>148D3225</checksum>
->>>>>>> 372b4616
+      <checksum>50B6E5AB</checksum>
     </file>
     <file>
       <filename>base-dhw-recirc-timer.osw</filename>
       <filetype>osw</filetype>
       <usage_type>test</usage_type>
-<<<<<<< HEAD
-      <checksum>003AE90A</checksum>
-=======
-      <checksum>FE5A7C7A</checksum>
->>>>>>> 372b4616
+      <checksum>06601AEB</checksum>
     </file>
     <file>
       <filename>base-dhw-solar-fraction.osw</filename>
       <filetype>osw</filetype>
       <usage_type>test</usage_type>
-<<<<<<< HEAD
-      <checksum>EF0C26FF</checksum>
-=======
-      <checksum>269BB154</checksum>
->>>>>>> 372b4616
+      <checksum>52616255</checksum>
     </file>
     <file>
       <filename>base-dhw-uef.osw</filename>
       <filetype>osw</filetype>
       <usage_type>test</usage_type>
-<<<<<<< HEAD
-      <checksum>B64321FA</checksum>
-=======
-      <checksum>59565154</checksum>
->>>>>>> 372b4616
+      <checksum>F9C1C2AF</checksum>
     </file>
     <file>
       <filename>base-enclosure-infil-cfm50.osw</filename>
       <filetype>osw</filetype>
       <usage_type>test</usage_type>
-<<<<<<< HEAD
-      <checksum>C2162FD5</checksum>
-=======
-      <checksum>7D27DBFF</checksum>
->>>>>>> 372b4616
+      <checksum>5914D68B</checksum>
     </file>
     <file>
       <filename>base-foundation-conditioned-basement-slab-insulation.osw</filename>
       <filetype>osw</filetype>
       <usage_type>test</usage_type>
-<<<<<<< HEAD
-      <checksum>A50A3B4C</checksum>
-=======
-      <checksum>B049AE2C</checksum>
->>>>>>> 372b4616
+      <checksum>0C1C1907</checksum>
     </file>
     <file>
       <filename>base-hvac-boiler-gas-only.osw</filename>
       <filetype>osw</filetype>
       <usage_type>test</usage_type>
-<<<<<<< HEAD
-      <checksum>4136D6D4</checksum>
-=======
-      <checksum>FFF6DECB</checksum>
->>>>>>> 372b4616
+      <checksum>16475397</checksum>
     </file>
     <file>
       <filename>base-hvac-boiler-oil-only.osw</filename>
       <filetype>osw</filetype>
       <usage_type>test</usage_type>
-<<<<<<< HEAD
-      <checksum>94FBAEE5</checksum>
-=======
-      <checksum>C221F4A9</checksum>
->>>>>>> 372b4616
+      <checksum>6688F805</checksum>
     </file>
     <file>
       <filename>base-hvac-boiler-propane-only.osw</filename>
       <filetype>osw</filetype>
       <usage_type>test</usage_type>
-<<<<<<< HEAD
-      <checksum>AAE1039C</checksum>
-=======
-      <checksum>CD4D1C2C</checksum>
->>>>>>> 372b4616
+      <checksum>C2D45179</checksum>
     </file>
     <file>
       <filename>base-hvac-boiler-wood-only.osw</filename>
       <filetype>osw</filetype>
       <usage_type>test</usage_type>
-<<<<<<< HEAD
-      <checksum>447D45BB</checksum>
-=======
-      <checksum>74569739</checksum>
->>>>>>> 372b4616
+      <checksum>CF69BBBF</checksum>
     </file>
     <file>
       <filename>base-hvac-central-ac-only-1-speed.osw</filename>
       <filetype>osw</filetype>
       <usage_type>test</usage_type>
-<<<<<<< HEAD
-      <checksum>5502EDC0</checksum>
-=======
-      <checksum>A9D9A108</checksum>
->>>>>>> 372b4616
+      <checksum>3E741632</checksum>
     </file>
     <file>
       <filename>base-hvac-ducts-leakage-percent.osw</filename>
       <filetype>osw</filetype>
       <usage_type>test</usage_type>
-<<<<<<< HEAD
-      <checksum>4B566B70</checksum>
-=======
-      <checksum>4D3E350E</checksum>
->>>>>>> 372b4616
+      <checksum>E81D6D79</checksum>
     </file>
     <file>
       <filename>base-hvac-furnace-elec-only.osw</filename>
       <filetype>osw</filetype>
       <usage_type>test</usage_type>
-<<<<<<< HEAD
-      <checksum>29D0262C</checksum>
-=======
-      <checksum>48A616D1</checksum>
->>>>>>> 372b4616
+      <checksum>C5F3799D</checksum>
     </file>
     <file>
       <filename>base-hvac-furnace-gas-only.osw</filename>
       <filetype>osw</filetype>
       <usage_type>test</usage_type>
-<<<<<<< HEAD
-      <checksum>6DF2CB67</checksum>
-=======
-      <checksum>C1522936</checksum>
->>>>>>> 372b4616
+      <checksum>25BAB758</checksum>
     </file>
     <file>
       <filename>base-hvac-furnace-oil-only.osw</filename>
       <filetype>osw</filetype>
       <usage_type>test</usage_type>
-<<<<<<< HEAD
-      <checksum>876364D4</checksum>
-=======
-      <checksum>4D95E1BF</checksum>
->>>>>>> 372b4616
+      <checksum>1A114511</checksum>
     </file>
     <file>
       <filename>base-hvac-furnace-propane-only.osw</filename>
       <filetype>osw</filetype>
       <usage_type>test</usage_type>
-<<<<<<< HEAD
-      <checksum>D0D8BDE6</checksum>
-=======
-      <checksum>B89765CF</checksum>
->>>>>>> 372b4616
+      <checksum>C79DB58C</checksum>
     </file>
     <file>
       <filename>base-hvac-furnace-wood-only.osw</filename>
       <filetype>osw</filetype>
       <usage_type>test</usage_type>
-<<<<<<< HEAD
-      <checksum>3BC20D8D</checksum>
-=======
-      <checksum>D7950388</checksum>
->>>>>>> 372b4616
+      <checksum>350A6BFD</checksum>
     </file>
     <file>
       <filename>base-hvac-none.osw</filename>
       <filetype>osw</filetype>
       <usage_type>test</usage_type>
-<<<<<<< HEAD
-      <checksum>9EFBF43B</checksum>
-=======
-      <checksum>3B7DD166</checksum>
->>>>>>> 372b4616
+      <checksum>0F787DAA</checksum>
     </file>
     <file>
       <filename>base-hvac-programmable-thermostat.osw</filename>
       <filetype>osw</filetype>
       <usage_type>test</usage_type>
-<<<<<<< HEAD
-      <checksum>0F415487</checksum>
-=======
-      <checksum>AD005DD2</checksum>
->>>>>>> 372b4616
+      <checksum>317875D8</checksum>
     </file>
     <file>
       <filename>base-hvac-setpoints.osw</filename>
       <filetype>osw</filetype>
       <usage_type>test</usage_type>
-<<<<<<< HEAD
-      <checksum>5085804B</checksum>
-=======
-      <checksum>F21B7A6B</checksum>
->>>>>>> 372b4616
+      <checksum>0EDC9720</checksum>
     </file>
     <file>
       <filename>base-location-baltimore-md.osw</filename>
       <filetype>osw</filetype>
       <usage_type>test</usage_type>
-<<<<<<< HEAD
-      <checksum>E785BC4C</checksum>
-=======
-      <checksum>9534C2EB</checksum>
->>>>>>> 372b4616
+      <checksum>BDBF46B9</checksum>
     </file>
     <file>
       <filename>base-location-dallas-tx.osw</filename>
       <filetype>osw</filetype>
       <usage_type>test</usage_type>
-<<<<<<< HEAD
-      <checksum>5CAF0C5D</checksum>
-=======
-      <checksum>A1D2E9F6</checksum>
->>>>>>> 372b4616
+      <checksum>3697A141</checksum>
     </file>
     <file>
       <filename>base-location-duluth-mn.osw</filename>
       <filetype>osw</filetype>
       <usage_type>test</usage_type>
-<<<<<<< HEAD
-      <checksum>75700699</checksum>
-=======
-      <checksum>EF28CE09</checksum>
->>>>>>> 372b4616
+      <checksum>729195AE</checksum>
     </file>
     <file>
       <filename>base-location-miami-fl.osw</filename>
       <filetype>osw</filetype>
       <usage_type>test</usage_type>
-<<<<<<< HEAD
-      <checksum>7016A935</checksum>
-=======
-      <checksum>559CD38A</checksum>
->>>>>>> 372b4616
+      <checksum>B410AEE0</checksum>
     </file>
     <file>
       <filename>base-mechvent-balanced.osw</filename>
       <filetype>osw</filetype>
       <usage_type>test</usage_type>
-<<<<<<< HEAD
-      <checksum>723C74D1</checksum>
-=======
-      <checksum>7E338B1D</checksum>
->>>>>>> 372b4616
+      <checksum>5D777A49</checksum>
     </file>
     <file>
       <filename>base-mechvent-erv.osw</filename>
       <filetype>osw</filetype>
       <usage_type>test</usage_type>
-<<<<<<< HEAD
-      <checksum>9B4AA8B5</checksum>
-=======
-      <checksum>0C680648</checksum>
->>>>>>> 372b4616
+      <checksum>4DE2EA78</checksum>
     </file>
     <file>
       <filename>base-mechvent-exhaust.osw</filename>
       <filetype>osw</filetype>
       <usage_type>test</usage_type>
-<<<<<<< HEAD
-      <checksum>007B1C2D</checksum>
-=======
-      <checksum>AF468909</checksum>
->>>>>>> 372b4616
+      <checksum>18E83EC9</checksum>
     </file>
     <file>
       <filename>base-mechvent-hrv.osw</filename>
       <filetype>osw</filetype>
       <usage_type>test</usage_type>
-<<<<<<< HEAD
-      <checksum>D8B0C531</checksum>
-=======
-      <checksum>69340E74</checksum>
->>>>>>> 372b4616
+      <checksum>3047B247</checksum>
     </file>
     <file>
       <filename>base-mechvent-supply.osw</filename>
       <filetype>osw</filetype>
       <usage_type>test</usage_type>
-<<<<<<< HEAD
-      <checksum>0ADA757C</checksum>
-=======
-      <checksum>9B872061</checksum>
->>>>>>> 372b4616
+      <checksum>21DA744D</checksum>
     </file>
     <file>
       <filename>base-hvac-air-to-air-heat-pump-1-speed.osw</filename>
       <filetype>osw</filetype>
       <usage_type>test</usage_type>
-<<<<<<< HEAD
-      <checksum>C6D5FCCA</checksum>
-=======
-      <checksum>EEA9097D</checksum>
->>>>>>> 372b4616
+      <checksum>64D83608</checksum>
     </file>
     <file>
       <filename>base-mechvent-erv-atre-asre.osw</filename>
       <filetype>osw</filetype>
       <usage_type>test</usage_type>
-<<<<<<< HEAD
-      <checksum>494D565C</checksum>
-=======
-      <checksum>0BC76E29</checksum>
->>>>>>> 372b4616
+      <checksum>BF813A4B</checksum>
     </file>
     <file>
       <filename>base-enclosure-windows-none.osw</filename>
       <filetype>osw</filetype>
       <usage_type>test</usage_type>
-<<<<<<< HEAD
-      <checksum>3E738CBD</checksum>
-=======
-      <checksum>7CD3AEB1</checksum>
->>>>>>> 372b4616
+      <checksum>42BB3C2D</checksum>
     </file>
     <file>
       <filename>base-dhw-indirect-standbyloss.osw</filename>
       <filetype>osw</filetype>
       <usage_type>test</usage_type>
-<<<<<<< HEAD
-      <checksum>184BCC68</checksum>
-=======
-      <checksum>F991DF4D</checksum>
->>>>>>> 372b4616
+      <checksum>B77A2174</checksum>
     </file>
     <file>
       <filename>base-dhw-indirect.osw</filename>
       <filetype>osw</filetype>
       <usage_type>test</usage_type>
-<<<<<<< HEAD
-      <checksum>A73F2931</checksum>
-=======
-      <checksum>46FB3B89</checksum>
->>>>>>> 372b4616
+      <checksum>BF61D99F</checksum>
     </file>
     <file>
       <filename>base-dhw-jacket-indirect.osw</filename>
       <filetype>osw</filetype>
       <usage_type>test</usage_type>
-<<<<<<< HEAD
-      <checksum>3CB7660C</checksum>
-=======
-      <checksum>B0FFBBE6</checksum>
->>>>>>> 372b4616
+      <checksum>ACA0FB77</checksum>
     </file>
     <file>
       <filename>base-hvac-undersized.osw</filename>
       <filetype>osw</filetype>
       <usage_type>test</usage_type>
-<<<<<<< HEAD
-      <checksum>2A0A03F8</checksum>
-=======
-      <checksum>C5BC18DB</checksum>
->>>>>>> 372b4616
+      <checksum>DE6CDB46</checksum>
     </file>
     <file>
       <filename>base-atticroof-unvented-insulated-roof.osw</filename>
       <filetype>osw</filetype>
       <usage_type>test</usage_type>
-<<<<<<< HEAD
-      <checksum>2741D97A</checksum>
-=======
-      <checksum>264696E9</checksum>
->>>>>>> 372b4616
+      <checksum>98962200</checksum>
     </file>
     <file>
       <filename>base-pv.osw</filename>
       <filetype>osw</filetype>
       <usage_type>test</usage_type>
-<<<<<<< HEAD
-      <checksum>A2CF5140</checksum>
-=======
-      <checksum>72617382</checksum>
->>>>>>> 372b4616
+      <checksum>DB90C505</checksum>
     </file>
     <file>
       <filename>base-mechvent-hrv-asre.osw</filename>
       <filetype>osw</filetype>
       <usage_type>test</usage_type>
-<<<<<<< HEAD
-      <checksum>2501602C</checksum>
-=======
-      <checksum>918BA29E</checksum>
->>>>>>> 372b4616
+      <checksum>8595BF10</checksum>
     </file>
     <file>
       <filename>base-enclosure-overhangs.osw</filename>
       <filetype>osw</filetype>
       <usage_type>test</usage_type>
-<<<<<<< HEAD
-      <checksum>4E38CDCC</checksum>
-=======
-      <checksum>C12FA87A</checksum>
->>>>>>> 372b4616
+      <checksum>794D1A94</checksum>
     </file>
     <file>
       <filename>base-atticroof-vented.osw</filename>
       <filetype>osw</filetype>
       <usage_type>test</usage_type>
-<<<<<<< HEAD
-      <checksum>508FFEB6</checksum>
-=======
-      <checksum>7B200A46</checksum>
->>>>>>> 372b4616
+      <checksum>0E223F1D</checksum>
     </file>
     <file>
       <filename>base-dhw-dwhr.osw</filename>
       <filetype>osw</filetype>
       <usage_type>test</usage_type>
-<<<<<<< HEAD
-      <checksum>71BEDDD3</checksum>
-=======
-      <checksum>019BFF8A</checksum>
->>>>>>> 372b4616
+      <checksum>B3C3BE68</checksum>
     </file>
     <file>
       <filename>base-enclosure-beds-4.osw</filename>
       <filetype>osw</filetype>
       <usage_type>test</usage_type>
-<<<<<<< HEAD
-      <checksum>F67A5B1B</checksum>
-=======
-      <checksum>2A400C96</checksum>
->>>>>>> 372b4616
+      <checksum>DAED978B</checksum>
     </file>
     <file>
       <filename>base-enclosure-beds-5.osw</filename>
       <filetype>osw</filetype>
       <usage_type>test</usage_type>
-<<<<<<< HEAD
-      <checksum>344323DF</checksum>
-=======
-      <checksum>F8D2C5BB</checksum>
->>>>>>> 372b4616
+      <checksum>B2F543A5</checksum>
     </file>
     <file>
       <filename>base-foundation-ambient.osw</filename>
       <filetype>osw</filetype>
       <usage_type>test</usage_type>
-<<<<<<< HEAD
-      <checksum>46E3C263</checksum>
-=======
-      <checksum>3CC7A006</checksum>
->>>>>>> 372b4616
+      <checksum>F90E0AEE</checksum>
     </file>
     <file>
       <filename>base-foundation-vented-crawlspace.osw</filename>
       <filetype>osw</filetype>
       <usage_type>test</usage_type>
-<<<<<<< HEAD
-      <checksum>6BB5FE3F</checksum>
-=======
-      <checksum>687C698A</checksum>
->>>>>>> 372b4616
+      <checksum>F730AF35</checksum>
     </file>
     <file>
       <filename>base-foundation-unvented-crawlspace.osw</filename>
       <filetype>osw</filetype>
       <usage_type>test</usage_type>
-<<<<<<< HEAD
-      <checksum>26315ACD</checksum>
-=======
-      <checksum>BC228F9E</checksum>
->>>>>>> 372b4616
+      <checksum>1E43D814</checksum>
     </file>
     <file>
       <filename>base-hvac-central-ac-plus-air-to-air-heat-pump-heating.osw</filename>
       <filetype>osw</filetype>
       <usage_type>test</usage_type>
-<<<<<<< HEAD
-      <checksum>2E57CE35</checksum>
-=======
-      <checksum>9056DA57</checksum>
->>>>>>> 372b4616
+      <checksum>632DDE67</checksum>
     </file>
     <file>
       <filename>base-hvac-air-to-air-heat-pump-2-speed.osw</filename>
       <filetype>osw</filetype>
       <usage_type>test</usage_type>
-<<<<<<< HEAD
-      <checksum>36E3891F</checksum>
-=======
-      <checksum>89F24C7B</checksum>
->>>>>>> 372b4616
+      <checksum>8CE01F0B</checksum>
     </file>
     <file>
       <filename>base-hvac-central-ac-only-2-speed.osw</filename>
       <filetype>osw</filetype>
       <usage_type>test</usage_type>
-<<<<<<< HEAD
-      <checksum>BD34BCFA</checksum>
-=======
-      <checksum>84AEAE36</checksum>
->>>>>>> 372b4616
+      <checksum>272CD5CD</checksum>
     </file>
     <file>
       <filename>base-hvac-air-to-air-heat-pump-var-speed.osw</filename>
       <filetype>osw</filetype>
       <usage_type>test</usage_type>
-<<<<<<< HEAD
-      <checksum>22176F0E</checksum>
-=======
-      <checksum>1136412D</checksum>
->>>>>>> 372b4616
+      <checksum>8BA2AF85</checksum>
     </file>
     <file>
       <filename>base-hvac-furnace-gas-central-ac-2-speed.osw</filename>
       <filetype>osw</filetype>
       <usage_type>test</usage_type>
-<<<<<<< HEAD
-      <checksum>1A630EE3</checksum>
-=======
-      <checksum>C3D0C49F</checksum>
->>>>>>> 372b4616
+      <checksum>85675ABA</checksum>
     </file>
     <file>
       <filename>base-hvac-ground-to-air-heat-pump.osw</filename>
       <filetype>osw</filetype>
       <usage_type>test</usage_type>
-<<<<<<< HEAD
-      <checksum>DF907AF1</checksum>
-=======
-      <checksum>0D7348D1</checksum>
->>>>>>> 372b4616
+      <checksum>290DF0D5</checksum>
     </file>
     <file>
       <filename>base-hvac-mini-split-heat-pump-ducted.osw</filename>
       <filetype>osw</filetype>
       <usage_type>test</usage_type>
-<<<<<<< HEAD
-      <checksum>9285D87A</checksum>
-=======
-      <checksum>8606FD8A</checksum>
->>>>>>> 372b4616
+      <checksum>B38AA501</checksum>
     </file>
     <file>
       <filename>base-hvac-central-ac-only-var-speed.osw</filename>
       <filetype>osw</filetype>
       <usage_type>test</usage_type>
-<<<<<<< HEAD
-      <checksum>3A75E111</checksum>
-=======
-      <checksum>D10FC575</checksum>
->>>>>>> 372b4616
+      <checksum>E832A5DB</checksum>
     </file>
     <file>
       <filename>base-hvac-evap-cooler-furnace-gas.osw</filename>
       <filetype>osw</filetype>
       <usage_type>test</usage_type>
-<<<<<<< HEAD
-      <checksum>CE768183</checksum>
-=======
-      <checksum>CC211089</checksum>
->>>>>>> 372b4616
+      <checksum>3A963E50</checksum>
     </file>
     <file>
       <filename>base-hvac-evap-cooler-only.osw</filename>
       <filetype>osw</filetype>
       <usage_type>test</usage_type>
-<<<<<<< HEAD
-      <checksum>44E7B055</checksum>
-=======
-      <checksum>1C03BC5F</checksum>
->>>>>>> 372b4616
+      <checksum>4FAF5495</checksum>
     </file>
     <file>
       <filename>base-hvac-evap-cooler-only-ducted.osw</filename>
       <filetype>osw</filetype>
       <usage_type>test</usage_type>
-<<<<<<< HEAD
-      <checksum>CE195073</checksum>
-=======
-      <checksum>15AD9E9C</checksum>
->>>>>>> 372b4616
+      <checksum>1A0FE818</checksum>
     </file>
     <file>
       <filename>base-hvac-furnace-gas-central-ac-var-speed.osw</filename>
       <filetype>osw</filetype>
       <usage_type>test</usage_type>
-<<<<<<< HEAD
-      <checksum>359AA89E</checksum>
-=======
-      <checksum>B7D472C0</checksum>
->>>>>>> 372b4616
+      <checksum>0BB9F518</checksum>
     </file>
     <file>
       <filename>base-hvac-furnace-gas-room-ac.osw</filename>
       <filetype>osw</filetype>
       <usage_type>test</usage_type>
-<<<<<<< HEAD
-      <checksum>58902DA7</checksum>
-=======
-      <checksum>83FB2326</checksum>
->>>>>>> 372b4616
+      <checksum>0C6EAA7A</checksum>
     </file>
     <file>
       <filename>base-hvac-room-ac-only.osw</filename>
       <filetype>osw</filetype>
       <usage_type>test</usage_type>
-<<<<<<< HEAD
-      <checksum>BF1B9859</checksum>
-=======
-      <checksum>EC64A871</checksum>
->>>>>>> 372b4616
+      <checksum>D6E91912</checksum>
     </file>
     <file>
       <filename>base-mechvent-cfis-evap-cooler-only-ducted.osw</filename>
       <filetype>osw</filetype>
       <usage_type>test</usage_type>
-<<<<<<< HEAD
-      <checksum>E798249A</checksum>
-=======
-      <checksum>001F999D</checksum>
->>>>>>> 372b4616
+      <checksum>04B92746</checksum>
     </file>
     <file>
       <filename>base-atticroof-flat.osw</filename>
       <filetype>osw</filetype>
       <usage_type>test</usage_type>
-<<<<<<< HEAD
-      <checksum>0B3E4645</checksum>
-=======
-      <checksum>4A4BB3B4</checksum>
->>>>>>> 372b4616
+      <checksum>4350C53B</checksum>
     </file>
     <file>
       <filename>extra-dhw-solar-latitude.osw</filename>
       <filetype>osw</filetype>
       <usage_type>test</usage_type>
-<<<<<<< HEAD
-      <checksum>3CA027EE</checksum>
-=======
-      <checksum>AF47A5D9</checksum>
->>>>>>> 372b4616
+      <checksum>5B8CE264</checksum>
     </file>
     <file>
       <filename>extra-pv-roofpitch.osw</filename>
       <filetype>osw</filetype>
       <usage_type>test</usage_type>
-<<<<<<< HEAD
-      <checksum>6590FC5F</checksum>
-=======
-      <checksum>68962BB6</checksum>
->>>>>>> 372b4616
+      <checksum>316BF3C1</checksum>
     </file>
     <file>
       <filename>extra-auto.osw</filename>
       <filetype>osw</filetype>
       <usage_type>test</usage_type>
-<<<<<<< HEAD
-      <checksum>436DBCB7</checksum>
-=======
-      <checksum>B0C34E49</checksum>
->>>>>>> 372b4616
+      <checksum>18F93610</checksum>
     </file>
     <file>
       <filename>base-hvac-boiler-elec-only.osw</filename>
       <filetype>osw</filetype>
       <usage_type>test</usage_type>
-<<<<<<< HEAD
-      <checksum>DC33FD8F</checksum>
-=======
-      <checksum>14E91A36</checksum>
->>>>>>> 372b4616
+      <checksum>4802428F</checksum>
     </file>
     <file>
       <filename>base-hvac-portable-heater-electric-only.osw</filename>
       <filetype>osw</filetype>
       <usage_type>test</usage_type>
-<<<<<<< HEAD
-      <checksum>631787E2</checksum>
-=======
-      <checksum>D4D65E48</checksum>
->>>>>>> 372b4616
+      <checksum>88EBB142</checksum>
     </file>
     <file>
       <filename>base-hvac-stove-oil-only.osw</filename>
       <filetype>osw</filetype>
       <usage_type>test</usage_type>
-<<<<<<< HEAD
-      <checksum>E1B4176F</checksum>
-=======
-      <checksum>899F3B97</checksum>
->>>>>>> 372b4616
+      <checksum>FE0CDB73</checksum>
     </file>
     <file>
       <filename>base-hvac-wall-furnace-elec-only.osw</filename>
       <filetype>osw</filetype>
       <usage_type>test</usage_type>
-<<<<<<< HEAD
-      <checksum>2A6186D0</checksum>
-=======
-      <checksum>A5AE5559</checksum>
->>>>>>> 372b4616
+      <checksum>EF00E7AF</checksum>
     </file>
     <file>
       <filename>base-hvac-stove-wood-pellets-only.osw</filename>
       <filetype>osw</filetype>
       <usage_type>test</usage_type>
-<<<<<<< HEAD
-      <checksum>D10A8AD3</checksum>
-=======
-      <checksum>0B588E1E</checksum>
->>>>>>> 372b4616
+      <checksum>A8E845C8</checksum>
     </file>
     <file>
       <filename>base-mechvent-bath-kitchen-fans.osw</filename>
       <filetype>osw</filetype>
       <usage_type>test</usage_type>
-<<<<<<< HEAD
-      <checksum>5FFE614B</checksum>
-=======
-      <checksum>438B9C00</checksum>
->>>>>>> 372b4616
+      <checksum>3B44B0B2</checksum>
     </file>
     <file>
       <filename>base-misc-neighbor-shading.osw</filename>
       <filetype>osw</filetype>
       <usage_type>test</usage_type>
-<<<<<<< HEAD
-      <checksum>423D777E</checksum>
-=======
-      <checksum>4AA88354</checksum>
->>>>>>> 372b4616
+      <checksum>57767B04</checksum>
     </file>
     <file>
       <filename>base-dhw-indirect-with-solar-fraction.osw</filename>
       <filetype>osw</filetype>
       <usage_type>test</usage_type>
-<<<<<<< HEAD
-      <checksum>11AD276D</checksum>
-=======
-      <checksum>3A4A8F53</checksum>
->>>>>>> 372b4616
+      <checksum>30B9250D</checksum>
     </file>
     <file>
       <filename>base-location-epw-filepath-AMY-2012.osw</filename>
       <filetype>osw</filetype>
       <usage_type>test</usage_type>
-<<<<<<< HEAD
-      <checksum>FEDC5B2B</checksum>
-=======
-      <checksum>B62921A7</checksum>
->>>>>>> 372b4616
+      <checksum>9A3A7F3F</checksum>
     </file>
     <file>
       <filename>base-location-epw-filepath.osw</filename>
       <filetype>osw</filetype>
       <usage_type>test</usage_type>
-<<<<<<< HEAD
-      <checksum>2EBF83F2</checksum>
-=======
-      <checksum>DBA76B07</checksum>
->>>>>>> 372b4616
+      <checksum>C0A486E0</checksum>
     </file>
     <file>
       <filename>base-enclosure-beds-1.osw</filename>
       <filetype>osw</filetype>
       <usage_type>test</usage_type>
-<<<<<<< HEAD
-      <checksum>D442D412</checksum>
-=======
-      <checksum>A04E70A6</checksum>
->>>>>>> 372b4616
+      <checksum>F437128D</checksum>
     </file>
     <file>
       <filename>base-enclosure-beds-2.osw</filename>
       <filetype>osw</filetype>
       <usage_type>test</usage_type>
-<<<<<<< HEAD
-      <checksum>734EF572</checksum>
-=======
-      <checksum>AD0F3190</checksum>
->>>>>>> 372b4616
+      <checksum>BE0AFDD3</checksum>
     </file>
     <file>
       <filename>base-dhw-combi-tankless-outside.osw</filename>
       <filetype>osw</filetype>
       <usage_type>test</usage_type>
-<<<<<<< HEAD
-      <checksum>8D02A391</checksum>
-=======
-      <checksum>6114758E</checksum>
->>>>>>> 372b4616
+      <checksum>1FE8588F</checksum>
     </file>
     <file>
       <filename>base-dhw-combi-tankless.osw</filename>
       <filetype>osw</filetype>
       <usage_type>test</usage_type>
-<<<<<<< HEAD
-      <checksum>0349AC7A</checksum>
-=======
-      <checksum>7E473DC7</checksum>
->>>>>>> 372b4616
+      <checksum>FF6ADA5A</checksum>
     </file>
     <file>
       <filename>base-misc-defaults2.osw</filename>
       <filetype>osw</filetype>
       <usage_type>test</usage_type>
-<<<<<<< HEAD
-      <checksum>A0D972D9</checksum>
-=======
-      <checksum>C9ED1FC3</checksum>
->>>>>>> 372b4616
+      <checksum>489EC2A1</checksum>
     </file>
     <file>
       <filename>base-dhw-tank-heat-pump-outside.osw</filename>
       <filetype>osw</filetype>
       <usage_type>test</usage_type>
-<<<<<<< HEAD
-      <checksum>4C3FE2AD</checksum>
-=======
-      <checksum>D2FC49DC</checksum>
->>>>>>> 372b4616
+      <checksum>66664999</checksum>
     </file>
     <file>
       <filename>base-dhw-tank-heat-pump-with-solar-fraction.osw</filename>
       <filetype>osw</filetype>
       <usage_type>test</usage_type>
-<<<<<<< HEAD
-      <checksum>A2D8B401</checksum>
-=======
-      <checksum>890ADD6F</checksum>
->>>>>>> 372b4616
+      <checksum>D55AE7C6</checksum>
     </file>
     <file>
       <filename>base-dhw-tank-heat-pump.osw</filename>
       <filetype>osw</filetype>
       <usage_type>test</usage_type>
-<<<<<<< HEAD
-      <checksum>55381FEF</checksum>
-=======
-      <checksum>07F5947D</checksum>
->>>>>>> 372b4616
+      <checksum>325E4597</checksum>
     </file>
     <file>
       <filename>base-dhw-jacket-hpwh.osw</filename>
       <filetype>osw</filetype>
       <usage_type>test</usage_type>
-<<<<<<< HEAD
-      <checksum>F802F133</checksum>
-=======
-      <checksum>900450FB</checksum>
->>>>>>> 372b4616
+      <checksum>D275FDE5</checksum>
     </file>
     <file>
       <filename>base-dhw-jacket-gas.osw</filename>
       <filetype>osw</filetype>
       <usage_type>test</usage_type>
-<<<<<<< HEAD
-      <checksum>D9959312</checksum>
-=======
-      <checksum>73BD1468</checksum>
->>>>>>> 372b4616
+      <checksum>BFB49C21</checksum>
     </file>
     <file>
       <filename>base-dhw-solar-direct-evacuated-tube.osw</filename>
       <filetype>osw</filetype>
       <usage_type>test</usage_type>
-<<<<<<< HEAD
-      <checksum>37468193</checksum>
-=======
-      <checksum>557813C3</checksum>
->>>>>>> 372b4616
+      <checksum>38FE143F</checksum>
     </file>
     <file>
       <filename>base-dhw-solar-direct-flat-plate.osw</filename>
       <filetype>osw</filetype>
       <usage_type>test</usage_type>
-<<<<<<< HEAD
-      <checksum>6A756C45</checksum>
-=======
-      <checksum>123624FC</checksum>
->>>>>>> 372b4616
+      <checksum>F9EFC325</checksum>
     </file>
     <file>
       <filename>base-dhw-solar-direct-ics.osw</filename>
       <filetype>osw</filetype>
       <usage_type>test</usage_type>
-<<<<<<< HEAD
-      <checksum>F84214D4</checksum>
-=======
-      <checksum>3D0B4863</checksum>
->>>>>>> 372b4616
+      <checksum>166B2BEB</checksum>
     </file>
     <file>
       <filename>base-dhw-solar-indirect-flat-plate.osw</filename>
       <filetype>osw</filetype>
       <usage_type>test</usage_type>
-<<<<<<< HEAD
-      <checksum>767AE720</checksum>
-=======
-      <checksum>3C79EA7F</checksum>
->>>>>>> 372b4616
+      <checksum>3B5D5410</checksum>
     </file>
     <file>
       <filename>base-dhw-solar-thermosyphon-flat-plate.osw</filename>
       <filetype>osw</filetype>
       <usage_type>test</usage_type>
-<<<<<<< HEAD
-      <checksum>A9FBF75D</checksum>
-=======
-      <checksum>A16D7098</checksum>
->>>>>>> 372b4616
+      <checksum>1879BBB4</checksum>
     </file>
     <file>
       <filename>base-dhw-tank-heat-pump-with-solar.osw</filename>
       <filetype>osw</filetype>
       <usage_type>test</usage_type>
-<<<<<<< HEAD
-      <checksum>08950A04</checksum>
-=======
-      <checksum>FE854D11</checksum>
->>>>>>> 372b4616
+      <checksum>23B0934D</checksum>
     </file>
     <file>
       <filename>base-dhw-tank-gas-outside.osw</filename>
       <filetype>osw</filetype>
       <usage_type>test</usage_type>
-<<<<<<< HEAD
-      <checksum>0D3B9502</checksum>
-=======
-      <checksum>63AA5CBB</checksum>
->>>>>>> 372b4616
+      <checksum>B59251C7</checksum>
     </file>
     <file>
       <filename>base-dhw-tank-gas.osw</filename>
       <filetype>osw</filetype>
       <usage_type>test</usage_type>
-<<<<<<< HEAD
-      <checksum>C82C2473</checksum>
-=======
-      <checksum>1B2691EF</checksum>
->>>>>>> 372b4616
+      <checksum>68DF415C</checksum>
     </file>
     <file>
       <filename>base-dhw-tank-oil.osw</filename>
       <filetype>osw</filetype>
       <usage_type>test</usage_type>
-<<<<<<< HEAD
-      <checksum>3F955E9E</checksum>
-=======
-      <checksum>4B864FFC</checksum>
->>>>>>> 372b4616
+      <checksum>5940FF0A</checksum>
     </file>
     <file>
       <filename>base-dhw-tank-wood.osw</filename>
       <filetype>osw</filetype>
       <usage_type>test</usage_type>
-<<<<<<< HEAD
-      <checksum>E5EA8D10</checksum>
-=======
-      <checksum>6E7C8D46</checksum>
->>>>>>> 372b4616
+      <checksum>10FAE063</checksum>
     </file>
     <file>
       <filename>base-dhw-tankless-gas-with-solar.osw</filename>
       <filetype>osw</filetype>
       <usage_type>test</usage_type>
-<<<<<<< HEAD
-      <checksum>EA4E706E</checksum>
-=======
-      <checksum>0DA09BA5</checksum>
->>>>>>> 372b4616
+      <checksum>9997C1B3</checksum>
     </file>
     <file>
       <filename>base-dhw-tankless-electric-outside.osw</filename>
       <filetype>osw</filetype>
       <usage_type>test</usage_type>
-<<<<<<< HEAD
-      <checksum>3C74E1F0</checksum>
-=======
-      <checksum>70807CF8</checksum>
->>>>>>> 372b4616
+      <checksum>A23012F1</checksum>
     </file>
     <file>
       <filename>base-dhw-tankless-electric.osw</filename>
       <filetype>osw</filetype>
       <usage_type>test</usage_type>
-<<<<<<< HEAD
-      <checksum>75CF4703</checksum>
-=======
-      <checksum>25DC3C83</checksum>
->>>>>>> 372b4616
+      <checksum>B728063D</checksum>
     </file>
     <file>
       <filename>base-dhw-tankless-gas-with-solar-fraction.osw</filename>
       <filetype>osw</filetype>
       <usage_type>test</usage_type>
-<<<<<<< HEAD
-      <checksum>77C7BBC2</checksum>
-=======
-      <checksum>33F86E94</checksum>
->>>>>>> 372b4616
+      <checksum>5DF70404</checksum>
     </file>
     <file>
       <filename>base-dhw-tankless-propane.osw</filename>
       <filetype>osw</filetype>
       <usage_type>test</usage_type>
-<<<<<<< HEAD
-      <checksum>5321ECB7</checksum>
-=======
-      <checksum>C408D1F2</checksum>
->>>>>>> 372b4616
+      <checksum>E7D94A44</checksum>
     </file>
     <file>
       <filename>base-dhw-tankless-gas.osw</filename>
       <filetype>osw</filetype>
       <usage_type>test</usage_type>
-<<<<<<< HEAD
-      <checksum>1E8B9FC1</checksum>
-=======
-      <checksum>550E4890</checksum>
->>>>>>> 372b4616
+      <checksum>483CC8D4</checksum>
     </file>
     <file>
       <filename>base-hvac-room-ac-only-33percent.osw</filename>
       <filetype>osw</filetype>
       <usage_type>test</usage_type>
-<<<<<<< HEAD
-      <checksum>06BCEB03</checksum>
-=======
-      <checksum>062C991E</checksum>
->>>>>>> 372b4616
+      <checksum>2A44367B</checksum>
     </file>
     <file>
       <filename>base-hvac-mini-split-heat-pump-ducted-cooling-only.osw</filename>
       <filetype>osw</filetype>
       <usage_type>test</usage_type>
-<<<<<<< HEAD
-      <checksum>897B0A40</checksum>
-=======
-      <checksum>8E924C9F</checksum>
->>>>>>> 372b4616
+      <checksum>753D71D9</checksum>
     </file>
     <file>
       <filename>base-hvac-mini-split-heat-pump-ducted-heating-only.osw</filename>
       <filetype>osw</filetype>
       <usage_type>test</usage_type>
-<<<<<<< HEAD
-      <checksum>DE6F8339</checksum>
-=======
-      <checksum>E49F7D68</checksum>
->>>>>>> 372b4616
+      <checksum>550E9C24</checksum>
     </file>
     <file>
       <filename>base-hvac-furnace-elec-central-ac-1-speed.osw</filename>
       <filetype>osw</filetype>
       <usage_type>test</usage_type>
-<<<<<<< HEAD
-      <checksum>6185610C</checksum>
-=======
-      <checksum>97C07C17</checksum>
->>>>>>> 372b4616
+      <checksum>46706C11</checksum>
     </file>
     <file>
       <filename>base-enclosure-infil-natural-ach.osw</filename>
       <filetype>osw</filetype>
       <usage_type>test</usage_type>
-<<<<<<< HEAD
-      <checksum>D21B38D5</checksum>
-=======
-      <checksum>55A5ACDC</checksum>
->>>>>>> 372b4616
+      <checksum>97D3C92E</checksum>
     </file>
     <file>
       <filename>base-foundation-unconditioned-basement-assembly-r.osw</filename>
       <filetype>osw</filetype>
       <usage_type>test</usage_type>
-<<<<<<< HEAD
-      <checksum>A2D6923A</checksum>
-=======
-      <checksum>725E57C1</checksum>
->>>>>>> 372b4616
+      <checksum>2C875024</checksum>
     </file>
     <file>
       <filename>base-foundation-unconditioned-basement-wall-insulation.osw</filename>
       <filetype>osw</filetype>
       <usage_type>test</usage_type>
-<<<<<<< HEAD
-      <checksum>8624C5DD</checksum>
-=======
-      <checksum>601596F2</checksum>
->>>>>>> 372b4616
+      <checksum>EC38C835</checksum>
     </file>
     <file>
       <filename>base-foundation-unconditioned-basement.osw</filename>
       <filetype>osw</filetype>
       <usage_type>test</usage_type>
-<<<<<<< HEAD
-      <checksum>FA965873</checksum>
-=======
-      <checksum>50331CB0</checksum>
->>>>>>> 372b4616
+      <checksum>D8A5810F</checksum>
     </file>
     <file>
       <filename>base-hvac-fireplace-wood-only.osw</filename>
       <filetype>osw</filetype>
       <usage_type>test</usage_type>
-<<<<<<< HEAD
-      <checksum>CF645E93</checksum>
-=======
-      <checksum>77745883</checksum>
->>>>>>> 372b4616
+      <checksum>D5E96234</checksum>
     </file>
     <file>
       <filename>base-hvac-floor-furnace-propane-only.osw</filename>
       <filetype>osw</filetype>
       <usage_type>test</usage_type>
-<<<<<<< HEAD
-      <checksum>D941B431</checksum>
-=======
-      <checksum>2DF60315</checksum>
->>>>>>> 372b4616
+      <checksum>73202DBE</checksum>
     </file>
     <file>
       <filename>base-enclosure-2stories-garage.osw</filename>
       <filetype>osw</filetype>
       <usage_type>test</usage_type>
-<<<<<<< HEAD
-      <checksum>7A9C8197</checksum>
-=======
-      <checksum>BBD2F297</checksum>
->>>>>>> 372b4616
+      <checksum>E38149CF</checksum>
     </file>
     <file>
       <filename>base-enclosure-2stories.osw</filename>
       <filetype>osw</filetype>
       <usage_type>test</usage_type>
-<<<<<<< HEAD
-      <checksum>8778EE83</checksum>
-=======
-      <checksum>ED7B231D</checksum>
->>>>>>> 372b4616
+      <checksum>C628BA81</checksum>
     </file>
     <file>
       <filename>base-foundation-slab.osw</filename>
       <filetype>osw</filetype>
       <usage_type>test</usage_type>
-<<<<<<< HEAD
-      <checksum>D79790FD</checksum>
-=======
-      <checksum>20902DEA</checksum>
->>>>>>> 372b4616
+      <checksum>6A864FEC</checksum>
     </file>
     <file>
       <filename>extra-second-refrigerator.osw</filename>
       <filetype>osw</filetype>
       <usage_type>test</usage_type>
-<<<<<<< HEAD
-      <checksum>5C3CE2A6</checksum>
-=======
-      <checksum>B2538DFC</checksum>
->>>>>>> 372b4616
+      <checksum>78128C20</checksum>
     </file>
     <file>
       <filename>base-hvac-mini-split-heat-pump-ductless.osw</filename>
       <filetype>osw</filetype>
       <usage_type>test</usage_type>
-<<<<<<< HEAD
-      <checksum>4FC7E7A0</checksum>
-=======
-      <checksum>00F42B24</checksum>
->>>>>>> 372b4616
+      <checksum>3D101F04</checksum>
     </file>
     <file>
       <filename>base-enclosure-garage.osw</filename>
       <filetype>osw</filetype>
       <usage_type>test</usage_type>
-<<<<<<< HEAD
-      <checksum>3746EBCC</checksum>
-=======
-      <checksum>FD94AE27</checksum>
->>>>>>> 372b4616
+      <checksum>E50CA493</checksum>
     </file>
     <file>
       <filename>base-hvac-boiler-gas-central-ac-1-speed.osw</filename>
       <filetype>osw</filetype>
       <usage_type>test</usage_type>
-<<<<<<< HEAD
-      <checksum>CE763E60</checksum>
-=======
-      <checksum>4C16F152</checksum>
->>>>>>> 372b4616
+      <checksum>9B3D586D</checksum>
     </file>
     <file>
       <filename>base-appliances-coal.osw</filename>
       <filetype>osw</filetype>
       <usage_type>test</usage_type>
-<<<<<<< HEAD
-      <checksum>3444301E</checksum>
-=======
-      <checksum>BFE48E29</checksum>
->>>>>>> 372b4616
+      <checksum>0461DAA0</checksum>
     </file>
     <file>
       <filename>base-dhw-tank-coal.osw</filename>
       <filetype>osw</filetype>
       <usage_type>test</usage_type>
-<<<<<<< HEAD
-      <checksum>D9290CEB</checksum>
-=======
-      <checksum>B019DB50</checksum>
->>>>>>> 372b4616
+      <checksum>947C9B31</checksum>
     </file>
     <file>
       <filename>base-hvac-boiler-coal-only.osw</filename>
       <filetype>osw</filetype>
       <usage_type>test</usage_type>
-<<<<<<< HEAD
-      <checksum>1DA14E4A</checksum>
-=======
-      <checksum>E9B6291A</checksum>
->>>>>>> 372b4616
+      <checksum>52FE8AF0</checksum>
     </file>
     <file>
       <filename>base-hvac-elec-resistance-only.osw</filename>
       <filetype>osw</filetype>
       <usage_type>test</usage_type>
-<<<<<<< HEAD
-      <checksum>2A398351</checksum>
-=======
-      <checksum>CA07932C</checksum>
->>>>>>> 372b4616
+      <checksum>ED4FD76C</checksum>
     </file>
     <file>
       <filename>base-simcontrol-timestep-10-mins.osw</filename>
       <filetype>osw</filetype>
       <usage_type>test</usage_type>
-<<<<<<< HEAD
-      <checksum>1BEC7DC1</checksum>
-=======
-      <checksum>1D8B2A39</checksum>
->>>>>>> 372b4616
+      <checksum>67706B8A</checksum>
     </file>
     <file>
       <filename>base-simcontrol-daylight-saving-custom.osw</filename>
       <filetype>osw</filetype>
       <usage_type>test</usage_type>
-<<<<<<< HEAD
-      <checksum>410B9CC0</checksum>
-=======
-      <checksum>41EB880F</checksum>
->>>>>>> 372b4616
+      <checksum>5D950108</checksum>
     </file>
     <file>
       <filename>base-simcontrol-daylight-saving-disabled.osw</filename>
       <filetype>osw</filetype>
       <usage_type>test</usage_type>
-<<<<<<< HEAD
-      <checksum>089A0521</checksum>
-=======
-      <checksum>4500C9B7</checksum>
->>>>>>> 372b4616
+      <checksum>8E6C0AEA</checksum>
     </file>
     <file>
       <filename>base-simcontrol-runperiod-1-month.osw</filename>
       <filetype>osw</filetype>
       <usage_type>test</usage_type>
-<<<<<<< HEAD
-      <checksum>C48086F1</checksum>
-=======
-      <checksum>35CE762C</checksum>
->>>>>>> 372b4616
+      <checksum>14AAB160</checksum>
     </file>
     <file>
       <filename>base-hvac-fixed-heater-electric-only.osw</filename>
       <filetype>osw</filetype>
       <usage_type>test</usage_type>
-<<<<<<< HEAD
-      <checksum>004D2EF6</checksum>
-=======
-      <checksum>5BF5F847</checksum>
->>>>>>> 372b4616
+      <checksum>B271FB56</checksum>
     </file>
     <file>
       <filename>extra-second-heating-system-fireplace.osw</filename>
       <filetype>osw</filetype>
       <usage_type>test</usage_type>
-<<<<<<< HEAD
-      <checksum>142892B9</checksum>
-=======
-      <checksum>4EFCFCF8</checksum>
->>>>>>> 372b4616
+      <checksum>3A23E01A</checksum>
     </file>
     <file>
       <filename>extra-second-heating-system-portable-heater.osw</filename>
       <filetype>osw</filetype>
       <usage_type>test</usage_type>
-<<<<<<< HEAD
-      <checksum>7659C5AA</checksum>
-=======
-      <checksum>126EC31A</checksum>
->>>>>>> 372b4616
+      <checksum>46ED45E7</checksum>
     </file>
     <file>
       <filename>base-hvac-mini-split-air-conditioner-only-ducted.osw</filename>
       <filetype>osw</filetype>
       <usage_type>test</usage_type>
-<<<<<<< HEAD
-      <checksum>2A48B34F</checksum>
-=======
-      <checksum>A0AE7158</checksum>
->>>>>>> 372b4616
+      <checksum>673C10E5</checksum>
     </file>
     <file>
       <filename>base-hvac-mini-split-air-conditioner-only-ductless.osw</filename>
       <filetype>osw</filetype>
       <usage_type>test</usage_type>
-<<<<<<< HEAD
-      <checksum>D0DEE880</checksum>
-=======
-      <checksum>17FB4E20</checksum>
->>>>>>> 372b4616
+      <checksum>94D92C53</checksum>
     </file>
     <file>
       <filename>base-multifamily.osw</filename>
       <filetype>osw</filetype>
       <usage_type>test</usage_type>
-<<<<<<< HEAD
-      <checksum>832CA212</checksum>
-=======
-      <checksum>73D7A423</checksum>
->>>>>>> 372b4616
+      <checksum>0607022A</checksum>
     </file>
     <file>
       <filename>base-lighting-ceiling-fans.osw</filename>
       <filetype>osw</filetype>
       <usage_type>test</usage_type>
-<<<<<<< HEAD
-      <checksum>B1847909</checksum>
-=======
-      <checksum>3A227F57</checksum>
->>>>>>> 372b4616
+      <checksum>E52A64D6</checksum>
     </file>
     <file>
       <filename>base-lighting-detailed.osw</filename>
       <filetype>osw</filetype>
       <usage_type>test</usage_type>
-<<<<<<< HEAD
-      <checksum>6909F63B</checksum>
-=======
-      <checksum>56771919</checksum>
->>>>>>> 372b4616
+      <checksum>57D385D3</checksum>
     </file>
     <file>
       <filename>base-mechvent-whole-house-fan.osw</filename>
       <filetype>osw</filetype>
       <usage_type>test</usage_type>
-<<<<<<< HEAD
-      <checksum>8F77D9B8</checksum>
-=======
-      <checksum>F92228CE</checksum>
->>>>>>> 372b4616
+      <checksum>4437C348</checksum>
     </file>
     <file>
       <filename>base-misc-loads-large-uncommon.osw</filename>
       <filetype>osw</filetype>
       <usage_type>test</usage_type>
-<<<<<<< HEAD
-      <checksum>40F19872</checksum>
-=======
-      <checksum>5332B553</checksum>
->>>>>>> 372b4616
+      <checksum>81122265</checksum>
     </file>
     <file>
       <filename>base-misc-loads-large-uncommon2.osw</filename>
       <filetype>osw</filetype>
       <usage_type>test</usage_type>
-<<<<<<< HEAD
-      <checksum>92F729D8</checksum>
-=======
-      <checksum>1835660F</checksum>
->>>>>>> 372b4616
+      <checksum>9A4A9A6C</checksum>
     </file>
     <file>
       <filename>base-dhw-none.osw</filename>
       <filetype>osw</filetype>
       <usage_type>test</usage_type>
-<<<<<<< HEAD
-      <checksum>64B931FA</checksum>
-=======
-      <checksum>5E06A420</checksum>
->>>>>>> 372b4616
+      <checksum>31EA608A</checksum>
     </file>
     <file>
       <filename>base-misc-usage-multiplier.osw</filename>
       <filetype>osw</filetype>
       <usage_type>test</usage_type>
-<<<<<<< HEAD
-      <checksum>5BD1FFC3</checksum>
-=======
-      <checksum>088E7C71</checksum>
->>>>>>> 372b4616
+      <checksum>8028A2B0</checksum>
     </file>
     <file>
       <filename>base-enclosure-infil-flue.osw</filename>
       <filetype>osw</filetype>
       <usage_type>test</usage_type>
-<<<<<<< HEAD
-      <checksum>896BD9EF</checksum>
-    </file>
-    <file>
-      <filename>build_residential_hpxml_test.rb</filename>
-      <filetype>rb</filetype>
-      <usage_type>test</usage_type>
-      <checksum>8B47D2BD</checksum>
-    </file>
-    <file>
-      <filename>extra-pv-shared.osw</filename>
-      <filetype>osw</filetype>
-      <usage_type>test</usage_type>
-      <checksum>B06F7ED5</checksum>
-=======
-      <checksum>65F4F4D1</checksum>
->>>>>>> 372b4616
+      <checksum>AC12ED49</checksum>
     </file>
     <file>
       <version>
@@ -7634,17 +6959,19 @@
       <filename>measure.rb</filename>
       <filetype>rb</filetype>
       <usage_type>script</usage_type>
-<<<<<<< HEAD
-      <checksum>FBD9F885</checksum>
-=======
-      <checksum>1B8BB61B</checksum>
+      <checksum>5BD39FB3</checksum>
     </file>
     <file>
       <filename>extra-dhw-shared-water-heater.osw</filename>
       <filetype>osw</filetype>
       <usage_type>test</usage_type>
-      <checksum>A7626ABD</checksum>
->>>>>>> 372b4616
+      <checksum>5EF1F1D1</checksum>
+    </file>
+    <file>
+      <filename>extra-pv-shared.osw</filename>
+      <filetype>osw</filetype>
+      <usage_type>test</usage_type>
+      <checksum>2AE503D3</checksum>
     </file>
   </files>
 </measure>