<?xml version="1.0"?>
<measure>
  <schema_version>3.0</schema_version>
  <name>build_residential_hpxml</name>
  <uid>a13a8983-2b01-4930-8af2-42030b6e4233</uid>
<<<<<<< HEAD
  <version_id>40accf09-c671-4516-bd58-a780c2f458cc</version_id>
  <version_modified>20220314T204823Z</version_modified>
=======
  <version_id>ae249fd0-acfe-4051-a1e5-ea39fc05ec05</version_id>
  <version_modified>20220318T004656Z</version_modified>
>>>>>>> 69bfdc70
  <xml_checksum>2C38F48B</xml_checksum>
  <class_name>BuildResidentialHPXML</class_name>
  <display_name>HPXML Builder</display_name>
  <description>Builds a residential HPXML file.</description>
  <modeler_description>TODO</modeler_description>
  <arguments>
    <argument>
      <name>hpxml_path</name>
      <display_name>HPXML File Path</display_name>
      <description>Absolute/relative path of the HPXML file.</description>
      <type>String</type>
      <required>true</required>
      <model_dependent>false</model_dependent>
    </argument>
    <argument>
      <name>software_info_program_used</name>
      <display_name>Software Info: Program Used</display_name>
      <description>The name of the software program used.</description>
      <type>String</type>
      <required>false</required>
      <model_dependent>false</model_dependent>
    </argument>
    <argument>
      <name>software_info_program_version</name>
      <display_name>Software Info: Program Version</display_name>
      <description>The version of the software program used.</description>
      <type>String</type>
      <required>false</required>
      <model_dependent>false</model_dependent>
    </argument>
    <argument>
      <name>simulation_control_timestep</name>
      <display_name>Simulation Control: Timestep</display_name>
      <description>Value must be a divisor of 60.</description>
      <type>Integer</type>
      <units>min</units>
      <required>false</required>
      <model_dependent>false</model_dependent>
    </argument>
    <argument>
      <name>simulation_control_run_period</name>
      <display_name>Simulation Control: Run Period</display_name>
      <description>Enter a date like "Jan 1 - Dec 31".</description>
      <type>String</type>
      <required>false</required>
      <model_dependent>false</model_dependent>
    </argument>
    <argument>
      <name>simulation_control_run_period_calendar_year</name>
      <display_name>Simulation Control: Run Period Calendar Year</display_name>
      <description>This numeric field should contain the calendar year that determines the start day of week. If you are running simulations using AMY weather files, the value entered for calendar year will not be used; it will be overridden by the actual year found in the AMY weather file.</description>
      <type>Integer</type>
      <units>year</units>
      <required>false</required>
      <model_dependent>false</model_dependent>
    </argument>
    <argument>
      <name>simulation_control_daylight_saving_enabled</name>
      <display_name>Simulation Control: Daylight Saving Enabled</display_name>
      <description>Whether to use daylight saving.</description>
      <type>Boolean</type>
      <required>false</required>
      <model_dependent>false</model_dependent>
      <choices>
        <choice>
          <value>true</value>
          <display_name>true</display_name>
        </choice>
        <choice>
          <value>false</value>
          <display_name>false</display_name>
        </choice>
      </choices>
    </argument>
    <argument>
      <name>simulation_control_daylight_saving_period</name>
      <display_name>Simulation Control: Daylight Saving Period</display_name>
      <description>Enter a date like "Mar 15 - Dec 15".</description>
      <type>String</type>
      <required>false</required>
      <model_dependent>false</model_dependent>
    </argument>
    <argument>
      <name>site_type</name>
      <display_name>Site: Type</display_name>
      <description>The type of site.</description>
      <type>Choice</type>
      <required>false</required>
      <model_dependent>false</model_dependent>
      <choices>
        <choice>
          <value>suburban</value>
          <display_name>suburban</display_name>
        </choice>
        <choice>
          <value>urban</value>
          <display_name>urban</display_name>
        </choice>
        <choice>
          <value>rural</value>
          <display_name>rural</display_name>
        </choice>
      </choices>
    </argument>
    <argument>
      <name>site_shielding_of_home</name>
      <display_name>Site: Shielding of Home</display_name>
      <description>Presence of nearby buildings, trees, obstructions for infiltration model.  A value of 'auto' will use 'normal'.</description>
      <type>Choice</type>
      <required>true</required>
      <model_dependent>false</model_dependent>
      <default_value>auto</default_value>
      <choices>
        <choice>
          <value>auto</value>
          <display_name>auto</display_name>
        </choice>
        <choice>
          <value>exposed</value>
          <display_name>exposed</display_name>
        </choice>
        <choice>
          <value>normal</value>
          <display_name>normal</display_name>
        </choice>
        <choice>
          <value>well-shielded</value>
          <display_name>well-shielded</display_name>
        </choice>
      </choices>
    </argument>
    <argument>
      <name>site_zip_code</name>
      <display_name>Site: Zip Code</display_name>
      <description>Zip code of the home address.</description>
      <type>String</type>
      <required>false</required>
      <model_dependent>false</model_dependent>
    </argument>
    <argument>
      <name>site_iecc_zone</name>
      <display_name>Site: IECC Zone</display_name>
      <description>IECC zone of the home address.</description>
      <type>Choice</type>
      <required>false</required>
      <model_dependent>false</model_dependent>
      <choices>
        <choice>
          <value>1A</value>
          <display_name>1A</display_name>
        </choice>
        <choice>
          <value>1B</value>
          <display_name>1B</display_name>
        </choice>
        <choice>
          <value>1C</value>
          <display_name>1C</display_name>
        </choice>
        <choice>
          <value>2A</value>
          <display_name>2A</display_name>
        </choice>
        <choice>
          <value>2B</value>
          <display_name>2B</display_name>
        </choice>
        <choice>
          <value>2C</value>
          <display_name>2C</display_name>
        </choice>
        <choice>
          <value>3A</value>
          <display_name>3A</display_name>
        </choice>
        <choice>
          <value>3B</value>
          <display_name>3B</display_name>
        </choice>
        <choice>
          <value>3C</value>
          <display_name>3C</display_name>
        </choice>
        <choice>
          <value>4A</value>
          <display_name>4A</display_name>
        </choice>
        <choice>
          <value>4B</value>
          <display_name>4B</display_name>
        </choice>
        <choice>
          <value>4C</value>
          <display_name>4C</display_name>
        </choice>
        <choice>
          <value>5A</value>
          <display_name>5A</display_name>
        </choice>
        <choice>
          <value>5B</value>
          <display_name>5B</display_name>
        </choice>
        <choice>
          <value>5C</value>
          <display_name>5C</display_name>
        </choice>
        <choice>
          <value>6A</value>
          <display_name>6A</display_name>
        </choice>
        <choice>
          <value>6B</value>
          <display_name>6B</display_name>
        </choice>
        <choice>
          <value>6C</value>
          <display_name>6C</display_name>
        </choice>
        <choice>
          <value>7</value>
          <display_name>7</display_name>
        </choice>
        <choice>
          <value>8</value>
          <display_name>8</display_name>
        </choice>
      </choices>
    </argument>
    <argument>
      <name>site_state_code</name>
      <display_name>Site: State Code</display_name>
      <description>State code of the home address.</description>
      <type>Choice</type>
      <required>false</required>
      <model_dependent>false</model_dependent>
      <choices>
        <choice>
          <value>AK</value>
          <display_name>AK</display_name>
        </choice>
        <choice>
          <value>AL</value>
          <display_name>AL</display_name>
        </choice>
        <choice>
          <value>AR</value>
          <display_name>AR</display_name>
        </choice>
        <choice>
          <value>AZ</value>
          <display_name>AZ</display_name>
        </choice>
        <choice>
          <value>CA</value>
          <display_name>CA</display_name>
        </choice>
        <choice>
          <value>CO</value>
          <display_name>CO</display_name>
        </choice>
        <choice>
          <value>CT</value>
          <display_name>CT</display_name>
        </choice>
        <choice>
          <value>DC</value>
          <display_name>DC</display_name>
        </choice>
        <choice>
          <value>DE</value>
          <display_name>DE</display_name>
        </choice>
        <choice>
          <value>FL</value>
          <display_name>FL</display_name>
        </choice>
        <choice>
          <value>GA</value>
          <display_name>GA</display_name>
        </choice>
        <choice>
          <value>HI</value>
          <display_name>HI</display_name>
        </choice>
        <choice>
          <value>IA</value>
          <display_name>IA</display_name>
        </choice>
        <choice>
          <value>ID</value>
          <display_name>ID</display_name>
        </choice>
        <choice>
          <value>IL</value>
          <display_name>IL</display_name>
        </choice>
        <choice>
          <value>IN</value>
          <display_name>IN</display_name>
        </choice>
        <choice>
          <value>KS</value>
          <display_name>KS</display_name>
        </choice>
        <choice>
          <value>KY</value>
          <display_name>KY</display_name>
        </choice>
        <choice>
          <value>LA</value>
          <display_name>LA</display_name>
        </choice>
        <choice>
          <value>MA</value>
          <display_name>MA</display_name>
        </choice>
        <choice>
          <value>MD</value>
          <display_name>MD</display_name>
        </choice>
        <choice>
          <value>ME</value>
          <display_name>ME</display_name>
        </choice>
        <choice>
          <value>MI</value>
          <display_name>MI</display_name>
        </choice>
        <choice>
          <value>MN</value>
          <display_name>MN</display_name>
        </choice>
        <choice>
          <value>MO</value>
          <display_name>MO</display_name>
        </choice>
        <choice>
          <value>MS</value>
          <display_name>MS</display_name>
        </choice>
        <choice>
          <value>MT</value>
          <display_name>MT</display_name>
        </choice>
        <choice>
          <value>NC</value>
          <display_name>NC</display_name>
        </choice>
        <choice>
          <value>ND</value>
          <display_name>ND</display_name>
        </choice>
        <choice>
          <value>NE</value>
          <display_name>NE</display_name>
        </choice>
        <choice>
          <value>NH</value>
          <display_name>NH</display_name>
        </choice>
        <choice>
          <value>NJ</value>
          <display_name>NJ</display_name>
        </choice>
        <choice>
          <value>NM</value>
          <display_name>NM</display_name>
        </choice>
        <choice>
          <value>NV</value>
          <display_name>NV</display_name>
        </choice>
        <choice>
          <value>NY</value>
          <display_name>NY</display_name>
        </choice>
        <choice>
          <value>OH</value>
          <display_name>OH</display_name>
        </choice>
        <choice>
          <value>OK</value>
          <display_name>OK</display_name>
        </choice>
        <choice>
          <value>OR</value>
          <display_name>OR</display_name>
        </choice>
        <choice>
          <value>PA</value>
          <display_name>PA</display_name>
        </choice>
        <choice>
          <value>RI</value>
          <display_name>RI</display_name>
        </choice>
        <choice>
          <value>SC</value>
          <display_name>SC</display_name>
        </choice>
        <choice>
          <value>SD</value>
          <display_name>SD</display_name>
        </choice>
        <choice>
          <value>TN</value>
          <display_name>TN</display_name>
        </choice>
        <choice>
          <value>TX</value>
          <display_name>TX</display_name>
        </choice>
        <choice>
          <value>UT</value>
          <display_name>UT</display_name>
        </choice>
        <choice>
          <value>VA</value>
          <display_name>VA</display_name>
        </choice>
        <choice>
          <value>VT</value>
          <display_name>VT</display_name>
        </choice>
        <choice>
          <value>WA</value>
          <display_name>WA</display_name>
        </choice>
        <choice>
          <value>WI</value>
          <display_name>WI</display_name>
        </choice>
        <choice>
          <value>WV</value>
          <display_name>WV</display_name>
        </choice>
        <choice>
          <value>WY</value>
          <display_name>WY</display_name>
        </choice>
      </choices>
    </argument>
    <argument>
      <name>site_time_zone_utc_offset</name>
      <display_name>Site: Time Zone UTC Offset</display_name>
      <description>Time zone UTC offset of the home address. Must be between -12 and 14.</description>
      <type>Double</type>
      <units>hr</units>
      <required>false</required>
      <model_dependent>false</model_dependent>
    </argument>
    <argument>
      <name>weather_station_epw_filepath</name>
      <display_name>Weather Station: EnergyPlus Weather (EPW) Filepath</display_name>
      <description>Path of the EPW file.</description>
      <type>String</type>
      <required>true</required>
      <model_dependent>false</model_dependent>
      <default_value>USA_CO_Denver.Intl.AP.725650_TMY3.epw</default_value>
    </argument>
    <argument>
      <name>year_built</name>
      <display_name>Building Construction: Year Built</display_name>
      <description>The year the building was built</description>
      <type>Integer</type>
      <required>false</required>
      <model_dependent>false</model_dependent>
    </argument>
    <argument>
      <name>geometry_unit_type</name>
      <display_name>Geometry: Unit Type</display_name>
      <description>The type of dwelling unit. Use single-family attached for a dwelling unit with 1 or more stories, attached units to one or both sides, and no units above/below. Use apartment unit for a dwelling unit with 1 story, attached units to one, two, or three sides, and units above and/or below.</description>
      <type>Choice</type>
      <required>true</required>
      <model_dependent>false</model_dependent>
      <default_value>single-family detached</default_value>
      <choices>
        <choice>
          <value>single-family detached</value>
          <display_name>single-family detached</display_name>
        </choice>
        <choice>
          <value>single-family attached</value>
          <display_name>single-family attached</display_name>
        </choice>
        <choice>
          <value>apartment unit</value>
          <display_name>apartment unit</display_name>
        </choice>
      </choices>
    </argument>
    <argument>
      <name>geometry_unit_left_wall_is_adiabatic</name>
      <display_name>Geometry: Unit Left Wall Is Adiabatic</display_name>
      <description>Presence of an adiabatic left wall.</description>
      <type>Boolean</type>
      <required>true</required>
      <model_dependent>false</model_dependent>
      <default_value>false</default_value>
      <choices>
        <choice>
          <value>true</value>
          <display_name>true</display_name>
        </choice>
        <choice>
          <value>false</value>
          <display_name>false</display_name>
        </choice>
      </choices>
    </argument>
    <argument>
      <name>geometry_unit_right_wall_is_adiabatic</name>
      <display_name>Geometry: Unit Right Wall Is Adiabatic</display_name>
      <description>Presence of an adiabatic right wall.</description>
      <type>Boolean</type>
      <required>true</required>
      <model_dependent>false</model_dependent>
      <default_value>false</default_value>
      <choices>
        <choice>
          <value>true</value>
          <display_name>true</display_name>
        </choice>
        <choice>
          <value>false</value>
          <display_name>false</display_name>
        </choice>
      </choices>
    </argument>
    <argument>
      <name>geometry_unit_front_wall_is_adiabatic</name>
      <display_name>Geometry: Unit Front Wall Is Adiabatic</display_name>
      <description>Presence of an adiabatic front wall, for example, the unit is adjacent to a conditioned corridor.</description>
      <type>Boolean</type>
      <required>true</required>
      <model_dependent>false</model_dependent>
      <default_value>false</default_value>
      <choices>
        <choice>
          <value>true</value>
          <display_name>true</display_name>
        </choice>
        <choice>
          <value>false</value>
          <display_name>false</display_name>
        </choice>
      </choices>
    </argument>
    <argument>
      <name>geometry_unit_back_wall_is_adiabatic</name>
      <display_name>Geometry: Unit Back Wall Is Adiabatic</display_name>
      <description>Presence of an adiabatic back wall.</description>
      <type>Boolean</type>
      <required>true</required>
      <model_dependent>false</model_dependent>
      <default_value>false</default_value>
      <choices>
        <choice>
          <value>true</value>
          <display_name>true</display_name>
        </choice>
        <choice>
          <value>false</value>
          <display_name>false</display_name>
        </choice>
      </choices>
    </argument>
    <argument>
      <name>geometry_unit_num_floors_above_grade</name>
      <display_name>Geometry: Unit Number of Floors Above Grade</display_name>
      <description>The number of floors above grade in the unit. Attic type ConditionedAttic is included. Assumed to be 1 for apartment units.</description>
      <type>Integer</type>
      <units>#</units>
      <required>true</required>
      <model_dependent>false</model_dependent>
      <default_value>2</default_value>
    </argument>
    <argument>
      <name>geometry_unit_cfa</name>
      <display_name>Geometry: Unit Conditioned Floor Area</display_name>
      <description>The total floor area of the unit's conditioned space (including any conditioned basement floor area).</description>
      <type>Double</type>
      <units>ft^2</units>
      <required>true</required>
      <model_dependent>false</model_dependent>
      <default_value>2000</default_value>
    </argument>
    <argument>
      <name>geometry_unit_aspect_ratio</name>
      <display_name>Geometry: Unit Aspect Ratio</display_name>
      <description>The ratio of front/back wall length to left/right wall length for the unit, excluding any protruding garage wall area.</description>
      <type>Double</type>
      <units>FB/LR</units>
      <required>true</required>
      <model_dependent>false</model_dependent>
      <default_value>2</default_value>
    </argument>
    <argument>
      <name>geometry_unit_orientation</name>
      <display_name>Geometry: Unit Orientation</display_name>
      <description>The unit's orientation is measured clockwise from north (e.g., North=0, East=90, South=180, West=270).</description>
      <type>Double</type>
      <units>degrees</units>
      <required>true</required>
      <model_dependent>false</model_dependent>
      <default_value>180</default_value>
    </argument>
    <argument>
      <name>geometry_unit_num_bedrooms</name>
      <display_name>Geometry: Unit Number of Bedrooms</display_name>
      <description>The number of bedrooms in the unit. Used to determine the energy usage of appliances and plug loads, hot water usage, etc.</description>
      <type>Integer</type>
      <units>#</units>
      <required>true</required>
      <model_dependent>false</model_dependent>
      <default_value>3</default_value>
    </argument>
    <argument>
      <name>geometry_unit_num_bathrooms</name>
      <display_name>Geometry: Unit Number of Bathrooms</display_name>
      <description>The number of bathrooms in the unit.  A value of 'auto' will default the value based on the number of bedrooms.</description>
      <type>String</type>
      <units>#</units>
      <required>true</required>
      <model_dependent>false</model_dependent>
      <default_value>auto</default_value>
    </argument>
    <argument>
      <name>geometry_unit_num_occupants</name>
      <display_name>Geometry: Unit Number of Occupants</display_name>
      <description>The number of occupants in the unit. A value of 'auto' will default the value based on the number of bedrooms. Used to specify the internal gains from people only.</description>
      <type>String</type>
      <units>#</units>
      <required>true</required>
      <model_dependent>false</model_dependent>
      <default_value>auto</default_value>
    </argument>
    <argument>
      <name>geometry_building_num_units</name>
      <display_name>Geometry: Building Number of Units</display_name>
      <description>The number of units in the building. This is required for single-family attached and apartment units.</description>
      <type>Integer</type>
      <units>#</units>
      <required>false</required>
      <model_dependent>false</model_dependent>
    </argument>
    <argument>
      <name>geometry_average_ceiling_height</name>
      <display_name>Geometry: Average Ceiling Height</display_name>
      <description>Average distance from the floor to the ceiling.</description>
      <type>Double</type>
      <units>ft</units>
      <required>true</required>
      <model_dependent>false</model_dependent>
      <default_value>8</default_value>
    </argument>
    <argument>
      <name>geometry_garage_width</name>
      <display_name>Geometry: Garage Width</display_name>
      <description>The width of the garage. Enter zero for no garage. Only applies to single-family detached units.</description>
      <type>Double</type>
      <units>ft</units>
      <required>true</required>
      <model_dependent>false</model_dependent>
      <default_value>0</default_value>
    </argument>
    <argument>
      <name>geometry_garage_depth</name>
      <display_name>Geometry: Garage Depth</display_name>
      <description>The depth of the garage. Only applies to single-family detached units.</description>
      <type>Double</type>
      <units>ft</units>
      <required>true</required>
      <model_dependent>false</model_dependent>
      <default_value>20</default_value>
    </argument>
    <argument>
      <name>geometry_garage_protrusion</name>
      <display_name>Geometry: Garage Protrusion</display_name>
      <description>The fraction of the garage that is protruding from the living space. Only applies to single-family detached units.</description>
      <type>Double</type>
      <units>frac</units>
      <required>true</required>
      <model_dependent>false</model_dependent>
      <default_value>0</default_value>
    </argument>
    <argument>
      <name>geometry_garage_position</name>
      <display_name>Geometry: Garage Position</display_name>
      <description>The position of the garage. Only applies to single-family detached units.</description>
      <type>Choice</type>
      <required>true</required>
      <model_dependent>false</model_dependent>
      <default_value>Right</default_value>
      <choices>
        <choice>
          <value>Right</value>
          <display_name>Right</display_name>
        </choice>
        <choice>
          <value>Left</value>
          <display_name>Left</display_name>
        </choice>
      </choices>
    </argument>
    <argument>
      <name>geometry_foundation_type</name>
      <display_name>Geometry: Foundation Type</display_name>
      <description>The foundation type of the building. Foundation types ConditionedBasement and ConditionedCrawlspace are not allowed for apartment units.</description>
      <type>Choice</type>
      <required>true</required>
      <model_dependent>false</model_dependent>
      <default_value>SlabOnGrade</default_value>
      <choices>
        <choice>
          <value>SlabOnGrade</value>
          <display_name>SlabOnGrade</display_name>
        </choice>
        <choice>
          <value>VentedCrawlspace</value>
          <display_name>VentedCrawlspace</display_name>
        </choice>
        <choice>
          <value>UnventedCrawlspace</value>
          <display_name>UnventedCrawlspace</display_name>
        </choice>
        <choice>
          <value>ConditionedCrawlspace</value>
          <display_name>ConditionedCrawlspace</display_name>
        </choice>
        <choice>
          <value>UnconditionedBasement</value>
          <display_name>UnconditionedBasement</display_name>
        </choice>
        <choice>
          <value>ConditionedBasement</value>
          <display_name>ConditionedBasement</display_name>
        </choice>
        <choice>
          <value>Ambient</value>
          <display_name>Ambient</display_name>
        </choice>
        <choice>
          <value>AboveApartment</value>
          <display_name>AboveApartment</display_name>
        </choice>
      </choices>
    </argument>
    <argument>
      <name>geometry_foundation_height</name>
      <display_name>Geometry: Foundation Height</display_name>
      <description>The height of the foundation (e.g., 3ft for crawlspace, 8ft for basement). Only applies to basements/crawlspaces.</description>
      <type>Double</type>
      <units>ft</units>
      <required>true</required>
      <model_dependent>false</model_dependent>
      <default_value>0</default_value>
    </argument>
    <argument>
      <name>geometry_foundation_height_above_grade</name>
      <display_name>Geometry: Foundation Height Above Grade</display_name>
      <description>The depth above grade of the foundation wall. Only applies to basements/crawlspaces.</description>
      <type>Double</type>
      <units>ft</units>
      <required>true</required>
      <model_dependent>false</model_dependent>
      <default_value>0</default_value>
    </argument>
    <argument>
      <name>geometry_rim_joist_height</name>
      <display_name>Geometry: Rim Joist Height</display_name>
      <description>The height of the rim joists. Only applies to basements/crawlspaces.</description>
      <type>Double</type>
      <units>in</units>
      <required>false</required>
      <model_dependent>false</model_dependent>
    </argument>
    <argument>
      <name>geometry_attic_type</name>
      <display_name>Geometry: Attic Type</display_name>
      <description>The attic type of the building. Attic type ConditionedAttic is not allowed for apartment units.</description>
      <type>Choice</type>
      <required>true</required>
      <model_dependent>false</model_dependent>
      <default_value>VentedAttic</default_value>
      <choices>
        <choice>
          <value>FlatRoof</value>
          <display_name>FlatRoof</display_name>
        </choice>
        <choice>
          <value>VentedAttic</value>
          <display_name>VentedAttic</display_name>
        </choice>
        <choice>
          <value>UnventedAttic</value>
          <display_name>UnventedAttic</display_name>
        </choice>
        <choice>
          <value>ConditionedAttic</value>
          <display_name>ConditionedAttic</display_name>
        </choice>
        <choice>
          <value>BelowApartment</value>
          <display_name>BelowApartment</display_name>
        </choice>
      </choices>
    </argument>
    <argument>
      <name>geometry_roof_type</name>
      <display_name>Geometry: Roof Type</display_name>
      <description>The roof type of the building. Ignored if the building has a flat roof.</description>
      <type>Choice</type>
      <required>true</required>
      <model_dependent>false</model_dependent>
      <default_value>gable</default_value>
      <choices>
        <choice>
          <value>gable</value>
          <display_name>gable</display_name>
        </choice>
        <choice>
          <value>hip</value>
          <display_name>hip</display_name>
        </choice>
      </choices>
    </argument>
    <argument>
      <name>geometry_roof_pitch</name>
      <display_name>Geometry: Roof Pitch</display_name>
      <description>The roof pitch of the attic. Ignored if the building has a flat roof.</description>
      <type>Choice</type>
      <required>true</required>
      <model_dependent>false</model_dependent>
      <default_value>6:12</default_value>
      <choices>
        <choice>
          <value>1:12</value>
          <display_name>1:12</display_name>
        </choice>
        <choice>
          <value>2:12</value>
          <display_name>2:12</display_name>
        </choice>
        <choice>
          <value>3:12</value>
          <display_name>3:12</display_name>
        </choice>
        <choice>
          <value>4:12</value>
          <display_name>4:12</display_name>
        </choice>
        <choice>
          <value>5:12</value>
          <display_name>5:12</display_name>
        </choice>
        <choice>
          <value>6:12</value>
          <display_name>6:12</display_name>
        </choice>
        <choice>
          <value>7:12</value>
          <display_name>7:12</display_name>
        </choice>
        <choice>
          <value>8:12</value>
          <display_name>8:12</display_name>
        </choice>
        <choice>
          <value>9:12</value>
          <display_name>9:12</display_name>
        </choice>
        <choice>
          <value>10:12</value>
          <display_name>10:12</display_name>
        </choice>
        <choice>
          <value>11:12</value>
          <display_name>11:12</display_name>
        </choice>
        <choice>
          <value>12:12</value>
          <display_name>12:12</display_name>
        </choice>
      </choices>
    </argument>
    <argument>
      <name>geometry_eaves_depth</name>
      <display_name>Geometry: Eaves Depth</display_name>
      <description>The eaves depth of the roof.</description>
      <type>Double</type>
      <units>ft</units>
      <required>true</required>
      <model_dependent>false</model_dependent>
      <default_value>2</default_value>
    </argument>
    <argument>
      <name>geometry_has_flue_or_chimney</name>
      <display_name>Geometry: Has Flue or Chimney</display_name>
      <description>Presence of flue or chimney for infiltration model.  A value of 'auto' will default based on the fuel type and efficiency of space/water heating equipment in the home.</description>
      <type>String</type>
      <required>true</required>
      <model_dependent>false</model_dependent>
      <default_value>auto</default_value>
    </argument>
    <argument>
      <name>neighbor_front_distance</name>
      <display_name>Neighbor: Front Distance</display_name>
      <description>The distance between the unit and the neighboring building to the front (not including eaves). A value of zero indicates no neighbors. Used for shading.</description>
      <type>Double</type>
      <units>ft</units>
      <required>true</required>
      <model_dependent>false</model_dependent>
      <default_value>0</default_value>
    </argument>
    <argument>
      <name>neighbor_back_distance</name>
      <display_name>Neighbor: Back Distance</display_name>
      <description>The distance between the unit and the neighboring building to the back (not including eaves). A value of zero indicates no neighbors. Used for shading.</description>
      <type>Double</type>
      <units>ft</units>
      <required>true</required>
      <model_dependent>false</model_dependent>
      <default_value>0</default_value>
    </argument>
    <argument>
      <name>neighbor_left_distance</name>
      <display_name>Neighbor: Left Distance</display_name>
      <description>The distance between the unit and the neighboring building to the left (not including eaves). A value of zero indicates no neighbors. Used for shading.</description>
      <type>Double</type>
      <units>ft</units>
      <required>true</required>
      <model_dependent>false</model_dependent>
      <default_value>10</default_value>
    </argument>
    <argument>
      <name>neighbor_right_distance</name>
      <display_name>Neighbor: Right Distance</display_name>
      <description>The distance between the unit and the neighboring building to the right (not including eaves). A value of zero indicates no neighbors. Used for shading.</description>
      <type>Double</type>
      <units>ft</units>
      <required>true</required>
      <model_dependent>false</model_dependent>
      <default_value>10</default_value>
    </argument>
    <argument>
      <name>neighbor_front_height</name>
      <display_name>Neighbor: Front Height</display_name>
      <description>The height of the neighboring building to the front. A value of 'auto' will use the same height as this building.</description>
      <type>String</type>
      <units>ft</units>
      <required>true</required>
      <model_dependent>false</model_dependent>
      <default_value>auto</default_value>
    </argument>
    <argument>
      <name>neighbor_back_height</name>
      <display_name>Neighbor: Back Height</display_name>
      <description>The height of the neighboring building to the back. A value of 'auto' will use the same height as this building.</description>
      <type>String</type>
      <units>ft</units>
      <required>true</required>
      <model_dependent>false</model_dependent>
      <default_value>auto</default_value>
    </argument>
    <argument>
      <name>neighbor_left_height</name>
      <display_name>Neighbor: Left Height</display_name>
      <description>The height of the neighboring building to the left. A value of 'auto' will use the same height as this building.</description>
      <type>String</type>
      <units>ft</units>
      <required>true</required>
      <model_dependent>false</model_dependent>
      <default_value>auto</default_value>
    </argument>
    <argument>
      <name>neighbor_right_height</name>
      <display_name>Neighbor: Right Height</display_name>
      <description>The height of the neighboring building to the right. A value of 'auto' will use the same height as this building.</description>
      <type>String</type>
      <units>ft</units>
      <required>true</required>
      <model_dependent>false</model_dependent>
      <default_value>auto</default_value>
    </argument>
    <argument>
      <name>floor_over_foundation_assembly_r</name>
      <display_name>Floor: Over Foundation Assembly R-value</display_name>
      <description>Assembly R-value for the floor over the foundation. Ignored if the building has a slab-on-grade foundation.</description>
      <type>Double</type>
      <units>h-ft^2-R/Btu</units>
      <required>true</required>
      <model_dependent>false</model_dependent>
      <default_value>28.1</default_value>
    </argument>
    <argument>
      <name>floor_over_garage_assembly_r</name>
      <display_name>Floor: Over Garage Assembly R-value</display_name>
      <description>Assembly R-value for the floor over the garage. Ignored unless the building has a garage under conditioned space.</description>
      <type>Double</type>
      <units>h-ft^2-R/Btu</units>
      <required>true</required>
      <model_dependent>false</model_dependent>
      <default_value>28.1</default_value>
    </argument>
    <argument>
      <name>foundation_wall_type</name>
      <display_name>Foundation Wall: Type</display_name>
      <description>The material type of the foundation wall.</description>
      <type>String</type>
      <required>true</required>
      <model_dependent>false</model_dependent>
      <default_value>auto</default_value>
    </argument>
    <argument>
      <name>foundation_wall_thickness</name>
      <display_name>Foundation Wall: Thickness</display_name>
      <description>The thickness of the foundation wall.</description>
      <type>String</type>
      <required>true</required>
      <model_dependent>false</model_dependent>
      <default_value>auto</default_value>
    </argument>
    <argument>
      <name>foundation_wall_insulation_r</name>
      <display_name>Foundation Wall: Insulation Nominal R-value</display_name>
      <description>Nominal R-value for the foundation wall insulation. Only applies to basements/crawlspaces.</description>
      <type>Double</type>
      <units>h-ft^2-R/Btu</units>
      <required>true</required>
      <model_dependent>false</model_dependent>
      <default_value>0</default_value>
    </argument>
    <argument>
      <name>foundation_wall_insulation_location</name>
      <display_name>Foundation Wall: Insulation Location</display_name>
      <description>Whether the insulation is on the interior or exterior of the foundation wall. Only applies to basements/crawlspaces.</description>
      <type>Choice</type>
      <units>ft</units>
      <required>false</required>
      <model_dependent>false</model_dependent>
      <default_value>exterior</default_value>
      <choices>
        <choice>
          <value>interior</value>
          <display_name>interior</display_name>
        </choice>
        <choice>
          <value>exterior</value>
          <display_name>exterior</display_name>
        </choice>
      </choices>
    </argument>
    <argument>
      <name>foundation_wall_insulation_distance_to_top</name>
      <display_name>Foundation Wall: Insulation Distance To Top</display_name>
      <description>The distance from the top of the foundation wall to the top of the foundation wall insulation. Only applies to basements/crawlspaces. A value of 'auto' will use zero.</description>
      <type>String</type>
      <units>ft</units>
      <required>true</required>
      <model_dependent>false</model_dependent>
      <default_value>auto</default_value>
    </argument>
    <argument>
      <name>foundation_wall_insulation_distance_to_bottom</name>
      <display_name>Foundation Wall: Insulation Distance To Bottom</display_name>
      <description>The distance from the top of the foundation wall to the bottom of the foundation wall insulation. Only applies to basements/crawlspaces. A value of 'auto' will use the height of the foundation wall.</description>
      <type>String</type>
      <units>ft</units>
      <required>true</required>
      <model_dependent>false</model_dependent>
      <default_value>auto</default_value>
    </argument>
    <argument>
      <name>foundation_wall_assembly_r</name>
      <display_name>Foundation Wall: Assembly R-value</display_name>
      <description>Assembly R-value for the foundation walls. Only applies to basements/crawlspaces. If provided, overrides the previous foundation wall insulation inputs.</description>
      <type>Double</type>
      <units>h-ft^2-R/Btu</units>
      <required>false</required>
      <model_dependent>false</model_dependent>
    </argument>
    <argument>
      <name>rim_joist_assembly_r</name>
      <display_name>Rim Joist: Assembly R-value</display_name>
      <description>Assembly R-value for the rim joists. Only applies to basements/crawlspaces.</description>
      <type>Double</type>
      <units>h-ft^2-R/Btu</units>
      <required>false</required>
      <model_dependent>false</model_dependent>
    </argument>
    <argument>
      <name>slab_perimeter_insulation_r</name>
      <display_name>Slab: Perimeter Insulation Nominal R-value</display_name>
      <description>Nominal R-value of the vertical slab perimeter insulation. Applies to slab-on-grade foundations and basement/crawlspace floors.</description>
      <type>Double</type>
      <units>h-ft^2-R/Btu</units>
      <required>true</required>
      <model_dependent>false</model_dependent>
      <default_value>0</default_value>
    </argument>
    <argument>
      <name>slab_perimeter_depth</name>
      <display_name>Slab: Perimeter Insulation Depth</display_name>
      <description>Depth from grade to bottom of vertical slab perimeter insulation. Applies to slab-on-grade foundations and basement/crawlspace floors.</description>
      <type>Double</type>
      <units>ft</units>
      <required>true</required>
      <model_dependent>false</model_dependent>
      <default_value>0</default_value>
    </argument>
    <argument>
      <name>slab_under_insulation_r</name>
      <display_name>Slab: Under Slab Insulation Nominal R-value</display_name>
      <description>Nominal R-value of the horizontal under slab insulation. Applies to slab-on-grade foundations and basement/crawlspace floors.</description>
      <type>Double</type>
      <units>h-ft^2-R/Btu</units>
      <required>true</required>
      <model_dependent>false</model_dependent>
      <default_value>0</default_value>
    </argument>
    <argument>
      <name>slab_under_width</name>
      <display_name>Slab: Under Slab Insulation Width</display_name>
      <description>Width from slab edge inward of horizontal under-slab insulation. Enter 999 to specify that the under slab insulation spans the entire slab. Applies to slab-on-grade foundations and basement/crawlspace floors.</description>
      <type>Double</type>
      <units>ft</units>
      <required>true</required>
      <model_dependent>false</model_dependent>
      <default_value>0</default_value>
    </argument>
    <argument>
      <name>slab_thickness</name>
      <display_name>Slab: Thickness</display_name>
      <description>The thickness of the slab. Zero can be entered if there is a dirt floor instead of a slab.</description>
      <type>String</type>
      <required>true</required>
      <model_dependent>false</model_dependent>
      <default_value>auto</default_value>
    </argument>
    <argument>
      <name>slab_carpet_fraction</name>
      <display_name>Slab: Carpet Fraction</display_name>
      <description>Fraction of the slab floor area that is carpeted.</description>
      <type>String</type>
      <units>Frac</units>
      <required>true</required>
      <model_dependent>false</model_dependent>
      <default_value>auto</default_value>
    </argument>
    <argument>
      <name>slab_carpet_r</name>
      <display_name>Slab: Carpet R-value</display_name>
      <description>R-value of the slab carpet.</description>
      <type>String</type>
      <units>h-ft^2-R/Btu</units>
      <required>true</required>
      <model_dependent>false</model_dependent>
      <default_value>auto</default_value>
    </argument>
    <argument>
      <name>ceiling_assembly_r</name>
      <display_name>Ceiling: Assembly R-value</display_name>
      <description>Assembly R-value for the ceiling (attic floor).</description>
      <type>Double</type>
      <units>h-ft^2-R/Btu</units>
      <required>true</required>
      <model_dependent>false</model_dependent>
      <default_value>31.6</default_value>
    </argument>
    <argument>
      <name>roof_material_type</name>
      <display_name>Roof: Material Type</display_name>
      <description>The material type of the roof.</description>
      <type>Choice</type>
      <required>false</required>
      <model_dependent>false</model_dependent>
      <choices>
        <choice>
          <value>asphalt or fiberglass shingles</value>
          <display_name>asphalt or fiberglass shingles</display_name>
        </choice>
        <choice>
          <value>concrete</value>
          <display_name>concrete</display_name>
        </choice>
        <choice>
          <value>cool roof</value>
          <display_name>cool roof</display_name>
        </choice>
        <choice>
          <value>slate or tile shingles</value>
          <display_name>slate or tile shingles</display_name>
        </choice>
        <choice>
          <value>expanded polystyrene sheathing</value>
          <display_name>expanded polystyrene sheathing</display_name>
        </choice>
        <choice>
          <value>metal surfacing</value>
          <display_name>metal surfacing</display_name>
        </choice>
        <choice>
          <value>plastic/rubber/synthetic sheeting</value>
          <display_name>plastic/rubber/synthetic sheeting</display_name>
        </choice>
        <choice>
          <value>shingles</value>
          <display_name>shingles</display_name>
        </choice>
        <choice>
          <value>wood shingles or shakes</value>
          <display_name>wood shingles or shakes</display_name>
        </choice>
      </choices>
    </argument>
    <argument>
      <name>roof_color</name>
      <display_name>Roof: Color</display_name>
      <description>The color of the roof.</description>
      <type>Choice</type>
      <required>true</required>
      <model_dependent>false</model_dependent>
      <default_value>medium</default_value>
      <choices>
        <choice>
          <value>dark</value>
          <display_name>dark</display_name>
        </choice>
        <choice>
          <value>light</value>
          <display_name>light</display_name>
        </choice>
        <choice>
          <value>medium</value>
          <display_name>medium</display_name>
        </choice>
        <choice>
          <value>medium dark</value>
          <display_name>medium dark</display_name>
        </choice>
        <choice>
          <value>reflective</value>
          <display_name>reflective</display_name>
        </choice>
      </choices>
    </argument>
    <argument>
      <name>roof_assembly_r</name>
      <display_name>Roof: Assembly R-value</display_name>
      <description>Assembly R-value of the roof.</description>
      <type>Double</type>
      <units>h-ft^2-R/Btu</units>
      <required>true</required>
      <model_dependent>false</model_dependent>
      <default_value>2.3</default_value>
    </argument>
    <argument>
      <name>roof_radiant_barrier</name>
      <display_name>Roof: Has Radiant Barrier</display_name>
      <description>Presence of a radiant barrier in the attic.</description>
      <type>Boolean</type>
      <required>true</required>
      <model_dependent>false</model_dependent>
      <default_value>false</default_value>
      <choices>
        <choice>
          <value>true</value>
          <display_name>true</display_name>
        </choice>
        <choice>
          <value>false</value>
          <display_name>false</display_name>
        </choice>
      </choices>
    </argument>
    <argument>
      <name>roof_radiant_barrier_grade</name>
      <display_name>Roof: Radiant Barrier Grade</display_name>
      <description>The grade of the radiant barrier, if it exists.</description>
      <type>Choice</type>
      <required>true</required>
      <model_dependent>false</model_dependent>
      <default_value>1</default_value>
      <choices>
        <choice>
          <value>1</value>
          <display_name>1</display_name>
        </choice>
        <choice>
          <value>2</value>
          <display_name>2</display_name>
        </choice>
        <choice>
          <value>3</value>
          <display_name>3</display_name>
        </choice>
      </choices>
    </argument>
    <argument>
      <name>wall_type</name>
      <display_name>Wall: Type</display_name>
      <description>The type of walls.</description>
      <type>Choice</type>
      <required>true</required>
      <model_dependent>false</model_dependent>
      <default_value>WoodStud</default_value>
      <choices>
        <choice>
          <value>WoodStud</value>
          <display_name>WoodStud</display_name>
        </choice>
        <choice>
          <value>ConcreteMasonryUnit</value>
          <display_name>ConcreteMasonryUnit</display_name>
        </choice>
        <choice>
          <value>DoubleWoodStud</value>
          <display_name>DoubleWoodStud</display_name>
        </choice>
        <choice>
          <value>InsulatedConcreteForms</value>
          <display_name>InsulatedConcreteForms</display_name>
        </choice>
        <choice>
          <value>LogWall</value>
          <display_name>LogWall</display_name>
        </choice>
        <choice>
          <value>StructurallyInsulatedPanel</value>
          <display_name>StructurallyInsulatedPanel</display_name>
        </choice>
        <choice>
          <value>SolidConcrete</value>
          <display_name>SolidConcrete</display_name>
        </choice>
        <choice>
          <value>SteelFrame</value>
          <display_name>SteelFrame</display_name>
        </choice>
        <choice>
          <value>Stone</value>
          <display_name>Stone</display_name>
        </choice>
        <choice>
          <value>StrawBale</value>
          <display_name>StrawBale</display_name>
        </choice>
        <choice>
          <value>StructuralBrick</value>
          <display_name>StructuralBrick</display_name>
        </choice>
      </choices>
    </argument>
    <argument>
      <name>wall_siding_type</name>
      <display_name>Wall: Siding Type</display_name>
      <description>The siding type of the walls. Also applies to rim joists.</description>
      <type>Choice</type>
      <required>false</required>
      <model_dependent>false</model_dependent>
      <choices>
        <choice>
          <value>aluminum siding</value>
          <display_name>aluminum siding</display_name>
        </choice>
        <choice>
          <value>asbestos siding</value>
          <display_name>asbestos siding</display_name>
        </choice>
        <choice>
          <value>brick veneer</value>
          <display_name>brick veneer</display_name>
        </choice>
        <choice>
          <value>composite shingle siding</value>
          <display_name>composite shingle siding</display_name>
        </choice>
        <choice>
          <value>fiber cement siding</value>
          <display_name>fiber cement siding</display_name>
        </choice>
        <choice>
          <value>masonite siding</value>
          <display_name>masonite siding</display_name>
        </choice>
        <choice>
          <value>none</value>
          <display_name>none</display_name>
        </choice>
        <choice>
          <value>stucco</value>
          <display_name>stucco</display_name>
        </choice>
        <choice>
          <value>synthetic stucco</value>
          <display_name>synthetic stucco</display_name>
        </choice>
        <choice>
          <value>vinyl siding</value>
          <display_name>vinyl siding</display_name>
        </choice>
        <choice>
          <value>wood siding</value>
          <display_name>wood siding</display_name>
        </choice>
      </choices>
    </argument>
    <argument>
      <name>wall_color</name>
      <display_name>Wall: Color</display_name>
      <description>The color of the walls. Also applies to rim joists.</description>
      <type>Choice</type>
      <required>true</required>
      <model_dependent>false</model_dependent>
      <default_value>medium</default_value>
      <choices>
        <choice>
          <value>dark</value>
          <display_name>dark</display_name>
        </choice>
        <choice>
          <value>light</value>
          <display_name>light</display_name>
        </choice>
        <choice>
          <value>medium</value>
          <display_name>medium</display_name>
        </choice>
        <choice>
          <value>medium dark</value>
          <display_name>medium dark</display_name>
        </choice>
        <choice>
          <value>reflective</value>
          <display_name>reflective</display_name>
        </choice>
      </choices>
    </argument>
    <argument>
      <name>wall_assembly_r</name>
      <display_name>Wall: Assembly R-value</display_name>
      <description>Assembly R-value of the walls.</description>
      <type>Double</type>
      <units>h-ft^2-R/Btu</units>
      <required>true</required>
      <model_dependent>false</model_dependent>
      <default_value>11.9</default_value>
    </argument>
    <argument>
      <name>window_front_wwr</name>
      <display_name>Windows: Front Window-to-Wall Ratio</display_name>
      <description>The ratio of window area to wall area for the unit's front facade. Enter 0 if specifying Front Window Area instead.</description>
      <type>Double</type>
      <required>true</required>
      <model_dependent>false</model_dependent>
      <default_value>0.18</default_value>
    </argument>
    <argument>
      <name>window_back_wwr</name>
      <display_name>Windows: Back Window-to-Wall Ratio</display_name>
      <description>The ratio of window area to wall area for the unit's back facade. Enter 0 if specifying Back Window Area instead.</description>
      <type>Double</type>
      <required>true</required>
      <model_dependent>false</model_dependent>
      <default_value>0.18</default_value>
    </argument>
    <argument>
      <name>window_left_wwr</name>
      <display_name>Windows: Left Window-to-Wall Ratio</display_name>
      <description>The ratio of window area to wall area for the unit's left facade (when viewed from the front). Enter 0 if specifying Left Window Area instead.</description>
      <type>Double</type>
      <required>true</required>
      <model_dependent>false</model_dependent>
      <default_value>0.18</default_value>
    </argument>
    <argument>
      <name>window_right_wwr</name>
      <display_name>Windows: Right Window-to-Wall Ratio</display_name>
      <description>The ratio of window area to wall area for the unit's right facade (when viewed from the front). Enter 0 if specifying Right Window Area instead.</description>
      <type>Double</type>
      <required>true</required>
      <model_dependent>false</model_dependent>
      <default_value>0.18</default_value>
    </argument>
    <argument>
      <name>window_area_front</name>
      <display_name>Windows: Front Window Area</display_name>
      <description>The amount of window area on the unit's front facade. Enter 0 if specifying Front Window-to-Wall Ratio instead.</description>
      <type>Double</type>
      <required>true</required>
      <model_dependent>false</model_dependent>
      <default_value>0</default_value>
    </argument>
    <argument>
      <name>window_area_back</name>
      <display_name>Windows: Back Window Area</display_name>
      <description>The amount of window area on the unit's back facade. Enter 0 if specifying Back Window-to-Wall Ratio instead.</description>
      <type>Double</type>
      <required>true</required>
      <model_dependent>false</model_dependent>
      <default_value>0</default_value>
    </argument>
    <argument>
      <name>window_area_left</name>
      <display_name>Windows: Left Window Area</display_name>
      <description>The amount of window area on the unit's left facade (when viewed from the front). Enter 0 if specifying Left Window-to-Wall Ratio instead.</description>
      <type>Double</type>
      <required>true</required>
      <model_dependent>false</model_dependent>
      <default_value>0</default_value>
    </argument>
    <argument>
      <name>window_area_right</name>
      <display_name>Windows: Right Window Area</display_name>
      <description>The amount of window area on the unit's right facade (when viewed from the front). Enter 0 if specifying Right Window-to-Wall Ratio instead.</description>
      <type>Double</type>
      <required>true</required>
      <model_dependent>false</model_dependent>
      <default_value>0</default_value>
    </argument>
    <argument>
      <name>window_aspect_ratio</name>
      <display_name>Windows: Aspect Ratio</display_name>
      <description>Ratio of window height to width.</description>
      <type>Double</type>
      <required>true</required>
      <model_dependent>false</model_dependent>
      <default_value>1.333</default_value>
    </argument>
    <argument>
      <name>window_fraction_operable</name>
      <display_name>Windows: Fraction Operable</display_name>
      <description>Fraction of windows that are operable.</description>
      <type>Double</type>
      <required>false</required>
      <model_dependent>false</model_dependent>
    </argument>
    <argument>
      <name>window_ufactor</name>
      <display_name>Windows: U-Factor</display_name>
      <description>Full-assembly NFRC U-factor.</description>
      <type>Double</type>
      <units>Btu/hr-ft^2-R</units>
      <required>true</required>
      <model_dependent>false</model_dependent>
      <default_value>0.37</default_value>
    </argument>
    <argument>
      <name>window_shgc</name>
      <display_name>Windows: SHGC</display_name>
      <description>Full-assembly NFRC solar heat gain coefficient.</description>
      <type>Double</type>
      <required>true</required>
      <model_dependent>false</model_dependent>
      <default_value>0.3</default_value>
    </argument>
    <argument>
      <name>window_interior_shading_winter</name>
      <display_name>Windows: Winter Interior Shading</display_name>
      <description>Interior shading multiplier for the heating season. 1.0 indicates no reduction in solar gain, 0.85 indicates 15% reduction, etc.</description>
      <type>Double</type>
      <required>false</required>
      <model_dependent>false</model_dependent>
    </argument>
    <argument>
      <name>window_interior_shading_summer</name>
      <display_name>Windows: Summer Interior Shading</display_name>
      <description>Interior shading multiplier for the cooling season. 1.0 indicates no reduction in solar gain, 0.85 indicates 15% reduction, etc.</description>
      <type>Double</type>
      <required>false</required>
      <model_dependent>false</model_dependent>
    </argument>
    <argument>
      <name>window_exterior_shading_winter</name>
      <display_name>Windows: Winter Exterior Shading</display_name>
      <description>Exterior shading multiplier for the heating season. 1.0 indicates no reduction in solar gain, 0.85 indicates 15% reduction, etc.</description>
      <type>Double</type>
      <required>false</required>
      <model_dependent>false</model_dependent>
    </argument>
    <argument>
      <name>window_exterior_shading_summer</name>
      <display_name>Windows: Summer Exterior Shading</display_name>
      <description>Exterior shading multiplier for the cooling season. 1.0 indicates no reduction in solar gain, 0.85 indicates 15% reduction, etc.</description>
      <type>Double</type>
      <required>false</required>
      <model_dependent>false</model_dependent>
    </argument>
    <argument>
      <name>overhangs_front_depth</name>
      <display_name>Overhangs: Front Depth</display_name>
      <description>The depth of overhangs for windows for the front facade.</description>
      <type>Double</type>
      <required>true</required>
      <model_dependent>false</model_dependent>
      <default_value>0</default_value>
    </argument>
    <argument>
      <name>overhangs_front_distance_to_top_of_window</name>
      <display_name>Overhangs: Front Distance to Top of Window</display_name>
      <description>The overhangs distance to the top of window for the front facade.</description>
      <type>Double</type>
      <required>true</required>
      <model_dependent>false</model_dependent>
      <default_value>0</default_value>
    </argument>
    <argument>
      <name>overhangs_front_distance_to_bottom_of_window</name>
      <display_name>Overhangs: Front Distance to Bottom of Window</display_name>
      <description>The overhangs distance to the bottom of window for the front facade.</description>
      <type>Double</type>
      <required>true</required>
      <model_dependent>false</model_dependent>
      <default_value>4</default_value>
    </argument>
    <argument>
      <name>overhangs_back_depth</name>
      <display_name>Overhangs: Back Depth</display_name>
      <description>The depth of overhangs for windows for the back facade.</description>
      <type>Double</type>
      <required>true</required>
      <model_dependent>false</model_dependent>
      <default_value>0</default_value>
    </argument>
    <argument>
      <name>overhangs_back_distance_to_top_of_window</name>
      <display_name>Overhangs: Back Distance to Top of Window</display_name>
      <description>The overhangs distance to the top of window for the back facade.</description>
      <type>Double</type>
      <required>true</required>
      <model_dependent>false</model_dependent>
      <default_value>0</default_value>
    </argument>
    <argument>
      <name>overhangs_back_distance_to_bottom_of_window</name>
      <display_name>Overhangs: Back Distance to Bottom of Window</display_name>
      <description>The overhangs distance to the bottom of window for the back facade.</description>
      <type>Double</type>
      <required>true</required>
      <model_dependent>false</model_dependent>
      <default_value>4</default_value>
    </argument>
    <argument>
      <name>overhangs_left_depth</name>
      <display_name>Overhangs: Left Depth</display_name>
      <description>The depth of overhangs for windows for the left facade.</description>
      <type>Double</type>
      <required>true</required>
      <model_dependent>false</model_dependent>
      <default_value>0</default_value>
    </argument>
    <argument>
      <name>overhangs_left_distance_to_top_of_window</name>
      <display_name>Overhangs: Left Distance to Top of Window</display_name>
      <description>The overhangs distance to the top of window for the left facade.</description>
      <type>Double</type>
      <required>true</required>
      <model_dependent>false</model_dependent>
      <default_value>0</default_value>
    </argument>
    <argument>
      <name>overhangs_left_distance_to_bottom_of_window</name>
      <display_name>Overhangs: Left Distance to Bottom of Window</display_name>
      <description>The overhangs distance to the bottom of window for the left facade.</description>
      <type>Double</type>
      <required>true</required>
      <model_dependent>false</model_dependent>
      <default_value>4</default_value>
    </argument>
    <argument>
      <name>overhangs_right_depth</name>
      <display_name>Overhangs: Right Depth</display_name>
      <description>The depth of overhangs for windows for the right facade.</description>
      <type>Double</type>
      <required>true</required>
      <model_dependent>false</model_dependent>
      <default_value>0</default_value>
    </argument>
    <argument>
      <name>overhangs_right_distance_to_top_of_window</name>
      <display_name>Overhangs: Right Distance to Top of Window</display_name>
      <description>The overhangs distance to the top of window for the right facade.</description>
      <type>Double</type>
      <required>true</required>
      <model_dependent>false</model_dependent>
      <default_value>0</default_value>
    </argument>
    <argument>
      <name>overhangs_right_distance_to_bottom_of_window</name>
      <display_name>Overhangs: Right Distance to Bottom of Window</display_name>
      <description>The overhangs distance to the bottom of window for the right facade.</description>
      <type>Double</type>
      <required>true</required>
      <model_dependent>false</model_dependent>
      <default_value>4</default_value>
    </argument>
    <argument>
      <name>skylight_area_front</name>
      <display_name>Skylights: Front Roof Area</display_name>
      <description>The amount of skylight area on the unit's front conditioned roof facade.</description>
      <type>Double</type>
      <required>true</required>
      <model_dependent>false</model_dependent>
      <default_value>0</default_value>
    </argument>
    <argument>
      <name>skylight_area_back</name>
      <display_name>Skylights: Back Roof Area</display_name>
      <description>The amount of skylight area on the unit's back conditioned roof facade.</description>
      <type>Double</type>
      <required>true</required>
      <model_dependent>false</model_dependent>
      <default_value>0</default_value>
    </argument>
    <argument>
      <name>skylight_area_left</name>
      <display_name>Skylights: Left Roof Area</display_name>
      <description>The amount of skylight area on the unit's left conditioned roof facade (when viewed from the front).</description>
      <type>Double</type>
      <required>true</required>
      <model_dependent>false</model_dependent>
      <default_value>0</default_value>
    </argument>
    <argument>
      <name>skylight_area_right</name>
      <display_name>Skylights: Right Roof Area</display_name>
      <description>The amount of skylight area on the unit's right conditioned roof facade (when viewed from the front).</description>
      <type>Double</type>
      <required>true</required>
      <model_dependent>false</model_dependent>
      <default_value>0</default_value>
    </argument>
    <argument>
      <name>skylight_ufactor</name>
      <display_name>Skylights: U-Factor</display_name>
      <description>Full-assembly NFRC U-factor.</description>
      <type>Double</type>
      <units>Btu/hr-ft^2-R</units>
      <required>true</required>
      <model_dependent>false</model_dependent>
      <default_value>0.33</default_value>
    </argument>
    <argument>
      <name>skylight_shgc</name>
      <display_name>Skylights: SHGC</display_name>
      <description>Full-assembly NFRC solar heat gain coefficient.</description>
      <type>Double</type>
      <required>true</required>
      <model_dependent>false</model_dependent>
      <default_value>0.45</default_value>
    </argument>
    <argument>
      <name>door_area</name>
      <display_name>Doors: Area</display_name>
      <description>The area of the opaque door(s).</description>
      <type>Double</type>
      <units>ft^2</units>
      <required>true</required>
      <model_dependent>false</model_dependent>
      <default_value>20</default_value>
    </argument>
    <argument>
      <name>door_rvalue</name>
      <display_name>Doors: R-value</display_name>
      <description>R-value of the opaque door(s).</description>
      <type>Double</type>
      <units>h-ft^2-R/Btu</units>
      <required>true</required>
      <model_dependent>false</model_dependent>
      <default_value>4.4</default_value>
    </argument>
    <argument>
      <name>air_leakage_units</name>
      <display_name>Air Leakage: Units</display_name>
      <description>The unit of measure for the air leakage.</description>
      <type>Choice</type>
      <required>true</required>
      <model_dependent>false</model_dependent>
      <default_value>ACH</default_value>
      <choices>
        <choice>
          <value>ACH</value>
          <display_name>ACH</display_name>
        </choice>
        <choice>
          <value>CFM</value>
          <display_name>CFM</display_name>
        </choice>
        <choice>
          <value>ACHnatural</value>
          <display_name>ACHnatural</display_name>
        </choice>
      </choices>
    </argument>
    <argument>
      <name>air_leakage_house_pressure</name>
      <display_name>Air Leakage: House Pressure</display_name>
      <description>The house pressure relative to outside. Required when units are ACH or CFM.</description>
      <type>Double</type>
      <units>Pa</units>
      <required>true</required>
      <model_dependent>false</model_dependent>
      <default_value>50</default_value>
    </argument>
    <argument>
      <name>air_leakage_value</name>
      <display_name>Air Leakage: Value</display_name>
      <description>Air exchange rate value.</description>
      <type>Double</type>
      <required>true</required>
      <model_dependent>false</model_dependent>
      <default_value>3</default_value>
    </argument>
    <argument>
      <name>heating_system_type</name>
      <display_name>Heating System: Type</display_name>
      <description>The type of heating system. Use 'none' if there is no heating system.</description>
      <type>Choice</type>
      <required>true</required>
      <model_dependent>false</model_dependent>
      <default_value>Furnace</default_value>
      <choices>
        <choice>
          <value>none</value>
          <display_name>none</display_name>
        </choice>
        <choice>
          <value>Furnace</value>
          <display_name>Furnace</display_name>
        </choice>
        <choice>
          <value>WallFurnace</value>
          <display_name>WallFurnace</display_name>
        </choice>
        <choice>
          <value>FloorFurnace</value>
          <display_name>FloorFurnace</display_name>
        </choice>
        <choice>
          <value>Boiler</value>
          <display_name>Boiler</display_name>
        </choice>
        <choice>
          <value>ElectricResistance</value>
          <display_name>ElectricResistance</display_name>
        </choice>
        <choice>
          <value>Stove</value>
          <display_name>Stove</display_name>
        </choice>
        <choice>
          <value>PortableHeater</value>
          <display_name>PortableHeater</display_name>
        </choice>
        <choice>
          <value>Fireplace</value>
          <display_name>Fireplace</display_name>
        </choice>
        <choice>
          <value>FixedHeater</value>
          <display_name>FixedHeater</display_name>
        </choice>
        <choice>
          <value>PackagedTerminalAirConditionerHeating</value>
          <display_name>PackagedTerminalAirConditionerHeating</display_name>
        </choice>
        <choice>
          <value>Shared Boiler w/ Baseboard</value>
          <display_name>Shared Boiler w/ Baseboard</display_name>
        </choice>
        <choice>
          <value>Shared Boiler w/ Ductless Fan Coil</value>
          <display_name>Shared Boiler w/ Ductless Fan Coil</display_name>
        </choice>
      </choices>
    </argument>
    <argument>
      <name>heating_system_fuel</name>
      <display_name>Heating System: Fuel Type</display_name>
      <description>The fuel type of the heating system. Ignored for ElectricResistance and PackagedTerminalAirConditionerHeating.</description>
      <type>Choice</type>
      <required>true</required>
      <model_dependent>false</model_dependent>
      <default_value>natural gas</default_value>
      <choices>
        <choice>
          <value>electricity</value>
          <display_name>electricity</display_name>
        </choice>
        <choice>
          <value>natural gas</value>
          <display_name>natural gas</display_name>
        </choice>
        <choice>
          <value>fuel oil</value>
          <display_name>fuel oil</display_name>
        </choice>
        <choice>
          <value>propane</value>
          <display_name>propane</display_name>
        </choice>
        <choice>
          <value>wood</value>
          <display_name>wood</display_name>
        </choice>
        <choice>
          <value>wood pellets</value>
          <display_name>wood pellets</display_name>
        </choice>
        <choice>
          <value>coal</value>
          <display_name>coal</display_name>
        </choice>
      </choices>
    </argument>
    <argument>
      <name>heating_system_heating_efficiency</name>
      <display_name>Heating System: Rated AFUE or Percent</display_name>
      <description>The rated heating efficiency value of the heating system.</description>
      <type>Double</type>
      <units>Frac</units>
      <required>true</required>
      <model_dependent>false</model_dependent>
      <default_value>0.78</default_value>
    </argument>
    <argument>
      <name>heating_system_heating_capacity</name>
      <display_name>Heating System: Heating Capacity</display_name>
      <description>The output heating capacity of the heating system. Enter 'auto' to size the capacity based on ACCA Manual J/S.</description>
      <type>String</type>
      <units>Btu/hr</units>
      <required>true</required>
      <model_dependent>false</model_dependent>
      <default_value>auto</default_value>
    </argument>
    <argument>
      <name>heating_system_fraction_heat_load_served</name>
      <display_name>Heating System: Fraction Heat Load Served</display_name>
      <description>The heating load served by the heating system.</description>
      <type>Double</type>
      <units>Frac</units>
      <required>true</required>
      <model_dependent>false</model_dependent>
      <default_value>1</default_value>
    </argument>
    <argument>
      <name>heating_system_airflow_defect_ratio</name>
      <display_name>Heating System: Airflow Defect Ratio</display_name>
      <description>The airflow defect ratio, defined as (InstalledAirflow - DesignAirflow) / DesignAirflow, of the heating system per ANSI/RESNET/ACCA Standard 310. A value of zero means no airflow defect. Applies only to Furnace.</description>
      <type>Double</type>
      <units>Frac</units>
      <required>false</required>
      <model_dependent>false</model_dependent>
    </argument>
    <argument>
      <name>cooling_system_type</name>
      <display_name>Cooling System: Type</display_name>
      <description>The type of cooling system. Use 'none' if there is no cooling system.</description>
      <type>Choice</type>
      <required>true</required>
      <model_dependent>false</model_dependent>
      <default_value>central air conditioner</default_value>
      <choices>
        <choice>
          <value>none</value>
          <display_name>none</display_name>
        </choice>
        <choice>
          <value>central air conditioner</value>
          <display_name>central air conditioner</display_name>
        </choice>
        <choice>
          <value>room air conditioner</value>
          <display_name>room air conditioner</display_name>
        </choice>
        <choice>
          <value>evaporative cooler</value>
          <display_name>evaporative cooler</display_name>
        </choice>
        <choice>
          <value>mini-split</value>
          <display_name>mini-split</display_name>
        </choice>
        <choice>
          <value>packaged terminal air conditioner</value>
          <display_name>packaged terminal air conditioner</display_name>
        </choice>
      </choices>
    </argument>
    <argument>
      <name>cooling_system_cooling_efficiency_type</name>
      <display_name>Cooling System: Efficiency Type</display_name>
      <description>The efficiency type of the cooling system. System types central air conditioner and mini-split use SEER. System types room air conditioner and packaged terminal air conditioner use EER or CEER. Ignored for system type evaporative cooler.</description>
      <type>Choice</type>
      <required>true</required>
      <model_dependent>false</model_dependent>
      <default_value>SEER</default_value>
      <choices>
        <choice>
          <value>SEER</value>
          <display_name>SEER</display_name>
        </choice>
        <choice>
          <value>EER</value>
          <display_name>EER</display_name>
        </choice>
        <choice>
          <value>CEER</value>
          <display_name>CEER</display_name>
        </choice>
      </choices>
    </argument>
    <argument>
      <name>cooling_system_cooling_efficiency</name>
      <display_name>Cooling System: Efficiency</display_name>
      <description>The rated efficiency value of the cooling system. Ignored for evaporative cooler.</description>
      <type>Double</type>
      <units>SEER or EER or CEER</units>
      <required>true</required>
      <model_dependent>false</model_dependent>
      <default_value>13</default_value>
    </argument>
    <argument>
      <name>cooling_system_cooling_compressor_type</name>
      <display_name>Cooling System: Cooling Compressor Type</display_name>
      <description>The compressor type of the cooling system. Only applies to central air conditioner.</description>
      <type>Choice</type>
      <required>false</required>
      <model_dependent>false</model_dependent>
      <choices>
        <choice>
          <value>single stage</value>
          <display_name>single stage</display_name>
        </choice>
        <choice>
          <value>two stage</value>
          <display_name>two stage</display_name>
        </choice>
        <choice>
          <value>variable speed</value>
          <display_name>variable speed</display_name>
        </choice>
      </choices>
    </argument>
    <argument>
      <name>cooling_system_cooling_sensible_heat_fraction</name>
      <display_name>Cooling System: Cooling Sensible Heat Fraction</display_name>
      <description>The sensible heat fraction of the cooling system. Ignored for evaporative cooler.</description>
      <type>Double</type>
      <units>Frac</units>
      <required>false</required>
      <model_dependent>false</model_dependent>
    </argument>
    <argument>
      <name>cooling_system_cooling_capacity</name>
      <display_name>Cooling System: Cooling Capacity</display_name>
      <description>The output cooling capacity of the cooling system. Enter 'auto' to size the capacity based on ACCA Manual J/S.</description>
      <type>String</type>
      <units>tons</units>
      <required>true</required>
      <model_dependent>false</model_dependent>
      <default_value>auto</default_value>
    </argument>
    <argument>
      <name>cooling_system_fraction_cool_load_served</name>
      <display_name>Cooling System: Fraction Cool Load Served</display_name>
      <description>The cooling load served by the cooling system.</description>
      <type>Double</type>
      <units>Frac</units>
      <required>true</required>
      <model_dependent>false</model_dependent>
      <default_value>1</default_value>
    </argument>
    <argument>
      <name>cooling_system_is_ducted</name>
      <display_name>Cooling System: Is Ducted</display_name>
      <description>Whether the cooling system is ducted or not. Only used for mini-split and evaporative cooler. It's assumed that central air conditioner is ducted, and room air conditioner and packaged terminal air conditioner are not ducted.</description>
      <type>Boolean</type>
      <required>true</required>
      <model_dependent>false</model_dependent>
      <default_value>false</default_value>
      <choices>
        <choice>
          <value>true</value>
          <display_name>true</display_name>
        </choice>
        <choice>
          <value>false</value>
          <display_name>false</display_name>
        </choice>
      </choices>
    </argument>
    <argument>
      <name>cooling_system_airflow_defect_ratio</name>
      <display_name>Cooling System: Airflow Defect Ratio</display_name>
      <description>The airflow defect ratio, defined as (InstalledAirflow - DesignAirflow) / DesignAirflow, of the cooling system per ANSI/RESNET/ACCA Standard 310. A value of zero means no airflow defect. Applies only to central air conditioner and ducted mini-split.</description>
      <type>Double</type>
      <units>Frac</units>
      <required>false</required>
      <model_dependent>false</model_dependent>
    </argument>
    <argument>
      <name>cooling_system_charge_defect_ratio</name>
      <display_name>Cooling System: Charge Defect Ratio</display_name>
      <description>The refrigerant charge defect ratio, defined as (InstalledCharge - DesignCharge) / DesignCharge, of the cooling system per ANSI/RESNET/ACCA Standard 310. A value of zero means no refrigerant charge defect. Applies only to central air conditioner and mini-split.</description>
      <type>Double</type>
      <units>Frac</units>
      <required>false</required>
      <model_dependent>false</model_dependent>
    </argument>
    <argument>
      <name>heat_pump_type</name>
      <display_name>Heat Pump: Type</display_name>
      <description>The type of heat pump. Use 'none' if there is no heat pump.</description>
      <type>Choice</type>
      <required>true</required>
      <model_dependent>false</model_dependent>
      <default_value>none</default_value>
      <choices>
        <choice>
          <value>none</value>
          <display_name>none</display_name>
        </choice>
        <choice>
          <value>air-to-air</value>
          <display_name>air-to-air</display_name>
        </choice>
        <choice>
          <value>mini-split</value>
          <display_name>mini-split</display_name>
        </choice>
        <choice>
          <value>ground-to-air</value>
          <display_name>ground-to-air</display_name>
        </choice>
        <choice>
          <value>packaged terminal heat pump</value>
          <display_name>packaged terminal heat pump</display_name>
        </choice>
      </choices>
    </argument>
    <argument>
      <name>heat_pump_heating_efficiency_type</name>
      <display_name>Heat Pump: Heating Efficiency Type</display_name>
      <description>The heating efficiency type of heat pump. System types air-to-air and mini-split use HSPF. System types ground-to-air and packaged terminal heat pump use COP.</description>
      <type>Choice</type>
      <required>true</required>
      <model_dependent>false</model_dependent>
      <default_value>HSPF</default_value>
      <choices>
        <choice>
          <value>HSPF</value>
          <display_name>HSPF</display_name>
        </choice>
        <choice>
          <value>COP</value>
          <display_name>COP</display_name>
        </choice>
      </choices>
    </argument>
    <argument>
      <name>heat_pump_heating_efficiency</name>
      <display_name>Heat Pump: Heating Efficiency</display_name>
      <description>The rated heating efficiency value of the heat pump.</description>
      <type>Double</type>
      <units>HSPF or COP</units>
      <required>true</required>
      <model_dependent>false</model_dependent>
      <default_value>7.7</default_value>
    </argument>
    <argument>
      <name>heat_pump_cooling_efficiency_type</name>
      <display_name>Heat Pump: Cooling Efficiency Type</display_name>
      <description>The cooling efficiency type of heat pump. System types air-to-air and mini-split use SEER. System types ground-to-air and packaged terminal heat pump use EER.</description>
      <type>Choice</type>
      <required>true</required>
      <model_dependent>false</model_dependent>
      <default_value>SEER</default_value>
      <choices>
        <choice>
          <value>SEER</value>
          <display_name>SEER</display_name>
        </choice>
        <choice>
          <value>EER</value>
          <display_name>EER</display_name>
        </choice>
        <choice>
          <value>CEER</value>
          <display_name>CEER</display_name>
        </choice>
      </choices>
    </argument>
    <argument>
      <name>heat_pump_cooling_efficiency</name>
      <display_name>Heat Pump: Cooling Efficiency</display_name>
      <description>The rated cooling efficiency value of the heat pump.</description>
      <type>Double</type>
      <units>SEER or EER</units>
      <required>true</required>
      <model_dependent>false</model_dependent>
      <default_value>13</default_value>
    </argument>
    <argument>
      <name>heat_pump_cooling_compressor_type</name>
      <display_name>Heat Pump: Cooling Compressor Type</display_name>
      <description>The compressor type of the heat pump. Only applies to air-to-air.</description>
      <type>Choice</type>
      <required>false</required>
      <model_dependent>false</model_dependent>
      <choices>
        <choice>
          <value>single stage</value>
          <display_name>single stage</display_name>
        </choice>
        <choice>
          <value>two stage</value>
          <display_name>two stage</display_name>
        </choice>
        <choice>
          <value>variable speed</value>
          <display_name>variable speed</display_name>
        </choice>
      </choices>
    </argument>
    <argument>
      <name>heat_pump_cooling_sensible_heat_fraction</name>
      <display_name>Heat Pump: Cooling Sensible Heat Fraction</display_name>
      <description>The sensible heat fraction of the heat pump.</description>
      <type>Double</type>
      <units>Frac</units>
      <required>false</required>
      <model_dependent>false</model_dependent>
    </argument>
    <argument>
      <name>heat_pump_heating_capacity</name>
      <display_name>Heat Pump: Heating Capacity</display_name>
      <description>The output heating capacity of the heat pump. Enter 'auto' to size the capacity based on ACCA Manual J/S (i.e., based on cooling design loads with some oversizing allowances for heating design loads). Enter 'auto using max load' to size the capacity based on the maximum of heating/cooling design loads.</description>
      <type>String</type>
      <units>Btu/hr</units>
      <required>true</required>
      <model_dependent>false</model_dependent>
      <default_value>auto</default_value>
    </argument>
    <argument>
      <name>heat_pump_heating_capacity_17_f</name>
      <display_name>Heat Pump: Heating Capacity 17F</display_name>
      <description>The output heating capacity of the heat pump at 17F. Only applies to air-to-air and mini-split.</description>
      <type>String</type>
      <units>Btu/hr</units>
      <required>true</required>
      <model_dependent>false</model_dependent>
      <default_value>auto</default_value>
    </argument>
    <argument>
      <name>heat_pump_cooling_capacity</name>
      <display_name>Heat Pump: Cooling Capacity</display_name>
      <description>The output cooling capacity of the heat pump. Enter 'auto' to size the capacity based on ACCA Manual J/S.</description>
      <type>String</type>
      <units>Btu/hr</units>
      <required>true</required>
      <model_dependent>false</model_dependent>
      <default_value>auto</default_value>
    </argument>
    <argument>
      <name>heat_pump_fraction_heat_load_served</name>
      <display_name>Heat Pump: Fraction Heat Load Served</display_name>
      <description>The heating load served by the heat pump.</description>
      <type>Double</type>
      <units>Frac</units>
      <required>true</required>
      <model_dependent>false</model_dependent>
      <default_value>1</default_value>
    </argument>
    <argument>
      <name>heat_pump_fraction_cool_load_served</name>
      <display_name>Heat Pump: Fraction Cool Load Served</display_name>
      <description>The cooling load served by the heat pump.</description>
      <type>Double</type>
      <units>Frac</units>
      <required>true</required>
      <model_dependent>false</model_dependent>
      <default_value>1</default_value>
    </argument>
    <argument>
      <name>heat_pump_backup_type</name>
      <display_name>Heat Pump: Backup Type</display_name>
      <description>The backup type of the heat pump. If 'integrated', represents e.g. built-in electric strip heat or dual-fuel integrated furnace. If 'separate', represents e.g. electric baseboard or boiler based on the Heating System 2 specified below. Use 'none' if there is no backup heating.</description>
      <type>Choice</type>
      <required>true</required>
      <model_dependent>false</model_dependent>
      <default_value>integrated</default_value>
      <choices>
        <choice>
          <value>none</value>
          <display_name>none</display_name>
        </choice>
        <choice>
          <value>integrated</value>
          <display_name>integrated</display_name>
        </choice>
        <choice>
          <value>separate</value>
          <display_name>separate</display_name>
        </choice>
      </choices>
    </argument>
    <argument>
      <name>heat_pump_backup_fuel</name>
      <display_name>Heat Pump: Backup Fuel Type</display_name>
      <description>The backup fuel type of the heat pump. Only applies if Backup Type is 'integrated'.</description>
      <type>Choice</type>
      <required>true</required>
      <model_dependent>false</model_dependent>
      <default_value>electricity</default_value>
      <choices>
        <choice>
          <value>electricity</value>
          <display_name>electricity</display_name>
        </choice>
        <choice>
          <value>natural gas</value>
          <display_name>natural gas</display_name>
        </choice>
        <choice>
          <value>fuel oil</value>
          <display_name>fuel oil</display_name>
        </choice>
        <choice>
          <value>propane</value>
          <display_name>propane</display_name>
        </choice>
      </choices>
    </argument>
    <argument>
      <name>heat_pump_backup_heating_efficiency</name>
      <display_name>Heat Pump: Backup Rated Efficiency</display_name>
      <description>The backup rated efficiency value of the heat pump. Percent for electricity fuel type. AFUE otherwise. Only applies if Backup Type is 'integrated'.</description>
      <type>Double</type>
      <required>true</required>
      <model_dependent>false</model_dependent>
      <default_value>1</default_value>
    </argument>
    <argument>
      <name>heat_pump_backup_heating_capacity</name>
      <display_name>Heat Pump: Backup Heating Capacity</display_name>
      <description>The backup output heating capacity of the heat pump. Enter 'auto' to size the capacity based on ACCA Manual J/S. Only applies if Backup Type is 'integrated'.</description>
      <type>String</type>
      <units>Btu/hr</units>
      <required>true</required>
      <model_dependent>false</model_dependent>
      <default_value>auto</default_value>
    </argument>
    <argument>
      <name>heat_pump_backup_heating_switchover_temp</name>
      <display_name>Heat Pump: Backup Heating Switchover Temperature</display_name>
      <description>The temperature at which the heat pump stops operating and the backup heating system starts running. Only applies to air-to-air and mini-split. If not provided, backup heating will operate as needed when heat pump capacity is insufficient. Applies if Backup Type is either 'integrated' or 'separate'.</description>
      <type>Double</type>
      <units>deg-F</units>
      <required>false</required>
      <model_dependent>false</model_dependent>
    </argument>
    <argument>
      <name>heat_pump_is_ducted</name>
      <display_name>Heat Pump: Is Ducted</display_name>
      <description>Whether the heat pump is ducted or not. Only used for mini-split. It's assumed that air-to-air and ground-to-air are ducted.</description>
      <type>Boolean</type>
      <required>false</required>
      <model_dependent>false</model_dependent>
      <choices>
        <choice>
          <value>true</value>
          <display_name>true</display_name>
        </choice>
        <choice>
          <value>false</value>
          <display_name>false</display_name>
        </choice>
      </choices>
    </argument>
    <argument>
      <name>heat_pump_airflow_defect_ratio</name>
      <display_name>Heat Pump: Airflow Defect Ratio</display_name>
      <description>The airflow defect ratio, defined as (InstalledAirflow - DesignAirflow) / DesignAirflow, of the heat pump per ANSI/RESNET/ACCA Standard 310. A value of zero means no airflow defect. Applies only to air-to-air, ducted mini-split, and ground-to-air.</description>
      <type>Double</type>
      <units>Frac</units>
      <required>false</required>
      <model_dependent>false</model_dependent>
    </argument>
    <argument>
      <name>heat_pump_charge_defect_ratio</name>
      <display_name>Heat Pump: Charge Defect Ratio</display_name>
      <description>The refrigerant charge defect ratio, defined as (InstalledCharge - DesignCharge) / DesignCharge, of the heat pump per ANSI/RESNET/ACCA Standard 310. A value of zero means no refrigerant charge defect. Applies to all heat pump types.</description>
      <type>Double</type>
      <units>Frac</units>
      <required>false</required>
      <model_dependent>false</model_dependent>
    </argument>
    <argument>
      <name>heating_system_2_type</name>
      <display_name>Heating System 2: Type</display_name>
      <description>The type of the second heating system.</description>
      <type>Choice</type>
      <required>true</required>
      <model_dependent>false</model_dependent>
      <default_value>none</default_value>
      <choices>
        <choice>
          <value>none</value>
          <display_name>none</display_name>
        </choice>
        <choice>
          <value>WallFurnace</value>
          <display_name>WallFurnace</display_name>
        </choice>
        <choice>
          <value>FloorFurnace</value>
          <display_name>FloorFurnace</display_name>
        </choice>
        <choice>
          <value>Boiler</value>
          <display_name>Boiler</display_name>
        </choice>
        <choice>
          <value>ElectricResistance</value>
          <display_name>ElectricResistance</display_name>
        </choice>
        <choice>
          <value>Stove</value>
          <display_name>Stove</display_name>
        </choice>
        <choice>
          <value>PortableHeater</value>
          <display_name>PortableHeater</display_name>
        </choice>
        <choice>
          <value>Fireplace</value>
          <display_name>Fireplace</display_name>
        </choice>
      </choices>
    </argument>
    <argument>
      <name>heating_system_2_fuel</name>
      <display_name>Heating System 2: Fuel Type</display_name>
      <description>The fuel type of the second heating system. Ignored for ElectricResistance.</description>
      <type>Choice</type>
      <required>true</required>
      <model_dependent>false</model_dependent>
      <default_value>electricity</default_value>
      <choices>
        <choice>
          <value>electricity</value>
          <display_name>electricity</display_name>
        </choice>
        <choice>
          <value>natural gas</value>
          <display_name>natural gas</display_name>
        </choice>
        <choice>
          <value>fuel oil</value>
          <display_name>fuel oil</display_name>
        </choice>
        <choice>
          <value>propane</value>
          <display_name>propane</display_name>
        </choice>
        <choice>
          <value>wood</value>
          <display_name>wood</display_name>
        </choice>
        <choice>
          <value>wood pellets</value>
          <display_name>wood pellets</display_name>
        </choice>
        <choice>
          <value>coal</value>
          <display_name>coal</display_name>
        </choice>
      </choices>
    </argument>
    <argument>
      <name>heating_system_2_heating_efficiency</name>
      <display_name>Heating System 2: Rated AFUE or Percent</display_name>
      <description>The rated heating efficiency value of the second heating system.</description>
      <type>Double</type>
      <units>Frac</units>
      <required>true</required>
      <model_dependent>false</model_dependent>
      <default_value>1</default_value>
    </argument>
    <argument>
      <name>heating_system_2_heating_capacity</name>
      <display_name>Heating System 2: Heating Capacity</display_name>
      <description>The output heating capacity of the second heating system. Enter 'auto' to size the capacity based on ACCA Manual J/S.</description>
      <type>String</type>
      <units>Btu/hr</units>
      <required>true</required>
      <model_dependent>false</model_dependent>
      <default_value>auto</default_value>
    </argument>
    <argument>
      <name>heating_system_2_fraction_heat_load_served</name>
      <display_name>Heating System 2: Fraction Heat Load Served</display_name>
      <description>The heat load served fraction of the second heating system. Ignored if this heating system serves as a backup system for a heat pump.</description>
      <type>Double</type>
      <units>Frac</units>
      <required>true</required>
      <model_dependent>false</model_dependent>
      <default_value>0.25</default_value>
    </argument>
    <argument>
      <name>hvac_control_heating_weekday_setpoint</name>
      <display_name>HVAC Control: Heating Weekday Setpoint Schedule</display_name>
      <description>Specify the constant or 24-hour comma-separated weekday heating setpoint schedule.</description>
      <type>String</type>
      <units>deg-F</units>
      <required>true</required>
      <model_dependent>false</model_dependent>
      <default_value>71</default_value>
    </argument>
    <argument>
      <name>hvac_control_heating_weekend_setpoint</name>
      <display_name>HVAC Control: Heating Weekend Setpoint Schedule</display_name>
      <description>Specify the constant or 24-hour comma-separated weekend heating setpoint schedule.</description>
      <type>String</type>
      <units>deg-F</units>
      <required>true</required>
      <model_dependent>false</model_dependent>
      <default_value>71</default_value>
    </argument>
    <argument>
      <name>hvac_control_cooling_weekday_setpoint</name>
      <display_name>HVAC Control: Cooling Weekday Setpoint Schedule</display_name>
      <description>Specify the constant or 24-hour comma-separated weekday cooling setpoint schedule.</description>
      <type>String</type>
      <units>deg-F</units>
      <required>true</required>
      <model_dependent>false</model_dependent>
      <default_value>76</default_value>
    </argument>
    <argument>
      <name>hvac_control_cooling_weekend_setpoint</name>
      <display_name>HVAC Control: Cooling Weekend Setpoint Schedule</display_name>
      <description>Specify the constant or 24-hour comma-separated weekend cooling setpoint schedule.</description>
      <type>String</type>
      <units>deg-F</units>
      <required>true</required>
      <model_dependent>false</model_dependent>
      <default_value>76</default_value>
    </argument>
    <argument>
      <name>hvac_control_heating_season_period</name>
      <display_name>HVAC Control: Heating Season Period</display_name>
      <description>Enter a date like "Nov 1 - Jun 30".</description>
      <type>String</type>
      <required>false</required>
      <model_dependent>false</model_dependent>
    </argument>
    <argument>
      <name>hvac_control_cooling_season_period</name>
      <display_name>HVAC Control: Cooling Season Period</display_name>
      <description>Enter a date like "Jun 1 - Oct 31".</description>
      <type>String</type>
      <required>false</required>
      <model_dependent>false</model_dependent>
    </argument>
    <argument>
      <name>ducts_leakage_units</name>
      <display_name>Ducts: Leakage Units</display_name>
      <description>The leakage units of the ducts.</description>
      <type>Choice</type>
      <required>true</required>
      <model_dependent>false</model_dependent>
      <default_value>Percent</default_value>
      <choices>
        <choice>
          <value>CFM25</value>
          <display_name>CFM25</display_name>
        </choice>
        <choice>
          <value>CFM50</value>
          <display_name>CFM50</display_name>
        </choice>
        <choice>
          <value>Percent</value>
          <display_name>Percent</display_name>
        </choice>
      </choices>
    </argument>
    <argument>
      <name>ducts_supply_leakage_to_outside_value</name>
      <display_name>Ducts: Supply Leakage to Outside Value</display_name>
      <description>The leakage value to outside for the supply ducts.</description>
      <type>Double</type>
      <required>true</required>
      <model_dependent>false</model_dependent>
      <default_value>0.1</default_value>
    </argument>
    <argument>
      <name>ducts_return_leakage_to_outside_value</name>
      <display_name>Ducts: Return Leakage to Outside Value</display_name>
      <description>The leakage value to outside for the return ducts.</description>
      <type>Double</type>
      <required>true</required>
      <model_dependent>false</model_dependent>
      <default_value>0.1</default_value>
    </argument>
    <argument>
      <name>ducts_supply_location</name>
      <display_name>Ducts: Supply Location</display_name>
      <description>The location of the supply ducts.</description>
      <type>Choice</type>
      <required>true</required>
      <model_dependent>false</model_dependent>
      <default_value>auto</default_value>
      <choices>
        <choice>
          <value>auto</value>
          <display_name>auto</display_name>
        </choice>
        <choice>
          <value>living space</value>
          <display_name>living space</display_name>
        </choice>
        <choice>
          <value>basement - conditioned</value>
          <display_name>basement - conditioned</display_name>
        </choice>
        <choice>
          <value>basement - unconditioned</value>
          <display_name>basement - unconditioned</display_name>
        </choice>
        <choice>
          <value>crawlspace - vented</value>
          <display_name>crawlspace - vented</display_name>
        </choice>
        <choice>
          <value>crawlspace - unvented</value>
          <display_name>crawlspace - unvented</display_name>
        </choice>
        <choice>
          <value>crawlspace - conditioned</value>
          <display_name>crawlspace - conditioned</display_name>
        </choice>
        <choice>
          <value>attic - vented</value>
          <display_name>attic - vented</display_name>
        </choice>
        <choice>
          <value>attic - unvented</value>
          <display_name>attic - unvented</display_name>
        </choice>
        <choice>
          <value>garage</value>
          <display_name>garage</display_name>
        </choice>
        <choice>
          <value>exterior wall</value>
          <display_name>exterior wall</display_name>
        </choice>
        <choice>
          <value>under slab</value>
          <display_name>under slab</display_name>
        </choice>
        <choice>
          <value>roof deck</value>
          <display_name>roof deck</display_name>
        </choice>
        <choice>
          <value>outside</value>
          <display_name>outside</display_name>
        </choice>
        <choice>
          <value>other housing unit</value>
          <display_name>other housing unit</display_name>
        </choice>
        <choice>
          <value>other heated space</value>
          <display_name>other heated space</display_name>
        </choice>
        <choice>
          <value>other multifamily buffer space</value>
          <display_name>other multifamily buffer space</display_name>
        </choice>
        <choice>
          <value>other non-freezing space</value>
          <display_name>other non-freezing space</display_name>
        </choice>
      </choices>
    </argument>
    <argument>
      <name>ducts_supply_insulation_r</name>
      <display_name>Ducts: Supply Insulation R-Value</display_name>
      <description>The insulation r-value of the supply ducts excluding air films.</description>
      <type>Double</type>
      <units>h-ft^2-R/Btu</units>
      <required>true</required>
      <model_dependent>false</model_dependent>
      <default_value>0</default_value>
    </argument>
    <argument>
      <name>ducts_supply_surface_area</name>
      <display_name>Ducts: Supply Surface Area</display_name>
      <description>The surface area of the supply ducts.</description>
      <type>String</type>
      <units>ft^2</units>
      <required>true</required>
      <model_dependent>false</model_dependent>
      <default_value>auto</default_value>
    </argument>
    <argument>
      <name>ducts_return_location</name>
      <display_name>Ducts: Return Location</display_name>
      <description>The location of the return ducts.</description>
      <type>Choice</type>
      <required>true</required>
      <model_dependent>false</model_dependent>
      <default_value>auto</default_value>
      <choices>
        <choice>
          <value>auto</value>
          <display_name>auto</display_name>
        </choice>
        <choice>
          <value>living space</value>
          <display_name>living space</display_name>
        </choice>
        <choice>
          <value>basement - conditioned</value>
          <display_name>basement - conditioned</display_name>
        </choice>
        <choice>
          <value>basement - unconditioned</value>
          <display_name>basement - unconditioned</display_name>
        </choice>
        <choice>
          <value>crawlspace - vented</value>
          <display_name>crawlspace - vented</display_name>
        </choice>
        <choice>
          <value>crawlspace - unvented</value>
          <display_name>crawlspace - unvented</display_name>
        </choice>
        <choice>
          <value>crawlspace - conditioned</value>
          <display_name>crawlspace - conditioned</display_name>
        </choice>
        <choice>
          <value>attic - vented</value>
          <display_name>attic - vented</display_name>
        </choice>
        <choice>
          <value>attic - unvented</value>
          <display_name>attic - unvented</display_name>
        </choice>
        <choice>
          <value>garage</value>
          <display_name>garage</display_name>
        </choice>
        <choice>
          <value>exterior wall</value>
          <display_name>exterior wall</display_name>
        </choice>
        <choice>
          <value>under slab</value>
          <display_name>under slab</display_name>
        </choice>
        <choice>
          <value>roof deck</value>
          <display_name>roof deck</display_name>
        </choice>
        <choice>
          <value>outside</value>
          <display_name>outside</display_name>
        </choice>
        <choice>
          <value>other housing unit</value>
          <display_name>other housing unit</display_name>
        </choice>
        <choice>
          <value>other heated space</value>
          <display_name>other heated space</display_name>
        </choice>
        <choice>
          <value>other multifamily buffer space</value>
          <display_name>other multifamily buffer space</display_name>
        </choice>
        <choice>
          <value>other non-freezing space</value>
          <display_name>other non-freezing space</display_name>
        </choice>
      </choices>
    </argument>
    <argument>
      <name>ducts_return_insulation_r</name>
      <display_name>Ducts: Return Insulation R-Value</display_name>
      <description>The insulation r-value of the return ducts excluding air films.</description>
      <type>Double</type>
      <units>h-ft^2-R/Btu</units>
      <required>true</required>
      <model_dependent>false</model_dependent>
      <default_value>0</default_value>
    </argument>
    <argument>
      <name>ducts_return_surface_area</name>
      <display_name>Ducts: Return Surface Area</display_name>
      <description>The surface area of the return ducts.</description>
      <type>String</type>
      <units>ft^2</units>
      <required>true</required>
      <model_dependent>false</model_dependent>
      <default_value>auto</default_value>
    </argument>
    <argument>
      <name>ducts_number_of_return_registers</name>
      <display_name>Ducts: Number of Return Registers</display_name>
      <description>The number of return registers of the ducts. Only used if duct surface areas are set to auto.</description>
      <type>String</type>
      <units>#</units>
      <required>false</required>
      <model_dependent>false</model_dependent>
      <default_value>auto</default_value>
    </argument>
    <argument>
      <name>mech_vent_fan_type</name>
      <display_name>Mechanical Ventilation: Fan Type</display_name>
      <description>The type of the mechanical ventilation. Use 'none' if there is no mechanical ventilation system.</description>
      <type>Choice</type>
      <required>true</required>
      <model_dependent>false</model_dependent>
      <default_value>none</default_value>
      <choices>
        <choice>
          <value>none</value>
          <display_name>none</display_name>
        </choice>
        <choice>
          <value>exhaust only</value>
          <display_name>exhaust only</display_name>
        </choice>
        <choice>
          <value>supply only</value>
          <display_name>supply only</display_name>
        </choice>
        <choice>
          <value>energy recovery ventilator</value>
          <display_name>energy recovery ventilator</display_name>
        </choice>
        <choice>
          <value>heat recovery ventilator</value>
          <display_name>heat recovery ventilator</display_name>
        </choice>
        <choice>
          <value>balanced</value>
          <display_name>balanced</display_name>
        </choice>
        <choice>
          <value>central fan integrated supply</value>
          <display_name>central fan integrated supply</display_name>
        </choice>
      </choices>
    </argument>
    <argument>
      <name>mech_vent_flow_rate</name>
      <display_name>Mechanical Ventilation: Flow Rate</display_name>
      <description>The flow rate of the mechanical ventilation.</description>
      <type>String</type>
      <units>CFM</units>
      <required>true</required>
      <model_dependent>false</model_dependent>
      <default_value>auto</default_value>
    </argument>
    <argument>
      <name>mech_vent_hours_in_operation</name>
      <display_name>Mechanical Ventilation: Hours In Operation</display_name>
      <description>The hours in operation of the mechanical ventilation.</description>
      <type>String</type>
      <units>hrs/day</units>
      <required>true</required>
      <model_dependent>false</model_dependent>
      <default_value>auto</default_value>
    </argument>
    <argument>
      <name>mech_vent_recovery_efficiency_type</name>
      <display_name>Mechanical Ventilation: Total Recovery Efficiency Type</display_name>
      <description>The total recovery efficiency type of the mechanical ventilation.</description>
      <type>Choice</type>
      <required>true</required>
      <model_dependent>false</model_dependent>
      <default_value>Unadjusted</default_value>
      <choices>
        <choice>
          <value>Unadjusted</value>
          <display_name>Unadjusted</display_name>
        </choice>
        <choice>
          <value>Adjusted</value>
          <display_name>Adjusted</display_name>
        </choice>
      </choices>
    </argument>
    <argument>
      <name>mech_vent_total_recovery_efficiency</name>
      <display_name>Mechanical Ventilation: Total Recovery Efficiency</display_name>
      <description>The Unadjusted or Adjusted total recovery efficiency of the mechanical ventilation. Applies to energy recovery ventilator.</description>
      <type>Double</type>
      <units>Frac</units>
      <required>true</required>
      <model_dependent>false</model_dependent>
      <default_value>0.48</default_value>
    </argument>
    <argument>
      <name>mech_vent_sensible_recovery_efficiency</name>
      <display_name>Mechanical Ventilation: Sensible Recovery Efficiency</display_name>
      <description>The Unadjusted or Adjusted sensible recovery efficiency of the mechanical ventilation. Applies to energy recovery ventilator and heat recovery ventilator.</description>
      <type>Double</type>
      <units>Frac</units>
      <required>true</required>
      <model_dependent>false</model_dependent>
      <default_value>0.72</default_value>
    </argument>
    <argument>
      <name>mech_vent_fan_power</name>
      <display_name>Mechanical Ventilation: Fan Power</display_name>
      <description>The fan power of the mechanical ventilation.</description>
      <type>String</type>
      <units>W</units>
      <required>true</required>
      <model_dependent>false</model_dependent>
      <default_value>auto</default_value>
    </argument>
    <argument>
      <name>mech_vent_num_units_served</name>
      <display_name>Mechanical Ventilation: Number of Units Served</display_name>
      <description>Number of dwelling units served by the mechanical ventilation system. Must be 1 if single-family detached. Used to apportion flow rate and fan power to the unit.</description>
      <type>Integer</type>
      <units>#</units>
      <required>true</required>
      <model_dependent>false</model_dependent>
      <default_value>1</default_value>
    </argument>
    <argument>
      <name>mech_vent_shared_frac_recirculation</name>
      <display_name>Shared Mechanical Ventilation: Fraction Recirculation</display_name>
      <description>Fraction of the total supply air that is recirculated, with the remainder assumed to be outdoor air. The value must be 0 for exhaust only systems. This is required for a shared mechanical ventilation system.</description>
      <type>Double</type>
      <units>Frac</units>
      <required>false</required>
      <model_dependent>false</model_dependent>
    </argument>
    <argument>
      <name>mech_vent_shared_preheating_fuel</name>
      <display_name>Shared Mechanical Ventilation: Preheating Fuel</display_name>
      <description>Fuel type of the preconditioning heating equipment. Only used for a shared mechanical ventilation system.</description>
      <type>Choice</type>
      <required>false</required>
      <model_dependent>false</model_dependent>
      <choices>
        <choice>
          <value>electricity</value>
          <display_name>electricity</display_name>
        </choice>
        <choice>
          <value>natural gas</value>
          <display_name>natural gas</display_name>
        </choice>
        <choice>
          <value>fuel oil</value>
          <display_name>fuel oil</display_name>
        </choice>
        <choice>
          <value>propane</value>
          <display_name>propane</display_name>
        </choice>
        <choice>
          <value>wood</value>
          <display_name>wood</display_name>
        </choice>
        <choice>
          <value>wood pellets</value>
          <display_name>wood pellets</display_name>
        </choice>
        <choice>
          <value>coal</value>
          <display_name>coal</display_name>
        </choice>
      </choices>
    </argument>
    <argument>
      <name>mech_vent_shared_preheating_efficiency</name>
      <display_name>Shared Mechanical Ventilation: Preheating Efficiency</display_name>
      <description>Efficiency of the preconditioning heating equipment. Only used for a shared mechanical ventilation system.</description>
      <type>Double</type>
      <units>COP</units>
      <required>false</required>
      <model_dependent>false</model_dependent>
    </argument>
    <argument>
      <name>mech_vent_shared_preheating_fraction_heat_load_served</name>
      <display_name>Shared Mechanical Ventilation: Preheating Fraction Ventilation Heat Load Served</display_name>
      <description>Fraction of heating load introduced by the shared ventilation system that is met by the preconditioning heating equipment.</description>
      <type>Double</type>
      <units>Frac</units>
      <required>false</required>
      <model_dependent>false</model_dependent>
    </argument>
    <argument>
      <name>mech_vent_shared_precooling_fuel</name>
      <display_name>Shared Mechanical Ventilation: Precooling Fuel</display_name>
      <description>Fuel type of the preconditioning cooling equipment. Only used for a shared mechanical ventilation system.</description>
      <type>Choice</type>
      <required>false</required>
      <model_dependent>false</model_dependent>
      <choices>
        <choice>
          <value>electricity</value>
          <display_name>electricity</display_name>
        </choice>
      </choices>
    </argument>
    <argument>
      <name>mech_vent_shared_precooling_efficiency</name>
      <display_name>Shared Mechanical Ventilation: Precooling Efficiency</display_name>
      <description>Efficiency of the preconditioning cooling equipment. Only used for a shared mechanical ventilation system.</description>
      <type>Double</type>
      <units>COP</units>
      <required>false</required>
      <model_dependent>false</model_dependent>
    </argument>
    <argument>
      <name>mech_vent_shared_precooling_fraction_cool_load_served</name>
      <display_name>Shared Mechanical Ventilation: Precooling Fraction Ventilation Cool Load Served</display_name>
      <description>Fraction of cooling load introduced by the shared ventilation system that is met by the preconditioning cooling equipment.</description>
      <type>Double</type>
      <units>Frac</units>
      <required>false</required>
      <model_dependent>false</model_dependent>
    </argument>
    <argument>
      <name>mech_vent_2_fan_type</name>
      <display_name>Mechanical Ventilation 2: Fan Type</display_name>
      <description>The type of the second mechanical ventilation. Use 'none' if there is no second mechanical ventilation system.</description>
      <type>Choice</type>
      <required>true</required>
      <model_dependent>false</model_dependent>
      <default_value>none</default_value>
      <choices>
        <choice>
          <value>none</value>
          <display_name>none</display_name>
        </choice>
        <choice>
          <value>exhaust only</value>
          <display_name>exhaust only</display_name>
        </choice>
        <choice>
          <value>supply only</value>
          <display_name>supply only</display_name>
        </choice>
        <choice>
          <value>energy recovery ventilator</value>
          <display_name>energy recovery ventilator</display_name>
        </choice>
        <choice>
          <value>heat recovery ventilator</value>
          <display_name>heat recovery ventilator</display_name>
        </choice>
        <choice>
          <value>balanced</value>
          <display_name>balanced</display_name>
        </choice>
      </choices>
    </argument>
    <argument>
      <name>mech_vent_2_flow_rate</name>
      <display_name>Mechanical Ventilation 2: Flow Rate</display_name>
      <description>The flow rate of the second mechanical ventilation.</description>
      <type>Double</type>
      <units>CFM</units>
      <required>true</required>
      <model_dependent>false</model_dependent>
      <default_value>110</default_value>
    </argument>
    <argument>
      <name>mech_vent_2_hours_in_operation</name>
      <display_name>Mechanical Ventilation 2: Hours In Operation</display_name>
      <description>The hours in operation of the second mechanical ventilation.</description>
      <type>Double</type>
      <units>hrs/day</units>
      <required>true</required>
      <model_dependent>false</model_dependent>
      <default_value>24</default_value>
    </argument>
    <argument>
      <name>mech_vent_2_recovery_efficiency_type</name>
      <display_name>Mechanical Ventilation 2: Total Recovery Efficiency Type</display_name>
      <description>The total recovery efficiency type of the second mechanical ventilation.</description>
      <type>Choice</type>
      <required>true</required>
      <model_dependent>false</model_dependent>
      <default_value>Unadjusted</default_value>
      <choices>
        <choice>
          <value>Unadjusted</value>
          <display_name>Unadjusted</display_name>
        </choice>
        <choice>
          <value>Adjusted</value>
          <display_name>Adjusted</display_name>
        </choice>
      </choices>
    </argument>
    <argument>
      <name>mech_vent_2_total_recovery_efficiency</name>
      <display_name>Mechanical Ventilation 2: Total Recovery Efficiency</display_name>
      <description>The Unadjusted or Adjusted total recovery efficiency of the second mechanical ventilation. Applies to energy recovery ventilator.</description>
      <type>Double</type>
      <units>Frac</units>
      <required>true</required>
      <model_dependent>false</model_dependent>
      <default_value>0.48</default_value>
    </argument>
    <argument>
      <name>mech_vent_2_sensible_recovery_efficiency</name>
      <display_name>Mechanical Ventilation 2: Sensible Recovery Efficiency</display_name>
      <description>The Unadjusted or Adjusted sensible recovery efficiency of the second mechanical ventilation. Applies to energy recovery ventilator and heat recovery ventilator.</description>
      <type>Double</type>
      <units>Frac</units>
      <required>true</required>
      <model_dependent>false</model_dependent>
      <default_value>0.72</default_value>
    </argument>
    <argument>
      <name>mech_vent_2_fan_power</name>
      <display_name>Mechanical Ventilation 2: Fan Power</display_name>
      <description>The fan power of the second mechanical ventilation.</description>
      <type>Double</type>
      <units>W</units>
      <required>true</required>
      <model_dependent>false</model_dependent>
      <default_value>30</default_value>
    </argument>
    <argument>
      <name>kitchen_fans_quantity</name>
      <display_name>Kitchen Fans: Quantity</display_name>
      <description>The quantity of the kitchen fans.</description>
      <type>String</type>
      <units>#</units>
      <required>true</required>
      <model_dependent>false</model_dependent>
      <default_value>auto</default_value>
    </argument>
    <argument>
      <name>kitchen_fans_flow_rate</name>
      <display_name>Kitchen Fans: Flow Rate</display_name>
      <description>The flow rate of the kitchen fan.</description>
      <type>String</type>
      <units>CFM</units>
      <required>false</required>
      <model_dependent>false</model_dependent>
      <default_value>auto</default_value>
    </argument>
    <argument>
      <name>kitchen_fans_hours_in_operation</name>
      <display_name>Kitchen Fans: Hours In Operation</display_name>
      <description>The hours in operation of the kitchen fan.</description>
      <type>String</type>
      <units>hrs/day</units>
      <required>false</required>
      <model_dependent>false</model_dependent>
      <default_value>auto</default_value>
    </argument>
    <argument>
      <name>kitchen_fans_power</name>
      <display_name>Kitchen Fans: Fan Power</display_name>
      <description>The fan power of the kitchen fan.</description>
      <type>String</type>
      <units>W</units>
      <required>false</required>
      <model_dependent>false</model_dependent>
      <default_value>auto</default_value>
    </argument>
    <argument>
      <name>kitchen_fans_start_hour</name>
      <display_name>Kitchen Fans: Start Hour</display_name>
      <description>The start hour of the kitchen fan.</description>
      <type>String</type>
      <units>hr</units>
      <required>false</required>
      <model_dependent>false</model_dependent>
      <default_value>auto</default_value>
    </argument>
    <argument>
      <name>bathroom_fans_quantity</name>
      <display_name>Bathroom Fans: Quantity</display_name>
      <description>The quantity of the bathroom fans.</description>
      <type>String</type>
      <units>#</units>
      <required>true</required>
      <model_dependent>false</model_dependent>
      <default_value>auto</default_value>
    </argument>
    <argument>
      <name>bathroom_fans_flow_rate</name>
      <display_name>Bathroom Fans: Flow Rate</display_name>
      <description>The flow rate of the bathroom fans.</description>
      <type>String</type>
      <units>CFM</units>
      <required>false</required>
      <model_dependent>false</model_dependent>
      <default_value>auto</default_value>
    </argument>
    <argument>
      <name>bathroom_fans_hours_in_operation</name>
      <display_name>Bathroom Fans: Hours In Operation</display_name>
      <description>The hours in operation of the bathroom fans.</description>
      <type>String</type>
      <units>hrs/day</units>
      <required>false</required>
      <model_dependent>false</model_dependent>
      <default_value>auto</default_value>
    </argument>
    <argument>
      <name>bathroom_fans_power</name>
      <display_name>Bathroom Fans: Fan Power</display_name>
      <description>The fan power of the bathroom fans.</description>
      <type>String</type>
      <units>W</units>
      <required>false</required>
      <model_dependent>false</model_dependent>
      <default_value>auto</default_value>
    </argument>
    <argument>
      <name>bathroom_fans_start_hour</name>
      <display_name>Bathroom Fans: Start Hour</display_name>
      <description>The start hour of the bathroom fans.</description>
      <type>String</type>
      <units>hr</units>
      <required>false</required>
      <model_dependent>false</model_dependent>
      <default_value>auto</default_value>
    </argument>
    <argument>
      <name>whole_house_fan_present</name>
      <display_name>Whole House Fan: Present</display_name>
      <description>Whether there is a whole house fan.</description>
      <type>Boolean</type>
      <required>true</required>
      <model_dependent>false</model_dependent>
      <default_value>false</default_value>
      <choices>
        <choice>
          <value>true</value>
          <display_name>true</display_name>
        </choice>
        <choice>
          <value>false</value>
          <display_name>false</display_name>
        </choice>
      </choices>
    </argument>
    <argument>
      <name>whole_house_fan_flow_rate</name>
      <display_name>Whole House Fan: Flow Rate</display_name>
      <description>The flow rate of the whole house fan.</description>
      <type>String</type>
      <units>CFM</units>
      <required>false</required>
      <model_dependent>false</model_dependent>
      <default_value>auto</default_value>
    </argument>
    <argument>
      <name>whole_house_fan_power</name>
      <display_name>Whole House Fan: Fan Power</display_name>
      <description>The fan power of the whole house fan.</description>
      <type>String</type>
      <units>W</units>
      <required>false</required>
      <model_dependent>false</model_dependent>
      <default_value>auto</default_value>
    </argument>
    <argument>
      <name>water_heater_type</name>
      <display_name>Water Heater: Type</display_name>
      <description>The type of water heater. Use 'none' if there is no water heater.</description>
      <type>Choice</type>
      <required>true</required>
      <model_dependent>false</model_dependent>
      <default_value>storage water heater</default_value>
      <choices>
        <choice>
          <value>none</value>
          <display_name>none</display_name>
        </choice>
        <choice>
          <value>storage water heater</value>
          <display_name>storage water heater</display_name>
        </choice>
        <choice>
          <value>instantaneous water heater</value>
          <display_name>instantaneous water heater</display_name>
        </choice>
        <choice>
          <value>heat pump water heater</value>
          <display_name>heat pump water heater</display_name>
        </choice>
        <choice>
          <value>space-heating boiler with storage tank</value>
          <display_name>space-heating boiler with storage tank</display_name>
        </choice>
        <choice>
          <value>space-heating boiler with tankless coil</value>
          <display_name>space-heating boiler with tankless coil</display_name>
        </choice>
      </choices>
    </argument>
    <argument>
      <name>water_heater_fuel_type</name>
      <display_name>Water Heater: Fuel Type</display_name>
      <description>The fuel type of water heater. Ignored for heat pump water heater.</description>
      <type>Choice</type>
      <required>true</required>
      <model_dependent>false</model_dependent>
      <default_value>natural gas</default_value>
      <choices>
        <choice>
          <value>electricity</value>
          <display_name>electricity</display_name>
        </choice>
        <choice>
          <value>natural gas</value>
          <display_name>natural gas</display_name>
        </choice>
        <choice>
          <value>fuel oil</value>
          <display_name>fuel oil</display_name>
        </choice>
        <choice>
          <value>propane</value>
          <display_name>propane</display_name>
        </choice>
        <choice>
          <value>wood</value>
          <display_name>wood</display_name>
        </choice>
        <choice>
          <value>coal</value>
          <display_name>coal</display_name>
        </choice>
      </choices>
    </argument>
    <argument>
      <name>water_heater_location</name>
      <display_name>Water Heater: Location</display_name>
      <description>The location of water heater.</description>
      <type>Choice</type>
      <required>true</required>
      <model_dependent>false</model_dependent>
      <default_value>auto</default_value>
      <choices>
        <choice>
          <value>auto</value>
          <display_name>auto</display_name>
        </choice>
        <choice>
          <value>living space</value>
          <display_name>living space</display_name>
        </choice>
        <choice>
          <value>basement - conditioned</value>
          <display_name>basement - conditioned</display_name>
        </choice>
        <choice>
          <value>basement - unconditioned</value>
          <display_name>basement - unconditioned</display_name>
        </choice>
        <choice>
          <value>garage</value>
          <display_name>garage</display_name>
        </choice>
        <choice>
          <value>attic - vented</value>
          <display_name>attic - vented</display_name>
        </choice>
        <choice>
          <value>attic - unvented</value>
          <display_name>attic - unvented</display_name>
        </choice>
        <choice>
          <value>crawlspace - vented</value>
          <display_name>crawlspace - vented</display_name>
        </choice>
        <choice>
          <value>crawlspace - unvented</value>
          <display_name>crawlspace - unvented</display_name>
        </choice>
        <choice>
          <value>crawlspace - conditioned</value>
          <display_name>crawlspace - conditioned</display_name>
        </choice>
        <choice>
          <value>other exterior</value>
          <display_name>other exterior</display_name>
        </choice>
        <choice>
          <value>other housing unit</value>
          <display_name>other housing unit</display_name>
        </choice>
        <choice>
          <value>other heated space</value>
          <display_name>other heated space</display_name>
        </choice>
        <choice>
          <value>other multifamily buffer space</value>
          <display_name>other multifamily buffer space</display_name>
        </choice>
        <choice>
          <value>other non-freezing space</value>
          <display_name>other non-freezing space</display_name>
        </choice>
      </choices>
    </argument>
    <argument>
      <name>water_heater_tank_volume</name>
      <display_name>Water Heater: Tank Volume</display_name>
      <description>Nominal volume of water heater tank. Set to 'auto' to have volume autosized. Only applies to storage water heater, heat pump water heater, and space-heating boiler with storage tank.</description>
      <type>String</type>
      <units>gal</units>
      <required>true</required>
      <model_dependent>false</model_dependent>
      <default_value>auto</default_value>
    </argument>
    <argument>
      <name>water_heater_efficiency_type</name>
      <display_name>Water Heater: Efficiency Type</display_name>
      <description>The efficiency type of water heater. Does not apply to space-heating boilers.</description>
      <type>Choice</type>
      <required>true</required>
      <model_dependent>false</model_dependent>
      <default_value>EnergyFactor</default_value>
      <choices>
        <choice>
          <value>EnergyFactor</value>
          <display_name>EnergyFactor</display_name>
        </choice>
        <choice>
          <value>UniformEnergyFactor</value>
          <display_name>UniformEnergyFactor</display_name>
        </choice>
      </choices>
    </argument>
    <argument>
      <name>water_heater_efficiency</name>
      <display_name>Water Heater: Efficiency</display_name>
      <description>Rated Energy Factor or Uniform Energy Factor. Does not apply to space-heating boilers.</description>
      <type>Double</type>
      <required>true</required>
      <model_dependent>false</model_dependent>
      <default_value>0.67</default_value>
    </argument>
    <argument>
      <name>water_heater_usage_bin</name>
      <display_name>Water Heater: Usage Bin</display_name>
      <description>The usage of the water heater. Required if Efficiency Type is UniformEnergyFactor and Type is not instantaneous water heater. Does not apply to space-heating boilers.</description>
      <type>Choice</type>
      <required>false</required>
      <model_dependent>false</model_dependent>
      <choices>
        <choice>
          <value>very small</value>
          <display_name>very small</display_name>
        </choice>
        <choice>
          <value>low</value>
          <display_name>low</display_name>
        </choice>
        <choice>
          <value>medium</value>
          <display_name>medium</display_name>
        </choice>
        <choice>
          <value>high</value>
          <display_name>high</display_name>
        </choice>
      </choices>
    </argument>
    <argument>
      <name>water_heater_recovery_efficiency</name>
      <display_name>Water Heater: Recovery Efficiency</display_name>
      <description>Ratio of energy delivered to water heater to the energy content of the fuel consumed by the water heater. Only used for non-electric storage water heaters.</description>
      <type>String</type>
      <units>Frac</units>
      <required>true</required>
      <model_dependent>false</model_dependent>
      <default_value>auto</default_value>
    </argument>
    <argument>
      <name>water_heater_heating_capacity</name>
      <display_name>Water Heater: Heating Capacity</display_name>
      <description>Heating capacity. Set to 'auto' to have heating capacity defaulted. Only applies to storage water heater.</description>
      <type>String</type>
      <units>Btu/hr</units>
      <required>true</required>
      <model_dependent>false</model_dependent>
      <default_value>auto</default_value>
    </argument>
    <argument>
      <name>water_heater_standby_loss</name>
      <display_name>Water Heater: Standby Loss</display_name>
      <description>The standby loss of water heater. Only applies to space-heating boilers.</description>
      <type>Double</type>
      <units>deg-F/hr</units>
      <required>false</required>
      <model_dependent>false</model_dependent>
    </argument>
    <argument>
      <name>water_heater_jacket_rvalue</name>
      <display_name>Water Heater: Jacket R-value</display_name>
      <description>The jacket R-value of water heater. Doesn't apply to instantaneous water heater or space-heating boiler with tankless coil.</description>
      <type>Double</type>
      <units>h-ft^2-R/Btu</units>
      <required>false</required>
      <model_dependent>false</model_dependent>
    </argument>
    <argument>
      <name>water_heater_setpoint_temperature</name>
      <display_name>Water Heater: Setpoint Temperature</display_name>
      <description>The setpoint temperature of water heater.</description>
      <type>String</type>
      <units>deg-F</units>
      <required>true</required>
      <model_dependent>false</model_dependent>
      <default_value>auto</default_value>
    </argument>
    <argument>
      <name>water_heater_num_units_served</name>
      <display_name>Water Heater: Number of Units Served</display_name>
      <description>Number of dwelling units served (directly or indirectly) by the water heater. Must be 1 if single-family detached. Used to apportion water heater tank losses to the unit.</description>
      <type>Integer</type>
      <units>#</units>
      <required>true</required>
      <model_dependent>false</model_dependent>
      <default_value>1</default_value>
    </argument>
    <argument>
      <name>water_heater_uses_desuperheater</name>
      <display_name>Water Heater: Uses Desuperheater</display_name>
      <description>Requires that the dwelling unit has a air-to-air, mini-split, or ground-to-air heat pump or a central air conditioner or mini-split air conditioner.</description>
      <type>Boolean</type>
      <required>false</required>
      <model_dependent>false</model_dependent>
      <choices>
        <choice>
          <value>true</value>
          <display_name>true</display_name>
        </choice>
        <choice>
          <value>false</value>
          <display_name>false</display_name>
        </choice>
      </choices>
    </argument>
    <argument>
      <name>hot_water_distribution_system_type</name>
      <display_name>Hot Water Distribution: System Type</display_name>
      <description>The type of the hot water distribution system.</description>
      <type>Choice</type>
      <required>true</required>
      <model_dependent>false</model_dependent>
      <default_value>Standard</default_value>
      <choices>
        <choice>
          <value>Standard</value>
          <display_name>Standard</display_name>
        </choice>
        <choice>
          <value>Recirculation</value>
          <display_name>Recirculation</display_name>
        </choice>
      </choices>
    </argument>
    <argument>
      <name>hot_water_distribution_standard_piping_length</name>
      <display_name>Hot Water Distribution: Standard Piping Length</display_name>
      <description>If the distribution system is Standard, the length of the piping. A value of 'auto' will use a default.</description>
      <type>String</type>
      <units>ft</units>
      <required>true</required>
      <model_dependent>false</model_dependent>
      <default_value>auto</default_value>
    </argument>
    <argument>
      <name>hot_water_distribution_recirc_control_type</name>
      <display_name>Hot Water Distribution: Recirculation Control Type</display_name>
      <description>If the distribution system is Recirculation, the type of hot water recirculation control, if any.</description>
      <type>Choice</type>
      <required>true</required>
      <model_dependent>false</model_dependent>
      <default_value>no control</default_value>
      <choices>
        <choice>
          <value>no control</value>
          <display_name>no control</display_name>
        </choice>
        <choice>
          <value>timer</value>
          <display_name>timer</display_name>
        </choice>
        <choice>
          <value>temperature</value>
          <display_name>temperature</display_name>
        </choice>
        <choice>
          <value>presence sensor demand control</value>
          <display_name>presence sensor demand control</display_name>
        </choice>
        <choice>
          <value>manual demand control</value>
          <display_name>manual demand control</display_name>
        </choice>
      </choices>
    </argument>
    <argument>
      <name>hot_water_distribution_recirc_piping_length</name>
      <display_name>Hot Water Distribution: Recirculation Piping Length</display_name>
      <description>If the distribution system is Recirculation, the length of the recirculation piping.</description>
      <type>String</type>
      <units>ft</units>
      <required>true</required>
      <model_dependent>false</model_dependent>
      <default_value>auto</default_value>
    </argument>
    <argument>
      <name>hot_water_distribution_recirc_branch_piping_length</name>
      <display_name>Hot Water Distribution: Recirculation Branch Piping Length</display_name>
      <description>If the distribution system is Recirculation, the length of the recirculation branch piping.</description>
      <type>String</type>
      <units>ft</units>
      <required>true</required>
      <model_dependent>false</model_dependent>
      <default_value>auto</default_value>
    </argument>
    <argument>
      <name>hot_water_distribution_recirc_pump_power</name>
      <display_name>Hot Water Distribution: Recirculation Pump Power</display_name>
      <description>If the distribution system is Recirculation, the recirculation pump power.</description>
      <type>String</type>
      <units>W</units>
      <required>true</required>
      <model_dependent>false</model_dependent>
      <default_value>auto</default_value>
    </argument>
    <argument>
      <name>hot_water_distribution_pipe_r</name>
      <display_name>Hot Water Distribution: Pipe Insulation Nominal R-Value</display_name>
      <description>Nominal R-value of the pipe insulation.</description>
      <type>String</type>
      <units>h-ft^2-R/Btu</units>
      <required>true</required>
      <model_dependent>false</model_dependent>
      <default_value>auto</default_value>
    </argument>
    <argument>
      <name>dwhr_facilities_connected</name>
      <display_name>Drain Water Heat Recovery: Facilities Connected</display_name>
      <description>Which facilities are connected for the drain water heat recovery. Use 'none' if there is no drain water heat recovery system.</description>
      <type>Choice</type>
      <required>true</required>
      <model_dependent>false</model_dependent>
      <default_value>none</default_value>
      <choices>
        <choice>
          <value>none</value>
          <display_name>none</display_name>
        </choice>
        <choice>
          <value>one</value>
          <display_name>one</display_name>
        </choice>
        <choice>
          <value>all</value>
          <display_name>all</display_name>
        </choice>
      </choices>
    </argument>
    <argument>
      <name>dwhr_equal_flow</name>
      <display_name>Drain Water Heat Recovery: Equal Flow</display_name>
      <description>Whether the drain water heat recovery has equal flow.</description>
      <type>Boolean</type>
      <required>true</required>
      <model_dependent>false</model_dependent>
      <default_value>true</default_value>
      <choices>
        <choice>
          <value>true</value>
          <display_name>true</display_name>
        </choice>
        <choice>
          <value>false</value>
          <display_name>false</display_name>
        </choice>
      </choices>
    </argument>
    <argument>
      <name>dwhr_efficiency</name>
      <display_name>Drain Water Heat Recovery: Efficiency</display_name>
      <description>The efficiency of the drain water heat recovery.</description>
      <type>Double</type>
      <units>Frac</units>
      <required>true</required>
      <model_dependent>false</model_dependent>
      <default_value>0.55</default_value>
    </argument>
    <argument>
      <name>water_fixtures_shower_low_flow</name>
      <display_name>Hot Water Fixtures: Is Shower Low Flow</display_name>
      <description>Whether the shower fixture is low flow.</description>
      <type>Boolean</type>
      <required>true</required>
      <model_dependent>false</model_dependent>
      <default_value>false</default_value>
      <choices>
        <choice>
          <value>true</value>
          <display_name>true</display_name>
        </choice>
        <choice>
          <value>false</value>
          <display_name>false</display_name>
        </choice>
      </choices>
    </argument>
    <argument>
      <name>water_fixtures_sink_low_flow</name>
      <display_name>Hot Water Fixtures: Is Sink Low Flow</display_name>
      <description>Whether the sink fixture is low flow.</description>
      <type>Boolean</type>
      <required>true</required>
      <model_dependent>false</model_dependent>
      <default_value>false</default_value>
      <choices>
        <choice>
          <value>true</value>
          <display_name>true</display_name>
        </choice>
        <choice>
          <value>false</value>
          <display_name>false</display_name>
        </choice>
      </choices>
    </argument>
    <argument>
      <name>water_fixtures_usage_multiplier</name>
      <display_name>Hot Water Fixtures: Usage Multiplier</display_name>
      <description>Multiplier on the hot water usage that can reflect, e.g., high/low usage occupants.</description>
      <type>Double</type>
      <required>true</required>
      <model_dependent>false</model_dependent>
      <default_value>1</default_value>
    </argument>
    <argument>
      <name>solar_thermal_system_type</name>
      <display_name>Solar Thermal: System Type</display_name>
      <description>The type of solar thermal system. Use 'none' if there is no solar thermal system.</description>
      <type>Choice</type>
      <required>true</required>
      <model_dependent>false</model_dependent>
      <default_value>none</default_value>
      <choices>
        <choice>
          <value>none</value>
          <display_name>none</display_name>
        </choice>
        <choice>
          <value>hot water</value>
          <display_name>hot water</display_name>
        </choice>
      </choices>
    </argument>
    <argument>
      <name>solar_thermal_collector_area</name>
      <display_name>Solar Thermal: Collector Area</display_name>
      <description>The collector area of the solar thermal system.</description>
      <type>Double</type>
      <units>ft^2</units>
      <required>true</required>
      <model_dependent>false</model_dependent>
      <default_value>40</default_value>
    </argument>
    <argument>
      <name>solar_thermal_collector_loop_type</name>
      <display_name>Solar Thermal: Collector Loop Type</display_name>
      <description>The collector loop type of the solar thermal system.</description>
      <type>Choice</type>
      <required>true</required>
      <model_dependent>false</model_dependent>
      <default_value>liquid direct</default_value>
      <choices>
        <choice>
          <value>liquid direct</value>
          <display_name>liquid direct</display_name>
        </choice>
        <choice>
          <value>liquid indirect</value>
          <display_name>liquid indirect</display_name>
        </choice>
        <choice>
          <value>passive thermosyphon</value>
          <display_name>passive thermosyphon</display_name>
        </choice>
      </choices>
    </argument>
    <argument>
      <name>solar_thermal_collector_type</name>
      <display_name>Solar Thermal: Collector Type</display_name>
      <description>The collector type of the solar thermal system.</description>
      <type>Choice</type>
      <required>true</required>
      <model_dependent>false</model_dependent>
      <default_value>evacuated tube</default_value>
      <choices>
        <choice>
          <value>evacuated tube</value>
          <display_name>evacuated tube</display_name>
        </choice>
        <choice>
          <value>single glazing black</value>
          <display_name>single glazing black</display_name>
        </choice>
        <choice>
          <value>double glazing black</value>
          <display_name>double glazing black</display_name>
        </choice>
        <choice>
          <value>integrated collector storage</value>
          <display_name>integrated collector storage</display_name>
        </choice>
      </choices>
    </argument>
    <argument>
      <name>solar_thermal_collector_azimuth</name>
      <display_name>Solar Thermal: Collector Azimuth</display_name>
      <description>The collector azimuth of the solar thermal system. Azimuth is measured clockwise from north (e.g., North=0, East=90, South=180, West=270).</description>
      <type>Double</type>
      <units>degrees</units>
      <required>true</required>
      <model_dependent>false</model_dependent>
      <default_value>180</default_value>
    </argument>
    <argument>
      <name>solar_thermal_collector_tilt</name>
      <display_name>Solar Thermal: Collector Tilt</display_name>
      <description>The collector tilt of the solar thermal system. Can also enter, e.g., RoofPitch, RoofPitch+20, Latitude, Latitude-15, etc.</description>
      <type>String</type>
      <units>degrees</units>
      <required>true</required>
      <model_dependent>false</model_dependent>
      <default_value>RoofPitch</default_value>
    </argument>
    <argument>
      <name>solar_thermal_collector_rated_optical_efficiency</name>
      <display_name>Solar Thermal: Collector Rated Optical Efficiency</display_name>
      <description>The collector rated optical efficiency of the solar thermal system.</description>
      <type>Double</type>
      <units>Frac</units>
      <required>true</required>
      <model_dependent>false</model_dependent>
      <default_value>0.5</default_value>
    </argument>
    <argument>
      <name>solar_thermal_collector_rated_thermal_losses</name>
      <display_name>Solar Thermal: Collector Rated Thermal Losses</display_name>
      <description>The collector rated thermal losses of the solar thermal system.</description>
      <type>Double</type>
      <units>Frac</units>
      <required>true</required>
      <model_dependent>false</model_dependent>
      <default_value>0.2799</default_value>
    </argument>
    <argument>
      <name>solar_thermal_storage_volume</name>
      <display_name>Solar Thermal: Storage Volume</display_name>
      <description>The storage volume of the solar thermal system.</description>
      <type>String</type>
      <units>Frac</units>
      <required>true</required>
      <model_dependent>false</model_dependent>
      <default_value>auto</default_value>
    </argument>
    <argument>
      <name>solar_thermal_solar_fraction</name>
      <display_name>Solar Thermal: Solar Fraction</display_name>
      <description>The solar fraction of the solar thermal system. If provided, overrides all other solar thermal inputs.</description>
      <type>Double</type>
      <units>Frac</units>
      <required>true</required>
      <model_dependent>false</model_dependent>
      <default_value>0</default_value>
    </argument>
    <argument>
      <name>pv_system_module_type</name>
      <display_name>PV System: Module Type</display_name>
      <description>Module type of the PV system. Use 'none' if there is no PV system.</description>
      <type>Choice</type>
      <required>true</required>
      <model_dependent>false</model_dependent>
      <default_value>none</default_value>
      <choices>
        <choice>
          <value>none</value>
          <display_name>none</display_name>
        </choice>
        <choice>
          <value>auto</value>
          <display_name>auto</display_name>
        </choice>
        <choice>
          <value>standard</value>
          <display_name>standard</display_name>
        </choice>
        <choice>
          <value>premium</value>
          <display_name>premium</display_name>
        </choice>
        <choice>
          <value>thin film</value>
          <display_name>thin film</display_name>
        </choice>
      </choices>
    </argument>
    <argument>
      <name>pv_system_location</name>
      <display_name>PV System: Location</display_name>
      <description>Location of the PV system.</description>
      <type>Choice</type>
      <required>true</required>
      <model_dependent>false</model_dependent>
      <default_value>auto</default_value>
      <choices>
        <choice>
          <value>auto</value>
          <display_name>auto</display_name>
        </choice>
        <choice>
          <value>roof</value>
          <display_name>roof</display_name>
        </choice>
        <choice>
          <value>ground</value>
          <display_name>ground</display_name>
        </choice>
      </choices>
    </argument>
    <argument>
      <name>pv_system_tracking</name>
      <display_name>PV System: Tracking</display_name>
      <description>Tracking of the PV system.</description>
      <type>Choice</type>
      <required>true</required>
      <model_dependent>false</model_dependent>
      <default_value>auto</default_value>
      <choices>
        <choice>
          <value>auto</value>
          <display_name>auto</display_name>
        </choice>
        <choice>
          <value>fixed</value>
          <display_name>fixed</display_name>
        </choice>
        <choice>
          <value>1-axis</value>
          <display_name>1-axis</display_name>
        </choice>
        <choice>
          <value>1-axis backtracked</value>
          <display_name>1-axis backtracked</display_name>
        </choice>
        <choice>
          <value>2-axis</value>
          <display_name>2-axis</display_name>
        </choice>
      </choices>
    </argument>
    <argument>
      <name>pv_system_array_azimuth</name>
      <display_name>PV System: Array Azimuth</display_name>
      <description>Array azimuth of the PV system. Azimuth is measured clockwise from north (e.g., North=0, East=90, South=180, West=270).</description>
      <type>Double</type>
      <units>degrees</units>
      <required>true</required>
      <model_dependent>false</model_dependent>
      <default_value>180</default_value>
    </argument>
    <argument>
      <name>pv_system_array_tilt</name>
      <display_name>PV System: Array Tilt</display_name>
      <description>Array tilt of the PV system. Can also enter, e.g., RoofPitch, RoofPitch+20, Latitude, Latitude-15, etc.</description>
      <type>String</type>
      <units>degrees</units>
      <required>true</required>
      <model_dependent>false</model_dependent>
      <default_value>RoofPitch</default_value>
    </argument>
    <argument>
      <name>pv_system_max_power_output</name>
      <display_name>PV System: Maximum Power Output</display_name>
      <description>Maximum power output of the PV system. For a shared system, this is the total building maximum power output.</description>
      <type>Double</type>
      <units>W</units>
      <required>true</required>
      <model_dependent>false</model_dependent>
      <default_value>4000</default_value>
    </argument>
    <argument>
      <name>pv_system_inverter_efficiency</name>
      <display_name>PV System: Inverter Efficiency</display_name>
      <description>Inverter efficiency of the PV system. If there are two PV systems, this will apply to both.</description>
      <type>Double</type>
      <units>Frac</units>
      <required>false</required>
      <model_dependent>false</model_dependent>
    </argument>
    <argument>
      <name>pv_system_system_losses_fraction</name>
      <display_name>PV System: System Losses Fraction</display_name>
      <description>System losses fraction of the PV system. If there are two PV systems, this will apply to both.</description>
      <type>Double</type>
      <units>Frac</units>
      <required>false</required>
      <model_dependent>false</model_dependent>
    </argument>
    <argument>
      <name>pv_system_num_bedrooms_served</name>
      <display_name>PV System: Number of Bedrooms Served</display_name>
      <description>Number of bedrooms served by PV system. Ignored if single-family detached. Used to apportion PV generation to the unit of a SFA/MF building. If there are two PV systems, this will apply to both.</description>
      <type>Integer</type>
      <units>#</units>
      <required>true</required>
      <model_dependent>false</model_dependent>
      <default_value>3</default_value>
    </argument>
    <argument>
      <name>pv_system_2_module_type</name>
      <display_name>PV System 2: Module Type</display_name>
      <description>Module type of the second PV system. Use 'none' if there is no PV system 2.</description>
      <type>Choice</type>
      <required>true</required>
      <model_dependent>false</model_dependent>
      <default_value>none</default_value>
      <choices>
        <choice>
          <value>none</value>
          <display_name>none</display_name>
        </choice>
        <choice>
          <value>auto</value>
          <display_name>auto</display_name>
        </choice>
        <choice>
          <value>standard</value>
          <display_name>standard</display_name>
        </choice>
        <choice>
          <value>premium</value>
          <display_name>premium</display_name>
        </choice>
        <choice>
          <value>thin film</value>
          <display_name>thin film</display_name>
        </choice>
      </choices>
    </argument>
    <argument>
      <name>pv_system_2_location</name>
      <display_name>PV System 2: Location</display_name>
      <description>Location of the second PV system.</description>
      <type>Choice</type>
      <required>true</required>
      <model_dependent>false</model_dependent>
      <default_value>auto</default_value>
      <choices>
        <choice>
          <value>auto</value>
          <display_name>auto</display_name>
        </choice>
        <choice>
          <value>roof</value>
          <display_name>roof</display_name>
        </choice>
        <choice>
          <value>ground</value>
          <display_name>ground</display_name>
        </choice>
      </choices>
    </argument>
    <argument>
      <name>pv_system_2_tracking</name>
      <display_name>PV System 2: Tracking</display_name>
      <description>Tracking of the second PV system.</description>
      <type>Choice</type>
      <required>true</required>
      <model_dependent>false</model_dependent>
      <default_value>auto</default_value>
      <choices>
        <choice>
          <value>auto</value>
          <display_name>auto</display_name>
        </choice>
        <choice>
          <value>fixed</value>
          <display_name>fixed</display_name>
        </choice>
        <choice>
          <value>1-axis</value>
          <display_name>1-axis</display_name>
        </choice>
        <choice>
          <value>1-axis backtracked</value>
          <display_name>1-axis backtracked</display_name>
        </choice>
        <choice>
          <value>2-axis</value>
          <display_name>2-axis</display_name>
        </choice>
      </choices>
    </argument>
    <argument>
      <name>pv_system_2_array_azimuth</name>
      <display_name>PV System 2: Array Azimuth</display_name>
      <description>Array azimuth of the second PV system. Azimuth is measured clockwise from north (e.g., North=0, East=90, South=180, West=270).</description>
      <type>Double</type>
      <units>degrees</units>
      <required>true</required>
      <model_dependent>false</model_dependent>
      <default_value>180</default_value>
    </argument>
    <argument>
      <name>pv_system_2_array_tilt</name>
      <display_name>PV System 2: Array Tilt</display_name>
      <description>Array tilt of the second PV system. Can also enter, e.g., RoofPitch, RoofPitch+20, Latitude, Latitude-15, etc.</description>
      <type>String</type>
      <units>degrees</units>
      <required>true</required>
      <model_dependent>false</model_dependent>
      <default_value>RoofPitch</default_value>
    </argument>
    <argument>
      <name>pv_system_2_max_power_output</name>
      <display_name>PV System 2: Maximum Power Output</display_name>
      <description>Maximum power output of the second PV system. For a shared system, this is the total building maximum power output.</description>
      <type>Double</type>
      <units>W</units>
      <required>true</required>
      <model_dependent>false</model_dependent>
      <default_value>4000</default_value>
    </argument>
    <argument>
      <name>battery_location</name>
      <display_name>Battery: Location</display_name>
      <description>The space type for the lithium ion battery location.</description>
      <type>Choice</type>
      <required>true</required>
      <model_dependent>false</model_dependent>
      <default_value>none</default_value>
      <choices>
        <choice>
          <value>auto</value>
          <display_name>auto</display_name>
        </choice>
        <choice>
          <value>none</value>
          <display_name>none</display_name>
        </choice>
        <choice>
          <value>living space</value>
          <display_name>living space</display_name>
        </choice>
        <choice>
          <value>basement - conditioned</value>
          <display_name>basement - conditioned</display_name>
        </choice>
        <choice>
          <value>basement - unconditioned</value>
          <display_name>basement - unconditioned</display_name>
        </choice>
        <choice>
          <value>crawlspace - vented</value>
          <display_name>crawlspace - vented</display_name>
        </choice>
        <choice>
          <value>crawlspace - unvented</value>
          <display_name>crawlspace - unvented</display_name>
        </choice>
        <choice>
          <value>crawlspace - conditioned</value>
          <display_name>crawlspace - conditioned</display_name>
        </choice>
        <choice>
          <value>attic - vented</value>
          <display_name>attic - vented</display_name>
        </choice>
        <choice>
          <value>attic - unvented</value>
          <display_name>attic - unvented</display_name>
        </choice>
        <choice>
          <value>garage</value>
          <display_name>garage</display_name>
        </choice>
        <choice>
          <value>outside</value>
          <display_name>outside</display_name>
        </choice>
      </choices>
    </argument>
    <argument>
      <name>battery_power</name>
      <display_name>Battery: Rated Power Output</display_name>
      <description>The rated power output of the lithium ion battery.</description>
      <type>String</type>
      <units>W</units>
      <required>true</required>
      <model_dependent>false</model_dependent>
      <default_value>auto</default_value>
    </argument>
    <argument>
      <name>battery_capacity</name>
      <display_name>Battery: Nominal Capacity</display_name>
      <description>The nominal capacity of the lithium ion battery.</description>
      <type>String</type>
      <units>kWh</units>
      <required>true</required>
      <model_dependent>false</model_dependent>
      <default_value>auto</default_value>
    </argument>
    <argument>
      <name>lighting_present</name>
      <display_name>Lighting: Present</display_name>
      <description>Whether there is lighting energy use.</description>
      <type>Boolean</type>
      <required>false</required>
      <model_dependent>false</model_dependent>
      <default_value>true</default_value>
      <choices>
        <choice>
          <value>true</value>
          <display_name>true</display_name>
        </choice>
        <choice>
          <value>false</value>
          <display_name>false</display_name>
        </choice>
      </choices>
    </argument>
    <argument>
      <name>lighting_interior_fraction_cfl</name>
      <display_name>Lighting: Interior Fraction CFL</display_name>
      <description>Fraction of all lamps (interior) that are compact fluorescent. Lighting not specified as CFL, LFL, or LED is assumed to be incandescent.</description>
      <type>Double</type>
      <required>true</required>
      <model_dependent>false</model_dependent>
      <default_value>0.1</default_value>
    </argument>
    <argument>
      <name>lighting_interior_fraction_lfl</name>
      <display_name>Lighting: Interior Fraction LFL</display_name>
      <description>Fraction of all lamps (interior) that are linear fluorescent. Lighting not specified as CFL, LFL, or LED is assumed to be incandescent.</description>
      <type>Double</type>
      <required>true</required>
      <model_dependent>false</model_dependent>
      <default_value>0</default_value>
    </argument>
    <argument>
      <name>lighting_interior_fraction_led</name>
      <display_name>Lighting: Interior Fraction LED</display_name>
      <description>Fraction of all lamps (interior) that are light emitting diodes. Lighting not specified as CFL, LFL, or LED is assumed to be incandescent.</description>
      <type>Double</type>
      <required>true</required>
      <model_dependent>false</model_dependent>
      <default_value>0</default_value>
    </argument>
    <argument>
      <name>lighting_interior_usage_multiplier</name>
      <display_name>Lighting: Interior Usage Multiplier</display_name>
      <description>Multiplier on the lighting energy usage (interior) that can reflect, e.g., high/low usage occupants.</description>
      <type>Double</type>
      <required>true</required>
      <model_dependent>false</model_dependent>
      <default_value>1</default_value>
    </argument>
    <argument>
      <name>lighting_exterior_fraction_cfl</name>
      <display_name>Lighting: Exterior Fraction CFL</display_name>
      <description>Fraction of all lamps (exterior) that are compact fluorescent. Lighting not specified as CFL, LFL, or LED is assumed to be incandescent.</description>
      <type>Double</type>
      <required>true</required>
      <model_dependent>false</model_dependent>
      <default_value>0</default_value>
    </argument>
    <argument>
      <name>lighting_exterior_fraction_lfl</name>
      <display_name>Lighting: Exterior Fraction LFL</display_name>
      <description>Fraction of all lamps (exterior) that are linear fluorescent. Lighting not specified as CFL, LFL, or LED is assumed to be incandescent.</description>
      <type>Double</type>
      <required>true</required>
      <model_dependent>false</model_dependent>
      <default_value>0</default_value>
    </argument>
    <argument>
      <name>lighting_exterior_fraction_led</name>
      <display_name>Lighting: Exterior Fraction LED</display_name>
      <description>Fraction of all lamps (exterior) that are light emitting diodes. Lighting not specified as CFL, LFL, or LED is assumed to be incandescent.</description>
      <type>Double</type>
      <required>true</required>
      <model_dependent>false</model_dependent>
      <default_value>0</default_value>
    </argument>
    <argument>
      <name>lighting_exterior_usage_multiplier</name>
      <display_name>Lighting: Exterior Usage Multiplier</display_name>
      <description>Multiplier on the lighting energy usage (exterior) that can reflect, e.g., high/low usage occupants.</description>
      <type>Double</type>
      <required>true</required>
      <model_dependent>false</model_dependent>
      <default_value>1</default_value>
    </argument>
    <argument>
      <name>lighting_garage_fraction_cfl</name>
      <display_name>Lighting: Garage Fraction CFL</display_name>
      <description>Fraction of all lamps (garage) that are compact fluorescent. Lighting not specified as CFL, LFL, or LED is assumed to be incandescent.</description>
      <type>Double</type>
      <required>true</required>
      <model_dependent>false</model_dependent>
      <default_value>0</default_value>
    </argument>
    <argument>
      <name>lighting_garage_fraction_lfl</name>
      <display_name>Lighting: Garage Fraction LFL</display_name>
      <description>Fraction of all lamps (garage) that are linear fluorescent. Lighting not specified as CFL, LFL, or LED is assumed to be incandescent.</description>
      <type>Double</type>
      <required>true</required>
      <model_dependent>false</model_dependent>
      <default_value>0</default_value>
    </argument>
    <argument>
      <name>lighting_garage_fraction_led</name>
      <display_name>Lighting: Garage Fraction LED</display_name>
      <description>Fraction of all lamps (garage) that are light emitting diodes. Lighting not specified as CFL, LFL, or LED is assumed to be incandescent.</description>
      <type>Double</type>
      <required>true</required>
      <model_dependent>false</model_dependent>
      <default_value>0</default_value>
    </argument>
    <argument>
      <name>lighting_garage_usage_multiplier</name>
      <display_name>Lighting: Garage Usage Multiplier</display_name>
      <description>Multiplier on the lighting energy usage (garage) that can reflect, e.g., high/low usage occupants.</description>
      <type>Double</type>
      <required>true</required>
      <model_dependent>false</model_dependent>
      <default_value>1</default_value>
    </argument>
    <argument>
      <name>holiday_lighting_present</name>
      <display_name>Holiday Lighting: Present</display_name>
      <description>Whether there is holiday lighting.</description>
      <type>Boolean</type>
      <required>true</required>
      <model_dependent>false</model_dependent>
      <default_value>false</default_value>
      <choices>
        <choice>
          <value>true</value>
          <display_name>true</display_name>
        </choice>
        <choice>
          <value>false</value>
          <display_name>false</display_name>
        </choice>
      </choices>
    </argument>
    <argument>
      <name>holiday_lighting_daily_kwh</name>
      <display_name>Holiday Lighting: Daily Consumption</display_name>
      <description>The daily energy consumption for holiday lighting (exterior).</description>
      <type>String</type>
      <units>kWh/day</units>
      <required>true</required>
      <model_dependent>false</model_dependent>
      <default_value>auto</default_value>
    </argument>
    <argument>
      <name>holiday_lighting_period</name>
      <display_name>Holiday Lighting: Period</display_name>
      <description>Enter a date like "Nov 25 - Jan 5".</description>
      <type>String</type>
      <required>false</required>
      <model_dependent>false</model_dependent>
    </argument>
    <argument>
      <name>dehumidifier_type</name>
      <display_name>Dehumidifier: Type</display_name>
      <description>The type of dehumidifier.</description>
      <type>Choice</type>
      <required>true</required>
      <model_dependent>false</model_dependent>
      <default_value>none</default_value>
      <choices>
        <choice>
          <value>none</value>
          <display_name>none</display_name>
        </choice>
        <choice>
          <value>portable</value>
          <display_name>portable</display_name>
        </choice>
        <choice>
          <value>whole-home</value>
          <display_name>whole-home</display_name>
        </choice>
      </choices>
    </argument>
    <argument>
      <name>dehumidifier_efficiency_type</name>
      <display_name>Dehumidifier: Efficiency Type</display_name>
      <description>The efficiency type of dehumidifier.</description>
      <type>Choice</type>
      <required>true</required>
      <model_dependent>false</model_dependent>
      <default_value>IntegratedEnergyFactor</default_value>
      <choices>
        <choice>
          <value>EnergyFactor</value>
          <display_name>EnergyFactor</display_name>
        </choice>
        <choice>
          <value>IntegratedEnergyFactor</value>
          <display_name>IntegratedEnergyFactor</display_name>
        </choice>
      </choices>
    </argument>
    <argument>
      <name>dehumidifier_efficiency</name>
      <display_name>Dehumidifier: Efficiency</display_name>
      <description>The efficiency of the dehumidifier.</description>
      <type>Double</type>
      <units>liters/kWh</units>
      <required>true</required>
      <model_dependent>false</model_dependent>
      <default_value>1.5</default_value>
    </argument>
    <argument>
      <name>dehumidifier_capacity</name>
      <display_name>Dehumidifier: Capacity</display_name>
      <description>The capacity (water removal rate) of the dehumidifier.</description>
      <type>Double</type>
      <units>pint/day</units>
      <required>true</required>
      <model_dependent>false</model_dependent>
      <default_value>40</default_value>
    </argument>
    <argument>
      <name>dehumidifier_rh_setpoint</name>
      <display_name>Dehumidifier: Relative Humidity Setpoint</display_name>
      <description>The relative humidity setpoint of the dehumidifier.</description>
      <type>Double</type>
      <units>Frac</units>
      <required>true</required>
      <model_dependent>false</model_dependent>
      <default_value>0.5</default_value>
    </argument>
    <argument>
      <name>dehumidifier_fraction_dehumidification_load_served</name>
      <display_name>Dehumidifier: Fraction Dehumidification Load Served</display_name>
      <description>The dehumidification load served fraction of the dehumidifier.</description>
      <type>Double</type>
      <units>Frac</units>
      <required>true</required>
      <model_dependent>false</model_dependent>
      <default_value>1</default_value>
    </argument>
    <argument>
      <name>clothes_washer_location</name>
      <display_name>Clothes Washer: Location</display_name>
      <description>The space type for the clothes washer location.</description>
      <type>Choice</type>
      <required>true</required>
      <model_dependent>false</model_dependent>
      <default_value>auto</default_value>
      <choices>
        <choice>
          <value>auto</value>
          <display_name>auto</display_name>
        </choice>
        <choice>
          <value>none</value>
          <display_name>none</display_name>
        </choice>
        <choice>
          <value>living space</value>
          <display_name>living space</display_name>
        </choice>
        <choice>
          <value>basement - conditioned</value>
          <display_name>basement - conditioned</display_name>
        </choice>
        <choice>
          <value>basement - unconditioned</value>
          <display_name>basement - unconditioned</display_name>
        </choice>
        <choice>
          <value>garage</value>
          <display_name>garage</display_name>
        </choice>
        <choice>
          <value>other housing unit</value>
          <display_name>other housing unit</display_name>
        </choice>
        <choice>
          <value>other heated space</value>
          <display_name>other heated space</display_name>
        </choice>
        <choice>
          <value>other multifamily buffer space</value>
          <display_name>other multifamily buffer space</display_name>
        </choice>
        <choice>
          <value>other non-freezing space</value>
          <display_name>other non-freezing space</display_name>
        </choice>
      </choices>
    </argument>
    <argument>
      <name>clothes_washer_efficiency_type</name>
      <display_name>Clothes Washer: Efficiency Type</display_name>
      <description>The efficiency type of the clothes washer.</description>
      <type>Choice</type>
      <required>true</required>
      <model_dependent>false</model_dependent>
      <default_value>IntegratedModifiedEnergyFactor</default_value>
      <choices>
        <choice>
          <value>ModifiedEnergyFactor</value>
          <display_name>ModifiedEnergyFactor</display_name>
        </choice>
        <choice>
          <value>IntegratedModifiedEnergyFactor</value>
          <display_name>IntegratedModifiedEnergyFactor</display_name>
        </choice>
      </choices>
    </argument>
    <argument>
      <name>clothes_washer_efficiency</name>
      <display_name>Clothes Washer: Efficiency</display_name>
      <description>The efficiency of the clothes washer.</description>
      <type>String</type>
      <units>ft^3/kWh-cyc</units>
      <required>true</required>
      <model_dependent>false</model_dependent>
      <default_value>auto</default_value>
    </argument>
    <argument>
      <name>clothes_washer_rated_annual_kwh</name>
      <display_name>Clothes Washer: Rated Annual Consumption</display_name>
      <description>The annual energy consumed by the clothes washer, as rated, obtained from the EnergyGuide label. This includes both the appliance electricity consumption and the energy required for water heating.</description>
      <type>String</type>
      <units>kWh/yr</units>
      <required>true</required>
      <model_dependent>false</model_dependent>
      <default_value>auto</default_value>
    </argument>
    <argument>
      <name>clothes_washer_label_electric_rate</name>
      <display_name>Clothes Washer: Label Electric Rate</display_name>
      <description>The annual energy consumed by the clothes washer, as rated, obtained from the EnergyGuide label. This includes both the appliance electricity consumption and the energy required for water heating.</description>
      <type>String</type>
      <units>$/kWh</units>
      <required>true</required>
      <model_dependent>false</model_dependent>
      <default_value>auto</default_value>
    </argument>
    <argument>
      <name>clothes_washer_label_gas_rate</name>
      <display_name>Clothes Washer: Label Gas Rate</display_name>
      <description>The annual energy consumed by the clothes washer, as rated, obtained from the EnergyGuide label. This includes both the appliance electricity consumption and the energy required for water heating.</description>
      <type>String</type>
      <units>$/therm</units>
      <required>true</required>
      <model_dependent>false</model_dependent>
      <default_value>auto</default_value>
    </argument>
    <argument>
      <name>clothes_washer_label_annual_gas_cost</name>
      <display_name>Clothes Washer: Label Annual Cost with Gas DHW</display_name>
      <description>The annual cost of using the system under test conditions. Input is obtained from the EnergyGuide label.</description>
      <type>String</type>
      <units>$</units>
      <required>true</required>
      <model_dependent>false</model_dependent>
      <default_value>auto</default_value>
    </argument>
    <argument>
      <name>clothes_washer_label_usage</name>
      <display_name>Clothes Washer: Label Usage</display_name>
      <description>The clothes washer loads per week.</description>
      <type>String</type>
      <units>cyc/wk</units>
      <required>true</required>
      <model_dependent>false</model_dependent>
      <default_value>auto</default_value>
    </argument>
    <argument>
      <name>clothes_washer_capacity</name>
      <display_name>Clothes Washer: Drum Volume</display_name>
      <description>Volume of the washer drum. Obtained from the EnergyStar website or the manufacturer's literature.</description>
      <type>String</type>
      <units>ft^3</units>
      <required>true</required>
      <model_dependent>false</model_dependent>
      <default_value>auto</default_value>
    </argument>
    <argument>
      <name>clothes_washer_usage_multiplier</name>
      <display_name>Clothes Washer: Usage Multiplier</display_name>
      <description>Multiplier on the clothes washer energy and hot water usage that can reflect, e.g., high/low usage occupants.</description>
      <type>Double</type>
      <required>true</required>
      <model_dependent>false</model_dependent>
      <default_value>1</default_value>
    </argument>
    <argument>
      <name>clothes_dryer_location</name>
      <display_name>Clothes Dryer: Location</display_name>
      <description>The space type for the clothes dryer location.</description>
      <type>Choice</type>
      <required>true</required>
      <model_dependent>false</model_dependent>
      <default_value>auto</default_value>
      <choices>
        <choice>
          <value>auto</value>
          <display_name>auto</display_name>
        </choice>
        <choice>
          <value>none</value>
          <display_name>none</display_name>
        </choice>
        <choice>
          <value>living space</value>
          <display_name>living space</display_name>
        </choice>
        <choice>
          <value>basement - conditioned</value>
          <display_name>basement - conditioned</display_name>
        </choice>
        <choice>
          <value>basement - unconditioned</value>
          <display_name>basement - unconditioned</display_name>
        </choice>
        <choice>
          <value>garage</value>
          <display_name>garage</display_name>
        </choice>
        <choice>
          <value>other housing unit</value>
          <display_name>other housing unit</display_name>
        </choice>
        <choice>
          <value>other heated space</value>
          <display_name>other heated space</display_name>
        </choice>
        <choice>
          <value>other multifamily buffer space</value>
          <display_name>other multifamily buffer space</display_name>
        </choice>
        <choice>
          <value>other non-freezing space</value>
          <display_name>other non-freezing space</display_name>
        </choice>
      </choices>
    </argument>
    <argument>
      <name>clothes_dryer_fuel_type</name>
      <display_name>Clothes Dryer: Fuel Type</display_name>
      <description>Type of fuel used by the clothes dryer.</description>
      <type>Choice</type>
      <required>true</required>
      <model_dependent>false</model_dependent>
      <default_value>natural gas</default_value>
      <choices>
        <choice>
          <value>electricity</value>
          <display_name>electricity</display_name>
        </choice>
        <choice>
          <value>natural gas</value>
          <display_name>natural gas</display_name>
        </choice>
        <choice>
          <value>fuel oil</value>
          <display_name>fuel oil</display_name>
        </choice>
        <choice>
          <value>propane</value>
          <display_name>propane</display_name>
        </choice>
        <choice>
          <value>wood</value>
          <display_name>wood</display_name>
        </choice>
        <choice>
          <value>coal</value>
          <display_name>coal</display_name>
        </choice>
      </choices>
    </argument>
    <argument>
      <name>clothes_dryer_efficiency_type</name>
      <display_name>Clothes Dryer: Efficiency Type</display_name>
      <description>The efficiency type of the clothes dryer.</description>
      <type>Choice</type>
      <required>true</required>
      <model_dependent>false</model_dependent>
      <default_value>CombinedEnergyFactor</default_value>
      <choices>
        <choice>
          <value>EnergyFactor</value>
          <display_name>EnergyFactor</display_name>
        </choice>
        <choice>
          <value>CombinedEnergyFactor</value>
          <display_name>CombinedEnergyFactor</display_name>
        </choice>
      </choices>
    </argument>
    <argument>
      <name>clothes_dryer_efficiency</name>
      <display_name>Clothes Dryer: Efficiency</display_name>
      <description>The efficiency of the clothes dryer.</description>
      <type>String</type>
      <units>lb/kWh</units>
      <required>true</required>
      <model_dependent>false</model_dependent>
      <default_value>auto</default_value>
    </argument>
    <argument>
      <name>clothes_dryer_vented_flow_rate</name>
      <display_name>Clothes Dryer: Vented Flow Rate</display_name>
      <description>The exhaust flow rate of the vented clothes dryer.</description>
      <type>String</type>
      <units>CFM</units>
      <required>true</required>
      <model_dependent>false</model_dependent>
      <default_value>auto</default_value>
    </argument>
    <argument>
      <name>clothes_dryer_usage_multiplier</name>
      <display_name>Clothes Dryer: Usage Multiplier</display_name>
      <description>Multiplier on the clothes dryer energy usage that can reflect, e.g., high/low usage occupants.</description>
      <type>Double</type>
      <required>true</required>
      <model_dependent>false</model_dependent>
      <default_value>1</default_value>
    </argument>
    <argument>
      <name>dishwasher_location</name>
      <display_name>Dishwasher: Location</display_name>
      <description>The space type for the dishwasher location.</description>
      <type>Choice</type>
      <required>true</required>
      <model_dependent>false</model_dependent>
      <default_value>auto</default_value>
      <choices>
        <choice>
          <value>auto</value>
          <display_name>auto</display_name>
        </choice>
        <choice>
          <value>none</value>
          <display_name>none</display_name>
        </choice>
        <choice>
          <value>living space</value>
          <display_name>living space</display_name>
        </choice>
        <choice>
          <value>basement - conditioned</value>
          <display_name>basement - conditioned</display_name>
        </choice>
        <choice>
          <value>basement - unconditioned</value>
          <display_name>basement - unconditioned</display_name>
        </choice>
        <choice>
          <value>garage</value>
          <display_name>garage</display_name>
        </choice>
        <choice>
          <value>other housing unit</value>
          <display_name>other housing unit</display_name>
        </choice>
        <choice>
          <value>other heated space</value>
          <display_name>other heated space</display_name>
        </choice>
        <choice>
          <value>other multifamily buffer space</value>
          <display_name>other multifamily buffer space</display_name>
        </choice>
        <choice>
          <value>other non-freezing space</value>
          <display_name>other non-freezing space</display_name>
        </choice>
      </choices>
    </argument>
    <argument>
      <name>dishwasher_efficiency_type</name>
      <display_name>Dishwasher: Efficiency Type</display_name>
      <description>The efficiency type of dishwasher.</description>
      <type>Choice</type>
      <required>true</required>
      <model_dependent>false</model_dependent>
      <default_value>RatedAnnualkWh</default_value>
      <choices>
        <choice>
          <value>RatedAnnualkWh</value>
          <display_name>RatedAnnualkWh</display_name>
        </choice>
        <choice>
          <value>EnergyFactor</value>
          <display_name>EnergyFactor</display_name>
        </choice>
      </choices>
    </argument>
    <argument>
      <name>dishwasher_efficiency</name>
      <display_name>Dishwasher: Efficiency</display_name>
      <description>The efficiency of the dishwasher.</description>
      <type>String</type>
      <units>RatedAnnualkWh or EnergyFactor</units>
      <required>true</required>
      <model_dependent>false</model_dependent>
      <default_value>auto</default_value>
    </argument>
    <argument>
      <name>dishwasher_label_electric_rate</name>
      <display_name>Dishwasher: Label Electric Rate</display_name>
      <description>The label electric rate of the dishwasher.</description>
      <type>String</type>
      <units>$/kWh</units>
      <required>true</required>
      <model_dependent>false</model_dependent>
      <default_value>auto</default_value>
    </argument>
    <argument>
      <name>dishwasher_label_gas_rate</name>
      <display_name>Dishwasher: Label Gas Rate</display_name>
      <description>The label gas rate of the dishwasher.</description>
      <type>String</type>
      <units>$/therm</units>
      <required>true</required>
      <model_dependent>false</model_dependent>
      <default_value>auto</default_value>
    </argument>
    <argument>
      <name>dishwasher_label_annual_gas_cost</name>
      <display_name>Dishwasher: Label Annual Gas Cost</display_name>
      <description>The label annual gas cost of the dishwasher.</description>
      <type>String</type>
      <units>$</units>
      <required>true</required>
      <model_dependent>false</model_dependent>
      <default_value>auto</default_value>
    </argument>
    <argument>
      <name>dishwasher_label_usage</name>
      <display_name>Dishwasher: Label Usage</display_name>
      <description>The dishwasher loads per week.</description>
      <type>String</type>
      <units>cyc/wk</units>
      <required>true</required>
      <model_dependent>false</model_dependent>
      <default_value>auto</default_value>
    </argument>
    <argument>
      <name>dishwasher_place_setting_capacity</name>
      <display_name>Dishwasher: Number of Place Settings</display_name>
      <description>The number of place settings for the unit. Data obtained from manufacturer's literature.</description>
      <type>String</type>
      <units>#</units>
      <required>true</required>
      <model_dependent>false</model_dependent>
      <default_value>auto</default_value>
    </argument>
    <argument>
      <name>dishwasher_usage_multiplier</name>
      <display_name>Dishwasher: Usage Multiplier</display_name>
      <description>Multiplier on the dishwasher energy usage that can reflect, e.g., high/low usage occupants.</description>
      <type>Double</type>
      <required>true</required>
      <model_dependent>false</model_dependent>
      <default_value>1</default_value>
    </argument>
    <argument>
      <name>refrigerator_location</name>
      <display_name>Refrigerator: Location</display_name>
      <description>The space type for the refrigerator location.</description>
      <type>Choice</type>
      <required>true</required>
      <model_dependent>false</model_dependent>
      <default_value>auto</default_value>
      <choices>
        <choice>
          <value>auto</value>
          <display_name>auto</display_name>
        </choice>
        <choice>
          <value>none</value>
          <display_name>none</display_name>
        </choice>
        <choice>
          <value>living space</value>
          <display_name>living space</display_name>
        </choice>
        <choice>
          <value>basement - conditioned</value>
          <display_name>basement - conditioned</display_name>
        </choice>
        <choice>
          <value>basement - unconditioned</value>
          <display_name>basement - unconditioned</display_name>
        </choice>
        <choice>
          <value>garage</value>
          <display_name>garage</display_name>
        </choice>
        <choice>
          <value>other housing unit</value>
          <display_name>other housing unit</display_name>
        </choice>
        <choice>
          <value>other heated space</value>
          <display_name>other heated space</display_name>
        </choice>
        <choice>
          <value>other multifamily buffer space</value>
          <display_name>other multifamily buffer space</display_name>
        </choice>
        <choice>
          <value>other non-freezing space</value>
          <display_name>other non-freezing space</display_name>
        </choice>
      </choices>
    </argument>
    <argument>
      <name>refrigerator_rated_annual_kwh</name>
      <display_name>Refrigerator: Rated Annual Consumption</display_name>
      <description>The EnergyGuide rated annual energy consumption for a refrigerator.</description>
      <type>String</type>
      <units>kWh/yr</units>
      <required>true</required>
      <model_dependent>false</model_dependent>
      <default_value>auto</default_value>
    </argument>
    <argument>
      <name>refrigerator_usage_multiplier</name>
      <display_name>Refrigerator: Usage Multiplier</display_name>
      <description>Multiplier on the refrigerator energy usage that can reflect, e.g., high/low usage occupants.</description>
      <type>Double</type>
      <required>true</required>
      <model_dependent>false</model_dependent>
      <default_value>1</default_value>
    </argument>
    <argument>
      <name>extra_refrigerator_location</name>
      <display_name>Extra Refrigerator: Location</display_name>
      <description>The space type for the extra refrigerator location.</description>
      <type>Choice</type>
      <required>true</required>
      <model_dependent>false</model_dependent>
      <default_value>none</default_value>
      <choices>
        <choice>
          <value>auto</value>
          <display_name>auto</display_name>
        </choice>
        <choice>
          <value>none</value>
          <display_name>none</display_name>
        </choice>
        <choice>
          <value>living space</value>
          <display_name>living space</display_name>
        </choice>
        <choice>
          <value>basement - conditioned</value>
          <display_name>basement - conditioned</display_name>
        </choice>
        <choice>
          <value>basement - unconditioned</value>
          <display_name>basement - unconditioned</display_name>
        </choice>
        <choice>
          <value>garage</value>
          <display_name>garage</display_name>
        </choice>
        <choice>
          <value>other housing unit</value>
          <display_name>other housing unit</display_name>
        </choice>
        <choice>
          <value>other heated space</value>
          <display_name>other heated space</display_name>
        </choice>
        <choice>
          <value>other multifamily buffer space</value>
          <display_name>other multifamily buffer space</display_name>
        </choice>
        <choice>
          <value>other non-freezing space</value>
          <display_name>other non-freezing space</display_name>
        </choice>
      </choices>
    </argument>
    <argument>
      <name>extra_refrigerator_rated_annual_kwh</name>
      <display_name>Extra Refrigerator: Rated Annual Consumption</display_name>
      <description>The EnergyGuide rated annual energy consumption for an extra rrefrigerator.</description>
      <type>String</type>
      <units>kWh/yr</units>
      <required>true</required>
      <model_dependent>false</model_dependent>
      <default_value>auto</default_value>
    </argument>
    <argument>
      <name>extra_refrigerator_usage_multiplier</name>
      <display_name>Extra Refrigerator: Usage Multiplier</display_name>
      <description>Multiplier on the extra refrigerator energy usage that can reflect, e.g., high/low usage occupants.</description>
      <type>Double</type>
      <required>true</required>
      <model_dependent>false</model_dependent>
      <default_value>1</default_value>
    </argument>
    <argument>
      <name>freezer_location</name>
      <display_name>Freezer: Location</display_name>
      <description>The space type for the freezer location.</description>
      <type>Choice</type>
      <required>true</required>
      <model_dependent>false</model_dependent>
      <default_value>none</default_value>
      <choices>
        <choice>
          <value>auto</value>
          <display_name>auto</display_name>
        </choice>
        <choice>
          <value>none</value>
          <display_name>none</display_name>
        </choice>
        <choice>
          <value>living space</value>
          <display_name>living space</display_name>
        </choice>
        <choice>
          <value>basement - conditioned</value>
          <display_name>basement - conditioned</display_name>
        </choice>
        <choice>
          <value>basement - unconditioned</value>
          <display_name>basement - unconditioned</display_name>
        </choice>
        <choice>
          <value>garage</value>
          <display_name>garage</display_name>
        </choice>
        <choice>
          <value>other housing unit</value>
          <display_name>other housing unit</display_name>
        </choice>
        <choice>
          <value>other heated space</value>
          <display_name>other heated space</display_name>
        </choice>
        <choice>
          <value>other multifamily buffer space</value>
          <display_name>other multifamily buffer space</display_name>
        </choice>
        <choice>
          <value>other non-freezing space</value>
          <display_name>other non-freezing space</display_name>
        </choice>
      </choices>
    </argument>
    <argument>
      <name>freezer_rated_annual_kwh</name>
      <display_name>Freezer: Rated Annual Consumption</display_name>
      <description>The EnergyGuide rated annual energy consumption for a freezer.</description>
      <type>String</type>
      <units>kWh/yr</units>
      <required>true</required>
      <model_dependent>false</model_dependent>
      <default_value>auto</default_value>
    </argument>
    <argument>
      <name>freezer_usage_multiplier</name>
      <display_name>Freezer: Usage Multiplier</display_name>
      <description>Multiplier on the freezer energy usage that can reflect, e.g., high/low usage occupants.</description>
      <type>Double</type>
      <required>true</required>
      <model_dependent>false</model_dependent>
      <default_value>1</default_value>
    </argument>
    <argument>
      <name>cooking_range_oven_location</name>
      <display_name>Cooking Range/Oven: Location</display_name>
      <description>The space type for the cooking range/oven location.</description>
      <type>Choice</type>
      <required>true</required>
      <model_dependent>false</model_dependent>
      <default_value>auto</default_value>
      <choices>
        <choice>
          <value>auto</value>
          <display_name>auto</display_name>
        </choice>
        <choice>
          <value>none</value>
          <display_name>none</display_name>
        </choice>
        <choice>
          <value>living space</value>
          <display_name>living space</display_name>
        </choice>
        <choice>
          <value>basement - conditioned</value>
          <display_name>basement - conditioned</display_name>
        </choice>
        <choice>
          <value>basement - unconditioned</value>
          <display_name>basement - unconditioned</display_name>
        </choice>
        <choice>
          <value>garage</value>
          <display_name>garage</display_name>
        </choice>
        <choice>
          <value>other housing unit</value>
          <display_name>other housing unit</display_name>
        </choice>
        <choice>
          <value>other heated space</value>
          <display_name>other heated space</display_name>
        </choice>
        <choice>
          <value>other multifamily buffer space</value>
          <display_name>other multifamily buffer space</display_name>
        </choice>
        <choice>
          <value>other non-freezing space</value>
          <display_name>other non-freezing space</display_name>
        </choice>
      </choices>
    </argument>
    <argument>
      <name>cooking_range_oven_fuel_type</name>
      <display_name>Cooking Range/Oven: Fuel Type</display_name>
      <description>Type of fuel used by the cooking range/oven.</description>
      <type>Choice</type>
      <required>true</required>
      <model_dependent>false</model_dependent>
      <default_value>natural gas</default_value>
      <choices>
        <choice>
          <value>electricity</value>
          <display_name>electricity</display_name>
        </choice>
        <choice>
          <value>natural gas</value>
          <display_name>natural gas</display_name>
        </choice>
        <choice>
          <value>fuel oil</value>
          <display_name>fuel oil</display_name>
        </choice>
        <choice>
          <value>propane</value>
          <display_name>propane</display_name>
        </choice>
        <choice>
          <value>wood</value>
          <display_name>wood</display_name>
        </choice>
        <choice>
          <value>coal</value>
          <display_name>coal</display_name>
        </choice>
      </choices>
    </argument>
    <argument>
      <name>cooking_range_oven_is_induction</name>
      <display_name>Cooking Range/Oven: Is Induction</display_name>
      <description>Whether the cooking range is induction.</description>
      <type>Boolean</type>
      <required>false</required>
      <model_dependent>false</model_dependent>
      <choices>
        <choice>
          <value>true</value>
          <display_name>true</display_name>
        </choice>
        <choice>
          <value>false</value>
          <display_name>false</display_name>
        </choice>
      </choices>
    </argument>
    <argument>
      <name>cooking_range_oven_is_convection</name>
      <display_name>Cooking Range/Oven: Is Convection</display_name>
      <description>Whether the oven is convection.</description>
      <type>Boolean</type>
      <required>false</required>
      <model_dependent>false</model_dependent>
      <choices>
        <choice>
          <value>true</value>
          <display_name>true</display_name>
        </choice>
        <choice>
          <value>false</value>
          <display_name>false</display_name>
        </choice>
      </choices>
    </argument>
    <argument>
      <name>cooking_range_oven_usage_multiplier</name>
      <display_name>Cooking Range/Oven: Usage Multiplier</display_name>
      <description>Multiplier on the cooking range/oven energy usage that can reflect, e.g., high/low usage occupants.</description>
      <type>Double</type>
      <required>true</required>
      <model_dependent>false</model_dependent>
      <default_value>1</default_value>
    </argument>
    <argument>
      <name>ceiling_fan_present</name>
      <display_name>Ceiling Fan: Present</display_name>
      <description>Whether there is are any ceiling fans.</description>
      <type>Boolean</type>
      <required>true</required>
      <model_dependent>false</model_dependent>
      <default_value>true</default_value>
      <choices>
        <choice>
          <value>true</value>
          <display_name>true</display_name>
        </choice>
        <choice>
          <value>false</value>
          <display_name>false</display_name>
        </choice>
      </choices>
    </argument>
    <argument>
      <name>ceiling_fan_efficiency</name>
      <display_name>Ceiling Fan: Efficiency</display_name>
      <description>The efficiency rating of the ceiling fan(s) at medium speed.</description>
      <type>String</type>
      <units>CFM/W</units>
      <required>true</required>
      <model_dependent>false</model_dependent>
      <default_value>auto</default_value>
    </argument>
    <argument>
      <name>ceiling_fan_quantity</name>
      <display_name>Ceiling Fan: Quantity</display_name>
      <description>Total number of ceiling fans.</description>
      <type>String</type>
      <units>#</units>
      <required>true</required>
      <model_dependent>false</model_dependent>
      <default_value>auto</default_value>
    </argument>
    <argument>
      <name>ceiling_fan_cooling_setpoint_temp_offset</name>
      <display_name>Ceiling Fan: Cooling Setpoint Temperature Offset</display_name>
      <description>The setpoint temperature offset during cooling season for the ceiling fan(s). Only applies if ceiling fan quantity is greater than zero.</description>
      <type>Double</type>
      <units>deg-F</units>
      <required>true</required>
      <model_dependent>false</model_dependent>
      <default_value>0</default_value>
    </argument>
    <argument>
      <name>misc_plug_loads_television_present</name>
      <display_name>Misc Plug Loads: Television Present</display_name>
      <description>Whether there are televisions.</description>
      <type>Boolean</type>
      <required>true</required>
      <model_dependent>false</model_dependent>
      <default_value>true</default_value>
      <choices>
        <choice>
          <value>true</value>
          <display_name>true</display_name>
        </choice>
        <choice>
          <value>false</value>
          <display_name>false</display_name>
        </choice>
      </choices>
    </argument>
    <argument>
      <name>misc_plug_loads_television_annual_kwh</name>
      <display_name>Misc Plug Loads: Television Annual kWh</display_name>
      <description>The annual energy consumption of the television plug loads.</description>
      <type>String</type>
      <units>kWh/yr</units>
      <required>true</required>
      <model_dependent>false</model_dependent>
      <default_value>auto</default_value>
    </argument>
    <argument>
      <name>misc_plug_loads_television_usage_multiplier</name>
      <display_name>Misc Plug Loads: Television Usage Multiplier</display_name>
      <description>Multiplier on the television energy usage that can reflect, e.g., high/low usage occupants.</description>
      <type>Double</type>
      <required>true</required>
      <model_dependent>false</model_dependent>
      <default_value>1</default_value>
    </argument>
    <argument>
      <name>misc_plug_loads_other_annual_kwh</name>
      <display_name>Misc Plug Loads: Other Annual kWh</display_name>
      <description>The annual energy consumption of the other residual plug loads.</description>
      <type>String</type>
      <units>kWh/yr</units>
      <required>true</required>
      <model_dependent>false</model_dependent>
      <default_value>auto</default_value>
    </argument>
    <argument>
      <name>misc_plug_loads_other_frac_sensible</name>
      <display_name>Misc Plug Loads: Other Sensible Fraction</display_name>
      <description>Fraction of other residual plug loads' internal gains that are sensible.</description>
      <type>String</type>
      <units>Frac</units>
      <required>true</required>
      <model_dependent>false</model_dependent>
      <default_value>auto</default_value>
    </argument>
    <argument>
      <name>misc_plug_loads_other_frac_latent</name>
      <display_name>Misc Plug Loads: Other Latent Fraction</display_name>
      <description>Fraction of other residual plug loads' internal gains that are latent.</description>
      <type>String</type>
      <units>Frac</units>
      <required>true</required>
      <model_dependent>false</model_dependent>
      <default_value>auto</default_value>
    </argument>
    <argument>
      <name>misc_plug_loads_other_usage_multiplier</name>
      <display_name>Misc Plug Loads: Other Usage Multiplier</display_name>
      <description>Multiplier on the other energy usage that can reflect, e.g., high/low usage occupants.</description>
      <type>Double</type>
      <required>true</required>
      <model_dependent>false</model_dependent>
      <default_value>1</default_value>
    </argument>
    <argument>
      <name>misc_plug_loads_well_pump_present</name>
      <display_name>Misc Plug Loads: Well Pump Present</display_name>
      <description>Whether there is a well pump.</description>
      <type>Boolean</type>
      <required>true</required>
      <model_dependent>false</model_dependent>
      <default_value>false</default_value>
      <choices>
        <choice>
          <value>true</value>
          <display_name>true</display_name>
        </choice>
        <choice>
          <value>false</value>
          <display_name>false</display_name>
        </choice>
      </choices>
    </argument>
    <argument>
      <name>misc_plug_loads_well_pump_annual_kwh</name>
      <display_name>Misc Plug Loads: Well Pump Annual kWh</display_name>
      <description>The annual energy consumption of the well pump plug loads.</description>
      <type>String</type>
      <units>kWh/yr</units>
      <required>true</required>
      <model_dependent>false</model_dependent>
      <default_value>auto</default_value>
    </argument>
    <argument>
      <name>misc_plug_loads_well_pump_usage_multiplier</name>
      <display_name>Misc Plug Loads: Well Pump Usage Multiplier</display_name>
      <description>Multiplier on the well pump energy usage that can reflect, e.g., high/low usage occupants.</description>
      <type>Double</type>
      <required>true</required>
      <model_dependent>false</model_dependent>
      <default_value>1</default_value>
    </argument>
    <argument>
      <name>misc_plug_loads_vehicle_present</name>
      <display_name>Misc Plug Loads: Vehicle Present</display_name>
      <description>Whether there is an electric vehicle.</description>
      <type>Boolean</type>
      <required>true</required>
      <model_dependent>false</model_dependent>
      <default_value>false</default_value>
      <choices>
        <choice>
          <value>true</value>
          <display_name>true</display_name>
        </choice>
        <choice>
          <value>false</value>
          <display_name>false</display_name>
        </choice>
      </choices>
    </argument>
    <argument>
      <name>misc_plug_loads_vehicle_annual_kwh</name>
      <display_name>Misc Plug Loads: Vehicle Annual kWh</display_name>
      <description>The annual energy consumption of the electric vehicle plug loads.</description>
      <type>String</type>
      <units>kWh/yr</units>
      <required>true</required>
      <model_dependent>false</model_dependent>
      <default_value>auto</default_value>
    </argument>
    <argument>
      <name>misc_plug_loads_vehicle_usage_multiplier</name>
      <display_name>Misc Plug Loads: Vehicle Usage Multiplier</display_name>
      <description>Multiplier on the electric vehicle energy usage that can reflect, e.g., high/low usage occupants.</description>
      <type>Double</type>
      <required>true</required>
      <model_dependent>false</model_dependent>
      <default_value>1</default_value>
    </argument>
    <argument>
      <name>misc_fuel_loads_grill_present</name>
      <display_name>Misc Fuel Loads: Grill Present</display_name>
      <description>Whether there is a fuel loads grill.</description>
      <type>Boolean</type>
      <required>true</required>
      <model_dependent>false</model_dependent>
      <default_value>false</default_value>
      <choices>
        <choice>
          <value>true</value>
          <display_name>true</display_name>
        </choice>
        <choice>
          <value>false</value>
          <display_name>false</display_name>
        </choice>
      </choices>
    </argument>
    <argument>
      <name>misc_fuel_loads_grill_fuel_type</name>
      <display_name>Misc Fuel Loads: Grill Fuel Type</display_name>
      <description>The fuel type of the fuel loads grill.</description>
      <type>Choice</type>
      <required>true</required>
      <model_dependent>false</model_dependent>
      <default_value>natural gas</default_value>
      <choices>
        <choice>
          <value>natural gas</value>
          <display_name>natural gas</display_name>
        </choice>
        <choice>
          <value>fuel oil</value>
          <display_name>fuel oil</display_name>
        </choice>
        <choice>
          <value>propane</value>
          <display_name>propane</display_name>
        </choice>
        <choice>
          <value>wood</value>
          <display_name>wood</display_name>
        </choice>
        <choice>
          <value>wood pellets</value>
          <display_name>wood pellets</display_name>
        </choice>
      </choices>
    </argument>
    <argument>
      <name>misc_fuel_loads_grill_annual_therm</name>
      <display_name>Misc Fuel Loads: Grill Annual therm</display_name>
      <description>The annual energy consumption of the fuel loads grill.</description>
      <type>String</type>
      <units>therm/yr</units>
      <required>true</required>
      <model_dependent>false</model_dependent>
      <default_value>auto</default_value>
    </argument>
    <argument>
      <name>misc_fuel_loads_grill_usage_multiplier</name>
      <display_name>Misc Fuel Loads: Grill Usage Multiplier</display_name>
      <description>Multiplier on the fuel loads grill energy usage that can reflect, e.g., high/low usage occupants.</description>
      <type>Double</type>
      <required>true</required>
      <model_dependent>false</model_dependent>
      <default_value>0</default_value>
    </argument>
    <argument>
      <name>misc_fuel_loads_lighting_present</name>
      <display_name>Misc Fuel Loads: Lighting Present</display_name>
      <description>Whether there is fuel loads lighting.</description>
      <type>Boolean</type>
      <required>true</required>
      <model_dependent>false</model_dependent>
      <default_value>false</default_value>
      <choices>
        <choice>
          <value>true</value>
          <display_name>true</display_name>
        </choice>
        <choice>
          <value>false</value>
          <display_name>false</display_name>
        </choice>
      </choices>
    </argument>
    <argument>
      <name>misc_fuel_loads_lighting_fuel_type</name>
      <display_name>Misc Fuel Loads: Lighting Fuel Type</display_name>
      <description>The fuel type of the fuel loads lighting.</description>
      <type>Choice</type>
      <required>true</required>
      <model_dependent>false</model_dependent>
      <default_value>natural gas</default_value>
      <choices>
        <choice>
          <value>natural gas</value>
          <display_name>natural gas</display_name>
        </choice>
        <choice>
          <value>fuel oil</value>
          <display_name>fuel oil</display_name>
        </choice>
        <choice>
          <value>propane</value>
          <display_name>propane</display_name>
        </choice>
        <choice>
          <value>wood</value>
          <display_name>wood</display_name>
        </choice>
        <choice>
          <value>wood pellets</value>
          <display_name>wood pellets</display_name>
        </choice>
      </choices>
    </argument>
    <argument>
      <name>misc_fuel_loads_lighting_annual_therm</name>
      <display_name>Misc Fuel Loads: Lighting Annual therm</display_name>
      <description>The annual energy consumption of the fuel loads lighting.</description>
      <type>String</type>
      <units>therm/yr</units>
      <required>true</required>
      <model_dependent>false</model_dependent>
      <default_value>auto</default_value>
    </argument>
    <argument>
      <name>misc_fuel_loads_lighting_usage_multiplier</name>
      <display_name>Misc Fuel Loads: Lighting Usage Multiplier</display_name>
      <description>Multiplier on the fuel loads lighting energy usage that can reflect, e.g., high/low usage occupants.</description>
      <type>Double</type>
      <required>true</required>
      <model_dependent>false</model_dependent>
      <default_value>0</default_value>
    </argument>
    <argument>
      <name>misc_fuel_loads_fireplace_present</name>
      <display_name>Misc Fuel Loads: Fireplace Present</display_name>
      <description>Whether there is fuel loads fireplace.</description>
      <type>Boolean</type>
      <required>true</required>
      <model_dependent>false</model_dependent>
      <default_value>false</default_value>
      <choices>
        <choice>
          <value>true</value>
          <display_name>true</display_name>
        </choice>
        <choice>
          <value>false</value>
          <display_name>false</display_name>
        </choice>
      </choices>
    </argument>
    <argument>
      <name>misc_fuel_loads_fireplace_fuel_type</name>
      <display_name>Misc Fuel Loads: Fireplace Fuel Type</display_name>
      <description>The fuel type of the fuel loads fireplace.</description>
      <type>Choice</type>
      <required>true</required>
      <model_dependent>false</model_dependent>
      <default_value>natural gas</default_value>
      <choices>
        <choice>
          <value>natural gas</value>
          <display_name>natural gas</display_name>
        </choice>
        <choice>
          <value>fuel oil</value>
          <display_name>fuel oil</display_name>
        </choice>
        <choice>
          <value>propane</value>
          <display_name>propane</display_name>
        </choice>
        <choice>
          <value>wood</value>
          <display_name>wood</display_name>
        </choice>
        <choice>
          <value>wood pellets</value>
          <display_name>wood pellets</display_name>
        </choice>
      </choices>
    </argument>
    <argument>
      <name>misc_fuel_loads_fireplace_annual_therm</name>
      <display_name>Misc Fuel Loads: Fireplace Annual therm</display_name>
      <description>The annual energy consumption of the fuel loads fireplace.</description>
      <type>String</type>
      <units>therm/yr</units>
      <required>true</required>
      <model_dependent>false</model_dependent>
      <default_value>auto</default_value>
    </argument>
    <argument>
      <name>misc_fuel_loads_fireplace_frac_sensible</name>
      <display_name>Misc Fuel Loads: Fireplace Sensible Fraction</display_name>
      <description>Fraction of fireplace residual fuel loads' internal gains that are sensible.</description>
      <type>String</type>
      <units>Frac</units>
      <required>true</required>
      <model_dependent>false</model_dependent>
      <default_value>auto</default_value>
    </argument>
    <argument>
      <name>misc_fuel_loads_fireplace_frac_latent</name>
      <display_name>Misc Fuel Loads: Fireplace Latent Fraction</display_name>
      <description>Fraction of fireplace residual fuel loads' internal gains that are latent.</description>
      <type>String</type>
      <units>Frac</units>
      <required>true</required>
      <model_dependent>false</model_dependent>
      <default_value>auto</default_value>
    </argument>
    <argument>
      <name>misc_fuel_loads_fireplace_usage_multiplier</name>
      <display_name>Misc Fuel Loads: Fireplace Usage Multiplier</display_name>
      <description>Multiplier on the fuel loads fireplace energy usage that can reflect, e.g., high/low usage occupants.</description>
      <type>Double</type>
      <required>true</required>
      <model_dependent>false</model_dependent>
      <default_value>0</default_value>
    </argument>
    <argument>
      <name>pool_present</name>
      <display_name>Pool: Present</display_name>
      <description>Whether there is a pool.</description>
      <type>Boolean</type>
      <required>true</required>
      <model_dependent>false</model_dependent>
      <default_value>false</default_value>
      <choices>
        <choice>
          <value>true</value>
          <display_name>true</display_name>
        </choice>
        <choice>
          <value>false</value>
          <display_name>false</display_name>
        </choice>
      </choices>
    </argument>
    <argument>
      <name>pool_pump_annual_kwh</name>
      <display_name>Pool: Pump Annual kWh</display_name>
      <description>The annual energy consumption of the pool pump.</description>
      <type>String</type>
      <units>kWh/yr</units>
      <required>true</required>
      <model_dependent>false</model_dependent>
      <default_value>auto</default_value>
    </argument>
    <argument>
      <name>pool_pump_usage_multiplier</name>
      <display_name>Pool: Pump Usage Multiplier</display_name>
      <description>Multiplier on the pool pump energy usage that can reflect, e.g., high/low usage occupants.</description>
      <type>Double</type>
      <required>true</required>
      <model_dependent>false</model_dependent>
      <default_value>1</default_value>
    </argument>
    <argument>
      <name>pool_heater_type</name>
      <display_name>Pool: Heater Type</display_name>
      <description>The type of pool heater. Use 'none' if there is no pool heater.</description>
      <type>Choice</type>
      <required>true</required>
      <model_dependent>false</model_dependent>
      <default_value>none</default_value>
      <choices>
        <choice>
          <value>none</value>
          <display_name>none</display_name>
        </choice>
        <choice>
          <value>electric resistance</value>
          <display_name>electric resistance</display_name>
        </choice>
        <choice>
          <value>gas fired</value>
          <display_name>gas fired</display_name>
        </choice>
        <choice>
          <value>heat pump</value>
          <display_name>heat pump</display_name>
        </choice>
      </choices>
    </argument>
    <argument>
      <name>pool_heater_annual_kwh</name>
      <display_name>Pool: Heater Annual kWh</display_name>
      <description>The annual energy consumption of the electric resistance pool heater.</description>
      <type>String</type>
      <units>kWh/yr</units>
      <required>true</required>
      <model_dependent>false</model_dependent>
      <default_value>auto</default_value>
    </argument>
    <argument>
      <name>pool_heater_annual_therm</name>
      <display_name>Pool: Heater Annual therm</display_name>
      <description>The annual energy consumption of the gas fired pool heater.</description>
      <type>String</type>
      <units>therm/yr</units>
      <required>true</required>
      <model_dependent>false</model_dependent>
      <default_value>auto</default_value>
    </argument>
    <argument>
      <name>pool_heater_usage_multiplier</name>
      <display_name>Pool: Heater Usage Multiplier</display_name>
      <description>Multiplier on the pool heater energy usage that can reflect, e.g., high/low usage occupants.</description>
      <type>Double</type>
      <required>true</required>
      <model_dependent>false</model_dependent>
      <default_value>1</default_value>
    </argument>
    <argument>
      <name>hot_tub_present</name>
      <display_name>Hot Tub: Present</display_name>
      <description>Whether there is a hot tub.</description>
      <type>Boolean</type>
      <required>true</required>
      <model_dependent>false</model_dependent>
      <default_value>false</default_value>
      <choices>
        <choice>
          <value>true</value>
          <display_name>true</display_name>
        </choice>
        <choice>
          <value>false</value>
          <display_name>false</display_name>
        </choice>
      </choices>
    </argument>
    <argument>
      <name>hot_tub_pump_annual_kwh</name>
      <display_name>Hot Tub: Pump Annual kWh</display_name>
      <description>The annual energy consumption of the hot tub pump.</description>
      <type>String</type>
      <units>kWh/yr</units>
      <required>true</required>
      <model_dependent>false</model_dependent>
      <default_value>auto</default_value>
    </argument>
    <argument>
      <name>hot_tub_pump_usage_multiplier</name>
      <display_name>Hot Tub: Pump Usage Multiplier</display_name>
      <description>Multiplier on the hot tub pump energy usage that can reflect, e.g., high/low usage occupants.</description>
      <type>Double</type>
      <required>true</required>
      <model_dependent>false</model_dependent>
      <default_value>1</default_value>
    </argument>
    <argument>
      <name>hot_tub_heater_type</name>
      <display_name>Hot Tub: Heater Type</display_name>
      <description>The type of hot tub heater. Use 'none' if there is no hot tub heater.</description>
      <type>Choice</type>
      <required>true</required>
      <model_dependent>false</model_dependent>
      <default_value>none</default_value>
      <choices>
        <choice>
          <value>none</value>
          <display_name>none</display_name>
        </choice>
        <choice>
          <value>electric resistance</value>
          <display_name>electric resistance</display_name>
        </choice>
        <choice>
          <value>gas fired</value>
          <display_name>gas fired</display_name>
        </choice>
        <choice>
          <value>heat pump</value>
          <display_name>heat pump</display_name>
        </choice>
      </choices>
    </argument>
    <argument>
      <name>hot_tub_heater_annual_kwh</name>
      <display_name>Hot Tub: Heater Annual kWh</display_name>
      <description>The annual energy consumption of the electric resistance hot tub heater.</description>
      <type>String</type>
      <units>kWh/yr</units>
      <required>true</required>
      <model_dependent>false</model_dependent>
      <default_value>auto</default_value>
    </argument>
    <argument>
      <name>hot_tub_heater_annual_therm</name>
      <display_name>Hot Tub: Heater Annual therm</display_name>
      <description>The annual energy consumption of the gas fired hot tub heater.</description>
      <type>String</type>
      <units>therm/yr</units>
      <required>true</required>
      <model_dependent>false</model_dependent>
      <default_value>auto</default_value>
    </argument>
    <argument>
      <name>hot_tub_heater_usage_multiplier</name>
      <display_name>Hot Tub: Heater Usage Multiplier</display_name>
      <description>Multiplier on the hot tub heater energy usage that can reflect, e.g., high/low usage occupants.</description>
      <type>Double</type>
      <required>true</required>
      <model_dependent>false</model_dependent>
      <default_value>1</default_value>
    </argument>
    <argument>
      <name>emissions_scenario_names</name>
      <display_name>Emissions: Scenario Names</display_name>
      <description>Names of emissions scenarios. If multiple scenarios, use a comma-separated list.</description>
      <type>String</type>
      <required>false</required>
      <model_dependent>false</model_dependent>
    </argument>
    <argument>
      <name>emissions_types</name>
      <display_name>Emissions: Types</display_name>
      <description>Types of emissions (e.g., CO2e, NOx, etc.). If multiple scenarios, use a comma-separated list.</description>
      <type>String</type>
      <required>false</required>
      <model_dependent>false</model_dependent>
    </argument>
    <argument>
      <name>emissions_electricity_units</name>
      <display_name>Emissions: Electricity Units</display_name>
      <description>Electricity emissions factors units. If multiple scenarios, use a comma-separated list. Only lb/MWh and kg/MWh are allowed.</description>
      <type>String</type>
      <required>false</required>
      <model_dependent>false</model_dependent>
    </argument>
    <argument>
      <name>emissions_electricity_values_or_filepaths</name>
      <display_name>Emissions: Electricity Values or File Paths</display_name>
      <description>Electricity emissions factors values, specified as either an annual factor or an absolute/relative path to a file with hourly factors. If multiple scenarios, use a comma-separated list.</description>
      <type>String</type>
      <required>false</required>
      <model_dependent>false</model_dependent>
    </argument>
    <argument>
      <name>emissions_electricity_number_of_header_rows</name>
      <display_name>Emissions: Electricity Files Number of Header Rows</display_name>
      <description>The number of header rows in the electricity emissions factor file. Only applies when an electricity filepath is used. If multiple scenarios, use a comma-separated list.</description>
      <type>String</type>
      <required>false</required>
      <model_dependent>false</model_dependent>
    </argument>
    <argument>
      <name>emissions_electricity_column_numbers</name>
      <display_name>Emissions: Electricity Files Column Numbers</display_name>
      <description>The column number in the electricity emissions factor file. Only applies when an electricity filepath is used. If multiple scenarios, use a comma-separated list.</description>
      <type>String</type>
      <required>false</required>
      <model_dependent>false</model_dependent>
    </argument>
    <argument>
      <name>emissions_fossil_fuel_units</name>
      <display_name>Emissions: Fossil Fuel Units</display_name>
      <description>Fossil fuel emissions factors units. If multiple scenarios, use a comma-separated list. Only lb/MBtu and kg/MBtu are allowed.</description>
      <type>String</type>
      <required>false</required>
      <model_dependent>false</model_dependent>
    </argument>
    <argument>
      <name>emissions_natural_gas_values</name>
      <display_name>Emissions: Natural Gas Values</display_name>
      <description>Natural gas emissions factors values, specified as an annual factor. If multiple scenarios, use a comma-separated list.</description>
      <type>String</type>
      <required>false</required>
      <model_dependent>false</model_dependent>
    </argument>
    <argument>
      <name>emissions_propane_values</name>
      <display_name>Emissions: Propane Values</display_name>
      <description>Propane emissions factors values, specified as an annual factor. If multiple scenarios, use a comma-separated list.</description>
      <type>String</type>
      <required>false</required>
      <model_dependent>false</model_dependent>
    </argument>
    <argument>
      <name>emissions_fuel_oil_values</name>
      <display_name>Emissions: Fuel Oil Values</display_name>
      <description>Fuel oil emissions factors values, specified as an annual factor. If multiple scenarios, use a comma-separated list.</description>
      <type>String</type>
      <required>false</required>
      <model_dependent>false</model_dependent>
    </argument>
    <argument>
      <name>emissions_coal_values</name>
      <display_name>Emissions: Coal Values</display_name>
      <description>Coal emissions factors values, specified as an annual factor. If multiple scenarios, use a comma-separated list.</description>
      <type>String</type>
      <required>false</required>
      <model_dependent>false</model_dependent>
    </argument>
    <argument>
      <name>emissions_wood_values</name>
      <display_name>Emissions: Wood Values</display_name>
      <description>Wood emissions factors values, specified as an annual factor. If multiple scenarios, use a comma-separated list.</description>
      <type>String</type>
      <required>false</required>
      <model_dependent>false</model_dependent>
    </argument>
    <argument>
      <name>emissions_wood_pellets_values</name>
      <display_name>Emissions: Wood Pellets Values</display_name>
      <description>Wood pellets emissions factors values, specified as an annual factor. If multiple scenarios, use a comma-separated list.</description>
      <type>String</type>
      <required>false</required>
      <model_dependent>false</model_dependent>
    </argument>
    <argument>
      <name>apply_defaults</name>
      <display_name>Apply Default Values?</display_name>
      <description>If true, applies OS-HPXML default values to the HPXML output file.</description>
      <type>Boolean</type>
      <required>false</required>
      <model_dependent>false</model_dependent>
      <default_value>false</default_value>
      <choices>
        <choice>
          <value>true</value>
          <display_name>true</display_name>
        </choice>
        <choice>
          <value>false</value>
          <display_name>false</display_name>
        </choice>
      </choices>
    </argument>
    <argument>
      <name>apply_validation</name>
      <display_name>Apply Validation?</display_name>
      <description>If true, validates the HPXML output file. Set to false for faster performance. Note that validation is not needed if the HPXML file will be validated downstream (e.g., via the HPXMLtoOpenStudio measure).</description>
      <type>Boolean</type>
      <required>false</required>
      <model_dependent>false</model_dependent>
      <default_value>false</default_value>
      <choices>
        <choice>
          <value>true</value>
          <display_name>true</display_name>
        </choice>
        <choice>
          <value>false</value>
          <display_name>false</display_name>
        </choice>
      </choices>
    </argument>
  </arguments>
  <outputs />
  <provenances />
  <tags>
    <tag>Whole Building.Space Types</tag>
  </tags>
  <attributes>
    <attribute>
      <name>Measure Type</name>
      <value>ModelMeasure</value>
      <datatype>string</datatype>
    </attribute>
  </attributes>
  <files>
    <file>
      <filename>geometry.rb</filename>
      <filetype>rb</filetype>
      <usage_type>resource</usage_type>
      <checksum>2E568E41</checksum>
    </file>
    <file>
      <version>
        <software_program>OpenStudio</software_program>
        <identifier>2.9.0</identifier>
        <min_compatible>2.9.0</min_compatible>
      </version>
      <filename>measure.rb</filename>
      <filetype>rb</filetype>
      <usage_type>script</usage_type>
      <checksum>5A7435D3</checksum>
<<<<<<< HEAD
    </file>
    <file>
      <filename>build_residential_hpxml_test.rb</filename>
      <filetype>rb</filetype>
      <usage_type>test</usage_type>
      <checksum>AFBDA179</checksum>
    </file>
    <file>
      <filename>extra_files/extra-auto.xml</filename>
      <filetype>xml</filetype>
      <usage_type>test</usage_type>
      <checksum>067FA12F</checksum>
    </file>
    <file>
      <filename>extra_files/extra-second-heating-system-fireplace-to-heating-system.xml</filename>
      <filetype>xml</filetype>
      <usage_type>test</usage_type>
      <checksum>4839A2E6</checksum>
    </file>
    <file>
      <filename>extra_files/base-mf.xml</filename>
      <filetype>xml</filetype>
      <usage_type>test</usage_type>
      <checksum>8A801877</checksum>
    </file>
    <file>
      <filename>extra_files/base-sfa.xml</filename>
      <filetype>xml</filetype>
      <usage_type>test</usage_type>
      <checksum>C1AF821E</checksum>
    </file>
    <file>
      <filename>extra_files/base-sfd.xml</filename>
      <filetype>xml</filetype>
      <usage_type>test</usage_type>
      <checksum>AD4478F2</checksum>
    </file>
    <file>
      <filename>extra_files/extra-enclosure-atticroof-conditioned-eaves-gable.xml</filename>
      <filetype>xml</filetype>
      <usage_type>test</usage_type>
      <checksum>5BB0564F</checksum>
    </file>
    <file>
      <filename>extra_files/extra-enclosure-atticroof-conditioned-eaves-hip.xml</filename>
      <filetype>xml</filetype>
      <usage_type>test</usage_type>
      <checksum>CD682195</checksum>
    </file>
    <file>
      <filename>extra_files/extra-enclosure-garage-atticroof-conditioned.xml</filename>
      <filetype>xml</filetype>
      <usage_type>test</usage_type>
      <checksum>AF4E000C</checksum>
    </file>
    <file>
      <filename>extra_files/extra-enclosure-garage-partially-protruded.xml</filename>
      <filetype>xml</filetype>
      <usage_type>test</usage_type>
      <checksum>66B0EF96</checksum>
    </file>
    <file>
      <filename>extra_files/extra-enclosure-windows-shading.xml</filename>
      <filetype>xml</filetype>
      <usage_type>test</usage_type>
      <checksum>4183744B</checksum>
    </file>
    <file>
      <filename>extra_files/extra-gas-hot-tub-heater-with-zero-kwh.xml</filename>
      <filetype>xml</filetype>
      <usage_type>test</usage_type>
      <checksum>D887D5C2</checksum>
    </file>
    <file>
      <filename>extra_files/extra-gas-pool-heater-with-zero-kwh.xml</filename>
      <filetype>xml</filetype>
      <usage_type>test</usage_type>
      <checksum>6A51821F</checksum>
    </file>
    <file>
      <filename>extra_files/extra-iecc-zone-different-than-epw.xml</filename>
      <filetype>xml</filetype>
      <usage_type>test</usage_type>
      <checksum>4ECF01D7</checksum>
    </file>
    <file>
      <filename>extra_files/extra-no-rim-joists.xml</filename>
      <filetype>xml</filetype>
      <usage_type>test</usage_type>
      <checksum>BB34F9C8</checksum>
    </file>
    <file>
      <filename>extra_files/extra-pv-roofpitch.xml</filename>
      <filetype>xml</filetype>
      <usage_type>test</usage_type>
      <checksum>A38F9D26</checksum>
    </file>
    <file>
      <filename>extra_files/extra-second-heating-system-boiler-to-heat-pump.xml</filename>
      <filetype>xml</filetype>
      <usage_type>test</usage_type>
      <checksum>8B8EE03A</checksum>
    </file>
    <file>
      <filename>extra_files/extra-second-heating-system-boiler-to-heating-system.xml</filename>
      <filetype>xml</filetype>
      <usage_type>test</usage_type>
      <checksum>7AEAC390</checksum>
    </file>
    <file>
      <filename>extra_files/extra-second-heating-system-fireplace-to-heat-pump.xml</filename>
      <filetype>xml</filetype>
      <usage_type>test</usage_type>
      <checksum>305F42BB</checksum>
    </file>
    <file>
      <filename>extra_files/extra-second-heating-system-portable-heater-to-heat-pump.xml</filename>
      <filetype>xml</filetype>
      <usage_type>test</usage_type>
      <checksum>A8E500FA</checksum>
    </file>
    <file>
      <filename>extra_files/extra-second-heating-system-portable-heater-to-heating-system.xml</filename>
      <filetype>xml</filetype>
      <usage_type>test</usage_type>
      <checksum>25036C45</checksum>
    </file>
    <file>
      <filename>extra_files/extra-second-refrigerator.xml</filename>
      <filetype>xml</filetype>
      <usage_type>test</usage_type>
      <checksum>A474F43D</checksum>
    </file>
    <file>
      <filename>extra_files/extra-state-code-different-than-epw.xml</filename>
      <filetype>xml</filetype>
      <usage_type>test</usage_type>
      <checksum>59C1AD09</checksum>
    </file>
    <file>
      <filename>extra_files/extra-zero-clothes-washer-kwh.xml</filename>
      <filetype>xml</filetype>
      <usage_type>test</usage_type>
      <checksum>89C03E3B</checksum>
    </file>
    <file>
      <filename>extra_files/extra-zero-dishwasher-kwh.xml</filename>
      <filetype>xml</filetype>
      <usage_type>test</usage_type>
      <checksum>3677DA2C</checksum>
    </file>
    <file>
      <filename>extra_files/extra-zero-extra-refrigerator-kwh.xml</filename>
      <filetype>xml</filetype>
      <usage_type>test</usage_type>
      <checksum>AD4478F2</checksum>
    </file>
    <file>
      <filename>extra_files/extra-zero-freezer-kwh.xml</filename>
      <filetype>xml</filetype>
      <usage_type>test</usage_type>
      <checksum>AD4478F2</checksum>
    </file>
    <file>
      <filename>extra_files/extra-zero-refrigerator-kwh.xml</filename>
      <filetype>xml</filetype>
      <usage_type>test</usage_type>
      <checksum>832BEEBF</checksum>
    </file>
    <file>
      <filename>extra_files/extra-dhw-solar-latitude.xml</filename>
      <filetype>xml</filetype>
      <usage_type>test</usage_type>
      <checksum>725CB729</checksum>
    </file>
    <file>
      <filename>extra_files/extra-time-zone-different-than-epw.xml</filename>
      <filetype>xml</filetype>
      <usage_type>test</usage_type>
      <checksum>88DD4B35</checksum>
    </file>
    <file>
      <filename>extra_files/extra-mf-eaves.xml</filename>
      <filetype>xml</filetype>
      <usage_type>test</usage_type>
      <checksum>F8A9AA50</checksum>
    </file>
    <file>
      <filename>extra_files/extra-mf-exterior-corridor.xml</filename>
      <filetype>xml</filetype>
      <usage_type>test</usage_type>
      <checksum>8A801877</checksum>
    </file>
    <file>
      <filename>extra_files/extra-mf-rear-units.xml</filename>
      <filetype>xml</filetype>
      <usage_type>test</usage_type>
      <checksum>8A801877</checksum>
    </file>
    <file>
      <filename>extra_files/extra-mf-slab-left-bottom-rear-units.xml</filename>
      <filetype>xml</filetype>
      <usage_type>test</usage_type>
      <checksum>33B4F2D6</checksum>
    </file>
    <file>
      <filename>extra_files/extra-mf-slab-left-bottom.xml</filename>
      <filetype>xml</filetype>
      <usage_type>test</usage_type>
      <checksum>657E4444</checksum>
    </file>
    <file>
      <filename>extra_files/extra-mf-slab-left-middle-rear-units.xml</filename>
      <filetype>xml</filetype>
      <usage_type>test</usage_type>
      <checksum>BD6447C7</checksum>
    </file>
    <file>
      <filename>extra_files/extra-mf-slab-left-middle.xml</filename>
      <filetype>xml</filetype>
      <usage_type>test</usage_type>
      <checksum>8A801877</checksum>
    </file>
    <file>
      <filename>extra_files/extra-mf-slab-left-top-rear-units.xml</filename>
      <filetype>xml</filetype>
      <usage_type>test</usage_type>
      <checksum>BD6447C7</checksum>
    </file>
    <file>
      <filename>extra_files/extra-mf-slab-left-top.xml</filename>
      <filetype>xml</filetype>
      <usage_type>test</usage_type>
      <checksum>8A801877</checksum>
    </file>
    <file>
      <filename>extra_files/extra-mf-slab-middle-bottom-rear-units.xml</filename>
      <filetype>xml</filetype>
      <usage_type>test</usage_type>
      <checksum>6C028D98</checksum>
    </file>
    <file>
      <filename>extra_files/extra-mf-slab-middle-bottom.xml</filename>
      <filetype>xml</filetype>
      <usage_type>test</usage_type>
      <checksum>3300F8BF</checksum>
    </file>
    <file>
      <filename>extra_files/extra-mf-slab-middle-middle-rear-units.xml</filename>
      <filetype>xml</filetype>
      <usage_type>test</usage_type>
      <checksum>3C85E587</checksum>
    </file>
    <file>
      <filename>extra_files/extra-mf-slab-middle-middle.xml</filename>
      <filetype>xml</filetype>
      <usage_type>test</usage_type>
      <checksum>B62FB66A</checksum>
    </file>
    <file>
      <filename>extra_files/extra-mf-slab-middle-top-rear-units.xml</filename>
      <filetype>xml</filetype>
      <usage_type>test</usage_type>
      <checksum>3C85E587</checksum>
    </file>
    <file>
      <filename>extra_files/extra-mf-slab-middle-top.xml</filename>
      <filetype>xml</filetype>
      <usage_type>test</usage_type>
      <checksum>B62FB66A</checksum>
    </file>
    <file>
      <filename>extra_files/extra-mf-slab-rear-units.xml</filename>
      <filetype>xml</filetype>
      <usage_type>test</usage_type>
      <checksum>33B4F2D6</checksum>
    </file>
    <file>
      <filename>extra_files/extra-mf-slab-right-bottom-rear-units.xml</filename>
      <filetype>xml</filetype>
      <usage_type>test</usage_type>
      <checksum>6C028D98</checksum>
    </file>
    <file>
      <filename>extra_files/extra-mf-slab-right-bottom.xml</filename>
      <filetype>xml</filetype>
      <usage_type>test</usage_type>
      <checksum>3300F8BF</checksum>
    </file>
    <file>
      <filename>extra_files/extra-mf-slab-right-middle-rear-units.xml</filename>
      <filetype>xml</filetype>
      <usage_type>test</usage_type>
      <checksum>3C85E587</checksum>
    </file>
    <file>
      <filename>extra_files/extra-mf-slab-right-middle.xml</filename>
      <filetype>xml</filetype>
      <usage_type>test</usage_type>
      <checksum>B62FB66A</checksum>
    </file>
    <file>
      <filename>extra_files/extra-mf-slab-right-top-rear-units.xml</filename>
      <filetype>xml</filetype>
      <usage_type>test</usage_type>
      <checksum>3C85E587</checksum>
    </file>
    <file>
      <filename>extra_files/extra-mf-slab-right-top.xml</filename>
      <filetype>xml</filetype>
      <usage_type>test</usage_type>
      <checksum>B62FB66A</checksum>
    </file>
    <file>
      <filename>extra_files/extra-mf-slab.xml</filename>
      <filetype>xml</filetype>
      <usage_type>test</usage_type>
      <checksum>657E4444</checksum>
    </file>
    <file>
      <filename>extra_files/extra-mf-unvented-crawlspace-left-bottom-rear-units.xml</filename>
      <filetype>xml</filetype>
      <usage_type>test</usage_type>
      <checksum>6B0F91A5</checksum>
    </file>
    <file>
      <filename>extra_files/extra-mf-unvented-crawlspace-left-bottom.xml</filename>
      <filetype>xml</filetype>
      <usage_type>test</usage_type>
      <checksum>6244B16C</checksum>
    </file>
    <file>
      <filename>extra_files/extra-mf-unvented-crawlspace-left-middle-rear-units.xml</filename>
      <filetype>xml</filetype>
      <usage_type>test</usage_type>
      <checksum>BD6447C7</checksum>
    </file>
    <file>
      <filename>extra_files/extra-mf-unvented-crawlspace-left-middle.xml</filename>
      <filetype>xml</filetype>
      <usage_type>test</usage_type>
      <checksum>8A801877</checksum>
    </file>
    <file>
      <filename>extra_files/extra-mf-unvented-crawlspace-left-top-rear-units.xml</filename>
      <filetype>xml</filetype>
      <usage_type>test</usage_type>
      <checksum>BD6447C7</checksum>
    </file>
    <file>
      <filename>extra_files/extra-mf-unvented-crawlspace-left-top.xml</filename>
      <filetype>xml</filetype>
      <usage_type>test</usage_type>
      <checksum>8A801877</checksum>
    </file>
    <file>
      <filename>extra_files/extra-mf-unvented-crawlspace-middle-bottom-rear-units.xml</filename>
      <filetype>xml</filetype>
      <usage_type>test</usage_type>
      <checksum>21314A3D</checksum>
    </file>
    <file>
      <filename>extra_files/extra-mf-unvented-crawlspace-middle-bottom.xml</filename>
      <filetype>xml</filetype>
      <usage_type>test</usage_type>
      <checksum>81A0346D</checksum>
    </file>
    <file>
      <filename>extra_files/extra-mf-unvented-crawlspace-middle-middle-rear-units.xml</filename>
      <filetype>xml</filetype>
      <usage_type>test</usage_type>
      <checksum>3C85E587</checksum>
    </file>
    <file>
      <filename>extra_files/extra-mf-unvented-crawlspace-middle-middle.xml</filename>
      <filetype>xml</filetype>
      <usage_type>test</usage_type>
      <checksum>B62FB66A</checksum>
    </file>
    <file>
      <filename>extra_files/extra-mf-unvented-crawlspace-middle-top-rear-units.xml</filename>
      <filetype>xml</filetype>
      <usage_type>test</usage_type>
      <checksum>3C85E587</checksum>
    </file>
    <file>
      <filename>extra_files/extra-mf-unvented-crawlspace-middle-top.xml</filename>
      <filetype>xml</filetype>
      <usage_type>test</usage_type>
      <checksum>B62FB66A</checksum>
    </file>
    <file>
      <filename>extra_files/extra-mf-unvented-crawlspace-rear-units.xml</filename>
      <filetype>xml</filetype>
      <usage_type>test</usage_type>
      <checksum>6B0F91A5</checksum>
    </file>
    <file>
      <filename>extra_files/extra-mf-unvented-crawlspace-right-bottom-rear-units.xml</filename>
      <filetype>xml</filetype>
      <usage_type>test</usage_type>
      <checksum>21314A3D</checksum>
    </file>
    <file>
      <filename>extra_files/extra-mf-unvented-crawlspace-right-bottom.xml</filename>
      <filetype>xml</filetype>
      <usage_type>test</usage_type>
      <checksum>81A0346D</checksum>
    </file>
    <file>
      <filename>extra_files/extra-mf-unvented-crawlspace-right-middle-rear-units.xml</filename>
      <filetype>xml</filetype>
      <usage_type>test</usage_type>
      <checksum>3C85E587</checksum>
    </file>
    <file>
      <filename>extra_files/extra-mf-unvented-crawlspace-right-middle.xml</filename>
      <filetype>xml</filetype>
      <usage_type>test</usage_type>
      <checksum>B62FB66A</checksum>
    </file>
    <file>
      <filename>extra_files/extra-mf-unvented-crawlspace-right-top-rear-units.xml</filename>
      <filetype>xml</filetype>
      <usage_type>test</usage_type>
      <checksum>3C85E587</checksum>
    </file>
    <file>
      <filename>extra_files/extra-mf-unvented-crawlspace-right-top.xml</filename>
      <filetype>xml</filetype>
      <usage_type>test</usage_type>
      <checksum>B62FB66A</checksum>
    </file>
    <file>
      <filename>extra_files/extra-mf-unvented-crawlspace.xml</filename>
      <filetype>xml</filetype>
      <usage_type>test</usage_type>
      <checksum>6244B16C</checksum>
    </file>
    <file>
      <filename>extra_files/extra-mf-vented-crawlspace-left-bottom-rear-units.xml</filename>
      <filetype>xml</filetype>
      <usage_type>test</usage_type>
      <checksum>8BBEF1A3</checksum>
    </file>
    <file>
      <filename>extra_files/extra-mf-vented-crawlspace-left-bottom.xml</filename>
      <filetype>xml</filetype>
      <usage_type>test</usage_type>
      <checksum>5FBBC91C</checksum>
    </file>
    <file>
      <filename>extra_files/extra-mf-vented-crawlspace-left-middle-rear-units.xml</filename>
      <filetype>xml</filetype>
      <usage_type>test</usage_type>
      <checksum>BD6447C7</checksum>
    </file>
    <file>
      <filename>extra_files/extra-mf-vented-crawlspace-left-middle.xml</filename>
      <filetype>xml</filetype>
      <usage_type>test</usage_type>
      <checksum>8A801877</checksum>
    </file>
    <file>
      <filename>extra_files/extra-mf-vented-crawlspace-left-top-rear-units.xml</filename>
      <filetype>xml</filetype>
      <usage_type>test</usage_type>
      <checksum>BD6447C7</checksum>
    </file>
    <file>
      <filename>extra_files/extra-mf-vented-crawlspace-left-top.xml</filename>
      <filetype>xml</filetype>
      <usage_type>test</usage_type>
      <checksum>8A801877</checksum>
    </file>
    <file>
      <filename>extra_files/extra-mf-vented-crawlspace-middle-bottom-rear-units.xml</filename>
      <filetype>xml</filetype>
      <usage_type>test</usage_type>
      <checksum>BB2D0E71</checksum>
    </file>
    <file>
      <filename>extra_files/extra-mf-vented-crawlspace-middle-bottom.xml</filename>
      <filetype>xml</filetype>
      <usage_type>test</usage_type>
      <checksum>2849FC66</checksum>
    </file>
    <file>
      <filename>extra_files/extra-mf-vented-crawlspace-middle-middle-rear-units.xml</filename>
      <filetype>xml</filetype>
      <usage_type>test</usage_type>
      <checksum>3C85E587</checksum>
    </file>
    <file>
      <filename>extra_files/extra-mf-vented-crawlspace-middle-middle.xml</filename>
      <filetype>xml</filetype>
      <usage_type>test</usage_type>
      <checksum>B62FB66A</checksum>
    </file>
    <file>
      <filename>extra_files/extra-mf-vented-crawlspace-middle-top-rear-units.xml</filename>
      <filetype>xml</filetype>
      <usage_type>test</usage_type>
      <checksum>3C85E587</checksum>
    </file>
    <file>
      <filename>extra_files/extra-mf-vented-crawlspace-middle-top.xml</filename>
      <filetype>xml</filetype>
      <usage_type>test</usage_type>
      <checksum>B62FB66A</checksum>
    </file>
    <file>
      <filename>extra_files/extra-mf-vented-crawlspace-rear-units.xml</filename>
      <filetype>xml</filetype>
      <usage_type>test</usage_type>
      <checksum>8BBEF1A3</checksum>
    </file>
    <file>
      <filename>extra_files/extra-mf-vented-crawlspace-right-bottom-rear-units.xml</filename>
      <filetype>xml</filetype>
      <usage_type>test</usage_type>
      <checksum>BB2D0E71</checksum>
    </file>
    <file>
      <filename>extra_files/extra-mf-vented-crawlspace-right-bottom.xml</filename>
      <filetype>xml</filetype>
      <usage_type>test</usage_type>
      <checksum>2849FC66</checksum>
    </file>
    <file>
      <filename>extra_files/extra-mf-vented-crawlspace-right-middle-rear-units.xml</filename>
      <filetype>xml</filetype>
      <usage_type>test</usage_type>
      <checksum>3C85E587</checksum>
    </file>
    <file>
      <filename>extra_files/extra-mf-vented-crawlspace-right-middle.xml</filename>
      <filetype>xml</filetype>
      <usage_type>test</usage_type>
      <checksum>B62FB66A</checksum>
    </file>
    <file>
      <filename>extra_files/extra-mf-vented-crawlspace-right-top-rear-units.xml</filename>
      <filetype>xml</filetype>
      <usage_type>test</usage_type>
      <checksum>3C85E587</checksum>
    </file>
    <file>
      <filename>extra_files/extra-mf-vented-crawlspace-right-top.xml</filename>
      <filetype>xml</filetype>
      <usage_type>test</usage_type>
      <checksum>B62FB66A</checksum>
    </file>
    <file>
      <filename>extra_files/extra-mf-vented-crawlspace.xml</filename>
      <filetype>xml</filetype>
      <usage_type>test</usage_type>
      <checksum>5FBBC91C</checksum>
    </file>
    <file>
      <filename>extra_files/extra-sfa-atticroof-conditioned-eaves-gable.xml</filename>
      <filetype>xml</filetype>
      <usage_type>test</usage_type>
      <checksum>D38C5E6A</checksum>
    </file>
    <file>
      <filename>extra_files/extra-sfa-atticroof-conditioned-eaves-hip.xml</filename>
      <filetype>xml</filetype>
      <usage_type>test</usage_type>
      <checksum>816D7BDC</checksum>
    </file>
    <file>
      <filename>extra_files/extra-sfa-atticroof-flat.xml</filename>
      <filetype>xml</filetype>
      <usage_type>test</usage_type>
      <checksum>D473B0DF</checksum>
    </file>
    <file>
      <filename>extra_files/extra-sfa-conditioned-crawlspace.xml</filename>
      <filetype>xml</filetype>
      <usage_type>test</usage_type>
      <checksum>8A1C5467</checksum>
    </file>
    <file>
      <filename>extra_files/extra-sfa-exterior-corridor.xml</filename>
      <filetype>xml</filetype>
      <usage_type>test</usage_type>
      <checksum>C1AF821E</checksum>
    </file>
    <file>
      <filename>extra_files/extra-sfa-rear-units.xml</filename>
      <filetype>xml</filetype>
      <usage_type>test</usage_type>
      <checksum>C1AF821E</checksum>
    </file>
    <file>
      <filename>extra_files/extra-sfa-slab-middle.xml</filename>
      <filetype>xml</filetype>
      <usage_type>test</usage_type>
      <checksum>16466816</checksum>
    </file>
    <file>
      <filename>extra_files/extra-sfa-slab-right.xml</filename>
      <filetype>xml</filetype>
      <usage_type>test</usage_type>
      <checksum>16466816</checksum>
    </file>
    <file>
      <filename>extra_files/extra-sfa-slab.xml</filename>
      <filetype>xml</filetype>
      <usage_type>test</usage_type>
      <checksum>140E0347</checksum>
    </file>
    <file>
      <filename>extra_files/extra-sfa-unconditioned-basement-middle.xml</filename>
      <filetype>xml</filetype>
      <usage_type>test</usage_type>
      <checksum>C5C08D8B</checksum>
    </file>
    <file>
      <filename>extra_files/extra-sfa-unconditioned-basement-right.xml</filename>
      <filetype>xml</filetype>
      <usage_type>test</usage_type>
      <checksum>C5C08D8B</checksum>
    </file>
    <file>
      <filename>extra_files/extra-sfa-unconditioned-basement.xml</filename>
      <filetype>xml</filetype>
      <usage_type>test</usage_type>
      <checksum>A6988154</checksum>
    </file>
    <file>
      <filename>extra_files/extra-sfa-unvented-crawlspace-middle.xml</filename>
      <filetype>xml</filetype>
      <usage_type>test</usage_type>
      <checksum>CCA63DC8</checksum>
    </file>
    <file>
      <filename>extra_files/extra-sfa-unvented-crawlspace-right.xml</filename>
      <filetype>xml</filetype>
      <usage_type>test</usage_type>
      <checksum>CCA63DC8</checksum>
    </file>
    <file>
      <filename>extra_files/extra-sfa-unvented-crawlspace.xml</filename>
      <filetype>xml</filetype>
      <usage_type>test</usage_type>
      <checksum>85348DE3</checksum>
    </file>
    <file>
      <filename>extra_files/extra-sfa-vented-crawlspace-middle.xml</filename>
      <filetype>xml</filetype>
      <usage_type>test</usage_type>
      <checksum>FC4D5A4D</checksum>
    </file>
    <file>
      <filename>extra_files/extra-sfa-vented-crawlspace-right.xml</filename>
      <filetype>xml</filetype>
      <usage_type>test</usage_type>
      <checksum>FC4D5A4D</checksum>
    </file>
    <file>
      <filename>extra_files/extra-sfa-vented-crawlspace.xml</filename>
      <filetype>xml</filetype>
      <usage_type>test</usage_type>
      <checksum>F614A07A</checksum>
    </file>
    <file>
      <filename>extra_files/warning-conditioned-attic-with-floor-insulation.xml</filename>
      <filetype>xml</filetype>
      <usage_type>test</usage_type>
      <checksum>0A3A3CDB</checksum>
    </file>
    <file>
      <filename>extra_files/warning-conditioned-basement-with-ceiling-insulation.xml</filename>
      <filetype>xml</filetype>
      <usage_type>test</usage_type>
      <checksum>AD4478F2</checksum>
    </file>
    <file>
      <filename>extra_files/warning-mf-bottom-slab-non-zero-foundation-height.xml</filename>
      <filetype>xml</filetype>
      <usage_type>test</usage_type>
      <checksum>657E4444</checksum>
    </file>
    <file>
      <filename>extra_files/warning-multipliers-without-fuel-loads.xml</filename>
      <filetype>xml</filetype>
      <usage_type>test</usage_type>
      <checksum>AD4478F2</checksum>
    </file>
    <file>
      <filename>extra_files/warning-multipliers-without-other-plug-loads.xml</filename>
      <filetype>xml</filetype>
      <usage_type>test</usage_type>
      <checksum>F15F3869</checksum>
    </file>
    <file>
      <filename>extra_files/warning-multipliers-without-tv-plug-loads.xml</filename>
      <filetype>xml</filetype>
      <usage_type>test</usage_type>
      <checksum>B56604D3</checksum>
    </file>
    <file>
      <filename>extra_files/warning-multipliers-without-vehicle-plug-loads.xml</filename>
      <filetype>xml</filetype>
      <usage_type>test</usage_type>
      <checksum>AD4478F2</checksum>
    </file>
    <file>
      <filename>extra_files/warning-multipliers-without-well-pump-plug-loads.xml</filename>
      <filetype>xml</filetype>
      <usage_type>test</usage_type>
      <checksum>AD4478F2</checksum>
    </file>
    <file>
      <filename>extra_files/warning-non-electric-heat-pump-water-heater.xml</filename>
      <filetype>xml</filetype>
      <usage_type>test</usage_type>
      <checksum>7C23452C</checksum>
    </file>
    <file>
      <filename>extra_files/warning-second-heating-system-serves-majority-heat.xml</filename>
      <filetype>xml</filetype>
      <usage_type>test</usage_type>
      <checksum>DA4222B2</checksum>
    </file>
    <file>
      <filename>extra_files/warning-sfd-slab-non-zero-foundation-height.xml</filename>
      <filetype>xml</filetype>
      <usage_type>test</usage_type>
      <checksum>09C571AA</checksum>
    </file>
    <file>
      <filename>extra_files/warning-slab-non-zero-foundation-height-above-grade.xml</filename>
      <filetype>xml</filetype>
      <usage_type>test</usage_type>
      <checksum>09C571AA</checksum>
    </file>
    <file>
      <filename>extra_files/warning-unconditioned-basement-with-wall-and-ceiling-insulation.xml</filename>
      <filetype>xml</filetype>
      <usage_type>test</usage_type>
      <checksum>38CB85D6</checksum>
    </file>
    <file>
      <filename>extra_files/warning-unvented-attic-with-floor-and-roof-insulation.xml</filename>
      <filetype>xml</filetype>
      <usage_type>test</usage_type>
      <checksum>65DDBEC1</checksum>
    </file>
    <file>
      <filename>extra_files/warning-unvented-crawlspace-with-wall-and-ceiling-insulation.xml</filename>
      <filetype>xml</filetype>
      <usage_type>test</usage_type>
      <checksum>39BDE0E1</checksum>
    </file>
    <file>
      <filename>extra_files/warning-vented-attic-with-floor-and-roof-insulation.xml</filename>
      <filetype>xml</filetype>
      <usage_type>test</usage_type>
      <checksum>2498B156</checksum>
    </file>
    <file>
      <filename>extra_files/warning-vented-crawlspace-with-wall-and-ceiling-insulation.xml</filename>
      <filetype>xml</filetype>
      <usage_type>test</usage_type>
      <checksum>E8D4A1A8</checksum>
    </file>
    <file>
      <filename>extra_files/extra-emissions-fossil-fuel-factors.xml</filename>
      <filetype>xml</filetype>
      <usage_type>test</usage_type>
      <checksum>23ACCCDA</checksum>
    </file>
    <file>
      <filename>extra_files/extra-mf-ambient.xml</filename>
      <filetype>xml</filetype>
      <usage_type>test</usage_type>
      <checksum>7AB1D5CE</checksum>
    </file>
    <file>
      <filename>extra_files/extra-sfa-ambient.xml</filename>
      <filetype>xml</filetype>
      <usage_type>test</usage_type>
      <checksum>9B051D7A</checksum>
    </file>
    <file>
      <filename>extra_files/extra-mf-atticroof-flat.xml</filename>
      <filetype>xml</filetype>
      <usage_type>test</usage_type>
      <checksum>167FE8C4</checksum>
    </file>
    <file>
      <filename>extra_files/extra-mf-atticroof-vented.xml</filename>
      <filetype>xml</filetype>
      <usage_type>test</usage_type>
      <checksum>369A1BC0</checksum>
    </file>
    <file>
      <filename>extra_files/error-hip-roof-and-protruding-garage.xml</filename>
      <filetype>xml</filetype>
      <usage_type>test</usage_type>
      <checksum>1C2C3DDC</checksum>
=======
>>>>>>> 69bfdc70
    </file>
    <file>
      <filename>extra_files/error-invalid-living-and-garage-1.xml</filename>
      <filetype>xml</filetype>
      <usage_type>test</usage_type>
      <checksum>0FEA5D8B</checksum>
    </file>
    <file>
      <filename>extra_files/error-invalid-living-and-garage-2.xml</filename>
      <filetype>xml</filetype>
      <usage_type>test</usage_type>
      <checksum>54090807</checksum>
    </file>
    <file>
      <filename>extra_files/error-invalid-time-zone.xml</filename>
      <filetype>xml</filetype>
      <usage_type>test</usage_type>
      <checksum>F0FB2E25</checksum>
    </file>
    <file>
      <filename>extra_files/extra-sfa-ambient - Copy.xml</filename>
      <filetype>xml</filetype>
      <usage_type>test</usage_type>
      <checksum>C028936D</checksum>
    </file>
  </files>
</measure><|MERGE_RESOLUTION|>--- conflicted
+++ resolved
@@ -3,13 +3,8 @@
   <schema_version>3.0</schema_version>
   <name>build_residential_hpxml</name>
   <uid>a13a8983-2b01-4930-8af2-42030b6e4233</uid>
-<<<<<<< HEAD
-  <version_id>40accf09-c671-4516-bd58-a780c2f458cc</version_id>
-  <version_modified>20220314T204823Z</version_modified>
-=======
-  <version_id>ae249fd0-acfe-4051-a1e5-ea39fc05ec05</version_id>
-  <version_modified>20220318T004656Z</version_modified>
->>>>>>> 69bfdc70
+  <version_id>18c0e940-7895-47d7-bdab-81aa1c2bc867</version_id>
+  <version_modified>20220321T174857Z</version_modified>
   <xml_checksum>2C38F48B</xml_checksum>
   <class_name>BuildResidentialHPXML</class_name>
   <display_name>HPXML Builder</display_name>
@@ -6047,7 +6042,6 @@
       <filetype>rb</filetype>
       <usage_type>script</usage_type>
       <checksum>5A7435D3</checksum>
-<<<<<<< HEAD
     </file>
     <file>
       <filename>build_residential_hpxml_test.rb</filename>
@@ -6056,714 +6050,774 @@
       <checksum>AFBDA179</checksum>
     </file>
     <file>
+      <filename>extra_files/base-mf.xml</filename>
+      <filetype>xml</filetype>
+      <usage_type>test</usage_type>
+      <checksum>8A801877</checksum>
+    </file>
+    <file>
+      <filename>extra_files/base-sfa.xml</filename>
+      <filetype>xml</filetype>
+      <usage_type>test</usage_type>
+      <checksum>C1AF821E</checksum>
+    </file>
+    <file>
+      <filename>extra_files/base-sfd.xml</filename>
+      <filetype>xml</filetype>
+      <usage_type>test</usage_type>
+      <checksum>AD4478F2</checksum>
+    </file>
+    <file>
+      <filename>extra_files/error-hip-roof-and-protruding-garage.xml</filename>
+      <filetype>xml</filetype>
+      <usage_type>test</usage_type>
+      <checksum>1C2C3DDC</checksum>
+    </file>
+    <file>
+      <filename>extra_files/error-invalid-living-and-garage-1.xml</filename>
+      <filetype>xml</filetype>
+      <usage_type>test</usage_type>
+      <checksum>0FEA5D8B</checksum>
+    </file>
+    <file>
+      <filename>extra_files/error-invalid-living-and-garage-2.xml</filename>
+      <filetype>xml</filetype>
+      <usage_type>test</usage_type>
+      <checksum>54090807</checksum>
+    </file>
+    <file>
+      <filename>extra_files/error-invalid-time-zone.xml</filename>
+      <filetype>xml</filetype>
+      <usage_type>test</usage_type>
+      <checksum>F0FB2E25</checksum>
+    </file>
+    <file>
       <filename>extra_files/extra-auto.xml</filename>
       <filetype>xml</filetype>
       <usage_type>test</usage_type>
       <checksum>067FA12F</checksum>
     </file>
     <file>
+      <filename>extra_files/extra-dhw-solar-latitude.xml</filename>
+      <filetype>xml</filetype>
+      <usage_type>test</usage_type>
+      <checksum>725CB729</checksum>
+    </file>
+    <file>
+      <filename>extra_files/extra-emissions-fossil-fuel-factors.xml</filename>
+      <filetype>xml</filetype>
+      <usage_type>test</usage_type>
+      <checksum>23ACCCDA</checksum>
+    </file>
+    <file>
+      <filename>extra_files/extra-enclosure-atticroof-conditioned-eaves-gable.xml</filename>
+      <filetype>xml</filetype>
+      <usage_type>test</usage_type>
+      <checksum>5BB0564F</checksum>
+    </file>
+    <file>
+      <filename>extra_files/extra-enclosure-atticroof-conditioned-eaves-hip.xml</filename>
+      <filetype>xml</filetype>
+      <usage_type>test</usage_type>
+      <checksum>CD682195</checksum>
+    </file>
+    <file>
+      <filename>extra_files/extra-enclosure-garage-atticroof-conditioned.xml</filename>
+      <filetype>xml</filetype>
+      <usage_type>test</usage_type>
+      <checksum>AF4E000C</checksum>
+    </file>
+    <file>
+      <filename>extra_files/extra-enclosure-garage-partially-protruded.xml</filename>
+      <filetype>xml</filetype>
+      <usage_type>test</usage_type>
+      <checksum>66B0EF96</checksum>
+    </file>
+    <file>
+      <filename>extra_files/extra-enclosure-windows-shading.xml</filename>
+      <filetype>xml</filetype>
+      <usage_type>test</usage_type>
+      <checksum>4183744B</checksum>
+    </file>
+    <file>
+      <filename>extra_files/extra-gas-hot-tub-heater-with-zero-kwh.xml</filename>
+      <filetype>xml</filetype>
+      <usage_type>test</usage_type>
+      <checksum>D887D5C2</checksum>
+    </file>
+    <file>
+      <filename>extra_files/extra-gas-pool-heater-with-zero-kwh.xml</filename>
+      <filetype>xml</filetype>
+      <usage_type>test</usage_type>
+      <checksum>6A51821F</checksum>
+    </file>
+    <file>
+      <filename>extra_files/extra-iecc-zone-different-than-epw.xml</filename>
+      <filetype>xml</filetype>
+      <usage_type>test</usage_type>
+      <checksum>4ECF01D7</checksum>
+    </file>
+    <file>
+      <filename>extra_files/extra-mf-ambient.xml</filename>
+      <filetype>xml</filetype>
+      <usage_type>test</usage_type>
+      <checksum>7AB1D5CE</checksum>
+    </file>
+    <file>
+      <filename>extra_files/extra-mf-atticroof-flat.xml</filename>
+      <filetype>xml</filetype>
+      <usage_type>test</usage_type>
+      <checksum>167FE8C4</checksum>
+    </file>
+    <file>
+      <filename>extra_files/extra-mf-atticroof-vented.xml</filename>
+      <filetype>xml</filetype>
+      <usage_type>test</usage_type>
+      <checksum>369A1BC0</checksum>
+    </file>
+    <file>
+      <filename>extra_files/extra-mf-eaves.xml</filename>
+      <filetype>xml</filetype>
+      <usage_type>test</usage_type>
+      <checksum>F8A9AA50</checksum>
+    </file>
+    <file>
+      <filename>extra_files/extra-mf-exterior-corridor.xml</filename>
+      <filetype>xml</filetype>
+      <usage_type>test</usage_type>
+      <checksum>8A801877</checksum>
+    </file>
+    <file>
+      <filename>extra_files/extra-mf-rear-units.xml</filename>
+      <filetype>xml</filetype>
+      <usage_type>test</usage_type>
+      <checksum>8A801877</checksum>
+    </file>
+    <file>
+      <filename>extra_files/extra-mf-slab-left-bottom-rear-units.xml</filename>
+      <filetype>xml</filetype>
+      <usage_type>test</usage_type>
+      <checksum>33B4F2D6</checksum>
+    </file>
+    <file>
+      <filename>extra_files/extra-mf-slab-left-bottom.xml</filename>
+      <filetype>xml</filetype>
+      <usage_type>test</usage_type>
+      <checksum>657E4444</checksum>
+    </file>
+    <file>
+      <filename>extra_files/extra-mf-slab-left-middle-rear-units.xml</filename>
+      <filetype>xml</filetype>
+      <usage_type>test</usage_type>
+      <checksum>BD6447C7</checksum>
+    </file>
+    <file>
+      <filename>extra_files/extra-mf-slab-left-middle.xml</filename>
+      <filetype>xml</filetype>
+      <usage_type>test</usage_type>
+      <checksum>8A801877</checksum>
+    </file>
+    <file>
+      <filename>extra_files/extra-mf-slab-left-top-rear-units.xml</filename>
+      <filetype>xml</filetype>
+      <usage_type>test</usage_type>
+      <checksum>BD6447C7</checksum>
+    </file>
+    <file>
+      <filename>extra_files/extra-mf-slab-left-top.xml</filename>
+      <filetype>xml</filetype>
+      <usage_type>test</usage_type>
+      <checksum>8A801877</checksum>
+    </file>
+    <file>
+      <filename>extra_files/extra-mf-slab-middle-bottom-rear-units.xml</filename>
+      <filetype>xml</filetype>
+      <usage_type>test</usage_type>
+      <checksum>6C028D98</checksum>
+    </file>
+    <file>
+      <filename>extra_files/extra-mf-slab-middle-bottom.xml</filename>
+      <filetype>xml</filetype>
+      <usage_type>test</usage_type>
+      <checksum>3300F8BF</checksum>
+    </file>
+    <file>
+      <filename>extra_files/extra-mf-slab-middle-middle-rear-units.xml</filename>
+      <filetype>xml</filetype>
+      <usage_type>test</usage_type>
+      <checksum>3C85E587</checksum>
+    </file>
+    <file>
+      <filename>extra_files/extra-mf-slab-middle-middle.xml</filename>
+      <filetype>xml</filetype>
+      <usage_type>test</usage_type>
+      <checksum>B62FB66A</checksum>
+    </file>
+    <file>
+      <filename>extra_files/extra-mf-slab-middle-top-rear-units.xml</filename>
+      <filetype>xml</filetype>
+      <usage_type>test</usage_type>
+      <checksum>3C85E587</checksum>
+    </file>
+    <file>
+      <filename>extra_files/extra-mf-slab-middle-top.xml</filename>
+      <filetype>xml</filetype>
+      <usage_type>test</usage_type>
+      <checksum>B62FB66A</checksum>
+    </file>
+    <file>
+      <filename>extra_files/extra-mf-slab-rear-units.xml</filename>
+      <filetype>xml</filetype>
+      <usage_type>test</usage_type>
+      <checksum>33B4F2D6</checksum>
+    </file>
+    <file>
+      <filename>extra_files/extra-mf-slab-right-bottom-rear-units.xml</filename>
+      <filetype>xml</filetype>
+      <usage_type>test</usage_type>
+      <checksum>6C028D98</checksum>
+    </file>
+    <file>
+      <filename>extra_files/extra-mf-slab-right-bottom.xml</filename>
+      <filetype>xml</filetype>
+      <usage_type>test</usage_type>
+      <checksum>3300F8BF</checksum>
+    </file>
+    <file>
+      <filename>extra_files/extra-mf-slab-right-middle-rear-units.xml</filename>
+      <filetype>xml</filetype>
+      <usage_type>test</usage_type>
+      <checksum>3C85E587</checksum>
+    </file>
+    <file>
+      <filename>extra_files/extra-mf-slab-right-middle.xml</filename>
+      <filetype>xml</filetype>
+      <usage_type>test</usage_type>
+      <checksum>B62FB66A</checksum>
+    </file>
+    <file>
+      <filename>extra_files/extra-mf-slab-right-top-rear-units.xml</filename>
+      <filetype>xml</filetype>
+      <usage_type>test</usage_type>
+      <checksum>3C85E587</checksum>
+    </file>
+    <file>
+      <filename>extra_files/extra-mf-slab-right-top.xml</filename>
+      <filetype>xml</filetype>
+      <usage_type>test</usage_type>
+      <checksum>B62FB66A</checksum>
+    </file>
+    <file>
+      <filename>extra_files/extra-mf-slab.xml</filename>
+      <filetype>xml</filetype>
+      <usage_type>test</usage_type>
+      <checksum>657E4444</checksum>
+    </file>
+    <file>
+      <filename>extra_files/extra-mf-unvented-crawlspace-left-bottom-rear-units.xml</filename>
+      <filetype>xml</filetype>
+      <usage_type>test</usage_type>
+      <checksum>6B0F91A5</checksum>
+    </file>
+    <file>
+      <filename>extra_files/extra-mf-unvented-crawlspace-left-bottom.xml</filename>
+      <filetype>xml</filetype>
+      <usage_type>test</usage_type>
+      <checksum>6244B16C</checksum>
+    </file>
+    <file>
+      <filename>extra_files/extra-mf-unvented-crawlspace-left-middle-rear-units.xml</filename>
+      <filetype>xml</filetype>
+      <usage_type>test</usage_type>
+      <checksum>BD6447C7</checksum>
+    </file>
+    <file>
+      <filename>extra_files/extra-mf-unvented-crawlspace-left-middle.xml</filename>
+      <filetype>xml</filetype>
+      <usage_type>test</usage_type>
+      <checksum>8A801877</checksum>
+    </file>
+    <file>
+      <filename>extra_files/extra-mf-unvented-crawlspace-left-top-rear-units.xml</filename>
+      <filetype>xml</filetype>
+      <usage_type>test</usage_type>
+      <checksum>BD6447C7</checksum>
+    </file>
+    <file>
+      <filename>extra_files/extra-mf-unvented-crawlspace-left-top.xml</filename>
+      <filetype>xml</filetype>
+      <usage_type>test</usage_type>
+      <checksum>8A801877</checksum>
+    </file>
+    <file>
+      <filename>extra_files/extra-mf-unvented-crawlspace-middle-bottom-rear-units.xml</filename>
+      <filetype>xml</filetype>
+      <usage_type>test</usage_type>
+      <checksum>21314A3D</checksum>
+    </file>
+    <file>
+      <filename>extra_files/extra-mf-unvented-crawlspace-middle-bottom.xml</filename>
+      <filetype>xml</filetype>
+      <usage_type>test</usage_type>
+      <checksum>81A0346D</checksum>
+    </file>
+    <file>
+      <filename>extra_files/extra-mf-unvented-crawlspace-middle-middle-rear-units.xml</filename>
+      <filetype>xml</filetype>
+      <usage_type>test</usage_type>
+      <checksum>3C85E587</checksum>
+    </file>
+    <file>
+      <filename>extra_files/extra-mf-unvented-crawlspace-middle-middle.xml</filename>
+      <filetype>xml</filetype>
+      <usage_type>test</usage_type>
+      <checksum>B62FB66A</checksum>
+    </file>
+    <file>
+      <filename>extra_files/extra-mf-unvented-crawlspace-middle-top-rear-units.xml</filename>
+      <filetype>xml</filetype>
+      <usage_type>test</usage_type>
+      <checksum>3C85E587</checksum>
+    </file>
+    <file>
+      <filename>extra_files/extra-mf-unvented-crawlspace-middle-top.xml</filename>
+      <filetype>xml</filetype>
+      <usage_type>test</usage_type>
+      <checksum>B62FB66A</checksum>
+    </file>
+    <file>
+      <filename>extra_files/extra-mf-unvented-crawlspace-rear-units.xml</filename>
+      <filetype>xml</filetype>
+      <usage_type>test</usage_type>
+      <checksum>6B0F91A5</checksum>
+    </file>
+    <file>
+      <filename>extra_files/extra-mf-unvented-crawlspace-right-bottom-rear-units.xml</filename>
+      <filetype>xml</filetype>
+      <usage_type>test</usage_type>
+      <checksum>21314A3D</checksum>
+    </file>
+    <file>
+      <filename>extra_files/extra-mf-unvented-crawlspace-right-bottom.xml</filename>
+      <filetype>xml</filetype>
+      <usage_type>test</usage_type>
+      <checksum>81A0346D</checksum>
+    </file>
+    <file>
+      <filename>extra_files/extra-mf-unvented-crawlspace-right-middle-rear-units.xml</filename>
+      <filetype>xml</filetype>
+      <usage_type>test</usage_type>
+      <checksum>3C85E587</checksum>
+    </file>
+    <file>
+      <filename>extra_files/extra-mf-unvented-crawlspace-right-middle.xml</filename>
+      <filetype>xml</filetype>
+      <usage_type>test</usage_type>
+      <checksum>B62FB66A</checksum>
+    </file>
+    <file>
+      <filename>extra_files/extra-mf-unvented-crawlspace-right-top-rear-units.xml</filename>
+      <filetype>xml</filetype>
+      <usage_type>test</usage_type>
+      <checksum>3C85E587</checksum>
+    </file>
+    <file>
+      <filename>extra_files/extra-mf-unvented-crawlspace-right-top.xml</filename>
+      <filetype>xml</filetype>
+      <usage_type>test</usage_type>
+      <checksum>B62FB66A</checksum>
+    </file>
+    <file>
+      <filename>extra_files/extra-mf-unvented-crawlspace.xml</filename>
+      <filetype>xml</filetype>
+      <usage_type>test</usage_type>
+      <checksum>6244B16C</checksum>
+    </file>
+    <file>
+      <filename>extra_files/extra-mf-vented-crawlspace-left-bottom-rear-units.xml</filename>
+      <filetype>xml</filetype>
+      <usage_type>test</usage_type>
+      <checksum>8BBEF1A3</checksum>
+    </file>
+    <file>
+      <filename>extra_files/extra-mf-vented-crawlspace-left-bottom.xml</filename>
+      <filetype>xml</filetype>
+      <usage_type>test</usage_type>
+      <checksum>5FBBC91C</checksum>
+    </file>
+    <file>
+      <filename>extra_files/extra-mf-vented-crawlspace-left-middle-rear-units.xml</filename>
+      <filetype>xml</filetype>
+      <usage_type>test</usage_type>
+      <checksum>BD6447C7</checksum>
+    </file>
+    <file>
+      <filename>extra_files/extra-mf-vented-crawlspace-left-middle.xml</filename>
+      <filetype>xml</filetype>
+      <usage_type>test</usage_type>
+      <checksum>8A801877</checksum>
+    </file>
+    <file>
+      <filename>extra_files/extra-mf-vented-crawlspace-left-top-rear-units.xml</filename>
+      <filetype>xml</filetype>
+      <usage_type>test</usage_type>
+      <checksum>BD6447C7</checksum>
+    </file>
+    <file>
+      <filename>extra_files/extra-mf-vented-crawlspace-left-top.xml</filename>
+      <filetype>xml</filetype>
+      <usage_type>test</usage_type>
+      <checksum>8A801877</checksum>
+    </file>
+    <file>
+      <filename>extra_files/extra-mf-vented-crawlspace-middle-bottom-rear-units.xml</filename>
+      <filetype>xml</filetype>
+      <usage_type>test</usage_type>
+      <checksum>BB2D0E71</checksum>
+    </file>
+    <file>
+      <filename>extra_files/extra-mf-vented-crawlspace-middle-bottom.xml</filename>
+      <filetype>xml</filetype>
+      <usage_type>test</usage_type>
+      <checksum>2849FC66</checksum>
+    </file>
+    <file>
+      <filename>extra_files/extra-mf-vented-crawlspace-middle-middle-rear-units.xml</filename>
+      <filetype>xml</filetype>
+      <usage_type>test</usage_type>
+      <checksum>3C85E587</checksum>
+    </file>
+    <file>
+      <filename>extra_files/extra-mf-vented-crawlspace-middle-middle.xml</filename>
+      <filetype>xml</filetype>
+      <usage_type>test</usage_type>
+      <checksum>B62FB66A</checksum>
+    </file>
+    <file>
+      <filename>extra_files/extra-mf-vented-crawlspace-middle-top-rear-units.xml</filename>
+      <filetype>xml</filetype>
+      <usage_type>test</usage_type>
+      <checksum>3C85E587</checksum>
+    </file>
+    <file>
+      <filename>extra_files/extra-mf-vented-crawlspace-middle-top.xml</filename>
+      <filetype>xml</filetype>
+      <usage_type>test</usage_type>
+      <checksum>B62FB66A</checksum>
+    </file>
+    <file>
+      <filename>extra_files/extra-mf-vented-crawlspace-rear-units.xml</filename>
+      <filetype>xml</filetype>
+      <usage_type>test</usage_type>
+      <checksum>8BBEF1A3</checksum>
+    </file>
+    <file>
+      <filename>extra_files/extra-mf-vented-crawlspace-right-bottom-rear-units.xml</filename>
+      <filetype>xml</filetype>
+      <usage_type>test</usage_type>
+      <checksum>BB2D0E71</checksum>
+    </file>
+    <file>
+      <filename>extra_files/extra-mf-vented-crawlspace-right-bottom.xml</filename>
+      <filetype>xml</filetype>
+      <usage_type>test</usage_type>
+      <checksum>2849FC66</checksum>
+    </file>
+    <file>
+      <filename>extra_files/extra-mf-vented-crawlspace-right-middle-rear-units.xml</filename>
+      <filetype>xml</filetype>
+      <usage_type>test</usage_type>
+      <checksum>3C85E587</checksum>
+    </file>
+    <file>
+      <filename>extra_files/extra-mf-vented-crawlspace-right-middle.xml</filename>
+      <filetype>xml</filetype>
+      <usage_type>test</usage_type>
+      <checksum>B62FB66A</checksum>
+    </file>
+    <file>
+      <filename>extra_files/extra-mf-vented-crawlspace-right-top-rear-units.xml</filename>
+      <filetype>xml</filetype>
+      <usage_type>test</usage_type>
+      <checksum>3C85E587</checksum>
+    </file>
+    <file>
+      <filename>extra_files/extra-mf-vented-crawlspace-right-top.xml</filename>
+      <filetype>xml</filetype>
+      <usage_type>test</usage_type>
+      <checksum>B62FB66A</checksum>
+    </file>
+    <file>
+      <filename>extra_files/extra-mf-vented-crawlspace.xml</filename>
+      <filetype>xml</filetype>
+      <usage_type>test</usage_type>
+      <checksum>5FBBC91C</checksum>
+    </file>
+    <file>
+      <filename>extra_files/extra-no-rim-joists.xml</filename>
+      <filetype>xml</filetype>
+      <usage_type>test</usage_type>
+      <checksum>BB34F9C8</checksum>
+    </file>
+    <file>
+      <filename>extra_files/extra-pv-roofpitch.xml</filename>
+      <filetype>xml</filetype>
+      <usage_type>test</usage_type>
+      <checksum>A38F9D26</checksum>
+    </file>
+    <file>
+      <filename>extra_files/extra-second-heating-system-boiler-to-heat-pump.xml</filename>
+      <filetype>xml</filetype>
+      <usage_type>test</usage_type>
+      <checksum>8B8EE03A</checksum>
+    </file>
+    <file>
+      <filename>extra_files/extra-second-heating-system-boiler-to-heating-system.xml</filename>
+      <filetype>xml</filetype>
+      <usage_type>test</usage_type>
+      <checksum>7AEAC390</checksum>
+    </file>
+    <file>
+      <filename>extra_files/extra-second-heating-system-fireplace-to-heat-pump.xml</filename>
+      <filetype>xml</filetype>
+      <usage_type>test</usage_type>
+      <checksum>305F42BB</checksum>
+    </file>
+    <file>
       <filename>extra_files/extra-second-heating-system-fireplace-to-heating-system.xml</filename>
       <filetype>xml</filetype>
       <usage_type>test</usage_type>
       <checksum>4839A2E6</checksum>
     </file>
     <file>
-      <filename>extra_files/base-mf.xml</filename>
-      <filetype>xml</filetype>
-      <usage_type>test</usage_type>
-      <checksum>8A801877</checksum>
-    </file>
-    <file>
-      <filename>extra_files/base-sfa.xml</filename>
+      <filename>extra_files/extra-second-heating-system-portable-heater-to-heat-pump.xml</filename>
+      <filetype>xml</filetype>
+      <usage_type>test</usage_type>
+      <checksum>A8E500FA</checksum>
+    </file>
+    <file>
+      <filename>extra_files/extra-second-heating-system-portable-heater-to-heating-system.xml</filename>
+      <filetype>xml</filetype>
+      <usage_type>test</usage_type>
+      <checksum>25036C45</checksum>
+    </file>
+    <file>
+      <filename>extra_files/extra-second-refrigerator.xml</filename>
+      <filetype>xml</filetype>
+      <usage_type>test</usage_type>
+      <checksum>A474F43D</checksum>
+    </file>
+    <file>
+      <filename>extra_files/extra-sfa-ambient - Copy.xml</filename>
+      <filetype>xml</filetype>
+      <usage_type>test</usage_type>
+      <checksum>C028936D</checksum>
+    </file>
+    <file>
+      <filename>extra_files/extra-sfa-ambient.xml</filename>
+      <filetype>xml</filetype>
+      <usage_type>test</usage_type>
+      <checksum>9B051D7A</checksum>
+    </file>
+    <file>
+      <filename>extra_files/extra-sfa-atticroof-conditioned-eaves-gable.xml</filename>
+      <filetype>xml</filetype>
+      <usage_type>test</usage_type>
+      <checksum>D38C5E6A</checksum>
+    </file>
+    <file>
+      <filename>extra_files/extra-sfa-atticroof-conditioned-eaves-hip.xml</filename>
+      <filetype>xml</filetype>
+      <usage_type>test</usage_type>
+      <checksum>816D7BDC</checksum>
+    </file>
+    <file>
+      <filename>extra_files/extra-sfa-atticroof-flat.xml</filename>
+      <filetype>xml</filetype>
+      <usage_type>test</usage_type>
+      <checksum>D473B0DF</checksum>
+    </file>
+    <file>
+      <filename>extra_files/extra-sfa-conditioned-crawlspace.xml</filename>
+      <filetype>xml</filetype>
+      <usage_type>test</usage_type>
+      <checksum>8A1C5467</checksum>
+    </file>
+    <file>
+      <filename>extra_files/extra-sfa-exterior-corridor.xml</filename>
       <filetype>xml</filetype>
       <usage_type>test</usage_type>
       <checksum>C1AF821E</checksum>
     </file>
     <file>
-      <filename>extra_files/base-sfd.xml</filename>
+      <filename>extra_files/extra-sfa-rear-units.xml</filename>
+      <filetype>xml</filetype>
+      <usage_type>test</usage_type>
+      <checksum>C1AF821E</checksum>
+    </file>
+    <file>
+      <filename>extra_files/extra-sfa-slab-middle.xml</filename>
+      <filetype>xml</filetype>
+      <usage_type>test</usage_type>
+      <checksum>16466816</checksum>
+    </file>
+    <file>
+      <filename>extra_files/extra-sfa-slab-right.xml</filename>
+      <filetype>xml</filetype>
+      <usage_type>test</usage_type>
+      <checksum>16466816</checksum>
+    </file>
+    <file>
+      <filename>extra_files/extra-sfa-slab.xml</filename>
+      <filetype>xml</filetype>
+      <usage_type>test</usage_type>
+      <checksum>140E0347</checksum>
+    </file>
+    <file>
+      <filename>extra_files/extra-sfa-unconditioned-basement-middle.xml</filename>
+      <filetype>xml</filetype>
+      <usage_type>test</usage_type>
+      <checksum>C5C08D8B</checksum>
+    </file>
+    <file>
+      <filename>extra_files/extra-sfa-unconditioned-basement-right.xml</filename>
+      <filetype>xml</filetype>
+      <usage_type>test</usage_type>
+      <checksum>C5C08D8B</checksum>
+    </file>
+    <file>
+      <filename>extra_files/extra-sfa-unconditioned-basement.xml</filename>
+      <filetype>xml</filetype>
+      <usage_type>test</usage_type>
+      <checksum>A6988154</checksum>
+    </file>
+    <file>
+      <filename>extra_files/extra-sfa-unvented-crawlspace-middle.xml</filename>
+      <filetype>xml</filetype>
+      <usage_type>test</usage_type>
+      <checksum>CCA63DC8</checksum>
+    </file>
+    <file>
+      <filename>extra_files/extra-sfa-unvented-crawlspace-right.xml</filename>
+      <filetype>xml</filetype>
+      <usage_type>test</usage_type>
+      <checksum>CCA63DC8</checksum>
+    </file>
+    <file>
+      <filename>extra_files/extra-sfa-unvented-crawlspace.xml</filename>
+      <filetype>xml</filetype>
+      <usage_type>test</usage_type>
+      <checksum>85348DE3</checksum>
+    </file>
+    <file>
+      <filename>extra_files/extra-sfa-vented-crawlspace-middle.xml</filename>
+      <filetype>xml</filetype>
+      <usage_type>test</usage_type>
+      <checksum>FC4D5A4D</checksum>
+    </file>
+    <file>
+      <filename>extra_files/extra-sfa-vented-crawlspace-right.xml</filename>
+      <filetype>xml</filetype>
+      <usage_type>test</usage_type>
+      <checksum>FC4D5A4D</checksum>
+    </file>
+    <file>
+      <filename>extra_files/extra-sfa-vented-crawlspace.xml</filename>
+      <filetype>xml</filetype>
+      <usage_type>test</usage_type>
+      <checksum>F614A07A</checksum>
+    </file>
+    <file>
+      <filename>extra_files/extra-state-code-different-than-epw.xml</filename>
+      <filetype>xml</filetype>
+      <usage_type>test</usage_type>
+      <checksum>59C1AD09</checksum>
+    </file>
+    <file>
+      <filename>extra_files/extra-time-zone-different-than-epw.xml</filename>
+      <filetype>xml</filetype>
+      <usage_type>test</usage_type>
+      <checksum>88DD4B35</checksum>
+    </file>
+    <file>
+      <filename>extra_files/extra-zero-clothes-washer-kwh.xml</filename>
+      <filetype>xml</filetype>
+      <usage_type>test</usage_type>
+      <checksum>89C03E3B</checksum>
+    </file>
+    <file>
+      <filename>extra_files/extra-zero-dishwasher-kwh.xml</filename>
+      <filetype>xml</filetype>
+      <usage_type>test</usage_type>
+      <checksum>3677DA2C</checksum>
+    </file>
+    <file>
+      <filename>extra_files/extra-zero-extra-refrigerator-kwh.xml</filename>
       <filetype>xml</filetype>
       <usage_type>test</usage_type>
       <checksum>AD4478F2</checksum>
     </file>
     <file>
-      <filename>extra_files/extra-enclosure-atticroof-conditioned-eaves-gable.xml</filename>
-      <filetype>xml</filetype>
-      <usage_type>test</usage_type>
-      <checksum>5BB0564F</checksum>
-    </file>
-    <file>
-      <filename>extra_files/extra-enclosure-atticroof-conditioned-eaves-hip.xml</filename>
-      <filetype>xml</filetype>
-      <usage_type>test</usage_type>
-      <checksum>CD682195</checksum>
-    </file>
-    <file>
-      <filename>extra_files/extra-enclosure-garage-atticroof-conditioned.xml</filename>
-      <filetype>xml</filetype>
-      <usage_type>test</usage_type>
-      <checksum>AF4E000C</checksum>
-    </file>
-    <file>
-      <filename>extra_files/extra-enclosure-garage-partially-protruded.xml</filename>
-      <filetype>xml</filetype>
-      <usage_type>test</usage_type>
-      <checksum>66B0EF96</checksum>
-    </file>
-    <file>
-      <filename>extra_files/extra-enclosure-windows-shading.xml</filename>
-      <filetype>xml</filetype>
-      <usage_type>test</usage_type>
-      <checksum>4183744B</checksum>
-    </file>
-    <file>
-      <filename>extra_files/extra-gas-hot-tub-heater-with-zero-kwh.xml</filename>
-      <filetype>xml</filetype>
-      <usage_type>test</usage_type>
-      <checksum>D887D5C2</checksum>
-    </file>
-    <file>
-      <filename>extra_files/extra-gas-pool-heater-with-zero-kwh.xml</filename>
-      <filetype>xml</filetype>
-      <usage_type>test</usage_type>
-      <checksum>6A51821F</checksum>
-    </file>
-    <file>
-      <filename>extra_files/extra-iecc-zone-different-than-epw.xml</filename>
-      <filetype>xml</filetype>
-      <usage_type>test</usage_type>
-      <checksum>4ECF01D7</checksum>
-    </file>
-    <file>
-      <filename>extra_files/extra-no-rim-joists.xml</filename>
-      <filetype>xml</filetype>
-      <usage_type>test</usage_type>
-      <checksum>BB34F9C8</checksum>
-    </file>
-    <file>
-      <filename>extra_files/extra-pv-roofpitch.xml</filename>
-      <filetype>xml</filetype>
-      <usage_type>test</usage_type>
-      <checksum>A38F9D26</checksum>
-    </file>
-    <file>
-      <filename>extra_files/extra-second-heating-system-boiler-to-heat-pump.xml</filename>
-      <filetype>xml</filetype>
-      <usage_type>test</usage_type>
-      <checksum>8B8EE03A</checksum>
-    </file>
-    <file>
-      <filename>extra_files/extra-second-heating-system-boiler-to-heating-system.xml</filename>
-      <filetype>xml</filetype>
-      <usage_type>test</usage_type>
-      <checksum>7AEAC390</checksum>
-    </file>
-    <file>
-      <filename>extra_files/extra-second-heating-system-fireplace-to-heat-pump.xml</filename>
-      <filetype>xml</filetype>
-      <usage_type>test</usage_type>
-      <checksum>305F42BB</checksum>
-    </file>
-    <file>
-      <filename>extra_files/extra-second-heating-system-portable-heater-to-heat-pump.xml</filename>
-      <filetype>xml</filetype>
-      <usage_type>test</usage_type>
-      <checksum>A8E500FA</checksum>
-    </file>
-    <file>
-      <filename>extra_files/extra-second-heating-system-portable-heater-to-heating-system.xml</filename>
-      <filetype>xml</filetype>
-      <usage_type>test</usage_type>
-      <checksum>25036C45</checksum>
-    </file>
-    <file>
-      <filename>extra_files/extra-second-refrigerator.xml</filename>
-      <filetype>xml</filetype>
-      <usage_type>test</usage_type>
-      <checksum>A474F43D</checksum>
-    </file>
-    <file>
-      <filename>extra_files/extra-state-code-different-than-epw.xml</filename>
-      <filetype>xml</filetype>
-      <usage_type>test</usage_type>
-      <checksum>59C1AD09</checksum>
-    </file>
-    <file>
-      <filename>extra_files/extra-zero-clothes-washer-kwh.xml</filename>
-      <filetype>xml</filetype>
-      <usage_type>test</usage_type>
-      <checksum>89C03E3B</checksum>
-    </file>
-    <file>
-      <filename>extra_files/extra-zero-dishwasher-kwh.xml</filename>
-      <filetype>xml</filetype>
-      <usage_type>test</usage_type>
-      <checksum>3677DA2C</checksum>
-    </file>
-    <file>
-      <filename>extra_files/extra-zero-extra-refrigerator-kwh.xml</filename>
+      <filename>extra_files/extra-zero-freezer-kwh.xml</filename>
       <filetype>xml</filetype>
       <usage_type>test</usage_type>
       <checksum>AD4478F2</checksum>
     </file>
     <file>
-      <filename>extra_files/extra-zero-freezer-kwh.xml</filename>
+      <filename>extra_files/extra-zero-refrigerator-kwh.xml</filename>
+      <filetype>xml</filetype>
+      <usage_type>test</usage_type>
+      <checksum>832BEEBF</checksum>
+    </file>
+    <file>
+      <filename>extra_files/warning-conditioned-attic-with-floor-insulation.xml</filename>
+      <filetype>xml</filetype>
+      <usage_type>test</usage_type>
+      <checksum>0A3A3CDB</checksum>
+    </file>
+    <file>
+      <filename>extra_files/warning-conditioned-basement-with-ceiling-insulation.xml</filename>
       <filetype>xml</filetype>
       <usage_type>test</usage_type>
       <checksum>AD4478F2</checksum>
     </file>
     <file>
-      <filename>extra_files/extra-zero-refrigerator-kwh.xml</filename>
-      <filetype>xml</filetype>
-      <usage_type>test</usage_type>
-      <checksum>832BEEBF</checksum>
-    </file>
-    <file>
-      <filename>extra_files/extra-dhw-solar-latitude.xml</filename>
-      <filetype>xml</filetype>
-      <usage_type>test</usage_type>
-      <checksum>725CB729</checksum>
-    </file>
-    <file>
-      <filename>extra_files/extra-time-zone-different-than-epw.xml</filename>
-      <filetype>xml</filetype>
-      <usage_type>test</usage_type>
-      <checksum>88DD4B35</checksum>
-    </file>
-    <file>
-      <filename>extra_files/extra-mf-eaves.xml</filename>
-      <filetype>xml</filetype>
-      <usage_type>test</usage_type>
-      <checksum>F8A9AA50</checksum>
-    </file>
-    <file>
-      <filename>extra_files/extra-mf-exterior-corridor.xml</filename>
-      <filetype>xml</filetype>
-      <usage_type>test</usage_type>
-      <checksum>8A801877</checksum>
-    </file>
-    <file>
-      <filename>extra_files/extra-mf-rear-units.xml</filename>
-      <filetype>xml</filetype>
-      <usage_type>test</usage_type>
-      <checksum>8A801877</checksum>
-    </file>
-    <file>
-      <filename>extra_files/extra-mf-slab-left-bottom-rear-units.xml</filename>
-      <filetype>xml</filetype>
-      <usage_type>test</usage_type>
-      <checksum>33B4F2D6</checksum>
-    </file>
-    <file>
-      <filename>extra_files/extra-mf-slab-left-bottom.xml</filename>
+      <filename>extra_files/warning-mf-bottom-slab-non-zero-foundation-height.xml</filename>
       <filetype>xml</filetype>
       <usage_type>test</usage_type>
       <checksum>657E4444</checksum>
     </file>
     <file>
-      <filename>extra_files/extra-mf-slab-left-middle-rear-units.xml</filename>
-      <filetype>xml</filetype>
-      <usage_type>test</usage_type>
-      <checksum>BD6447C7</checksum>
-    </file>
-    <file>
-      <filename>extra_files/extra-mf-slab-left-middle.xml</filename>
-      <filetype>xml</filetype>
-      <usage_type>test</usage_type>
-      <checksum>8A801877</checksum>
-    </file>
-    <file>
-      <filename>extra_files/extra-mf-slab-left-top-rear-units.xml</filename>
-      <filetype>xml</filetype>
-      <usage_type>test</usage_type>
-      <checksum>BD6447C7</checksum>
-    </file>
-    <file>
-      <filename>extra_files/extra-mf-slab-left-top.xml</filename>
-      <filetype>xml</filetype>
-      <usage_type>test</usage_type>
-      <checksum>8A801877</checksum>
-    </file>
-    <file>
-      <filename>extra_files/extra-mf-slab-middle-bottom-rear-units.xml</filename>
-      <filetype>xml</filetype>
-      <usage_type>test</usage_type>
-      <checksum>6C028D98</checksum>
-    </file>
-    <file>
-      <filename>extra_files/extra-mf-slab-middle-bottom.xml</filename>
-      <filetype>xml</filetype>
-      <usage_type>test</usage_type>
-      <checksum>3300F8BF</checksum>
-    </file>
-    <file>
-      <filename>extra_files/extra-mf-slab-middle-middle-rear-units.xml</filename>
-      <filetype>xml</filetype>
-      <usage_type>test</usage_type>
-      <checksum>3C85E587</checksum>
-    </file>
-    <file>
-      <filename>extra_files/extra-mf-slab-middle-middle.xml</filename>
-      <filetype>xml</filetype>
-      <usage_type>test</usage_type>
-      <checksum>B62FB66A</checksum>
-    </file>
-    <file>
-      <filename>extra_files/extra-mf-slab-middle-top-rear-units.xml</filename>
-      <filetype>xml</filetype>
-      <usage_type>test</usage_type>
-      <checksum>3C85E587</checksum>
-    </file>
-    <file>
-      <filename>extra_files/extra-mf-slab-middle-top.xml</filename>
-      <filetype>xml</filetype>
-      <usage_type>test</usage_type>
-      <checksum>B62FB66A</checksum>
-    </file>
-    <file>
-      <filename>extra_files/extra-mf-slab-rear-units.xml</filename>
-      <filetype>xml</filetype>
-      <usage_type>test</usage_type>
-      <checksum>33B4F2D6</checksum>
-    </file>
-    <file>
-      <filename>extra_files/extra-mf-slab-right-bottom-rear-units.xml</filename>
-      <filetype>xml</filetype>
-      <usage_type>test</usage_type>
-      <checksum>6C028D98</checksum>
-    </file>
-    <file>
-      <filename>extra_files/extra-mf-slab-right-bottom.xml</filename>
-      <filetype>xml</filetype>
-      <usage_type>test</usage_type>
-      <checksum>3300F8BF</checksum>
-    </file>
-    <file>
-      <filename>extra_files/extra-mf-slab-right-middle-rear-units.xml</filename>
-      <filetype>xml</filetype>
-      <usage_type>test</usage_type>
-      <checksum>3C85E587</checksum>
-    </file>
-    <file>
-      <filename>extra_files/extra-mf-slab-right-middle.xml</filename>
-      <filetype>xml</filetype>
-      <usage_type>test</usage_type>
-      <checksum>B62FB66A</checksum>
-    </file>
-    <file>
-      <filename>extra_files/extra-mf-slab-right-top-rear-units.xml</filename>
-      <filetype>xml</filetype>
-      <usage_type>test</usage_type>
-      <checksum>3C85E587</checksum>
-    </file>
-    <file>
-      <filename>extra_files/extra-mf-slab-right-top.xml</filename>
-      <filetype>xml</filetype>
-      <usage_type>test</usage_type>
-      <checksum>B62FB66A</checksum>
-    </file>
-    <file>
-      <filename>extra_files/extra-mf-slab.xml</filename>
-      <filetype>xml</filetype>
-      <usage_type>test</usage_type>
-      <checksum>657E4444</checksum>
-    </file>
-    <file>
-      <filename>extra_files/extra-mf-unvented-crawlspace-left-bottom-rear-units.xml</filename>
-      <filetype>xml</filetype>
-      <usage_type>test</usage_type>
-      <checksum>6B0F91A5</checksum>
-    </file>
-    <file>
-      <filename>extra_files/extra-mf-unvented-crawlspace-left-bottom.xml</filename>
-      <filetype>xml</filetype>
-      <usage_type>test</usage_type>
-      <checksum>6244B16C</checksum>
-    </file>
-    <file>
-      <filename>extra_files/extra-mf-unvented-crawlspace-left-middle-rear-units.xml</filename>
-      <filetype>xml</filetype>
-      <usage_type>test</usage_type>
-      <checksum>BD6447C7</checksum>
-    </file>
-    <file>
-      <filename>extra_files/extra-mf-unvented-crawlspace-left-middle.xml</filename>
-      <filetype>xml</filetype>
-      <usage_type>test</usage_type>
-      <checksum>8A801877</checksum>
-    </file>
-    <file>
-      <filename>extra_files/extra-mf-unvented-crawlspace-left-top-rear-units.xml</filename>
-      <filetype>xml</filetype>
-      <usage_type>test</usage_type>
-      <checksum>BD6447C7</checksum>
-    </file>
-    <file>
-      <filename>extra_files/extra-mf-unvented-crawlspace-left-top.xml</filename>
-      <filetype>xml</filetype>
-      <usage_type>test</usage_type>
-      <checksum>8A801877</checksum>
-    </file>
-    <file>
-      <filename>extra_files/extra-mf-unvented-crawlspace-middle-bottom-rear-units.xml</filename>
-      <filetype>xml</filetype>
-      <usage_type>test</usage_type>
-      <checksum>21314A3D</checksum>
-    </file>
-    <file>
-      <filename>extra_files/extra-mf-unvented-crawlspace-middle-bottom.xml</filename>
-      <filetype>xml</filetype>
-      <usage_type>test</usage_type>
-      <checksum>81A0346D</checksum>
-    </file>
-    <file>
-      <filename>extra_files/extra-mf-unvented-crawlspace-middle-middle-rear-units.xml</filename>
-      <filetype>xml</filetype>
-      <usage_type>test</usage_type>
-      <checksum>3C85E587</checksum>
-    </file>
-    <file>
-      <filename>extra_files/extra-mf-unvented-crawlspace-middle-middle.xml</filename>
-      <filetype>xml</filetype>
-      <usage_type>test</usage_type>
-      <checksum>B62FB66A</checksum>
-    </file>
-    <file>
-      <filename>extra_files/extra-mf-unvented-crawlspace-middle-top-rear-units.xml</filename>
-      <filetype>xml</filetype>
-      <usage_type>test</usage_type>
-      <checksum>3C85E587</checksum>
-    </file>
-    <file>
-      <filename>extra_files/extra-mf-unvented-crawlspace-middle-top.xml</filename>
-      <filetype>xml</filetype>
-      <usage_type>test</usage_type>
-      <checksum>B62FB66A</checksum>
-    </file>
-    <file>
-      <filename>extra_files/extra-mf-unvented-crawlspace-rear-units.xml</filename>
-      <filetype>xml</filetype>
-      <usage_type>test</usage_type>
-      <checksum>6B0F91A5</checksum>
-    </file>
-    <file>
-      <filename>extra_files/extra-mf-unvented-crawlspace-right-bottom-rear-units.xml</filename>
-      <filetype>xml</filetype>
-      <usage_type>test</usage_type>
-      <checksum>21314A3D</checksum>
-    </file>
-    <file>
-      <filename>extra_files/extra-mf-unvented-crawlspace-right-bottom.xml</filename>
-      <filetype>xml</filetype>
-      <usage_type>test</usage_type>
-      <checksum>81A0346D</checksum>
-    </file>
-    <file>
-      <filename>extra_files/extra-mf-unvented-crawlspace-right-middle-rear-units.xml</filename>
-      <filetype>xml</filetype>
-      <usage_type>test</usage_type>
-      <checksum>3C85E587</checksum>
-    </file>
-    <file>
-      <filename>extra_files/extra-mf-unvented-crawlspace-right-middle.xml</filename>
-      <filetype>xml</filetype>
-      <usage_type>test</usage_type>
-      <checksum>B62FB66A</checksum>
-    </file>
-    <file>
-      <filename>extra_files/extra-mf-unvented-crawlspace-right-top-rear-units.xml</filename>
-      <filetype>xml</filetype>
-      <usage_type>test</usage_type>
-      <checksum>3C85E587</checksum>
-    </file>
-    <file>
-      <filename>extra_files/extra-mf-unvented-crawlspace-right-top.xml</filename>
-      <filetype>xml</filetype>
-      <usage_type>test</usage_type>
-      <checksum>B62FB66A</checksum>
-    </file>
-    <file>
-      <filename>extra_files/extra-mf-unvented-crawlspace.xml</filename>
-      <filetype>xml</filetype>
-      <usage_type>test</usage_type>
-      <checksum>6244B16C</checksum>
-    </file>
-    <file>
-      <filename>extra_files/extra-mf-vented-crawlspace-left-bottom-rear-units.xml</filename>
-      <filetype>xml</filetype>
-      <usage_type>test</usage_type>
-      <checksum>8BBEF1A3</checksum>
-    </file>
-    <file>
-      <filename>extra_files/extra-mf-vented-crawlspace-left-bottom.xml</filename>
-      <filetype>xml</filetype>
-      <usage_type>test</usage_type>
-      <checksum>5FBBC91C</checksum>
-    </file>
-    <file>
-      <filename>extra_files/extra-mf-vented-crawlspace-left-middle-rear-units.xml</filename>
-      <filetype>xml</filetype>
-      <usage_type>test</usage_type>
-      <checksum>BD6447C7</checksum>
-    </file>
-    <file>
-      <filename>extra_files/extra-mf-vented-crawlspace-left-middle.xml</filename>
-      <filetype>xml</filetype>
-      <usage_type>test</usage_type>
-      <checksum>8A801877</checksum>
-    </file>
-    <file>
-      <filename>extra_files/extra-mf-vented-crawlspace-left-top-rear-units.xml</filename>
-      <filetype>xml</filetype>
-      <usage_type>test</usage_type>
-      <checksum>BD6447C7</checksum>
-    </file>
-    <file>
-      <filename>extra_files/extra-mf-vented-crawlspace-left-top.xml</filename>
-      <filetype>xml</filetype>
-      <usage_type>test</usage_type>
-      <checksum>8A801877</checksum>
-    </file>
-    <file>
-      <filename>extra_files/extra-mf-vented-crawlspace-middle-bottom-rear-units.xml</filename>
-      <filetype>xml</filetype>
-      <usage_type>test</usage_type>
-      <checksum>BB2D0E71</checksum>
-    </file>
-    <file>
-      <filename>extra_files/extra-mf-vented-crawlspace-middle-bottom.xml</filename>
-      <filetype>xml</filetype>
-      <usage_type>test</usage_type>
-      <checksum>2849FC66</checksum>
-    </file>
-    <file>
-      <filename>extra_files/extra-mf-vented-crawlspace-middle-middle-rear-units.xml</filename>
-      <filetype>xml</filetype>
-      <usage_type>test</usage_type>
-      <checksum>3C85E587</checksum>
-    </file>
-    <file>
-      <filename>extra_files/extra-mf-vented-crawlspace-middle-middle.xml</filename>
-      <filetype>xml</filetype>
-      <usage_type>test</usage_type>
-      <checksum>B62FB66A</checksum>
-    </file>
-    <file>
-      <filename>extra_files/extra-mf-vented-crawlspace-middle-top-rear-units.xml</filename>
-      <filetype>xml</filetype>
-      <usage_type>test</usage_type>
-      <checksum>3C85E587</checksum>
-    </file>
-    <file>
-      <filename>extra_files/extra-mf-vented-crawlspace-middle-top.xml</filename>
-      <filetype>xml</filetype>
-      <usage_type>test</usage_type>
-      <checksum>B62FB66A</checksum>
-    </file>
-    <file>
-      <filename>extra_files/extra-mf-vented-crawlspace-rear-units.xml</filename>
-      <filetype>xml</filetype>
-      <usage_type>test</usage_type>
-      <checksum>8BBEF1A3</checksum>
-    </file>
-    <file>
-      <filename>extra_files/extra-mf-vented-crawlspace-right-bottom-rear-units.xml</filename>
-      <filetype>xml</filetype>
-      <usage_type>test</usage_type>
-      <checksum>BB2D0E71</checksum>
-    </file>
-    <file>
-      <filename>extra_files/extra-mf-vented-crawlspace-right-bottom.xml</filename>
-      <filetype>xml</filetype>
-      <usage_type>test</usage_type>
-      <checksum>2849FC66</checksum>
-    </file>
-    <file>
-      <filename>extra_files/extra-mf-vented-crawlspace-right-middle-rear-units.xml</filename>
-      <filetype>xml</filetype>
-      <usage_type>test</usage_type>
-      <checksum>3C85E587</checksum>
-    </file>
-    <file>
-      <filename>extra_files/extra-mf-vented-crawlspace-right-middle.xml</filename>
-      <filetype>xml</filetype>
-      <usage_type>test</usage_type>
-      <checksum>B62FB66A</checksum>
-    </file>
-    <file>
-      <filename>extra_files/extra-mf-vented-crawlspace-right-top-rear-units.xml</filename>
-      <filetype>xml</filetype>
-      <usage_type>test</usage_type>
-      <checksum>3C85E587</checksum>
-    </file>
-    <file>
-      <filename>extra_files/extra-mf-vented-crawlspace-right-top.xml</filename>
-      <filetype>xml</filetype>
-      <usage_type>test</usage_type>
-      <checksum>B62FB66A</checksum>
-    </file>
-    <file>
-      <filename>extra_files/extra-mf-vented-crawlspace.xml</filename>
-      <filetype>xml</filetype>
-      <usage_type>test</usage_type>
-      <checksum>5FBBC91C</checksum>
-    </file>
-    <file>
-      <filename>extra_files/extra-sfa-atticroof-conditioned-eaves-gable.xml</filename>
-      <filetype>xml</filetype>
-      <usage_type>test</usage_type>
-      <checksum>D38C5E6A</checksum>
-    </file>
-    <file>
-      <filename>extra_files/extra-sfa-atticroof-conditioned-eaves-hip.xml</filename>
-      <filetype>xml</filetype>
-      <usage_type>test</usage_type>
-      <checksum>816D7BDC</checksum>
-    </file>
-    <file>
-      <filename>extra_files/extra-sfa-atticroof-flat.xml</filename>
-      <filetype>xml</filetype>
-      <usage_type>test</usage_type>
-      <checksum>D473B0DF</checksum>
-    </file>
-    <file>
-      <filename>extra_files/extra-sfa-conditioned-crawlspace.xml</filename>
-      <filetype>xml</filetype>
-      <usage_type>test</usage_type>
-      <checksum>8A1C5467</checksum>
-    </file>
-    <file>
-      <filename>extra_files/extra-sfa-exterior-corridor.xml</filename>
-      <filetype>xml</filetype>
-      <usage_type>test</usage_type>
-      <checksum>C1AF821E</checksum>
-    </file>
-    <file>
-      <filename>extra_files/extra-sfa-rear-units.xml</filename>
-      <filetype>xml</filetype>
-      <usage_type>test</usage_type>
-      <checksum>C1AF821E</checksum>
-    </file>
-    <file>
-      <filename>extra_files/extra-sfa-slab-middle.xml</filename>
-      <filetype>xml</filetype>
-      <usage_type>test</usage_type>
-      <checksum>16466816</checksum>
-    </file>
-    <file>
-      <filename>extra_files/extra-sfa-slab-right.xml</filename>
-      <filetype>xml</filetype>
-      <usage_type>test</usage_type>
-      <checksum>16466816</checksum>
-    </file>
-    <file>
-      <filename>extra_files/extra-sfa-slab.xml</filename>
-      <filetype>xml</filetype>
-      <usage_type>test</usage_type>
-      <checksum>140E0347</checksum>
-    </file>
-    <file>
-      <filename>extra_files/extra-sfa-unconditioned-basement-middle.xml</filename>
-      <filetype>xml</filetype>
-      <usage_type>test</usage_type>
-      <checksum>C5C08D8B</checksum>
-    </file>
-    <file>
-      <filename>extra_files/extra-sfa-unconditioned-basement-right.xml</filename>
-      <filetype>xml</filetype>
-      <usage_type>test</usage_type>
-      <checksum>C5C08D8B</checksum>
-    </file>
-    <file>
-      <filename>extra_files/extra-sfa-unconditioned-basement.xml</filename>
-      <filetype>xml</filetype>
-      <usage_type>test</usage_type>
-      <checksum>A6988154</checksum>
-    </file>
-    <file>
-      <filename>extra_files/extra-sfa-unvented-crawlspace-middle.xml</filename>
-      <filetype>xml</filetype>
-      <usage_type>test</usage_type>
-      <checksum>CCA63DC8</checksum>
-    </file>
-    <file>
-      <filename>extra_files/extra-sfa-unvented-crawlspace-right.xml</filename>
-      <filetype>xml</filetype>
-      <usage_type>test</usage_type>
-      <checksum>CCA63DC8</checksum>
-    </file>
-    <file>
-      <filename>extra_files/extra-sfa-unvented-crawlspace.xml</filename>
-      <filetype>xml</filetype>
-      <usage_type>test</usage_type>
-      <checksum>85348DE3</checksum>
-    </file>
-    <file>
-      <filename>extra_files/extra-sfa-vented-crawlspace-middle.xml</filename>
-      <filetype>xml</filetype>
-      <usage_type>test</usage_type>
-      <checksum>FC4D5A4D</checksum>
-    </file>
-    <file>
-      <filename>extra_files/extra-sfa-vented-crawlspace-right.xml</filename>
-      <filetype>xml</filetype>
-      <usage_type>test</usage_type>
-      <checksum>FC4D5A4D</checksum>
-    </file>
-    <file>
-      <filename>extra_files/extra-sfa-vented-crawlspace.xml</filename>
-      <filetype>xml</filetype>
-      <usage_type>test</usage_type>
-      <checksum>F614A07A</checksum>
-    </file>
-    <file>
-      <filename>extra_files/warning-conditioned-attic-with-floor-insulation.xml</filename>
-      <filetype>xml</filetype>
-      <usage_type>test</usage_type>
-      <checksum>0A3A3CDB</checksum>
-    </file>
-    <file>
-      <filename>extra_files/warning-conditioned-basement-with-ceiling-insulation.xml</filename>
+      <filename>extra_files/warning-multipliers-without-fuel-loads.xml</filename>
       <filetype>xml</filetype>
       <usage_type>test</usage_type>
       <checksum>AD4478F2</checksum>
     </file>
     <file>
-      <filename>extra_files/warning-mf-bottom-slab-non-zero-foundation-height.xml</filename>
-      <filetype>xml</filetype>
-      <usage_type>test</usage_type>
-      <checksum>657E4444</checksum>
-    </file>
-    <file>
-      <filename>extra_files/warning-multipliers-without-fuel-loads.xml</filename>
+      <filename>extra_files/warning-multipliers-without-other-plug-loads.xml</filename>
+      <filetype>xml</filetype>
+      <usage_type>test</usage_type>
+      <checksum>F15F3869</checksum>
+    </file>
+    <file>
+      <filename>extra_files/warning-multipliers-without-tv-plug-loads.xml</filename>
+      <filetype>xml</filetype>
+      <usage_type>test</usage_type>
+      <checksum>B56604D3</checksum>
+    </file>
+    <file>
+      <filename>extra_files/warning-multipliers-without-vehicle-plug-loads.xml</filename>
       <filetype>xml</filetype>
       <usage_type>test</usage_type>
       <checksum>AD4478F2</checksum>
     </file>
     <file>
-      <filename>extra_files/warning-multipliers-without-other-plug-loads.xml</filename>
-      <filetype>xml</filetype>
-      <usage_type>test</usage_type>
-      <checksum>F15F3869</checksum>
-    </file>
-    <file>
-      <filename>extra_files/warning-multipliers-without-tv-plug-loads.xml</filename>
-      <filetype>xml</filetype>
-      <usage_type>test</usage_type>
-      <checksum>B56604D3</checksum>
-    </file>
-    <file>
-      <filename>extra_files/warning-multipliers-without-vehicle-plug-loads.xml</filename>
+      <filename>extra_files/warning-multipliers-without-well-pump-plug-loads.xml</filename>
       <filetype>xml</filetype>
       <usage_type>test</usage_type>
       <checksum>AD4478F2</checksum>
     </file>
     <file>
-      <filename>extra_files/warning-multipliers-without-well-pump-plug-loads.xml</filename>
-      <filetype>xml</filetype>
-      <usage_type>test</usage_type>
-      <checksum>AD4478F2</checksum>
-    </file>
-    <file>
       <filename>extra_files/warning-non-electric-heat-pump-water-heater.xml</filename>
       <filetype>xml</filetype>
       <usage_type>test</usage_type>
@@ -6816,68 +6870,6 @@
       <filetype>xml</filetype>
       <usage_type>test</usage_type>
       <checksum>E8D4A1A8</checksum>
-    </file>
-    <file>
-      <filename>extra_files/extra-emissions-fossil-fuel-factors.xml</filename>
-      <filetype>xml</filetype>
-      <usage_type>test</usage_type>
-      <checksum>23ACCCDA</checksum>
-    </file>
-    <file>
-      <filename>extra_files/extra-mf-ambient.xml</filename>
-      <filetype>xml</filetype>
-      <usage_type>test</usage_type>
-      <checksum>7AB1D5CE</checksum>
-    </file>
-    <file>
-      <filename>extra_files/extra-sfa-ambient.xml</filename>
-      <filetype>xml</filetype>
-      <usage_type>test</usage_type>
-      <checksum>9B051D7A</checksum>
-    </file>
-    <file>
-      <filename>extra_files/extra-mf-atticroof-flat.xml</filename>
-      <filetype>xml</filetype>
-      <usage_type>test</usage_type>
-      <checksum>167FE8C4</checksum>
-    </file>
-    <file>
-      <filename>extra_files/extra-mf-atticroof-vented.xml</filename>
-      <filetype>xml</filetype>
-      <usage_type>test</usage_type>
-      <checksum>369A1BC0</checksum>
-    </file>
-    <file>
-      <filename>extra_files/error-hip-roof-and-protruding-garage.xml</filename>
-      <filetype>xml</filetype>
-      <usage_type>test</usage_type>
-      <checksum>1C2C3DDC</checksum>
-=======
->>>>>>> 69bfdc70
-    </file>
-    <file>
-      <filename>extra_files/error-invalid-living-and-garage-1.xml</filename>
-      <filetype>xml</filetype>
-      <usage_type>test</usage_type>
-      <checksum>0FEA5D8B</checksum>
-    </file>
-    <file>
-      <filename>extra_files/error-invalid-living-and-garage-2.xml</filename>
-      <filetype>xml</filetype>
-      <usage_type>test</usage_type>
-      <checksum>54090807</checksum>
-    </file>
-    <file>
-      <filename>extra_files/error-invalid-time-zone.xml</filename>
-      <filetype>xml</filetype>
-      <usage_type>test</usage_type>
-      <checksum>F0FB2E25</checksum>
-    </file>
-    <file>
-      <filename>extra_files/extra-sfa-ambient - Copy.xml</filename>
-      <filetype>xml</filetype>
-      <usage_type>test</usage_type>
-      <checksum>C028936D</checksum>
     </file>
   </files>
 </measure>