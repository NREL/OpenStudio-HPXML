--- conflicted
+++ resolved
@@ -3,13 +3,8 @@
   <schema_version>3.0</schema_version>
   <name>build_residential_hpxml</name>
   <uid>a13a8983-2b01-4930-8af2-42030b6e4233</uid>
-<<<<<<< HEAD
-  <version_id>9dc6ba0e-4782-4bcf-8101-970748578edd</version_id>
-  <version_modified>20220127T180108Z</version_modified>
-=======
-  <version_id>bf0c5880-487f-4077-98bc-def2e88ef2c6</version_id>
-  <version_modified>20220127T173632Z</version_modified>
->>>>>>> ff52c84e
+  <version_id>973e6264-c9bb-4153-99f8-45f4646c7c93</version_id>
+  <version_modified>20220127T193558Z</version_modified>
   <xml_checksum>2C38F48B</xml_checksum>
   <class_name>BuildResidentialHPXML</class_name>
   <display_name>HPXML Builder (Beta)</display_name>
@@ -6003,783 +5998,761 @@
       <checksum>6977E044</checksum>
     </file>
     <file>
-<<<<<<< HEAD
-      <filename>build_residential_hpxml_test.rb</filename>
-      <filetype>rb</filetype>
-      <usage_type>test</usage_type>
-      <checksum>2FF50642</checksum>
-    </file>
-    <file>
-      <version>
-        <software_program>OpenStudio</software_program>
-        <identifier>2.9.0</identifier>
-        <min_compatible>2.9.0</min_compatible>
-      </version>
-      <filename>measure.rb</filename>
-      <filetype>rb</filetype>
-      <usage_type>script</usage_type>
-      <checksum>9549E6D1</checksum>
-    </file>
-    <file>
-=======
->>>>>>> ff52c84e
       <filename>extra_files/extra-auto.xml</filename>
       <filetype>xml</filetype>
       <usage_type>test</usage_type>
-      <checksum>8DEAE32A</checksum>
+      <checksum>CE8B80B7</checksum>
     </file>
     <file>
       <filename>extra_files/extra-second-heating-system-fireplace-to-heating-system.xml</filename>
       <filetype>xml</filetype>
       <usage_type>test</usage_type>
-      <checksum>DD30EC95</checksum>
+      <checksum>5D5101CC</checksum>
     </file>
     <file>
       <filename>extra_files/base-mf.xml</filename>
       <filetype>xml</filetype>
       <usage_type>test</usage_type>
-      <checksum>CFFB4345</checksum>
+      <checksum>CE559523</checksum>
     </file>
     <file>
       <filename>extra_files/base-sfa.xml</filename>
       <filetype>xml</filetype>
       <usage_type>test</usage_type>
-      <checksum>91ED5DED</checksum>
+      <checksum>A77C384B</checksum>
     </file>
     <file>
       <filename>extra_files/base-sfd.xml</filename>
       <filetype>xml</filetype>
       <usage_type>test</usage_type>
-      <checksum>742E8CD1</checksum>
+      <checksum>415957AF</checksum>
     </file>
     <file>
       <filename>extra_files/extra-enclosure-atticroof-conditioned-eaves-gable.xml</filename>
       <filetype>xml</filetype>
       <usage_type>test</usage_type>
-      <checksum>ED50173E</checksum>
+      <checksum>B2A1C486</checksum>
     </file>
     <file>
       <filename>extra_files/extra-enclosure-atticroof-conditioned-eaves-hip.xml</filename>
       <filetype>xml</filetype>
       <usage_type>test</usage_type>
-      <checksum>F19BAAF7</checksum>
+      <checksum>928AC799</checksum>
     </file>
     <file>
       <filename>extra_files/extra-enclosure-garage-atticroof-conditioned.xml</filename>
       <filetype>xml</filetype>
       <usage_type>test</usage_type>
-      <checksum>4F87CFA6</checksum>
+      <checksum>2FCD642B</checksum>
     </file>
     <file>
       <filename>extra_files/extra-enclosure-garage-partially-protruded.xml</filename>
       <filetype>xml</filetype>
       <usage_type>test</usage_type>
-      <checksum>73F0D8A5</checksum>
+      <checksum>50E1F03A</checksum>
     </file>
     <file>
       <filename>extra_files/extra-enclosure-windows-shading.xml</filename>
       <filetype>xml</filetype>
       <usage_type>test</usage_type>
-      <checksum>21D446CA</checksum>
+      <checksum>1D2560A6</checksum>
     </file>
     <file>
       <filename>extra_files/extra-gas-hot-tub-heater-with-zero-kwh.xml</filename>
       <filetype>xml</filetype>
       <usage_type>test</usage_type>
-      <checksum>092A5AB1</checksum>
+      <checksum>12364E7F</checksum>
     </file>
     <file>
       <filename>extra_files/extra-gas-pool-heater-with-zero-kwh.xml</filename>
       <filetype>xml</filetype>
       <usage_type>test</usage_type>
-      <checksum>6B8FDC75</checksum>
+      <checksum>3CE771CD</checksum>
     </file>
     <file>
       <filename>extra_files/extra-iecc-zone-different-than-epw.xml</filename>
       <filetype>xml</filetype>
       <usage_type>test</usage_type>
-      <checksum>97A5F5F4</checksum>
+      <checksum>A2D22E8A</checksum>
     </file>
     <file>
       <filename>extra_files/extra-mf-eaves.xml</filename>
       <filetype>xml</filetype>
       <usage_type>test</usage_type>
-      <checksum>07B18752</checksum>
+      <checksum>A202CF44</checksum>
     </file>
     <file>
       <filename>extra_files/extra-mf-exterior-corridor.xml</filename>
       <filetype>xml</filetype>
       <usage_type>test</usage_type>
-      <checksum>CFFB4345</checksum>
+      <checksum>CE559523</checksum>
     </file>
     <file>
       <filename>extra_files/extra-mf-rear-units.xml</filename>
       <filetype>xml</filetype>
       <usage_type>test</usage_type>
-      <checksum>CFFB4345</checksum>
+      <checksum>CE559523</checksum>
     </file>
     <file>
       <filename>extra_files/extra-mf-slab-left-bottom-rear-units.xml</filename>
       <filetype>xml</filetype>
       <usage_type>test</usage_type>
-      <checksum>04EF0AA5</checksum>
+      <checksum>6CEE0843</checksum>
     </file>
     <file>
       <filename>extra_files/extra-mf-slab-left-bottom.xml</filename>
       <filetype>xml</filetype>
       <usage_type>test</usage_type>
-      <checksum>4C13E085</checksum>
+      <checksum>00FF645C</checksum>
     </file>
     <file>
       <filename>extra_files/extra-mf-slab-left-middle-rear-units.xml</filename>
       <filetype>xml</filetype>
       <usage_type>test</usage_type>
-      <checksum>3DC7BE42</checksum>
+      <checksum>2A985B1D</checksum>
     </file>
     <file>
       <filename>extra_files/extra-mf-slab-left-middle.xml</filename>
       <filetype>xml</filetype>
       <usage_type>test</usage_type>
-      <checksum>CFFB4345</checksum>
+      <checksum>CE559523</checksum>
     </file>
     <file>
       <filename>extra_files/extra-mf-slab-left-top-rear-units.xml</filename>
       <filetype>xml</filetype>
       <usage_type>test</usage_type>
-      <checksum>3DC7BE42</checksum>
+      <checksum>2A985B1D</checksum>
     </file>
     <file>
       <filename>extra_files/extra-mf-slab-left-top.xml</filename>
       <filetype>xml</filetype>
       <usage_type>test</usage_type>
-      <checksum>CFFB4345</checksum>
+      <checksum>CE559523</checksum>
     </file>
     <file>
       <filename>extra_files/extra-mf-slab-middle-bottom-rear-units.xml</filename>
       <filetype>xml</filetype>
       <usage_type>test</usage_type>
-      <checksum>56A143F6</checksum>
+      <checksum>4C32F545</checksum>
     </file>
     <file>
       <filename>extra_files/extra-mf-slab-middle-bottom.xml</filename>
       <filetype>xml</filetype>
       <usage_type>test</usage_type>
-      <checksum>6598C5AE</checksum>
+      <checksum>3D069763</checksum>
     </file>
     <file>
       <filename>extra_files/extra-mf-slab-middle-middle-rear-units.xml</filename>
       <filetype>xml</filetype>
       <usage_type>test</usage_type>
-      <checksum>B727CF0B</checksum>
+      <checksum>9B00B6E6</checksum>
     </file>
     <file>
       <filename>extra_files/extra-mf-slab-middle-middle.xml</filename>
       <filetype>xml</filetype>
       <usage_type>test</usage_type>
-      <checksum>FF9EEE95</checksum>
+      <checksum>DBD9C9CE</checksum>
     </file>
     <file>
       <filename>extra_files/extra-mf-slab-middle-top-rear-units.xml</filename>
       <filetype>xml</filetype>
       <usage_type>test</usage_type>
-      <checksum>B727CF0B</checksum>
+      <checksum>9B00B6E6</checksum>
     </file>
     <file>
       <filename>extra_files/extra-mf-slab-middle-top.xml</filename>
       <filetype>xml</filetype>
       <usage_type>test</usage_type>
-      <checksum>FF9EEE95</checksum>
+      <checksum>DBD9C9CE</checksum>
     </file>
     <file>
       <filename>extra_files/extra-mf-slab-rear-units.xml</filename>
       <filetype>xml</filetype>
       <usage_type>test</usage_type>
-      <checksum>04EF0AA5</checksum>
+      <checksum>6CEE0843</checksum>
     </file>
     <file>
       <filename>extra_files/extra-mf-slab-right-bottom-rear-units.xml</filename>
       <filetype>xml</filetype>
       <usage_type>test</usage_type>
-      <checksum>56A143F6</checksum>
+      <checksum>4C32F545</checksum>
     </file>
     <file>
       <filename>extra_files/extra-mf-slab-right-bottom.xml</filename>
       <filetype>xml</filetype>
       <usage_type>test</usage_type>
-      <checksum>6598C5AE</checksum>
+      <checksum>3D069763</checksum>
     </file>
     <file>
       <filename>extra_files/extra-mf-slab-right-middle-rear-units.xml</filename>
       <filetype>xml</filetype>
       <usage_type>test</usage_type>
-      <checksum>B727CF0B</checksum>
+      <checksum>9B00B6E6</checksum>
     </file>
     <file>
       <filename>extra_files/extra-mf-slab-right-middle.xml</filename>
       <filetype>xml</filetype>
       <usage_type>test</usage_type>
-      <checksum>FF9EEE95</checksum>
+      <checksum>DBD9C9CE</checksum>
     </file>
     <file>
       <filename>extra_files/extra-mf-slab-right-top-rear-units.xml</filename>
       <filetype>xml</filetype>
       <usage_type>test</usage_type>
-      <checksum>B727CF0B</checksum>
+      <checksum>9B00B6E6</checksum>
     </file>
     <file>
       <filename>extra_files/extra-mf-slab-right-top.xml</filename>
       <filetype>xml</filetype>
       <usage_type>test</usage_type>
-      <checksum>FF9EEE95</checksum>
+      <checksum>DBD9C9CE</checksum>
     </file>
     <file>
       <filename>extra_files/extra-mf-slab.xml</filename>
       <filetype>xml</filetype>
       <usage_type>test</usage_type>
-      <checksum>4C13E085</checksum>
+      <checksum>00FF645C</checksum>
     </file>
     <file>
       <filename>extra_files/extra-mf-unvented-crawlspace-left-bottom-rear-units.xml</filename>
       <filetype>xml</filetype>
       <usage_type>test</usage_type>
-      <checksum>926546E1</checksum>
+      <checksum>A1EA5BC7</checksum>
     </file>
     <file>
       <filename>extra_files/extra-mf-unvented-crawlspace-left-bottom.xml</filename>
       <filetype>xml</filetype>
       <usage_type>test</usage_type>
-      <checksum>79025980</checksum>
+      <checksum>454A93AC</checksum>
     </file>
     <file>
       <filename>extra_files/extra-mf-unvented-crawlspace-left-middle-rear-units.xml</filename>
       <filetype>xml</filetype>
       <usage_type>test</usage_type>
-      <checksum>3DC7BE42</checksum>
+      <checksum>2A985B1D</checksum>
     </file>
     <file>
       <filename>extra_files/extra-mf-unvented-crawlspace-left-middle.xml</filename>
       <filetype>xml</filetype>
       <usage_type>test</usage_type>
-      <checksum>CFFB4345</checksum>
+      <checksum>CE559523</checksum>
     </file>
     <file>
       <filename>extra_files/extra-mf-unvented-crawlspace-left-top-rear-units.xml</filename>
       <filetype>xml</filetype>
       <usage_type>test</usage_type>
-      <checksum>3DC7BE42</checksum>
+      <checksum>2A985B1D</checksum>
     </file>
     <file>
       <filename>extra_files/extra-mf-unvented-crawlspace-left-top.xml</filename>
       <filetype>xml</filetype>
       <usage_type>test</usage_type>
-      <checksum>CFFB4345</checksum>
+      <checksum>CE559523</checksum>
     </file>
     <file>
       <filename>extra_files/extra-mf-unvented-crawlspace-middle-bottom-rear-units.xml</filename>
       <filetype>xml</filetype>
       <usage_type>test</usage_type>
-      <checksum>E07A2D39</checksum>
+      <checksum>DF784FEA</checksum>
     </file>
     <file>
       <filename>extra_files/extra-mf-unvented-crawlspace-middle-bottom.xml</filename>
       <filetype>xml</filetype>
       <usage_type>test</usage_type>
-      <checksum>75DD2F39</checksum>
+      <checksum>EE8D1A0D</checksum>
     </file>
     <file>
       <filename>extra_files/extra-mf-unvented-crawlspace-middle-middle-rear-units.xml</filename>
       <filetype>xml</filetype>
       <usage_type>test</usage_type>
-      <checksum>B727CF0B</checksum>
+      <checksum>9B00B6E6</checksum>
     </file>
     <file>
       <filename>extra_files/extra-mf-unvented-crawlspace-middle-middle.xml</filename>
       <filetype>xml</filetype>
       <usage_type>test</usage_type>
-      <checksum>FF9EEE95</checksum>
+      <checksum>DBD9C9CE</checksum>
     </file>
     <file>
       <filename>extra_files/extra-mf-unvented-crawlspace-middle-top-rear-units.xml</filename>
       <filetype>xml</filetype>
       <usage_type>test</usage_type>
-      <checksum>B727CF0B</checksum>
+      <checksum>9B00B6E6</checksum>
     </file>
     <file>
       <filename>extra_files/extra-mf-unvented-crawlspace-middle-top.xml</filename>
       <filetype>xml</filetype>
       <usage_type>test</usage_type>
-      <checksum>FF9EEE95</checksum>
+      <checksum>DBD9C9CE</checksum>
     </file>
     <file>
       <filename>extra_files/extra-mf-unvented-crawlspace-rear-units.xml</filename>
       <filetype>xml</filetype>
       <usage_type>test</usage_type>
-      <checksum>926546E1</checksum>
+      <checksum>A1EA5BC7</checksum>
     </file>
     <file>
       <filename>extra_files/extra-mf-unvented-crawlspace-right-bottom-rear-units.xml</filename>
       <filetype>xml</filetype>
       <usage_type>test</usage_type>
-      <checksum>E07A2D39</checksum>
+      <checksum>DF784FEA</checksum>
     </file>
     <file>
       <filename>extra_files/extra-mf-unvented-crawlspace-right-bottom.xml</filename>
       <filetype>xml</filetype>
       <usage_type>test</usage_type>
-      <checksum>75DD2F39</checksum>
+      <checksum>EE8D1A0D</checksum>
     </file>
     <file>
       <filename>extra_files/extra-mf-unvented-crawlspace-right-middle-rear-units.xml</filename>
       <filetype>xml</filetype>
       <usage_type>test</usage_type>
-      <checksum>B727CF0B</checksum>
+      <checksum>9B00B6E6</checksum>
     </file>
     <file>
       <filename>extra_files/extra-mf-unvented-crawlspace-right-middle.xml</filename>
       <filetype>xml</filetype>
       <usage_type>test</usage_type>
-      <checksum>FF9EEE95</checksum>
+      <checksum>DBD9C9CE</checksum>
     </file>
     <file>
       <filename>extra_files/extra-mf-unvented-crawlspace-right-top-rear-units.xml</filename>
       <filetype>xml</filetype>
       <usage_type>test</usage_type>
-      <checksum>B727CF0B</checksum>
+      <checksum>9B00B6E6</checksum>
     </file>
     <file>
       <filename>extra_files/extra-mf-unvented-crawlspace-right-top.xml</filename>
       <filetype>xml</filetype>
       <usage_type>test</usage_type>
-      <checksum>FF9EEE95</checksum>
+      <checksum>DBD9C9CE</checksum>
     </file>
     <file>
       <filename>extra_files/extra-mf-unvented-crawlspace.xml</filename>
       <filetype>xml</filetype>
       <usage_type>test</usage_type>
-      <checksum>79025980</checksum>
+      <checksum>454A93AC</checksum>
     </file>
     <file>
       <filename>extra_files/extra-mf-vented-crawlspace-left-bottom-rear-units.xml</filename>
       <filetype>xml</filetype>
       <usage_type>test</usage_type>
-      <checksum>C165D7B6</checksum>
+      <checksum>25704BA5</checksum>
     </file>
     <file>
       <filename>extra_files/extra-mf-vented-crawlspace-left-bottom.xml</filename>
       <filetype>xml</filetype>
       <usage_type>test</usage_type>
-      <checksum>A9E8933B</checksum>
+      <checksum>19666A0E</checksum>
     </file>
     <file>
       <filename>extra_files/extra-mf-vented-crawlspace-left-middle-rear-units.xml</filename>
       <filetype>xml</filetype>
       <usage_type>test</usage_type>
-      <checksum>3DC7BE42</checksum>
+      <checksum>2A985B1D</checksum>
     </file>
     <file>
       <filename>extra_files/extra-mf-vented-crawlspace-left-middle.xml</filename>
       <filetype>xml</filetype>
       <usage_type>test</usage_type>
-      <checksum>CFFB4345</checksum>
+      <checksum>CE559523</checksum>
     </file>
     <file>
       <filename>extra_files/extra-mf-vented-crawlspace-left-top-rear-units.xml</filename>
       <filetype>xml</filetype>
       <usage_type>test</usage_type>
-      <checksum>3DC7BE42</checksum>
+      <checksum>2A985B1D</checksum>
     </file>
     <file>
       <filename>extra_files/extra-mf-vented-crawlspace-left-top.xml</filename>
       <filetype>xml</filetype>
       <usage_type>test</usage_type>
-      <checksum>CFFB4345</checksum>
+      <checksum>CE559523</checksum>
     </file>
     <file>
       <filename>extra_files/extra-mf-vented-crawlspace-middle-bottom-rear-units.xml</filename>
       <filetype>xml</filetype>
       <usage_type>test</usage_type>
-      <checksum>F48929C4</checksum>
+      <checksum>30D68EF7</checksum>
     </file>
     <file>
       <filename>extra_files/extra-mf-vented-crawlspace-middle-bottom.xml</filename>
       <filetype>xml</filetype>
       <usage_type>test</usage_type>
-      <checksum>D9628445</checksum>
+      <checksum>F196AA8E</checksum>
     </file>
     <file>
       <filename>extra_files/extra-mf-vented-crawlspace-middle-middle-rear-units.xml</filename>
       <filetype>xml</filetype>
       <usage_type>test</usage_type>
-      <checksum>B727CF0B</checksum>
+      <checksum>9B00B6E6</checksum>
     </file>
     <file>
       <filename>extra_files/extra-mf-vented-crawlspace-middle-middle.xml</filename>
       <filetype>xml</filetype>
       <usage_type>test</usage_type>
-      <checksum>FF9EEE95</checksum>
+      <checksum>DBD9C9CE</checksum>
     </file>
     <file>
       <filename>extra_files/extra-mf-vented-crawlspace-middle-top-rear-units.xml</filename>
       <filetype>xml</filetype>
       <usage_type>test</usage_type>
-      <checksum>B727CF0B</checksum>
+      <checksum>9B00B6E6</checksum>
     </file>
     <file>
       <filename>extra_files/extra-mf-vented-crawlspace-middle-top.xml</filename>
       <filetype>xml</filetype>
       <usage_type>test</usage_type>
-      <checksum>FF9EEE95</checksum>
+      <checksum>DBD9C9CE</checksum>
     </file>
     <file>
       <filename>extra_files/extra-mf-vented-crawlspace-rear-units.xml</filename>
       <filetype>xml</filetype>
       <usage_type>test</usage_type>
-      <checksum>C165D7B6</checksum>
+      <checksum>25704BA5</checksum>
     </file>
     <file>
       <filename>extra_files/extra-mf-vented-crawlspace-right-bottom-rear-units.xml</filename>
       <filetype>xml</filetype>
       <usage_type>test</usage_type>
-      <checksum>F48929C4</checksum>
+      <checksum>30D68EF7</checksum>
     </file>
     <file>
       <filename>extra_files/extra-mf-vented-crawlspace-right-bottom.xml</filename>
       <filetype>xml</filetype>
       <usage_type>test</usage_type>
-      <checksum>D9628445</checksum>
+      <checksum>F196AA8E</checksum>
     </file>
     <file>
       <filename>extra_files/extra-mf-vented-crawlspace-right-middle-rear-units.xml</filename>
       <filetype>xml</filetype>
       <usage_type>test</usage_type>
-      <checksum>B727CF0B</checksum>
+      <checksum>9B00B6E6</checksum>
     </file>
     <file>
       <filename>extra_files/extra-mf-vented-crawlspace-right-middle.xml</filename>
       <filetype>xml</filetype>
       <usage_type>test</usage_type>
-      <checksum>FF9EEE95</checksum>
+      <checksum>DBD9C9CE</checksum>
     </file>
     <file>
       <filename>extra_files/extra-mf-vented-crawlspace-right-top-rear-units.xml</filename>
       <filetype>xml</filetype>
       <usage_type>test</usage_type>
-      <checksum>B727CF0B</checksum>
+      <checksum>9B00B6E6</checksum>
     </file>
     <file>
       <filename>extra_files/extra-mf-vented-crawlspace-right-top.xml</filename>
       <filetype>xml</filetype>
       <usage_type>test</usage_type>
-      <checksum>FF9EEE95</checksum>
+      <checksum>DBD9C9CE</checksum>
     </file>
     <file>
       <filename>extra_files/extra-mf-vented-crawlspace.xml</filename>
       <filetype>xml</filetype>
       <usage_type>test</usage_type>
-      <checksum>A9E8933B</checksum>
+      <checksum>19666A0E</checksum>
     </file>
     <file>
       <filename>extra_files/extra-no-rim-joists.xml</filename>
       <filetype>xml</filetype>
       <usage_type>test</usage_type>
-      <checksum>15510E9E</checksum>
+      <checksum>57F4EE9C</checksum>
     </file>
     <file>
       <filename>extra_files/extra-pv-roofpitch.xml</filename>
       <filetype>xml</filetype>
       <usage_type>test</usage_type>
-      <checksum>96727187</checksum>
+      <checksum>488ECB01</checksum>
     </file>
     <file>
       <filename>extra_files/extra-second-heating-system-boiler-to-heat-pump.xml</filename>
       <filetype>xml</filetype>
       <usage_type>test</usage_type>
-      <checksum>301C9883</checksum>
+      <checksum>B2288CD1</checksum>
     </file>
     <file>
       <filename>extra_files/extra-second-heating-system-boiler-to-heating-system.xml</filename>
       <filetype>xml</filetype>
       <usage_type>test</usage_type>
-      <checksum>7DC198F4</checksum>
+      <checksum>F8F44C3B</checksum>
     </file>
     <file>
       <filename>extra_files/extra-second-heating-system-fireplace-to-heat-pump.xml</filename>
       <filetype>xml</filetype>
       <usage_type>test</usage_type>
-      <checksum>F03D167C</checksum>
+      <checksum>ED1BECD7</checksum>
     </file>
     <file>
       <filename>extra_files/extra-second-heating-system-portable-heater-to-heat-pump.xml</filename>
       <filetype>xml</filetype>
       <usage_type>test</usage_type>
-      <checksum>50054AD5</checksum>
+      <checksum>8BB1BE99</checksum>
     </file>
     <file>
       <filename>extra_files/extra-second-heating-system-portable-heater-to-heating-system.xml</filename>
       <filetype>xml</filetype>
       <usage_type>test</usage_type>
-      <checksum>970D6E72</checksum>
+      <checksum>8A83E0B1</checksum>
     </file>
     <file>
       <filename>extra_files/extra-second-refrigerator.xml</filename>
       <filetype>xml</filetype>
       <usage_type>test</usage_type>
-      <checksum>2D9E0D4A</checksum>
+      <checksum>18B82C45</checksum>
     </file>
     <file>
       <filename>extra_files/extra-sfa-atticroof-conditioned-eaves-gable.xml</filename>
       <filetype>xml</filetype>
       <usage_type>test</usage_type>
-      <checksum>298DDE0F</checksum>
+      <checksum>9C882440</checksum>
     </file>
     <file>
       <filename>extra_files/extra-sfa-atticroof-conditioned-eaves-hip.xml</filename>
       <filetype>xml</filetype>
       <usage_type>test</usage_type>
-      <checksum>9F11D0EC</checksum>
+      <checksum>5293940B</checksum>
     </file>
     <file>
       <filename>extra_files/extra-sfa-atticroof-flat.xml</filename>
       <filetype>xml</filetype>
       <usage_type>test</usage_type>
-      <checksum>A8D546A6</checksum>
+      <checksum>F4402A1B</checksum>
     </file>
     <file>
       <filename>extra_files/extra-sfa-conditioned-crawlspace.xml</filename>
       <filetype>xml</filetype>
       <usage_type>test</usage_type>
-      <checksum>3CD5E573</checksum>
+      <checksum>D04099F4</checksum>
     </file>
     <file>
       <filename>extra_files/extra-sfa-exterior-corridor.xml</filename>
       <filetype>xml</filetype>
       <usage_type>test</usage_type>
-      <checksum>91ED5DED</checksum>
+      <checksum>A77C384B</checksum>
     </file>
     <file>
       <filename>extra_files/extra-sfa-rear-units.xml</filename>
       <filetype>xml</filetype>
       <usage_type>test</usage_type>
-      <checksum>91ED5DED</checksum>
+      <checksum>A77C384B</checksum>
     </file>
     <file>
       <filename>extra_files/extra-sfa-slab-middle.xml</filename>
       <filetype>xml</filetype>
       <usage_type>test</usage_type>
-      <checksum>234DBB6F</checksum>
+      <checksum>17A9EC6B</checksum>
     </file>
     <file>
       <filename>extra_files/extra-sfa-slab-right.xml</filename>
       <filetype>xml</filetype>
       <usage_type>test</usage_type>
-      <checksum>234DBB6F</checksum>
+      <checksum>17A9EC6B</checksum>
     </file>
     <file>
       <filename>extra_files/extra-sfa-slab.xml</filename>
       <filetype>xml</filetype>
       <usage_type>test</usage_type>
-      <checksum>D134A0C6</checksum>
+      <checksum>004B1AC1</checksum>
     </file>
     <file>
       <filename>extra_files/extra-sfa-unconditioned-basement-middle.xml</filename>
       <filetype>xml</filetype>
       <usage_type>test</usage_type>
-      <checksum>A15F3030</checksum>
+      <checksum>C8A6003A</checksum>
     </file>
     <file>
       <filename>extra_files/extra-sfa-unconditioned-basement-right.xml</filename>
       <filetype>xml</filetype>
       <usage_type>test</usage_type>
-      <checksum>A15F3030</checksum>
+      <checksum>C8A6003A</checksum>
     </file>
     <file>
       <filename>extra_files/extra-sfa-unconditioned-basement.xml</filename>
       <filetype>xml</filetype>
       <usage_type>test</usage_type>
-      <checksum>D832451F</checksum>
+      <checksum>22D018C4</checksum>
     </file>
     <file>
       <filename>extra_files/extra-sfa-unvented-crawlspace-middle.xml</filename>
       <filetype>xml</filetype>
       <usage_type>test</usage_type>
-      <checksum>C9B09FA1</checksum>
+      <checksum>18197322</checksum>
     </file>
     <file>
       <filename>extra_files/extra-sfa-unvented-crawlspace-right.xml</filename>
       <filetype>xml</filetype>
       <usage_type>test</usage_type>
-      <checksum>C9B09FA1</checksum>
+      <checksum>18197322</checksum>
     </file>
     <file>
       <filename>extra_files/extra-sfa-unvented-crawlspace.xml</filename>
       <filetype>xml</filetype>
       <usage_type>test</usage_type>
-      <checksum>CD815A07</checksum>
+      <checksum>5ACB0D51</checksum>
     </file>
     <file>
       <filename>extra_files/extra-sfa-vented-crawlspace-middle.xml</filename>
       <filetype>xml</filetype>
       <usage_type>test</usage_type>
-      <checksum>42E1EF12</checksum>
+      <checksum>668F8FD7</checksum>
     </file>
     <file>
       <filename>extra_files/extra-sfa-vented-crawlspace-right.xml</filename>
       <filetype>xml</filetype>
       <usage_type>test</usage_type>
-      <checksum>42E1EF12</checksum>
+      <checksum>668F8FD7</checksum>
     </file>
     <file>
       <filename>extra_files/extra-sfa-vented-crawlspace.xml</filename>
       <filetype>xml</filetype>
       <usage_type>test</usage_type>
-      <checksum>6B8359C7</checksum>
+      <checksum>024064E2</checksum>
     </file>
     <file>
       <filename>extra_files/extra-state-code-different-than-epw.xml</filename>
       <filetype>xml</filetype>
       <usage_type>test</usage_type>
-      <checksum>80AB592A</checksum>
+      <checksum>7D75A9B0</checksum>
     </file>
     <file>
       <filename>extra_files/extra-zero-clothes-washer-kwh.xml</filename>
       <filetype>xml</filetype>
       <usage_type>test</usage_type>
-      <checksum>FBA73BE4</checksum>
+      <checksum>F0402A30</checksum>
     </file>
     <file>
       <filename>extra_files/extra-zero-dishwasher-kwh.xml</filename>
       <filetype>xml</filetype>
       <usage_type>test</usage_type>
-      <checksum>06800BD3</checksum>
+      <checksum>E1EBF131</checksum>
     </file>
     <file>
       <filename>extra_files/extra-zero-extra-refrigerator-kwh.xml</filename>
       <filetype>xml</filetype>
       <usage_type>test</usage_type>
-      <checksum>742E8CD1</checksum>
+      <checksum>415957AF</checksum>
     </file>
     <file>
       <filename>extra_files/extra-zero-freezer-kwh.xml</filename>
       <filetype>xml</filetype>
       <usage_type>test</usage_type>
-      <checksum>742E8CD1</checksum>
+      <checksum>415957AF</checksum>
     </file>
     <file>
       <filename>extra_files/extra-zero-refrigerator-kwh.xml</filename>
       <filetype>xml</filetype>
       <usage_type>test</usage_type>
-      <checksum>C2338102</checksum>
+      <checksum>42AEBCC0</checksum>
     </file>
     <file>
       <filename>extra_files/extra-dhw-solar-latitude.xml</filename>
       <filetype>xml</filetype>
       <usage_type>test</usage_type>
-      <checksum>3C69C059</checksum>
+      <checksum>72383EF2</checksum>
     </file>
     <file>
       <filename>extra_files/warning-conditioned-attic-with-floor-insulation.xml</filename>
       <filetype>xml</filetype>
       <usage_type>test</usage_type>
-      <checksum>AD5B31E2</checksum>
+      <checksum>7DCE1EC5</checksum>
     </file>
     <file>
       <filename>extra_files/warning-conditioned-basement-with-ceiling-insulation.xml</filename>
       <filetype>xml</filetype>
       <usage_type>test</usage_type>
-      <checksum>742E8CD1</checksum>
+      <checksum>415957AF</checksum>
     </file>
     <file>
       <filename>extra_files/warning-mf-bottom-slab-non-zero-foundation-height.xml</filename>
       <filetype>xml</filetype>
       <usage_type>test</usage_type>
-      <checksum>4C13E085</checksum>
+      <checksum>00FF645C</checksum>
     </file>
     <file>
       <filename>extra_files/warning-multipliers-without-fuel-loads.xml</filename>
       <filetype>xml</filetype>
       <usage_type>test</usage_type>
-      <checksum>742E8CD1</checksum>
+      <checksum>415957AF</checksum>
     </file>
     <file>
       <filename>extra_files/warning-multipliers-without-other-plug-loads.xml</filename>
       <filetype>xml</filetype>
       <usage_type>test</usage_type>
-      <checksum>5AFD095B</checksum>
+      <checksum>F0B6D83D</checksum>
     </file>
     <file>
       <filename>extra_files/warning-multipliers-without-tv-plug-loads.xml</filename>
       <filetype>xml</filetype>
       <usage_type>test</usage_type>
-      <checksum>7D1AF762</checksum>
+      <checksum>D96178DE</checksum>
     </file>
     <file>
       <filename>extra_files/warning-multipliers-without-vehicle-plug-loads.xml</filename>
       <filetype>xml</filetype>
       <usage_type>test</usage_type>
-      <checksum>742E8CD1</checksum>
+      <checksum>415957AF</checksum>
     </file>
     <file>
       <filename>extra_files/warning-multipliers-without-well-pump-plug-loads.xml</filename>
       <filetype>xml</filetype>
       <usage_type>test</usage_type>
-      <checksum>742E8CD1</checksum>
+      <checksum>415957AF</checksum>
     </file>
     <file>
       <filename>extra_files/warning-non-electric-heat-pump-water-heater.xml</filename>
       <filetype>xml</filetype>
       <usage_type>test</usage_type>
-      <checksum>5370327F</checksum>
+      <checksum>2ADF2171</checksum>
     </file>
     <file>
       <filename>extra_files/warning-second-heating-system-serves-majority-heat.xml</filename>
       <filetype>xml</filetype>
       <usage_type>test</usage_type>
-      <checksum>92D853FB</checksum>
+      <checksum>0212A41B</checksum>
     </file>
     <file>
       <filename>extra_files/warning-sfd-slab-non-zero-foundation-height.xml</filename>
       <filetype>xml</filetype>
       <usage_type>test</usage_type>
-      <checksum>849FE397</checksum>
+      <checksum>A14AF5F1</checksum>
     </file>
     <file>
       <filename>extra_files/warning-slab-non-zero-foundation-height-above-grade.xml</filename>
       <filetype>xml</filetype>
       <usage_type>test</usage_type>
-      <checksum>849FE397</checksum>
+      <checksum>A14AF5F1</checksum>
     </file>
     <file>
       <filename>extra_files/warning-unconditioned-basement-with-wall-and-ceiling-insulation.xml</filename>
       <filetype>xml</filetype>
       <usage_type>test</usage_type>
-      <checksum>8B37DDCC</checksum>
+      <checksum>0CC75E39</checksum>
     </file>
     <file>
       <filename>extra_files/warning-unvented-attic-with-floor-and-roof-insulation.xml</filename>
       <filetype>xml</filetype>
       <usage_type>test</usage_type>
-      <checksum>058A8C40</checksum>
+      <checksum>397BAA2C</checksum>
     </file>
     <file>
       <filename>extra_files/warning-unvented-crawlspace-with-wall-and-ceiling-insulation.xml</filename>
       <filetype>xml</filetype>
       <usage_type>test</usage_type>
-      <checksum>CA70565D</checksum>
+      <checksum>C93C16EA</checksum>
     </file>
     <file>
       <filename>extra_files/warning-vented-attic-with-floor-and-roof-insulation.xml</filename>
       <filetype>xml</filetype>
       <usage_type>test</usage_type>
-      <checksum>656305EF</checksum>
+      <checksum>11BAA9F6</checksum>
     </file>
     <file>
       <filename>extra_files/warning-vented-crawlspace-with-wall-and-ceiling-insulation.xml</filename>
       <filetype>xml</filetype>
       <usage_type>test</usage_type>
-      <checksum>1B214F55</checksum>
-    </file>
-<<<<<<< HEAD
-=======
+      <checksum>A887B353</checksum>
+    </file>
     <file>
       <filename>build_residential_hpxml_test.rb</filename>
       <filetype>rb</filetype>
@@ -6797,72 +6770,5 @@
       <usage_type>script</usage_type>
       <checksum>FAE4E376</checksum>
     </file>
-    <file>
-      <filename>extra_files/error-hip-roof-and-protruding-garage.xml</filename>
-      <filetype>xml</filetype>
-      <usage_type>test</usage_type>
-      <checksum>1C2C3DDC</checksum>
-    </file>
-    <file>
-      <filename>extra_files/error-invalid-living-and-garage-1.xml</filename>
-      <filetype>xml</filetype>
-      <usage_type>test</usage_type>
-      <checksum>0FEA5D8B</checksum>
-    </file>
-    <file>
-      <filename>extra_files/error-invalid-living-and-garage-2.xml</filename>
-      <filetype>xml</filetype>
-      <usage_type>test</usage_type>
-      <checksum>54090807</checksum>
-    </file>
-    <file>
-      <filename>extra_files/error-invalid-time-zone.xml</filename>
-      <filetype>xml</filetype>
-      <usage_type>test</usage_type>
-      <checksum>F0FB2E25</checksum>
-    </file>
-    <file>
-      <filename>extra_files/extra-emissions-fossil-fuel-factors.xml</filename>
-      <filetype>xml</filetype>
-      <usage_type>test</usage_type>
-      <checksum>29BF6BF8</checksum>
-    </file>
-    <file>
-      <filename>extra_files/extra-mf-ambient.xml</filename>
-      <filetype>xml</filetype>
-      <usage_type>test</usage_type>
-      <checksum>7F3AB2D5</checksum>
-    </file>
-    <file>
-      <filename>extra_files/extra-mf-atticroof-flat.xml</filename>
-      <filetype>xml</filetype>
-      <usage_type>test</usage_type>
-      <checksum>228BA7BB</checksum>
-    </file>
-    <file>
-      <filename>extra_files/extra-mf-atticroof-vented.xml</filename>
-      <filetype>xml</filetype>
-      <usage_type>test</usage_type>
-      <checksum>EC0F1768</checksum>
-    </file>
-    <file>
-      <filename>extra_files/extra-sfa-ambient - Copy.xml</filename>
-      <filetype>xml</filetype>
-      <usage_type>test</usage_type>
-      <checksum>C028936D</checksum>
-    </file>
-    <file>
-      <filename>extra_files/extra-sfa-ambient.xml</filename>
-      <filetype>xml</filetype>
-      <usage_type>test</usage_type>
-      <checksum>1AC59B1D</checksum>
-    </file>
-    <file>
-      <filename>extra_files/extra-time-zone-different-than-epw.xml</filename>
-      <filetype>xml</filetype>
-      <usage_type>test</usage_type>
-      <checksum>51B7BF16</checksum>
-    </file>
->>>>>>> ff52c84e
   </files>
 </measure>