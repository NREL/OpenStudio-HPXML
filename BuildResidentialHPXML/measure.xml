--- conflicted
+++ resolved
@@ -3,13 +3,8 @@
   <schema_version>3.1</schema_version>
   <name>build_residential_hpxml</name>
   <uid>a13a8983-2b01-4930-8af2-42030b6e4233</uid>
-<<<<<<< HEAD
-  <version_id>5022ad44-0931-4892-a6c0-69c238b5f23e</version_id>
-  <version_modified>2025-03-27T21:00:35Z</version_modified>
-=======
   <version_id>97f8571b-fb98-4e86-acba-4bab411bcb87</version_id>
   <version_modified>2025-03-27T21:04:07Z</version_modified>
->>>>>>> e34fcf0b
   <xml_checksum>2C38F48B</xml_checksum>
   <class_name>BuildResidentialHPXML</class_name>
   <display_name>HPXML Builder</display_name>
@@ -8570,11 +8565,7 @@
       <filename>README.md</filename>
       <filetype>md</filetype>
       <usage_type>readme</usage_type>
-<<<<<<< HEAD
-      <checksum>A8EF5EA2</checksum>
-=======
       <checksum>D6910DD5</checksum>
->>>>>>> e34fcf0b
     </file>
     <file>
       <filename>README.md.erb</filename>
