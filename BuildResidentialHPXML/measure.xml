--- conflicted
+++ resolved
@@ -3,13 +3,8 @@
   <schema_version>3.0</schema_version>
   <name>build_residential_hpxml</name>
   <uid>a13a8983-2b01-4930-8af2-42030b6e4233</uid>
-<<<<<<< HEAD
-  <version_id>50022d67-7402-45de-a523-895201c78cee</version_id>
-  <version_modified>20230215T195926Z</version_modified>
-=======
-  <version_id>97d30187-0ce4-451a-8ee9-7ca41ad5c00c</version_id>
-  <version_modified>20230216T150917Z</version_modified>
->>>>>>> d35a81fc
+  <version_id>9e683f05-8f92-424f-9e45-ffaf8a849cab</version_id>
+  <version_modified>20230216T185209Z</version_modified>
   <xml_checksum>2C38F48B</xml_checksum>
   <class_name>BuildResidentialHPXML</class_name>
   <display_name>HPXML Builder</display_name>
@@ -6573,11 +6568,7 @@
       <filename>measure.rb</filename>
       <filetype>rb</filetype>
       <usage_type>script</usage_type>
-<<<<<<< HEAD
-      <checksum>D9789FC1</checksum>
-=======
-      <checksum>EC5B5EE0</checksum>
->>>>>>> d35a81fc
+      <checksum>058C6E11</checksum>
     </file>
   </files>
 </measure>