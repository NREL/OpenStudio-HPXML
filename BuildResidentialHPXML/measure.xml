<?xml version="1.0"?>
<measure>
  <schema_version>3.1</schema_version>
  <name>build_residential_hpxml</name>
  <uid>a13a8983-2b01-4930-8af2-42030b6e4233</uid>
<<<<<<< HEAD
  <version_id>f4013bee-f032-4b62-9c43-ea0f10e4f856</version_id>
  <version_modified>2024-02-21T21:47:05Z</version_modified>
=======
  <version_id>336b3fe5-e64e-4835-aa47-5fdcf1e2d740</version_id>
  <version_modified>2024-02-20T16:42:29Z</version_modified>
>>>>>>> 10bea477
  <xml_checksum>2C38F48B</xml_checksum>
  <class_name>BuildResidentialHPXML</class_name>
  <display_name>HPXML Builder</display_name>
  <description>Builds a residential HPXML file.</description>
  <modeler_description>Note: OS-HPXML default values can be found in the OS-HPXML documentation or can be seen by using the 'apply_defaults' argument.</modeler_description>
  <arguments>
    <argument>
      <name>hpxml_path</name>
      <display_name>HPXML File Path</display_name>
      <description>Absolute/relative path of the HPXML file.</description>
      <type>String</type>
      <required>true</required>
      <model_dependent>false</model_dependent>
    </argument>
    <argument>
      <name>existing_hpxml_path</name>
      <display_name>Existing HPXML File Path</display_name>
      <description>Absolute/relative path of the existing HPXML file. If not provided, a new HPXML file with one Building element is created. If provided, a new Building element will be appended to this HPXML file (e.g., to create a multifamily HPXML file describing multiple dwelling units).</description>
      <type>String</type>
      <required>false</required>
      <model_dependent>false</model_dependent>
    </argument>
    <argument>
      <name>whole_sfa_or_mf_building_sim</name>
      <display_name>Whole SFA/MF Building Simulation?</display_name>
      <description>If the HPXML file represents a single family-attached/multifamily building with multiple dwelling units defined, specifies whether to run the HPXML file as a single whole building model.</description>
      <type>Boolean</type>
      <required>false</required>
      <model_dependent>false</model_dependent>
      <choices>
        <choice>
          <value>true</value>
          <display_name>true</display_name>
        </choice>
        <choice>
          <value>false</value>
          <display_name>false</display_name>
        </choice>
      </choices>
    </argument>
    <argument>
      <name>software_info_program_used</name>
      <display_name>Software Info: Program Used</display_name>
      <description>The name of the software program used.</description>
      <type>String</type>
      <required>false</required>
      <model_dependent>false</model_dependent>
    </argument>
    <argument>
      <name>software_info_program_version</name>
      <display_name>Software Info: Program Version</display_name>
      <description>The version of the software program used.</description>
      <type>String</type>
      <required>false</required>
      <model_dependent>false</model_dependent>
    </argument>
    <argument>
      <name>schedules_filepaths</name>
      <display_name>Schedules: CSV File Paths</display_name>
      <description>Absolute/relative paths of csv files containing user-specified detailed schedules. If multiple files, use a comma-separated list.</description>
      <type>String</type>
      <required>false</required>
      <model_dependent>false</model_dependent>
    </argument>
    <argument>
      <name>schedules_vacancy_periods</name>
      <display_name>Schedules: Vacancy Periods</display_name>
      <description>Specifies the vacancy periods. Enter a date like "Dec 15 - Jan 15". Optionally, can enter hour of the day like "Dec 15 2 - Jan 15 20" (start hour can be 0 through 23 and end hour can be 1 through 24). If multiple periods, use a comma-separated list.</description>
      <type>String</type>
      <required>false</required>
      <model_dependent>false</model_dependent>
    </argument>
    <argument>
      <name>schedules_power_outage_periods</name>
      <display_name>Schedules: Power Outage Periods</display_name>
      <description>Specifies the power outage periods. Enter a date like "Dec 15 - Jan 15". Optionally, can enter hour of the day like "Dec 15 2 - Jan 15 20" (start hour can be 0 through 23 and end hour can be 1 through 24). If multiple periods, use a comma-separated list.</description>
      <type>String</type>
      <required>false</required>
      <model_dependent>false</model_dependent>
    </argument>
    <argument>
      <name>schedules_power_outage_periods_window_natvent_availability</name>
      <display_name>Schedules: Power Outage Periods Window Natural Ventilation Availability</display_name>
      <description>The availability of the natural ventilation schedule during the power outage periods. Valid choices are 'regular schedule', 'always available', 'always unavailable'. If multiple periods, use a comma-separated list.</description>
      <type>String</type>
      <required>false</required>
      <model_dependent>false</model_dependent>
    </argument>
    <argument>
      <name>simulation_control_timestep</name>
      <display_name>Simulation Control: Timestep</display_name>
      <description>Value must be a divisor of 60. If not provided, the OS-HPXML default (see &lt;a href='https://openstudio-hpxml.readthedocs.io/en/v1.7.0/workflow_inputs.html#hpxml-simulation-control'&gt;HPXML Simulation Control&lt;/a&gt;) is used.</description>
      <type>Integer</type>
      <units>min</units>
      <required>false</required>
      <model_dependent>false</model_dependent>
    </argument>
    <argument>
      <name>simulation_control_run_period</name>
      <display_name>Simulation Control: Run Period</display_name>
      <description>Enter a date like 'Jan 1 - Dec 31'. If not provided, the OS-HPXML default (see &lt;a href='https://openstudio-hpxml.readthedocs.io/en/v1.7.0/workflow_inputs.html#hpxml-simulation-control'&gt;HPXML Simulation Control&lt;/a&gt;) is used.</description>
      <type>String</type>
      <required>false</required>
      <model_dependent>false</model_dependent>
    </argument>
    <argument>
      <name>simulation_control_run_period_calendar_year</name>
      <display_name>Simulation Control: Run Period Calendar Year</display_name>
      <description>This numeric field should contain the calendar year that determines the start day of week. If you are running simulations using AMY weather files, the value entered for calendar year will not be used; it will be overridden by the actual year found in the AMY weather file. If not provided, the OS-HPXML default (see &lt;a href='https://openstudio-hpxml.readthedocs.io/en/v1.7.0/workflow_inputs.html#hpxml-simulation-control'&gt;HPXML Simulation Control&lt;/a&gt;) is used.</description>
      <type>Integer</type>
      <units>year</units>
      <required>false</required>
      <model_dependent>false</model_dependent>
    </argument>
    <argument>
      <name>simulation_control_daylight_saving_enabled</name>
      <display_name>Simulation Control: Daylight Saving Enabled</display_name>
      <description>Whether to use daylight saving. If not provided, the OS-HPXML default (see &lt;a href='https://openstudio-hpxml.readthedocs.io/en/v1.7.0/workflow_inputs.html#hpxml-building-site'&gt;HPXML Building Site&lt;/a&gt;) is used.</description>
      <type>Boolean</type>
      <required>false</required>
      <model_dependent>false</model_dependent>
      <choices>
        <choice>
          <value>true</value>
          <display_name>true</display_name>
        </choice>
        <choice>
          <value>false</value>
          <display_name>false</display_name>
        </choice>
      </choices>
    </argument>
    <argument>
      <name>simulation_control_daylight_saving_period</name>
      <display_name>Simulation Control: Daylight Saving Period</display_name>
      <description>Enter a date like 'Mar 15 - Dec 15'. If not provided, the OS-HPXML default (see &lt;a href='https://openstudio-hpxml.readthedocs.io/en/v1.7.0/workflow_inputs.html#hpxml-building-site'&gt;HPXML Building Site&lt;/a&gt;) is used.</description>
      <type>String</type>
      <required>false</required>
      <model_dependent>false</model_dependent>
    </argument>
    <argument>
      <name>simulation_control_temperature_capacitance_multiplier</name>
      <display_name>Simulation Control: Temperature Capacitance Multiplier</display_name>
      <description>Affects the transient calculation of indoor air temperatures. If not provided, the OS-HPXML default (see &lt;a href='https://openstudio-hpxml.readthedocs.io/en/v1.7.0/workflow_inputs.html#hpxml-simulation-control'&gt;HPXML Simulation Control&lt;/a&gt;) is used.</description>
      <type>String</type>
      <required>false</required>
      <model_dependent>false</model_dependent>
    </argument>
    <argument>
      <name>site_type</name>
      <display_name>Site: Type</display_name>
      <description>The type of site. If not provided, the OS-HPXML default (see &lt;a href='https://openstudio-hpxml.readthedocs.io/en/v1.7.0/workflow_inputs.html#hpxml-site'&gt;HPXML Site&lt;/a&gt;) is used.</description>
      <type>Choice</type>
      <required>false</required>
      <model_dependent>false</model_dependent>
      <choices>
        <choice>
          <value>suburban</value>
          <display_name>suburban</display_name>
        </choice>
        <choice>
          <value>urban</value>
          <display_name>urban</display_name>
        </choice>
        <choice>
          <value>rural</value>
          <display_name>rural</display_name>
        </choice>
      </choices>
    </argument>
    <argument>
      <name>site_shielding_of_home</name>
      <display_name>Site: Shielding of Home</display_name>
      <description>Presence of nearby buildings, trees, obstructions for infiltration model. If not provided, the OS-HPXML default (see &lt;a href='https://openstudio-hpxml.readthedocs.io/en/v1.7.0/workflow_inputs.html#hpxml-site'&gt;HPXML Site&lt;/a&gt;) is used.</description>
      <type>Choice</type>
      <required>false</required>
      <model_dependent>false</model_dependent>
      <choices>
        <choice>
          <value>exposed</value>
          <display_name>exposed</display_name>
        </choice>
        <choice>
          <value>normal</value>
          <display_name>normal</display_name>
        </choice>
        <choice>
          <value>well-shielded</value>
          <display_name>well-shielded</display_name>
        </choice>
      </choices>
    </argument>
    <argument>
      <name>site_soil_and_moisture_type</name>
      <display_name>Site: Soil and Moisture Type</display_name>
      <description>Type of soil and moisture. This is used to inform ground conductivity and diffusivity. If not provided, the OS-HPXML default (see &lt;a href='https://openstudio-hpxml.readthedocs.io/en/v1.7.0/workflow_inputs.html#hpxml-site'&gt;HPXML Site&lt;/a&gt;) is used.</description>
      <type>Choice</type>
      <required>false</required>
      <model_dependent>false</model_dependent>
      <choices>
        <choice>
          <value>clay, dry</value>
          <display_name>clay, dry</display_name>
        </choice>
        <choice>
          <value>clay, mixed</value>
          <display_name>clay, mixed</display_name>
        </choice>
        <choice>
          <value>clay, wet</value>
          <display_name>clay, wet</display_name>
        </choice>
        <choice>
          <value>gravel, dry</value>
          <display_name>gravel, dry</display_name>
        </choice>
        <choice>
          <value>gravel, mixed</value>
          <display_name>gravel, mixed</display_name>
        </choice>
        <choice>
          <value>gravel, wet</value>
          <display_name>gravel, wet</display_name>
        </choice>
        <choice>
          <value>loam, dry</value>
          <display_name>loam, dry</display_name>
        </choice>
        <choice>
          <value>loam, mixed</value>
          <display_name>loam, mixed</display_name>
        </choice>
        <choice>
          <value>loam, wet</value>
          <display_name>loam, wet</display_name>
        </choice>
        <choice>
          <value>sand, dry</value>
          <display_name>sand, dry</display_name>
        </choice>
        <choice>
          <value>sand, mixed</value>
          <display_name>sand, mixed</display_name>
        </choice>
        <choice>
          <value>sand, wet</value>
          <display_name>sand, wet</display_name>
        </choice>
        <choice>
          <value>silt, dry</value>
          <display_name>silt, dry</display_name>
        </choice>
        <choice>
          <value>silt, mixed</value>
          <display_name>silt, mixed</display_name>
        </choice>
        <choice>
          <value>silt, wet</value>
          <display_name>silt, wet</display_name>
        </choice>
        <choice>
          <value>unknown, dry</value>
          <display_name>unknown, dry</display_name>
        </choice>
        <choice>
          <value>unknown, mixed</value>
          <display_name>unknown, mixed</display_name>
        </choice>
        <choice>
          <value>unknown, wet</value>
          <display_name>unknown, wet</display_name>
        </choice>
      </choices>
    </argument>
    <argument>
      <name>site_ground_conductivity</name>
      <display_name>Site: Ground Conductivity</display_name>
      <description>Conductivity of the ground soil. If provided, overrides the previous site and moisture type input.</description>
      <type>Double</type>
      <units>Btu/hr-ft-F</units>
      <required>false</required>
      <model_dependent>false</model_dependent>
    </argument>
    <argument>
      <name>site_ground_diffusivity</name>
      <display_name>Site: Ground Diffusivity</display_name>
      <description>Diffusivity of the ground soil. If provided, overrides the previous site and moisture type input.</description>
      <type>Double</type>
      <units>ft^2/hr</units>
      <required>false</required>
      <model_dependent>false</model_dependent>
    </argument>
    <argument>
      <name>site_zip_code</name>
      <display_name>Site: Zip Code</display_name>
      <description>Zip code of the home address.</description>
      <type>String</type>
      <required>false</required>
      <model_dependent>false</model_dependent>
    </argument>
    <argument>
      <name>site_iecc_zone</name>
      <display_name>Site: IECC Zone</display_name>
      <description>IECC zone of the home address.</description>
      <type>Choice</type>
      <required>false</required>
      <model_dependent>false</model_dependent>
      <choices>
        <choice>
          <value>1A</value>
          <display_name>1A</display_name>
        </choice>
        <choice>
          <value>1B</value>
          <display_name>1B</display_name>
        </choice>
        <choice>
          <value>1C</value>
          <display_name>1C</display_name>
        </choice>
        <choice>
          <value>2A</value>
          <display_name>2A</display_name>
        </choice>
        <choice>
          <value>2B</value>
          <display_name>2B</display_name>
        </choice>
        <choice>
          <value>2C</value>
          <display_name>2C</display_name>
        </choice>
        <choice>
          <value>3A</value>
          <display_name>3A</display_name>
        </choice>
        <choice>
          <value>3B</value>
          <display_name>3B</display_name>
        </choice>
        <choice>
          <value>3C</value>
          <display_name>3C</display_name>
        </choice>
        <choice>
          <value>4A</value>
          <display_name>4A</display_name>
        </choice>
        <choice>
          <value>4B</value>
          <display_name>4B</display_name>
        </choice>
        <choice>
          <value>4C</value>
          <display_name>4C</display_name>
        </choice>
        <choice>
          <value>5A</value>
          <display_name>5A</display_name>
        </choice>
        <choice>
          <value>5B</value>
          <display_name>5B</display_name>
        </choice>
        <choice>
          <value>5C</value>
          <display_name>5C</display_name>
        </choice>
        <choice>
          <value>6A</value>
          <display_name>6A</display_name>
        </choice>
        <choice>
          <value>6B</value>
          <display_name>6B</display_name>
        </choice>
        <choice>
          <value>6C</value>
          <display_name>6C</display_name>
        </choice>
        <choice>
          <value>7</value>
          <display_name>7</display_name>
        </choice>
        <choice>
          <value>8</value>
          <display_name>8</display_name>
        </choice>
      </choices>
    </argument>
    <argument>
      <name>site_state_code</name>
      <display_name>Site: State Code</display_name>
      <description>State code of the home address.</description>
      <type>Choice</type>
      <required>false</required>
      <model_dependent>false</model_dependent>
      <choices>
        <choice>
          <value>AK</value>
          <display_name>AK</display_name>
        </choice>
        <choice>
          <value>AL</value>
          <display_name>AL</display_name>
        </choice>
        <choice>
          <value>AR</value>
          <display_name>AR</display_name>
        </choice>
        <choice>
          <value>AZ</value>
          <display_name>AZ</display_name>
        </choice>
        <choice>
          <value>CA</value>
          <display_name>CA</display_name>
        </choice>
        <choice>
          <value>CO</value>
          <display_name>CO</display_name>
        </choice>
        <choice>
          <value>CT</value>
          <display_name>CT</display_name>
        </choice>
        <choice>
          <value>DC</value>
          <display_name>DC</display_name>
        </choice>
        <choice>
          <value>DE</value>
          <display_name>DE</display_name>
        </choice>
        <choice>
          <value>FL</value>
          <display_name>FL</display_name>
        </choice>
        <choice>
          <value>GA</value>
          <display_name>GA</display_name>
        </choice>
        <choice>
          <value>HI</value>
          <display_name>HI</display_name>
        </choice>
        <choice>
          <value>IA</value>
          <display_name>IA</display_name>
        </choice>
        <choice>
          <value>ID</value>
          <display_name>ID</display_name>
        </choice>
        <choice>
          <value>IL</value>
          <display_name>IL</display_name>
        </choice>
        <choice>
          <value>IN</value>
          <display_name>IN</display_name>
        </choice>
        <choice>
          <value>KS</value>
          <display_name>KS</display_name>
        </choice>
        <choice>
          <value>KY</value>
          <display_name>KY</display_name>
        </choice>
        <choice>
          <value>LA</value>
          <display_name>LA</display_name>
        </choice>
        <choice>
          <value>MA</value>
          <display_name>MA</display_name>
        </choice>
        <choice>
          <value>MD</value>
          <display_name>MD</display_name>
        </choice>
        <choice>
          <value>ME</value>
          <display_name>ME</display_name>
        </choice>
        <choice>
          <value>MI</value>
          <display_name>MI</display_name>
        </choice>
        <choice>
          <value>MN</value>
          <display_name>MN</display_name>
        </choice>
        <choice>
          <value>MO</value>
          <display_name>MO</display_name>
        </choice>
        <choice>
          <value>MS</value>
          <display_name>MS</display_name>
        </choice>
        <choice>
          <value>MT</value>
          <display_name>MT</display_name>
        </choice>
        <choice>
          <value>NC</value>
          <display_name>NC</display_name>
        </choice>
        <choice>
          <value>ND</value>
          <display_name>ND</display_name>
        </choice>
        <choice>
          <value>NE</value>
          <display_name>NE</display_name>
        </choice>
        <choice>
          <value>NH</value>
          <display_name>NH</display_name>
        </choice>
        <choice>
          <value>NJ</value>
          <display_name>NJ</display_name>
        </choice>
        <choice>
          <value>NM</value>
          <display_name>NM</display_name>
        </choice>
        <choice>
          <value>NV</value>
          <display_name>NV</display_name>
        </choice>
        <choice>
          <value>NY</value>
          <display_name>NY</display_name>
        </choice>
        <choice>
          <value>OH</value>
          <display_name>OH</display_name>
        </choice>
        <choice>
          <value>OK</value>
          <display_name>OK</display_name>
        </choice>
        <choice>
          <value>OR</value>
          <display_name>OR</display_name>
        </choice>
        <choice>
          <value>PA</value>
          <display_name>PA</display_name>
        </choice>
        <choice>
          <value>RI</value>
          <display_name>RI</display_name>
        </choice>
        <choice>
          <value>SC</value>
          <display_name>SC</display_name>
        </choice>
        <choice>
          <value>SD</value>
          <display_name>SD</display_name>
        </choice>
        <choice>
          <value>TN</value>
          <display_name>TN</display_name>
        </choice>
        <choice>
          <value>TX</value>
          <display_name>TX</display_name>
        </choice>
        <choice>
          <value>UT</value>
          <display_name>UT</display_name>
        </choice>
        <choice>
          <value>VA</value>
          <display_name>VA</display_name>
        </choice>
        <choice>
          <value>VT</value>
          <display_name>VT</display_name>
        </choice>
        <choice>
          <value>WA</value>
          <display_name>WA</display_name>
        </choice>
        <choice>
          <value>WI</value>
          <display_name>WI</display_name>
        </choice>
        <choice>
          <value>WV</value>
          <display_name>WV</display_name>
        </choice>
        <choice>
          <value>WY</value>
          <display_name>WY</display_name>
        </choice>
      </choices>
    </argument>
    <argument>
      <name>site_time_zone_utc_offset</name>
      <display_name>Site: Time Zone UTC Offset</display_name>
      <description>Time zone UTC offset of the home address. Must be between -12 and 14.</description>
      <type>Double</type>
      <units>hr</units>
      <required>false</required>
      <model_dependent>false</model_dependent>
    </argument>
    <argument>
      <name>weather_station_epw_filepath</name>
      <display_name>Weather Station: EnergyPlus Weather (EPW) Filepath</display_name>
      <description>Path of the EPW file.</description>
      <type>String</type>
      <required>true</required>
      <model_dependent>false</model_dependent>
      <default_value>USA_CO_Denver.Intl.AP.725650_TMY3.epw</default_value>
    </argument>
    <argument>
      <name>year_built</name>
      <display_name>Building Construction: Year Built</display_name>
      <description>The year the building was built.</description>
      <type>Integer</type>
      <required>false</required>
      <model_dependent>false</model_dependent>
    </argument>
    <argument>
      <name>unit_multiplier</name>
      <display_name>Building Construction: Unit Multiplier</display_name>
      <description>The number of similar dwelling units. EnergyPlus simulation results will be multiplied this value. If not provided, defaults to 1.</description>
      <type>Integer</type>
      <required>false</required>
      <model_dependent>false</model_dependent>
    </argument>
    <argument>
      <name>geometry_unit_type</name>
      <display_name>Geometry: Unit Type</display_name>
      <description>The type of dwelling unit. Use single-family attached for a dwelling unit with 1 or more stories, attached units to one or both sides, and no units above/below. Use apartment unit for a dwelling unit with 1 story, attached units to one, two, or three sides, and units above and/or below.</description>
      <type>Choice</type>
      <required>true</required>
      <model_dependent>false</model_dependent>
      <default_value>single-family detached</default_value>
      <choices>
        <choice>
          <value>single-family detached</value>
          <display_name>single-family detached</display_name>
        </choice>
        <choice>
          <value>single-family attached</value>
          <display_name>single-family attached</display_name>
        </choice>
        <choice>
          <value>apartment unit</value>
          <display_name>apartment unit</display_name>
        </choice>
        <choice>
          <value>manufactured home</value>
          <display_name>manufactured home</display_name>
        </choice>
      </choices>
    </argument>
    <argument>
      <name>geometry_unit_left_wall_is_adiabatic</name>
      <display_name>Geometry: Unit Left Wall Is Adiabatic</display_name>
      <description>Presence of an adiabatic left wall.</description>
      <type>Boolean</type>
      <required>false</required>
      <model_dependent>false</model_dependent>
      <default_value>false</default_value>
      <choices>
        <choice>
          <value>true</value>
          <display_name>true</display_name>
        </choice>
        <choice>
          <value>false</value>
          <display_name>false</display_name>
        </choice>
      </choices>
    </argument>
    <argument>
      <name>geometry_unit_right_wall_is_adiabatic</name>
      <display_name>Geometry: Unit Right Wall Is Adiabatic</display_name>
      <description>Presence of an adiabatic right wall.</description>
      <type>Boolean</type>
      <required>false</required>
      <model_dependent>false</model_dependent>
      <default_value>false</default_value>
      <choices>
        <choice>
          <value>true</value>
          <display_name>true</display_name>
        </choice>
        <choice>
          <value>false</value>
          <display_name>false</display_name>
        </choice>
      </choices>
    </argument>
    <argument>
      <name>geometry_unit_front_wall_is_adiabatic</name>
      <display_name>Geometry: Unit Front Wall Is Adiabatic</display_name>
      <description>Presence of an adiabatic front wall, for example, the unit is adjacent to a conditioned corridor.</description>
      <type>Boolean</type>
      <required>false</required>
      <model_dependent>false</model_dependent>
      <default_value>false</default_value>
      <choices>
        <choice>
          <value>true</value>
          <display_name>true</display_name>
        </choice>
        <choice>
          <value>false</value>
          <display_name>false</display_name>
        </choice>
      </choices>
    </argument>
    <argument>
      <name>geometry_unit_back_wall_is_adiabatic</name>
      <display_name>Geometry: Unit Back Wall Is Adiabatic</display_name>
      <description>Presence of an adiabatic back wall.</description>
      <type>Boolean</type>
      <required>false</required>
      <model_dependent>false</model_dependent>
      <default_value>false</default_value>
      <choices>
        <choice>
          <value>true</value>
          <display_name>true</display_name>
        </choice>
        <choice>
          <value>false</value>
          <display_name>false</display_name>
        </choice>
      </choices>
    </argument>
    <argument>
      <name>geometry_unit_num_floors_above_grade</name>
      <display_name>Geometry: Unit Number of Floors Above Grade</display_name>
      <description>The number of floors above grade in the unit. Attic type ConditionedAttic is included. Assumed to be 1 for apartment units.</description>
      <type>Integer</type>
      <units>#</units>
      <required>true</required>
      <model_dependent>false</model_dependent>
      <default_value>2</default_value>
    </argument>
    <argument>
      <name>geometry_unit_cfa</name>
      <display_name>Geometry: Unit Conditioned Floor Area</display_name>
      <description>The total floor area of the unit's conditioned space (including any conditioned basement floor area).</description>
      <type>Double</type>
      <units>ft^2</units>
      <required>true</required>
      <model_dependent>false</model_dependent>
      <default_value>2000</default_value>
    </argument>
    <argument>
      <name>geometry_unit_aspect_ratio</name>
      <display_name>Geometry: Unit Aspect Ratio</display_name>
      <description>The ratio of front/back wall length to left/right wall length for the unit, excluding any protruding garage wall area.</description>
      <type>Double</type>
      <units>Frac</units>
      <required>true</required>
      <model_dependent>false</model_dependent>
      <default_value>2</default_value>
    </argument>
    <argument>
      <name>geometry_unit_orientation</name>
      <display_name>Geometry: Unit Orientation</display_name>
      <description>The unit's orientation is measured clockwise from north (e.g., North=0, East=90, South=180, West=270).</description>
      <type>Double</type>
      <units>degrees</units>
      <required>true</required>
      <model_dependent>false</model_dependent>
      <default_value>180</default_value>
    </argument>
    <argument>
      <name>geometry_unit_num_bedrooms</name>
      <display_name>Geometry: Unit Number of Bedrooms</display_name>
      <description>The number of bedrooms in the unit.</description>
      <type>Integer</type>
      <units>#</units>
      <required>true</required>
      <model_dependent>false</model_dependent>
      <default_value>3</default_value>
    </argument>
    <argument>
      <name>geometry_unit_num_bathrooms</name>
      <display_name>Geometry: Unit Number of Bathrooms</display_name>
      <description>The number of bathrooms in the unit. If not provided, the OS-HPXML default (see &lt;a href='https://openstudio-hpxml.readthedocs.io/en/v1.7.0/workflow_inputs.html#hpxml-building-construction'&gt;HPXML Building Construction&lt;/a&gt;) is used.</description>
      <type>Integer</type>
      <units>#</units>
      <required>false</required>
      <model_dependent>false</model_dependent>
    </argument>
    <argument>
      <name>geometry_unit_num_occupants</name>
      <display_name>Geometry: Unit Number of Occupants</display_name>
      <description>The number of occupants in the unit. If not provided, an *asset* calculation is performed assuming standard occupancy, in which various end use defaults (e.g., plug loads, appliances, and hot water usage) are calculated based on Number of Bedrooms and Conditioned Floor Area per ANSI/RESNET/ICC 301-2019. If provided, an *operational* calculation is instead performed in which the end use defaults are adjusted using the relationship between Number of Bedrooms and Number of Occupants from RECS 2015.</description>
      <type>Double</type>
      <units>#</units>
      <required>false</required>
      <model_dependent>false</model_dependent>
    </argument>
    <argument>
      <name>geometry_building_num_units</name>
      <display_name>Geometry: Building Number of Units</display_name>
      <description>The number of units in the building. Required for single-family attached and apartment units.</description>
      <type>Integer</type>
      <units>#</units>
      <required>false</required>
      <model_dependent>false</model_dependent>
    </argument>
    <argument>
      <name>geometry_average_ceiling_height</name>
      <display_name>Geometry: Average Ceiling Height</display_name>
      <description>Average distance from the floor to the ceiling.</description>
      <type>Double</type>
      <units>ft</units>
      <required>true</required>
      <model_dependent>false</model_dependent>
      <default_value>8</default_value>
    </argument>
    <argument>
      <name>geometry_garage_width</name>
      <display_name>Geometry: Garage Width</display_name>
      <description>The width of the garage. Enter zero for no garage. Only applies to single-family detached units.</description>
      <type>Double</type>
      <units>ft</units>
      <required>true</required>
      <model_dependent>false</model_dependent>
      <default_value>0</default_value>
    </argument>
    <argument>
      <name>geometry_garage_depth</name>
      <display_name>Geometry: Garage Depth</display_name>
      <description>The depth of the garage. Only applies to single-family detached units.</description>
      <type>Double</type>
      <units>ft</units>
      <required>true</required>
      <model_dependent>false</model_dependent>
      <default_value>20</default_value>
    </argument>
    <argument>
      <name>geometry_garage_protrusion</name>
      <display_name>Geometry: Garage Protrusion</display_name>
      <description>The fraction of the garage that is protruding from the conditioned space. Only applies to single-family detached units.</description>
      <type>Double</type>
      <units>Frac</units>
      <required>true</required>
      <model_dependent>false</model_dependent>
      <default_value>0</default_value>
    </argument>
    <argument>
      <name>geometry_garage_position</name>
      <display_name>Geometry: Garage Position</display_name>
      <description>The position of the garage. Only applies to single-family detached units.</description>
      <type>Choice</type>
      <required>true</required>
      <model_dependent>false</model_dependent>
      <default_value>Right</default_value>
      <choices>
        <choice>
          <value>Right</value>
          <display_name>Right</display_name>
        </choice>
        <choice>
          <value>Left</value>
          <display_name>Left</display_name>
        </choice>
      </choices>
    </argument>
    <argument>
      <name>geometry_foundation_type</name>
      <display_name>Geometry: Foundation Type</display_name>
      <description>The foundation type of the building. Foundation types ConditionedBasement and ConditionedCrawlspace are not allowed for apartment units.</description>
      <type>Choice</type>
      <required>true</required>
      <model_dependent>false</model_dependent>
      <default_value>SlabOnGrade</default_value>
      <choices>
        <choice>
          <value>SlabOnGrade</value>
          <display_name>SlabOnGrade</display_name>
        </choice>
        <choice>
          <value>VentedCrawlspace</value>
          <display_name>VentedCrawlspace</display_name>
        </choice>
        <choice>
          <value>UnventedCrawlspace</value>
          <display_name>UnventedCrawlspace</display_name>
        </choice>
        <choice>
          <value>ConditionedCrawlspace</value>
          <display_name>ConditionedCrawlspace</display_name>
        </choice>
        <choice>
          <value>UnconditionedBasement</value>
          <display_name>UnconditionedBasement</display_name>
        </choice>
        <choice>
          <value>ConditionedBasement</value>
          <display_name>ConditionedBasement</display_name>
        </choice>
        <choice>
          <value>Ambient</value>
          <display_name>Ambient</display_name>
        </choice>
        <choice>
          <value>AboveApartment</value>
          <display_name>AboveApartment</display_name>
        </choice>
        <choice>
          <value>BellyAndWingWithSkirt</value>
          <display_name>BellyAndWingWithSkirt</display_name>
        </choice>
        <choice>
          <value>BellyAndWingNoSkirt</value>
          <display_name>BellyAndWingNoSkirt</display_name>
        </choice>
      </choices>
    </argument>
    <argument>
      <name>geometry_foundation_height</name>
      <display_name>Geometry: Foundation Height</display_name>
      <description>The height of the foundation (e.g., 3ft for crawlspace, 8ft for basement). Only applies to basements/crawlspaces.</description>
      <type>Double</type>
      <units>ft</units>
      <required>true</required>
      <model_dependent>false</model_dependent>
      <default_value>0</default_value>
    </argument>
    <argument>
      <name>geometry_foundation_height_above_grade</name>
      <display_name>Geometry: Foundation Height Above Grade</display_name>
      <description>The depth above grade of the foundation wall. Only applies to basements/crawlspaces.</description>
      <type>Double</type>
      <units>ft</units>
      <required>true</required>
      <model_dependent>false</model_dependent>
      <default_value>0</default_value>
    </argument>
    <argument>
      <name>geometry_rim_joist_height</name>
      <display_name>Geometry: Rim Joist Height</display_name>
      <description>The height of the rim joists. Only applies to basements/crawlspaces.</description>
      <type>Double</type>
      <units>in</units>
      <required>false</required>
      <model_dependent>false</model_dependent>
    </argument>
    <argument>
      <name>geometry_attic_type</name>
      <display_name>Geometry: Attic Type</display_name>
      <description>The attic type of the building. Attic type ConditionedAttic is not allowed for apartment units.</description>
      <type>Choice</type>
      <required>true</required>
      <model_dependent>false</model_dependent>
      <default_value>VentedAttic</default_value>
      <choices>
        <choice>
          <value>FlatRoof</value>
          <display_name>FlatRoof</display_name>
        </choice>
        <choice>
          <value>VentedAttic</value>
          <display_name>VentedAttic</display_name>
        </choice>
        <choice>
          <value>UnventedAttic</value>
          <display_name>UnventedAttic</display_name>
        </choice>
        <choice>
          <value>ConditionedAttic</value>
          <display_name>ConditionedAttic</display_name>
        </choice>
        <choice>
          <value>BelowApartment</value>
          <display_name>BelowApartment</display_name>
        </choice>
      </choices>
    </argument>
    <argument>
      <name>geometry_roof_type</name>
      <display_name>Geometry: Roof Type</display_name>
      <description>The roof type of the building. Ignored if the building has a flat roof.</description>
      <type>Choice</type>
      <required>true</required>
      <model_dependent>false</model_dependent>
      <default_value>gable</default_value>
      <choices>
        <choice>
          <value>gable</value>
          <display_name>gable</display_name>
        </choice>
        <choice>
          <value>hip</value>
          <display_name>hip</display_name>
        </choice>
      </choices>
    </argument>
    <argument>
      <name>geometry_roof_pitch</name>
      <display_name>Geometry: Roof Pitch</display_name>
      <description>The roof pitch of the attic. Ignored if the building has a flat roof.</description>
      <type>Choice</type>
      <required>true</required>
      <model_dependent>false</model_dependent>
      <default_value>6:12</default_value>
      <choices>
        <choice>
          <value>1:12</value>
          <display_name>1:12</display_name>
        </choice>
        <choice>
          <value>2:12</value>
          <display_name>2:12</display_name>
        </choice>
        <choice>
          <value>3:12</value>
          <display_name>3:12</display_name>
        </choice>
        <choice>
          <value>4:12</value>
          <display_name>4:12</display_name>
        </choice>
        <choice>
          <value>5:12</value>
          <display_name>5:12</display_name>
        </choice>
        <choice>
          <value>6:12</value>
          <display_name>6:12</display_name>
        </choice>
        <choice>
          <value>7:12</value>
          <display_name>7:12</display_name>
        </choice>
        <choice>
          <value>8:12</value>
          <display_name>8:12</display_name>
        </choice>
        <choice>
          <value>9:12</value>
          <display_name>9:12</display_name>
        </choice>
        <choice>
          <value>10:12</value>
          <display_name>10:12</display_name>
        </choice>
        <choice>
          <value>11:12</value>
          <display_name>11:12</display_name>
        </choice>
        <choice>
          <value>12:12</value>
          <display_name>12:12</display_name>
        </choice>
      </choices>
    </argument>
    <argument>
      <name>geometry_eaves_depth</name>
      <display_name>Geometry: Eaves Depth</display_name>
      <description>The eaves depth of the roof.</description>
      <type>Double</type>
      <units>ft</units>
      <required>true</required>
      <model_dependent>false</model_dependent>
      <default_value>2</default_value>
    </argument>
    <argument>
      <name>neighbor_front_distance</name>
      <display_name>Neighbor: Front Distance</display_name>
      <description>The distance between the unit and the neighboring building to the front (not including eaves). A value of zero indicates no neighbors. Used for shading.</description>
      <type>Double</type>
      <units>ft</units>
      <required>true</required>
      <model_dependent>false</model_dependent>
      <default_value>0</default_value>
    </argument>
    <argument>
      <name>neighbor_back_distance</name>
      <display_name>Neighbor: Back Distance</display_name>
      <description>The distance between the unit and the neighboring building to the back (not including eaves). A value of zero indicates no neighbors. Used for shading.</description>
      <type>Double</type>
      <units>ft</units>
      <required>true</required>
      <model_dependent>false</model_dependent>
      <default_value>0</default_value>
    </argument>
    <argument>
      <name>neighbor_left_distance</name>
      <display_name>Neighbor: Left Distance</display_name>
      <description>The distance between the unit and the neighboring building to the left (not including eaves). A value of zero indicates no neighbors. Used for shading.</description>
      <type>Double</type>
      <units>ft</units>
      <required>true</required>
      <model_dependent>false</model_dependent>
      <default_value>10</default_value>
    </argument>
    <argument>
      <name>neighbor_right_distance</name>
      <display_name>Neighbor: Right Distance</display_name>
      <description>The distance between the unit and the neighboring building to the right (not including eaves). A value of zero indicates no neighbors. Used for shading.</description>
      <type>Double</type>
      <units>ft</units>
      <required>true</required>
      <model_dependent>false</model_dependent>
      <default_value>10</default_value>
    </argument>
    <argument>
      <name>neighbor_front_height</name>
      <display_name>Neighbor: Front Height</display_name>
      <description>The height of the neighboring building to the front. If not provided, the OS-HPXML default (see &lt;a href='https://openstudio-hpxml.readthedocs.io/en/v1.7.0/workflow_inputs.html#hpxml-site'&gt;HPXML Site&lt;/a&gt;) is used.</description>
      <type>Double</type>
      <units>ft</units>
      <required>false</required>
      <model_dependent>false</model_dependent>
    </argument>
    <argument>
      <name>neighbor_back_height</name>
      <display_name>Neighbor: Back Height</display_name>
      <description>The height of the neighboring building to the back. If not provided, the OS-HPXML default (see &lt;a href='https://openstudio-hpxml.readthedocs.io/en/v1.7.0/workflow_inputs.html#hpxml-site'&gt;HPXML Site&lt;/a&gt;) is used.</description>
      <type>Double</type>
      <units>ft</units>
      <required>false</required>
      <model_dependent>false</model_dependent>
    </argument>
    <argument>
      <name>neighbor_left_height</name>
      <display_name>Neighbor: Left Height</display_name>
      <description>The height of the neighboring building to the left. If not provided, the OS-HPXML default (see &lt;a href='https://openstudio-hpxml.readthedocs.io/en/v1.7.0/workflow_inputs.html#hpxml-site'&gt;HPXML Site&lt;/a&gt;) is used.</description>
      <type>Double</type>
      <units>ft</units>
      <required>false</required>
      <model_dependent>false</model_dependent>
    </argument>
    <argument>
      <name>neighbor_right_height</name>
      <display_name>Neighbor: Right Height</display_name>
      <description>The height of the neighboring building to the right. If not provided, the OS-HPXML default (see &lt;a href='https://openstudio-hpxml.readthedocs.io/en/v1.7.0/workflow_inputs.html#hpxml-site'&gt;HPXML Site&lt;/a&gt;) is used.</description>
      <type>Double</type>
      <units>ft</units>
      <required>false</required>
      <model_dependent>false</model_dependent>
    </argument>
    <argument>
      <name>floor_over_foundation_assembly_r</name>
      <display_name>Floor: Over Foundation Assembly R-value</display_name>
      <description>Assembly R-value for the floor over the foundation. Ignored if the building has a slab-on-grade foundation.</description>
      <type>Double</type>
      <units>h-ft^2-R/Btu</units>
      <required>true</required>
      <model_dependent>false</model_dependent>
      <default_value>28.1</default_value>
    </argument>
    <argument>
      <name>floor_over_garage_assembly_r</name>
      <display_name>Floor: Over Garage Assembly R-value</display_name>
      <description>Assembly R-value for the floor over the garage. Ignored unless the building has a garage under conditioned space.</description>
      <type>Double</type>
      <units>h-ft^2-R/Btu</units>
      <required>true</required>
      <model_dependent>false</model_dependent>
      <default_value>28.1</default_value>
    </argument>
    <argument>
      <name>floor_type</name>
      <display_name>Floor: Type</display_name>
      <description>The type of floors.</description>
      <type>Choice</type>
      <required>true</required>
      <model_dependent>false</model_dependent>
      <default_value>WoodFrame</default_value>
      <choices>
        <choice>
          <value>WoodFrame</value>
          <display_name>WoodFrame</display_name>
        </choice>
        <choice>
          <value>StructuralInsulatedPanel</value>
          <display_name>StructuralInsulatedPanel</display_name>
        </choice>
        <choice>
          <value>SolidConcrete</value>
          <display_name>SolidConcrete</display_name>
        </choice>
        <choice>
          <value>SteelFrame</value>
          <display_name>SteelFrame</display_name>
        </choice>
      </choices>
    </argument>
    <argument>
      <name>foundation_wall_type</name>
      <display_name>Foundation Wall: Type</display_name>
      <description>The material type of the foundation wall. If not provided, the OS-HPXML default (see &lt;a href='https://openstudio-hpxml.readthedocs.io/en/v1.7.0/workflow_inputs.html#hpxml-foundation-walls'&gt;HPXML Foundation Walls&lt;/a&gt;) is used.</description>
      <type>Choice</type>
      <required>false</required>
      <model_dependent>false</model_dependent>
      <choices>
        <choice>
          <value>solid concrete</value>
          <display_name>solid concrete</display_name>
        </choice>
        <choice>
          <value>concrete block</value>
          <display_name>concrete block</display_name>
        </choice>
        <choice>
          <value>concrete block foam core</value>
          <display_name>concrete block foam core</display_name>
        </choice>
        <choice>
          <value>concrete block perlite core</value>
          <display_name>concrete block perlite core</display_name>
        </choice>
        <choice>
          <value>concrete block vermiculite core</value>
          <display_name>concrete block vermiculite core</display_name>
        </choice>
        <choice>
          <value>concrete block solid core</value>
          <display_name>concrete block solid core</display_name>
        </choice>
        <choice>
          <value>double brick</value>
          <display_name>double brick</display_name>
        </choice>
        <choice>
          <value>wood</value>
          <display_name>wood</display_name>
        </choice>
      </choices>
    </argument>
    <argument>
      <name>foundation_wall_thickness</name>
      <display_name>Foundation Wall: Thickness</display_name>
      <description>The thickness of the foundation wall. If not provided, the OS-HPXML default (see &lt;a href='https://openstudio-hpxml.readthedocs.io/en/v1.7.0/workflow_inputs.html#hpxml-foundation-walls'&gt;HPXML Foundation Walls&lt;/a&gt;) is used.</description>
      <type>Double</type>
      <units>in</units>
      <required>false</required>
      <model_dependent>false</model_dependent>
    </argument>
    <argument>
      <name>foundation_wall_insulation_r</name>
      <display_name>Foundation Wall: Insulation Nominal R-value</display_name>
      <description>Nominal R-value for the foundation wall insulation. Only applies to basements/crawlspaces.</description>
      <type>Double</type>
      <units>h-ft^2-R/Btu</units>
      <required>true</required>
      <model_dependent>false</model_dependent>
      <default_value>0</default_value>
    </argument>
    <argument>
      <name>foundation_wall_insulation_location</name>
      <display_name>Foundation Wall: Insulation Location</display_name>
      <description>Whether the insulation is on the interior or exterior of the foundation wall. Only applies to basements/crawlspaces.</description>
      <type>Choice</type>
      <units>ft</units>
      <required>false</required>
      <model_dependent>false</model_dependent>
      <default_value>exterior</default_value>
      <choices>
        <choice>
          <value>interior</value>
          <display_name>interior</display_name>
        </choice>
        <choice>
          <value>exterior</value>
          <display_name>exterior</display_name>
        </choice>
      </choices>
    </argument>
    <argument>
      <name>foundation_wall_insulation_distance_to_top</name>
      <display_name>Foundation Wall: Insulation Distance To Top</display_name>
      <description>The distance from the top of the foundation wall to the top of the foundation wall insulation. Only applies to basements/crawlspaces. If not provided, the OS-HPXML default (see &lt;a href='https://openstudio-hpxml.readthedocs.io/en/v1.7.0/workflow_inputs.html#hpxml-foundation-walls'&gt;HPXML Foundation Walls&lt;/a&gt;) is used.</description>
      <type>Double</type>
      <units>ft</units>
      <required>false</required>
      <model_dependent>false</model_dependent>
    </argument>
    <argument>
      <name>foundation_wall_insulation_distance_to_bottom</name>
      <display_name>Foundation Wall: Insulation Distance To Bottom</display_name>
      <description>The distance from the top of the foundation wall to the bottom of the foundation wall insulation. Only applies to basements/crawlspaces. If not provided, the OS-HPXML default (see &lt;a href='https://openstudio-hpxml.readthedocs.io/en/v1.7.0/workflow_inputs.html#hpxml-foundation-walls'&gt;HPXML Foundation Walls&lt;/a&gt;) is used.</description>
      <type>Double</type>
      <units>ft</units>
      <required>false</required>
      <model_dependent>false</model_dependent>
    </argument>
    <argument>
      <name>foundation_wall_assembly_r</name>
      <display_name>Foundation Wall: Assembly R-value</display_name>
      <description>Assembly R-value for the foundation walls. Only applies to basements/crawlspaces. If provided, overrides the previous foundation wall insulation inputs. If not provided, it is ignored.</description>
      <type>Double</type>
      <units>h-ft^2-R/Btu</units>
      <required>false</required>
      <model_dependent>false</model_dependent>
    </argument>
    <argument>
      <name>rim_joist_assembly_r</name>
      <display_name>Rim Joist: Assembly R-value</display_name>
      <description>Assembly R-value for the rim joists. Only applies to basements/crawlspaces. Required if a rim joist height is provided.</description>
      <type>Double</type>
      <units>h-ft^2-R/Btu</units>
      <required>false</required>
      <model_dependent>false</model_dependent>
    </argument>
    <argument>
      <name>slab_perimeter_insulation_r</name>
      <display_name>Slab: Perimeter Insulation Nominal R-value</display_name>
      <description>Nominal R-value of the vertical slab perimeter insulation. Applies to slab-on-grade foundations and basement/crawlspace floors.</description>
      <type>Double</type>
      <units>h-ft^2-R/Btu</units>
      <required>true</required>
      <model_dependent>false</model_dependent>
      <default_value>0</default_value>
    </argument>
    <argument>
      <name>slab_perimeter_depth</name>
      <display_name>Slab: Perimeter Insulation Depth</display_name>
      <description>Depth from grade to bottom of vertical slab perimeter insulation. Applies to slab-on-grade foundations and basement/crawlspace floors.</description>
      <type>Double</type>
      <units>ft</units>
      <required>true</required>
      <model_dependent>false</model_dependent>
      <default_value>0</default_value>
    </argument>
    <argument>
      <name>slab_under_insulation_r</name>
      <display_name>Slab: Under Slab Insulation Nominal R-value</display_name>
      <description>Nominal R-value of the horizontal under slab insulation. Applies to slab-on-grade foundations and basement/crawlspace floors.</description>
      <type>Double</type>
      <units>h-ft^2-R/Btu</units>
      <required>true</required>
      <model_dependent>false</model_dependent>
      <default_value>0</default_value>
    </argument>
    <argument>
      <name>slab_under_width</name>
      <display_name>Slab: Under Slab Insulation Width</display_name>
      <description>Width from slab edge inward of horizontal under-slab insulation. Enter 999 to specify that the under slab insulation spans the entire slab. Applies to slab-on-grade foundations and basement/crawlspace floors.</description>
      <type>Double</type>
      <units>ft</units>
      <required>true</required>
      <model_dependent>false</model_dependent>
      <default_value>0</default_value>
    </argument>
    <argument>
      <name>slab_thickness</name>
      <display_name>Slab: Thickness</display_name>
      <description>The thickness of the slab. Zero can be entered if there is a dirt floor instead of a slab. If not provided, the OS-HPXML default (see &lt;a href='https://openstudio-hpxml.readthedocs.io/en/v1.7.0/workflow_inputs.html#hpxml-slabs'&gt;HPXML Slabs&lt;/a&gt;) is used.</description>
      <type>Double</type>
      <units>in</units>
      <required>false</required>
      <model_dependent>false</model_dependent>
    </argument>
    <argument>
      <name>slab_carpet_fraction</name>
      <display_name>Slab: Carpet Fraction</display_name>
      <description>Fraction of the slab floor area that is carpeted. If not provided, the OS-HPXML default (see &lt;a href='https://openstudio-hpxml.readthedocs.io/en/v1.7.0/workflow_inputs.html#hpxml-slabs'&gt;HPXML Slabs&lt;/a&gt;) is used.</description>
      <type>Double</type>
      <units>Frac</units>
      <required>false</required>
      <model_dependent>false</model_dependent>
    </argument>
    <argument>
      <name>slab_carpet_r</name>
      <display_name>Slab: Carpet R-value</display_name>
      <description>R-value of the slab carpet. If not provided, the OS-HPXML default (see &lt;a href='https://openstudio-hpxml.readthedocs.io/en/v1.7.0/workflow_inputs.html#hpxml-slabs'&gt;HPXML Slabs&lt;/a&gt;) is used.</description>
      <type>Double</type>
      <units>h-ft^2-R/Btu</units>
      <required>false</required>
      <model_dependent>false</model_dependent>
    </argument>
    <argument>
      <name>ceiling_assembly_r</name>
      <display_name>Ceiling: Assembly R-value</display_name>
      <description>Assembly R-value for the ceiling (attic floor).</description>
      <type>Double</type>
      <units>h-ft^2-R/Btu</units>
      <required>true</required>
      <model_dependent>false</model_dependent>
      <default_value>31.6</default_value>
    </argument>
    <argument>
      <name>roof_material_type</name>
      <display_name>Roof: Material Type</display_name>
      <description>The material type of the roof. If not provided, the OS-HPXML default (see &lt;a href='https://openstudio-hpxml.readthedocs.io/en/v1.7.0/workflow_inputs.html#hpxml-roofs'&gt;HPXML Roofs&lt;/a&gt;) is used.</description>
      <type>Choice</type>
      <required>false</required>
      <model_dependent>false</model_dependent>
      <choices>
        <choice>
          <value>asphalt or fiberglass shingles</value>
          <display_name>asphalt or fiberglass shingles</display_name>
        </choice>
        <choice>
          <value>concrete</value>
          <display_name>concrete</display_name>
        </choice>
        <choice>
          <value>cool roof</value>
          <display_name>cool roof</display_name>
        </choice>
        <choice>
          <value>slate or tile shingles</value>
          <display_name>slate or tile shingles</display_name>
        </choice>
        <choice>
          <value>expanded polystyrene sheathing</value>
          <display_name>expanded polystyrene sheathing</display_name>
        </choice>
        <choice>
          <value>metal surfacing</value>
          <display_name>metal surfacing</display_name>
        </choice>
        <choice>
          <value>plastic/rubber/synthetic sheeting</value>
          <display_name>plastic/rubber/synthetic sheeting</display_name>
        </choice>
        <choice>
          <value>shingles</value>
          <display_name>shingles</display_name>
        </choice>
        <choice>
          <value>wood shingles or shakes</value>
          <display_name>wood shingles or shakes</display_name>
        </choice>
      </choices>
    </argument>
    <argument>
      <name>roof_color</name>
      <display_name>Roof: Color</display_name>
      <description>The color of the roof. If not provided, the OS-HPXML default (see &lt;a href='https://openstudio-hpxml.readthedocs.io/en/v1.7.0/workflow_inputs.html#hpxml-roofs'&gt;HPXML Roofs&lt;/a&gt;) is used.</description>
      <type>Choice</type>
      <required>false</required>
      <model_dependent>false</model_dependent>
      <choices>
        <choice>
          <value>dark</value>
          <display_name>dark</display_name>
        </choice>
        <choice>
          <value>light</value>
          <display_name>light</display_name>
        </choice>
        <choice>
          <value>medium</value>
          <display_name>medium</display_name>
        </choice>
        <choice>
          <value>medium dark</value>
          <display_name>medium dark</display_name>
        </choice>
        <choice>
          <value>reflective</value>
          <display_name>reflective</display_name>
        </choice>
      </choices>
    </argument>
    <argument>
      <name>roof_assembly_r</name>
      <display_name>Roof: Assembly R-value</display_name>
      <description>Assembly R-value of the roof.</description>
      <type>Double</type>
      <units>h-ft^2-R/Btu</units>
      <required>true</required>
      <model_dependent>false</model_dependent>
      <default_value>2.3</default_value>
    </argument>
    <argument>
      <name>radiant_barrier_attic_location</name>
      <display_name>Attic: Radiant Barrier Location</display_name>
      <description>The location of the radiant barrier in the attic.</description>
      <type>Choice</type>
      <required>false</required>
      <model_dependent>false</model_dependent>
      <choices>
        <choice>
          <value>none</value>
          <display_name>none</display_name>
        </choice>
        <choice>
          <value>Attic roof only</value>
          <display_name>Attic roof only</display_name>
        </choice>
        <choice>
          <value>Attic roof and gable walls</value>
          <display_name>Attic roof and gable walls</display_name>
        </choice>
        <choice>
          <value>Attic floor</value>
          <display_name>Attic floor</display_name>
        </choice>
      </choices>
    </argument>
    <argument>
      <name>radiant_barrier_grade</name>
      <display_name>Attic: Radiant Barrier Grade</display_name>
      <description>The grade of the radiant barrier in the attic. If not provided, the OS-HPXML default (see &lt;a href='https://openstudio-hpxml.readthedocs.io/en/v1.7.0/workflow_inputs.html#hpxml-roofs'&gt;HPXML Roofs&lt;/a&gt;) is used.</description>
      <type>Choice</type>
      <required>false</required>
      <model_dependent>false</model_dependent>
      <choices>
        <choice>
          <value>1</value>
          <display_name>1</display_name>
        </choice>
        <choice>
          <value>2</value>
          <display_name>2</display_name>
        </choice>
        <choice>
          <value>3</value>
          <display_name>3</display_name>
        </choice>
      </choices>
    </argument>
    <argument>
      <name>wall_type</name>
      <display_name>Wall: Type</display_name>
      <description>The type of walls.</description>
      <type>Choice</type>
      <required>true</required>
      <model_dependent>false</model_dependent>
      <default_value>WoodStud</default_value>
      <choices>
        <choice>
          <value>WoodStud</value>
          <display_name>WoodStud</display_name>
        </choice>
        <choice>
          <value>ConcreteMasonryUnit</value>
          <display_name>ConcreteMasonryUnit</display_name>
        </choice>
        <choice>
          <value>DoubleWoodStud</value>
          <display_name>DoubleWoodStud</display_name>
        </choice>
        <choice>
          <value>InsulatedConcreteForms</value>
          <display_name>InsulatedConcreteForms</display_name>
        </choice>
        <choice>
          <value>LogWall</value>
          <display_name>LogWall</display_name>
        </choice>
        <choice>
          <value>StructuralInsulatedPanel</value>
          <display_name>StructuralInsulatedPanel</display_name>
        </choice>
        <choice>
          <value>SolidConcrete</value>
          <display_name>SolidConcrete</display_name>
        </choice>
        <choice>
          <value>SteelFrame</value>
          <display_name>SteelFrame</display_name>
        </choice>
        <choice>
          <value>Stone</value>
          <display_name>Stone</display_name>
        </choice>
        <choice>
          <value>StrawBale</value>
          <display_name>StrawBale</display_name>
        </choice>
        <choice>
          <value>StructuralBrick</value>
          <display_name>StructuralBrick</display_name>
        </choice>
      </choices>
    </argument>
    <argument>
      <name>wall_siding_type</name>
      <display_name>Wall: Siding Type</display_name>
      <description>The siding type of the walls. Also applies to rim joists. If not provided, the OS-HPXML default (see &lt;a href='https://openstudio-hpxml.readthedocs.io/en/v1.7.0/workflow_inputs.html#hpxml-walls'&gt;HPXML Walls&lt;/a&gt;) is used.</description>
      <type>Choice</type>
      <required>false</required>
      <model_dependent>false</model_dependent>
      <choices>
        <choice>
          <value>aluminum siding</value>
          <display_name>aluminum siding</display_name>
        </choice>
        <choice>
          <value>asbestos siding</value>
          <display_name>asbestos siding</display_name>
        </choice>
        <choice>
          <value>brick veneer</value>
          <display_name>brick veneer</display_name>
        </choice>
        <choice>
          <value>composite shingle siding</value>
          <display_name>composite shingle siding</display_name>
        </choice>
        <choice>
          <value>fiber cement siding</value>
          <display_name>fiber cement siding</display_name>
        </choice>
        <choice>
          <value>masonite siding</value>
          <display_name>masonite siding</display_name>
        </choice>
        <choice>
          <value>none</value>
          <display_name>none</display_name>
        </choice>
        <choice>
          <value>stucco</value>
          <display_name>stucco</display_name>
        </choice>
        <choice>
          <value>synthetic stucco</value>
          <display_name>synthetic stucco</display_name>
        </choice>
        <choice>
          <value>vinyl siding</value>
          <display_name>vinyl siding</display_name>
        </choice>
        <choice>
          <value>wood siding</value>
          <display_name>wood siding</display_name>
        </choice>
      </choices>
    </argument>
    <argument>
      <name>wall_color</name>
      <display_name>Wall: Color</display_name>
      <description>The color of the walls. Also applies to rim joists. If not provided, the OS-HPXML default (see &lt;a href='https://openstudio-hpxml.readthedocs.io/en/v1.7.0/workflow_inputs.html#hpxml-walls'&gt;HPXML Walls&lt;/a&gt;) is used.</description>
      <type>Choice</type>
      <required>false</required>
      <model_dependent>false</model_dependent>
      <choices>
        <choice>
          <value>dark</value>
          <display_name>dark</display_name>
        </choice>
        <choice>
          <value>light</value>
          <display_name>light</display_name>
        </choice>
        <choice>
          <value>medium</value>
          <display_name>medium</display_name>
        </choice>
        <choice>
          <value>medium dark</value>
          <display_name>medium dark</display_name>
        </choice>
        <choice>
          <value>reflective</value>
          <display_name>reflective</display_name>
        </choice>
      </choices>
    </argument>
    <argument>
      <name>wall_assembly_r</name>
      <display_name>Wall: Assembly R-value</display_name>
      <description>Assembly R-value of the walls.</description>
      <type>Double</type>
      <units>h-ft^2-R/Btu</units>
      <required>true</required>
      <model_dependent>false</model_dependent>
      <default_value>11.9</default_value>
    </argument>
    <argument>
      <name>window_front_wwr</name>
      <display_name>Windows: Front Window-to-Wall Ratio</display_name>
      <description>The ratio of window area to wall area for the unit's front facade. Enter 0 if specifying Front Window Area instead.</description>
      <type>Double</type>
      <units>Frac</units>
      <required>true</required>
      <model_dependent>false</model_dependent>
      <default_value>0.18</default_value>
    </argument>
    <argument>
      <name>window_back_wwr</name>
      <display_name>Windows: Back Window-to-Wall Ratio</display_name>
      <description>The ratio of window area to wall area for the unit's back facade. Enter 0 if specifying Back Window Area instead.</description>
      <type>Double</type>
      <units>Frac</units>
      <required>true</required>
      <model_dependent>false</model_dependent>
      <default_value>0.18</default_value>
    </argument>
    <argument>
      <name>window_left_wwr</name>
      <display_name>Windows: Left Window-to-Wall Ratio</display_name>
      <description>The ratio of window area to wall area for the unit's left facade (when viewed from the front). Enter 0 if specifying Left Window Area instead.</description>
      <type>Double</type>
      <units>Frac</units>
      <required>true</required>
      <model_dependent>false</model_dependent>
      <default_value>0.18</default_value>
    </argument>
    <argument>
      <name>window_right_wwr</name>
      <display_name>Windows: Right Window-to-Wall Ratio</display_name>
      <description>The ratio of window area to wall area for the unit's right facade (when viewed from the front). Enter 0 if specifying Right Window Area instead.</description>
      <type>Double</type>
      <units>Frac</units>
      <required>true</required>
      <model_dependent>false</model_dependent>
      <default_value>0.18</default_value>
    </argument>
    <argument>
      <name>window_area_front</name>
      <display_name>Windows: Front Window Area</display_name>
      <description>The amount of window area on the unit's front facade. Enter 0 if specifying Front Window-to-Wall Ratio instead.</description>
      <type>Double</type>
      <units>ft^2</units>
      <required>true</required>
      <model_dependent>false</model_dependent>
      <default_value>0</default_value>
    </argument>
    <argument>
      <name>window_area_back</name>
      <display_name>Windows: Back Window Area</display_name>
      <description>The amount of window area on the unit's back facade. Enter 0 if specifying Back Window-to-Wall Ratio instead.</description>
      <type>Double</type>
      <units>ft^2</units>
      <required>true</required>
      <model_dependent>false</model_dependent>
      <default_value>0</default_value>
    </argument>
    <argument>
      <name>window_area_left</name>
      <display_name>Windows: Left Window Area</display_name>
      <description>The amount of window area on the unit's left facade (when viewed from the front). Enter 0 if specifying Left Window-to-Wall Ratio instead.</description>
      <type>Double</type>
      <units>ft^2</units>
      <required>true</required>
      <model_dependent>false</model_dependent>
      <default_value>0</default_value>
    </argument>
    <argument>
      <name>window_area_right</name>
      <display_name>Windows: Right Window Area</display_name>
      <description>The amount of window area on the unit's right facade (when viewed from the front). Enter 0 if specifying Right Window-to-Wall Ratio instead.</description>
      <type>Double</type>
      <units>ft^2</units>
      <required>true</required>
      <model_dependent>false</model_dependent>
      <default_value>0</default_value>
    </argument>
    <argument>
      <name>window_aspect_ratio</name>
      <display_name>Windows: Aspect Ratio</display_name>
      <description>Ratio of window height to width.</description>
      <type>Double</type>
      <units>Frac</units>
      <required>true</required>
      <model_dependent>false</model_dependent>
      <default_value>1.333</default_value>
    </argument>
    <argument>
      <name>window_fraction_operable</name>
      <display_name>Windows: Fraction Operable</display_name>
      <description>Fraction of windows that are operable. If not provided, the OS-HPXML default (see &lt;a href='https://openstudio-hpxml.readthedocs.io/en/v1.7.0/workflow_inputs.html#hpxml-windows'&gt;HPXML Windows&lt;/a&gt;) is used.</description>
      <type>Double</type>
      <units>Frac</units>
      <required>false</required>
      <model_dependent>false</model_dependent>
    </argument>
    <argument>
      <name>window_natvent_availability</name>
      <display_name>Windows: Natural Ventilation Availability</display_name>
      <description>For operable windows, the number of days/week that windows can be opened by occupants for natural ventilation. If not provided, the OS-HPXML default (see &lt;a href='https://openstudio-hpxml.readthedocs.io/en/v1.7.0/workflow_inputs.html#hpxml-windows'&gt;HPXML Windows&lt;/a&gt;) is used.</description>
      <type>Integer</type>
      <units>Days/week</units>
      <required>false</required>
      <model_dependent>false</model_dependent>
    </argument>
    <argument>
      <name>window_ufactor</name>
      <display_name>Windows: U-Factor</display_name>
      <description>Full-assembly NFRC U-factor.</description>
      <type>Double</type>
      <units>Btu/hr-ft^2-R</units>
      <required>true</required>
      <model_dependent>false</model_dependent>
      <default_value>0.37</default_value>
    </argument>
    <argument>
      <name>window_shgc</name>
      <display_name>Windows: SHGC</display_name>
      <description>Full-assembly NFRC solar heat gain coefficient.</description>
      <type>Double</type>
      <required>true</required>
      <model_dependent>false</model_dependent>
      <default_value>0.3</default_value>
    </argument>
    <argument>
      <name>window_interior_shading_winter</name>
      <display_name>Windows: Winter Interior Shading</display_name>
      <description>Interior shading coefficient for the winter season. 1.0 indicates no reduction in solar gain, 0.85 indicates 15% reduction, etc. If not provided, the OS-HPXML default (see &lt;a href='https://openstudio-hpxml.readthedocs.io/en/v1.7.0/workflow_inputs.html#hpxml-windows'&gt;HPXML Windows&lt;/a&gt;) is used.</description>
      <type>Double</type>
      <units>Frac</units>
      <required>false</required>
      <model_dependent>false</model_dependent>
    </argument>
    <argument>
      <name>window_interior_shading_summer</name>
      <display_name>Windows: Summer Interior Shading</display_name>
      <description>Interior shading coefficient for the summer season. 1.0 indicates no reduction in solar gain, 0.85 indicates 15% reduction, etc. If not provided, the OS-HPXML default (see &lt;a href='https://openstudio-hpxml.readthedocs.io/en/v1.7.0/workflow_inputs.html#hpxml-windows'&gt;HPXML Windows&lt;/a&gt;) is used.</description>
      <type>Double</type>
      <units>Frac</units>
      <required>false</required>
      <model_dependent>false</model_dependent>
    </argument>
    <argument>
      <name>window_exterior_shading_winter</name>
      <display_name>Windows: Winter Exterior Shading</display_name>
      <description>Exterior shading coefficient for the winter season. 1.0 indicates no reduction in solar gain, 0.85 indicates 15% reduction, etc. If not provided, the OS-HPXML default (see &lt;a href='https://openstudio-hpxml.readthedocs.io/en/v1.7.0/workflow_inputs.html#hpxml-windows'&gt;HPXML Windows&lt;/a&gt;) is used.</description>
      <type>Double</type>
      <units>Frac</units>
      <required>false</required>
      <model_dependent>false</model_dependent>
    </argument>
    <argument>
      <name>window_exterior_shading_summer</name>
      <display_name>Windows: Summer Exterior Shading</display_name>
      <description>Exterior shading coefficient for the summer season. 1.0 indicates no reduction in solar gain, 0.85 indicates 15% reduction, etc. If not provided, the OS-HPXML default (see &lt;a href='https://openstudio-hpxml.readthedocs.io/en/v1.7.0/workflow_inputs.html#hpxml-windows'&gt;HPXML Windows&lt;/a&gt;) is used.</description>
      <type>Double</type>
      <units>Frac</units>
      <required>false</required>
      <model_dependent>false</model_dependent>
    </argument>
    <argument>
      <name>window_shading_summer_season</name>
      <display_name>Windows: Shading Summer Season</display_name>
      <description>Enter a date like 'May 1 - Sep 30'. Defines the summer season for purposes of shading coefficients; the rest of the year is assumed to be winter. If not provided, the OS-HPXML default (see &lt;a href='https://openstudio-hpxml.readthedocs.io/en/v1.7.0/workflow_inputs.html#hpxml-windows'&gt;HPXML Windows&lt;/a&gt;) is used.</description>
      <type>String</type>
      <required>false</required>
      <model_dependent>false</model_dependent>
    </argument>
    <argument>
      <name>window_storm_type</name>
      <display_name>Windows: Storm Type</display_name>
      <description>The type of storm, if present. If not provided, assumes there is no storm.</description>
      <type>Choice</type>
      <required>false</required>
      <model_dependent>false</model_dependent>
      <choices>
        <choice>
          <value>clear</value>
          <display_name>clear</display_name>
        </choice>
        <choice>
          <value>low-e</value>
          <display_name>low-e</display_name>
        </choice>
      </choices>
    </argument>
    <argument>
      <name>overhangs_front_depth</name>
      <display_name>Overhangs: Front Depth</display_name>
      <description>The depth of overhangs for windows for the front facade.</description>
      <type>Double</type>
      <units>ft</units>
      <required>true</required>
      <model_dependent>false</model_dependent>
      <default_value>0</default_value>
    </argument>
    <argument>
      <name>overhangs_front_distance_to_top_of_window</name>
      <display_name>Overhangs: Front Distance to Top of Window</display_name>
      <description>The overhangs distance to the top of window for the front facade.</description>
      <type>Double</type>
      <units>ft</units>
      <required>true</required>
      <model_dependent>false</model_dependent>
      <default_value>0</default_value>
    </argument>
    <argument>
      <name>overhangs_front_distance_to_bottom_of_window</name>
      <display_name>Overhangs: Front Distance to Bottom of Window</display_name>
      <description>The overhangs distance to the bottom of window for the front facade.</description>
      <type>Double</type>
      <units>ft</units>
      <required>true</required>
      <model_dependent>false</model_dependent>
      <default_value>4</default_value>
    </argument>
    <argument>
      <name>overhangs_back_depth</name>
      <display_name>Overhangs: Back Depth</display_name>
      <description>The depth of overhangs for windows for the back facade.</description>
      <type>Double</type>
      <units>ft</units>
      <required>true</required>
      <model_dependent>false</model_dependent>
      <default_value>0</default_value>
    </argument>
    <argument>
      <name>overhangs_back_distance_to_top_of_window</name>
      <display_name>Overhangs: Back Distance to Top of Window</display_name>
      <description>The overhangs distance to the top of window for the back facade.</description>
      <type>Double</type>
      <units>ft</units>
      <required>true</required>
      <model_dependent>false</model_dependent>
      <default_value>0</default_value>
    </argument>
    <argument>
      <name>overhangs_back_distance_to_bottom_of_window</name>
      <display_name>Overhangs: Back Distance to Bottom of Window</display_name>
      <description>The overhangs distance to the bottom of window for the back facade.</description>
      <type>Double</type>
      <units>ft</units>
      <required>true</required>
      <model_dependent>false</model_dependent>
      <default_value>4</default_value>
    </argument>
    <argument>
      <name>overhangs_left_depth</name>
      <display_name>Overhangs: Left Depth</display_name>
      <description>The depth of overhangs for windows for the left facade.</description>
      <type>Double</type>
      <units>ft</units>
      <required>true</required>
      <model_dependent>false</model_dependent>
      <default_value>0</default_value>
    </argument>
    <argument>
      <name>overhangs_left_distance_to_top_of_window</name>
      <display_name>Overhangs: Left Distance to Top of Window</display_name>
      <description>The overhangs distance to the top of window for the left facade.</description>
      <type>Double</type>
      <units>ft</units>
      <required>true</required>
      <model_dependent>false</model_dependent>
      <default_value>0</default_value>
    </argument>
    <argument>
      <name>overhangs_left_distance_to_bottom_of_window</name>
      <display_name>Overhangs: Left Distance to Bottom of Window</display_name>
      <description>The overhangs distance to the bottom of window for the left facade.</description>
      <type>Double</type>
      <units>ft</units>
      <required>true</required>
      <model_dependent>false</model_dependent>
      <default_value>4</default_value>
    </argument>
    <argument>
      <name>overhangs_right_depth</name>
      <display_name>Overhangs: Right Depth</display_name>
      <description>The depth of overhangs for windows for the right facade.</description>
      <type>Double</type>
      <units>ft</units>
      <required>true</required>
      <model_dependent>false</model_dependent>
      <default_value>0</default_value>
    </argument>
    <argument>
      <name>overhangs_right_distance_to_top_of_window</name>
      <display_name>Overhangs: Right Distance to Top of Window</display_name>
      <description>The overhangs distance to the top of window for the right facade.</description>
      <type>Double</type>
      <units>ft</units>
      <required>true</required>
      <model_dependent>false</model_dependent>
      <default_value>0</default_value>
    </argument>
    <argument>
      <name>overhangs_right_distance_to_bottom_of_window</name>
      <display_name>Overhangs: Right Distance to Bottom of Window</display_name>
      <description>The overhangs distance to the bottom of window for the right facade.</description>
      <type>Double</type>
      <units>ft</units>
      <required>true</required>
      <model_dependent>false</model_dependent>
      <default_value>4</default_value>
    </argument>
    <argument>
      <name>skylight_area_front</name>
      <display_name>Skylights: Front Roof Area</display_name>
      <description>The amount of skylight area on the unit's front conditioned roof facade.</description>
      <type>Double</type>
      <units>ft^2</units>
      <required>true</required>
      <model_dependent>false</model_dependent>
      <default_value>0</default_value>
    </argument>
    <argument>
      <name>skylight_area_back</name>
      <display_name>Skylights: Back Roof Area</display_name>
      <description>The amount of skylight area on the unit's back conditioned roof facade.</description>
      <type>Double</type>
      <units>ft^2</units>
      <required>true</required>
      <model_dependent>false</model_dependent>
      <default_value>0</default_value>
    </argument>
    <argument>
      <name>skylight_area_left</name>
      <display_name>Skylights: Left Roof Area</display_name>
      <description>The amount of skylight area on the unit's left conditioned roof facade (when viewed from the front).</description>
      <type>Double</type>
      <units>ft^2</units>
      <required>true</required>
      <model_dependent>false</model_dependent>
      <default_value>0</default_value>
    </argument>
    <argument>
      <name>skylight_area_right</name>
      <display_name>Skylights: Right Roof Area</display_name>
      <description>The amount of skylight area on the unit's right conditioned roof facade (when viewed from the front).</description>
      <type>Double</type>
      <units>ft^2</units>
      <required>true</required>
      <model_dependent>false</model_dependent>
      <default_value>0</default_value>
    </argument>
    <argument>
      <name>skylight_ufactor</name>
      <display_name>Skylights: U-Factor</display_name>
      <description>Full-assembly NFRC U-factor.</description>
      <type>Double</type>
      <units>Btu/hr-ft^2-R</units>
      <required>true</required>
      <model_dependent>false</model_dependent>
      <default_value>0.33</default_value>
    </argument>
    <argument>
      <name>skylight_shgc</name>
      <display_name>Skylights: SHGC</display_name>
      <description>Full-assembly NFRC solar heat gain coefficient.</description>
      <type>Double</type>
      <required>true</required>
      <model_dependent>false</model_dependent>
      <default_value>0.45</default_value>
    </argument>
    <argument>
      <name>skylight_storm_type</name>
      <display_name>Skylights: Storm Type</display_name>
      <description>The type of storm, if present. If not provided, assumes there is no storm.</description>
      <type>Choice</type>
      <required>false</required>
      <model_dependent>false</model_dependent>
      <choices>
        <choice>
          <value>clear</value>
          <display_name>clear</display_name>
        </choice>
        <choice>
          <value>low-e</value>
          <display_name>low-e</display_name>
        </choice>
      </choices>
    </argument>
    <argument>
      <name>door_area</name>
      <display_name>Doors: Area</display_name>
      <description>The area of the opaque door(s).</description>
      <type>Double</type>
      <units>ft^2</units>
      <required>true</required>
      <model_dependent>false</model_dependent>
      <default_value>20</default_value>
    </argument>
    <argument>
      <name>door_rvalue</name>
      <display_name>Doors: R-value</display_name>
      <description>R-value of the opaque door(s).</description>
      <type>Double</type>
      <units>h-ft^2-R/Btu</units>
      <required>true</required>
      <model_dependent>false</model_dependent>
      <default_value>4.4</default_value>
    </argument>
    <argument>
      <name>air_leakage_units</name>
      <display_name>Air Leakage: Units</display_name>
      <description>The unit of measure for the air leakage.</description>
      <type>Choice</type>
      <required>true</required>
      <model_dependent>false</model_dependent>
      <default_value>ACH</default_value>
      <choices>
        <choice>
          <value>ACH</value>
          <display_name>ACH</display_name>
        </choice>
        <choice>
          <value>CFM</value>
          <display_name>CFM</display_name>
        </choice>
        <choice>
          <value>ACHnatural</value>
          <display_name>ACHnatural</display_name>
        </choice>
        <choice>
          <value>CFMnatural</value>
          <display_name>CFMnatural</display_name>
        </choice>
        <choice>
          <value>EffectiveLeakageArea</value>
          <display_name>EffectiveLeakageArea</display_name>
        </choice>
      </choices>
    </argument>
    <argument>
      <name>air_leakage_house_pressure</name>
      <display_name>Air Leakage: House Pressure</display_name>
      <description>The house pressure relative to outside. Required when units are ACH or CFM.</description>
      <type>Double</type>
      <units>Pa</units>
      <required>true</required>
      <model_dependent>false</model_dependent>
      <default_value>50</default_value>
    </argument>
    <argument>
      <name>air_leakage_value</name>
      <display_name>Air Leakage: Value</display_name>
      <description>Air exchange rate value. For 'EffectiveLeakageArea', provide value in sq. in.</description>
      <type>Double</type>
      <required>true</required>
      <model_dependent>false</model_dependent>
      <default_value>3</default_value>
    </argument>
    <argument>
      <name>air_leakage_type</name>
      <display_name>Air Leakage: Type</display_name>
      <description>Type of air leakage. If 'unit total', represents the total infiltration to the unit as measured by a compartmentalization test, in which case the air leakage value will be adjusted by the ratio of exterior envelope surface area to total envelope surface area. Otherwise, if 'unit exterior only', represents the infiltration to the unit from outside only as measured by a guarded test. Required when unit type is single-family attached or apartment unit.</description>
      <type>Choice</type>
      <required>false</required>
      <model_dependent>false</model_dependent>
      <choices>
        <choice>
          <value>unit total</value>
          <display_name>unit total</display_name>
        </choice>
        <choice>
          <value>unit exterior only</value>
          <display_name>unit exterior only</display_name>
        </choice>
      </choices>
    </argument>
    <argument>
      <name>air_leakage_has_flue_or_chimney_in_conditioned_space</name>
      <display_name>Air Leakage: Has Flue or Chimney in Conditioned Space</display_name>
      <description>Presence of flue or chimney with combustion air from conditioned space; used for infiltration model. If not provided, the OS-HPXML default (see &lt;a href='https://openstudio-hpxml.readthedocs.io/en/v1.7.0/workflow_inputs.html#flue-or-chimney'&gt;Flue or Chimney&lt;/a&gt;) is used.</description>
      <type>Boolean</type>
      <required>false</required>
      <model_dependent>false</model_dependent>
      <choices>
        <choice>
          <value>true</value>
          <display_name>true</display_name>
        </choice>
        <choice>
          <value>false</value>
          <display_name>false</display_name>
        </choice>
      </choices>
    </argument>
    <argument>
      <name>heating_system_type</name>
      <display_name>Heating System: Type</display_name>
      <description>The type of heating system. Use 'none' if there is no heating system or if there is a heat pump serving a heating load.</description>
      <type>Choice</type>
      <required>true</required>
      <model_dependent>false</model_dependent>
      <default_value>Furnace</default_value>
      <choices>
        <choice>
          <value>none</value>
          <display_name>none</display_name>
        </choice>
        <choice>
          <value>Furnace</value>
          <display_name>Furnace</display_name>
        </choice>
        <choice>
          <value>WallFurnace</value>
          <display_name>WallFurnace</display_name>
        </choice>
        <choice>
          <value>FloorFurnace</value>
          <display_name>FloorFurnace</display_name>
        </choice>
        <choice>
          <value>Boiler</value>
          <display_name>Boiler</display_name>
        </choice>
        <choice>
          <value>ElectricResistance</value>
          <display_name>ElectricResistance</display_name>
        </choice>
        <choice>
          <value>Stove</value>
          <display_name>Stove</display_name>
        </choice>
        <choice>
          <value>SpaceHeater</value>
          <display_name>SpaceHeater</display_name>
        </choice>
        <choice>
          <value>Fireplace</value>
          <display_name>Fireplace</display_name>
        </choice>
        <choice>
          <value>Shared Boiler w/ Baseboard</value>
          <display_name>Shared Boiler w/ Baseboard</display_name>
        </choice>
        <choice>
          <value>Shared Boiler w/ Ductless Fan Coil</value>
          <display_name>Shared Boiler w/ Ductless Fan Coil</display_name>
        </choice>
      </choices>
    </argument>
    <argument>
      <name>heating_system_fuel</name>
      <display_name>Heating System: Fuel Type</display_name>
      <description>The fuel type of the heating system. Ignored for ElectricResistance.</description>
      <type>Choice</type>
      <required>true</required>
      <model_dependent>false</model_dependent>
      <default_value>natural gas</default_value>
      <choices>
        <choice>
          <value>electricity</value>
          <display_name>electricity</display_name>
        </choice>
        <choice>
          <value>natural gas</value>
          <display_name>natural gas</display_name>
        </choice>
        <choice>
          <value>fuel oil</value>
          <display_name>fuel oil</display_name>
        </choice>
        <choice>
          <value>propane</value>
          <display_name>propane</display_name>
        </choice>
        <choice>
          <value>wood</value>
          <display_name>wood</display_name>
        </choice>
        <choice>
          <value>wood pellets</value>
          <display_name>wood pellets</display_name>
        </choice>
        <choice>
          <value>coal</value>
          <display_name>coal</display_name>
        </choice>
      </choices>
    </argument>
    <argument>
      <name>heating_system_heating_efficiency</name>
      <display_name>Heating System: Rated AFUE or Percent</display_name>
      <description>The rated heating efficiency value of the heating system.</description>
      <type>Double</type>
      <units>Frac</units>
      <required>true</required>
      <model_dependent>false</model_dependent>
      <default_value>0.78</default_value>
    </argument>
    <argument>
      <name>heating_system_heating_capacity</name>
      <display_name>Heating System: Heating Capacity</display_name>
      <description>The output heating capacity of the heating system. If not provided, the OS-HPXML autosized default (see &lt;a href='https://openstudio-hpxml.readthedocs.io/en/v1.7.0/workflow_inputs.html#hpxml-heating-systems'&gt;HPXML Heating Systems&lt;/a&gt;) is used.</description>
      <type>Double</type>
      <units>Btu/hr</units>
      <required>false</required>
      <model_dependent>false</model_dependent>
    </argument>
    <argument>
      <name>heating_system_fraction_heat_load_served</name>
      <display_name>Heating System: Fraction Heat Load Served</display_name>
      <description>The heating load served by the heating system.</description>
      <type>Double</type>
      <units>Frac</units>
      <required>true</required>
      <model_dependent>false</model_dependent>
      <default_value>1</default_value>
    </argument>
    <argument>
      <name>heating_system_pilot_light</name>
      <display_name>Heating System: Pilot Light</display_name>
      <description>The fuel usage of the pilot light. Applies only to Furnace, WallFurnace, FloorFurnace, Stove, Boiler, and Fireplace with non-electric fuel type. If not provided, assumes no pilot light.</description>
      <type>Double</type>
      <units>Btuh</units>
      <required>false</required>
      <model_dependent>false</model_dependent>
    </argument>
    <argument>
      <name>heating_system_airflow_defect_ratio</name>
      <display_name>Heating System: Airflow Defect Ratio</display_name>
      <description>The airflow defect ratio, defined as (InstalledAirflow - DesignAirflow) / DesignAirflow, of the heating system per ANSI/RESNET/ACCA Standard 310. A value of zero means no airflow defect. Applies only to Furnace. If not provided, assumes no defect.</description>
      <type>Double</type>
      <units>Frac</units>
      <required>false</required>
      <model_dependent>false</model_dependent>
    </argument>
    <argument>
      <name>cooling_system_type</name>
      <display_name>Cooling System: Type</display_name>
      <description>The type of cooling system. Use 'none' if there is no cooling system or if there is a heat pump serving a cooling load.</description>
      <type>Choice</type>
      <required>true</required>
      <model_dependent>false</model_dependent>
      <default_value>central air conditioner</default_value>
      <choices>
        <choice>
          <value>none</value>
          <display_name>none</display_name>
        </choice>
        <choice>
          <value>central air conditioner</value>
          <display_name>central air conditioner</display_name>
        </choice>
        <choice>
          <value>room air conditioner</value>
          <display_name>room air conditioner</display_name>
        </choice>
        <choice>
          <value>evaporative cooler</value>
          <display_name>evaporative cooler</display_name>
        </choice>
        <choice>
          <value>mini-split</value>
          <display_name>mini-split</display_name>
        </choice>
        <choice>
          <value>packaged terminal air conditioner</value>
          <display_name>packaged terminal air conditioner</display_name>
        </choice>
      </choices>
    </argument>
    <argument>
      <name>cooling_system_cooling_efficiency_type</name>
      <display_name>Cooling System: Efficiency Type</display_name>
      <description>The efficiency type of the cooling system. System types central air conditioner and mini-split use SEER or SEER2. System types room air conditioner and packaged terminal air conditioner use EER or CEER. Ignored for system type evaporative cooler.</description>
      <type>Choice</type>
      <required>true</required>
      <model_dependent>false</model_dependent>
      <default_value>SEER</default_value>
      <choices>
        <choice>
          <value>SEER</value>
          <display_name>SEER</display_name>
        </choice>
        <choice>
          <value>SEER2</value>
          <display_name>SEER2</display_name>
        </choice>
        <choice>
          <value>EER</value>
          <display_name>EER</display_name>
        </choice>
        <choice>
          <value>CEER</value>
          <display_name>CEER</display_name>
        </choice>
      </choices>
    </argument>
    <argument>
      <name>cooling_system_cooling_efficiency</name>
      <display_name>Cooling System: Efficiency</display_name>
      <description>The rated efficiency value of the cooling system. Ignored for evaporative cooler.</description>
      <type>Double</type>
      <required>true</required>
      <model_dependent>false</model_dependent>
      <default_value>13</default_value>
    </argument>
    <argument>
      <name>cooling_system_cooling_compressor_type</name>
      <display_name>Cooling System: Cooling Compressor Type</display_name>
      <description>The compressor type of the cooling system. Only applies to central air conditioner and mini-split. If not provided, the OS-HPXML default (see &lt;a href='https://openstudio-hpxml.readthedocs.io/en/v1.7.0/workflow_inputs.html#central-air-conditioner'&gt;Central Air Conditioner&lt;/a&gt;, &lt;a href='https://openstudio-hpxml.readthedocs.io/en/v1.7.0/workflow_inputs.html#mini-split-air-conditioner'&gt;Mini-Split Air Conditioner&lt;/a&gt;) is used.</description>
      <type>Choice</type>
      <required>false</required>
      <model_dependent>false</model_dependent>
      <choices>
        <choice>
          <value>single stage</value>
          <display_name>single stage</display_name>
        </choice>
        <choice>
          <value>two stage</value>
          <display_name>two stage</display_name>
        </choice>
        <choice>
          <value>variable speed</value>
          <display_name>variable speed</display_name>
        </choice>
      </choices>
    </argument>
    <argument>
      <name>cooling_system_cooling_sensible_heat_fraction</name>
      <display_name>Cooling System: Cooling Sensible Heat Fraction</display_name>
      <description>The sensible heat fraction of the cooling system. Ignored for evaporative cooler. If not provided, the OS-HPXML default (see &lt;a href='https://openstudio-hpxml.readthedocs.io/en/v1.7.0/workflow_inputs.html#central-air-conditioner'&gt;Central Air Conditioner&lt;/a&gt;, &lt;a href='https://openstudio-hpxml.readthedocs.io/en/v1.7.0/workflow_inputs.html#room-air-conditioner'&gt;Room Air Conditioner&lt;/a&gt;, &lt;a href='https://openstudio-hpxml.readthedocs.io/en/v1.7.0/workflow_inputs.html#packaged-terminal-air-conditioner'&gt;Packaged Terminal Air Conditioner&lt;/a&gt;, &lt;a href='https://openstudio-hpxml.readthedocs.io/en/v1.7.0/workflow_inputs.html#mini-split-air-conditioner'&gt;Mini-Split Air Conditioner&lt;/a&gt;) is used.</description>
      <type>Double</type>
      <units>Frac</units>
      <required>false</required>
      <model_dependent>false</model_dependent>
    </argument>
    <argument>
      <name>cooling_system_cooling_capacity</name>
      <display_name>Cooling System: Cooling Capacity</display_name>
      <description>The output cooling capacity of the cooling system. If not provided, the OS-HPXML autosized default (see &lt;a href='https://openstudio-hpxml.readthedocs.io/en/v1.7.0/workflow_inputs.html#central-air-conditioner'&gt;Central Air Conditioner&lt;/a&gt;, &lt;a href='https://openstudio-hpxml.readthedocs.io/en/v1.7.0/workflow_inputs.html#room-air-conditioner'&gt;Room Air Conditioner&lt;/a&gt;, &lt;a href='https://openstudio-hpxml.readthedocs.io/en/v1.7.0/workflow_inputs.html#packaged-terminal-air-conditioner'&gt;Packaged Terminal Air Conditioner&lt;/a&gt;, &lt;a href='https://openstudio-hpxml.readthedocs.io/en/v1.7.0/workflow_inputs.html#evaporative-cooler'&gt;Evaporative Cooler&lt;/a&gt;, &lt;a href='https://openstudio-hpxml.readthedocs.io/en/v1.7.0/workflow_inputs.html#mini-split-air-conditioner'&gt;Mini-Split Air Conditioner&lt;/a&gt;) is used.</description>
      <type>Double</type>
      <units>Btu/hr</units>
      <required>false</required>
      <model_dependent>false</model_dependent>
    </argument>
    <argument>
      <name>cooling_system_fraction_cool_load_served</name>
      <display_name>Cooling System: Fraction Cool Load Served</display_name>
      <description>The cooling load served by the cooling system.</description>
      <type>Double</type>
      <units>Frac</units>
      <required>true</required>
      <model_dependent>false</model_dependent>
      <default_value>1</default_value>
    </argument>
    <argument>
      <name>cooling_system_is_ducted</name>
      <display_name>Cooling System: Is Ducted</display_name>
      <description>Whether the cooling system is ducted or not. Only used for mini-split and evaporative cooler. It's assumed that central air conditioner is ducted, and room air conditioner and packaged terminal air conditioner are not ducted.</description>
      <type>Boolean</type>
      <required>false</required>
      <model_dependent>false</model_dependent>
      <default_value>false</default_value>
      <choices>
        <choice>
          <value>true</value>
          <display_name>true</display_name>
        </choice>
        <choice>
          <value>false</value>
          <display_name>false</display_name>
        </choice>
      </choices>
    </argument>
    <argument>
      <name>cooling_system_airflow_defect_ratio</name>
      <display_name>Cooling System: Airflow Defect Ratio</display_name>
      <description>The airflow defect ratio, defined as (InstalledAirflow - DesignAirflow) / DesignAirflow, of the cooling system per ANSI/RESNET/ACCA Standard 310. A value of zero means no airflow defect. Applies only to central air conditioner and ducted mini-split. If not provided, assumes no defect.</description>
      <type>Double</type>
      <units>Frac</units>
      <required>false</required>
      <model_dependent>false</model_dependent>
    </argument>
    <argument>
      <name>cooling_system_charge_defect_ratio</name>
      <display_name>Cooling System: Charge Defect Ratio</display_name>
      <description>The refrigerant charge defect ratio, defined as (InstalledCharge - DesignCharge) / DesignCharge, of the cooling system per ANSI/RESNET/ACCA Standard 310. A value of zero means no refrigerant charge defect. Applies only to central air conditioner and mini-split. If not provided, assumes no defect.</description>
      <type>Double</type>
      <units>Frac</units>
      <required>false</required>
      <model_dependent>false</model_dependent>
    </argument>
    <argument>
      <name>cooling_system_crankcase_heater_watts</name>
      <display_name>Cooling System: Crankcase Heater Power Watts</display_name>
      <description>Cooling system crankcase heater power consumption in Watts. Applies only to central air conditioner, room air conditioner, packaged terminal air conditioner and mini-split. If not provided, the OS-HPXML default (see &lt;a href='https://openstudio-hpxml.readthedocs.io/en/v1.7.0/workflow_inputs.html#central-air-conditioner'&gt;Central Air Conditioner&lt;/a&gt;, &lt;a href='https://openstudio-hpxml.readthedocs.io/en/v1.7.0/workflow_inputs.html#room-air-conditioner'&gt;Room Air Conditioner&lt;/a&gt;, &lt;a href='https://openstudio-hpxml.readthedocs.io/en/v1.7.0/workflow_inputs.html#packaged-terminal-air-conditioner'&gt;Packaged Terminal Air Conditioner&lt;/a&gt;, &lt;a href='https://openstudio-hpxml.readthedocs.io/en/v1.7.0/workflow_inputs.html#mini-split-air-conditioner'&gt;Mini-Split Air Conditioner&lt;/a&gt;) is used.</description>
      <type>Double</type>
      <units>W</units>
      <required>false</required>
      <model_dependent>false</model_dependent>
    </argument>
    <argument>
      <name>cooling_system_integrated_heating_system_fuel</name>
      <display_name>Cooling System: Integrated Heating System Fuel Type</display_name>
      <description>The fuel type of the heating system integrated into cooling system. Only used for packaged terminal air conditioner and room air conditioner.</description>
      <type>Choice</type>
      <required>false</required>
      <model_dependent>false</model_dependent>
      <choices>
        <choice>
          <value>electricity</value>
          <display_name>electricity</display_name>
        </choice>
        <choice>
          <value>natural gas</value>
          <display_name>natural gas</display_name>
        </choice>
        <choice>
          <value>fuel oil</value>
          <display_name>fuel oil</display_name>
        </choice>
        <choice>
          <value>propane</value>
          <display_name>propane</display_name>
        </choice>
        <choice>
          <value>wood</value>
          <display_name>wood</display_name>
        </choice>
        <choice>
          <value>wood pellets</value>
          <display_name>wood pellets</display_name>
        </choice>
        <choice>
          <value>coal</value>
          <display_name>coal</display_name>
        </choice>
      </choices>
    </argument>
    <argument>
      <name>cooling_system_integrated_heating_system_efficiency_percent</name>
      <display_name>Cooling System: Integrated Heating System Efficiency</display_name>
      <description>The rated heating efficiency value of the heating system integrated into cooling system. Only used for packaged terminal air conditioner and room air conditioner.</description>
      <type>Double</type>
      <units>Frac</units>
      <required>false</required>
      <model_dependent>false</model_dependent>
    </argument>
    <argument>
      <name>cooling_system_integrated_heating_system_capacity</name>
      <display_name>Cooling System: Integrated Heating System Heating Capacity</display_name>
      <description>The output heating capacity of the heating system integrated into cooling system. If not provided, the OS-HPXML autosized default (see &lt;a href='https://openstudio-hpxml.readthedocs.io/en/v1.7.0/workflow_inputs.html#room-air-conditioner'&gt;Room Air Conditioner&lt;/a&gt;, &lt;a href='https://openstudio-hpxml.readthedocs.io/en/v1.7.0/workflow_inputs.html#packaged-terminal-air-conditioner'&gt;Packaged Terminal Air Conditioner&lt;/a&gt;) is used. Only used for room air conditioner and packaged terminal air conditioner.</description>
      <type>Double</type>
      <units>Btu/hr</units>
      <required>false</required>
      <model_dependent>false</model_dependent>
    </argument>
    <argument>
      <name>cooling_system_integrated_heating_system_fraction_heat_load_served</name>
      <display_name>Cooling System: Integrated Heating System Fraction Heat Load Served</display_name>
      <description>The heating load served by the heating system integrated into cooling system. Only used for packaged terminal air conditioner and room air conditioner.</description>
      <type>Double</type>
      <units>Frac</units>
      <required>false</required>
      <model_dependent>false</model_dependent>
    </argument>
    <argument>
      <name>heat_pump_type</name>
      <display_name>Heat Pump: Type</display_name>
      <description>The type of heat pump. Use 'none' if there is no heat pump.</description>
      <type>Choice</type>
      <required>true</required>
      <model_dependent>false</model_dependent>
      <default_value>none</default_value>
      <choices>
        <choice>
          <value>none</value>
          <display_name>none</display_name>
        </choice>
        <choice>
          <value>air-to-air</value>
          <display_name>air-to-air</display_name>
        </choice>
        <choice>
          <value>mini-split</value>
          <display_name>mini-split</display_name>
        </choice>
        <choice>
          <value>ground-to-air</value>
          <display_name>ground-to-air</display_name>
        </choice>
        <choice>
          <value>packaged terminal heat pump</value>
          <display_name>packaged terminal heat pump</display_name>
        </choice>
        <choice>
          <value>room air conditioner with reverse cycle</value>
          <display_name>room air conditioner with reverse cycle</display_name>
        </choice>
      </choices>
    </argument>
    <argument>
      <name>heat_pump_heating_efficiency_type</name>
      <display_name>Heat Pump: Heating Efficiency Type</display_name>
      <description>The heating efficiency type of heat pump. System types air-to-air and mini-split use HSPF or HSPF2. System types ground-to-air, packaged terminal heat pump and room air conditioner with reverse cycle use COP.</description>
      <type>Choice</type>
      <required>true</required>
      <model_dependent>false</model_dependent>
      <default_value>HSPF</default_value>
      <choices>
        <choice>
          <value>HSPF</value>
          <display_name>HSPF</display_name>
        </choice>
        <choice>
          <value>HSPF2</value>
          <display_name>HSPF2</display_name>
        </choice>
        <choice>
          <value>COP</value>
          <display_name>COP</display_name>
        </choice>
      </choices>
    </argument>
    <argument>
      <name>heat_pump_heating_efficiency</name>
      <display_name>Heat Pump: Heating Efficiency</display_name>
      <description>The rated heating efficiency value of the heat pump.</description>
      <type>Double</type>
      <required>true</required>
      <model_dependent>false</model_dependent>
      <default_value>7.7</default_value>
    </argument>
    <argument>
      <name>heat_pump_cooling_efficiency_type</name>
      <display_name>Heat Pump: Cooling Efficiency Type</display_name>
      <description>The cooling efficiency type of heat pump. System types air-to-air and mini-split use SEER or SEER2. System types ground-to-air, packaged terminal heat pump and room air conditioner with reverse cycle use EER.</description>
      <type>Choice</type>
      <required>true</required>
      <model_dependent>false</model_dependent>
      <default_value>SEER</default_value>
      <choices>
        <choice>
          <value>SEER</value>
          <display_name>SEER</display_name>
        </choice>
        <choice>
          <value>SEER2</value>
          <display_name>SEER2</display_name>
        </choice>
        <choice>
          <value>EER</value>
          <display_name>EER</display_name>
        </choice>
        <choice>
          <value>CEER</value>
          <display_name>CEER</display_name>
        </choice>
      </choices>
    </argument>
    <argument>
      <name>heat_pump_cooling_efficiency</name>
      <display_name>Heat Pump: Cooling Efficiency</display_name>
      <description>The rated cooling efficiency value of the heat pump.</description>
      <type>Double</type>
      <required>true</required>
      <model_dependent>false</model_dependent>
      <default_value>13</default_value>
    </argument>
    <argument>
      <name>heat_pump_cooling_compressor_type</name>
      <display_name>Heat Pump: Cooling Compressor Type</display_name>
      <description>The compressor type of the heat pump. Only applies to air-to-air and mini-split. If not provided, the OS-HPXML default (see &lt;a href='https://openstudio-hpxml.readthedocs.io/en/v1.7.0/workflow_inputs.html#air-to-air-heat-pump'&gt;Air-to-Air Heat Pump&lt;/a&gt;, &lt;a href='https://openstudio-hpxml.readthedocs.io/en/v1.7.0/workflow_inputs.html#mini-split-heat-pump'&gt;Mini-Split Heat Pump&lt;/a&gt;) is used.</description>
      <type>Choice</type>
      <required>false</required>
      <model_dependent>false</model_dependent>
      <choices>
        <choice>
          <value>single stage</value>
          <display_name>single stage</display_name>
        </choice>
        <choice>
          <value>two stage</value>
          <display_name>two stage</display_name>
        </choice>
        <choice>
          <value>variable speed</value>
          <display_name>variable speed</display_name>
        </choice>
      </choices>
    </argument>
    <argument>
      <name>heat_pump_cooling_sensible_heat_fraction</name>
      <display_name>Heat Pump: Cooling Sensible Heat Fraction</display_name>
      <description>The sensible heat fraction of the heat pump. If not provided, the OS-HPXML default (see &lt;a href='https://openstudio-hpxml.readthedocs.io/en/v1.7.0/workflow_inputs.html#air-to-air-heat-pump'&gt;Air-to-Air Heat Pump&lt;/a&gt;, &lt;a href='https://openstudio-hpxml.readthedocs.io/en/v1.7.0/workflow_inputs.html#mini-split-heat-pump'&gt;Mini-Split Heat Pump&lt;/a&gt;, &lt;a href='https://openstudio-hpxml.readthedocs.io/en/v1.7.0/workflow_inputs.html#packaged-terminal-heat-pump'&gt;Packaged Terminal Heat Pump&lt;/a&gt;, &lt;a href='https://openstudio-hpxml.readthedocs.io/en/v1.7.0/workflow_inputs.html#room-air-conditioner-w-reverse-cycle'&gt;Room Air Conditioner w/ Reverse Cycle&lt;/a&gt;, &lt;a href='https://openstudio-hpxml.readthedocs.io/en/v1.7.0/workflow_inputs.html#ground-to-air-heat-pump'&gt;Ground-to-Air Heat Pump&lt;/a&gt;) is used.</description>
      <type>Double</type>
      <units>Frac</units>
      <required>false</required>
      <model_dependent>false</model_dependent>
    </argument>
    <argument>
      <name>heat_pump_heating_capacity</name>
      <display_name>Heat Pump: Heating Capacity</display_name>
      <description>The output heating capacity of the heat pump. If not provided, the OS-HPXML autosized default (see &lt;a href='https://openstudio-hpxml.readthedocs.io/en/v1.7.0/workflow_inputs.html#air-to-air-heat-pump'&gt;Air-to-Air Heat Pump&lt;/a&gt;, &lt;a href='https://openstudio-hpxml.readthedocs.io/en/v1.7.0/workflow_inputs.html#mini-split-heat-pump'&gt;Mini-Split Heat Pump&lt;/a&gt;, &lt;a href='https://openstudio-hpxml.readthedocs.io/en/v1.7.0/workflow_inputs.html#packaged-terminal-heat-pump'&gt;Packaged Terminal Heat Pump&lt;/a&gt;, &lt;a href='https://openstudio-hpxml.readthedocs.io/en/v1.7.0/workflow_inputs.html#room-air-conditioner-w-reverse-cycle'&gt;Room Air Conditioner w/ Reverse Cycle&lt;/a&gt;, &lt;a href='https://openstudio-hpxml.readthedocs.io/en/v1.7.0/workflow_inputs.html#ground-to-air-heat-pump'&gt;Ground-to-Air Heat Pump&lt;/a&gt;) is used.</description>
      <type>Double</type>
      <units>Btu/hr</units>
      <required>false</required>
      <model_dependent>false</model_dependent>
    </argument>
    <argument>
      <name>heat_pump_heating_capacity_retention_fraction</name>
      <display_name>Heat Pump: Heating Capacity Retention Fraction</display_name>
      <description>The output heating capacity of the heat pump at a user-specified temperature (e.g., 17F or 5F) divided by the above nominal heating capacity. Applies to all heat pump types except ground-to-air. If not provided, the OS-HPXML default (see &lt;a href='https://openstudio-hpxml.readthedocs.io/en/v1.7.0/workflow_inputs.html#air-to-air-heat-pump'&gt;Air-to-Air Heat Pump&lt;/a&gt;, &lt;a href='https://openstudio-hpxml.readthedocs.io/en/v1.7.0/workflow_inputs.html#mini-split-heat-pump'&gt;Mini-Split Heat Pump&lt;/a&gt;, &lt;a href='https://openstudio-hpxml.readthedocs.io/en/v1.7.0/workflow_inputs.html#packaged-terminal-heat-pump'&gt;Packaged Terminal Heat Pump&lt;/a&gt;, &lt;a href='https://openstudio-hpxml.readthedocs.io/en/v1.7.0/workflow_inputs.html#room-air-conditioner-w-reverse-cycle'&gt;Room Air Conditioner w/ Reverse Cycle&lt;/a&gt;) is used.</description>
      <type>Double</type>
      <units>Frac</units>
      <required>false</required>
      <model_dependent>false</model_dependent>
    </argument>
    <argument>
      <name>heat_pump_heating_capacity_retention_temp</name>
      <display_name>Heat Pump: Heating Capacity Retention Temperature</display_name>
      <description>The user-specified temperature (e.g., 17F or 5F) for the above heating capacity retention fraction. Applies to all heat pump types except ground-to-air. Required if the Heating Capacity Retention Fraction is provided.</description>
      <type>Double</type>
      <units>deg-F</units>
      <required>false</required>
      <model_dependent>false</model_dependent>
    </argument>
    <argument>
      <name>heat_pump_cooling_capacity</name>
      <display_name>Heat Pump: Cooling Capacity</display_name>
      <description>The output cooling capacity of the heat pump. If not provided, the OS-HPXML autosized default (see &lt;a href='https://openstudio-hpxml.readthedocs.io/en/v1.7.0/workflow_inputs.html#air-to-air-heat-pump'&gt;Air-to-Air Heat Pump&lt;/a&gt;, &lt;a href='https://openstudio-hpxml.readthedocs.io/en/v1.7.0/workflow_inputs.html#mini-split-heat-pump'&gt;Mini-Split Heat Pump&lt;/a&gt;, &lt;a href='https://openstudio-hpxml.readthedocs.io/en/v1.7.0/workflow_inputs.html#packaged-terminal-heat-pump'&gt;Packaged Terminal Heat Pump&lt;/a&gt;, &lt;a href='https://openstudio-hpxml.readthedocs.io/en/v1.7.0/workflow_inputs.html#room-air-conditioner-w-reverse-cycle'&gt;Room Air Conditioner w/ Reverse Cycle&lt;/a&gt;, &lt;a href='https://openstudio-hpxml.readthedocs.io/en/v1.7.0/workflow_inputs.html#ground-to-air-heat-pump'&gt;Ground-to-Air Heat Pump&lt;/a&gt;) is used.</description>
      <type>Double</type>
      <units>Btu/hr</units>
      <required>false</required>
      <model_dependent>false</model_dependent>
    </argument>
    <argument>
      <name>heat_pump_fraction_heat_load_served</name>
      <display_name>Heat Pump: Fraction Heat Load Served</display_name>
      <description>The heating load served by the heat pump.</description>
      <type>Double</type>
      <units>Frac</units>
      <required>true</required>
      <model_dependent>false</model_dependent>
      <default_value>1</default_value>
    </argument>
    <argument>
      <name>heat_pump_fraction_cool_load_served</name>
      <display_name>Heat Pump: Fraction Cool Load Served</display_name>
      <description>The cooling load served by the heat pump.</description>
      <type>Double</type>
      <units>Frac</units>
      <required>true</required>
      <model_dependent>false</model_dependent>
      <default_value>1</default_value>
    </argument>
    <argument>
      <name>heat_pump_compressor_lockout_temp</name>
      <display_name>Heat Pump: Compressor Lockout Temperature</display_name>
      <description>The temperature below which the heat pump compressor is disabled. If both this and Backup Heating Lockout Temperature are provided and use the same value, it essentially defines a switchover temperature (for, e.g., a dual-fuel heat pump). Applies to all heat pump types other than ground-to-air. If not provided, the OS-HPXML default (see &lt;a href='https://openstudio-hpxml.readthedocs.io/en/v1.7.0/workflow_inputs.html#air-to-air-heat-pump'&gt;Air-to-Air Heat Pump&lt;/a&gt;, &lt;a href='https://openstudio-hpxml.readthedocs.io/en/v1.7.0/workflow_inputs.html#mini-split-heat-pump'&gt;Mini-Split Heat Pump&lt;/a&gt;, &lt;a href='https://openstudio-hpxml.readthedocs.io/en/v1.7.0/workflow_inputs.html#packaged-terminal-heat-pump'&gt;Packaged Terminal Heat Pump&lt;/a&gt;, &lt;a href='https://openstudio-hpxml.readthedocs.io/en/v1.7.0/workflow_inputs.html#room-air-conditioner-w-reverse-cycle'&gt;Room Air Conditioner w/ Reverse Cycle&lt;/a&gt;) is used.</description>
      <type>Double</type>
      <units>deg-F</units>
      <required>false</required>
      <model_dependent>false</model_dependent>
    </argument>
    <argument>
      <name>heat_pump_backup_type</name>
      <display_name>Heat Pump: Backup Type</display_name>
      <description>The backup type of the heat pump. If 'integrated', represents e.g. built-in electric strip heat or dual-fuel integrated furnace. If 'separate', represents e.g. electric baseboard or boiler based on the Heating System 2 specified below. Use 'none' if there is no backup heating.</description>
      <type>Choice</type>
      <required>true</required>
      <model_dependent>false</model_dependent>
      <default_value>integrated</default_value>
      <choices>
        <choice>
          <value>none</value>
          <display_name>none</display_name>
        </choice>
        <choice>
          <value>integrated</value>
          <display_name>integrated</display_name>
        </choice>
        <choice>
          <value>separate</value>
          <display_name>separate</display_name>
        </choice>
      </choices>
    </argument>
    <argument>
      <name>heat_pump_backup_fuel</name>
      <display_name>Heat Pump: Backup Fuel Type</display_name>
      <description>The backup fuel type of the heat pump. Only applies if Backup Type is 'integrated'.</description>
      <type>Choice</type>
      <required>true</required>
      <model_dependent>false</model_dependent>
      <default_value>electricity</default_value>
      <choices>
        <choice>
          <value>electricity</value>
          <display_name>electricity</display_name>
        </choice>
        <choice>
          <value>natural gas</value>
          <display_name>natural gas</display_name>
        </choice>
        <choice>
          <value>fuel oil</value>
          <display_name>fuel oil</display_name>
        </choice>
        <choice>
          <value>propane</value>
          <display_name>propane</display_name>
        </choice>
      </choices>
    </argument>
    <argument>
      <name>heat_pump_backup_heating_efficiency</name>
      <display_name>Heat Pump: Backup Rated Efficiency</display_name>
      <description>The backup rated efficiency value of the heat pump. Percent for electricity fuel type. AFUE otherwise. Only applies if Backup Type is 'integrated'.</description>
      <type>Double</type>
      <required>true</required>
      <model_dependent>false</model_dependent>
      <default_value>1</default_value>
    </argument>
    <argument>
      <name>heat_pump_backup_heating_capacity</name>
      <display_name>Heat Pump: Backup Heating Capacity</display_name>
      <description>The backup output heating capacity of the heat pump. If not provided, the OS-HPXML autosized default (see &lt;a href='https://openstudio-hpxml.readthedocs.io/en/v1.7.0/workflow_inputs.html#backup'&gt;Backup&lt;/a&gt;) is used. Only applies if Backup Type is 'integrated'.</description>
      <type>Double</type>
      <units>Btu/hr</units>
      <required>false</required>
      <model_dependent>false</model_dependent>
    </argument>
    <argument>
      <name>heat_pump_backup_heating_lockout_temp</name>
      <display_name>Heat Pump: Backup Heating Lockout Temperature</display_name>
      <description>The temperature above which the heat pump backup system is disabled. If both this and Compressor Lockout Temperature are provided and use the same value, it essentially defines a switchover temperature (for, e.g., a dual-fuel heat pump). Applies for both Backup Type of 'integrated' and 'separate'. If not provided, the OS-HPXML default (see &lt;a href='https://openstudio-hpxml.readthedocs.io/en/v1.7.0/workflow_inputs.html#backup'&gt;Backup&lt;/a&gt;) is used.</description>
      <type>Double</type>
      <units>deg-F</units>
      <required>false</required>
      <model_dependent>false</model_dependent>
    </argument>
    <argument>
      <name>heat_pump_sizing_methodology</name>
      <display_name>Heat Pump: Sizing Methodology</display_name>
      <description>The auto-sizing methodology to use when the heat pump capacity is not provided. If not provided, the OS-HPXML default (see &lt;a href='https://openstudio-hpxml.readthedocs.io/en/v1.7.0/workflow_inputs.html#hpxml-hvac-sizing-control'&gt;HPXML HVAC Sizing Control&lt;/a&gt;) is used.</description>
      <type>Choice</type>
      <required>false</required>
      <model_dependent>false</model_dependent>
      <choices>
        <choice>
          <value>ACCA</value>
          <display_name>ACCA</display_name>
        </choice>
        <choice>
          <value>HERS</value>
          <display_name>HERS</display_name>
        </choice>
        <choice>
          <value>MaxLoad</value>
          <display_name>MaxLoad</display_name>
        </choice>
      </choices>
    </argument>
    <argument>
      <name>heat_pump_backup_sizing_methodology</name>
      <display_name>Heat Pump: Backup Sizing Methodology</display_name>
      <description>The auto-sizing methodology to use when the heat pump backup capacity is not provided. If not provided, the OS-HPXML default (see &lt;a href='https://openstudio-hpxml.readthedocs.io/en/v1.7.0/workflow_inputs.html#hpxml-hvac-sizing-control'&gt;HPXML HVAC Sizing Control&lt;/a&gt;) is used.</description>
      <type>Choice</type>
      <required>false</required>
      <model_dependent>false</model_dependent>
      <choices>
        <choice>
          <value>emergency</value>
          <display_name>emergency</display_name>
        </choice>
        <choice>
          <value>supplemental</value>
          <display_name>supplemental</display_name>
        </choice>
      </choices>
    </argument>
    <argument>
      <name>heat_pump_is_ducted</name>
      <display_name>Heat Pump: Is Ducted</display_name>
      <description>Whether the heat pump is ducted or not. Only used for mini-split. It's assumed that air-to-air and ground-to-air are ducted, and packaged terminal heat pump and room air conditioner with reverse cycle are not ducted. If not provided, assumes not ducted.</description>
      <type>Boolean</type>
      <required>false</required>
      <model_dependent>false</model_dependent>
      <choices>
        <choice>
          <value>true</value>
          <display_name>true</display_name>
        </choice>
        <choice>
          <value>false</value>
          <display_name>false</display_name>
        </choice>
      </choices>
    </argument>
    <argument>
      <name>heat_pump_airflow_defect_ratio</name>
      <display_name>Heat Pump: Airflow Defect Ratio</display_name>
      <description>The airflow defect ratio, defined as (InstalledAirflow - DesignAirflow) / DesignAirflow, of the heat pump per ANSI/RESNET/ACCA Standard 310. A value of zero means no airflow defect. Applies only to air-to-air, ducted mini-split, and ground-to-air. If not provided, assumes no defect.</description>
      <type>Double</type>
      <units>Frac</units>
      <required>false</required>
      <model_dependent>false</model_dependent>
    </argument>
    <argument>
      <name>heat_pump_charge_defect_ratio</name>
      <display_name>Heat Pump: Charge Defect Ratio</display_name>
      <description>The refrigerant charge defect ratio, defined as (InstalledCharge - DesignCharge) / DesignCharge, of the heat pump per ANSI/RESNET/ACCA Standard 310. A value of zero means no refrigerant charge defect. Applies to all heat pump types. If not provided, assumes no defect.</description>
      <type>Double</type>
      <units>Frac</units>
      <required>false</required>
      <model_dependent>false</model_dependent>
    </argument>
    <argument>
      <name>heat_pump_crankcase_heater_watts</name>
      <display_name>Heat Pump: Crankcase Heater Power Watts</display_name>
      <description>Heat Pump crankcase heater power consumption in Watts. Applies only to air-to-air, mini-split, packaged terminal heat pump and room air conditioner with reverse cycle. If not provided, the OS-HPXML default (see &lt;a href='https://openstudio-hpxml.readthedocs.io/en/v1.7.0/workflow_inputs.html#air-to-air-heat-pump'&gt;Air-to-Air Heat Pump&lt;/a&gt;, &lt;a href='https://openstudio-hpxml.readthedocs.io/en/v1.7.0/workflow_inputs.html#mini-split-heat-pump'&gt;Mini-Split Heat Pump&lt;/a&gt;, &lt;a href='https://openstudio-hpxml.readthedocs.io/en/v1.7.0/workflow_inputs.html#packaged-terminal-heat-pump'&gt;Packaged Terminal Heat Pump&lt;/a&gt;, &lt;a href='https://openstudio-hpxml.readthedocs.io/en/v1.7.0/workflow_inputs.html#room-air-conditioner-w-reverse-cycle'&gt;Room Air Conditioner w/ Reverse Cycle&lt;/a&gt;) is used.</description>
      <type>Double</type>
      <units>W</units>
      <required>false</required>
      <model_dependent>false</model_dependent>
    </argument>
    <argument>
      <name>hvac_perf_data_capacity_type</name>
      <display_name>HVAC Detailed Performance Data: Capacity Type</display_name>
      <description>Type of capacity values for detailed performance data if available. Applies only to variable-speed air-source HVAC systems (central air conditioners, mini-split air conditioners, air-to-air heat pumps, and mini-split heat pumps).</description>
      <type>Choice</type>
      <units>Absolute capacities</units>
      <required>false</required>
      <model_dependent>false</model_dependent>
      <choices>
        <choice>
          <value>Absolute capacities</value>
          <display_name>Absolute capacities</display_name>
        </choice>
        <choice>
          <value>Normalized capacity fractions</value>
          <display_name>Normalized capacity fractions</display_name>
        </choice>
      </choices>
    </argument>
    <argument>
      <name>hvac_perf_data_heating_outdoor_temperatures</name>
      <display_name>HVAC Detailed Performance Data: Heating Outdoor Temperatures</display_name>
      <description>Outdoor temperatures of heating detailed performance data if available. Applies only to variable-speed air-source HVAC systems (central air conditioners, mini-split air conditioners, air-to-air heat pumps, and mini-split heat pumps). One of the outdoor temperatures must be 47 deg-F. At least two performance data points are required using a comma-separated list.</description>
      <type>String</type>
      <units>deg-F</units>
      <required>false</required>
      <model_dependent>false</model_dependent>
    </argument>
    <argument>
      <name>hvac_perf_data_heating_min_speed_capacities</name>
      <display_name>HVAC Detailed Performance Data: Heating Minimum Speed Capacities</display_name>
      <description>Minimum speed capacities of heating detailed performance data if available. Applies only to variable-speed air-source HVAC systems (central air conditioners, mini-split air conditioners, air-to-air heat pumps, and mini-split heat pumps). At least two performance data points are required using a comma-separated list.</description>
      <type>String</type>
      <units>Btu/hr or Frac</units>
      <required>false</required>
      <model_dependent>false</model_dependent>
    </argument>
    <argument>
      <name>hvac_perf_data_heating_max_speed_capacities</name>
      <display_name>HVAC Detailed Performance Data: Heating Maximum Speed Capacities</display_name>
      <description>Maximum speed capacities of heating detailed performance data if available. Applies only to variable-speed air-source HVAC systems (central air conditioners, mini-split air conditioners, air-to-air heat pumps, and mini-split heat pumps). At least two performance data points are required using a comma-separated list.</description>
      <type>String</type>
      <units>Btu/hr or Frac</units>
      <required>false</required>
      <model_dependent>false</model_dependent>
    </argument>
    <argument>
      <name>hvac_perf_data_heating_min_speed_cops</name>
      <display_name>HVAC Detailed Performance Data: Heating Minimum Speed COPs</display_name>
      <description>Minimum speed efficiency COP values of heating detailed performance data if available. Applies only to variable-speed air-source HVAC systems (central air conditioners, mini-split air conditioners, air-to-air heat pumps, and mini-split heat pumps). At least two performance data points are required using a comma-separated list.</description>
      <type>String</type>
      <units>W/W</units>
      <required>false</required>
      <model_dependent>false</model_dependent>
    </argument>
    <argument>
      <name>hvac_perf_data_heating_max_speed_cops</name>
      <display_name>HVAC Detailed Performance Data: Heating Maximum Speed COPs</display_name>
      <description>Maximum speed efficiency COP values of heating detailed performance data if available. Applies only to variable-speed air-source HVAC systems (central air conditioners, mini-split air conditioners, air-to-air heat pumps, and mini-split heat pumps). At least two performance data points are required using a comma-separated list.</description>
      <type>String</type>
      <units>W/W</units>
      <required>false</required>
      <model_dependent>false</model_dependent>
    </argument>
    <argument>
      <name>hvac_perf_data_cooling_outdoor_temperatures</name>
      <display_name>HVAC Detailed Performance Data: Cooling Outdoor Temperatures</display_name>
      <description>Outdoor temperatures of cooling detailed performance data if available. Applies only to variable-speed air-source HVAC systems (central air conditioners, mini-split air conditioners, air-to-air heat pumps, and mini-split heat pumps). One of the outdoor temperatures must be 95 deg-F. At least two performance data points are required using a comma-separated list.</description>
      <type>String</type>
      <units>deg-F</units>
      <required>false</required>
      <model_dependent>false</model_dependent>
    </argument>
    <argument>
      <name>hvac_perf_data_cooling_min_speed_capacities</name>
      <display_name>HVAC Detailed Performance Data: Cooling Minimum Speed Capacities</display_name>
      <description>Minimum speed capacities of cooling detailed performance data if available. Applies only to variable-speed air-source HVAC systems (central air conditioners, mini-split air conditioners, air-to-air heat pumps, and mini-split heat pumps). At least two performance data points are required using a comma-separated list.</description>
      <type>String</type>
      <units>Btu/hr or Frac</units>
      <required>false</required>
      <model_dependent>false</model_dependent>
    </argument>
    <argument>
      <name>hvac_perf_data_cooling_max_speed_capacities</name>
      <display_name>HVAC Detailed Performance Data: Cooling Maximum Speed Capacities</display_name>
      <description>Maximum speed capacities of cooling detailed performance data if available. Applies only to variable-speed air-source HVAC systems (central air conditioners, mini-split air conditioners, air-to-air heat pumps, and mini-split heat pumps). At least two performance data points are required using a comma-separated list.</description>
      <type>String</type>
      <units>Btu/hr or Frac</units>
      <required>false</required>
      <model_dependent>false</model_dependent>
    </argument>
    <argument>
      <name>hvac_perf_data_cooling_min_speed_cops</name>
      <display_name>HVAC Detailed Performance Data: Cooling Minimum Speed COPs</display_name>
      <description>Minimum speed efficiency COP values of cooling detailed performance data if available. Applies only to variable-speed air-source HVAC systems (central air conditioners, mini-split air conditioners, air-to-air heat pumps, and mini-split heat pumps). At least two performance data points are required using a comma-separated list.</description>
      <type>String</type>
      <units>W/W</units>
      <required>false</required>
      <model_dependent>false</model_dependent>
    </argument>
    <argument>
      <name>hvac_perf_data_cooling_max_speed_cops</name>
      <display_name>HVAC Detailed Performance Data: Cooling Maximum Speed COPs</display_name>
      <description>Maximum speed efficiency COP values of cooling detailed performance data if available. Applies only to variable-speed air-source HVAC systems (central air conditioners, mini-split air conditioners, air-to-air heat pumps, and mini-split heat pumps). At least two performance data points are required using a comma-separated list.</description>
      <type>String</type>
      <units>W/W</units>
      <required>false</required>
      <model_dependent>false</model_dependent>
    </argument>
    <argument>
      <name>geothermal_loop_configuration</name>
      <display_name>Geothermal Loop: Configuration</display_name>
      <description>Configuration of the geothermal loop. Only applies to ground-to-air heat pump type. If not provided, the OS-HPXML default (see &lt;a href='https://openstudio-hpxml.readthedocs.io/en/v1.7.0/workflow_inputs.html#ground-to-air-heat-pump'&gt;Ground-to-Air Heat Pump&lt;/a&gt;) is used.</description>
      <type>Choice</type>
      <required>false</required>
      <model_dependent>false</model_dependent>
      <choices>
        <choice>
          <value>none</value>
          <display_name>none</display_name>
        </choice>
        <choice>
          <value>vertical</value>
          <display_name>vertical</display_name>
        </choice>
      </choices>
    </argument>
    <argument>
      <name>geothermal_loop_borefield_configuration</name>
      <display_name>Geothermal Loop: Borefield Configuration</display_name>
      <description>Borefield configuration of the geothermal loop. Only applies to ground-to-air heat pump type. If not provided, the OS-HPXML default (see &lt;a href='https://openstudio-hpxml.readthedocs.io/en/v1.7.0/workflow_inputs.html#hpxml-geothermal-loops'&gt;HPXML Geothermal Loops&lt;/a&gt;) is used.</description>
      <type>Choice</type>
      <required>false</required>
      <model_dependent>false</model_dependent>
      <choices>
        <choice>
          <value>Rectangle</value>
          <display_name>Rectangle</display_name>
        </choice>
        <choice>
          <value>Open Rectangle</value>
          <display_name>Open Rectangle</display_name>
        </choice>
        <choice>
          <value>C</value>
          <display_name>C</display_name>
        </choice>
        <choice>
          <value>L</value>
          <display_name>L</display_name>
        </choice>
        <choice>
          <value>U</value>
          <display_name>U</display_name>
        </choice>
        <choice>
          <value>Lopsided U</value>
          <display_name>Lopsided U</display_name>
        </choice>
      </choices>
    </argument>
    <argument>
      <name>geothermal_loop_loop_flow</name>
      <display_name>Geothermal Loop: Loop Flow</display_name>
      <description>Water flow rate through the geothermal loop. Only applies to ground-to-air heat pump type. If not provided, the OS-HPXML autosized default (see &lt;a href='https://openstudio-hpxml.readthedocs.io/en/v1.7.0/workflow_inputs.html#hpxml-geothermal-loops'&gt;HPXML Geothermal Loops&lt;/a&gt;) is used.</description>
      <type>Double</type>
      <units>gpm</units>
      <required>false</required>
      <model_dependent>false</model_dependent>
    </argument>
    <argument>
      <name>geothermal_loop_boreholes_count</name>
      <display_name>Geothermal Loop: Boreholes Count</display_name>
      <description>Number of boreholes. Only applies to ground-to-air heat pump type. If not provided, the OS-HPXML autosized default (see &lt;a href='https://openstudio-hpxml.readthedocs.io/en/v1.7.0/workflow_inputs.html#hpxml-geothermal-loops'&gt;HPXML Geothermal Loops&lt;/a&gt;) is used.</description>
      <type>Integer</type>
      <units>#</units>
      <required>false</required>
      <model_dependent>false</model_dependent>
    </argument>
    <argument>
      <name>geothermal_loop_boreholes_length</name>
      <display_name>Geothermal Loop: Boreholes Length</display_name>
      <description>Average length of each borehole (vertical). Only applies to ground-to-air heat pump type. If not provided, the OS-HPXML autosized default (see &lt;a href='https://openstudio-hpxml.readthedocs.io/en/v1.7.0/workflow_inputs.html#hpxml-geothermal-loops'&gt;HPXML Geothermal Loops&lt;/a&gt;) is used.</description>
      <type>Double</type>
      <units>ft</units>
      <required>false</required>
      <model_dependent>false</model_dependent>
    </argument>
    <argument>
      <name>geothermal_loop_boreholes_spacing</name>
      <display_name>Geothermal Loop: Boreholes Spacing</display_name>
      <description>Distance between bores. Only applies to ground-to-air heat pump type. If not provided, the OS-HPXML default (see &lt;a href='https://openstudio-hpxml.readthedocs.io/en/v1.7.0/workflow_inputs.html#hpxml-geothermal-loops'&gt;HPXML Geothermal Loops&lt;/a&gt;) is used.</description>
      <type>Double</type>
      <units>ft</units>
      <required>false</required>
      <model_dependent>false</model_dependent>
    </argument>
    <argument>
      <name>geothermal_loop_boreholes_diameter</name>
      <display_name>Geothermal Loop: Boreholes Diameter</display_name>
      <description>Diameter of bores. Only applies to ground-to-air heat pump type. If not provided, the OS-HPXML default (see &lt;a href='https://openstudio-hpxml.readthedocs.io/en/v1.7.0/workflow_inputs.html#hpxml-geothermal-loops'&gt;HPXML Geothermal Loops&lt;/a&gt;) is used.</description>
      <type>Double</type>
      <units>in</units>
      <required>false</required>
      <model_dependent>false</model_dependent>
    </argument>
    <argument>
      <name>geothermal_loop_grout_type</name>
      <display_name>Geothermal Loop: Grout Type</display_name>
      <description>Grout type of the geothermal loop. Only applies to ground-to-air heat pump type. If not provided, the OS-HPXML default (see &lt;a href='https://openstudio-hpxml.readthedocs.io/en/v1.7.0/workflow_inputs.html#hpxml-geothermal-loops'&gt;HPXML Geothermal Loops&lt;/a&gt;) is used.</description>
      <type>Choice</type>
      <required>false</required>
      <model_dependent>false</model_dependent>
      <choices>
        <choice>
          <value>standard</value>
          <display_name>standard</display_name>
        </choice>
        <choice>
          <value>thermally enhanced</value>
          <display_name>thermally enhanced</display_name>
        </choice>
      </choices>
    </argument>
    <argument>
      <name>geothermal_loop_pipe_type</name>
      <display_name>Geothermal Loop: Pipe Type</display_name>
      <description>Pipe type of the geothermal loop. Only applies to ground-to-air heat pump type. If not provided, the OS-HPXML default (see &lt;a href='https://openstudio-hpxml.readthedocs.io/en/v1.7.0/workflow_inputs.html#hpxml-geothermal-loops'&gt;HPXML Geothermal Loops&lt;/a&gt;) is used.</description>
      <type>Choice</type>
      <required>false</required>
      <model_dependent>false</model_dependent>
      <choices>
        <choice>
          <value>standard</value>
          <display_name>standard</display_name>
        </choice>
        <choice>
          <value>thermally enhanced</value>
          <display_name>thermally enhanced</display_name>
        </choice>
      </choices>
    </argument>
    <argument>
      <name>geothermal_loop_pipe_diameter</name>
      <display_name>Geothermal Loop: Pipe Diameter</display_name>
      <description>Pipe diameter of the geothermal loop. Only applies to ground-to-air heat pump type. If not provided, the OS-HPXML default (see &lt;a href='https://openstudio-hpxml.readthedocs.io/en/v1.7.0/workflow_inputs.html#hpxml-geothermal-loops'&gt;HPXML Geothermal Loops&lt;/a&gt;) is used.</description>
      <type>Choice</type>
      <units>in</units>
      <required>false</required>
      <model_dependent>false</model_dependent>
      <choices>
        <choice>
          <value>3/4" pipe</value>
          <display_name>3/4" pipe</display_name>
        </choice>
        <choice>
          <value>1" pipe</value>
          <display_name>1" pipe</display_name>
        </choice>
        <choice>
          <value>1-1/4" pipe</value>
          <display_name>1-1/4" pipe</display_name>
        </choice>
      </choices>
    </argument>
    <argument>
      <name>heating_system_2_type</name>
      <display_name>Heating System 2: Type</display_name>
      <description>The type of the second heating system.</description>
      <type>Choice</type>
      <required>true</required>
      <model_dependent>false</model_dependent>
      <default_value>none</default_value>
      <choices>
        <choice>
          <value>none</value>
          <display_name>none</display_name>
        </choice>
        <choice>
          <value>Furnace</value>
          <display_name>Furnace</display_name>
        </choice>
        <choice>
          <value>WallFurnace</value>
          <display_name>WallFurnace</display_name>
        </choice>
        <choice>
          <value>FloorFurnace</value>
          <display_name>FloorFurnace</display_name>
        </choice>
        <choice>
          <value>Boiler</value>
          <display_name>Boiler</display_name>
        </choice>
        <choice>
          <value>ElectricResistance</value>
          <display_name>ElectricResistance</display_name>
        </choice>
        <choice>
          <value>Stove</value>
          <display_name>Stove</display_name>
        </choice>
        <choice>
          <value>SpaceHeater</value>
          <display_name>SpaceHeater</display_name>
        </choice>
        <choice>
          <value>Fireplace</value>
          <display_name>Fireplace</display_name>
        </choice>
      </choices>
    </argument>
    <argument>
      <name>heating_system_2_fuel</name>
      <display_name>Heating System 2: Fuel Type</display_name>
      <description>The fuel type of the second heating system. Ignored for ElectricResistance.</description>
      <type>Choice</type>
      <required>true</required>
      <model_dependent>false</model_dependent>
      <default_value>electricity</default_value>
      <choices>
        <choice>
          <value>electricity</value>
          <display_name>electricity</display_name>
        </choice>
        <choice>
          <value>natural gas</value>
          <display_name>natural gas</display_name>
        </choice>
        <choice>
          <value>fuel oil</value>
          <display_name>fuel oil</display_name>
        </choice>
        <choice>
          <value>propane</value>
          <display_name>propane</display_name>
        </choice>
        <choice>
          <value>wood</value>
          <display_name>wood</display_name>
        </choice>
        <choice>
          <value>wood pellets</value>
          <display_name>wood pellets</display_name>
        </choice>
        <choice>
          <value>coal</value>
          <display_name>coal</display_name>
        </choice>
      </choices>
    </argument>
    <argument>
      <name>heating_system_2_heating_efficiency</name>
      <display_name>Heating System 2: Rated AFUE or Percent</display_name>
      <description>The rated heating efficiency value of the second heating system.</description>
      <type>Double</type>
      <units>Frac</units>
      <required>true</required>
      <model_dependent>false</model_dependent>
      <default_value>1</default_value>
    </argument>
    <argument>
      <name>heating_system_2_heating_capacity</name>
      <display_name>Heating System 2: Heating Capacity</display_name>
      <description>The output heating capacity of the second heating system. If not provided, the OS-HPXML autosized default (see &lt;a href='https://openstudio-hpxml.readthedocs.io/en/v1.7.0/workflow_inputs.html#hpxml-heating-systems'&gt;HPXML Heating Systems&lt;/a&gt;) is used.</description>
      <type>Double</type>
      <units>Btu/hr</units>
      <required>false</required>
      <model_dependent>false</model_dependent>
    </argument>
    <argument>
      <name>heating_system_2_fraction_heat_load_served</name>
      <display_name>Heating System 2: Fraction Heat Load Served</display_name>
      <description>The heat load served fraction of the second heating system. Ignored if this heating system serves as a backup system for a heat pump.</description>
      <type>Double</type>
      <units>Frac</units>
      <required>true</required>
      <model_dependent>false</model_dependent>
      <default_value>0.25</default_value>
    </argument>
    <argument>
      <name>hvac_control_heating_weekday_setpoint</name>
      <display_name>HVAC Control: Heating Weekday Setpoint Schedule</display_name>
      <description>Specify the constant or 24-hour comma-separated weekday heating setpoint schedule. Required unless a detailed CSV schedule is provided.</description>
      <type>String</type>
      <units>deg-F</units>
      <required>false</required>
      <model_dependent>false</model_dependent>
    </argument>
    <argument>
      <name>hvac_control_heating_weekend_setpoint</name>
      <display_name>HVAC Control: Heating Weekend Setpoint Schedule</display_name>
      <description>Specify the constant or 24-hour comma-separated weekend heating setpoint schedule. Required unless a detailed CSV schedule is provided.</description>
      <type>String</type>
      <units>deg-F</units>
      <required>false</required>
      <model_dependent>false</model_dependent>
    </argument>
    <argument>
      <name>hvac_control_cooling_weekday_setpoint</name>
      <display_name>HVAC Control: Cooling Weekday Setpoint Schedule</display_name>
      <description>Specify the constant or 24-hour comma-separated weekday cooling setpoint schedule. Required unless a detailed CSV schedule is provided.</description>
      <type>String</type>
      <units>deg-F</units>
      <required>false</required>
      <model_dependent>false</model_dependent>
    </argument>
    <argument>
      <name>hvac_control_cooling_weekend_setpoint</name>
      <display_name>HVAC Control: Cooling Weekend Setpoint Schedule</display_name>
      <description>Specify the constant or 24-hour comma-separated weekend cooling setpoint schedule. Required unless a detailed CSV schedule is provided.</description>
      <type>String</type>
      <units>deg-F</units>
      <required>false</required>
      <model_dependent>false</model_dependent>
    </argument>
    <argument>
      <name>hvac_control_heating_season_period</name>
      <display_name>HVAC Control: Heating Season Period</display_name>
      <description>Enter a date like 'Nov 1 - Jun 30'. If not provided, the OS-HPXML default (see &lt;a href='https://openstudio-hpxml.readthedocs.io/en/v1.7.0/workflow_inputs.html#hpxml-hvac-control'&gt;HPXML HVAC Control&lt;/a&gt;) is used. Can also provide 'BuildingAmerica' to use automatic seasons from the Building America House Simulation Protocols.</description>
      <type>String</type>
      <required>false</required>
      <model_dependent>false</model_dependent>
    </argument>
    <argument>
      <name>hvac_control_cooling_season_period</name>
      <display_name>HVAC Control: Cooling Season Period</display_name>
      <description>Enter a date like 'Jun 1 - Oct 31'. If not provided, the OS-HPXML default (see &lt;a href='https://openstudio-hpxml.readthedocs.io/en/v1.7.0/workflow_inputs.html#hpxml-hvac-control'&gt;HPXML HVAC Control&lt;/a&gt;) is used. Can also provide 'BuildingAmerica' to use automatic seasons from the Building America House Simulation Protocols.</description>
      <type>String</type>
      <required>false</required>
      <model_dependent>false</model_dependent>
    </argument>
    <argument>
      <name>ducts_leakage_units</name>
      <display_name>Ducts: Leakage Units</display_name>
      <description>The leakage units of the ducts.</description>
      <type>Choice</type>
      <required>true</required>
      <model_dependent>false</model_dependent>
      <default_value>Percent</default_value>
      <choices>
        <choice>
          <value>CFM25</value>
          <display_name>CFM25</display_name>
        </choice>
        <choice>
          <value>CFM50</value>
          <display_name>CFM50</display_name>
        </choice>
        <choice>
          <value>Percent</value>
          <display_name>Percent</display_name>
        </choice>
      </choices>
    </argument>
    <argument>
      <name>ducts_supply_leakage_to_outside_value</name>
      <display_name>Ducts: Supply Leakage to Outside Value</display_name>
      <description>The leakage value to outside for the supply ducts.</description>
      <type>Double</type>
      <required>true</required>
      <model_dependent>false</model_dependent>
      <default_value>0.1</default_value>
    </argument>
    <argument>
      <name>ducts_return_leakage_to_outside_value</name>
      <display_name>Ducts: Return Leakage to Outside Value</display_name>
      <description>The leakage value to outside for the return ducts.</description>
      <type>Double</type>
      <required>true</required>
      <model_dependent>false</model_dependent>
      <default_value>0.1</default_value>
    </argument>
    <argument>
      <name>ducts_supply_location</name>
      <display_name>Ducts: Supply Location</display_name>
      <description>The location of the supply ducts. If not provided, the OS-HPXML default (see &lt;a href='https://openstudio-hpxml.readthedocs.io/en/v1.7.0/workflow_inputs.html#air-distribution'&gt;Air Distribution&lt;/a&gt;) is used.</description>
      <type>Choice</type>
      <required>false</required>
      <model_dependent>false</model_dependent>
      <choices>
        <choice>
          <value>conditioned space</value>
          <display_name>conditioned space</display_name>
        </choice>
        <choice>
          <value>basement - conditioned</value>
          <display_name>basement - conditioned</display_name>
        </choice>
        <choice>
          <value>basement - unconditioned</value>
          <display_name>basement - unconditioned</display_name>
        </choice>
        <choice>
          <value>crawlspace</value>
          <display_name>crawlspace</display_name>
        </choice>
        <choice>
          <value>crawlspace - vented</value>
          <display_name>crawlspace - vented</display_name>
        </choice>
        <choice>
          <value>crawlspace - unvented</value>
          <display_name>crawlspace - unvented</display_name>
        </choice>
        <choice>
          <value>crawlspace - conditioned</value>
          <display_name>crawlspace - conditioned</display_name>
        </choice>
        <choice>
          <value>attic</value>
          <display_name>attic</display_name>
        </choice>
        <choice>
          <value>attic - vented</value>
          <display_name>attic - vented</display_name>
        </choice>
        <choice>
          <value>attic - unvented</value>
          <display_name>attic - unvented</display_name>
        </choice>
        <choice>
          <value>garage</value>
          <display_name>garage</display_name>
        </choice>
        <choice>
          <value>exterior wall</value>
          <display_name>exterior wall</display_name>
        </choice>
        <choice>
          <value>under slab</value>
          <display_name>under slab</display_name>
        </choice>
        <choice>
          <value>roof deck</value>
          <display_name>roof deck</display_name>
        </choice>
        <choice>
          <value>outside</value>
          <display_name>outside</display_name>
        </choice>
        <choice>
          <value>other housing unit</value>
          <display_name>other housing unit</display_name>
        </choice>
        <choice>
          <value>other heated space</value>
          <display_name>other heated space</display_name>
        </choice>
        <choice>
          <value>other multifamily buffer space</value>
          <display_name>other multifamily buffer space</display_name>
        </choice>
        <choice>
          <value>other non-freezing space</value>
          <display_name>other non-freezing space</display_name>
        </choice>
        <choice>
          <value>manufactured home belly</value>
          <display_name>manufactured home belly</display_name>
        </choice>
      </choices>
    </argument>
    <argument>
      <name>ducts_supply_insulation_r</name>
      <display_name>Ducts: Supply Insulation R-Value</display_name>
      <description>The insulation r-value of the supply ducts excluding air films.</description>
      <type>Double</type>
      <units>h-ft^2-R/Btu</units>
      <required>true</required>
      <model_dependent>false</model_dependent>
      <default_value>0</default_value>
    </argument>
    <argument>
      <name>ducts_supply_buried_insulation_level</name>
      <display_name>Ducts: Supply Buried Insulation Level</display_name>
      <description>Whether the supply ducts are buried in, e.g., attic loose-fill insulation. Partially buried ducts have insulation that does not cover the top of the ducts. Fully buried ducts have insulation that just covers the top of the ducts. Deeply buried ducts have insulation that continues above the top of the ducts.</description>
      <type>Choice</type>
      <required>false</required>
      <model_dependent>false</model_dependent>
      <choices>
        <choice>
          <value>not buried</value>
          <display_name>not buried</display_name>
        </choice>
        <choice>
          <value>partially buried</value>
          <display_name>partially buried</display_name>
        </choice>
        <choice>
          <value>fully buried</value>
          <display_name>fully buried</display_name>
        </choice>
        <choice>
          <value>deeply buried</value>
          <display_name>deeply buried</display_name>
        </choice>
      </choices>
    </argument>
    <argument>
      <name>ducts_supply_surface_area</name>
      <display_name>Ducts: Supply Surface Area</display_name>
      <description>The supply ducts surface area in the given location. If neither Surface Area nor Area Fraction provided, the OS-HPXML default (see &lt;a href='https://openstudio-hpxml.readthedocs.io/en/v1.7.0/workflow_inputs.html#air-distribution'&gt;Air Distribution&lt;/a&gt;) is used.</description>
      <type>Double</type>
      <units>ft^2</units>
      <required>false</required>
      <model_dependent>false</model_dependent>
    </argument>
    <argument>
      <name>ducts_supply_surface_area_fraction</name>
      <display_name>Ducts: Supply Area Fraction</display_name>
      <description>The fraction of supply ducts surface area in the given location. Only used if Surface Area is not provided. If the fraction is less than 1, the remaining duct area is assumed to be in conditioned space. If neither Surface Area nor Area Fraction provided, the OS-HPXML default (see &lt;a href='https://openstudio-hpxml.readthedocs.io/en/v1.7.0/workflow_inputs.html#air-distribution'&gt;Air Distribution&lt;/a&gt;) is used.</description>
      <type>Double</type>
      <units>frac</units>
      <required>false</required>
      <model_dependent>false</model_dependent>
    </argument>
    <argument>
      <name>ducts_return_location</name>
      <display_name>Ducts: Return Location</display_name>
      <description>The location of the return ducts. If not provided, the OS-HPXML default (see &lt;a href='https://openstudio-hpxml.readthedocs.io/en/v1.7.0/workflow_inputs.html#air-distribution'&gt;Air Distribution&lt;/a&gt;) is used.</description>
      <type>Choice</type>
      <required>false</required>
      <model_dependent>false</model_dependent>
      <choices>
        <choice>
          <value>conditioned space</value>
          <display_name>conditioned space</display_name>
        </choice>
        <choice>
          <value>basement - conditioned</value>
          <display_name>basement - conditioned</display_name>
        </choice>
        <choice>
          <value>basement - unconditioned</value>
          <display_name>basement - unconditioned</display_name>
        </choice>
        <choice>
          <value>crawlspace</value>
          <display_name>crawlspace</display_name>
        </choice>
        <choice>
          <value>crawlspace - vented</value>
          <display_name>crawlspace - vented</display_name>
        </choice>
        <choice>
          <value>crawlspace - unvented</value>
          <display_name>crawlspace - unvented</display_name>
        </choice>
        <choice>
          <value>crawlspace - conditioned</value>
          <display_name>crawlspace - conditioned</display_name>
        </choice>
        <choice>
          <value>attic</value>
          <display_name>attic</display_name>
        </choice>
        <choice>
          <value>attic - vented</value>
          <display_name>attic - vented</display_name>
        </choice>
        <choice>
          <value>attic - unvented</value>
          <display_name>attic - unvented</display_name>
        </choice>
        <choice>
          <value>garage</value>
          <display_name>garage</display_name>
        </choice>
        <choice>
          <value>exterior wall</value>
          <display_name>exterior wall</display_name>
        </choice>
        <choice>
          <value>under slab</value>
          <display_name>under slab</display_name>
        </choice>
        <choice>
          <value>roof deck</value>
          <display_name>roof deck</display_name>
        </choice>
        <choice>
          <value>outside</value>
          <display_name>outside</display_name>
        </choice>
        <choice>
          <value>other housing unit</value>
          <display_name>other housing unit</display_name>
        </choice>
        <choice>
          <value>other heated space</value>
          <display_name>other heated space</display_name>
        </choice>
        <choice>
          <value>other multifamily buffer space</value>
          <display_name>other multifamily buffer space</display_name>
        </choice>
        <choice>
          <value>other non-freezing space</value>
          <display_name>other non-freezing space</display_name>
        </choice>
        <choice>
          <value>manufactured home belly</value>
          <display_name>manufactured home belly</display_name>
        </choice>
      </choices>
    </argument>
    <argument>
      <name>ducts_return_insulation_r</name>
      <display_name>Ducts: Return Insulation R-Value</display_name>
      <description>The insulation r-value of the return ducts excluding air films.</description>
      <type>Double</type>
      <units>h-ft^2-R/Btu</units>
      <required>true</required>
      <model_dependent>false</model_dependent>
      <default_value>0</default_value>
    </argument>
    <argument>
      <name>ducts_return_buried_insulation_level</name>
      <display_name>Ducts: Return Buried Insulation Level</display_name>
      <description>Whether the return ducts are buried in, e.g., attic loose-fill insulation. Partially buried ducts have insulation that does not cover the top of the ducts. Fully buried ducts have insulation that just covers the top of the ducts. Deeply buried ducts have insulation that continues above the top of the ducts.</description>
      <type>Choice</type>
      <required>false</required>
      <model_dependent>false</model_dependent>
      <choices>
        <choice>
          <value>not buried</value>
          <display_name>not buried</display_name>
        </choice>
        <choice>
          <value>partially buried</value>
          <display_name>partially buried</display_name>
        </choice>
        <choice>
          <value>fully buried</value>
          <display_name>fully buried</display_name>
        </choice>
        <choice>
          <value>deeply buried</value>
          <display_name>deeply buried</display_name>
        </choice>
      </choices>
    </argument>
    <argument>
      <name>ducts_return_surface_area</name>
      <display_name>Ducts: Return Surface Area</display_name>
      <description>The return ducts surface area in the given location. If neither Surface Area nor Area Fraction provided, the OS-HPXML default (see &lt;a href='https://openstudio-hpxml.readthedocs.io/en/v1.7.0/workflow_inputs.html#air-distribution'&gt;Air Distribution&lt;/a&gt;) is used.</description>
      <type>Double</type>
      <units>ft^2</units>
      <required>false</required>
      <model_dependent>false</model_dependent>
    </argument>
    <argument>
      <name>ducts_return_surface_area_fraction</name>
      <display_name>Ducts: Return Area Fraction</display_name>
      <description>The fraction of return ducts surface area in the given location. Only used if Surface Area is not provided. If the fraction is less than 1, the remaining duct area is assumed to be in conditioned space. If neither Surface Area nor Area Fraction provided, the OS-HPXML default (see &lt;a href='https://openstudio-hpxml.readthedocs.io/en/v1.7.0/workflow_inputs.html#air-distribution'&gt;Air Distribution&lt;/a&gt;) is used.</description>
      <type>Double</type>
      <units>frac</units>
      <required>false</required>
      <model_dependent>false</model_dependent>
    </argument>
    <argument>
      <name>ducts_number_of_return_registers</name>
      <display_name>Ducts: Number of Return Registers</display_name>
      <description>The number of return registers of the ducts. Only used to calculate default return duct surface area. If not provided, the OS-HPXML default (see &lt;a href='https://openstudio-hpxml.readthedocs.io/en/v1.7.0/workflow_inputs.html#air-distribution'&gt;Air Distribution&lt;/a&gt;) is used.</description>
      <type>Integer</type>
      <units>#</units>
      <required>false</required>
      <model_dependent>false</model_dependent>
    </argument>
    <argument>
      <name>mech_vent_fan_type</name>
      <display_name>Mechanical Ventilation: Fan Type</display_name>
      <description>The type of the mechanical ventilation. Use 'none' if there is no mechanical ventilation system.</description>
      <type>Choice</type>
      <required>true</required>
      <model_dependent>false</model_dependent>
      <default_value>none</default_value>
      <choices>
        <choice>
          <value>none</value>
          <display_name>none</display_name>
        </choice>
        <choice>
          <value>exhaust only</value>
          <display_name>exhaust only</display_name>
        </choice>
        <choice>
          <value>supply only</value>
          <display_name>supply only</display_name>
        </choice>
        <choice>
          <value>energy recovery ventilator</value>
          <display_name>energy recovery ventilator</display_name>
        </choice>
        <choice>
          <value>heat recovery ventilator</value>
          <display_name>heat recovery ventilator</display_name>
        </choice>
        <choice>
          <value>balanced</value>
          <display_name>balanced</display_name>
        </choice>
        <choice>
          <value>central fan integrated supply</value>
          <display_name>central fan integrated supply</display_name>
        </choice>
      </choices>
    </argument>
    <argument>
      <name>mech_vent_flow_rate</name>
      <display_name>Mechanical Ventilation: Flow Rate</display_name>
      <description>The flow rate of the mechanical ventilation. If not provided, the OS-HPXML default (see &lt;a href='https://openstudio-hpxml.readthedocs.io/en/v1.7.0/workflow_inputs.html#hpxml-mechanical-ventilation-fans'&gt;HPXML Mechanical Ventilation Fans&lt;/a&gt;) is used.</description>
      <type>Double</type>
      <units>CFM</units>
      <required>false</required>
      <model_dependent>false</model_dependent>
    </argument>
    <argument>
      <name>mech_vent_hours_in_operation</name>
      <display_name>Mechanical Ventilation: Hours In Operation</display_name>
      <description>The hours in operation of the mechanical ventilation. If not provided, the OS-HPXML default (see &lt;a href='https://openstudio-hpxml.readthedocs.io/en/v1.7.0/workflow_inputs.html#hpxml-mechanical-ventilation-fans'&gt;HPXML Mechanical Ventilation Fans&lt;/a&gt;) is used.</description>
      <type>Double</type>
      <units>hrs/day</units>
      <required>false</required>
      <model_dependent>false</model_dependent>
    </argument>
    <argument>
      <name>mech_vent_recovery_efficiency_type</name>
      <display_name>Mechanical Ventilation: Total Recovery Efficiency Type</display_name>
      <description>The total recovery efficiency type of the mechanical ventilation.</description>
      <type>Choice</type>
      <required>true</required>
      <model_dependent>false</model_dependent>
      <default_value>Unadjusted</default_value>
      <choices>
        <choice>
          <value>Unadjusted</value>
          <display_name>Unadjusted</display_name>
        </choice>
        <choice>
          <value>Adjusted</value>
          <display_name>Adjusted</display_name>
        </choice>
      </choices>
    </argument>
    <argument>
      <name>mech_vent_total_recovery_efficiency</name>
      <display_name>Mechanical Ventilation: Total Recovery Efficiency</display_name>
      <description>The Unadjusted or Adjusted total recovery efficiency of the mechanical ventilation. Applies to energy recovery ventilator.</description>
      <type>Double</type>
      <units>Frac</units>
      <required>true</required>
      <model_dependent>false</model_dependent>
      <default_value>0.48</default_value>
    </argument>
    <argument>
      <name>mech_vent_sensible_recovery_efficiency</name>
      <display_name>Mechanical Ventilation: Sensible Recovery Efficiency</display_name>
      <description>The Unadjusted or Adjusted sensible recovery efficiency of the mechanical ventilation. Applies to energy recovery ventilator and heat recovery ventilator.</description>
      <type>Double</type>
      <units>Frac</units>
      <required>true</required>
      <model_dependent>false</model_dependent>
      <default_value>0.72</default_value>
    </argument>
    <argument>
      <name>mech_vent_fan_power</name>
      <display_name>Mechanical Ventilation: Fan Power</display_name>
      <description>The fan power of the mechanical ventilation. If not provided, the OS-HPXML default (see &lt;a href='https://openstudio-hpxml.readthedocs.io/en/v1.7.0/workflow_inputs.html#hpxml-mechanical-ventilation-fans'&gt;HPXML Mechanical Ventilation Fans&lt;/a&gt;) is used.</description>
      <type>Double</type>
      <units>W</units>
      <required>false</required>
      <model_dependent>false</model_dependent>
    </argument>
    <argument>
      <name>mech_vent_num_units_served</name>
      <display_name>Mechanical Ventilation: Number of Units Served</display_name>
      <description>Number of dwelling units served by the mechanical ventilation system. Must be 1 if single-family detached. Used to apportion flow rate and fan power to the unit.</description>
      <type>Integer</type>
      <units>#</units>
      <required>true</required>
      <model_dependent>false</model_dependent>
      <default_value>1</default_value>
    </argument>
    <argument>
      <name>mech_vent_shared_frac_recirculation</name>
      <display_name>Shared Mechanical Ventilation: Fraction Recirculation</display_name>
      <description>Fraction of the total supply air that is recirculated, with the remainder assumed to be outdoor air. The value must be 0 for exhaust only systems. Required for a shared mechanical ventilation system.</description>
      <type>Double</type>
      <units>Frac</units>
      <required>false</required>
      <model_dependent>false</model_dependent>
    </argument>
    <argument>
      <name>mech_vent_shared_preheating_fuel</name>
      <display_name>Shared Mechanical Ventilation: Preheating Fuel</display_name>
      <description>Fuel type of the preconditioning heating equipment. Only used for a shared mechanical ventilation system. If not provided, assumes no preheating.</description>
      <type>Choice</type>
      <required>false</required>
      <model_dependent>false</model_dependent>
      <choices>
        <choice>
          <value>electricity</value>
          <display_name>electricity</display_name>
        </choice>
        <choice>
          <value>natural gas</value>
          <display_name>natural gas</display_name>
        </choice>
        <choice>
          <value>fuel oil</value>
          <display_name>fuel oil</display_name>
        </choice>
        <choice>
          <value>propane</value>
          <display_name>propane</display_name>
        </choice>
        <choice>
          <value>wood</value>
          <display_name>wood</display_name>
        </choice>
        <choice>
          <value>wood pellets</value>
          <display_name>wood pellets</display_name>
        </choice>
        <choice>
          <value>coal</value>
          <display_name>coal</display_name>
        </choice>
      </choices>
    </argument>
    <argument>
      <name>mech_vent_shared_preheating_efficiency</name>
      <display_name>Shared Mechanical Ventilation: Preheating Efficiency</display_name>
      <description>Efficiency of the preconditioning heating equipment. Only used for a shared mechanical ventilation system. If not provided, assumes no preheating.</description>
      <type>Double</type>
      <units>COP</units>
      <required>false</required>
      <model_dependent>false</model_dependent>
    </argument>
    <argument>
      <name>mech_vent_shared_preheating_fraction_heat_load_served</name>
      <display_name>Shared Mechanical Ventilation: Preheating Fraction Ventilation Heat Load Served</display_name>
      <description>Fraction of heating load introduced by the shared ventilation system that is met by the preconditioning heating equipment. If not provided, assumes no preheating.</description>
      <type>Double</type>
      <units>Frac</units>
      <required>false</required>
      <model_dependent>false</model_dependent>
    </argument>
    <argument>
      <name>mech_vent_shared_precooling_fuel</name>
      <display_name>Shared Mechanical Ventilation: Precooling Fuel</display_name>
      <description>Fuel type of the preconditioning cooling equipment. Only used for a shared mechanical ventilation system. If not provided, assumes no precooling.</description>
      <type>Choice</type>
      <required>false</required>
      <model_dependent>false</model_dependent>
      <choices>
        <choice>
          <value>electricity</value>
          <display_name>electricity</display_name>
        </choice>
      </choices>
    </argument>
    <argument>
      <name>mech_vent_shared_precooling_efficiency</name>
      <display_name>Shared Mechanical Ventilation: Precooling Efficiency</display_name>
      <description>Efficiency of the preconditioning cooling equipment. Only used for a shared mechanical ventilation system. If not provided, assumes no precooling.</description>
      <type>Double</type>
      <units>COP</units>
      <required>false</required>
      <model_dependent>false</model_dependent>
    </argument>
    <argument>
      <name>mech_vent_shared_precooling_fraction_cool_load_served</name>
      <display_name>Shared Mechanical Ventilation: Precooling Fraction Ventilation Cool Load Served</display_name>
      <description>Fraction of cooling load introduced by the shared ventilation system that is met by the preconditioning cooling equipment. If not provided, assumes no precooling.</description>
      <type>Double</type>
      <units>Frac</units>
      <required>false</required>
      <model_dependent>false</model_dependent>
    </argument>
    <argument>
      <name>mech_vent_2_fan_type</name>
      <display_name>Mechanical Ventilation 2: Fan Type</display_name>
      <description>The type of the second mechanical ventilation. Use 'none' if there is no second mechanical ventilation system.</description>
      <type>Choice</type>
      <required>true</required>
      <model_dependent>false</model_dependent>
      <default_value>none</default_value>
      <choices>
        <choice>
          <value>none</value>
          <display_name>none</display_name>
        </choice>
        <choice>
          <value>exhaust only</value>
          <display_name>exhaust only</display_name>
        </choice>
        <choice>
          <value>supply only</value>
          <display_name>supply only</display_name>
        </choice>
        <choice>
          <value>energy recovery ventilator</value>
          <display_name>energy recovery ventilator</display_name>
        </choice>
        <choice>
          <value>heat recovery ventilator</value>
          <display_name>heat recovery ventilator</display_name>
        </choice>
        <choice>
          <value>balanced</value>
          <display_name>balanced</display_name>
        </choice>
      </choices>
    </argument>
    <argument>
      <name>mech_vent_2_flow_rate</name>
      <display_name>Mechanical Ventilation 2: Flow Rate</display_name>
      <description>The flow rate of the second mechanical ventilation.</description>
      <type>Double</type>
      <units>CFM</units>
      <required>true</required>
      <model_dependent>false</model_dependent>
      <default_value>110</default_value>
    </argument>
    <argument>
      <name>mech_vent_2_hours_in_operation</name>
      <display_name>Mechanical Ventilation 2: Hours In Operation</display_name>
      <description>The hours in operation of the second mechanical ventilation.</description>
      <type>Double</type>
      <units>hrs/day</units>
      <required>true</required>
      <model_dependent>false</model_dependent>
      <default_value>24</default_value>
    </argument>
    <argument>
      <name>mech_vent_2_recovery_efficiency_type</name>
      <display_name>Mechanical Ventilation 2: Total Recovery Efficiency Type</display_name>
      <description>The total recovery efficiency type of the second mechanical ventilation.</description>
      <type>Choice</type>
      <required>true</required>
      <model_dependent>false</model_dependent>
      <default_value>Unadjusted</default_value>
      <choices>
        <choice>
          <value>Unadjusted</value>
          <display_name>Unadjusted</display_name>
        </choice>
        <choice>
          <value>Adjusted</value>
          <display_name>Adjusted</display_name>
        </choice>
      </choices>
    </argument>
    <argument>
      <name>mech_vent_2_total_recovery_efficiency</name>
      <display_name>Mechanical Ventilation 2: Total Recovery Efficiency</display_name>
      <description>The Unadjusted or Adjusted total recovery efficiency of the second mechanical ventilation. Applies to energy recovery ventilator.</description>
      <type>Double</type>
      <units>Frac</units>
      <required>true</required>
      <model_dependent>false</model_dependent>
      <default_value>0.48</default_value>
    </argument>
    <argument>
      <name>mech_vent_2_sensible_recovery_efficiency</name>
      <display_name>Mechanical Ventilation 2: Sensible Recovery Efficiency</display_name>
      <description>The Unadjusted or Adjusted sensible recovery efficiency of the second mechanical ventilation. Applies to energy recovery ventilator and heat recovery ventilator.</description>
      <type>Double</type>
      <units>Frac</units>
      <required>true</required>
      <model_dependent>false</model_dependent>
      <default_value>0.72</default_value>
    </argument>
    <argument>
      <name>mech_vent_2_fan_power</name>
      <display_name>Mechanical Ventilation 2: Fan Power</display_name>
      <description>The fan power of the second mechanical ventilation.</description>
      <type>Double</type>
      <units>W</units>
      <required>true</required>
      <model_dependent>false</model_dependent>
      <default_value>30</default_value>
    </argument>
    <argument>
      <name>kitchen_fans_quantity</name>
      <display_name>Kitchen Fans: Quantity</display_name>
      <description>The quantity of the kitchen fans. If not provided, the OS-HPXML default (see &lt;a href='https://openstudio-hpxml.readthedocs.io/en/v1.7.0/workflow_inputs.html#hpxml-local-ventilation-fans'&gt;HPXML Local Ventilation Fans&lt;/a&gt;) is used.</description>
      <type>Integer</type>
      <units>#</units>
      <required>false</required>
      <model_dependent>false</model_dependent>
    </argument>
    <argument>
      <name>kitchen_fans_flow_rate</name>
      <display_name>Kitchen Fans: Flow Rate</display_name>
      <description>The flow rate of the kitchen fan. If not provided, the OS-HPXML default (see &lt;a href='https://openstudio-hpxml.readthedocs.io/en/v1.7.0/workflow_inputs.html#hpxml-local-ventilation-fans'&gt;HPXML Local Ventilation Fans&lt;/a&gt;) is used.</description>
      <type>Double</type>
      <units>CFM</units>
      <required>false</required>
      <model_dependent>false</model_dependent>
    </argument>
    <argument>
      <name>kitchen_fans_hours_in_operation</name>
      <display_name>Kitchen Fans: Hours In Operation</display_name>
      <description>The hours in operation of the kitchen fan. If not provided, the OS-HPXML default (see &lt;a href='https://openstudio-hpxml.readthedocs.io/en/v1.7.0/workflow_inputs.html#hpxml-local-ventilation-fans'&gt;HPXML Local Ventilation Fans&lt;/a&gt;) is used.</description>
      <type>Double</type>
      <units>hrs/day</units>
      <required>false</required>
      <model_dependent>false</model_dependent>
    </argument>
    <argument>
      <name>kitchen_fans_power</name>
      <display_name>Kitchen Fans: Fan Power</display_name>
      <description>The fan power of the kitchen fan. If not provided, the OS-HPXML default (see &lt;a href='https://openstudio-hpxml.readthedocs.io/en/v1.7.0/workflow_inputs.html#hpxml-local-ventilation-fans'&gt;HPXML Local Ventilation Fans&lt;/a&gt;) is used.</description>
      <type>Double</type>
      <units>W</units>
      <required>false</required>
      <model_dependent>false</model_dependent>
    </argument>
    <argument>
      <name>kitchen_fans_start_hour</name>
      <display_name>Kitchen Fans: Start Hour</display_name>
      <description>The start hour of the kitchen fan. If not provided, the OS-HPXML default (see &lt;a href='https://openstudio-hpxml.readthedocs.io/en/v1.7.0/workflow_inputs.html#hpxml-local-ventilation-fans'&gt;HPXML Local Ventilation Fans&lt;/a&gt;) is used.</description>
      <type>Integer</type>
      <units>hr</units>
      <required>false</required>
      <model_dependent>false</model_dependent>
    </argument>
    <argument>
      <name>bathroom_fans_quantity</name>
      <display_name>Bathroom Fans: Quantity</display_name>
      <description>The quantity of the bathroom fans. If not provided, the OS-HPXML default (see &lt;a href='https://openstudio-hpxml.readthedocs.io/en/v1.7.0/workflow_inputs.html#hpxml-local-ventilation-fans'&gt;HPXML Local Ventilation Fans&lt;/a&gt;) is used.</description>
      <type>Integer</type>
      <units>#</units>
      <required>false</required>
      <model_dependent>false</model_dependent>
    </argument>
    <argument>
      <name>bathroom_fans_flow_rate</name>
      <display_name>Bathroom Fans: Flow Rate</display_name>
      <description>The flow rate of the bathroom fans. If not provided, the OS-HPXML default (see &lt;a href='https://openstudio-hpxml.readthedocs.io/en/v1.7.0/workflow_inputs.html#hpxml-local-ventilation-fans'&gt;HPXML Local Ventilation Fans&lt;/a&gt;) is used.</description>
      <type>Double</type>
      <units>CFM</units>
      <required>false</required>
      <model_dependent>false</model_dependent>
    </argument>
    <argument>
      <name>bathroom_fans_hours_in_operation</name>
      <display_name>Bathroom Fans: Hours In Operation</display_name>
      <description>The hours in operation of the bathroom fans. If not provided, the OS-HPXML default (see &lt;a href='https://openstudio-hpxml.readthedocs.io/en/v1.7.0/workflow_inputs.html#hpxml-local-ventilation-fans'&gt;HPXML Local Ventilation Fans&lt;/a&gt;) is used.</description>
      <type>Double</type>
      <units>hrs/day</units>
      <required>false</required>
      <model_dependent>false</model_dependent>
    </argument>
    <argument>
      <name>bathroom_fans_power</name>
      <display_name>Bathroom Fans: Fan Power</display_name>
      <description>The fan power of the bathroom fans. If not provided, the OS-HPXML default (see &lt;a href='https://openstudio-hpxml.readthedocs.io/en/v1.7.0/workflow_inputs.html#hpxml-local-ventilation-fans'&gt;HPXML Local Ventilation Fans&lt;/a&gt;) is used.</description>
      <type>Double</type>
      <units>W</units>
      <required>false</required>
      <model_dependent>false</model_dependent>
    </argument>
    <argument>
      <name>bathroom_fans_start_hour</name>
      <display_name>Bathroom Fans: Start Hour</display_name>
      <description>The start hour of the bathroom fans. If not provided, the OS-HPXML default (see &lt;a href='https://openstudio-hpxml.readthedocs.io/en/v1.7.0/workflow_inputs.html#hpxml-local-ventilation-fans'&gt;HPXML Local Ventilation Fans&lt;/a&gt;) is used.</description>
      <type>Integer</type>
      <units>hr</units>
      <required>false</required>
      <model_dependent>false</model_dependent>
    </argument>
    <argument>
      <name>whole_house_fan_present</name>
      <display_name>Whole House Fan: Present</display_name>
      <description>Whether there is a whole house fan.</description>
      <type>Boolean</type>
      <required>true</required>
      <model_dependent>false</model_dependent>
      <default_value>false</default_value>
      <choices>
        <choice>
          <value>true</value>
          <display_name>true</display_name>
        </choice>
        <choice>
          <value>false</value>
          <display_name>false</display_name>
        </choice>
      </choices>
    </argument>
    <argument>
      <name>whole_house_fan_flow_rate</name>
      <display_name>Whole House Fan: Flow Rate</display_name>
      <description>The flow rate of the whole house fan. If not provided, the OS-HPXML default (see &lt;a href='https://openstudio-hpxml.readthedocs.io/en/v1.7.0/workflow_inputs.html#hpxml-whole-house-fans'&gt;HPXML Whole House Fans&lt;/a&gt;) is used.</description>
      <type>Double</type>
      <units>CFM</units>
      <required>false</required>
      <model_dependent>false</model_dependent>
    </argument>
    <argument>
      <name>whole_house_fan_power</name>
      <display_name>Whole House Fan: Fan Power</display_name>
      <description>The fan power of the whole house fan. If not provided, the OS-HPXML default (see &lt;a href='https://openstudio-hpxml.readthedocs.io/en/v1.7.0/workflow_inputs.html#hpxml-whole-house-fans'&gt;HPXML Whole House Fans&lt;/a&gt;) is used.</description>
      <type>Double</type>
      <units>W</units>
      <required>false</required>
      <model_dependent>false</model_dependent>
    </argument>
    <argument>
      <name>water_heater_type</name>
      <display_name>Water Heater: Type</display_name>
      <description>The type of water heater. Use 'none' if there is no water heater.</description>
      <type>Choice</type>
      <required>true</required>
      <model_dependent>false</model_dependent>
      <default_value>storage water heater</default_value>
      <choices>
        <choice>
          <value>none</value>
          <display_name>none</display_name>
        </choice>
        <choice>
          <value>storage water heater</value>
          <display_name>storage water heater</display_name>
        </choice>
        <choice>
          <value>instantaneous water heater</value>
          <display_name>instantaneous water heater</display_name>
        </choice>
        <choice>
          <value>heat pump water heater</value>
          <display_name>heat pump water heater</display_name>
        </choice>
        <choice>
          <value>space-heating boiler with storage tank</value>
          <display_name>space-heating boiler with storage tank</display_name>
        </choice>
        <choice>
          <value>space-heating boiler with tankless coil</value>
          <display_name>space-heating boiler with tankless coil</display_name>
        </choice>
      </choices>
    </argument>
    <argument>
      <name>water_heater_fuel_type</name>
      <display_name>Water Heater: Fuel Type</display_name>
      <description>The fuel type of water heater. Ignored for heat pump water heater.</description>
      <type>Choice</type>
      <required>true</required>
      <model_dependent>false</model_dependent>
      <default_value>natural gas</default_value>
      <choices>
        <choice>
          <value>electricity</value>
          <display_name>electricity</display_name>
        </choice>
        <choice>
          <value>natural gas</value>
          <display_name>natural gas</display_name>
        </choice>
        <choice>
          <value>fuel oil</value>
          <display_name>fuel oil</display_name>
        </choice>
        <choice>
          <value>propane</value>
          <display_name>propane</display_name>
        </choice>
        <choice>
          <value>wood</value>
          <display_name>wood</display_name>
        </choice>
        <choice>
          <value>coal</value>
          <display_name>coal</display_name>
        </choice>
      </choices>
    </argument>
    <argument>
      <name>water_heater_location</name>
      <display_name>Water Heater: Location</display_name>
      <description>The location of water heater. If not provided, the OS-HPXML default (see &lt;a href='https://openstudio-hpxml.readthedocs.io/en/v1.7.0/workflow_inputs.html#hpxml-water-heating-systems'&gt;HPXML Water Heating Systems&lt;/a&gt;) is used.</description>
      <type>Choice</type>
      <required>false</required>
      <model_dependent>false</model_dependent>
      <choices>
        <choice>
          <value>conditioned space</value>
          <display_name>conditioned space</display_name>
        </choice>
        <choice>
          <value>basement - conditioned</value>
          <display_name>basement - conditioned</display_name>
        </choice>
        <choice>
          <value>basement - unconditioned</value>
          <display_name>basement - unconditioned</display_name>
        </choice>
        <choice>
          <value>garage</value>
          <display_name>garage</display_name>
        </choice>
        <choice>
          <value>attic</value>
          <display_name>attic</display_name>
        </choice>
        <choice>
          <value>attic - vented</value>
          <display_name>attic - vented</display_name>
        </choice>
        <choice>
          <value>attic - unvented</value>
          <display_name>attic - unvented</display_name>
        </choice>
        <choice>
          <value>crawlspace</value>
          <display_name>crawlspace</display_name>
        </choice>
        <choice>
          <value>crawlspace - vented</value>
          <display_name>crawlspace - vented</display_name>
        </choice>
        <choice>
          <value>crawlspace - unvented</value>
          <display_name>crawlspace - unvented</display_name>
        </choice>
        <choice>
          <value>crawlspace - conditioned</value>
          <display_name>crawlspace - conditioned</display_name>
        </choice>
        <choice>
          <value>other exterior</value>
          <display_name>other exterior</display_name>
        </choice>
        <choice>
          <value>other housing unit</value>
          <display_name>other housing unit</display_name>
        </choice>
        <choice>
          <value>other heated space</value>
          <display_name>other heated space</display_name>
        </choice>
        <choice>
          <value>other multifamily buffer space</value>
          <display_name>other multifamily buffer space</display_name>
        </choice>
        <choice>
          <value>other non-freezing space</value>
          <display_name>other non-freezing space</display_name>
        </choice>
      </choices>
    </argument>
    <argument>
      <name>water_heater_tank_volume</name>
      <display_name>Water Heater: Tank Volume</display_name>
      <description>Nominal volume of water heater tank. Only applies to storage water heater, heat pump water heater, and space-heating boiler with storage tank. If not provided, the OS-HPXML default (see &lt;a href='https://openstudio-hpxml.readthedocs.io/en/v1.7.0/workflow_inputs.html#conventional-storage'&gt;Conventional Storage&lt;/a&gt;, &lt;a href='https://openstudio-hpxml.readthedocs.io/en/v1.7.0/workflow_inputs.html#heat-pump'&gt;Heat Pump&lt;/a&gt;, &lt;a href='https://openstudio-hpxml.readthedocs.io/en/v1.7.0/workflow_inputs.html#combi-boiler-w-storage'&gt;Combi Boiler w/ Storage&lt;/a&gt;) is used.</description>
      <type>Double</type>
      <units>gal</units>
      <required>false</required>
      <model_dependent>false</model_dependent>
    </argument>
    <argument>
      <name>water_heater_efficiency_type</name>
      <display_name>Water Heater: Efficiency Type</display_name>
      <description>The efficiency type of water heater. Does not apply to space-heating boilers.</description>
      <type>Choice</type>
      <required>true</required>
      <model_dependent>false</model_dependent>
      <default_value>EnergyFactor</default_value>
      <choices>
        <choice>
          <value>EnergyFactor</value>
          <display_name>EnergyFactor</display_name>
        </choice>
        <choice>
          <value>UniformEnergyFactor</value>
          <display_name>UniformEnergyFactor</display_name>
        </choice>
      </choices>
    </argument>
    <argument>
      <name>water_heater_efficiency</name>
      <display_name>Water Heater: Efficiency</display_name>
      <description>Rated Energy Factor or Uniform Energy Factor. Does not apply to space-heating boilers.</description>
      <type>Double</type>
      <required>true</required>
      <model_dependent>false</model_dependent>
      <default_value>0.67</default_value>
    </argument>
    <argument>
      <name>water_heater_usage_bin</name>
      <display_name>Water Heater: Usage Bin</display_name>
      <description>The usage of the water heater. Only applies if Efficiency Type is UniformEnergyFactor and Type is not instantaneous water heater. Does not apply to space-heating boilers. If not provided, the OS-HPXML default (see &lt;a href='https://openstudio-hpxml.readthedocs.io/en/v1.7.0/workflow_inputs.html#conventional-storage'&gt;Conventional Storage&lt;/a&gt;, &lt;a href='https://openstudio-hpxml.readthedocs.io/en/v1.7.0/workflow_inputs.html#heat-pump'&gt;Heat Pump&lt;/a&gt;) is used.</description>
      <type>Choice</type>
      <required>false</required>
      <model_dependent>false</model_dependent>
      <choices>
        <choice>
          <value>very small</value>
          <display_name>very small</display_name>
        </choice>
        <choice>
          <value>low</value>
          <display_name>low</display_name>
        </choice>
        <choice>
          <value>medium</value>
          <display_name>medium</display_name>
        </choice>
        <choice>
          <value>high</value>
          <display_name>high</display_name>
        </choice>
      </choices>
    </argument>
    <argument>
      <name>water_heater_recovery_efficiency</name>
      <display_name>Water Heater: Recovery Efficiency</display_name>
      <description>Ratio of energy delivered to water heater to the energy content of the fuel consumed by the water heater. Only used for non-electric storage water heaters. If not provided, the OS-HPXML default (see &lt;a href='https://openstudio-hpxml.readthedocs.io/en/v1.7.0/workflow_inputs.html#conventional-storage'&gt;Conventional Storage&lt;/a&gt;) is used.</description>
      <type>Double</type>
      <units>Frac</units>
      <required>false</required>
      <model_dependent>false</model_dependent>
    </argument>
    <argument>
      <name>water_heater_heating_capacity</name>
      <display_name>Water Heater: Heating Capacity</display_name>
      <description>Heating capacity. Only applies to storage water heater. If not provided, the OS-HPXML default (see &lt;a href='https://openstudio-hpxml.readthedocs.io/en/v1.7.0/workflow_inputs.html#conventional-storage'&gt;Conventional Storage&lt;/a&gt;) is used.</description>
      <type>Double</type>
      <units>Btu/hr</units>
      <required>false</required>
      <model_dependent>false</model_dependent>
    </argument>
    <argument>
      <name>water_heater_standby_loss</name>
      <display_name>Water Heater: Standby Loss</display_name>
      <description>The standby loss of water heater. Only applies to space-heating boilers. If not provided, the OS-HPXML default (see &lt;a href='https://openstudio-hpxml.readthedocs.io/en/v1.7.0/workflow_inputs.html#combi-boiler-w-storage'&gt;Combi Boiler w/ Storage&lt;/a&gt;) is used.</description>
      <type>Double</type>
      <units>deg-F/hr</units>
      <required>false</required>
      <model_dependent>false</model_dependent>
    </argument>
    <argument>
      <name>water_heater_jacket_rvalue</name>
      <display_name>Water Heater: Jacket R-value</display_name>
      <description>The jacket R-value of water heater. Doesn't apply to instantaneous water heater or space-heating boiler with tankless coil. If not provided, defaults to no jacket insulation.</description>
      <type>Double</type>
      <units>h-ft^2-R/Btu</units>
      <required>false</required>
      <model_dependent>false</model_dependent>
    </argument>
    <argument>
      <name>water_heater_setpoint_temperature</name>
      <display_name>Water Heater: Setpoint Temperature</display_name>
      <description>The setpoint temperature of water heater. If not provided, the OS-HPXML default (see &lt;a href='https://openstudio-hpxml.readthedocs.io/en/v1.7.0/workflow_inputs.html#hpxml-water-heating-systems'&gt;HPXML Water Heating Systems&lt;/a&gt;) is used.</description>
      <type>Double</type>
      <units>deg-F</units>
      <required>false</required>
      <model_dependent>false</model_dependent>
    </argument>
    <argument>
      <name>water_heater_num_units_served</name>
      <display_name>Water Heater: Number of Units Served</display_name>
      <description>Number of dwelling units served (directly or indirectly) by the water heater. Must be 1 if single-family detached. Used to apportion water heater tank losses to the unit.</description>
      <type>Integer</type>
      <units>#</units>
      <required>true</required>
      <model_dependent>false</model_dependent>
      <default_value>1</default_value>
    </argument>
    <argument>
      <name>water_heater_uses_desuperheater</name>
      <display_name>Water Heater: Uses Desuperheater</display_name>
      <description>Requires that the dwelling unit has a air-to-air, mini-split, or ground-to-air heat pump or a central air conditioner or mini-split air conditioner. If not provided, assumes no desuperheater.</description>
      <type>Boolean</type>
      <required>false</required>
      <model_dependent>false</model_dependent>
      <choices>
        <choice>
          <value>true</value>
          <display_name>true</display_name>
        </choice>
        <choice>
          <value>false</value>
          <display_name>false</display_name>
        </choice>
      </choices>
    </argument>
    <argument>
      <name>water_heater_tank_model_type</name>
      <display_name>Water Heater: Tank Type</display_name>
      <description>Type of tank model to use. The 'stratified' tank generally provide more accurate results, but may significantly increase run time. Applies only to storage water heater. If not provided, the OS-HPXML default (see &lt;a href='https://openstudio-hpxml.readthedocs.io/en/v1.7.0/workflow_inputs.html#conventional-storage'&gt;Conventional Storage&lt;/a&gt;) is used.</description>
      <type>Choice</type>
      <required>false</required>
      <model_dependent>false</model_dependent>
      <choices>
        <choice>
          <value>mixed</value>
          <display_name>mixed</display_name>
        </choice>
        <choice>
          <value>stratified</value>
          <display_name>stratified</display_name>
        </choice>
      </choices>
    </argument>
    <argument>
      <name>water_heater_operating_mode</name>
      <display_name>Water Heater: Operating Mode</display_name>
      <description>The water heater operating mode. The 'heat pump only' option only uses the heat pump, while 'hybrid/auto' allows the backup electric resistance to come on in high demand situations. This is ignored if a scheduled operating mode type is selected. Applies only to heat pump water heater. If not provided, the OS-HPXML default (see &lt;a href='https://openstudio-hpxml.readthedocs.io/en/v1.7.0/workflow_inputs.html#heat-pump'&gt;Heat Pump&lt;/a&gt;) is used.</description>
      <type>Choice</type>
      <required>false</required>
      <model_dependent>false</model_dependent>
      <choices>
        <choice>
          <value>hybrid/auto</value>
          <display_name>hybrid/auto</display_name>
        </choice>
        <choice>
          <value>heat pump only</value>
          <display_name>heat pump only</display_name>
        </choice>
      </choices>
    </argument>
    <argument>
      <name>hot_water_distribution_system_type</name>
      <display_name>Hot Water Distribution: System Type</display_name>
      <description>The type of the hot water distribution system.</description>
      <type>Choice</type>
      <required>true</required>
      <model_dependent>false</model_dependent>
      <default_value>Standard</default_value>
      <choices>
        <choice>
          <value>Standard</value>
          <display_name>Standard</display_name>
        </choice>
        <choice>
          <value>Recirculation</value>
          <display_name>Recirculation</display_name>
        </choice>
      </choices>
    </argument>
    <argument>
      <name>hot_water_distribution_standard_piping_length</name>
      <display_name>Hot Water Distribution: Standard Piping Length</display_name>
      <description>If the distribution system is Standard, the length of the piping. If not provided, the OS-HPXML default (see &lt;a href='https://openstudio-hpxml.readthedocs.io/en/v1.7.0/workflow_inputs.html#standard'&gt;Standard&lt;/a&gt;) is used.</description>
      <type>Double</type>
      <units>ft</units>
      <required>false</required>
      <model_dependent>false</model_dependent>
    </argument>
    <argument>
      <name>hot_water_distribution_recirc_control_type</name>
      <display_name>Hot Water Distribution: Recirculation Control Type</display_name>
      <description>If the distribution system is Recirculation, the type of hot water recirculation control, if any.</description>
      <type>Choice</type>
      <required>false</required>
      <model_dependent>false</model_dependent>
      <default_value>no control</default_value>
      <choices>
        <choice>
          <value>no control</value>
          <display_name>no control</display_name>
        </choice>
        <choice>
          <value>timer</value>
          <display_name>timer</display_name>
        </choice>
        <choice>
          <value>temperature</value>
          <display_name>temperature</display_name>
        </choice>
        <choice>
          <value>presence sensor demand control</value>
          <display_name>presence sensor demand control</display_name>
        </choice>
        <choice>
          <value>manual demand control</value>
          <display_name>manual demand control</display_name>
        </choice>
      </choices>
    </argument>
    <argument>
      <name>hot_water_distribution_recirc_piping_length</name>
      <display_name>Hot Water Distribution: Recirculation Piping Length</display_name>
      <description>If the distribution system is Recirculation, the length of the recirculation piping. If not provided, the OS-HPXML default (see &lt;a href='https://openstudio-hpxml.readthedocs.io/en/v1.7.0/workflow_inputs.html#recirculation-in-unit'&gt;Recirculation (In-Unit)&lt;/a&gt;) is used.</description>
      <type>Double</type>
      <units>ft</units>
      <required>false</required>
      <model_dependent>false</model_dependent>
    </argument>
    <argument>
      <name>hot_water_distribution_recirc_branch_piping_length</name>
      <display_name>Hot Water Distribution: Recirculation Branch Piping Length</display_name>
      <description>If the distribution system is Recirculation, the length of the recirculation branch piping. If not provided, the OS-HPXML default (see &lt;a href='https://openstudio-hpxml.readthedocs.io/en/v1.7.0/workflow_inputs.html#recirculation-in-unit'&gt;Recirculation (In-Unit)&lt;/a&gt;) is used.</description>
      <type>Double</type>
      <units>ft</units>
      <required>false</required>
      <model_dependent>false</model_dependent>
    </argument>
    <argument>
      <name>hot_water_distribution_recirc_pump_power</name>
      <display_name>Hot Water Distribution: Recirculation Pump Power</display_name>
      <description>If the distribution system is Recirculation, the recirculation pump power. If not provided, the OS-HPXML default (see &lt;a href='https://openstudio-hpxml.readthedocs.io/en/v1.7.0/workflow_inputs.html#recirculation-in-unit'&gt;Recirculation (In-Unit)&lt;/a&gt;) is used.</description>
      <type>Double</type>
      <units>W</units>
      <required>false</required>
      <model_dependent>false</model_dependent>
    </argument>
    <argument>
      <name>hot_water_distribution_pipe_r</name>
      <display_name>Hot Water Distribution: Pipe Insulation Nominal R-Value</display_name>
      <description>Nominal R-value of the pipe insulation. If not provided, the OS-HPXML default (see &lt;a href='https://openstudio-hpxml.readthedocs.io/en/v1.7.0/workflow_inputs.html#hpxml-hot-water-distribution'&gt;HPXML Hot Water Distribution&lt;/a&gt;) is used.</description>
      <type>Double</type>
      <units>h-ft^2-R/Btu</units>
      <required>false</required>
      <model_dependent>false</model_dependent>
    </argument>
    <argument>
      <name>dwhr_facilities_connected</name>
      <display_name>Drain Water Heat Recovery: Facilities Connected</display_name>
      <description>Which facilities are connected for the drain water heat recovery. Use 'none' if there is no drain water heat recovery system.</description>
      <type>Choice</type>
      <required>true</required>
      <model_dependent>false</model_dependent>
      <default_value>none</default_value>
      <choices>
        <choice>
          <value>none</value>
          <display_name>none</display_name>
        </choice>
        <choice>
          <value>one</value>
          <display_name>one</display_name>
        </choice>
        <choice>
          <value>all</value>
          <display_name>all</display_name>
        </choice>
      </choices>
    </argument>
    <argument>
      <name>dwhr_equal_flow</name>
      <display_name>Drain Water Heat Recovery: Equal Flow</display_name>
      <description>Whether the drain water heat recovery has equal flow.</description>
      <type>Boolean</type>
      <required>false</required>
      <model_dependent>false</model_dependent>
      <default_value>true</default_value>
      <choices>
        <choice>
          <value>true</value>
          <display_name>true</display_name>
        </choice>
        <choice>
          <value>false</value>
          <display_name>false</display_name>
        </choice>
      </choices>
    </argument>
    <argument>
      <name>dwhr_efficiency</name>
      <display_name>Drain Water Heat Recovery: Efficiency</display_name>
      <description>The efficiency of the drain water heat recovery.</description>
      <type>Double</type>
      <units>Frac</units>
      <required>false</required>
      <model_dependent>false</model_dependent>
      <default_value>0.55</default_value>
    </argument>
    <argument>
      <name>water_fixtures_shower_low_flow</name>
      <display_name>Hot Water Fixtures: Is Shower Low Flow</display_name>
      <description>Whether the shower fixture is low flow.</description>
      <type>Boolean</type>
      <required>true</required>
      <model_dependent>false</model_dependent>
      <default_value>false</default_value>
      <choices>
        <choice>
          <value>true</value>
          <display_name>true</display_name>
        </choice>
        <choice>
          <value>false</value>
          <display_name>false</display_name>
        </choice>
      </choices>
    </argument>
    <argument>
      <name>water_fixtures_sink_low_flow</name>
      <display_name>Hot Water Fixtures: Is Sink Low Flow</display_name>
      <description>Whether the sink fixture is low flow.</description>
      <type>Boolean</type>
      <required>true</required>
      <model_dependent>false</model_dependent>
      <default_value>false</default_value>
      <choices>
        <choice>
          <value>true</value>
          <display_name>true</display_name>
        </choice>
        <choice>
          <value>false</value>
          <display_name>false</display_name>
        </choice>
      </choices>
    </argument>
    <argument>
      <name>water_fixtures_usage_multiplier</name>
      <display_name>Hot Water Fixtures: Usage Multiplier</display_name>
      <description>Multiplier on the hot water usage that can reflect, e.g., high/low usage occupants. If not provided, the OS-HPXML default (see &lt;a href='https://openstudio-hpxml.readthedocs.io/en/v1.7.0/workflow_inputs.html#hpxml-water-fixtures'&gt;HPXML Water Fixtures&lt;/a&gt;) is used.</description>
      <type>Double</type>
      <required>false</required>
      <model_dependent>false</model_dependent>
    </argument>
    <argument>
      <name>general_water_use_usage_multiplier</name>
      <display_name>General Water Use: Usage Multiplier</display_name>
      <description>Multiplier on internal gains from general water use (floor mopping, shower evaporation, water films on showers, tubs &amp; sinks surfaces, plant watering, etc.) that can reflect, e.g., high/low usage occupants. If not provided, the OS-HPXML default (see &lt;a href='https://openstudio-hpxml.readthedocs.io/en/v1.7.0/workflow_inputs.html#hpxml-building-occupancy'&gt;HPXML Building Occupancy&lt;/a&gt;) is used.</description>
      <type>Double</type>
      <required>false</required>
      <model_dependent>false</model_dependent>
    </argument>
    <argument>
      <name>solar_thermal_system_type</name>
      <display_name>Solar Thermal: System Type</display_name>
      <description>The type of solar thermal system. Use 'none' if there is no solar thermal system.</description>
      <type>Choice</type>
      <required>true</required>
      <model_dependent>false</model_dependent>
      <default_value>none</default_value>
      <choices>
        <choice>
          <value>none</value>
          <display_name>none</display_name>
        </choice>
        <choice>
          <value>hot water</value>
          <display_name>hot water</display_name>
        </choice>
      </choices>
    </argument>
    <argument>
      <name>solar_thermal_collector_area</name>
      <display_name>Solar Thermal: Collector Area</display_name>
      <description>The collector area of the solar thermal system.</description>
      <type>Double</type>
      <units>ft^2</units>
      <required>true</required>
      <model_dependent>false</model_dependent>
      <default_value>40</default_value>
    </argument>
    <argument>
      <name>solar_thermal_collector_loop_type</name>
      <display_name>Solar Thermal: Collector Loop Type</display_name>
      <description>The collector loop type of the solar thermal system.</description>
      <type>Choice</type>
      <required>true</required>
      <model_dependent>false</model_dependent>
      <default_value>liquid direct</default_value>
      <choices>
        <choice>
          <value>liquid direct</value>
          <display_name>liquid direct</display_name>
        </choice>
        <choice>
          <value>liquid indirect</value>
          <display_name>liquid indirect</display_name>
        </choice>
        <choice>
          <value>passive thermosyphon</value>
          <display_name>passive thermosyphon</display_name>
        </choice>
      </choices>
    </argument>
    <argument>
      <name>solar_thermal_collector_type</name>
      <display_name>Solar Thermal: Collector Type</display_name>
      <description>The collector type of the solar thermal system.</description>
      <type>Choice</type>
      <required>true</required>
      <model_dependent>false</model_dependent>
      <default_value>evacuated tube</default_value>
      <choices>
        <choice>
          <value>evacuated tube</value>
          <display_name>evacuated tube</display_name>
        </choice>
        <choice>
          <value>single glazing black</value>
          <display_name>single glazing black</display_name>
        </choice>
        <choice>
          <value>double glazing black</value>
          <display_name>double glazing black</display_name>
        </choice>
        <choice>
          <value>integrated collector storage</value>
          <display_name>integrated collector storage</display_name>
        </choice>
      </choices>
    </argument>
    <argument>
      <name>solar_thermal_collector_azimuth</name>
      <display_name>Solar Thermal: Collector Azimuth</display_name>
      <description>The collector azimuth of the solar thermal system. Azimuth is measured clockwise from north (e.g., North=0, East=90, South=180, West=270).</description>
      <type>Double</type>
      <units>degrees</units>
      <required>true</required>
      <model_dependent>false</model_dependent>
      <default_value>180</default_value>
    </argument>
    <argument>
      <name>solar_thermal_collector_tilt</name>
      <display_name>Solar Thermal: Collector Tilt</display_name>
      <description>The collector tilt of the solar thermal system. Can also enter, e.g., RoofPitch, RoofPitch+20, Latitude, Latitude-15, etc.</description>
      <type>String</type>
      <units>degrees</units>
      <required>true</required>
      <model_dependent>false</model_dependent>
      <default_value>RoofPitch</default_value>
    </argument>
    <argument>
      <name>solar_thermal_collector_rated_optical_efficiency</name>
      <display_name>Solar Thermal: Collector Rated Optical Efficiency</display_name>
      <description>The collector rated optical efficiency of the solar thermal system.</description>
      <type>Double</type>
      <units>Frac</units>
      <required>true</required>
      <model_dependent>false</model_dependent>
      <default_value>0.5</default_value>
    </argument>
    <argument>
      <name>solar_thermal_collector_rated_thermal_losses</name>
      <display_name>Solar Thermal: Collector Rated Thermal Losses</display_name>
      <description>The collector rated thermal losses of the solar thermal system.</description>
      <type>Double</type>
      <units>Btu/hr-ft^2-R</units>
      <required>true</required>
      <model_dependent>false</model_dependent>
      <default_value>0.2799</default_value>
    </argument>
    <argument>
      <name>solar_thermal_storage_volume</name>
      <display_name>Solar Thermal: Storage Volume</display_name>
      <description>The storage volume of the solar thermal system. If not provided, the OS-HPXML default (see &lt;a href='https://openstudio-hpxml.readthedocs.io/en/v1.7.0/workflow_inputs.html#detailed-inputs'&gt;Detailed Inputs&lt;/a&gt;) is used.</description>
      <type>Double</type>
      <units>gal</units>
      <required>false</required>
      <model_dependent>false</model_dependent>
    </argument>
    <argument>
      <name>solar_thermal_solar_fraction</name>
      <display_name>Solar Thermal: Solar Fraction</display_name>
      <description>The solar fraction of the solar thermal system. If provided, overrides all other solar thermal inputs.</description>
      <type>Double</type>
      <units>Frac</units>
      <required>true</required>
      <model_dependent>false</model_dependent>
      <default_value>0</default_value>
    </argument>
    <argument>
      <name>pv_system_present</name>
      <display_name>PV System: Present</display_name>
      <description>Whether there is a PV system present.</description>
      <type>Boolean</type>
      <required>true</required>
      <model_dependent>false</model_dependent>
      <default_value>false</default_value>
      <choices>
        <choice>
          <value>true</value>
          <display_name>true</display_name>
        </choice>
        <choice>
          <value>false</value>
          <display_name>false</display_name>
        </choice>
      </choices>
    </argument>
    <argument>
      <name>pv_system_module_type</name>
      <display_name>PV System: Module Type</display_name>
      <description>Module type of the PV system. If not provided, the OS-HPXML default (see &lt;a href='https://openstudio-hpxml.readthedocs.io/en/v1.7.0/workflow_inputs.html#hpxml-photovoltaics'&gt;HPXML Photovoltaics&lt;/a&gt;) is used.</description>
      <type>Choice</type>
      <required>false</required>
      <model_dependent>false</model_dependent>
      <choices>
        <choice>
          <value>standard</value>
          <display_name>standard</display_name>
        </choice>
        <choice>
          <value>premium</value>
          <display_name>premium</display_name>
        </choice>
        <choice>
          <value>thin film</value>
          <display_name>thin film</display_name>
        </choice>
      </choices>
    </argument>
    <argument>
      <name>pv_system_location</name>
      <display_name>PV System: Location</display_name>
      <description>Location of the PV system. If not provided, the OS-HPXML default (see &lt;a href='https://openstudio-hpxml.readthedocs.io/en/v1.7.0/workflow_inputs.html#hpxml-photovoltaics'&gt;HPXML Photovoltaics&lt;/a&gt;) is used.</description>
      <type>Choice</type>
      <required>false</required>
      <model_dependent>false</model_dependent>
      <choices>
        <choice>
          <value>roof</value>
          <display_name>roof</display_name>
        </choice>
        <choice>
          <value>ground</value>
          <display_name>ground</display_name>
        </choice>
      </choices>
    </argument>
    <argument>
      <name>pv_system_tracking</name>
      <display_name>PV System: Tracking</display_name>
      <description>Type of tracking for the PV system. If not provided, the OS-HPXML default (see &lt;a href='https://openstudio-hpxml.readthedocs.io/en/v1.7.0/workflow_inputs.html#hpxml-photovoltaics'&gt;HPXML Photovoltaics&lt;/a&gt;) is used.</description>
      <type>Choice</type>
      <required>false</required>
      <model_dependent>false</model_dependent>
      <choices>
        <choice>
          <value>fixed</value>
          <display_name>fixed</display_name>
        </choice>
        <choice>
          <value>1-axis</value>
          <display_name>1-axis</display_name>
        </choice>
        <choice>
          <value>1-axis backtracked</value>
          <display_name>1-axis backtracked</display_name>
        </choice>
        <choice>
          <value>2-axis</value>
          <display_name>2-axis</display_name>
        </choice>
      </choices>
    </argument>
    <argument>
      <name>pv_system_array_azimuth</name>
      <display_name>PV System: Array Azimuth</display_name>
      <description>Array azimuth of the PV system. Azimuth is measured clockwise from north (e.g., North=0, East=90, South=180, West=270).</description>
      <type>Double</type>
      <units>degrees</units>
      <required>true</required>
      <model_dependent>false</model_dependent>
      <default_value>180</default_value>
    </argument>
    <argument>
      <name>pv_system_array_tilt</name>
      <display_name>PV System: Array Tilt</display_name>
      <description>Array tilt of the PV system. Can also enter, e.g., RoofPitch, RoofPitch+20, Latitude, Latitude-15, etc.</description>
      <type>String</type>
      <units>degrees</units>
      <required>true</required>
      <model_dependent>false</model_dependent>
      <default_value>RoofPitch</default_value>
    </argument>
    <argument>
      <name>pv_system_max_power_output</name>
      <display_name>PV System: Maximum Power Output</display_name>
      <description>Maximum power output of the PV system. For a shared system, this is the total building maximum power output.</description>
      <type>Double</type>
      <units>W</units>
      <required>true</required>
      <model_dependent>false</model_dependent>
      <default_value>4000</default_value>
    </argument>
    <argument>
      <name>pv_system_inverter_efficiency</name>
      <display_name>PV System: Inverter Efficiency</display_name>
      <description>Inverter efficiency of the PV system. If there are two PV systems, this will apply to both. If not provided, the OS-HPXML default (see &lt;a href='https://openstudio-hpxml.readthedocs.io/en/v1.7.0/workflow_inputs.html#hpxml-photovoltaics'&gt;HPXML Photovoltaics&lt;/a&gt;) is used.</description>
      <type>Double</type>
      <units>Frac</units>
      <required>false</required>
      <model_dependent>false</model_dependent>
    </argument>
    <argument>
      <name>pv_system_system_losses_fraction</name>
      <display_name>PV System: System Losses Fraction</display_name>
      <description>System losses fraction of the PV system. If there are two PV systems, this will apply to both. If not provided, the OS-HPXML default (see &lt;a href='https://openstudio-hpxml.readthedocs.io/en/v1.7.0/workflow_inputs.html#hpxml-photovoltaics'&gt;HPXML Photovoltaics&lt;/a&gt;) is used.</description>
      <type>Double</type>
      <units>Frac</units>
      <required>false</required>
      <model_dependent>false</model_dependent>
    </argument>
    <argument>
      <name>pv_system_num_bedrooms_served</name>
      <display_name>PV System: Number of Bedrooms Served</display_name>
      <description>Number of bedrooms served by PV system. Required if single-family attached or apartment unit. Used to apportion PV generation to the unit of a SFA/MF building. If there are two PV systems, this will apply to both.</description>
      <type>Integer</type>
      <units>#</units>
      <required>false</required>
      <model_dependent>false</model_dependent>
    </argument>
    <argument>
      <name>pv_system_2_present</name>
      <display_name>PV System 2: Present</display_name>
      <description>Whether there is a second PV system present.</description>
      <type>Boolean</type>
      <required>true</required>
      <model_dependent>false</model_dependent>
      <default_value>false</default_value>
      <choices>
        <choice>
          <value>true</value>
          <display_name>true</display_name>
        </choice>
        <choice>
          <value>false</value>
          <display_name>false</display_name>
        </choice>
      </choices>
    </argument>
    <argument>
      <name>pv_system_2_module_type</name>
      <display_name>PV System 2: Module Type</display_name>
      <description>Module type of the second PV system. If not provided, the OS-HPXML default (see &lt;a href='https://openstudio-hpxml.readthedocs.io/en/v1.7.0/workflow_inputs.html#hpxml-photovoltaics'&gt;HPXML Photovoltaics&lt;/a&gt;) is used.</description>
      <type>Choice</type>
      <required>false</required>
      <model_dependent>false</model_dependent>
      <choices>
        <choice>
          <value>standard</value>
          <display_name>standard</display_name>
        </choice>
        <choice>
          <value>premium</value>
          <display_name>premium</display_name>
        </choice>
        <choice>
          <value>thin film</value>
          <display_name>thin film</display_name>
        </choice>
      </choices>
    </argument>
    <argument>
      <name>pv_system_2_location</name>
      <display_name>PV System 2: Location</display_name>
      <description>Location of the second PV system. If not provided, the OS-HPXML default (see &lt;a href='https://openstudio-hpxml.readthedocs.io/en/v1.7.0/workflow_inputs.html#hpxml-photovoltaics'&gt;HPXML Photovoltaics&lt;/a&gt;) is used.</description>
      <type>Choice</type>
      <required>false</required>
      <model_dependent>false</model_dependent>
      <choices>
        <choice>
          <value>roof</value>
          <display_name>roof</display_name>
        </choice>
        <choice>
          <value>ground</value>
          <display_name>ground</display_name>
        </choice>
      </choices>
    </argument>
    <argument>
      <name>pv_system_2_tracking</name>
      <display_name>PV System 2: Tracking</display_name>
      <description>Type of tracking for the second PV system. If not provided, the OS-HPXML default (see &lt;a href='https://openstudio-hpxml.readthedocs.io/en/v1.7.0/workflow_inputs.html#hpxml-photovoltaics'&gt;HPXML Photovoltaics&lt;/a&gt;) is used.</description>
      <type>Choice</type>
      <required>false</required>
      <model_dependent>false</model_dependent>
      <choices>
        <choice>
          <value>fixed</value>
          <display_name>fixed</display_name>
        </choice>
        <choice>
          <value>1-axis</value>
          <display_name>1-axis</display_name>
        </choice>
        <choice>
          <value>1-axis backtracked</value>
          <display_name>1-axis backtracked</display_name>
        </choice>
        <choice>
          <value>2-axis</value>
          <display_name>2-axis</display_name>
        </choice>
      </choices>
    </argument>
    <argument>
      <name>pv_system_2_array_azimuth</name>
      <display_name>PV System 2: Array Azimuth</display_name>
      <description>Array azimuth of the second PV system. Azimuth is measured clockwise from north (e.g., North=0, East=90, South=180, West=270).</description>
      <type>Double</type>
      <units>degrees</units>
      <required>true</required>
      <model_dependent>false</model_dependent>
      <default_value>180</default_value>
    </argument>
    <argument>
      <name>pv_system_2_array_tilt</name>
      <display_name>PV System 2: Array Tilt</display_name>
      <description>Array tilt of the second PV system. Can also enter, e.g., RoofPitch, RoofPitch+20, Latitude, Latitude-15, etc.</description>
      <type>String</type>
      <units>degrees</units>
      <required>true</required>
      <model_dependent>false</model_dependent>
      <default_value>RoofPitch</default_value>
    </argument>
    <argument>
      <name>pv_system_2_max_power_output</name>
      <display_name>PV System 2: Maximum Power Output</display_name>
      <description>Maximum power output of the second PV system. For a shared system, this is the total building maximum power output.</description>
      <type>Double</type>
      <units>W</units>
      <required>true</required>
      <model_dependent>false</model_dependent>
      <default_value>4000</default_value>
    </argument>
    <argument>
      <name>battery_present</name>
      <display_name>Battery: Present</display_name>
      <description>Whether there is a lithium ion battery present.</description>
      <type>Boolean</type>
      <required>true</required>
      <model_dependent>false</model_dependent>
      <default_value>false</default_value>
      <choices>
        <choice>
          <value>true</value>
          <display_name>true</display_name>
        </choice>
        <choice>
          <value>false</value>
          <display_name>false</display_name>
        </choice>
      </choices>
    </argument>
    <argument>
      <name>battery_location</name>
      <display_name>Battery: Location</display_name>
      <description>The space type for the lithium ion battery location. If not provided, the OS-HPXML default (see &lt;a href='https://openstudio-hpxml.readthedocs.io/en/v1.7.0/workflow_inputs.html#hpxml-batteries'&gt;HPXML Batteries&lt;/a&gt;) is used.</description>
      <type>Choice</type>
      <required>false</required>
      <model_dependent>false</model_dependent>
      <choices>
        <choice>
          <value>conditioned space</value>
          <display_name>conditioned space</display_name>
        </choice>
        <choice>
          <value>basement - conditioned</value>
          <display_name>basement - conditioned</display_name>
        </choice>
        <choice>
          <value>basement - unconditioned</value>
          <display_name>basement - unconditioned</display_name>
        </choice>
        <choice>
          <value>crawlspace</value>
          <display_name>crawlspace</display_name>
        </choice>
        <choice>
          <value>crawlspace - vented</value>
          <display_name>crawlspace - vented</display_name>
        </choice>
        <choice>
          <value>crawlspace - unvented</value>
          <display_name>crawlspace - unvented</display_name>
        </choice>
        <choice>
          <value>crawlspace - conditioned</value>
          <display_name>crawlspace - conditioned</display_name>
        </choice>
        <choice>
          <value>attic</value>
          <display_name>attic</display_name>
        </choice>
        <choice>
          <value>attic - vented</value>
          <display_name>attic - vented</display_name>
        </choice>
        <choice>
          <value>attic - unvented</value>
          <display_name>attic - unvented</display_name>
        </choice>
        <choice>
          <value>garage</value>
          <display_name>garage</display_name>
        </choice>
        <choice>
          <value>outside</value>
          <display_name>outside</display_name>
        </choice>
      </choices>
    </argument>
    <argument>
      <name>battery_power</name>
      <display_name>Battery: Rated Power Output</display_name>
      <description>The rated power output of the lithium ion battery. If not provided, the OS-HPXML default (see &lt;a href='https://openstudio-hpxml.readthedocs.io/en/v1.7.0/workflow_inputs.html#hpxml-batteries'&gt;HPXML Batteries&lt;/a&gt;) is used.</description>
      <type>Double</type>
      <units>W</units>
      <required>false</required>
      <model_dependent>false</model_dependent>
    </argument>
    <argument>
      <name>battery_capacity</name>
      <display_name>Battery: Nominal Capacity</display_name>
      <description>The nominal capacity of the lithium ion battery. If not provided, the OS-HPXML default (see &lt;a href='https://openstudio-hpxml.readthedocs.io/en/v1.7.0/workflow_inputs.html#hpxml-batteries'&gt;HPXML Batteries&lt;/a&gt;) is used.</description>
      <type>Double</type>
      <units>kWh</units>
      <required>false</required>
      <model_dependent>false</model_dependent>
    </argument>
    <argument>
      <name>battery_usable_capacity</name>
      <display_name>Battery: Usable Capacity</display_name>
      <description>The usable capacity of the lithium ion battery. If not provided, the OS-HPXML default (see &lt;a href='https://openstudio-hpxml.readthedocs.io/en/v1.7.0/workflow_inputs.html#hpxml-batteries'&gt;HPXML Batteries&lt;/a&gt;) is used.</description>
      <type>Double</type>
      <units>kWh</units>
      <required>false</required>
      <model_dependent>false</model_dependent>
    </argument>
    <argument>
      <name>battery_round_trip_efficiency</name>
      <display_name>Battery: Round Trip Efficiency</display_name>
      <description>The round trip efficiency of the lithium ion battery. If not provided, the OS-HPXML default (see &lt;a href='https://openstudio-hpxml.readthedocs.io/en/v1.7.0/workflow_inputs.html#hpxml-batteries'&gt;HPXML Batteries&lt;/a&gt;) is used.</description>
      <type>Double</type>
      <units>Frac</units>
      <required>false</required>
      <model_dependent>false</model_dependent>
    </argument>
    <argument>
      <name>battery_num_bedrooms_served</name>
      <display_name>Battery: Number of Bedrooms Served</display_name>
      <description>Number of bedrooms served by the lithium ion battery. Required if single-family attached or apartment unit. Used to apportion battery charging/discharging to the unit of a SFA/MF building.</description>
      <type>Integer</type>
      <units>#</units>
      <required>false</required>
      <model_dependent>false</model_dependent>
    </argument>
    <argument>
      <name>lighting_present</name>
      <display_name>Lighting: Present</display_name>
      <description>Whether there is lighting energy use.</description>
      <type>Boolean</type>
      <required>true</required>
      <model_dependent>false</model_dependent>
      <default_value>true</default_value>
      <choices>
        <choice>
          <value>true</value>
          <display_name>true</display_name>
        </choice>
        <choice>
          <value>false</value>
          <display_name>false</display_name>
        </choice>
      </choices>
    </argument>
    <argument>
      <name>lighting_interior_fraction_cfl</name>
      <display_name>Lighting: Interior Fraction CFL</display_name>
      <description>Fraction of all lamps (interior) that are compact fluorescent. Lighting not specified as CFL, LFL, or LED is assumed to be incandescent.</description>
      <type>Double</type>
      <required>true</required>
      <model_dependent>false</model_dependent>
      <default_value>0.1</default_value>
    </argument>
    <argument>
      <name>lighting_interior_fraction_lfl</name>
      <display_name>Lighting: Interior Fraction LFL</display_name>
      <description>Fraction of all lamps (interior) that are linear fluorescent. Lighting not specified as CFL, LFL, or LED is assumed to be incandescent.</description>
      <type>Double</type>
      <required>true</required>
      <model_dependent>false</model_dependent>
      <default_value>0</default_value>
    </argument>
    <argument>
      <name>lighting_interior_fraction_led</name>
      <display_name>Lighting: Interior Fraction LED</display_name>
      <description>Fraction of all lamps (interior) that are light emitting diodes. Lighting not specified as CFL, LFL, or LED is assumed to be incandescent.</description>
      <type>Double</type>
      <required>true</required>
      <model_dependent>false</model_dependent>
      <default_value>0</default_value>
    </argument>
    <argument>
      <name>lighting_interior_usage_multiplier</name>
      <display_name>Lighting: Interior Usage Multiplier</display_name>
      <description>Multiplier on the lighting energy usage (interior) that can reflect, e.g., high/low usage occupants. If not provided, the OS-HPXML default (see &lt;a href='https://openstudio-hpxml.readthedocs.io/en/v1.7.0/workflow_inputs.html#hpxml-lighting'&gt;HPXML Lighting&lt;/a&gt;) is used.</description>
      <type>Double</type>
      <required>false</required>
      <model_dependent>false</model_dependent>
    </argument>
    <argument>
      <name>lighting_exterior_fraction_cfl</name>
      <display_name>Lighting: Exterior Fraction CFL</display_name>
      <description>Fraction of all lamps (exterior) that are compact fluorescent. Lighting not specified as CFL, LFL, or LED is assumed to be incandescent.</description>
      <type>Double</type>
      <required>true</required>
      <model_dependent>false</model_dependent>
      <default_value>0</default_value>
    </argument>
    <argument>
      <name>lighting_exterior_fraction_lfl</name>
      <display_name>Lighting: Exterior Fraction LFL</display_name>
      <description>Fraction of all lamps (exterior) that are linear fluorescent. Lighting not specified as CFL, LFL, or LED is assumed to be incandescent.</description>
      <type>Double</type>
      <required>true</required>
      <model_dependent>false</model_dependent>
      <default_value>0</default_value>
    </argument>
    <argument>
      <name>lighting_exterior_fraction_led</name>
      <display_name>Lighting: Exterior Fraction LED</display_name>
      <description>Fraction of all lamps (exterior) that are light emitting diodes. Lighting not specified as CFL, LFL, or LED is assumed to be incandescent.</description>
      <type>Double</type>
      <required>true</required>
      <model_dependent>false</model_dependent>
      <default_value>0</default_value>
    </argument>
    <argument>
      <name>lighting_exterior_usage_multiplier</name>
      <display_name>Lighting: Exterior Usage Multiplier</display_name>
      <description>Multiplier on the lighting energy usage (exterior) that can reflect, e.g., high/low usage occupants. If not provided, the OS-HPXML default (see &lt;a href='https://openstudio-hpxml.readthedocs.io/en/v1.7.0/workflow_inputs.html#hpxml-lighting'&gt;HPXML Lighting&lt;/a&gt;) is used.</description>
      <type>Double</type>
      <required>false</required>
      <model_dependent>false</model_dependent>
    </argument>
    <argument>
      <name>lighting_garage_fraction_cfl</name>
      <display_name>Lighting: Garage Fraction CFL</display_name>
      <description>Fraction of all lamps (garage) that are compact fluorescent. Lighting not specified as CFL, LFL, or LED is assumed to be incandescent.</description>
      <type>Double</type>
      <required>true</required>
      <model_dependent>false</model_dependent>
      <default_value>0</default_value>
    </argument>
    <argument>
      <name>lighting_garage_fraction_lfl</name>
      <display_name>Lighting: Garage Fraction LFL</display_name>
      <description>Fraction of all lamps (garage) that are linear fluorescent. Lighting not specified as CFL, LFL, or LED is assumed to be incandescent.</description>
      <type>Double</type>
      <required>true</required>
      <model_dependent>false</model_dependent>
      <default_value>0</default_value>
    </argument>
    <argument>
      <name>lighting_garage_fraction_led</name>
      <display_name>Lighting: Garage Fraction LED</display_name>
      <description>Fraction of all lamps (garage) that are light emitting diodes. Lighting not specified as CFL, LFL, or LED is assumed to be incandescent.</description>
      <type>Double</type>
      <required>true</required>
      <model_dependent>false</model_dependent>
      <default_value>0</default_value>
    </argument>
    <argument>
      <name>lighting_garage_usage_multiplier</name>
      <display_name>Lighting: Garage Usage Multiplier</display_name>
      <description>Multiplier on the lighting energy usage (garage) that can reflect, e.g., high/low usage occupants. If not provided, the OS-HPXML default (see &lt;a href='https://openstudio-hpxml.readthedocs.io/en/v1.7.0/workflow_inputs.html#hpxml-lighting'&gt;HPXML Lighting&lt;/a&gt;) is used.</description>
      <type>Double</type>
      <required>false</required>
      <model_dependent>false</model_dependent>
    </argument>
    <argument>
      <name>holiday_lighting_present</name>
      <display_name>Holiday Lighting: Present</display_name>
      <description>Whether there is holiday lighting.</description>
      <type>Boolean</type>
      <required>true</required>
      <model_dependent>false</model_dependent>
      <default_value>false</default_value>
      <choices>
        <choice>
          <value>true</value>
          <display_name>true</display_name>
        </choice>
        <choice>
          <value>false</value>
          <display_name>false</display_name>
        </choice>
      </choices>
    </argument>
    <argument>
      <name>holiday_lighting_daily_kwh</name>
      <display_name>Holiday Lighting: Daily Consumption</display_name>
      <description>The daily energy consumption for holiday lighting (exterior). If not provided, the OS-HPXML default (see &lt;a href='https://openstudio-hpxml.readthedocs.io/en/v1.7.0/workflow_inputs.html#hpxml-lighting'&gt;HPXML Lighting&lt;/a&gt;) is used.</description>
      <type>Double</type>
      <units>kWh/day</units>
      <required>false</required>
      <model_dependent>false</model_dependent>
    </argument>
    <argument>
      <name>holiday_lighting_period</name>
      <display_name>Holiday Lighting: Period</display_name>
      <description>Enter a date like 'Nov 25 - Jan 5'. If not provided, the OS-HPXML default (see &lt;a href='https://openstudio-hpxml.readthedocs.io/en/v1.7.0/workflow_inputs.html#hpxml-lighting'&gt;HPXML Lighting&lt;/a&gt;) is used.</description>
      <type>String</type>
      <required>false</required>
      <model_dependent>false</model_dependent>
    </argument>
    <argument>
      <name>dehumidifier_type</name>
      <display_name>Dehumidifier: Type</display_name>
      <description>The type of dehumidifier.</description>
      <type>Choice</type>
      <required>true</required>
      <model_dependent>false</model_dependent>
      <default_value>none</default_value>
      <choices>
        <choice>
          <value>none</value>
          <display_name>none</display_name>
        </choice>
        <choice>
          <value>portable</value>
          <display_name>portable</display_name>
        </choice>
        <choice>
          <value>whole-home</value>
          <display_name>whole-home</display_name>
        </choice>
      </choices>
    </argument>
    <argument>
      <name>dehumidifier_efficiency_type</name>
      <display_name>Dehumidifier: Efficiency Type</display_name>
      <description>The efficiency type of dehumidifier.</description>
      <type>Choice</type>
      <required>true</required>
      <model_dependent>false</model_dependent>
      <default_value>IntegratedEnergyFactor</default_value>
      <choices>
        <choice>
          <value>EnergyFactor</value>
          <display_name>EnergyFactor</display_name>
        </choice>
        <choice>
          <value>IntegratedEnergyFactor</value>
          <display_name>IntegratedEnergyFactor</display_name>
        </choice>
      </choices>
    </argument>
    <argument>
      <name>dehumidifier_efficiency</name>
      <display_name>Dehumidifier: Efficiency</display_name>
      <description>The efficiency of the dehumidifier.</description>
      <type>Double</type>
      <units>liters/kWh</units>
      <required>true</required>
      <model_dependent>false</model_dependent>
      <default_value>1.5</default_value>
    </argument>
    <argument>
      <name>dehumidifier_capacity</name>
      <display_name>Dehumidifier: Capacity</display_name>
      <description>The capacity (water removal rate) of the dehumidifier.</description>
      <type>Double</type>
      <units>pint/day</units>
      <required>true</required>
      <model_dependent>false</model_dependent>
      <default_value>40</default_value>
    </argument>
    <argument>
      <name>dehumidifier_rh_setpoint</name>
      <display_name>Dehumidifier: Relative Humidity Setpoint</display_name>
      <description>The relative humidity setpoint of the dehumidifier.</description>
      <type>Double</type>
      <units>Frac</units>
      <required>true</required>
      <model_dependent>false</model_dependent>
      <default_value>0.5</default_value>
    </argument>
    <argument>
      <name>dehumidifier_fraction_dehumidification_load_served</name>
      <display_name>Dehumidifier: Fraction Dehumidification Load Served</display_name>
      <description>The dehumidification load served fraction of the dehumidifier.</description>
      <type>Double</type>
      <units>Frac</units>
      <required>true</required>
      <model_dependent>false</model_dependent>
      <default_value>1</default_value>
    </argument>
    <argument>
      <name>clothes_washer_present</name>
      <display_name>Clothes Washer: Present</display_name>
      <description>Whether there is a clothes washer present.</description>
      <type>Boolean</type>
      <required>true</required>
      <model_dependent>false</model_dependent>
      <default_value>true</default_value>
      <choices>
        <choice>
          <value>true</value>
          <display_name>true</display_name>
        </choice>
        <choice>
          <value>false</value>
          <display_name>false</display_name>
        </choice>
      </choices>
    </argument>
    <argument>
      <name>clothes_washer_location</name>
      <display_name>Clothes Washer: Location</display_name>
      <description>The space type for the clothes washer location. If not provided, the OS-HPXML default (see &lt;a href='https://openstudio-hpxml.readthedocs.io/en/v1.7.0/workflow_inputs.html#hpxml-clothes-washer'&gt;HPXML Clothes Washer&lt;/a&gt;) is used.</description>
      <type>Choice</type>
      <required>false</required>
      <model_dependent>false</model_dependent>
      <choices>
        <choice>
          <value>conditioned space</value>
          <display_name>conditioned space</display_name>
        </choice>
        <choice>
          <value>basement - conditioned</value>
          <display_name>basement - conditioned</display_name>
        </choice>
        <choice>
          <value>basement - unconditioned</value>
          <display_name>basement - unconditioned</display_name>
        </choice>
        <choice>
          <value>garage</value>
          <display_name>garage</display_name>
        </choice>
        <choice>
          <value>other housing unit</value>
          <display_name>other housing unit</display_name>
        </choice>
        <choice>
          <value>other heated space</value>
          <display_name>other heated space</display_name>
        </choice>
        <choice>
          <value>other multifamily buffer space</value>
          <display_name>other multifamily buffer space</display_name>
        </choice>
        <choice>
          <value>other non-freezing space</value>
          <display_name>other non-freezing space</display_name>
        </choice>
      </choices>
    </argument>
    <argument>
      <name>clothes_washer_efficiency_type</name>
      <display_name>Clothes Washer: Efficiency Type</display_name>
      <description>The efficiency type of the clothes washer.</description>
      <type>Choice</type>
      <required>true</required>
      <model_dependent>false</model_dependent>
      <default_value>IntegratedModifiedEnergyFactor</default_value>
      <choices>
        <choice>
          <value>ModifiedEnergyFactor</value>
          <display_name>ModifiedEnergyFactor</display_name>
        </choice>
        <choice>
          <value>IntegratedModifiedEnergyFactor</value>
          <display_name>IntegratedModifiedEnergyFactor</display_name>
        </choice>
      </choices>
    </argument>
    <argument>
      <name>clothes_washer_efficiency</name>
      <display_name>Clothes Washer: Efficiency</display_name>
      <description>The efficiency of the clothes washer. If not provided, the OS-HPXML default (see &lt;a href='https://openstudio-hpxml.readthedocs.io/en/v1.7.0/workflow_inputs.html#hpxml-clothes-washer'&gt;HPXML Clothes Washer&lt;/a&gt;) is used.</description>
      <type>Double</type>
      <units>ft^3/kWh-cyc</units>
      <required>false</required>
      <model_dependent>false</model_dependent>
    </argument>
    <argument>
      <name>clothes_washer_rated_annual_kwh</name>
      <display_name>Clothes Washer: Rated Annual Consumption</display_name>
      <description>The annual energy consumed by the clothes washer, as rated, obtained from the EnergyGuide label. This includes both the appliance electricity consumption and the energy required for water heating. If not provided, the OS-HPXML default (see &lt;a href='https://openstudio-hpxml.readthedocs.io/en/v1.7.0/workflow_inputs.html#hpxml-clothes-washer'&gt;HPXML Clothes Washer&lt;/a&gt;) is used.</description>
      <type>Double</type>
      <units>kWh/yr</units>
      <required>false</required>
      <model_dependent>false</model_dependent>
    </argument>
    <argument>
      <name>clothes_washer_label_electric_rate</name>
      <display_name>Clothes Washer: Label Electric Rate</display_name>
      <description>The annual energy consumed by the clothes washer, as rated, obtained from the EnergyGuide label. This includes both the appliance electricity consumption and the energy required for water heating. If not provided, the OS-HPXML default (see &lt;a href='https://openstudio-hpxml.readthedocs.io/en/v1.7.0/workflow_inputs.html#hpxml-clothes-washer'&gt;HPXML Clothes Washer&lt;/a&gt;) is used.</description>
      <type>Double</type>
      <units>$/kWh</units>
      <required>false</required>
      <model_dependent>false</model_dependent>
    </argument>
    <argument>
      <name>clothes_washer_label_gas_rate</name>
      <display_name>Clothes Washer: Label Gas Rate</display_name>
      <description>The annual energy consumed by the clothes washer, as rated, obtained from the EnergyGuide label. This includes both the appliance electricity consumption and the energy required for water heating. If not provided, the OS-HPXML default (see &lt;a href='https://openstudio-hpxml.readthedocs.io/en/v1.7.0/workflow_inputs.html#hpxml-clothes-washer'&gt;HPXML Clothes Washer&lt;/a&gt;) is used.</description>
      <type>Double</type>
      <units>$/therm</units>
      <required>false</required>
      <model_dependent>false</model_dependent>
    </argument>
    <argument>
      <name>clothes_washer_label_annual_gas_cost</name>
      <display_name>Clothes Washer: Label Annual Cost with Gas DHW</display_name>
      <description>The annual cost of using the system under test conditions. Input is obtained from the EnergyGuide label. If not provided, the OS-HPXML default (see &lt;a href='https://openstudio-hpxml.readthedocs.io/en/v1.7.0/workflow_inputs.html#hpxml-clothes-washer'&gt;HPXML Clothes Washer&lt;/a&gt;) is used.</description>
      <type>Double</type>
      <units>$</units>
      <required>false</required>
      <model_dependent>false</model_dependent>
    </argument>
    <argument>
      <name>clothes_washer_label_usage</name>
      <display_name>Clothes Washer: Label Usage</display_name>
      <description>The clothes washer loads per week. If not provided, the OS-HPXML default (see &lt;a href='https://openstudio-hpxml.readthedocs.io/en/v1.7.0/workflow_inputs.html#hpxml-clothes-washer'&gt;HPXML Clothes Washer&lt;/a&gt;) is used.</description>
      <type>Double</type>
      <units>cyc/wk</units>
      <required>false</required>
      <model_dependent>false</model_dependent>
    </argument>
    <argument>
      <name>clothes_washer_capacity</name>
      <display_name>Clothes Washer: Drum Volume</display_name>
      <description>Volume of the washer drum. Obtained from the EnergyStar website or the manufacturer's literature. If not provided, the OS-HPXML default (see &lt;a href='https://openstudio-hpxml.readthedocs.io/en/v1.7.0/workflow_inputs.html#hpxml-clothes-washer'&gt;HPXML Clothes Washer&lt;/a&gt;) is used.</description>
      <type>Double</type>
      <units>ft^3</units>
      <required>false</required>
      <model_dependent>false</model_dependent>
    </argument>
    <argument>
      <name>clothes_washer_usage_multiplier</name>
      <display_name>Clothes Washer: Usage Multiplier</display_name>
      <description>Multiplier on the clothes washer energy and hot water usage that can reflect, e.g., high/low usage occupants. If not provided, the OS-HPXML default (see &lt;a href='https://openstudio-hpxml.readthedocs.io/en/v1.7.0/workflow_inputs.html#hpxml-clothes-washer'&gt;HPXML Clothes Washer&lt;/a&gt;) is used.</description>
      <type>Double</type>
      <required>false</required>
      <model_dependent>false</model_dependent>
    </argument>
    <argument>
      <name>clothes_dryer_present</name>
      <display_name>Clothes Dryer: Present</display_name>
      <description>Whether there is a clothes dryer present.</description>
      <type>Boolean</type>
      <required>true</required>
      <model_dependent>false</model_dependent>
      <default_value>true</default_value>
      <choices>
        <choice>
          <value>true</value>
          <display_name>true</display_name>
        </choice>
        <choice>
          <value>false</value>
          <display_name>false</display_name>
        </choice>
      </choices>
    </argument>
    <argument>
      <name>clothes_dryer_location</name>
      <display_name>Clothes Dryer: Location</display_name>
      <description>The space type for the clothes dryer location. If not provided, the OS-HPXML default (see &lt;a href='https://openstudio-hpxml.readthedocs.io/en/v1.7.0/workflow_inputs.html#hpxml-clothes-dryer'&gt;HPXML Clothes Dryer&lt;/a&gt;) is used.</description>
      <type>Choice</type>
      <required>false</required>
      <model_dependent>false</model_dependent>
      <choices>
        <choice>
          <value>conditioned space</value>
          <display_name>conditioned space</display_name>
        </choice>
        <choice>
          <value>basement - conditioned</value>
          <display_name>basement - conditioned</display_name>
        </choice>
        <choice>
          <value>basement - unconditioned</value>
          <display_name>basement - unconditioned</display_name>
        </choice>
        <choice>
          <value>garage</value>
          <display_name>garage</display_name>
        </choice>
        <choice>
          <value>other housing unit</value>
          <display_name>other housing unit</display_name>
        </choice>
        <choice>
          <value>other heated space</value>
          <display_name>other heated space</display_name>
        </choice>
        <choice>
          <value>other multifamily buffer space</value>
          <display_name>other multifamily buffer space</display_name>
        </choice>
        <choice>
          <value>other non-freezing space</value>
          <display_name>other non-freezing space</display_name>
        </choice>
      </choices>
    </argument>
    <argument>
      <name>clothes_dryer_fuel_type</name>
      <display_name>Clothes Dryer: Fuel Type</display_name>
      <description>Type of fuel used by the clothes dryer.</description>
      <type>Choice</type>
      <required>true</required>
      <model_dependent>false</model_dependent>
      <default_value>natural gas</default_value>
      <choices>
        <choice>
          <value>electricity</value>
          <display_name>electricity</display_name>
        </choice>
        <choice>
          <value>natural gas</value>
          <display_name>natural gas</display_name>
        </choice>
        <choice>
          <value>fuel oil</value>
          <display_name>fuel oil</display_name>
        </choice>
        <choice>
          <value>propane</value>
          <display_name>propane</display_name>
        </choice>
        <choice>
          <value>wood</value>
          <display_name>wood</display_name>
        </choice>
        <choice>
          <value>coal</value>
          <display_name>coal</display_name>
        </choice>
      </choices>
    </argument>
    <argument>
      <name>clothes_dryer_efficiency_type</name>
      <display_name>Clothes Dryer: Efficiency Type</display_name>
      <description>The efficiency type of the clothes dryer.</description>
      <type>Choice</type>
      <required>true</required>
      <model_dependent>false</model_dependent>
      <default_value>CombinedEnergyFactor</default_value>
      <choices>
        <choice>
          <value>EnergyFactor</value>
          <display_name>EnergyFactor</display_name>
        </choice>
        <choice>
          <value>CombinedEnergyFactor</value>
          <display_name>CombinedEnergyFactor</display_name>
        </choice>
      </choices>
    </argument>
    <argument>
      <name>clothes_dryer_efficiency</name>
      <display_name>Clothes Dryer: Efficiency</display_name>
      <description>The efficiency of the clothes dryer. If not provided, the OS-HPXML default (see &lt;a href='https://openstudio-hpxml.readthedocs.io/en/v1.7.0/workflow_inputs.html#hpxml-clothes-dryer'&gt;HPXML Clothes Dryer&lt;/a&gt;) is used.</description>
      <type>Double</type>
      <units>lb/kWh</units>
      <required>false</required>
      <model_dependent>false</model_dependent>
    </argument>
    <argument>
      <name>clothes_dryer_vented_flow_rate</name>
      <display_name>Clothes Dryer: Vented Flow Rate</display_name>
      <description>The exhaust flow rate of the vented clothes dryer. If not provided, the OS-HPXML default (see &lt;a href='https://openstudio-hpxml.readthedocs.io/en/v1.7.0/workflow_inputs.html#hpxml-clothes-dryer'&gt;HPXML Clothes Dryer&lt;/a&gt;) is used.</description>
      <type>Double</type>
      <units>CFM</units>
      <required>false</required>
      <model_dependent>false</model_dependent>
    </argument>
    <argument>
      <name>clothes_dryer_usage_multiplier</name>
      <display_name>Clothes Dryer: Usage Multiplier</display_name>
      <description>Multiplier on the clothes dryer energy usage that can reflect, e.g., high/low usage occupants. If not provided, the OS-HPXML default (see &lt;a href='https://openstudio-hpxml.readthedocs.io/en/v1.7.0/workflow_inputs.html#hpxml-clothes-dryer'&gt;HPXML Clothes Dryer&lt;/a&gt;) is used.</description>
      <type>Double</type>
      <required>false</required>
      <model_dependent>false</model_dependent>
    </argument>
    <argument>
      <name>dishwasher_present</name>
      <display_name>Dishwasher: Present</display_name>
      <description>Whether there is a dishwasher present.</description>
      <type>Boolean</type>
      <required>true</required>
      <model_dependent>false</model_dependent>
      <default_value>true</default_value>
      <choices>
        <choice>
          <value>true</value>
          <display_name>true</display_name>
        </choice>
        <choice>
          <value>false</value>
          <display_name>false</display_name>
        </choice>
      </choices>
    </argument>
    <argument>
      <name>dishwasher_location</name>
      <display_name>Dishwasher: Location</display_name>
      <description>The space type for the dishwasher location. If not provided, the OS-HPXML default (see &lt;a href='https://openstudio-hpxml.readthedocs.io/en/v1.7.0/workflow_inputs.html#hpxml-dishwasher'&gt;HPXML Dishwasher&lt;/a&gt;) is used.</description>
      <type>Choice</type>
      <required>false</required>
      <model_dependent>false</model_dependent>
      <choices>
        <choice>
          <value>conditioned space</value>
          <display_name>conditioned space</display_name>
        </choice>
        <choice>
          <value>basement - conditioned</value>
          <display_name>basement - conditioned</display_name>
        </choice>
        <choice>
          <value>basement - unconditioned</value>
          <display_name>basement - unconditioned</display_name>
        </choice>
        <choice>
          <value>garage</value>
          <display_name>garage</display_name>
        </choice>
        <choice>
          <value>other housing unit</value>
          <display_name>other housing unit</display_name>
        </choice>
        <choice>
          <value>other heated space</value>
          <display_name>other heated space</display_name>
        </choice>
        <choice>
          <value>other multifamily buffer space</value>
          <display_name>other multifamily buffer space</display_name>
        </choice>
        <choice>
          <value>other non-freezing space</value>
          <display_name>other non-freezing space</display_name>
        </choice>
      </choices>
    </argument>
    <argument>
      <name>dishwasher_efficiency_type</name>
      <display_name>Dishwasher: Efficiency Type</display_name>
      <description>The efficiency type of dishwasher.</description>
      <type>Choice</type>
      <required>true</required>
      <model_dependent>false</model_dependent>
      <default_value>RatedAnnualkWh</default_value>
      <choices>
        <choice>
          <value>RatedAnnualkWh</value>
          <display_name>RatedAnnualkWh</display_name>
        </choice>
        <choice>
          <value>EnergyFactor</value>
          <display_name>EnergyFactor</display_name>
        </choice>
      </choices>
    </argument>
    <argument>
      <name>dishwasher_efficiency</name>
      <display_name>Dishwasher: Efficiency</display_name>
      <description>The efficiency of the dishwasher. If not provided, the OS-HPXML default (see &lt;a href='https://openstudio-hpxml.readthedocs.io/en/v1.7.0/workflow_inputs.html#hpxml-dishwasher'&gt;HPXML Dishwasher&lt;/a&gt;) is used.</description>
      <type>Double</type>
      <units>RatedAnnualkWh or EnergyFactor</units>
      <required>false</required>
      <model_dependent>false</model_dependent>
    </argument>
    <argument>
      <name>dishwasher_label_electric_rate</name>
      <display_name>Dishwasher: Label Electric Rate</display_name>
      <description>The label electric rate of the dishwasher. If not provided, the OS-HPXML default (see &lt;a href='https://openstudio-hpxml.readthedocs.io/en/v1.7.0/workflow_inputs.html#hpxml-dishwasher'&gt;HPXML Dishwasher&lt;/a&gt;) is used.</description>
      <type>Double</type>
      <units>$/kWh</units>
      <required>false</required>
      <model_dependent>false</model_dependent>
    </argument>
    <argument>
      <name>dishwasher_label_gas_rate</name>
      <display_name>Dishwasher: Label Gas Rate</display_name>
      <description>The label gas rate of the dishwasher. If not provided, the OS-HPXML default (see &lt;a href='https://openstudio-hpxml.readthedocs.io/en/v1.7.0/workflow_inputs.html#hpxml-dishwasher'&gt;HPXML Dishwasher&lt;/a&gt;) is used.</description>
      <type>Double</type>
      <units>$/therm</units>
      <required>false</required>
      <model_dependent>false</model_dependent>
    </argument>
    <argument>
      <name>dishwasher_label_annual_gas_cost</name>
      <display_name>Dishwasher: Label Annual Gas Cost</display_name>
      <description>The label annual gas cost of the dishwasher. If not provided, the OS-HPXML default (see &lt;a href='https://openstudio-hpxml.readthedocs.io/en/v1.7.0/workflow_inputs.html#hpxml-dishwasher'&gt;HPXML Dishwasher&lt;/a&gt;) is used.</description>
      <type>Double</type>
      <units>$</units>
      <required>false</required>
      <model_dependent>false</model_dependent>
    </argument>
    <argument>
      <name>dishwasher_label_usage</name>
      <display_name>Dishwasher: Label Usage</display_name>
      <description>The dishwasher loads per week. If not provided, the OS-HPXML default (see &lt;a href='https://openstudio-hpxml.readthedocs.io/en/v1.7.0/workflow_inputs.html#hpxml-dishwasher'&gt;HPXML Dishwasher&lt;/a&gt;) is used.</description>
      <type>Double</type>
      <units>cyc/wk</units>
      <required>false</required>
      <model_dependent>false</model_dependent>
    </argument>
    <argument>
      <name>dishwasher_place_setting_capacity</name>
      <display_name>Dishwasher: Number of Place Settings</display_name>
      <description>The number of place settings for the unit. Data obtained from manufacturer's literature. If not provided, the OS-HPXML default (see &lt;a href='https://openstudio-hpxml.readthedocs.io/en/v1.7.0/workflow_inputs.html#hpxml-dishwasher'&gt;HPXML Dishwasher&lt;/a&gt;) is used.</description>
      <type>Integer</type>
      <units>#</units>
      <required>false</required>
      <model_dependent>false</model_dependent>
    </argument>
    <argument>
      <name>dishwasher_usage_multiplier</name>
      <display_name>Dishwasher: Usage Multiplier</display_name>
      <description>Multiplier on the dishwasher energy usage that can reflect, e.g., high/low usage occupants. If not provided, the OS-HPXML default (see &lt;a href='https://openstudio-hpxml.readthedocs.io/en/v1.7.0/workflow_inputs.html#hpxml-dishwasher'&gt;HPXML Dishwasher&lt;/a&gt;) is used.</description>
      <type>Double</type>
      <required>false</required>
      <model_dependent>false</model_dependent>
    </argument>
    <argument>
      <name>refrigerator_present</name>
      <display_name>Refrigerator: Present</display_name>
      <description>Whether there is a refrigerator present.</description>
      <type>Boolean</type>
      <required>true</required>
      <model_dependent>false</model_dependent>
      <default_value>true</default_value>
      <choices>
        <choice>
          <value>true</value>
          <display_name>true</display_name>
        </choice>
        <choice>
          <value>false</value>
          <display_name>false</display_name>
        </choice>
      </choices>
    </argument>
    <argument>
      <name>refrigerator_location</name>
      <display_name>Refrigerator: Location</display_name>
      <description>The space type for the refrigerator location. If not provided, the OS-HPXML default (see &lt;a href='https://openstudio-hpxml.readthedocs.io/en/v1.7.0/workflow_inputs.html#hpxml-refrigerators'&gt;HPXML Refrigerators&lt;/a&gt;) is used.</description>
      <type>Choice</type>
      <required>false</required>
      <model_dependent>false</model_dependent>
      <choices>
        <choice>
          <value>conditioned space</value>
          <display_name>conditioned space</display_name>
        </choice>
        <choice>
          <value>basement - conditioned</value>
          <display_name>basement - conditioned</display_name>
        </choice>
        <choice>
          <value>basement - unconditioned</value>
          <display_name>basement - unconditioned</display_name>
        </choice>
        <choice>
          <value>garage</value>
          <display_name>garage</display_name>
        </choice>
        <choice>
          <value>other housing unit</value>
          <display_name>other housing unit</display_name>
        </choice>
        <choice>
          <value>other heated space</value>
          <display_name>other heated space</display_name>
        </choice>
        <choice>
          <value>other multifamily buffer space</value>
          <display_name>other multifamily buffer space</display_name>
        </choice>
        <choice>
          <value>other non-freezing space</value>
          <display_name>other non-freezing space</display_name>
        </choice>
      </choices>
    </argument>
    <argument>
      <name>refrigerator_rated_annual_kwh</name>
      <display_name>Refrigerator: Rated Annual Consumption</display_name>
      <description>The EnergyGuide rated annual energy consumption for a refrigerator. If not provided, the OS-HPXML default (see &lt;a href='https://openstudio-hpxml.readthedocs.io/en/v1.7.0/workflow_inputs.html#hpxml-refrigerators'&gt;HPXML Refrigerators&lt;/a&gt;) is used.</description>
      <type>Double</type>
      <units>kWh/yr</units>
      <required>false</required>
      <model_dependent>false</model_dependent>
    </argument>
    <argument>
      <name>refrigerator_usage_multiplier</name>
      <display_name>Refrigerator: Usage Multiplier</display_name>
      <description>Multiplier on the refrigerator energy usage that can reflect, e.g., high/low usage occupants. If not provided, the OS-HPXML default (see &lt;a href='https://openstudio-hpxml.readthedocs.io/en/v1.7.0/workflow_inputs.html#hpxml-refrigerators'&gt;HPXML Refrigerators&lt;/a&gt;) is used.</description>
      <type>Double</type>
      <required>false</required>
      <model_dependent>false</model_dependent>
    </argument>
    <argument>
      <name>extra_refrigerator_present</name>
      <display_name>Extra Refrigerator: Present</display_name>
      <description>Whether there is an extra refrigerator present.</description>
      <type>Boolean</type>
      <required>true</required>
      <model_dependent>false</model_dependent>
      <default_value>false</default_value>
      <choices>
        <choice>
          <value>true</value>
          <display_name>true</display_name>
        </choice>
        <choice>
          <value>false</value>
          <display_name>false</display_name>
        </choice>
      </choices>
    </argument>
    <argument>
      <name>extra_refrigerator_location</name>
      <display_name>Extra Refrigerator: Location</display_name>
      <description>The space type for the extra refrigerator location. If not provided, the OS-HPXML default (see &lt;a href='https://openstudio-hpxml.readthedocs.io/en/v1.7.0/workflow_inputs.html#hpxml-refrigerators'&gt;HPXML Refrigerators&lt;/a&gt;) is used.</description>
      <type>Choice</type>
      <required>false</required>
      <model_dependent>false</model_dependent>
      <choices>
        <choice>
          <value>conditioned space</value>
          <display_name>conditioned space</display_name>
        </choice>
        <choice>
          <value>basement - conditioned</value>
          <display_name>basement - conditioned</display_name>
        </choice>
        <choice>
          <value>basement - unconditioned</value>
          <display_name>basement - unconditioned</display_name>
        </choice>
        <choice>
          <value>garage</value>
          <display_name>garage</display_name>
        </choice>
        <choice>
          <value>other housing unit</value>
          <display_name>other housing unit</display_name>
        </choice>
        <choice>
          <value>other heated space</value>
          <display_name>other heated space</display_name>
        </choice>
        <choice>
          <value>other multifamily buffer space</value>
          <display_name>other multifamily buffer space</display_name>
        </choice>
        <choice>
          <value>other non-freezing space</value>
          <display_name>other non-freezing space</display_name>
        </choice>
      </choices>
    </argument>
    <argument>
      <name>extra_refrigerator_rated_annual_kwh</name>
      <display_name>Extra Refrigerator: Rated Annual Consumption</display_name>
      <description>The EnergyGuide rated annual energy consumption for an extra rrefrigerator. If not provided, the OS-HPXML default (see &lt;a href='https://openstudio-hpxml.readthedocs.io/en/v1.7.0/workflow_inputs.html#hpxml-refrigerators'&gt;HPXML Refrigerators&lt;/a&gt;) is used.</description>
      <type>Double</type>
      <units>kWh/yr</units>
      <required>false</required>
      <model_dependent>false</model_dependent>
    </argument>
    <argument>
      <name>extra_refrigerator_usage_multiplier</name>
      <display_name>Extra Refrigerator: Usage Multiplier</display_name>
      <description>Multiplier on the extra refrigerator energy usage that can reflect, e.g., high/low usage occupants. If not provided, the OS-HPXML default (see &lt;a href='https://openstudio-hpxml.readthedocs.io/en/v1.7.0/workflow_inputs.html#hpxml-refrigerators'&gt;HPXML Refrigerators&lt;/a&gt;) is used.</description>
      <type>Double</type>
      <required>false</required>
      <model_dependent>false</model_dependent>
    </argument>
    <argument>
      <name>freezer_present</name>
      <display_name>Freezer: Present</display_name>
      <description>Whether there is a freezer present.</description>
      <type>Boolean</type>
      <required>true</required>
      <model_dependent>false</model_dependent>
      <default_value>false</default_value>
      <choices>
        <choice>
          <value>true</value>
          <display_name>true</display_name>
        </choice>
        <choice>
          <value>false</value>
          <display_name>false</display_name>
        </choice>
      </choices>
    </argument>
    <argument>
      <name>freezer_location</name>
      <display_name>Freezer: Location</display_name>
      <description>The space type for the freezer location. If not provided, the OS-HPXML default (see &lt;a href='https://openstudio-hpxml.readthedocs.io/en/v1.7.0/workflow_inputs.html#hpxml-freezers'&gt;HPXML Freezers&lt;/a&gt;) is used.</description>
      <type>Choice</type>
      <required>false</required>
      <model_dependent>false</model_dependent>
      <choices>
        <choice>
          <value>conditioned space</value>
          <display_name>conditioned space</display_name>
        </choice>
        <choice>
          <value>basement - conditioned</value>
          <display_name>basement - conditioned</display_name>
        </choice>
        <choice>
          <value>basement - unconditioned</value>
          <display_name>basement - unconditioned</display_name>
        </choice>
        <choice>
          <value>garage</value>
          <display_name>garage</display_name>
        </choice>
        <choice>
          <value>other housing unit</value>
          <display_name>other housing unit</display_name>
        </choice>
        <choice>
          <value>other heated space</value>
          <display_name>other heated space</display_name>
        </choice>
        <choice>
          <value>other multifamily buffer space</value>
          <display_name>other multifamily buffer space</display_name>
        </choice>
        <choice>
          <value>other non-freezing space</value>
          <display_name>other non-freezing space</display_name>
        </choice>
      </choices>
    </argument>
    <argument>
      <name>freezer_rated_annual_kwh</name>
      <display_name>Freezer: Rated Annual Consumption</display_name>
      <description>The EnergyGuide rated annual energy consumption for a freezer. If not provided, the OS-HPXML default (see &lt;a href='https://openstudio-hpxml.readthedocs.io/en/v1.7.0/workflow_inputs.html#hpxml-freezers'&gt;HPXML Freezers&lt;/a&gt;) is used.</description>
      <type>Double</type>
      <units>kWh/yr</units>
      <required>false</required>
      <model_dependent>false</model_dependent>
    </argument>
    <argument>
      <name>freezer_usage_multiplier</name>
      <display_name>Freezer: Usage Multiplier</display_name>
      <description>Multiplier on the freezer energy usage that can reflect, e.g., high/low usage occupants. If not provided, the OS-HPXML default (see &lt;a href='https://openstudio-hpxml.readthedocs.io/en/v1.7.0/workflow_inputs.html#hpxml-freezers'&gt;HPXML Freezers&lt;/a&gt;) is used.</description>
      <type>Double</type>
      <required>false</required>
      <model_dependent>false</model_dependent>
    </argument>
    <argument>
      <name>cooking_range_oven_present</name>
      <display_name>Cooking Range/Oven: Present</display_name>
      <description>Whether there is a cooking range/oven present.</description>
      <type>Boolean</type>
      <required>true</required>
      <model_dependent>false</model_dependent>
      <default_value>true</default_value>
      <choices>
        <choice>
          <value>true</value>
          <display_name>true</display_name>
        </choice>
        <choice>
          <value>false</value>
          <display_name>false</display_name>
        </choice>
      </choices>
    </argument>
    <argument>
      <name>cooking_range_oven_location</name>
      <display_name>Cooking Range/Oven: Location</display_name>
      <description>The space type for the cooking range/oven location. If not provided, the OS-HPXML default (see &lt;a href='https://openstudio-hpxml.readthedocs.io/en/v1.7.0/workflow_inputs.html#hpxml-cooking-range-oven'&gt;HPXML Cooking Range/Oven&lt;/a&gt;) is used.</description>
      <type>Choice</type>
      <required>false</required>
      <model_dependent>false</model_dependent>
      <choices>
        <choice>
          <value>conditioned space</value>
          <display_name>conditioned space</display_name>
        </choice>
        <choice>
          <value>basement - conditioned</value>
          <display_name>basement - conditioned</display_name>
        </choice>
        <choice>
          <value>basement - unconditioned</value>
          <display_name>basement - unconditioned</display_name>
        </choice>
        <choice>
          <value>garage</value>
          <display_name>garage</display_name>
        </choice>
        <choice>
          <value>other housing unit</value>
          <display_name>other housing unit</display_name>
        </choice>
        <choice>
          <value>other heated space</value>
          <display_name>other heated space</display_name>
        </choice>
        <choice>
          <value>other multifamily buffer space</value>
          <display_name>other multifamily buffer space</display_name>
        </choice>
        <choice>
          <value>other non-freezing space</value>
          <display_name>other non-freezing space</display_name>
        </choice>
      </choices>
    </argument>
    <argument>
      <name>cooking_range_oven_fuel_type</name>
      <display_name>Cooking Range/Oven: Fuel Type</display_name>
      <description>Type of fuel used by the cooking range/oven.</description>
      <type>Choice</type>
      <required>true</required>
      <model_dependent>false</model_dependent>
      <default_value>natural gas</default_value>
      <choices>
        <choice>
          <value>electricity</value>
          <display_name>electricity</display_name>
        </choice>
        <choice>
          <value>natural gas</value>
          <display_name>natural gas</display_name>
        </choice>
        <choice>
          <value>fuel oil</value>
          <display_name>fuel oil</display_name>
        </choice>
        <choice>
          <value>propane</value>
          <display_name>propane</display_name>
        </choice>
        <choice>
          <value>wood</value>
          <display_name>wood</display_name>
        </choice>
        <choice>
          <value>coal</value>
          <display_name>coal</display_name>
        </choice>
      </choices>
    </argument>
    <argument>
      <name>cooking_range_oven_is_induction</name>
      <display_name>Cooking Range/Oven: Is Induction</display_name>
      <description>Whether the cooking range is induction. If not provided, the OS-HPXML default (see &lt;a href='https://openstudio-hpxml.readthedocs.io/en/v1.7.0/workflow_inputs.html#hpxml-cooking-range-oven'&gt;HPXML Cooking Range/Oven&lt;/a&gt;) is used.</description>
      <type>Boolean</type>
      <required>false</required>
      <model_dependent>false</model_dependent>
      <choices>
        <choice>
          <value>true</value>
          <display_name>true</display_name>
        </choice>
        <choice>
          <value>false</value>
          <display_name>false</display_name>
        </choice>
      </choices>
    </argument>
    <argument>
      <name>cooking_range_oven_is_convection</name>
      <display_name>Cooking Range/Oven: Is Convection</display_name>
      <description>Whether the oven is convection. If not provided, the OS-HPXML default (see &lt;a href='https://openstudio-hpxml.readthedocs.io/en/v1.7.0/workflow_inputs.html#hpxml-cooking-range-oven'&gt;HPXML Cooking Range/Oven&lt;/a&gt;) is used.</description>
      <type>Boolean</type>
      <required>false</required>
      <model_dependent>false</model_dependent>
      <choices>
        <choice>
          <value>true</value>
          <display_name>true</display_name>
        </choice>
        <choice>
          <value>false</value>
          <display_name>false</display_name>
        </choice>
      </choices>
    </argument>
    <argument>
      <name>cooking_range_oven_usage_multiplier</name>
      <display_name>Cooking Range/Oven: Usage Multiplier</display_name>
      <description>Multiplier on the cooking range/oven energy usage that can reflect, e.g., high/low usage occupants. If not provided, the OS-HPXML default (see &lt;a href='https://openstudio-hpxml.readthedocs.io/en/v1.7.0/workflow_inputs.html#hpxml-cooking-range-oven'&gt;HPXML Cooking Range/Oven&lt;/a&gt;) is used.</description>
      <type>Double</type>
      <required>false</required>
      <model_dependent>false</model_dependent>
    </argument>
    <argument>
      <name>ceiling_fan_present</name>
      <display_name>Ceiling Fan: Present</display_name>
      <description>Whether there are any ceiling fans.</description>
      <type>Boolean</type>
      <required>true</required>
      <model_dependent>false</model_dependent>
      <default_value>true</default_value>
      <choices>
        <choice>
          <value>true</value>
          <display_name>true</display_name>
        </choice>
        <choice>
          <value>false</value>
          <display_name>false</display_name>
        </choice>
      </choices>
    </argument>
    <argument>
      <name>ceiling_fan_label_energy_use</name>
      <display_name>Ceiling Fan: Label Energy Use</display_name>
      <description>The label average energy use of the ceiling fan(s). If neither Efficiency nor Label Energy Use provided, the OS-HPXML default (see &lt;a href='https://openstudio-hpxml.readthedocs.io/en/v1.7.0/workflow_inputs.html#hpxml-ceiling-fans'&gt;HPXML Ceiling Fans&lt;/a&gt;) is used.</description>
      <type>Double</type>
      <units>W</units>
      <required>false</required>
      <model_dependent>false</model_dependent>
    </argument>
    <argument>
      <name>ceiling_fan_efficiency</name>
      <display_name>Ceiling Fan: Efficiency</display_name>
      <description>The efficiency rating of the ceiling fan(s) at medium speed. Only used if Label Energy Use not provided. If neither Efficiency nor Label Energy Use provided, the OS-HPXML default (see &lt;a href='https://openstudio-hpxml.readthedocs.io/en/v1.7.0/workflow_inputs.html#hpxml-ceiling-fans'&gt;HPXML Ceiling Fans&lt;/a&gt;) is used.</description>
      <type>Double</type>
      <units>CFM/W</units>
      <required>false</required>
      <model_dependent>false</model_dependent>
    </argument>
    <argument>
      <name>ceiling_fan_quantity</name>
      <display_name>Ceiling Fan: Quantity</display_name>
      <description>Total number of ceiling fans. If not provided, the OS-HPXML default (see &lt;a href='https://openstudio-hpxml.readthedocs.io/en/v1.7.0/workflow_inputs.html#hpxml-ceiling-fans'&gt;HPXML Ceiling Fans&lt;/a&gt;) is used.</description>
      <type>Integer</type>
      <units>#</units>
      <required>false</required>
      <model_dependent>false</model_dependent>
    </argument>
    <argument>
      <name>ceiling_fan_cooling_setpoint_temp_offset</name>
      <display_name>Ceiling Fan: Cooling Setpoint Temperature Offset</display_name>
      <description>The cooling setpoint temperature offset during months when the ceiling fans are operating. Only applies if ceiling fan quantity is greater than zero. If not provided, the OS-HPXML default (see &lt;a href='https://openstudio-hpxml.readthedocs.io/en/v1.7.0/workflow_inputs.html#hpxml-ceiling-fans'&gt;HPXML Ceiling Fans&lt;/a&gt;) is used.</description>
      <type>Double</type>
      <units>deg-F</units>
      <required>false</required>
      <model_dependent>false</model_dependent>
    </argument>
    <argument>
      <name>misc_plug_loads_television_present</name>
      <display_name>Misc Plug Loads: Television Present</display_name>
      <description>Whether there are televisions.</description>
      <type>Boolean</type>
      <required>true</required>
      <model_dependent>false</model_dependent>
      <default_value>true</default_value>
      <choices>
        <choice>
          <value>true</value>
          <display_name>true</display_name>
        </choice>
        <choice>
          <value>false</value>
          <display_name>false</display_name>
        </choice>
      </choices>
    </argument>
    <argument>
      <name>misc_plug_loads_television_annual_kwh</name>
      <display_name>Misc Plug Loads: Television Annual kWh</display_name>
      <description>The annual energy consumption of the television plug loads. If not provided, the OS-HPXML default (see &lt;a href='https://openstudio-hpxml.readthedocs.io/en/v1.7.0/workflow_inputs.html#hpxml-plug-loads'&gt;HPXML Plug Loads&lt;/a&gt;) is used.</description>
      <type>Double</type>
      <units>kWh/yr</units>
      <required>false</required>
      <model_dependent>false</model_dependent>
    </argument>
    <argument>
      <name>misc_plug_loads_television_usage_multiplier</name>
      <display_name>Misc Plug Loads: Television Usage Multiplier</display_name>
      <description>Multiplier on the television energy usage that can reflect, e.g., high/low usage occupants. If not provided, the OS-HPXML default (see &lt;a href='https://openstudio-hpxml.readthedocs.io/en/v1.7.0/workflow_inputs.html#hpxml-plug-loads'&gt;HPXML Plug Loads&lt;/a&gt;) is used.</description>
      <type>Double</type>
      <required>false</required>
      <model_dependent>false</model_dependent>
    </argument>
    <argument>
      <name>misc_plug_loads_other_annual_kwh</name>
      <display_name>Misc Plug Loads: Other Annual kWh</display_name>
      <description>The annual energy consumption of the other residual plug loads. If not provided, the OS-HPXML default (see &lt;a href='https://openstudio-hpxml.readthedocs.io/en/v1.7.0/workflow_inputs.html#hpxml-plug-loads'&gt;HPXML Plug Loads&lt;/a&gt;) is used.</description>
      <type>Double</type>
      <units>kWh/yr</units>
      <required>false</required>
      <model_dependent>false</model_dependent>
    </argument>
    <argument>
      <name>misc_plug_loads_other_frac_sensible</name>
      <display_name>Misc Plug Loads: Other Sensible Fraction</display_name>
      <description>Fraction of other residual plug loads' internal gains that are sensible. If not provided, the OS-HPXML default (see &lt;a href='https://openstudio-hpxml.readthedocs.io/en/v1.7.0/workflow_inputs.html#hpxml-plug-loads'&gt;HPXML Plug Loads&lt;/a&gt;) is used.</description>
      <type>Double</type>
      <units>Frac</units>
      <required>false</required>
      <model_dependent>false</model_dependent>
    </argument>
    <argument>
      <name>misc_plug_loads_other_frac_latent</name>
      <display_name>Misc Plug Loads: Other Latent Fraction</display_name>
      <description>Fraction of other residual plug loads' internal gains that are latent. If not provided, the OS-HPXML default (see &lt;a href='https://openstudio-hpxml.readthedocs.io/en/v1.7.0/workflow_inputs.html#hpxml-plug-loads'&gt;HPXML Plug Loads&lt;/a&gt;) is used.</description>
      <type>Double</type>
      <units>Frac</units>
      <required>false</required>
      <model_dependent>false</model_dependent>
    </argument>
    <argument>
      <name>misc_plug_loads_other_usage_multiplier</name>
      <display_name>Misc Plug Loads: Other Usage Multiplier</display_name>
      <description>Multiplier on the other energy usage that can reflect, e.g., high/low usage occupants. If not provided, the OS-HPXML default (see &lt;a href='https://openstudio-hpxml.readthedocs.io/en/v1.7.0/workflow_inputs.html#hpxml-plug-loads'&gt;HPXML Plug Loads&lt;/a&gt;) is used.</description>
      <type>Double</type>
      <required>false</required>
      <model_dependent>false</model_dependent>
    </argument>
    <argument>
      <name>misc_plug_loads_well_pump_present</name>
      <display_name>Misc Plug Loads: Well Pump Present</display_name>
      <description>Whether there is a well pump.</description>
      <type>Boolean</type>
      <required>true</required>
      <model_dependent>false</model_dependent>
      <default_value>false</default_value>
      <choices>
        <choice>
          <value>true</value>
          <display_name>true</display_name>
        </choice>
        <choice>
          <value>false</value>
          <display_name>false</display_name>
        </choice>
      </choices>
    </argument>
    <argument>
      <name>misc_plug_loads_well_pump_annual_kwh</name>
      <display_name>Misc Plug Loads: Well Pump Annual kWh</display_name>
      <description>The annual energy consumption of the well pump plug loads. If not provided, the OS-HPXML default (see &lt;a href='https://openstudio-hpxml.readthedocs.io/en/v1.7.0/workflow_inputs.html#hpxml-plug-loads'&gt;HPXML Plug Loads&lt;/a&gt;) is used.</description>
      <type>Double</type>
      <units>kWh/yr</units>
      <required>false</required>
      <model_dependent>false</model_dependent>
    </argument>
    <argument>
      <name>misc_plug_loads_well_pump_usage_multiplier</name>
      <display_name>Misc Plug Loads: Well Pump Usage Multiplier</display_name>
      <description>Multiplier on the well pump energy usage that can reflect, e.g., high/low usage occupants. If not provided, the OS-HPXML default (see &lt;a href='https://openstudio-hpxml.readthedocs.io/en/v1.7.0/workflow_inputs.html#hpxml-plug-loads'&gt;HPXML Plug Loads&lt;/a&gt;) is used.</description>
      <type>Double</type>
      <required>false</required>
      <model_dependent>false</model_dependent>
    </argument>
    <argument>
      <name>misc_plug_loads_vehicle_present</name>
      <display_name>Misc Plug Loads: Vehicle Present</display_name>
      <description>Whether there is an electric vehicle.</description>
      <type>Boolean</type>
      <required>true</required>
      <model_dependent>false</model_dependent>
      <default_value>false</default_value>
      <choices>
        <choice>
          <value>true</value>
          <display_name>true</display_name>
        </choice>
        <choice>
          <value>false</value>
          <display_name>false</display_name>
        </choice>
      </choices>
    </argument>
    <argument>
      <name>misc_plug_loads_vehicle_annual_kwh</name>
      <display_name>Misc Plug Loads: Vehicle Annual kWh</display_name>
      <description>The annual energy consumption of the electric vehicle plug loads. If not provided, the OS-HPXML default (see &lt;a href='https://openstudio-hpxml.readthedocs.io/en/v1.7.0/workflow_inputs.html#hpxml-plug-loads'&gt;HPXML Plug Loads&lt;/a&gt;) is used.</description>
      <type>Double</type>
      <units>kWh/yr</units>
      <required>false</required>
      <model_dependent>false</model_dependent>
    </argument>
    <argument>
      <name>misc_plug_loads_vehicle_usage_multiplier</name>
      <display_name>Misc Plug Loads: Vehicle Usage Multiplier</display_name>
      <description>Multiplier on the electric vehicle energy usage that can reflect, e.g., high/low usage occupants. If not provided, the OS-HPXML default (see &lt;a href='https://openstudio-hpxml.readthedocs.io/en/v1.7.0/workflow_inputs.html#hpxml-plug-loads'&gt;HPXML Plug Loads&lt;/a&gt;) is used.</description>
      <type>Double</type>
      <required>false</required>
      <model_dependent>false</model_dependent>
    </argument>
    <argument>
      <name>misc_fuel_loads_grill_present</name>
      <display_name>Misc Fuel Loads: Grill Present</display_name>
      <description>Whether there is a fuel loads grill.</description>
      <type>Boolean</type>
      <required>true</required>
      <model_dependent>false</model_dependent>
      <default_value>false</default_value>
      <choices>
        <choice>
          <value>true</value>
          <display_name>true</display_name>
        </choice>
        <choice>
          <value>false</value>
          <display_name>false</display_name>
        </choice>
      </choices>
    </argument>
    <argument>
      <name>misc_fuel_loads_grill_fuel_type</name>
      <display_name>Misc Fuel Loads: Grill Fuel Type</display_name>
      <description>The fuel type of the fuel loads grill.</description>
      <type>Choice</type>
      <required>true</required>
      <model_dependent>false</model_dependent>
      <default_value>natural gas</default_value>
      <choices>
        <choice>
          <value>natural gas</value>
          <display_name>natural gas</display_name>
        </choice>
        <choice>
          <value>fuel oil</value>
          <display_name>fuel oil</display_name>
        </choice>
        <choice>
          <value>propane</value>
          <display_name>propane</display_name>
        </choice>
        <choice>
          <value>wood</value>
          <display_name>wood</display_name>
        </choice>
        <choice>
          <value>wood pellets</value>
          <display_name>wood pellets</display_name>
        </choice>
      </choices>
    </argument>
    <argument>
      <name>misc_fuel_loads_grill_annual_therm</name>
      <display_name>Misc Fuel Loads: Grill Annual therm</display_name>
      <description>The annual energy consumption of the fuel loads grill. If not provided, the OS-HPXML default (see &lt;a href='https://openstudio-hpxml.readthedocs.io/en/v1.7.0/workflow_inputs.html#hpxml-fuel-loads'&gt;HPXML Fuel Loads&lt;/a&gt;) is used.</description>
      <type>Double</type>
      <units>therm/yr</units>
      <required>false</required>
      <model_dependent>false</model_dependent>
    </argument>
    <argument>
      <name>misc_fuel_loads_grill_usage_multiplier</name>
      <display_name>Misc Fuel Loads: Grill Usage Multiplier</display_name>
      <description>Multiplier on the fuel loads grill energy usage that can reflect, e.g., high/low usage occupants. If not provided, the OS-HPXML default (see &lt;a href='https://openstudio-hpxml.readthedocs.io/en/v1.7.0/workflow_inputs.html#hpxml-fuel-loads'&gt;HPXML Fuel Loads&lt;/a&gt;) is used.</description>
      <type>Double</type>
      <required>false</required>
      <model_dependent>false</model_dependent>
    </argument>
    <argument>
      <name>misc_fuel_loads_lighting_present</name>
      <display_name>Misc Fuel Loads: Lighting Present</display_name>
      <description>Whether there is fuel loads lighting.</description>
      <type>Boolean</type>
      <required>true</required>
      <model_dependent>false</model_dependent>
      <default_value>false</default_value>
      <choices>
        <choice>
          <value>true</value>
          <display_name>true</display_name>
        </choice>
        <choice>
          <value>false</value>
          <display_name>false</display_name>
        </choice>
      </choices>
    </argument>
    <argument>
      <name>misc_fuel_loads_lighting_fuel_type</name>
      <display_name>Misc Fuel Loads: Lighting Fuel Type</display_name>
      <description>The fuel type of the fuel loads lighting.</description>
      <type>Choice</type>
      <required>true</required>
      <model_dependent>false</model_dependent>
      <default_value>natural gas</default_value>
      <choices>
        <choice>
          <value>natural gas</value>
          <display_name>natural gas</display_name>
        </choice>
        <choice>
          <value>fuel oil</value>
          <display_name>fuel oil</display_name>
        </choice>
        <choice>
          <value>propane</value>
          <display_name>propane</display_name>
        </choice>
        <choice>
          <value>wood</value>
          <display_name>wood</display_name>
        </choice>
        <choice>
          <value>wood pellets</value>
          <display_name>wood pellets</display_name>
        </choice>
      </choices>
    </argument>
    <argument>
      <name>misc_fuel_loads_lighting_annual_therm</name>
      <display_name>Misc Fuel Loads: Lighting Annual therm</display_name>
      <description>The annual energy consumption of the fuel loads lighting. If not provided, the OS-HPXML default (see &lt;a href='https://openstudio-hpxml.readthedocs.io/en/v1.7.0/workflow_inputs.html#hpxml-fuel-loads'&gt;HPXML Fuel Loads&lt;/a&gt;)is used.</description>
      <type>Double</type>
      <units>therm/yr</units>
      <required>false</required>
      <model_dependent>false</model_dependent>
    </argument>
    <argument>
      <name>misc_fuel_loads_lighting_usage_multiplier</name>
      <display_name>Misc Fuel Loads: Lighting Usage Multiplier</display_name>
      <description>Multiplier on the fuel loads lighting energy usage that can reflect, e.g., high/low usage occupants. If not provided, the OS-HPXML default (see &lt;a href='https://openstudio-hpxml.readthedocs.io/en/v1.7.0/workflow_inputs.html#hpxml-fuel-loads'&gt;HPXML Fuel Loads&lt;/a&gt;) is used.</description>
      <type>Double</type>
      <required>false</required>
      <model_dependent>false</model_dependent>
    </argument>
    <argument>
      <name>misc_fuel_loads_fireplace_present</name>
      <display_name>Misc Fuel Loads: Fireplace Present</display_name>
      <description>Whether there is fuel loads fireplace.</description>
      <type>Boolean</type>
      <required>true</required>
      <model_dependent>false</model_dependent>
      <default_value>false</default_value>
      <choices>
        <choice>
          <value>true</value>
          <display_name>true</display_name>
        </choice>
        <choice>
          <value>false</value>
          <display_name>false</display_name>
        </choice>
      </choices>
    </argument>
    <argument>
      <name>misc_fuel_loads_fireplace_fuel_type</name>
      <display_name>Misc Fuel Loads: Fireplace Fuel Type</display_name>
      <description>The fuel type of the fuel loads fireplace.</description>
      <type>Choice</type>
      <required>true</required>
      <model_dependent>false</model_dependent>
      <default_value>natural gas</default_value>
      <choices>
        <choice>
          <value>natural gas</value>
          <display_name>natural gas</display_name>
        </choice>
        <choice>
          <value>fuel oil</value>
          <display_name>fuel oil</display_name>
        </choice>
        <choice>
          <value>propane</value>
          <display_name>propane</display_name>
        </choice>
        <choice>
          <value>wood</value>
          <display_name>wood</display_name>
        </choice>
        <choice>
          <value>wood pellets</value>
          <display_name>wood pellets</display_name>
        </choice>
      </choices>
    </argument>
    <argument>
      <name>misc_fuel_loads_fireplace_annual_therm</name>
      <display_name>Misc Fuel Loads: Fireplace Annual therm</display_name>
      <description>The annual energy consumption of the fuel loads fireplace. If not provided, the OS-HPXML default (see &lt;a href='https://openstudio-hpxml.readthedocs.io/en/v1.7.0/workflow_inputs.html#hpxml-fuel-loads'&gt;HPXML Fuel Loads&lt;/a&gt;) is used.</description>
      <type>Double</type>
      <units>therm/yr</units>
      <required>false</required>
      <model_dependent>false</model_dependent>
    </argument>
    <argument>
      <name>misc_fuel_loads_fireplace_frac_sensible</name>
      <display_name>Misc Fuel Loads: Fireplace Sensible Fraction</display_name>
      <description>Fraction of fireplace residual fuel loads' internal gains that are sensible. If not provided, the OS-HPXML default (see &lt;a href='https://openstudio-hpxml.readthedocs.io/en/v1.7.0/workflow_inputs.html#hpxml-fuel-loads'&gt;HPXML Fuel Loads&lt;/a&gt;) is used.</description>
      <type>Double</type>
      <units>Frac</units>
      <required>false</required>
      <model_dependent>false</model_dependent>
    </argument>
    <argument>
      <name>misc_fuel_loads_fireplace_frac_latent</name>
      <display_name>Misc Fuel Loads: Fireplace Latent Fraction</display_name>
      <description>Fraction of fireplace residual fuel loads' internal gains that are latent. If not provided, the OS-HPXML default (see &lt;a href='https://openstudio-hpxml.readthedocs.io/en/v1.7.0/workflow_inputs.html#hpxml-fuel-loads'&gt;HPXML Fuel Loads&lt;/a&gt;) is used.</description>
      <type>Double</type>
      <units>Frac</units>
      <required>false</required>
      <model_dependent>false</model_dependent>
    </argument>
    <argument>
      <name>misc_fuel_loads_fireplace_usage_multiplier</name>
      <display_name>Misc Fuel Loads: Fireplace Usage Multiplier</display_name>
      <description>Multiplier on the fuel loads fireplace energy usage that can reflect, e.g., high/low usage occupants. If not provided, the OS-HPXML default (see &lt;a href='https://openstudio-hpxml.readthedocs.io/en/v1.7.0/workflow_inputs.html#hpxml-fuel-loads'&gt;HPXML Fuel Loads&lt;/a&gt;) is used.</description>
      <type>Double</type>
      <required>false</required>
      <model_dependent>false</model_dependent>
    </argument>
    <argument>
      <name>pool_present</name>
      <display_name>Pool: Present</display_name>
      <description>Whether there is a pool.</description>
      <type>Boolean</type>
      <required>true</required>
      <model_dependent>false</model_dependent>
      <default_value>false</default_value>
      <choices>
        <choice>
          <value>true</value>
          <display_name>true</display_name>
        </choice>
        <choice>
          <value>false</value>
          <display_name>false</display_name>
        </choice>
      </choices>
    </argument>
    <argument>
      <name>pool_pump_annual_kwh</name>
      <display_name>Pool: Pump Annual kWh</display_name>
      <description>The annual energy consumption of the pool pump. If not provided, the OS-HPXML default (see &lt;a href='https://openstudio-hpxml.readthedocs.io/en/v1.7.0/workflow_inputs.html#pool-pump'&gt;Pool Pump&lt;/a&gt;) is used.</description>
      <type>Double</type>
      <units>kWh/yr</units>
      <required>false</required>
      <model_dependent>false</model_dependent>
    </argument>
    <argument>
      <name>pool_pump_usage_multiplier</name>
      <display_name>Pool: Pump Usage Multiplier</display_name>
      <description>Multiplier on the pool pump energy usage that can reflect, e.g., high/low usage occupants. If not provided, the OS-HPXML default (see &lt;a href='https://openstudio-hpxml.readthedocs.io/en/v1.7.0/workflow_inputs.html#pool-pump'&gt;Pool Pump&lt;/a&gt;) is used.</description>
      <type>Double</type>
      <required>false</required>
      <model_dependent>false</model_dependent>
    </argument>
    <argument>
      <name>pool_heater_type</name>
      <display_name>Pool: Heater Type</display_name>
      <description>The type of pool heater. Use 'none' if there is no pool heater.</description>
      <type>Choice</type>
      <required>true</required>
      <model_dependent>false</model_dependent>
      <default_value>none</default_value>
      <choices>
        <choice>
          <value>none</value>
          <display_name>none</display_name>
        </choice>
        <choice>
          <value>electric resistance</value>
          <display_name>electric resistance</display_name>
        </choice>
        <choice>
          <value>gas fired</value>
          <display_name>gas fired</display_name>
        </choice>
        <choice>
          <value>heat pump</value>
          <display_name>heat pump</display_name>
        </choice>
      </choices>
    </argument>
    <argument>
      <name>pool_heater_annual_kwh</name>
      <display_name>Pool: Heater Annual kWh</display_name>
      <description>The annual energy consumption of the electric resistance pool heater. If not provided, the OS-HPXML default (see &lt;a href='https://openstudio-hpxml.readthedocs.io/en/v1.7.0/workflow_inputs.html#pool-heater'&gt;Pool Heater&lt;/a&gt;) is used.</description>
      <type>Double</type>
      <units>kWh/yr</units>
      <required>false</required>
      <model_dependent>false</model_dependent>
    </argument>
    <argument>
      <name>pool_heater_annual_therm</name>
      <display_name>Pool: Heater Annual therm</display_name>
      <description>The annual energy consumption of the gas fired pool heater. If not provided, the OS-HPXML default (see &lt;a href='https://openstudio-hpxml.readthedocs.io/en/v1.7.0/workflow_inputs.html#pool-heater'&gt;Pool Heater&lt;/a&gt;) is used.</description>
      <type>Double</type>
      <units>therm/yr</units>
      <required>false</required>
      <model_dependent>false</model_dependent>
    </argument>
    <argument>
      <name>pool_heater_usage_multiplier</name>
      <display_name>Pool: Heater Usage Multiplier</display_name>
      <description>Multiplier on the pool heater energy usage that can reflect, e.g., high/low usage occupants. If not provided, the OS-HPXML default (see &lt;a href='https://openstudio-hpxml.readthedocs.io/en/v1.7.0/workflow_inputs.html#pool-heater'&gt;Pool Heater&lt;/a&gt;) is used.</description>
      <type>Double</type>
      <required>false</required>
      <model_dependent>false</model_dependent>
    </argument>
    <argument>
      <name>permanent_spa_present</name>
      <display_name>Permanent Spa: Present</display_name>
      <description>Whether there is a permanent spa.</description>
      <type>Boolean</type>
      <required>true</required>
      <model_dependent>false</model_dependent>
      <default_value>false</default_value>
      <choices>
        <choice>
          <value>true</value>
          <display_name>true</display_name>
        </choice>
        <choice>
          <value>false</value>
          <display_name>false</display_name>
        </choice>
      </choices>
    </argument>
    <argument>
      <name>permanent_spa_pump_annual_kwh</name>
      <display_name>Permanent Spa: Pump Annual kWh</display_name>
      <description>The annual energy consumption of the permanent spa pump. If not provided, the OS-HPXML default (see &lt;a href='https://openstudio-hpxml.readthedocs.io/en/v1.7.0/workflow_inputs.html#permanent-spa-pump'&gt;Permanent Spa Pump&lt;/a&gt;) is used.</description>
      <type>Double</type>
      <units>kWh/yr</units>
      <required>false</required>
      <model_dependent>false</model_dependent>
    </argument>
    <argument>
      <name>permanent_spa_pump_usage_multiplier</name>
      <display_name>Permanent Spa: Pump Usage Multiplier</display_name>
      <description>Multiplier on the permanent spa pump energy usage that can reflect, e.g., high/low usage occupants. If not provided, the OS-HPXML default (see &lt;a href='https://openstudio-hpxml.readthedocs.io/en/v1.7.0/workflow_inputs.html#permanent-spa-pump'&gt;Permanent Spa Pump&lt;/a&gt;) is used.</description>
      <type>Double</type>
      <required>false</required>
      <model_dependent>false</model_dependent>
    </argument>
    <argument>
      <name>permanent_spa_heater_type</name>
      <display_name>Permanent Spa: Heater Type</display_name>
      <description>The type of permanent spa heater. Use 'none' if there is no permanent spa heater.</description>
      <type>Choice</type>
      <required>true</required>
      <model_dependent>false</model_dependent>
      <default_value>none</default_value>
      <choices>
        <choice>
          <value>none</value>
          <display_name>none</display_name>
        </choice>
        <choice>
          <value>electric resistance</value>
          <display_name>electric resistance</display_name>
        </choice>
        <choice>
          <value>gas fired</value>
          <display_name>gas fired</display_name>
        </choice>
        <choice>
          <value>heat pump</value>
          <display_name>heat pump</display_name>
        </choice>
      </choices>
    </argument>
    <argument>
      <name>permanent_spa_heater_annual_kwh</name>
      <display_name>Permanent Spa: Heater Annual kWh</display_name>
      <description>The annual energy consumption of the electric resistance permanent spa heater. If not provided, the OS-HPXML default (see &lt;a href='https://openstudio-hpxml.readthedocs.io/en/v1.7.0/workflow_inputs.html#permanent-spa-heater'&gt;Permanent Spa Heater&lt;/a&gt;) is used.</description>
      <type>Double</type>
      <units>kWh/yr</units>
      <required>false</required>
      <model_dependent>false</model_dependent>
    </argument>
    <argument>
      <name>permanent_spa_heater_annual_therm</name>
      <display_name>Permanent Spa: Heater Annual therm</display_name>
      <description>The annual energy consumption of the gas fired permanent spa heater. If not provided, the OS-HPXML default (see &lt;a href='https://openstudio-hpxml.readthedocs.io/en/v1.7.0/workflow_inputs.html#permanent-spa-heater'&gt;Permanent Spa Heater&lt;/a&gt;) is used.</description>
      <type>Double</type>
      <units>therm/yr</units>
      <required>false</required>
      <model_dependent>false</model_dependent>
    </argument>
    <argument>
      <name>permanent_spa_heater_usage_multiplier</name>
      <display_name>Permanent Spa: Heater Usage Multiplier</display_name>
      <description>Multiplier on the permanent spa heater energy usage that can reflect, e.g., high/low usage occupants. If not provided, the OS-HPXML default (see &lt;a href='https://openstudio-hpxml.readthedocs.io/en/v1.7.0/workflow_inputs.html#permanent-spa-heater'&gt;Permanent Spa Heater&lt;/a&gt;) is used.</description>
      <type>Double</type>
      <required>false</required>
      <model_dependent>false</model_dependent>
    </argument>
    <argument>
      <name>emissions_scenario_names</name>
      <display_name>Emissions: Scenario Names</display_name>
      <description>Names of emissions scenarios. If multiple scenarios, use a comma-separated list. If not provided, no emissions scenarios are calculated.</description>
      <type>String</type>
      <required>false</required>
      <model_dependent>false</model_dependent>
    </argument>
    <argument>
      <name>emissions_types</name>
      <display_name>Emissions: Types</display_name>
      <description>Types of emissions (e.g., CO2e, NOx, etc.). If multiple scenarios, use a comma-separated list.</description>
      <type>String</type>
      <required>false</required>
      <model_dependent>false</model_dependent>
    </argument>
    <argument>
      <name>emissions_electricity_units</name>
      <display_name>Emissions: Electricity Units</display_name>
      <description>Electricity emissions factors units. If multiple scenarios, use a comma-separated list. Only lb/MWh and kg/MWh are allowed.</description>
      <type>String</type>
      <required>false</required>
      <model_dependent>false</model_dependent>
    </argument>
    <argument>
      <name>emissions_electricity_values_or_filepaths</name>
      <display_name>Emissions: Electricity Values or File Paths</display_name>
      <description>Electricity emissions factors values, specified as either an annual factor or an absolute/relative path to a file with hourly factors. If multiple scenarios, use a comma-separated list.</description>
      <type>String</type>
      <required>false</required>
      <model_dependent>false</model_dependent>
    </argument>
    <argument>
      <name>emissions_electricity_number_of_header_rows</name>
      <display_name>Emissions: Electricity Files Number of Header Rows</display_name>
      <description>The number of header rows in the electricity emissions factor file. Only applies when an electricity filepath is used. If multiple scenarios, use a comma-separated list.</description>
      <type>String</type>
      <required>false</required>
      <model_dependent>false</model_dependent>
    </argument>
    <argument>
      <name>emissions_electricity_column_numbers</name>
      <display_name>Emissions: Electricity Files Column Numbers</display_name>
      <description>The column number in the electricity emissions factor file. Only applies when an electricity filepath is used. If multiple scenarios, use a comma-separated list.</description>
      <type>String</type>
      <required>false</required>
      <model_dependent>false</model_dependent>
    </argument>
    <argument>
      <name>emissions_fossil_fuel_units</name>
      <display_name>Emissions: Fossil Fuel Units</display_name>
      <description>Fossil fuel emissions factors units. If multiple scenarios, use a comma-separated list. Only lb/MBtu and kg/MBtu are allowed.</description>
      <type>String</type>
      <required>false</required>
      <model_dependent>false</model_dependent>
    </argument>
    <argument>
      <name>emissions_natural_gas_values</name>
      <display_name>Emissions: Natural Gas Values</display_name>
      <description>Natural gas emissions factors values, specified as an annual factor. If multiple scenarios, use a comma-separated list.</description>
      <type>String</type>
      <required>false</required>
      <model_dependent>false</model_dependent>
    </argument>
    <argument>
      <name>emissions_propane_values</name>
      <display_name>Emissions: Propane Values</display_name>
      <description>Propane emissions factors values, specified as an annual factor. If multiple scenarios, use a comma-separated list.</description>
      <type>String</type>
      <required>false</required>
      <model_dependent>false</model_dependent>
    </argument>
    <argument>
      <name>emissions_fuel_oil_values</name>
      <display_name>Emissions: Fuel Oil Values</display_name>
      <description>Fuel oil emissions factors values, specified as an annual factor. If multiple scenarios, use a comma-separated list.</description>
      <type>String</type>
      <required>false</required>
      <model_dependent>false</model_dependent>
    </argument>
    <argument>
      <name>emissions_coal_values</name>
      <display_name>Emissions: Coal Values</display_name>
      <description>Coal emissions factors values, specified as an annual factor. If multiple scenarios, use a comma-separated list.</description>
      <type>String</type>
      <required>false</required>
      <model_dependent>false</model_dependent>
    </argument>
    <argument>
      <name>emissions_wood_values</name>
      <display_name>Emissions: Wood Values</display_name>
      <description>Wood emissions factors values, specified as an annual factor. If multiple scenarios, use a comma-separated list.</description>
      <type>String</type>
      <required>false</required>
      <model_dependent>false</model_dependent>
    </argument>
    <argument>
      <name>emissions_wood_pellets_values</name>
      <display_name>Emissions: Wood Pellets Values</display_name>
      <description>Wood pellets emissions factors values, specified as an annual factor. If multiple scenarios, use a comma-separated list.</description>
      <type>String</type>
      <required>false</required>
      <model_dependent>false</model_dependent>
    </argument>
    <argument>
      <name>utility_bill_scenario_names</name>
      <display_name>Utility Bills: Scenario Names</display_name>
      <description>Names of utility bill scenarios. If multiple scenarios, use a comma-separated list. If not provided, no utility bills scenarios are calculated.</description>
      <type>String</type>
      <required>false</required>
      <model_dependent>false</model_dependent>
    </argument>
    <argument>
      <name>utility_bill_electricity_filepaths</name>
      <display_name>Utility Bills: Electricity File Paths</display_name>
      <description>Electricity tariff file specified as an absolute/relative path to a file with utility rate structure information. Tariff file must be formatted to OpenEI API version 7. If multiple scenarios, use a comma-separated list.</description>
      <type>String</type>
      <required>false</required>
      <model_dependent>false</model_dependent>
    </argument>
    <argument>
      <name>utility_bill_electricity_fixed_charges</name>
      <display_name>Utility Bills: Electricity Fixed Charges</display_name>
      <description>Electricity utility bill monthly fixed charges. If multiple scenarios, use a comma-separated list.</description>
      <type>String</type>
      <required>false</required>
      <model_dependent>false</model_dependent>
    </argument>
    <argument>
      <name>utility_bill_natural_gas_fixed_charges</name>
      <display_name>Utility Bills: Natural Gas Fixed Charges</display_name>
      <description>Natural gas utility bill monthly fixed charges. If multiple scenarios, use a comma-separated list.</description>
      <type>String</type>
      <required>false</required>
      <model_dependent>false</model_dependent>
    </argument>
    <argument>
      <name>utility_bill_propane_fixed_charges</name>
      <display_name>Utility Bills: Propane Fixed Charges</display_name>
      <description>Propane utility bill monthly fixed charges. If multiple scenarios, use a comma-separated list.</description>
      <type>String</type>
      <required>false</required>
      <model_dependent>false</model_dependent>
    </argument>
    <argument>
      <name>utility_bill_fuel_oil_fixed_charges</name>
      <display_name>Utility Bills: Fuel Oil Fixed Charges</display_name>
      <description>Fuel oil utility bill monthly fixed charges. If multiple scenarios, use a comma-separated list.</description>
      <type>String</type>
      <required>false</required>
      <model_dependent>false</model_dependent>
    </argument>
    <argument>
      <name>utility_bill_coal_fixed_charges</name>
      <display_name>Utility Bills: Coal Fixed Charges</display_name>
      <description>Coal utility bill monthly fixed charges. If multiple scenarios, use a comma-separated list.</description>
      <type>String</type>
      <required>false</required>
      <model_dependent>false</model_dependent>
    </argument>
    <argument>
      <name>utility_bill_wood_fixed_charges</name>
      <display_name>Utility Bills: Wood Fixed Charges</display_name>
      <description>Wood utility bill monthly fixed charges. If multiple scenarios, use a comma-separated list.</description>
      <type>String</type>
      <required>false</required>
      <model_dependent>false</model_dependent>
    </argument>
    <argument>
      <name>utility_bill_wood_pellets_fixed_charges</name>
      <display_name>Utility Bills: Wood Pellets Fixed Charges</display_name>
      <description>Wood pellets utility bill monthly fixed charges. If multiple scenarios, use a comma-separated list.</description>
      <type>String</type>
      <required>false</required>
      <model_dependent>false</model_dependent>
    </argument>
    <argument>
      <name>utility_bill_electricity_marginal_rates</name>
      <display_name>Utility Bills: Electricity Marginal Rates</display_name>
      <description>Electricity utility bill marginal rates. If multiple scenarios, use a comma-separated list.</description>
      <type>String</type>
      <required>false</required>
      <model_dependent>false</model_dependent>
    </argument>
    <argument>
      <name>utility_bill_natural_gas_marginal_rates</name>
      <display_name>Utility Bills: Natural Gas Marginal Rates</display_name>
      <description>Natural gas utility bill marginal rates. If multiple scenarios, use a comma-separated list.</description>
      <type>String</type>
      <required>false</required>
      <model_dependent>false</model_dependent>
    </argument>
    <argument>
      <name>utility_bill_propane_marginal_rates</name>
      <display_name>Utility Bills: Propane Marginal Rates</display_name>
      <description>Propane utility bill marginal rates. If multiple scenarios, use a comma-separated list.</description>
      <type>String</type>
      <required>false</required>
      <model_dependent>false</model_dependent>
    </argument>
    <argument>
      <name>utility_bill_fuel_oil_marginal_rates</name>
      <display_name>Utility Bills: Fuel Oil Marginal Rates</display_name>
      <description>Fuel oil utility bill marginal rates. If multiple scenarios, use a comma-separated list.</description>
      <type>String</type>
      <required>false</required>
      <model_dependent>false</model_dependent>
    </argument>
    <argument>
      <name>utility_bill_coal_marginal_rates</name>
      <display_name>Utility Bills: Coal Marginal Rates</display_name>
      <description>Coal utility bill marginal rates. If multiple scenarios, use a comma-separated list.</description>
      <type>String</type>
      <required>false</required>
      <model_dependent>false</model_dependent>
    </argument>
    <argument>
      <name>utility_bill_wood_marginal_rates</name>
      <display_name>Utility Bills: Wood Marginal Rates</display_name>
      <description>Wood utility bill marginal rates. If multiple scenarios, use a comma-separated list.</description>
      <type>String</type>
      <required>false</required>
      <model_dependent>false</model_dependent>
    </argument>
    <argument>
      <name>utility_bill_wood_pellets_marginal_rates</name>
      <display_name>Utility Bills: Wood Pellets Marginal Rates</display_name>
      <description>Wood pellets utility bill marginal rates. If multiple scenarios, use a comma-separated list.</description>
      <type>String</type>
      <required>false</required>
      <model_dependent>false</model_dependent>
    </argument>
    <argument>
      <name>utility_bill_pv_compensation_types</name>
      <display_name>Utility Bills: PV Compensation Types</display_name>
      <description>Utility bill PV compensation types. If multiple scenarios, use a comma-separated list.</description>
      <type>String</type>
      <required>false</required>
      <model_dependent>false</model_dependent>
    </argument>
    <argument>
      <name>utility_bill_pv_net_metering_annual_excess_sellback_rate_types</name>
      <display_name>Utility Bills: PV Net Metering Annual Excess Sellback Rate Types</display_name>
      <description>Utility bill PV net metering annual excess sellback rate types. Only applies if the PV compensation type is 'NetMetering'. If multiple scenarios, use a comma-separated list.</description>
      <type>String</type>
      <required>false</required>
      <model_dependent>false</model_dependent>
    </argument>
    <argument>
      <name>utility_bill_pv_net_metering_annual_excess_sellback_rates</name>
      <display_name>Utility Bills: PV Net Metering Annual Excess Sellback Rates</display_name>
      <description>Utility bill PV net metering annual excess sellback rates. Only applies if the PV compensation type is 'NetMetering' and the PV annual excess sellback rate type is 'User-Specified'. If multiple scenarios, use a comma-separated list.</description>
      <type>String</type>
      <required>false</required>
      <model_dependent>false</model_dependent>
    </argument>
    <argument>
      <name>utility_bill_pv_feed_in_tariff_rates</name>
      <display_name>Utility Bills: PV Feed-In Tariff Rates</display_name>
      <description>Utility bill PV annual full/gross feed-in tariff rates. Only applies if the PV compensation type is 'FeedInTariff'. If multiple scenarios, use a comma-separated list.</description>
      <type>String</type>
      <required>false</required>
      <model_dependent>false</model_dependent>
    </argument>
    <argument>
      <name>utility_bill_pv_monthly_grid_connection_fee_units</name>
      <display_name>Utility Bills: PV Monthly Grid Connection Fee Units</display_name>
      <description>Utility bill PV monthly grid connection fee units. If multiple scenarios, use a comma-separated list.</description>
      <type>String</type>
      <required>false</required>
      <model_dependent>false</model_dependent>
    </argument>
    <argument>
      <name>utility_bill_pv_monthly_grid_connection_fees</name>
      <display_name>Utility Bills: PV Monthly Grid Connection Fees</display_name>
      <description>Utility bill PV monthly grid connection fees. If multiple scenarios, use a comma-separated list.</description>
      <type>String</type>
      <required>false</required>
      <model_dependent>false</model_dependent>
    </argument>
    <argument>
      <name>additional_properties</name>
      <display_name>Additional Properties</display_name>
      <description>Additional properties specified as key-value pairs (i.e., key=value). If multiple additional properties, use a |-separated list. For example, 'LowIncome=false|Remodeled|Description=2-story home in Denver'. These properties will be stored in the HPXML file under /HPXML/SoftwareInfo/extension/AdditionalProperties.</description>
      <type>String</type>
      <required>false</required>
      <model_dependent>false</model_dependent>
    </argument>
    <argument>
      <name>combine_like_surfaces</name>
      <display_name>Combine like surfaces?</display_name>
      <description>If true, combines like surfaces to simplify the HPXML file generated.</description>
      <type>Boolean</type>
      <required>false</required>
      <model_dependent>false</model_dependent>
      <default_value>false</default_value>
      <choices>
        <choice>
          <value>true</value>
          <display_name>true</display_name>
        </choice>
        <choice>
          <value>false</value>
          <display_name>false</display_name>
        </choice>
      </choices>
    </argument>
    <argument>
      <name>apply_defaults</name>
      <display_name>Apply Default Values?</display_name>
      <description>If true, applies OS-HPXML default values to the HPXML output file. Setting to true will also force validation of the HPXML output file before applying OS-HPXML default values.</description>
      <type>Boolean</type>
      <required>false</required>
      <model_dependent>false</model_dependent>
      <default_value>false</default_value>
      <choices>
        <choice>
          <value>true</value>
          <display_name>true</display_name>
        </choice>
        <choice>
          <value>false</value>
          <display_name>false</display_name>
        </choice>
      </choices>
    </argument>
    <argument>
      <name>apply_validation</name>
      <display_name>Apply Validation?</display_name>
      <description>If true, validates the HPXML output file. Set to false for faster performance. Note that validation is not needed if the HPXML file will be validated downstream (e.g., via the HPXMLtoOpenStudio measure).</description>
      <type>Boolean</type>
      <required>false</required>
      <model_dependent>false</model_dependent>
      <default_value>false</default_value>
      <choices>
        <choice>
          <value>true</value>
          <display_name>true</display_name>
        </choice>
        <choice>
          <value>false</value>
          <display_name>false</display_name>
        </choice>
      </choices>
    </argument>
  </arguments>
  <outputs />
  <provenances />
  <tags>
    <tag>Whole Building.Space Types</tag>
  </tags>
  <attributes>
    <attribute>
      <name>Measure Type</name>
      <value>ModelMeasure</value>
      <datatype>string</datatype>
    </attribute>
  </attributes>
  <files>
    <file>
      <filename>README.md</filename>
      <filetype>md</filetype>
      <usage_type>readme</usage_type>
<<<<<<< HEAD
      <checksum>757A7763</checksum>
=======
      <checksum>F9FA062D</checksum>
>>>>>>> 10bea477
    </file>
    <file>
      <filename>README.md.erb</filename>
      <filetype>erb</filetype>
      <usage_type>readmeerb</usage_type>
      <checksum>513F28E9</checksum>
    </file>
    <file>
      <version>
        <software_program>OpenStudio</software_program>
        <identifier>2.9.0</identifier>
        <min_compatible>2.9.0</min_compatible>
      </version>
      <filename>measure.rb</filename>
      <filetype>rb</filetype>
      <usage_type>script</usage_type>
<<<<<<< HEAD
      <checksum>B666D31E</checksum>
=======
      <checksum>04ED2230</checksum>
>>>>>>> 10bea477
    </file>
    <file>
      <filename>geometry.rb</filename>
      <filetype>rb</filetype>
      <usage_type>resource</usage_type>
      <checksum>84CB0D65</checksum>
    </file>
    <file>
      <filename>test_build_residential_hpxml.rb</filename>
      <filetype>rb</filetype>
      <usage_type>test</usage_type>
      <checksum>8FFDE86F</checksum>
    </file>
  </files>
</measure><|MERGE_RESOLUTION|>--- conflicted
+++ resolved
@@ -3,13 +3,8 @@
   <schema_version>3.1</schema_version>
   <name>build_residential_hpxml</name>
   <uid>a13a8983-2b01-4930-8af2-42030b6e4233</uid>
-<<<<<<< HEAD
-  <version_id>f4013bee-f032-4b62-9c43-ea0f10e4f856</version_id>
-  <version_modified>2024-02-21T21:47:05Z</version_modified>
-=======
-  <version_id>336b3fe5-e64e-4835-aa47-5fdcf1e2d740</version_id>
-  <version_modified>2024-02-20T16:42:29Z</version_modified>
->>>>>>> 10bea477
+  <version_id>c3fd2ab7-e756-4538-9017-f8b1bae2a571</version_id>
+  <version_modified>2024-02-22T02:46:42Z</version_modified>
   <xml_checksum>2C38F48B</xml_checksum>
   <class_name>BuildResidentialHPXML</class_name>
   <display_name>HPXML Builder</display_name>
@@ -7167,11 +7162,7 @@
       <filename>README.md</filename>
       <filetype>md</filetype>
       <usage_type>readme</usage_type>
-<<<<<<< HEAD
-      <checksum>757A7763</checksum>
-=======
-      <checksum>F9FA062D</checksum>
->>>>>>> 10bea477
+      <checksum>BD2232F1</checksum>
     </file>
     <file>
       <filename>README.md.erb</filename>
@@ -7188,11 +7179,7 @@
       <filename>measure.rb</filename>
       <filetype>rb</filetype>
       <usage_type>script</usage_type>
-<<<<<<< HEAD
-      <checksum>B666D31E</checksum>
-=======
-      <checksum>04ED2230</checksum>
->>>>>>> 10bea477
+      <checksum>776E5EEC</checksum>
     </file>
     <file>
       <filename>geometry.rb</filename>
