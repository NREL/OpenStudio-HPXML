<?xml version="1.0"?>
<measure>
  <schema_version>3.1</schema_version>
  <name>build_residential_hpxml</name>
  <uid>a13a8983-2b01-4930-8af2-42030b6e4233</uid>
<<<<<<< HEAD
  <version_id>24cd3d9f-4e50-4b86-b33f-6b59d01f003f</version_id>
  <version_modified>2025-08-13T21:48:53Z</version_modified>
=======
  <version_id>313a0a49-ed1d-4b94-a73b-f66dae17ed1b</version_id>
  <version_modified>2025-08-14T18:35:42Z</version_modified>
>>>>>>> cf1f027d
  <xml_checksum>2C38F48B</xml_checksum>
  <class_name>BuildResidentialHPXML</class_name>
  <display_name>HPXML Builder</display_name>
  <description>Builds a residential HPXML file.</description>
  <modeler_description>The measure handles geometry by 1) translating high-level geometry inputs (conditioned floor area, number of stories, etc.) to 3D closed-form geometry in an OpenStudio model and then 2) mapping the OpenStudio surfaces to HPXML surfaces (using surface type, boundary condition, area, orientation, etc.). Like surfaces are collapsed into a single surface with aggregate surface area. Note: OS-HPXML default values can be found in the documentation or can be seen by using the 'apply_defaults' argument.</modeler_description>
  <arguments>
    <argument>
      <name>hpxml_path</name>
      <display_name>HPXML File Path</display_name>
      <description>Absolute/relative path of the HPXML file.</description>
      <type>String</type>
      <required>true</required>
      <model_dependent>false</model_dependent>
      <default_value>hpxml.xml</default_value>
    </argument>
    <argument>
      <name>simulation_control_timestep</name>
      <display_name>Simulation Control: Timestep</display_name>
      <description>The timestep for the simulation; defaults to hourly calculations for fastest runtime.</description>
      <type>Choice</type>
      <units>min</units>
      <required>false</required>
      <model_dependent>false</model_dependent>
      <default_value>60</default_value>
      <choices>
        <choice>
          <value>60</value>
          <display_name>60</display_name>
        </choice>
        <choice>
          <value>30</value>
          <display_name>30</display_name>
        </choice>
        <choice>
          <value>20</value>
          <display_name>20</display_name>
        </choice>
        <choice>
          <value>15</value>
          <display_name>15</display_name>
        </choice>
        <choice>
          <value>12</value>
          <display_name>12</display_name>
        </choice>
        <choice>
          <value>10</value>
          <display_name>10</display_name>
        </choice>
        <choice>
          <value>6</value>
          <display_name>6</display_name>
        </choice>
        <choice>
          <value>5</value>
          <display_name>5</display_name>
        </choice>
        <choice>
          <value>4</value>
          <display_name>4</display_name>
        </choice>
        <choice>
          <value>3</value>
          <display_name>3</display_name>
        </choice>
        <choice>
          <value>2</value>
          <display_name>2</display_name>
        </choice>
        <choice>
          <value>1</value>
          <display_name>1</display_name>
        </choice>
      </choices>
    </argument>
    <argument>
      <name>simulation_control_run_period</name>
      <display_name>Simulation Control: Run Period</display_name>
      <description>Enter a date range like 'Mar 1 - May 31'. Defaults to the entire year.</description>
      <type>String</type>
      <required>false</required>
      <model_dependent>false</model_dependent>
      <default_value>Jan 1 - Dec 31</default_value>
    </argument>
    <argument>
      <name>location_zip_code</name>
      <display_name>Location: Zip Code</display_name>
      <description>Zip code of the home address. Either this or the EnergyPlus Weather (EPW) File Path input below must be provided.</description>
      <type>String</type>
      <required>false</required>
      <model_dependent>false</model_dependent>
    </argument>
    <argument>
      <name>location_epw_path</name>
      <display_name>Location: EnergyPlus Weather (EPW) File Path</display_name>
      <description>Path to the EPW file. Either this or the Zip Code input above must be provided.</description>
      <type>String</type>
      <required>false</required>
      <model_dependent>false</model_dependent>
    </argument>
    <argument>
      <name>location_site_type</name>
      <display_name>Location: Site Type</display_name>
      <description>The terrain/shielding of the home, for the infiltration model. Defaults to 'Suburban, Normal' for single-family detached and manufactured home and 'Suburban, Well-Shielded' for single-family attached and apartment units.</description>
      <type>Choice</type>
      <required>false</required>
      <model_dependent>false</model_dependent>
      <default_value>Default</default_value>
      <choices>
        <choice>
          <value>Default</value>
          <display_name>Default</display_name>
        </choice>
        <choice>
          <value>Suburban, Normal</value>
          <display_name>Suburban, Normal</display_name>
        </choice>
        <choice>
          <value>Suburban, Well-Shielded</value>
          <display_name>Suburban, Well-Shielded</display_name>
        </choice>
        <choice>
          <value>Suburban, Exposed</value>
          <display_name>Suburban, Exposed</display_name>
        </choice>
        <choice>
          <value>Urban, Normal</value>
          <display_name>Urban, Normal</display_name>
        </choice>
        <choice>
          <value>Urban, Well-Shielded</value>
          <display_name>Urban, Well-Shielded</display_name>
        </choice>
        <choice>
          <value>Urban, Exposed</value>
          <display_name>Urban, Exposed</display_name>
        </choice>
        <choice>
          <value>Rural, Normal</value>
          <display_name>Rural, Normal</display_name>
        </choice>
        <choice>
          <value>Rural, Well-Shielded</value>
          <display_name>Rural, Well-Shielded</display_name>
        </choice>
        <choice>
          <value>Rural, Exposed</value>
          <display_name>Rural, Exposed</display_name>
        </choice>
      </choices>
    </argument>
    <argument>
      <name>location_soil_type</name>
      <display_name>Location: Soil Type</display_name>
      <description>The soil and moisture type.</description>
      <type>Choice</type>
      <required>false</required>
      <model_dependent>false</model_dependent>
      <default_value>Unknown</default_value>
      <choices>
        <choice>
          <value>Unknown</value>
          <display_name>Unknown</display_name>
        </choice>
        <choice>
          <value>Clay, Dry</value>
          <display_name>Clay, Dry</display_name>
        </choice>
        <choice>
          <value>Clay, Mixed</value>
          <display_name>Clay, Mixed</display_name>
        </choice>
        <choice>
          <value>Clay, Wet</value>
          <display_name>Clay, Wet</display_name>
        </choice>
        <choice>
          <value>Gravel, Dry</value>
          <display_name>Gravel, Dry</display_name>
        </choice>
        <choice>
          <value>Gravel, Mixed</value>
          <display_name>Gravel, Mixed</display_name>
        </choice>
        <choice>
          <value>Gravel, Wet</value>
          <display_name>Gravel, Wet</display_name>
        </choice>
        <choice>
          <value>Loam, Dry</value>
          <display_name>Loam, Dry</display_name>
        </choice>
        <choice>
          <value>Loam, Mixed</value>
          <display_name>Loam, Mixed</display_name>
        </choice>
        <choice>
          <value>Loam, Wet</value>
          <display_name>Loam, Wet</display_name>
        </choice>
        <choice>
          <value>Sand, Dry</value>
          <display_name>Sand, Dry</display_name>
        </choice>
        <choice>
          <value>Sand, Mixed</value>
          <display_name>Sand, Mixed</display_name>
        </choice>
        <choice>
          <value>Sand, Wet</value>
          <display_name>Sand, Wet</display_name>
        </choice>
        <choice>
          <value>Silt, Dry</value>
          <display_name>Silt, Dry</display_name>
        </choice>
        <choice>
          <value>Silt, Mixed</value>
          <display_name>Silt, Mixed</display_name>
        </choice>
        <choice>
          <value>Silt, Wet</value>
          <display_name>Silt, Wet</display_name>
        </choice>
        <choice>
          <value>0.5 Btu/hr-ft-F</value>
          <display_name>0.5 Btu/hr-ft-F</display_name>
        </choice>
        <choice>
          <value>0.8 Btu/hr-ft-F</value>
          <display_name>0.8 Btu/hr-ft-F</display_name>
        </choice>
        <choice>
          <value>1.1 Btu/hr-ft-F</value>
          <display_name>1.1 Btu/hr-ft-F</display_name>
        </choice>
        <choice>
          <value>1.4 Btu/hr-ft-F</value>
          <display_name>1.4 Btu/hr-ft-F</display_name>
        </choice>
        <choice>
          <value>1.7 Btu/hr-ft-F</value>
          <display_name>1.7 Btu/hr-ft-F</display_name>
        </choice>
        <choice>
          <value>2.0 Btu/hr-ft-F</value>
          <display_name>2.0 Btu/hr-ft-F</display_name>
        </choice>
        <choice>
          <value>2.3 Btu/hr-ft-F</value>
          <display_name>2.3 Btu/hr-ft-F</display_name>
        </choice>
        <choice>
          <value>2.6 Btu/hr-ft-F</value>
          <display_name>2.6 Btu/hr-ft-F</display_name>
        </choice>
        <choice>
          <value>Detailed Example: Sand, Dry, 0.03 Diffusivity</value>
          <display_name>Detailed Example: Sand, Dry, 0.03 Diffusivity</display_name>
        </choice>
      </choices>
    </argument>
    <argument>
      <name>building_year_built</name>
      <display_name>Building Construction: Year Built</display_name>
      <description>The year the building was built.</description>
      <type>Integer</type>
      <required>false</required>
      <model_dependent>false</model_dependent>
      <default_value>2025</default_value>
    </argument>
    <argument>
      <name>geometry_unit_type</name>
      <display_name>Geometry: Unit Type</display_name>
      <description>The type of dwelling unit and number of stories. Includes conditioned attics and excludes conditioned basements.</description>
      <type>Choice</type>
      <required>true</required>
      <model_dependent>false</model_dependent>
      <default_value>Single-Family Detached, 2 Stories</default_value>
      <choices>
        <choice>
          <value>Single-Family Detached, 1 Story</value>
          <display_name>Single-Family Detached, 1 Story</display_name>
        </choice>
        <choice>
          <value>Single-Family Detached, 2 Stories</value>
          <display_name>Single-Family Detached, 2 Stories</display_name>
        </choice>
        <choice>
          <value>Single-Family Detached, 3 Stories</value>
          <display_name>Single-Family Detached, 3 Stories</display_name>
        </choice>
        <choice>
          <value>Single-Family Detached, 4 Stories</value>
          <display_name>Single-Family Detached, 4 Stories</display_name>
        </choice>
        <choice>
          <value>Single-Family Attached, 1 Story</value>
          <display_name>Single-Family Attached, 1 Story</display_name>
        </choice>
        <choice>
          <value>Single-Family Attached, 2 Stories</value>
          <display_name>Single-Family Attached, 2 Stories</display_name>
        </choice>
        <choice>
          <value>Single-Family Attached, 3 Stories</value>
          <display_name>Single-Family Attached, 3 Stories</display_name>
        </choice>
        <choice>
          <value>Single-Family Attached, 4 Stories</value>
          <display_name>Single-Family Attached, 4 Stories</display_name>
        </choice>
        <choice>
          <value>Apartment Unit, 1 Story</value>
          <display_name>Apartment Unit, 1 Story</display_name>
        </choice>
        <choice>
          <value>Manufactured Home, 1 Story</value>
          <display_name>Manufactured Home, 1 Story</display_name>
        </choice>
        <choice>
          <value>Manufactured Home, 2 Stories</value>
          <display_name>Manufactured Home, 2 Stories</display_name>
        </choice>
        <choice>
          <value>Manufactured Home, 3 Stories</value>
          <display_name>Manufactured Home, 3 Stories</display_name>
        </choice>
        <choice>
          <value>Manufactured Home, 4 Stories</value>
          <display_name>Manufactured Home, 4 Stories</display_name>
        </choice>
      </choices>
    </argument>
    <argument>
      <name>geometry_attached_walls</name>
      <display_name>Geometry: Unit Attached Walls</display_name>
      <description>For single-family attached and apartment units, the location(s) of the attached walls.</description>
      <type>Choice</type>
      <required>false</required>
      <model_dependent>false</model_dependent>
      <default_value>None</default_value>
      <choices>
        <choice>
          <value>None</value>
          <display_name>None</display_name>
        </choice>
        <choice>
          <value>1 Side: Front</value>
          <display_name>1 Side: Front</display_name>
        </choice>
        <choice>
          <value>1 Side: Back</value>
          <display_name>1 Side: Back</display_name>
        </choice>
        <choice>
          <value>1 Side: Left</value>
          <display_name>1 Side: Left</display_name>
        </choice>
        <choice>
          <value>1 Side: Right</value>
          <display_name>1 Side: Right</display_name>
        </choice>
        <choice>
          <value>2 Sides: Front, Left</value>
          <display_name>2 Sides: Front, Left</display_name>
        </choice>
        <choice>
          <value>2 Sides: Front, Right</value>
          <display_name>2 Sides: Front, Right</display_name>
        </choice>
        <choice>
          <value>2 Sides: Back, Left</value>
          <display_name>2 Sides: Back, Left</display_name>
        </choice>
        <choice>
          <value>2 Sides: Back, Right</value>
          <display_name>2 Sides: Back, Right</display_name>
        </choice>
        <choice>
          <value>2 Sides: Front, Back</value>
          <display_name>2 Sides: Front, Back</display_name>
        </choice>
        <choice>
          <value>2 Sides: Left, Right</value>
          <display_name>2 Sides: Left, Right</display_name>
        </choice>
        <choice>
          <value>3 Sides: Front, Back, Left</value>
          <display_name>3 Sides: Front, Back, Left</display_name>
        </choice>
        <choice>
          <value>3 Sides: Front, Back, Right</value>
          <display_name>3 Sides: Front, Back, Right</display_name>
        </choice>
        <choice>
          <value>3 Sides: Front, Left, Right</value>
          <display_name>3 Sides: Front, Left, Right</display_name>
        </choice>
        <choice>
          <value>3 Sides: Back, Left, Right</value>
          <display_name>3 Sides: Back, Left, Right</display_name>
        </choice>
      </choices>
    </argument>
    <argument>
      <name>geometry_unit_conditioned_floor_area</name>
      <display_name>Geometry: Unit Conditioned Floor Area</display_name>
      <description>The total floor area of the unit's conditioned space (including any conditioned basement/attic floor area).</description>
      <type>Double</type>
      <units>ft2</units>
      <required>true</required>
      <model_dependent>false</model_dependent>
      <default_value>2000</default_value>
    </argument>
    <argument>
      <name>geometry_unit_aspect_ratio</name>
      <display_name>Geometry: Unit Aspect Ratio</display_name>
      <description>The ratio of front/back wall length to left/right wall length for the unit, excluding any protruding garage wall area.</description>
      <type>Double</type>
      <units>Frac</units>
      <required>true</required>
      <model_dependent>false</model_dependent>
      <default_value>2</default_value>
    </argument>
    <argument>
      <name>geometry_unit_direction</name>
      <display_name>Geometry: Unit Direction</display_name>
      <description>Direction of the front of the unit.</description>
      <type>Choice</type>
      <required>true</required>
      <model_dependent>false</model_dependent>
      <default_value>South</default_value>
      <choices>
        <choice>
          <value>North</value>
          <display_name>North</display_name>
        </choice>
        <choice>
          <value>North-Northeast</value>
          <display_name>North-Northeast</display_name>
        </choice>
        <choice>
          <value>Northeast</value>
          <display_name>Northeast</display_name>
        </choice>
        <choice>
          <value>East-Northeast</value>
          <display_name>East-Northeast</display_name>
        </choice>
        <choice>
          <value>East</value>
          <display_name>East</display_name>
        </choice>
        <choice>
          <value>East-Southeast</value>
          <display_name>East-Southeast</display_name>
        </choice>
        <choice>
          <value>Southeast</value>
          <display_name>Southeast</display_name>
        </choice>
        <choice>
          <value>South-Southeast</value>
          <display_name>South-Southeast</display_name>
        </choice>
        <choice>
          <value>South</value>
          <display_name>South</display_name>
        </choice>
        <choice>
          <value>South-Southwest</value>
          <display_name>South-Southwest</display_name>
        </choice>
        <choice>
          <value>Southwest</value>
          <display_name>Southwest</display_name>
        </choice>
        <choice>
          <value>West-Southwest</value>
          <display_name>West-Southwest</display_name>
        </choice>
        <choice>
          <value>West</value>
          <display_name>West</display_name>
        </choice>
        <choice>
          <value>West-Northwest</value>
          <display_name>West-Northwest</display_name>
        </choice>
        <choice>
          <value>Northwest</value>
          <display_name>Northwest</display_name>
        </choice>
        <choice>
          <value>North-Northwest</value>
          <display_name>North-Northwest</display_name>
        </choice>
      </choices>
    </argument>
    <argument>
      <name>geometry_unit_num_bedrooms</name>
      <display_name>Geometry: Unit Number of Bedrooms</display_name>
      <description>The number of bedrooms in the unit.</description>
      <type>Choice</type>
      <required>true</required>
      <model_dependent>false</model_dependent>
      <default_value>3</default_value>
      <choices>
        <choice>
          <value>0</value>
          <display_name>0</display_name>
        </choice>
        <choice>
          <value>1</value>
          <display_name>1</display_name>
        </choice>
        <choice>
          <value>2</value>
          <display_name>2</display_name>
        </choice>
        <choice>
          <value>3</value>
          <display_name>3</display_name>
        </choice>
        <choice>
          <value>4</value>
          <display_name>4</display_name>
        </choice>
        <choice>
          <value>5</value>
          <display_name>5</display_name>
        </choice>
        <choice>
          <value>6</value>
          <display_name>6</display_name>
        </choice>
        <choice>
          <value>7</value>
          <display_name>7</display_name>
        </choice>
        <choice>
          <value>8</value>
          <display_name>8</display_name>
        </choice>
        <choice>
          <value>9</value>
          <display_name>9</display_name>
        </choice>
        <choice>
          <value>10</value>
          <display_name>10</display_name>
        </choice>
        <choice>
          <value>11</value>
          <display_name>11</display_name>
        </choice>
        <choice>
          <value>12</value>
          <display_name>12</display_name>
        </choice>
      </choices>
    </argument>
    <argument>
      <name>geometry_unit_num_bathrooms</name>
      <display_name>Geometry: Unit Number of Bathrooms</display_name>
      <description>The number of bathrooms in the unit. Defaults to NumberofBedrooms/2 + 0.5.</description>
      <type>Choice</type>
      <required>false</required>
      <model_dependent>false</model_dependent>
      <default_value>Default</default_value>
      <choices>
        <choice>
          <value>Default</value>
          <display_name>Default</display_name>
        </choice>
        <choice>
          <value>0</value>
          <display_name>0</display_name>
        </choice>
        <choice>
          <value>1</value>
          <display_name>1</display_name>
        </choice>
        <choice>
          <value>2</value>
          <display_name>2</display_name>
        </choice>
        <choice>
          <value>3</value>
          <display_name>3</display_name>
        </choice>
        <choice>
          <value>4</value>
          <display_name>4</display_name>
        </choice>
        <choice>
          <value>5</value>
          <display_name>5</display_name>
        </choice>
        <choice>
          <value>6</value>
          <display_name>6</display_name>
        </choice>
        <choice>
          <value>7</value>
          <display_name>7</display_name>
        </choice>
        <choice>
          <value>8</value>
          <display_name>8</display_name>
        </choice>
        <choice>
          <value>9</value>
          <display_name>9</display_name>
        </choice>
        <choice>
          <value>10</value>
          <display_name>10</display_name>
        </choice>
        <choice>
          <value>11</value>
          <display_name>11</display_name>
        </choice>
        <choice>
          <value>12</value>
          <display_name>12</display_name>
        </choice>
      </choices>
    </argument>
    <argument>
      <name>geometry_unit_num_occupants</name>
      <display_name>Geometry: Unit Number of Occupants</display_name>
      <description>The number of occupants in the unit. Defaults to an *asset* calculation assuming standard occupancy, in which various end use defaults (e.g., plug loads, appliances, and hot water usage) are calculated based on Number of Bedrooms and Conditioned Floor Area. If provided, an *operational* calculation is instead performed in which the end use defaults reflect real-world data (where possible).</description>
      <type>Choice</type>
      <required>false</required>
      <model_dependent>false</model_dependent>
      <default_value>Default</default_value>
      <choices>
        <choice>
          <value>Default</value>
          <display_name>Default</display_name>
        </choice>
        <choice>
          <value>0</value>
          <display_name>0</display_name>
        </choice>
        <choice>
          <value>1</value>
          <display_name>1</display_name>
        </choice>
        <choice>
          <value>2</value>
          <display_name>2</display_name>
        </choice>
        <choice>
          <value>3</value>
          <display_name>3</display_name>
        </choice>
        <choice>
          <value>4</value>
          <display_name>4</display_name>
        </choice>
        <choice>
          <value>5</value>
          <display_name>5</display_name>
        </choice>
        <choice>
          <value>6</value>
          <display_name>6</display_name>
        </choice>
        <choice>
          <value>7</value>
          <display_name>7</display_name>
        </choice>
        <choice>
          <value>8</value>
          <display_name>8</display_name>
        </choice>
        <choice>
          <value>9</value>
          <display_name>9</display_name>
        </choice>
        <choice>
          <value>10</value>
          <display_name>10</display_name>
        </choice>
        <choice>
          <value>11</value>
          <display_name>11</display_name>
        </choice>
        <choice>
          <value>12</value>
          <display_name>12</display_name>
        </choice>
      </choices>
    </argument>
    <argument>
      <name>geometry_ceiling_height</name>
      <display_name>Geometry: Ceiling Height</display_name>
      <description>Average distance from the floor to the ceiling.</description>
      <type>Choice</type>
      <required>false</required>
      <model_dependent>false</model_dependent>
      <default_value>8.0 ft</default_value>
      <choices>
        <choice>
          <value>6.0 ft</value>
          <display_name>6.0 ft</display_name>
        </choice>
        <choice>
          <value>6.5 ft</value>
          <display_name>6.5 ft</display_name>
        </choice>
        <choice>
          <value>7.0 ft</value>
          <display_name>7.0 ft</display_name>
        </choice>
        <choice>
          <value>7.5 ft</value>
          <display_name>7.5 ft</display_name>
        </choice>
        <choice>
          <value>8.0 ft</value>
          <display_name>8.0 ft</display_name>
        </choice>
        <choice>
          <value>8.5 ft</value>
          <display_name>8.5 ft</display_name>
        </choice>
        <choice>
          <value>9.0 ft</value>
          <display_name>9.0 ft</display_name>
        </choice>
        <choice>
          <value>9.5 ft</value>
          <display_name>9.5 ft</display_name>
        </choice>
        <choice>
          <value>10.0 ft</value>
          <display_name>10.0 ft</display_name>
        </choice>
        <choice>
          <value>10.5 ft</value>
          <display_name>10.5 ft</display_name>
        </choice>
        <choice>
          <value>11.0 ft</value>
          <display_name>11.0 ft</display_name>
        </choice>
        <choice>
          <value>11.5 ft</value>
          <display_name>11.5 ft</display_name>
        </choice>
        <choice>
          <value>12.0 ft</value>
          <display_name>12.0 ft</display_name>
        </choice>
        <choice>
          <value>12.5 ft</value>
          <display_name>12.5 ft</display_name>
        </choice>
        <choice>
          <value>13.0 ft</value>
          <display_name>13.0 ft</display_name>
        </choice>
        <choice>
          <value>13.5 ft</value>
          <display_name>13.5 ft</display_name>
        </choice>
        <choice>
          <value>14.0 ft</value>
          <display_name>14.0 ft</display_name>
        </choice>
        <choice>
          <value>14.5 ft</value>
          <display_name>14.5 ft</display_name>
        </choice>
        <choice>
          <value>15.0 ft</value>
          <display_name>15.0 ft</display_name>
        </choice>
      </choices>
    </argument>
    <argument>
      <name>geometry_garage_type</name>
      <display_name>Geometry: Attached Garage</display_name>
      <description>The type of attached garage. Only applies to single-family detached units.</description>
      <type>Choice</type>
      <required>false</required>
      <model_dependent>false</model_dependent>
      <default_value>None</default_value>
      <choices>
        <choice>
          <value>None</value>
          <display_name>None</display_name>
        </choice>
        <choice>
          <value>1 Car, Left, Fully Inset</value>
          <display_name>1 Car, Left, Fully Inset</display_name>
        </choice>
        <choice>
          <value>1 Car, Left, Half Protruding</value>
          <display_name>1 Car, Left, Half Protruding</display_name>
        </choice>
        <choice>
          <value>1 Car, Left, Fully Protruding</value>
          <display_name>1 Car, Left, Fully Protruding</display_name>
        </choice>
        <choice>
          <value>1 Car, Right, Fully Inset</value>
          <display_name>1 Car, Right, Fully Inset</display_name>
        </choice>
        <choice>
          <value>1 Car, Right, Half Protruding</value>
          <display_name>1 Car, Right, Half Protruding</display_name>
        </choice>
        <choice>
          <value>1 Car, Right, Fully Protruding</value>
          <display_name>1 Car, Right, Fully Protruding</display_name>
        </choice>
        <choice>
          <value>2 Car, Left, Fully Inset</value>
          <display_name>2 Car, Left, Fully Inset</display_name>
        </choice>
        <choice>
          <value>2 Car, Left, Half Protruding</value>
          <display_name>2 Car, Left, Half Protruding</display_name>
        </choice>
        <choice>
          <value>2 Car, Left, Fully Protruding</value>
          <display_name>2 Car, Left, Fully Protruding</display_name>
        </choice>
        <choice>
          <value>2 Car, Right, Fully Inset</value>
          <display_name>2 Car, Right, Fully Inset</display_name>
        </choice>
        <choice>
          <value>2 Car, Right, Half Protruding</value>
          <display_name>2 Car, Right, Half Protruding</display_name>
        </choice>
        <choice>
          <value>2 Car, Right, Fully Protruding</value>
          <display_name>2 Car, Right, Fully Protruding</display_name>
        </choice>
        <choice>
          <value>3 Car, Left, Fully Inset</value>
          <display_name>3 Car, Left, Fully Inset</display_name>
        </choice>
        <choice>
          <value>3 Car, Left, Half Protruding</value>
          <display_name>3 Car, Left, Half Protruding</display_name>
        </choice>
        <choice>
          <value>3 Car, Left, Fully Protruding</value>
          <display_name>3 Car, Left, Fully Protruding</display_name>
        </choice>
        <choice>
          <value>3 Car, Right, Fully Inset</value>
          <display_name>3 Car, Right, Fully Inset</display_name>
        </choice>
        <choice>
          <value>3 Car, Right, Half Protruding</value>
          <display_name>3 Car, Right, Half Protruding</display_name>
        </choice>
        <choice>
          <value>3 Car, Right, Fully Protruding</value>
          <display_name>3 Car, Right, Fully Protruding</display_name>
        </choice>
      </choices>
    </argument>
    <argument>
      <name>geometry_foundation_type</name>
      <display_name>Geometry: Foundation Type</display_name>
      <description>The foundation type of the building. Garages are assumed to be over slab-on-grade.</description>
      <type>Choice</type>
      <required>true</required>
      <model_dependent>false</model_dependent>
      <default_value>Crawlspace, Vented</default_value>
      <choices>
        <choice>
          <value>Slab-on-Grade</value>
          <display_name>Slab-on-Grade</display_name>
        </choice>
        <choice>
          <value>Crawlspace, Vented</value>
          <display_name>Crawlspace, Vented</display_name>
        </choice>
        <choice>
          <value>Crawlspace, Unvented</value>
          <display_name>Crawlspace, Unvented</display_name>
        </choice>
        <choice>
          <value>Crawlspace, Conditioned</value>
          <display_name>Crawlspace, Conditioned</display_name>
        </choice>
        <choice>
          <value>Basement, Unconditioned</value>
          <display_name>Basement, Unconditioned</display_name>
        </choice>
        <choice>
          <value>Basement, Unconditioned, Half Above-Grade</value>
          <display_name>Basement, Unconditioned, Half Above-Grade</display_name>
        </choice>
        <choice>
          <value>Basement, Conditioned</value>
          <display_name>Basement, Conditioned</display_name>
        </choice>
        <choice>
          <value>Basement, Conditioned, Half Above-Grade</value>
          <display_name>Basement, Conditioned, Half Above-Grade</display_name>
        </choice>
        <choice>
          <value>Ambient</value>
          <display_name>Ambient</display_name>
        </choice>
        <choice>
          <value>Above Apartment</value>
          <display_name>Above Apartment</display_name>
        </choice>
        <choice>
          <value>Belly and Wing, With Skirt</value>
          <display_name>Belly and Wing, With Skirt</display_name>
        </choice>
        <choice>
          <value>Belly and Wing, No Skirt</value>
          <display_name>Belly and Wing, No Skirt</display_name>
        </choice>
        <choice>
          <value>Detailed Example: Basement, Unconditioned, 7.25 ft Height, 8 in Above-Grade, 9 in Rim Joists</value>
          <display_name>Detailed Example: Basement, Unconditioned, 7.25 ft Height, 8 in Above-Grade, 9 in Rim Joists</display_name>
        </choice>
        <choice>
          <value>Detailed Example: Basement, Conditioned, 7.25 ft Height, 8 in Above-Grade, 9 in Rim Joists</value>
          <display_name>Detailed Example: Basement, Conditioned, 7.25 ft Height, 8 in Above-Grade, 9 in Rim Joists</display_name>
        </choice>
        <choice>
          <value>Detailed Example: Basement, Conditioned, 5 ft Height</value>
          <display_name>Detailed Example: Basement, Conditioned, 5 ft Height</display_name>
        </choice>
        <choice>
          <value>Detailed Example: Crawlspace, Vented, Above-Grade</value>
          <display_name>Detailed Example: Crawlspace, Vented, Above-Grade</display_name>
        </choice>
      </choices>
    </argument>
    <argument>
      <name>geometry_attic_type</name>
      <display_name>Geometry: Attic Type</display_name>
      <description>The attic/roof type of the building.</description>
      <type>Choice</type>
      <required>true</required>
      <model_dependent>false</model_dependent>
      <default_value>Attic, Vented, Gable</default_value>
      <choices>
        <choice>
          <value>Flat Roof</value>
          <display_name>Flat Roof</display_name>
        </choice>
        <choice>
          <value>Attic, Vented, Gable</value>
          <display_name>Attic, Vented, Gable</display_name>
        </choice>
        <choice>
          <value>Attic, Vented, Hip</value>
          <display_name>Attic, Vented, Hip</display_name>
        </choice>
        <choice>
          <value>Attic, Unvented, Gable</value>
          <display_name>Attic, Unvented, Gable</display_name>
        </choice>
        <choice>
          <value>Attic, Unvented, Hip</value>
          <display_name>Attic, Unvented, Hip</display_name>
        </choice>
        <choice>
          <value>Attic, Conditioned, Gable</value>
          <display_name>Attic, Conditioned, Gable</display_name>
        </choice>
        <choice>
          <value>Attic, Conditioned, Hip</value>
          <display_name>Attic, Conditioned, Hip</display_name>
        </choice>
        <choice>
          <value>Below Apartment</value>
          <display_name>Below Apartment</display_name>
        </choice>
      </choices>
    </argument>
    <argument>
      <name>geometry_roof_pitch</name>
      <display_name>Geometry: Roof Pitch</display_name>
      <description>The roof pitch of the attic. Ignored if the building has a flat roof.</description>
      <type>Choice</type>
      <required>false</required>
      <model_dependent>false</model_dependent>
      <default_value>6:12</default_value>
      <choices>
        <choice>
          <value>1:12</value>
          <display_name>1:12</display_name>
        </choice>
        <choice>
          <value>2:12</value>
          <display_name>2:12</display_name>
        </choice>
        <choice>
          <value>3:12</value>
          <display_name>3:12</display_name>
        </choice>
        <choice>
          <value>4:12</value>
          <display_name>4:12</display_name>
        </choice>
        <choice>
          <value>5:12</value>
          <display_name>5:12</display_name>
        </choice>
        <choice>
          <value>6:12</value>
          <display_name>6:12</display_name>
        </choice>
        <choice>
          <value>7:12</value>
          <display_name>7:12</display_name>
        </choice>
        <choice>
          <value>8:12</value>
          <display_name>8:12</display_name>
        </choice>
        <choice>
          <value>9:12</value>
          <display_name>9:12</display_name>
        </choice>
        <choice>
          <value>10:12</value>
          <display_name>10:12</display_name>
        </choice>
        <choice>
          <value>11:12</value>
          <display_name>11:12</display_name>
        </choice>
        <choice>
          <value>12:12</value>
          <display_name>12:12</display_name>
        </choice>
        <choice>
          <value>13:12</value>
          <display_name>13:12</display_name>
        </choice>
        <choice>
          <value>14:12</value>
          <display_name>14:12</display_name>
        </choice>
        <choice>
          <value>15:12</value>
          <display_name>15:12</display_name>
        </choice>
        <choice>
          <value>16:12</value>
          <display_name>16:12</display_name>
        </choice>
      </choices>
    </argument>
    <argument>
      <name>geometry_eaves</name>
      <display_name>Geometry: Eaves</display_name>
      <description>The type of eaves extending from the roof.</description>
      <type>Choice</type>
      <required>false</required>
      <model_dependent>false</model_dependent>
      <default_value>2 ft</default_value>
      <choices>
        <choice>
          <value>None</value>
          <display_name>None</display_name>
        </choice>
        <choice>
          <value>1 ft</value>
          <display_name>1 ft</display_name>
        </choice>
        <choice>
          <value>2 ft</value>
          <display_name>2 ft</display_name>
        </choice>
        <choice>
          <value>3 ft</value>
          <display_name>3 ft</display_name>
        </choice>
        <choice>
          <value>4 ft</value>
          <display_name>4 ft</display_name>
        </choice>
        <choice>
          <value>5 ft</value>
          <display_name>5 ft</display_name>
        </choice>
      </choices>
    </argument>
    <argument>
      <name>geometry_neighbor_buildings</name>
      <display_name>Geometry: Neighbor Buildings</display_name>
      <description>The presence and geometry of neighboring buildings, for shading purposes.</description>
      <type>Choice</type>
      <required>false</required>
      <model_dependent>false</model_dependent>
      <default_value>None</default_value>
      <choices>
        <choice>
          <value>None</value>
          <display_name>None</display_name>
        </choice>
        <choice>
          <value>Left/Right at 2ft</value>
          <display_name>Left/Right at 2ft</display_name>
        </choice>
        <choice>
          <value>Left/Right at 4ft</value>
          <display_name>Left/Right at 4ft</display_name>
        </choice>
        <choice>
          <value>Left/Right at 5ft</value>
          <display_name>Left/Right at 5ft</display_name>
        </choice>
        <choice>
          <value>Left/Right at 7ft</value>
          <display_name>Left/Right at 7ft</display_name>
        </choice>
        <choice>
          <value>Left/Right at 10ft</value>
          <display_name>Left/Right at 10ft</display_name>
        </choice>
        <choice>
          <value>Left/Right at 12ft</value>
          <display_name>Left/Right at 12ft</display_name>
        </choice>
        <choice>
          <value>Left/Right at 15ft</value>
          <display_name>Left/Right at 15ft</display_name>
        </choice>
        <choice>
          <value>Left/Right at 20ft</value>
          <display_name>Left/Right at 20ft</display_name>
        </choice>
        <choice>
          <value>Left/Right at 25ft</value>
          <display_name>Left/Right at 25ft</display_name>
        </choice>
        <choice>
          <value>Left/Right at 27ft</value>
          <display_name>Left/Right at 27ft</display_name>
        </choice>
        <choice>
          <value>Left at 2ft</value>
          <display_name>Left at 2ft</display_name>
        </choice>
        <choice>
          <value>Left at 4ft</value>
          <display_name>Left at 4ft</display_name>
        </choice>
        <choice>
          <value>Left at 5ft</value>
          <display_name>Left at 5ft</display_name>
        </choice>
        <choice>
          <value>Left at 7ft</value>
          <display_name>Left at 7ft</display_name>
        </choice>
        <choice>
          <value>Left at 10ft</value>
          <display_name>Left at 10ft</display_name>
        </choice>
        <choice>
          <value>Left at 12ft</value>
          <display_name>Left at 12ft</display_name>
        </choice>
        <choice>
          <value>Left at 15ft</value>
          <display_name>Left at 15ft</display_name>
        </choice>
        <choice>
          <value>Left at 20ft</value>
          <display_name>Left at 20ft</display_name>
        </choice>
        <choice>
          <value>Left at 25ft</value>
          <display_name>Left at 25ft</display_name>
        </choice>
        <choice>
          <value>Left at 27ft</value>
          <display_name>Left at 27ft</display_name>
        </choice>
        <choice>
          <value>Right at 2ft</value>
          <display_name>Right at 2ft</display_name>
        </choice>
        <choice>
          <value>Right at 4ft</value>
          <display_name>Right at 4ft</display_name>
        </choice>
        <choice>
          <value>Right at 5ft</value>
          <display_name>Right at 5ft</display_name>
        </choice>
        <choice>
          <value>Right at 7ft</value>
          <display_name>Right at 7ft</display_name>
        </choice>
        <choice>
          <value>Right at 10ft</value>
          <display_name>Right at 10ft</display_name>
        </choice>
        <choice>
          <value>Right at 12ft</value>
          <display_name>Right at 12ft</display_name>
        </choice>
        <choice>
          <value>Right at 15ft</value>
          <display_name>Right at 15ft</display_name>
        </choice>
        <choice>
          <value>Right at 20ft</value>
          <display_name>Right at 20ft</display_name>
        </choice>
        <choice>
          <value>Right at 25ft</value>
          <display_name>Right at 25ft</display_name>
        </choice>
        <choice>
          <value>Right at 27ft</value>
          <display_name>Right at 27ft</display_name>
        </choice>
        <choice>
          <value>Detailed Example: Left/Right at 25ft, Front/Back at 80ft, 12ft Height</value>
          <display_name>Detailed Example: Left/Right at 25ft, Front/Back at 80ft, 12ft Height</display_name>
        </choice>
      </choices>
    </argument>
    <argument>
      <name>geometry_window_areas_or_wwrs</name>
      <display_name>Geometry: Window Areas or WWRs</display_name>
      <description>The amount of window area on the unit's front/back/left/right facades. Use a comma-separated list like '0.2, 0.2, 0.1, 0.1' to specify Window-to-Wall Ratios (WWR) or '108, 108, 72, 72' to specify absolute areas. If a facade is adiabatic, the value will be ignored.</description>
      <type>String</type>
      <units>ft2 or frac</units>
      <required>false</required>
      <model_dependent>false</model_dependent>
      <default_value>0.15, 0.15, 0.15, 0.15</default_value>
    </argument>
    <argument>
      <name>geometry_skylight_areas</name>
      <display_name>Geometry: Skylight Areas</display_name>
      <description>The amount of window area on the unit's front/back/left/right roofs. Use a comma-separated list like '50, 0, 0, 0'.</description>
      <type>String</type>
      <units>ft2</units>
      <required>false</required>
      <model_dependent>false</model_dependent>
      <default_value>0, 0, 0, 0</default_value>
    </argument>
    <argument>
      <name>geometry_door_area</name>
      <display_name>Geometry: Doors Area</display_name>
      <description>The area of the opaque door(s). Any door glazing (e.g., sliding glass doors) should be captured as window area.</description>
      <type>Double</type>
      <units>ft2</units>
      <required>false</required>
      <model_dependent>false</model_dependent>
      <default_value>20</default_value>
    </argument>
    <argument>
      <name>enclosure_floor_over_foundation</name>
      <display_name>Enclosure: Floor Over Foundation</display_name>
      <description>The type and insulation level of the floor over the foundation (e.g., crawlspace or basement).</description>
      <type>Choice</type>
      <required>false</required>
      <model_dependent>false</model_dependent>
      <default_value>Wood Frame, Uninsulated</default_value>
      <choices>
        <choice>
          <value>Wood Frame, Uninsulated</value>
          <display_name>Wood Frame, Uninsulated</display_name>
        </choice>
        <choice>
          <value>Wood Frame, R-11</value>
          <display_name>Wood Frame, R-11</display_name>
        </choice>
        <choice>
          <value>Wood Frame, R-13</value>
          <display_name>Wood Frame, R-13</display_name>
        </choice>
        <choice>
          <value>Wood Frame, R-15</value>
          <display_name>Wood Frame, R-15</display_name>
        </choice>
        <choice>
          <value>Wood Frame, R-19</value>
          <display_name>Wood Frame, R-19</display_name>
        </choice>
        <choice>
          <value>Wood Frame, R-21</value>
          <display_name>Wood Frame, R-21</display_name>
        </choice>
        <choice>
          <value>Wood Frame, R-25</value>
          <display_name>Wood Frame, R-25</display_name>
        </choice>
        <choice>
          <value>Wood Frame, R-30</value>
          <display_name>Wood Frame, R-30</display_name>
        </choice>
        <choice>
          <value>Wood Frame, R-35</value>
          <display_name>Wood Frame, R-35</display_name>
        </choice>
        <choice>
          <value>Wood Frame, R-38</value>
          <display_name>Wood Frame, R-38</display_name>
        </choice>
        <choice>
          <value>Wood Frame, IECC U-0.064</value>
          <display_name>Wood Frame, IECC U-0.064</display_name>
        </choice>
        <choice>
          <value>Wood Frame, IECC U-0.047</value>
          <display_name>Wood Frame, IECC U-0.047</display_name>
        </choice>
        <choice>
          <value>Wood Frame, IECC U-0.033</value>
          <display_name>Wood Frame, IECC U-0.033</display_name>
        </choice>
        <choice>
          <value>Wood Frame, IECC U-0.028</value>
          <display_name>Wood Frame, IECC U-0.028</display_name>
        </choice>
        <choice>
          <value>Detailed Example: Wood Frame, Uninsulated, 2x6, 24 in o.c., 10% Framing, No Carpet/Subfloor</value>
          <display_name>Detailed Example: Wood Frame, Uninsulated, 2x6, 24 in o.c., 10% Framing, No Carpet/Subfloor</display_name>
        </choice>
        <choice>
          <value>Detailed Example: Wood Frame, R-11, 2x6, 24 in o.c., 13% Framing, No Carpet/Subfloor</value>
          <display_name>Detailed Example: Wood Frame, R-11, 2x6, 24 in o.c., 13% Framing, No Carpet/Subfloor</display_name>
        </choice>
        <choice>
          <value>Detailed Example: Wood Frame, R-11, 2x6, 24 in o.c., 10% Framing, No Carpet/Subfloor</value>
          <display_name>Detailed Example: Wood Frame, R-11, 2x6, 24 in o.c., 10% Framing, No Carpet/Subfloor</display_name>
        </choice>
      </choices>
    </argument>
    <argument>
      <name>enclosure_floor_over_garage</name>
      <display_name>Enclosure: Floor Over Garage</display_name>
      <description>The type and insulation level of the floor over the garage.</description>
      <type>Choice</type>
      <required>false</required>
      <model_dependent>false</model_dependent>
      <default_value>Wood Frame, Uninsulated</default_value>
      <choices>
        <choice>
          <value>Wood Frame, Uninsulated</value>
          <display_name>Wood Frame, Uninsulated</display_name>
        </choice>
        <choice>
          <value>Wood Frame, R-11</value>
          <display_name>Wood Frame, R-11</display_name>
        </choice>
        <choice>
          <value>Wood Frame, R-13</value>
          <display_name>Wood Frame, R-13</display_name>
        </choice>
        <choice>
          <value>Wood Frame, R-15</value>
          <display_name>Wood Frame, R-15</display_name>
        </choice>
        <choice>
          <value>Wood Frame, R-19</value>
          <display_name>Wood Frame, R-19</display_name>
        </choice>
        <choice>
          <value>Wood Frame, R-21</value>
          <display_name>Wood Frame, R-21</display_name>
        </choice>
        <choice>
          <value>Wood Frame, R-25</value>
          <display_name>Wood Frame, R-25</display_name>
        </choice>
        <choice>
          <value>Wood Frame, R-30</value>
          <display_name>Wood Frame, R-30</display_name>
        </choice>
        <choice>
          <value>Wood Frame, R-35</value>
          <display_name>Wood Frame, R-35</display_name>
        </choice>
        <choice>
          <value>Wood Frame, R-38</value>
          <display_name>Wood Frame, R-38</display_name>
        </choice>
        <choice>
          <value>Wood Frame, IECC U-0.064</value>
          <display_name>Wood Frame, IECC U-0.064</display_name>
        </choice>
        <choice>
          <value>Wood Frame, IECC U-0.047</value>
          <display_name>Wood Frame, IECC U-0.047</display_name>
        </choice>
        <choice>
          <value>Wood Frame, IECC U-0.033</value>
          <display_name>Wood Frame, IECC U-0.033</display_name>
        </choice>
        <choice>
          <value>Detailed Example: Wood Frame, Uninsulated, 2x6, 24 in o.c., 10% Framing, No Carpet/Subfloor</value>
          <display_name>Detailed Example: Wood Frame, Uninsulated, 2x6, 24 in o.c., 10% Framing, No Carpet/Subfloor</display_name>
        </choice>
        <choice>
          <value>Detailed Example: Wood Frame, R-11, 2x6, 24 in o.c., 13% Framing, No Carpet/Subfloor</value>
          <display_name>Detailed Example: Wood Frame, R-11, 2x6, 24 in o.c., 13% Framing, No Carpet/Subfloor</display_name>
        </choice>
        <choice>
          <value>Detailed Example: Wood Frame, R-11, 2x6, 24 in o.c., 10% Framing, No Carpet/Subfloor</value>
          <display_name>Detailed Example: Wood Frame, R-11, 2x6, 24 in o.c., 10% Framing, No Carpet/Subfloor</display_name>
        </choice>
      </choices>
    </argument>
    <argument>
      <name>enclosure_foundation_wall</name>
      <display_name>Enclosure: Foundation Wall</display_name>
      <description>The type and insulation level of the foundation walls.</description>
      <type>Choice</type>
      <required>false</required>
      <model_dependent>false</model_dependent>
      <default_value>Solid Concrete, Uninsulated</default_value>
      <choices>
        <choice>
          <value>Solid Concrete, Uninsulated</value>
          <display_name>Solid Concrete, Uninsulated</display_name>
        </choice>
        <choice>
          <value>Solid Concrete, Half Wall, R-5</value>
          <display_name>Solid Concrete, Half Wall, R-5</display_name>
        </choice>
        <choice>
          <value>Solid Concrete, Half Wall, R-10</value>
          <display_name>Solid Concrete, Half Wall, R-10</display_name>
        </choice>
        <choice>
          <value>Solid Concrete, Half Wall, R-15</value>
          <display_name>Solid Concrete, Half Wall, R-15</display_name>
        </choice>
        <choice>
          <value>Solid Concrete, Half Wall, R-20</value>
          <display_name>Solid Concrete, Half Wall, R-20</display_name>
        </choice>
        <choice>
          <value>Solid Concrete, Whole Wall, R-5</value>
          <display_name>Solid Concrete, Whole Wall, R-5</display_name>
        </choice>
        <choice>
          <value>Solid Concrete, Whole Wall, R-10</value>
          <display_name>Solid Concrete, Whole Wall, R-10</display_name>
        </choice>
        <choice>
          <value>Solid Concrete, Whole Wall, R-10.2, Interior</value>
          <display_name>Solid Concrete, Whole Wall, R-10.2, Interior</display_name>
        </choice>
        <choice>
          <value>Solid Concrete, Whole Wall, R-15</value>
          <display_name>Solid Concrete, Whole Wall, R-15</display_name>
        </choice>
        <choice>
          <value>Solid Concrete, Whole Wall, R-20</value>
          <display_name>Solid Concrete, Whole Wall, R-20</display_name>
        </choice>
        <choice>
          <value>Solid Concrete, Assembly R-10.69</value>
          <display_name>Solid Concrete, Assembly R-10.69</display_name>
        </choice>
        <choice>
          <value>Concrete Block Foam Core, Whole Wall, R-18.9</value>
          <display_name>Concrete Block Foam Core, Whole Wall, R-18.9</display_name>
        </choice>
      </choices>
    </argument>
    <argument>
      <name>enclosure_rim_joist</name>
      <display_name>Enclosure: Rim Joists</display_name>
      <description>The type and insulation level of the rim joists.</description>
      <type>Choice</type>
      <required>false</required>
      <model_dependent>false</model_dependent>
      <default_value>Uninsulated</default_value>
      <choices>
        <choice>
          <value>Uninsulated</value>
          <display_name>Uninsulated</display_name>
        </choice>
        <choice>
          <value>Interior, R-7</value>
          <display_name>Interior, R-7</display_name>
        </choice>
        <choice>
          <value>Interior, R-11</value>
          <display_name>Interior, R-11</display_name>
        </choice>
        <choice>
          <value>Interior, R-13</value>
          <display_name>Interior, R-13</display_name>
        </choice>
        <choice>
          <value>Interior, R-15</value>
          <display_name>Interior, R-15</display_name>
        </choice>
        <choice>
          <value>Interior, R-19</value>
          <display_name>Interior, R-19</display_name>
        </choice>
        <choice>
          <value>Interior, R-21</value>
          <display_name>Interior, R-21</display_name>
        </choice>
        <choice>
          <value>Exterior, R-5</value>
          <display_name>Exterior, R-5</display_name>
        </choice>
        <choice>
          <value>Exterior, R-10</value>
          <display_name>Exterior, R-10</display_name>
        </choice>
        <choice>
          <value>Exterior, R-15</value>
          <display_name>Exterior, R-15</display_name>
        </choice>
        <choice>
          <value>Exterior, R-20</value>
          <display_name>Exterior, R-20</display_name>
        </choice>
        <choice>
          <value>Detailed Example: Uninsulated, Fiberboard Sheathing, Hardboard Siding</value>
          <display_name>Detailed Example: Uninsulated, Fiberboard Sheathing, Hardboard Siding</display_name>
        </choice>
        <choice>
          <value>Detailed Example: R-11, Fiberboard Sheathing, Hardboard Siding</value>
          <display_name>Detailed Example: R-11, Fiberboard Sheathing, Hardboard Siding</display_name>
        </choice>
      </choices>
    </argument>
    <argument>
      <name>enclosure_slab</name>
      <display_name>Enclosure: Slab</display_name>
      <description>The type and insulation level of the slab. Applies to slab-on-grade as well as basement/crawlspace foundations. Under Slab insulation is placed horizontally from the edge of the slab inward. Perimeter insulation is placed vertically from the top of the slab downward. Whole Slab insulation is placed horizontally below the entire slab area.</description>
      <type>Choice</type>
      <required>false</required>
      <model_dependent>false</model_dependent>
      <default_value>Uninsulated</default_value>
      <choices>
        <choice>
          <value>Uninsulated</value>
          <display_name>Uninsulated</display_name>
        </choice>
        <choice>
          <value>Under Slab, 2ft, R-5</value>
          <display_name>Under Slab, 2ft, R-5</display_name>
        </choice>
        <choice>
          <value>Under Slab, 2ft, R-10</value>
          <display_name>Under Slab, 2ft, R-10</display_name>
        </choice>
        <choice>
          <value>Under Slab, 2ft, R-15</value>
          <display_name>Under Slab, 2ft, R-15</display_name>
        </choice>
        <choice>
          <value>Under Slab, 2ft, R-20</value>
          <display_name>Under Slab, 2ft, R-20</display_name>
        </choice>
        <choice>
          <value>Under Slab, 4ft, R-5</value>
          <display_name>Under Slab, 4ft, R-5</display_name>
        </choice>
        <choice>
          <value>Under Slab, 4ft, R-10</value>
          <display_name>Under Slab, 4ft, R-10</display_name>
        </choice>
        <choice>
          <value>Under Slab, 4ft, R-15</value>
          <display_name>Under Slab, 4ft, R-15</display_name>
        </choice>
        <choice>
          <value>Under Slab, 4ft, R-20</value>
          <display_name>Under Slab, 4ft, R-20</display_name>
        </choice>
        <choice>
          <value>Perimeter, 2ft, R-5</value>
          <display_name>Perimeter, 2ft, R-5</display_name>
        </choice>
        <choice>
          <value>Perimeter, 2ft, R-10</value>
          <display_name>Perimeter, 2ft, R-10</display_name>
        </choice>
        <choice>
          <value>Perimeter, 2ft, R-15</value>
          <display_name>Perimeter, 2ft, R-15</display_name>
        </choice>
        <choice>
          <value>Perimeter, 2ft, R-20</value>
          <display_name>Perimeter, 2ft, R-20</display_name>
        </choice>
        <choice>
          <value>Perimeter, 4ft, R-5</value>
          <display_name>Perimeter, 4ft, R-5</display_name>
        </choice>
        <choice>
          <value>Perimeter, 4ft, R-10</value>
          <display_name>Perimeter, 4ft, R-10</display_name>
        </choice>
        <choice>
          <value>Perimeter, 4ft, R-15</value>
          <display_name>Perimeter, 4ft, R-15</display_name>
        </choice>
        <choice>
          <value>Perimeter, 4ft, R-20</value>
          <display_name>Perimeter, 4ft, R-20</display_name>
        </choice>
        <choice>
          <value>Whole Slab, R-5</value>
          <display_name>Whole Slab, R-5</display_name>
        </choice>
        <choice>
          <value>Whole Slab, R-10</value>
          <display_name>Whole Slab, R-10</display_name>
        </choice>
        <choice>
          <value>Whole Slab, R-15</value>
          <display_name>Whole Slab, R-15</display_name>
        </choice>
        <choice>
          <value>Whole Slab, R-20</value>
          <display_name>Whole Slab, R-20</display_name>
        </choice>
        <choice>
          <value>Whole Slab, R-30</value>
          <display_name>Whole Slab, R-30</display_name>
        </choice>
        <choice>
          <value>Whole Slab, R-40</value>
          <display_name>Whole Slab, R-40</display_name>
        </choice>
        <choice>
          <value>Detailed Example: Uninsulated, No Carpet</value>
          <display_name>Detailed Example: Uninsulated, No Carpet</display_name>
        </choice>
        <choice>
          <value>Detailed Example: Uninsulated, 100% R-2.08 Carpet</value>
          <display_name>Detailed Example: Uninsulated, 100% R-2.08 Carpet</display_name>
        </choice>
        <choice>
          <value>Detailed Example: Uninsulated, 100% R-2.50 Carpet</value>
          <display_name>Detailed Example: Uninsulated, 100% R-2.50 Carpet</display_name>
        </choice>
        <choice>
          <value>Detailed Example: Perimeter, 2ft, R-5, 100% R-2.08 Carpet</value>
          <display_name>Detailed Example: Perimeter, 2ft, R-5, 100% R-2.08 Carpet</display_name>
        </choice>
        <choice>
          <value>Detailed Example: Whole Slab, R-5, 100% R-2.5 Carpet</value>
          <display_name>Detailed Example: Whole Slab, R-5, 100% R-2.5 Carpet</display_name>
        </choice>
      </choices>
    </argument>
    <argument>
      <name>enclosure_ceiling</name>
      <display_name>Enclosure: Ceiling</display_name>
      <description>The type and insulation level of the ceiling (attic floor).</description>
      <type>Choice</type>
      <required>true</required>
      <model_dependent>false</model_dependent>
      <default_value>R-30</default_value>
      <choices>
        <choice>
          <value>Uninsulated</value>
          <display_name>Uninsulated</display_name>
        </choice>
        <choice>
          <value>R-7</value>
          <display_name>R-7</display_name>
        </choice>
        <choice>
          <value>R-13</value>
          <display_name>R-13</display_name>
        </choice>
        <choice>
          <value>R-19</value>
          <display_name>R-19</display_name>
        </choice>
        <choice>
          <value>R-30</value>
          <display_name>R-30</display_name>
        </choice>
        <choice>
          <value>R-38</value>
          <display_name>R-38</display_name>
        </choice>
        <choice>
          <value>R-49</value>
          <display_name>R-49</display_name>
        </choice>
        <choice>
          <value>R-60</value>
          <display_name>R-60</display_name>
        </choice>
        <choice>
          <value>IECC U-0.035</value>
          <display_name>IECC U-0.035</display_name>
        </choice>
        <choice>
          <value>IECC U-0.030</value>
          <display_name>IECC U-0.030</display_name>
        </choice>
        <choice>
          <value>IECC U-0.026</value>
          <display_name>IECC U-0.026</display_name>
        </choice>
        <choice>
          <value>IECC U-0.024</value>
          <display_name>IECC U-0.024</display_name>
        </choice>
        <choice>
          <value>Detailed Example: R-11, 2x6, 24 in o.c., 10% Framing</value>
          <display_name>Detailed Example: R-11, 2x6, 24 in o.c., 10% Framing</display_name>
        </choice>
        <choice>
          <value>Detailed Example: R-19, 2x6, 24 in o.c., 10% Framing</value>
          <display_name>Detailed Example: R-19, 2x6, 24 in o.c., 10% Framing</display_name>
        </choice>
        <choice>
          <value>Detailed Example: R-19 + R-38, 2x6, 24 in o.c., 10% Framing</value>
          <display_name>Detailed Example: R-19 + R-38, 2x6, 24 in o.c., 10% Framing</display_name>
        </choice>
      </choices>
    </argument>
    <argument>
      <name>enclosure_roof</name>
      <display_name>Enclosure: Roof</display_name>
      <description>The type and insulation level of the roof.</description>
      <type>Choice</type>
      <required>true</required>
      <model_dependent>false</model_dependent>
      <default_value>Uninsulated</default_value>
      <choices>
        <choice>
          <value>Uninsulated</value>
          <display_name>Uninsulated</display_name>
        </choice>
        <choice>
          <value>R-7</value>
          <display_name>R-7</display_name>
        </choice>
        <choice>
          <value>R-13</value>
          <display_name>R-13</display_name>
        </choice>
        <choice>
          <value>R-19</value>
          <display_name>R-19</display_name>
        </choice>
        <choice>
          <value>R-30</value>
          <display_name>R-30</display_name>
        </choice>
        <choice>
          <value>R-38</value>
          <display_name>R-38</display_name>
        </choice>
        <choice>
          <value>R-49</value>
          <display_name>R-49</display_name>
        </choice>
        <choice>
          <value>IECC U-0.035</value>
          <display_name>IECC U-0.035</display_name>
        </choice>
        <choice>
          <value>IECC U-0.030</value>
          <display_name>IECC U-0.030</display_name>
        </choice>
        <choice>
          <value>IECC U-0.026</value>
          <display_name>IECC U-0.026</display_name>
        </choice>
        <choice>
          <value>IECC U-0.024</value>
          <display_name>IECC U-0.024</display_name>
        </choice>
        <choice>
          <value>Detailed Example: Uninsulated, 0.5 in plywood, 0.25 in asphalt shingle</value>
          <display_name>Detailed Example: Uninsulated, 0.5 in plywood, 0.25 in asphalt shingle</display_name>
        </choice>
      </choices>
    </argument>
    <argument>
      <name>enclosure_roof_material</name>
      <display_name>Enclosure: Roof Material</display_name>
      <description>The material type and color of the roof.</description>
      <type>Choice</type>
      <required>false</required>
      <model_dependent>false</model_dependent>
      <default_value>Asphalt/Fiberglass Shingles, Medium</default_value>
      <choices>
        <choice>
          <value>Asphalt/Fiberglass Shingles, Dark</value>
          <display_name>Asphalt/Fiberglass Shingles, Dark</display_name>
        </choice>
        <choice>
          <value>Asphalt/Fiberglass Shingles, Medium Dark</value>
          <display_name>Asphalt/Fiberglass Shingles, Medium Dark</display_name>
        </choice>
        <choice>
          <value>Asphalt/Fiberglass Shingles, Medium</value>
          <display_name>Asphalt/Fiberglass Shingles, Medium</display_name>
        </choice>
        <choice>
          <value>Asphalt/Fiberglass Shingles, Light</value>
          <display_name>Asphalt/Fiberglass Shingles, Light</display_name>
        </choice>
        <choice>
          <value>Asphalt/Fiberglass Shingles, Reflective</value>
          <display_name>Asphalt/Fiberglass Shingles, Reflective</display_name>
        </choice>
        <choice>
          <value>Tile/Slate, Dark</value>
          <display_name>Tile/Slate, Dark</display_name>
        </choice>
        <choice>
          <value>Tile/Slate, Medium Dark</value>
          <display_name>Tile/Slate, Medium Dark</display_name>
        </choice>
        <choice>
          <value>Tile/Slate, Medium</value>
          <display_name>Tile/Slate, Medium</display_name>
        </choice>
        <choice>
          <value>Tile/Slate, Light</value>
          <display_name>Tile/Slate, Light</display_name>
        </choice>
        <choice>
          <value>Tile/Slate, Reflective</value>
          <display_name>Tile/Slate, Reflective</display_name>
        </choice>
        <choice>
          <value>Metal, Dark</value>
          <display_name>Metal, Dark</display_name>
        </choice>
        <choice>
          <value>Metal, Medium Dark</value>
          <display_name>Metal, Medium Dark</display_name>
        </choice>
        <choice>
          <value>Metal, Medium</value>
          <display_name>Metal, Medium</display_name>
        </choice>
        <choice>
          <value>Metal, Light</value>
          <display_name>Metal, Light</display_name>
        </choice>
        <choice>
          <value>Metal, Reflective</value>
          <display_name>Metal, Reflective</display_name>
        </choice>
        <choice>
          <value>Wood Shingles/Shakes, Dark</value>
          <display_name>Wood Shingles/Shakes, Dark</display_name>
        </choice>
        <choice>
          <value>Wood Shingles/Shakes, Medium Dark</value>
          <display_name>Wood Shingles/Shakes, Medium Dark</display_name>
        </choice>
        <choice>
          <value>Wood Shingles/Shakes, Medium</value>
          <display_name>Wood Shingles/Shakes, Medium</display_name>
        </choice>
        <choice>
          <value>Wood Shingles/Shakes, Light</value>
          <display_name>Wood Shingles/Shakes, Light</display_name>
        </choice>
        <choice>
          <value>Wood Shingles/Shakes, Reflective</value>
          <display_name>Wood Shingles/Shakes, Reflective</display_name>
        </choice>
        <choice>
          <value>Shingles, Dark</value>
          <display_name>Shingles, Dark</display_name>
        </choice>
        <choice>
          <value>Shingles, Medium Dark</value>
          <display_name>Shingles, Medium Dark</display_name>
        </choice>
        <choice>
          <value>Shingles, Medium</value>
          <display_name>Shingles, Medium</display_name>
        </choice>
        <choice>
          <value>Shingles, Light</value>
          <display_name>Shingles, Light</display_name>
        </choice>
        <choice>
          <value>Shingles, Reflective</value>
          <display_name>Shingles, Reflective</display_name>
        </choice>
        <choice>
          <value>Synthetic Sheeting, Dark</value>
          <display_name>Synthetic Sheeting, Dark</display_name>
        </choice>
        <choice>
          <value>Synthetic Sheeting, Medium Dark</value>
          <display_name>Synthetic Sheeting, Medium Dark</display_name>
        </choice>
        <choice>
          <value>Synthetic Sheeting, Medium</value>
          <display_name>Synthetic Sheeting, Medium</display_name>
        </choice>
        <choice>
          <value>Synthetic Sheeting, Light</value>
          <display_name>Synthetic Sheeting, Light</display_name>
        </choice>
        <choice>
          <value>Synthetic Sheeting, Reflective</value>
          <display_name>Synthetic Sheeting, Reflective</display_name>
        </choice>
        <choice>
          <value>EPS Sheathing, Dark</value>
          <display_name>EPS Sheathing, Dark</display_name>
        </choice>
        <choice>
          <value>EPS Sheathing, Medium Dark</value>
          <display_name>EPS Sheathing, Medium Dark</display_name>
        </choice>
        <choice>
          <value>EPS Sheathing, Medium</value>
          <display_name>EPS Sheathing, Medium</display_name>
        </choice>
        <choice>
          <value>EPS Sheathing, Light</value>
          <display_name>EPS Sheathing, Light</display_name>
        </choice>
        <choice>
          <value>EPS Sheathing, Reflective</value>
          <display_name>EPS Sheathing, Reflective</display_name>
        </choice>
        <choice>
          <value>Concrete, Dark</value>
          <display_name>Concrete, Dark</display_name>
        </choice>
        <choice>
          <value>Concrete, Medium Dark</value>
          <display_name>Concrete, Medium Dark</display_name>
        </choice>
        <choice>
          <value>Concrete, Medium</value>
          <display_name>Concrete, Medium</display_name>
        </choice>
        <choice>
          <value>Concrete, Light</value>
          <display_name>Concrete, Light</display_name>
        </choice>
        <choice>
          <value>Concrete, Reflective</value>
          <display_name>Concrete, Reflective</display_name>
        </choice>
        <choice>
          <value>Cool Roof</value>
          <display_name>Cool Roof</display_name>
        </choice>
        <choice>
          <value>Detailed Example: 0.2 Solar Absorptance</value>
          <display_name>Detailed Example: 0.2 Solar Absorptance</display_name>
        </choice>
        <choice>
          <value>Detailed Example: 0.4 Solar Absorptance</value>
          <display_name>Detailed Example: 0.4 Solar Absorptance</display_name>
        </choice>
        <choice>
          <value>Detailed Example: 0.6 Solar Absorptance</value>
          <display_name>Detailed Example: 0.6 Solar Absorptance</display_name>
        </choice>
        <choice>
          <value>Detailed Example: 0.75 Solar Absorptance</value>
          <display_name>Detailed Example: 0.75 Solar Absorptance</display_name>
        </choice>
      </choices>
    </argument>
    <argument>
      <name>enclosure_radiant_barrier</name>
      <display_name>Enclosure: Radiant Barrier</display_name>
      <description>The type of radiant barrier in the attic.</description>
      <type>Choice</type>
      <required>false</required>
      <model_dependent>false</model_dependent>
      <default_value>None</default_value>
      <choices>
        <choice>
          <value>None</value>
          <display_name>None</display_name>
        </choice>
        <choice>
          <value>Attic Roof Only</value>
          <display_name>Attic Roof Only</display_name>
        </choice>
        <choice>
          <value>Attic Roof and Gable Walls</value>
          <display_name>Attic Roof and Gable Walls</display_name>
        </choice>
        <choice>
          <value>Attic Floor</value>
          <display_name>Attic Floor</display_name>
        </choice>
      </choices>
    </argument>
    <argument>
      <name>enclosure_wall</name>
      <display_name>Enclosure: Walls</display_name>
      <description>The type and insulation level of the walls.</description>
      <type>Choice</type>
      <required>true</required>
      <model_dependent>false</model_dependent>
      <default_value>Wood Stud, R-13</default_value>
      <choices>
        <choice>
          <value>Wood Stud, Uninsulated</value>
          <display_name>Wood Stud, Uninsulated</display_name>
        </choice>
        <choice>
          <value>Wood Stud, R-7</value>
          <display_name>Wood Stud, R-7</display_name>
        </choice>
        <choice>
          <value>Wood Stud, R-11</value>
          <display_name>Wood Stud, R-11</display_name>
        </choice>
        <choice>
          <value>Wood Stud, R-13</value>
          <display_name>Wood Stud, R-13</display_name>
        </choice>
        <choice>
          <value>Wood Stud, R-15</value>
          <display_name>Wood Stud, R-15</display_name>
        </choice>
        <choice>
          <value>Wood Stud, R-19</value>
          <display_name>Wood Stud, R-19</display_name>
        </choice>
        <choice>
          <value>Wood Stud, R-21</value>
          <display_name>Wood Stud, R-21</display_name>
        </choice>
        <choice>
          <value>Double Wood Stud, R-33</value>
          <display_name>Double Wood Stud, R-33</display_name>
        </choice>
        <choice>
          <value>Double Wood Stud, R-39</value>
          <display_name>Double Wood Stud, R-39</display_name>
        </choice>
        <choice>
          <value>Double Wood Stud, R-45</value>
          <display_name>Double Wood Stud, R-45</display_name>
        </choice>
        <choice>
          <value>Steel Stud, Uninsulated</value>
          <display_name>Steel Stud, Uninsulated</display_name>
        </choice>
        <choice>
          <value>Steel Stud, R-11</value>
          <display_name>Steel Stud, R-11</display_name>
        </choice>
        <choice>
          <value>Steel Stud, R-13</value>
          <display_name>Steel Stud, R-13</display_name>
        </choice>
        <choice>
          <value>Steel Stud, R-15</value>
          <display_name>Steel Stud, R-15</display_name>
        </choice>
        <choice>
          <value>Steel Stud, R-19</value>
          <display_name>Steel Stud, R-19</display_name>
        </choice>
        <choice>
          <value>Steel Stud, R-21</value>
          <display_name>Steel Stud, R-21</display_name>
        </choice>
        <choice>
          <value>Steel Stud, R-25</value>
          <display_name>Steel Stud, R-25</display_name>
        </choice>
        <choice>
          <value>Concrete Masonry Unit, Hollow or Concrete Filled, Uninsulated</value>
          <display_name>Concrete Masonry Unit, Hollow or Concrete Filled, Uninsulated</display_name>
        </choice>
        <choice>
          <value>Concrete Masonry Unit, Hollow or Concrete Filled, R-7</value>
          <display_name>Concrete Masonry Unit, Hollow or Concrete Filled, R-7</display_name>
        </choice>
        <choice>
          <value>Concrete Masonry Unit, Hollow or Concrete Filled, R-11</value>
          <display_name>Concrete Masonry Unit, Hollow or Concrete Filled, R-11</display_name>
        </choice>
        <choice>
          <value>Concrete Masonry Unit, Hollow or Concrete Filled, R-13</value>
          <display_name>Concrete Masonry Unit, Hollow or Concrete Filled, R-13</display_name>
        </choice>
        <choice>
          <value>Concrete Masonry Unit, Hollow or Concrete Filled, R-15</value>
          <display_name>Concrete Masonry Unit, Hollow or Concrete Filled, R-15</display_name>
        </choice>
        <choice>
          <value>Concrete Masonry Unit, Hollow or Concrete Filled, R-19</value>
          <display_name>Concrete Masonry Unit, Hollow or Concrete Filled, R-19</display_name>
        </choice>
        <choice>
          <value>Concrete Masonry Unit, Perlite Filled, Uninsulated</value>
          <display_name>Concrete Masonry Unit, Perlite Filled, Uninsulated</display_name>
        </choice>
        <choice>
          <value>Concrete Masonry Unit, Perlite Filled, R-7</value>
          <display_name>Concrete Masonry Unit, Perlite Filled, R-7</display_name>
        </choice>
        <choice>
          <value>Concrete Masonry Unit, Perlite Filled, R-11</value>
          <display_name>Concrete Masonry Unit, Perlite Filled, R-11</display_name>
        </choice>
        <choice>
          <value>Concrete Masonry Unit, Perlite Filled, R-13</value>
          <display_name>Concrete Masonry Unit, Perlite Filled, R-13</display_name>
        </choice>
        <choice>
          <value>Concrete Masonry Unit, Perlite Filled, R-15</value>
          <display_name>Concrete Masonry Unit, Perlite Filled, R-15</display_name>
        </choice>
        <choice>
          <value>Concrete Masonry Unit, Perlite Filled, R-19</value>
          <display_name>Concrete Masonry Unit, Perlite Filled, R-19</display_name>
        </choice>
        <choice>
          <value>Structural Insulated Panel, R-17.5</value>
          <display_name>Structural Insulated Panel, R-17.5</display_name>
        </choice>
        <choice>
          <value>Structural Insulated Panel, R-27.5</value>
          <display_name>Structural Insulated Panel, R-27.5</display_name>
        </choice>
        <choice>
          <value>Structural Insulated Panel, R-37.5</value>
          <display_name>Structural Insulated Panel, R-37.5</display_name>
        </choice>
        <choice>
          <value>Structural Insulated Panel, R-47.5</value>
          <display_name>Structural Insulated Panel, R-47.5</display_name>
        </choice>
        <choice>
          <value>Insulated Concrete Forms, R-5 per side</value>
          <display_name>Insulated Concrete Forms, R-5 per side</display_name>
        </choice>
        <choice>
          <value>Insulated Concrete Forms, R-10 per side</value>
          <display_name>Insulated Concrete Forms, R-10 per side</display_name>
        </choice>
        <choice>
          <value>Insulated Concrete Forms, R-15 per side</value>
          <display_name>Insulated Concrete Forms, R-15 per side</display_name>
        </choice>
        <choice>
          <value>Insulated Concrete Forms, R-20 per side</value>
          <display_name>Insulated Concrete Forms, R-20 per side</display_name>
        </choice>
        <choice>
          <value>Structural Brick, Uninsulated</value>
          <display_name>Structural Brick, Uninsulated</display_name>
        </choice>
        <choice>
          <value>Structural Brick, R-7</value>
          <display_name>Structural Brick, R-7</display_name>
        </choice>
        <choice>
          <value>Structural Brick, R-11</value>
          <display_name>Structural Brick, R-11</display_name>
        </choice>
        <choice>
          <value>Structural Brick, R-15</value>
          <display_name>Structural Brick, R-15</display_name>
        </choice>
        <choice>
          <value>Structural Brick, R-19</value>
          <display_name>Structural Brick, R-19</display_name>
        </choice>
        <choice>
          <value>Wood Stud, IECC U-0.084</value>
          <display_name>Wood Stud, IECC U-0.084</display_name>
        </choice>
        <choice>
          <value>Wood Stud, IECC U-0.082</value>
          <display_name>Wood Stud, IECC U-0.082</display_name>
        </choice>
        <choice>
          <value>Wood Stud, IECC U-0.060</value>
          <display_name>Wood Stud, IECC U-0.060</display_name>
        </choice>
        <choice>
          <value>Wood Stud, IECC U-0.057</value>
          <display_name>Wood Stud, IECC U-0.057</display_name>
        </choice>
        <choice>
          <value>Wood Stud, IECC U-0.048</value>
          <display_name>Wood Stud, IECC U-0.048</display_name>
        </choice>
        <choice>
          <value>Wood Stud, IECC U-0.045</value>
          <display_name>Wood Stud, IECC U-0.045</display_name>
        </choice>
        <choice>
          <value>Detailed Example: Wood Stud, Uninsulated, 2x4, 16 in o.c., 25% Framing</value>
          <display_name>Detailed Example: Wood Stud, Uninsulated, 2x4, 16 in o.c., 25% Framing</display_name>
        </choice>
        <choice>
          <value>Detailed Example: Wood Stud, R-11, 2x4, 16 in o.c., 25% Framing</value>
          <display_name>Detailed Example: Wood Stud, R-11, 2x4, 16 in o.c., 25% Framing</display_name>
        </choice>
        <choice>
          <value>Detailed Example: Wood Stud, R-18, 2x6, 24 in o.c., 25% Framing</value>
          <display_name>Detailed Example: Wood Stud, R-18, 2x6, 24 in o.c., 25% Framing</display_name>
        </choice>
      </choices>
    </argument>
    <argument>
      <name>enclosure_wall_continuous_insulation</name>
      <display_name>Enclosure: Wall Continuous Insulation</display_name>
      <description>The insulation level of the wall continuous insulation. The R-value of the continuous insulation will be ignored if a wall option with an IECC U-factor is selected.</description>
      <type>Choice</type>
      <required>false</required>
      <model_dependent>false</model_dependent>
      <default_value>Uninsulated</default_value>
      <choices>
        <choice>
          <value>Uninsulated</value>
          <display_name>Uninsulated</display_name>
        </choice>
        <choice>
          <value>R-5</value>
          <display_name>R-5</display_name>
        </choice>
        <choice>
          <value>R-6</value>
          <display_name>R-6</display_name>
        </choice>
        <choice>
          <value>R-7</value>
          <display_name>R-7</display_name>
        </choice>
        <choice>
          <value>R-10</value>
          <display_name>R-10</display_name>
        </choice>
        <choice>
          <value>R-12</value>
          <display_name>R-12</display_name>
        </choice>
        <choice>
          <value>R-14</value>
          <display_name>R-14</display_name>
        </choice>
        <choice>
          <value>R-15</value>
          <display_name>R-15</display_name>
        </choice>
        <choice>
          <value>R-18</value>
          <display_name>R-18</display_name>
        </choice>
        <choice>
          <value>R-20</value>
          <display_name>R-20</display_name>
        </choice>
        <choice>
          <value>R-21</value>
          <display_name>R-21</display_name>
        </choice>
        <choice>
          <value>Detailed Example: R-7.2</value>
          <display_name>Detailed Example: R-7.2</display_name>
        </choice>
      </choices>
    </argument>
    <argument>
      <name>enclosure_wall_siding</name>
      <display_name>Enclosure: Wall Siding</display_name>
      <description>The type, color, and insulation level of the wall siding. The R-value of the siding will be ignored if a wall option with an IECC U-factor is selected.</description>
      <type>Choice</type>
      <required>false</required>
      <model_dependent>false</model_dependent>
      <default_value>Wood, Medium</default_value>
      <choices>
        <choice>
          <value>None</value>
          <display_name>None</display_name>
        </choice>
        <choice>
          <value>Aluminum, Dark</value>
          <display_name>Aluminum, Dark</display_name>
        </choice>
        <choice>
          <value>Aluminum, Medium</value>
          <display_name>Aluminum, Medium</display_name>
        </choice>
        <choice>
          <value>Aluminum, Medium Dark</value>
          <display_name>Aluminum, Medium Dark</display_name>
        </choice>
        <choice>
          <value>Aluminum, Light</value>
          <display_name>Aluminum, Light</display_name>
        </choice>
        <choice>
          <value>Aluminum, Reflective</value>
          <display_name>Aluminum, Reflective</display_name>
        </choice>
        <choice>
          <value>Brick, Dark</value>
          <display_name>Brick, Dark</display_name>
        </choice>
        <choice>
          <value>Brick, Medium</value>
          <display_name>Brick, Medium</display_name>
        </choice>
        <choice>
          <value>Brick, Medium Dark</value>
          <display_name>Brick, Medium Dark</display_name>
        </choice>
        <choice>
          <value>Brick, Light</value>
          <display_name>Brick, Light</display_name>
        </choice>
        <choice>
          <value>Brick, Reflective</value>
          <display_name>Brick, Reflective</display_name>
        </choice>
        <choice>
          <value>Fiber-Cement, Dark</value>
          <display_name>Fiber-Cement, Dark</display_name>
        </choice>
        <choice>
          <value>Fiber-Cement, Medium</value>
          <display_name>Fiber-Cement, Medium</display_name>
        </choice>
        <choice>
          <value>Fiber-Cement, Medium Dark</value>
          <display_name>Fiber-Cement, Medium Dark</display_name>
        </choice>
        <choice>
          <value>Fiber-Cement, Light</value>
          <display_name>Fiber-Cement, Light</display_name>
        </choice>
        <choice>
          <value>Fiber-Cement, Reflective</value>
          <display_name>Fiber-Cement, Reflective</display_name>
        </choice>
        <choice>
          <value>Asbestos, Dark</value>
          <display_name>Asbestos, Dark</display_name>
        </choice>
        <choice>
          <value>Asbestos, Medium</value>
          <display_name>Asbestos, Medium</display_name>
        </choice>
        <choice>
          <value>Asbestos, Medium Dark</value>
          <display_name>Asbestos, Medium Dark</display_name>
        </choice>
        <choice>
          <value>Asbestos, Light</value>
          <display_name>Asbestos, Light</display_name>
        </choice>
        <choice>
          <value>Asbestos, Reflective</value>
          <display_name>Asbestos, Reflective</display_name>
        </choice>
        <choice>
          <value>Composition Shingle, Dark</value>
          <display_name>Composition Shingle, Dark</display_name>
        </choice>
        <choice>
          <value>Composition Shingle, Medium</value>
          <display_name>Composition Shingle, Medium</display_name>
        </choice>
        <choice>
          <value>Composition Shingle, Medium Dark</value>
          <display_name>Composition Shingle, Medium Dark</display_name>
        </choice>
        <choice>
          <value>Composition Shingle, Light</value>
          <display_name>Composition Shingle, Light</display_name>
        </choice>
        <choice>
          <value>Composition Shingle, Reflective</value>
          <display_name>Composition Shingle, Reflective</display_name>
        </choice>
        <choice>
          <value>Stucco, Dark</value>
          <display_name>Stucco, Dark</display_name>
        </choice>
        <choice>
          <value>Stucco, Medium</value>
          <display_name>Stucco, Medium</display_name>
        </choice>
        <choice>
          <value>Stucco, Medium Dark</value>
          <display_name>Stucco, Medium Dark</display_name>
        </choice>
        <choice>
          <value>Stucco, Light</value>
          <display_name>Stucco, Light</display_name>
        </choice>
        <choice>
          <value>Stucco, Reflective</value>
          <display_name>Stucco, Reflective</display_name>
        </choice>
        <choice>
          <value>Vinyl, Dark</value>
          <display_name>Vinyl, Dark</display_name>
        </choice>
        <choice>
          <value>Vinyl, Medium</value>
          <display_name>Vinyl, Medium</display_name>
        </choice>
        <choice>
          <value>Vinyl, Medium Dark</value>
          <display_name>Vinyl, Medium Dark</display_name>
        </choice>
        <choice>
          <value>Vinyl, Light</value>
          <display_name>Vinyl, Light</display_name>
        </choice>
        <choice>
          <value>Vinyl, Reflective</value>
          <display_name>Vinyl, Reflective</display_name>
        </choice>
        <choice>
          <value>Wood, Dark</value>
          <display_name>Wood, Dark</display_name>
        </choice>
        <choice>
          <value>Wood, Medium</value>
          <display_name>Wood, Medium</display_name>
        </choice>
        <choice>
          <value>Wood, Medium Dark</value>
          <display_name>Wood, Medium Dark</display_name>
        </choice>
        <choice>
          <value>Wood, Light</value>
          <display_name>Wood, Light</display_name>
        </choice>
        <choice>
          <value>Wood, Reflective</value>
          <display_name>Wood, Reflective</display_name>
        </choice>
        <choice>
          <value>Synthetic Stucco, Dark</value>
          <display_name>Synthetic Stucco, Dark</display_name>
        </choice>
        <choice>
          <value>Synthetic Stucco, Medium</value>
          <display_name>Synthetic Stucco, Medium</display_name>
        </choice>
        <choice>
          <value>Synthetic Stucco, Medium Dark</value>
          <display_name>Synthetic Stucco, Medium Dark</display_name>
        </choice>
        <choice>
          <value>Synthetic Stucco, Light</value>
          <display_name>Synthetic Stucco, Light</display_name>
        </choice>
        <choice>
          <value>Synthetic Stucco, Reflective</value>
          <display_name>Synthetic Stucco, Reflective</display_name>
        </choice>
        <choice>
          <value>Masonite, Dark</value>
          <display_name>Masonite, Dark</display_name>
        </choice>
        <choice>
          <value>Masonite, Medium</value>
          <display_name>Masonite, Medium</display_name>
        </choice>
        <choice>
          <value>Masonite, Medium Dark</value>
          <display_name>Masonite, Medium Dark</display_name>
        </choice>
        <choice>
          <value>Masonite, Light</value>
          <display_name>Masonite, Light</display_name>
        </choice>
        <choice>
          <value>Masonite, Reflective</value>
          <display_name>Masonite, Reflective</display_name>
        </choice>
        <choice>
          <value>Detailed Example: 0.2 Solar Absorptance</value>
          <display_name>Detailed Example: 0.2 Solar Absorptance</display_name>
        </choice>
        <choice>
          <value>Detailed Example: 0.4 Solar Absorptance</value>
          <display_name>Detailed Example: 0.4 Solar Absorptance</display_name>
        </choice>
        <choice>
          <value>Detailed Example: 0.6 Solar Absorptance</value>
          <display_name>Detailed Example: 0.6 Solar Absorptance</display_name>
        </choice>
        <choice>
          <value>Detailed Example: 0.75 Solar Absorptance</value>
          <display_name>Detailed Example: 0.75 Solar Absorptance</display_name>
        </choice>
      </choices>
    </argument>
    <argument>
      <name>enclosure_window</name>
      <display_name>Enclosure: Windows</display_name>
      <description>The type of windows.</description>
      <type>Choice</type>
      <required>true</required>
      <model_dependent>false</model_dependent>
      <default_value>Double, Clear, Metal, Air</default_value>
      <choices>
        <choice>
          <value>Single, Clear, Metal</value>
          <display_name>Single, Clear, Metal</display_name>
        </choice>
        <choice>
          <value>Single, Clear, Non-Metal</value>
          <display_name>Single, Clear, Non-Metal</display_name>
        </choice>
        <choice>
          <value>Double, Clear, Metal, Air</value>
          <display_name>Double, Clear, Metal, Air</display_name>
        </choice>
        <choice>
          <value>Double, Clear, Thermal-Break, Air</value>
          <display_name>Double, Clear, Thermal-Break, Air</display_name>
        </choice>
        <choice>
          <value>Double, Clear, Non-Metal, Air</value>
          <display_name>Double, Clear, Non-Metal, Air</display_name>
        </choice>
        <choice>
          <value>Double, Low-E, Non-Metal, Air, High Gain</value>
          <display_name>Double, Low-E, Non-Metal, Air, High Gain</display_name>
        </choice>
        <choice>
          <value>Double, Low-E, Non-Metal, Air, Med Gain</value>
          <display_name>Double, Low-E, Non-Metal, Air, Med Gain</display_name>
        </choice>
        <choice>
          <value>Double, Low-E, Non-Metal, Air, Low Gain</value>
          <display_name>Double, Low-E, Non-Metal, Air, Low Gain</display_name>
        </choice>
        <choice>
          <value>Double, Low-E, Non-Metal, Gas, High Gain</value>
          <display_name>Double, Low-E, Non-Metal, Gas, High Gain</display_name>
        </choice>
        <choice>
          <value>Double, Low-E, Non-Metal, Gas, Med Gain</value>
          <display_name>Double, Low-E, Non-Metal, Gas, Med Gain</display_name>
        </choice>
        <choice>
          <value>Double, Low-E, Non-Metal, Gas, Low Gain</value>
          <display_name>Double, Low-E, Non-Metal, Gas, Low Gain</display_name>
        </choice>
        <choice>
          <value>Double, Low-E, Insulated, Air, High Gain</value>
          <display_name>Double, Low-E, Insulated, Air, High Gain</display_name>
        </choice>
        <choice>
          <value>Double, Low-E, Insulated, Air, Med Gain</value>
          <display_name>Double, Low-E, Insulated, Air, Med Gain</display_name>
        </choice>
        <choice>
          <value>Double, Low-E, Insulated, Air, Low Gain</value>
          <display_name>Double, Low-E, Insulated, Air, Low Gain</display_name>
        </choice>
        <choice>
          <value>Double, Low-E, Insulated, Gas, High Gain</value>
          <display_name>Double, Low-E, Insulated, Gas, High Gain</display_name>
        </choice>
        <choice>
          <value>Double, Low-E, Insulated, Gas, Med Gain</value>
          <display_name>Double, Low-E, Insulated, Gas, Med Gain</display_name>
        </choice>
        <choice>
          <value>Double, Low-E, Insulated, Gas, Low Gain</value>
          <display_name>Double, Low-E, Insulated, Gas, Low Gain</display_name>
        </choice>
        <choice>
          <value>Triple, Low-E, Non-Metal, Air, High Gain</value>
          <display_name>Triple, Low-E, Non-Metal, Air, High Gain</display_name>
        </choice>
        <choice>
          <value>Triple, Low-E, Non-Metal, Air, Low Gain</value>
          <display_name>Triple, Low-E, Non-Metal, Air, Low Gain</display_name>
        </choice>
        <choice>
          <value>Triple, Low-E, Non-Metal, Gas, High Gain</value>
          <display_name>Triple, Low-E, Non-Metal, Gas, High Gain</display_name>
        </choice>
        <choice>
          <value>Triple, Low-E, Non-Metal, Gas, Low Gain</value>
          <display_name>Triple, Low-E, Non-Metal, Gas, Low Gain</display_name>
        </choice>
        <choice>
          <value>Triple, Low-E, Insulated, Air, High Gain</value>
          <display_name>Triple, Low-E, Insulated, Air, High Gain</display_name>
        </choice>
        <choice>
          <value>Triple, Low-E, Insulated, Air, Low Gain</value>
          <display_name>Triple, Low-E, Insulated, Air, Low Gain</display_name>
        </choice>
        <choice>
          <value>Triple, Low-E, Insulated, Gas, High Gain</value>
          <display_name>Triple, Low-E, Insulated, Gas, High Gain</display_name>
        </choice>
        <choice>
          <value>Triple, Low-E, Insulated, Gas, Low Gain</value>
          <display_name>Triple, Low-E, Insulated, Gas, Low Gain</display_name>
        </choice>
        <choice>
          <value>IECC U-1.20, SHGC 0.40</value>
          <display_name>IECC U-1.20, SHGC 0.40</display_name>
        </choice>
        <choice>
          <value>IECC U-1.20, SHGC 0.30</value>
          <display_name>IECC U-1.20, SHGC 0.30</display_name>
        </choice>
        <choice>
          <value>IECC U-1.20, SHGC 0.25</value>
          <display_name>IECC U-1.20, SHGC 0.25</display_name>
        </choice>
        <choice>
          <value>IECC U-0.75, SHGC 0.40</value>
          <display_name>IECC U-0.75, SHGC 0.40</display_name>
        </choice>
        <choice>
          <value>IECC U-0.65, SHGC 0.40</value>
          <display_name>IECC U-0.65, SHGC 0.40</display_name>
        </choice>
        <choice>
          <value>IECC U-0.65, SHGC 0.30</value>
          <display_name>IECC U-0.65, SHGC 0.30</display_name>
        </choice>
        <choice>
          <value>IECC U-0.50, SHGC 0.30</value>
          <display_name>IECC U-0.50, SHGC 0.30</display_name>
        </choice>
        <choice>
          <value>IECC U-0.50, SHGC 0.25</value>
          <display_name>IECC U-0.50, SHGC 0.25</display_name>
        </choice>
        <choice>
          <value>IECC U-0.40, SHGC 0.40</value>
          <display_name>IECC U-0.40, SHGC 0.40</display_name>
        </choice>
        <choice>
          <value>IECC U-0.40, SHGC 0.25</value>
          <display_name>IECC U-0.40, SHGC 0.25</display_name>
        </choice>
        <choice>
          <value>IECC U-0.35, SHGC 0.40</value>
          <display_name>IECC U-0.35, SHGC 0.40</display_name>
        </choice>
        <choice>
          <value>IECC U-0.35, SHGC 0.30</value>
          <display_name>IECC U-0.35, SHGC 0.30</display_name>
        </choice>
        <choice>
          <value>IECC U-0.35, SHGC 0.25</value>
          <display_name>IECC U-0.35, SHGC 0.25</display_name>
        </choice>
        <choice>
          <value>IECC U-0.32, SHGC 0.25</value>
          <display_name>IECC U-0.32, SHGC 0.25</display_name>
        </choice>
        <choice>
          <value>IECC U-0.30, SHGC 0.25</value>
          <display_name>IECC U-0.30, SHGC 0.25</display_name>
        </choice>
        <choice>
          <value>Detailed Example: Single, Clear, Aluminum w/ Thermal Break</value>
          <display_name>Detailed Example: Single, Clear, Aluminum w/ Thermal Break</display_name>
        </choice>
        <choice>
          <value>Detailed Example: Double, Low-E, Wood, Argon, Insulated Spacer</value>
          <display_name>Detailed Example: Double, Low-E, Wood, Argon, Insulated Spacer</display_name>
        </choice>
      </choices>
    </argument>
    <argument>
      <name>enclosure_window_natural_ventilation</name>
      <display_name>Enclosure: Window Natural Ventilation</display_name>
      <description>The amount of natural ventilation from occupants opening operable windows when outdoor conditions are favorable.</description>
      <type>Choice</type>
      <required>false</required>
      <model_dependent>false</model_dependent>
      <default_value>67% Operable Windows</default_value>
      <choices>
        <choice>
          <value>None</value>
          <display_name>None</display_name>
        </choice>
        <choice>
          <value>33% Operable Windows</value>
          <display_name>33% Operable Windows</display_name>
        </choice>
        <choice>
          <value>50% Operable Windows</value>
          <display_name>50% Operable Windows</display_name>
        </choice>
        <choice>
          <value>67% Operable Windows</value>
          <display_name>67% Operable Windows</display_name>
        </choice>
        <choice>
          <value>100% Operable Windows</value>
          <display_name>100% Operable Windows</display_name>
        </choice>
        <choice>
          <value>Detailed Example: 67% Operable Windows, 7 Days/Week</value>
          <display_name>Detailed Example: 67% Operable Windows, 7 Days/Week</display_name>
        </choice>
      </choices>
    </argument>
    <argument>
      <name>enclosure_window_interior_shading</name>
      <display_name>Enclosure: Window Interior Shading</display_name>
      <description>The type of window interior shading. If shading coefficients are selected, note they indicate the reduction in solar gain (e.g., 0.7 indicates 30% reduction).</description>
      <type>Choice</type>
      <required>false</required>
      <model_dependent>false</model_dependent>
      <default_value>Curtains, Light</default_value>
      <choices>
        <choice>
          <value>None</value>
          <display_name>None</display_name>
        </choice>
        <choice>
          <value>Curtains, Light</value>
          <display_name>Curtains, Light</display_name>
        </choice>
        <choice>
          <value>Curtains, Medium</value>
          <display_name>Curtains, Medium</display_name>
        </choice>
        <choice>
          <value>Curtains, Dark</value>
          <display_name>Curtains, Dark</display_name>
        </choice>
        <choice>
          <value>Shades, Light</value>
          <display_name>Shades, Light</display_name>
        </choice>
        <choice>
          <value>Shades, Medium</value>
          <display_name>Shades, Medium</display_name>
        </choice>
        <choice>
          <value>Shades, Dark</value>
          <display_name>Shades, Dark</display_name>
        </choice>
        <choice>
          <value>Blinds, Light</value>
          <display_name>Blinds, Light</display_name>
        </choice>
        <choice>
          <value>Blinds, Medium</value>
          <display_name>Blinds, Medium</display_name>
        </choice>
        <choice>
          <value>Blinds, Dark</value>
          <display_name>Blinds, Dark</display_name>
        </choice>
        <choice>
          <value>Summer 0.5, Winter 0.5</value>
          <display_name>Summer 0.5, Winter 0.5</display_name>
        </choice>
        <choice>
          <value>Summer 0.5, Winter 0.6</value>
          <display_name>Summer 0.5, Winter 0.6</display_name>
        </choice>
        <choice>
          <value>Summer 0.5, Winter 0.7</value>
          <display_name>Summer 0.5, Winter 0.7</display_name>
        </choice>
        <choice>
          <value>Summer 0.5, Winter 0.8</value>
          <display_name>Summer 0.5, Winter 0.8</display_name>
        </choice>
        <choice>
          <value>Summer 0.5, Winter 0.9</value>
          <display_name>Summer 0.5, Winter 0.9</display_name>
        </choice>
        <choice>
          <value>Summer 0.6, Winter 0.6</value>
          <display_name>Summer 0.6, Winter 0.6</display_name>
        </choice>
        <choice>
          <value>Summer 0.6, Winter 0.7</value>
          <display_name>Summer 0.6, Winter 0.7</display_name>
        </choice>
        <choice>
          <value>Summer 0.6, Winter 0.8</value>
          <display_name>Summer 0.6, Winter 0.8</display_name>
        </choice>
        <choice>
          <value>Summer 0.6, Winter 0.9</value>
          <display_name>Summer 0.6, Winter 0.9</display_name>
        </choice>
        <choice>
          <value>Summer 0.7, Winter 0.7</value>
          <display_name>Summer 0.7, Winter 0.7</display_name>
        </choice>
        <choice>
          <value>Summer 0.7, Winter 0.8</value>
          <display_name>Summer 0.7, Winter 0.8</display_name>
        </choice>
        <choice>
          <value>Summer 0.7, Winter 0.9</value>
          <display_name>Summer 0.7, Winter 0.9</display_name>
        </choice>
        <choice>
          <value>Summer 0.8, Winter 0.8</value>
          <display_name>Summer 0.8, Winter 0.8</display_name>
        </choice>
        <choice>
          <value>Summer 0.8, Winter 0.9</value>
          <display_name>Summer 0.8, Winter 0.9</display_name>
        </choice>
        <choice>
          <value>Summer 0.9, Winter 0.9</value>
          <display_name>Summer 0.9, Winter 0.9</display_name>
        </choice>
      </choices>
    </argument>
    <argument>
      <name>enclosure_window_exterior_shading</name>
      <display_name>Enclosure: Window Exterior Shading</display_name>
      <description>The type of window exterior shading. If shading coefficients are selected, note they indicate the reduction in solar gain (e.g., 0.7 indicates 30% reduction).</description>
      <type>Choice</type>
      <required>false</required>
      <model_dependent>false</model_dependent>
      <default_value>None</default_value>
      <choices>
        <choice>
          <value>None</value>
          <display_name>None</display_name>
        </choice>
        <choice>
          <value>Solar Film</value>
          <display_name>Solar Film</display_name>
        </choice>
        <choice>
          <value>Solar Screen</value>
          <display_name>Solar Screen</display_name>
        </choice>
        <choice>
          <value>Summer 0.25, Winter 0.25</value>
          <display_name>Summer 0.25, Winter 0.25</display_name>
        </choice>
        <choice>
          <value>Summer 0.25, Winter 0.50</value>
          <display_name>Summer 0.25, Winter 0.50</display_name>
        </choice>
        <choice>
          <value>Summer 0.25, Winter 0.75</value>
          <display_name>Summer 0.25, Winter 0.75</display_name>
        </choice>
        <choice>
          <value>Summer 0.25, Winter 1.00</value>
          <display_name>Summer 0.25, Winter 1.00</display_name>
        </choice>
        <choice>
          <value>Summer 0.50, Winter 0.25</value>
          <display_name>Summer 0.50, Winter 0.25</display_name>
        </choice>
        <choice>
          <value>Summer 0.50, Winter 0.50</value>
          <display_name>Summer 0.50, Winter 0.50</display_name>
        </choice>
        <choice>
          <value>Summer 0.50, Winter 0.75</value>
          <display_name>Summer 0.50, Winter 0.75</display_name>
        </choice>
        <choice>
          <value>Summer 0.50, Winter 1.00</value>
          <display_name>Summer 0.50, Winter 1.00</display_name>
        </choice>
        <choice>
          <value>Summer 0.75, Winter 0.25</value>
          <display_name>Summer 0.75, Winter 0.25</display_name>
        </choice>
        <choice>
          <value>Summer 0.75, Winter 0.50</value>
          <display_name>Summer 0.75, Winter 0.50</display_name>
        </choice>
        <choice>
          <value>Summer 0.75, Winter 0.75</value>
          <display_name>Summer 0.75, Winter 0.75</display_name>
        </choice>
        <choice>
          <value>Summer 0.75, Winter 1.00</value>
          <display_name>Summer 0.75, Winter 1.00</display_name>
        </choice>
        <choice>
          <value>Summer 1.00, Winter 0.25</value>
          <display_name>Summer 1.00, Winter 0.25</display_name>
        </choice>
        <choice>
          <value>Summer 1.00, Winter 0.50</value>
          <display_name>Summer 1.00, Winter 0.50</display_name>
        </choice>
        <choice>
          <value>Summer 1.00, Winter 0.75</value>
          <display_name>Summer 1.00, Winter 0.75</display_name>
        </choice>
        <choice>
          <value>Summer 1.00, Winter 1.00</value>
          <display_name>Summer 1.00, Winter 1.00</display_name>
        </choice>
      </choices>
    </argument>
    <argument>
      <name>enclosure_window_insect_screens</name>
      <display_name>Enclosure: Window Insect Screens</display_name>
      <description>The type of window insect screens.</description>
      <type>Choice</type>
      <required>false</required>
      <model_dependent>false</model_dependent>
      <default_value>None</default_value>
      <choices>
        <choice>
          <value>None</value>
          <display_name>None</display_name>
        </choice>
        <choice>
          <value>Exterior</value>
          <display_name>Exterior</display_name>
        </choice>
        <choice>
          <value>Interior</value>
          <display_name>Interior</display_name>
        </choice>
      </choices>
    </argument>
    <argument>
      <name>enclosure_window_storm</name>
      <display_name>Enclosure: Window Storm</display_name>
      <description>The type of storm window.</description>
      <type>Choice</type>
      <required>false</required>
      <model_dependent>false</model_dependent>
      <default_value>None</default_value>
      <choices>
        <choice>
          <value>None</value>
          <display_name>None</display_name>
        </choice>
        <choice>
          <value>Clear</value>
          <display_name>Clear</display_name>
        </choice>
        <choice>
          <value>Low-E</value>
          <display_name>Low-E</display_name>
        </choice>
      </choices>
    </argument>
    <argument>
      <name>enclosure_overhangs</name>
      <display_name>Enclosure: Window Overhangs</display_name>
      <description>The type of window overhangs.</description>
      <type>Choice</type>
      <required>false</required>
      <model_dependent>false</model_dependent>
      <default_value>None</default_value>
      <choices>
        <choice>
          <value>None</value>
          <display_name>None</display_name>
        </choice>
        <choice>
          <value>1ft, All Windows</value>
          <display_name>1ft, All Windows</display_name>
        </choice>
        <choice>
          <value>2ft, All Windows</value>
          <display_name>2ft, All Windows</display_name>
        </choice>
        <choice>
          <value>3ft, All Windows</value>
          <display_name>3ft, All Windows</display_name>
        </choice>
        <choice>
          <value>4ft, All Windows</value>
          <display_name>4ft, All Windows</display_name>
        </choice>
        <choice>
          <value>5ft, All Windows</value>
          <display_name>5ft, All Windows</display_name>
        </choice>
        <choice>
          <value>10ft, All Windows</value>
          <display_name>10ft, All Windows</display_name>
        </choice>
        <choice>
          <value>1ft, Front Windows</value>
          <display_name>1ft, Front Windows</display_name>
        </choice>
        <choice>
          <value>2ft, Front Windows</value>
          <display_name>2ft, Front Windows</display_name>
        </choice>
        <choice>
          <value>3ft, Front Windows</value>
          <display_name>3ft, Front Windows</display_name>
        </choice>
        <choice>
          <value>4ft, Front Windows</value>
          <display_name>4ft, Front Windows</display_name>
        </choice>
        <choice>
          <value>5ft, Front Windows</value>
          <display_name>5ft, Front Windows</display_name>
        </choice>
        <choice>
          <value>10ft, Front Windows</value>
          <display_name>10ft, Front Windows</display_name>
        </choice>
        <choice>
          <value>1ft, Back Windows</value>
          <display_name>1ft, Back Windows</display_name>
        </choice>
        <choice>
          <value>2ft, Back Windows</value>
          <display_name>2ft, Back Windows</display_name>
        </choice>
        <choice>
          <value>3ft, Back Windows</value>
          <display_name>3ft, Back Windows</display_name>
        </choice>
        <choice>
          <value>4ft, Back Windows</value>
          <display_name>4ft, Back Windows</display_name>
        </choice>
        <choice>
          <value>5ft, Back Windows</value>
          <display_name>5ft, Back Windows</display_name>
        </choice>
        <choice>
          <value>10ft, Back Windows</value>
          <display_name>10ft, Back Windows</display_name>
        </choice>
        <choice>
          <value>1ft, Left Windows</value>
          <display_name>1ft, Left Windows</display_name>
        </choice>
        <choice>
          <value>2ft, Left Windows</value>
          <display_name>2ft, Left Windows</display_name>
        </choice>
        <choice>
          <value>3ft, Left Windows</value>
          <display_name>3ft, Left Windows</display_name>
        </choice>
        <choice>
          <value>4ft, Left Windows</value>
          <display_name>4ft, Left Windows</display_name>
        </choice>
        <choice>
          <value>5ft, Left Windows</value>
          <display_name>5ft, Left Windows</display_name>
        </choice>
        <choice>
          <value>10ft, Left Windows</value>
          <display_name>10ft, Left Windows</display_name>
        </choice>
        <choice>
          <value>1ft, Right Windows</value>
          <display_name>1ft, Right Windows</display_name>
        </choice>
        <choice>
          <value>2ft, Right Windows</value>
          <display_name>2ft, Right Windows</display_name>
        </choice>
        <choice>
          <value>3ft, Right Windows</value>
          <display_name>3ft, Right Windows</display_name>
        </choice>
        <choice>
          <value>4ft, Right Windows</value>
          <display_name>4ft, Right Windows</display_name>
        </choice>
        <choice>
          <value>5ft, Right Windows</value>
          <display_name>5ft, Right Windows</display_name>
        </choice>
        <choice>
          <value>10ft, Right Windows</value>
          <display_name>10ft, Right Windows</display_name>
        </choice>
        <choice>
          <value>Detailed Example: 1.5ft, Back/Left/Right Windows, 2ft Offset, 4ft Window Height</value>
          <display_name>Detailed Example: 1.5ft, Back/Left/Right Windows, 2ft Offset, 4ft Window Height</display_name>
        </choice>
        <choice>
          <value>Detailed Example: 2.5ft, Front Windows, 1ft Offset, 5ft Window Height</value>
          <display_name>Detailed Example: 2.5ft, Front Windows, 1ft Offset, 5ft Window Height</display_name>
        </choice>
      </choices>
    </argument>
    <argument>
      <name>enclosure_skylight</name>
      <display_name>Enclosure: Skylights</display_name>
      <description>The type of skylights.</description>
      <type>Choice</type>
      <required>false</required>
      <model_dependent>false</model_dependent>
      <default_value>Single, Clear, Metal</default_value>
      <choices>
        <choice>
          <value>Single, Clear, Metal</value>
          <display_name>Single, Clear, Metal</display_name>
        </choice>
        <choice>
          <value>Single, Clear, Non-Metal</value>
          <display_name>Single, Clear, Non-Metal</display_name>
        </choice>
        <choice>
          <value>Double, Clear, Metal</value>
          <display_name>Double, Clear, Metal</display_name>
        </choice>
        <choice>
          <value>Double, Clear, Non-Metal</value>
          <display_name>Double, Clear, Non-Metal</display_name>
        </choice>
        <choice>
          <value>Double, Low-E, Metal, High Gain</value>
          <display_name>Double, Low-E, Metal, High Gain</display_name>
        </choice>
        <choice>
          <value>Double, Low-E, Non-Metal, High Gain</value>
          <display_name>Double, Low-E, Non-Metal, High Gain</display_name>
        </choice>
        <choice>
          <value>Double, Low-E, Metal, Med Gain</value>
          <display_name>Double, Low-E, Metal, Med Gain</display_name>
        </choice>
        <choice>
          <value>Double, Low-E, Non-Metal, Med Gain</value>
          <display_name>Double, Low-E, Non-Metal, Med Gain</display_name>
        </choice>
        <choice>
          <value>Double, Low-E, Metal, Low Gain</value>
          <display_name>Double, Low-E, Metal, Low Gain</display_name>
        </choice>
        <choice>
          <value>Double, Low-E, Non-Metal, Low Gain</value>
          <display_name>Double, Low-E, Non-Metal, Low Gain</display_name>
        </choice>
        <choice>
          <value>Triple, Clear, Metal</value>
          <display_name>Triple, Clear, Metal</display_name>
        </choice>
        <choice>
          <value>Triple, Clear, Non-Metal</value>
          <display_name>Triple, Clear, Non-Metal</display_name>
        </choice>
        <choice>
          <value>IECC U-0.75, SHGC 0.40</value>
          <display_name>IECC U-0.75, SHGC 0.40</display_name>
        </choice>
        <choice>
          <value>IECC U-0.75, SHGC 0.30</value>
          <display_name>IECC U-0.75, SHGC 0.30</display_name>
        </choice>
        <choice>
          <value>IECC U-0.75, SHGC 0.25</value>
          <display_name>IECC U-0.75, SHGC 0.25</display_name>
        </choice>
        <choice>
          <value>IECC U-0.65, SHGC 0.40</value>
          <display_name>IECC U-0.65, SHGC 0.40</display_name>
        </choice>
        <choice>
          <value>IECC U-0.65, SHGC 0.30</value>
          <display_name>IECC U-0.65, SHGC 0.30</display_name>
        </choice>
        <choice>
          <value>IECC U-0.65, SHGC 0.25</value>
          <display_name>IECC U-0.65, SHGC 0.25</display_name>
        </choice>
        <choice>
          <value>IECC U-0.60, SHGC 0.40</value>
          <display_name>IECC U-0.60, SHGC 0.40</display_name>
        </choice>
        <choice>
          <value>IECC U-0.60, SHGC 0.30</value>
          <display_name>IECC U-0.60, SHGC 0.30</display_name>
        </choice>
        <choice>
          <value>IECC U-0.55, SHGC 0.40</value>
          <display_name>IECC U-0.55, SHGC 0.40</display_name>
        </choice>
        <choice>
          <value>IECC U-0.55, SHGC 0.25</value>
          <display_name>IECC U-0.55, SHGC 0.25</display_name>
        </choice>
      </choices>
    </argument>
    <argument>
      <name>enclosure_door</name>
      <display_name>Enclosure: Doors</display_name>
      <description>The type of doors.</description>
      <type>Choice</type>
      <required>false</required>
      <model_dependent>false</model_dependent>
      <default_value>Solid Wood, R-2</default_value>
      <choices>
        <choice>
          <value>Solid Wood, R-2</value>
          <display_name>Solid Wood, R-2</display_name>
        </choice>
        <choice>
          <value>Solid Wood, R-3</value>
          <display_name>Solid Wood, R-3</display_name>
        </choice>
        <choice>
          <value>Insulated Fiberglass/Steel, R-4</value>
          <display_name>Insulated Fiberglass/Steel, R-4</display_name>
        </choice>
        <choice>
          <value>Insulated Fiberglass/Steel, R-5</value>
          <display_name>Insulated Fiberglass/Steel, R-5</display_name>
        </choice>
        <choice>
          <value>Insulated Fiberglass/Steel, R-6</value>
          <display_name>Insulated Fiberglass/Steel, R-6</display_name>
        </choice>
        <choice>
          <value>Insulated Fiberglass/Steel, R-7</value>
          <display_name>Insulated Fiberglass/Steel, R-7</display_name>
        </choice>
        <choice>
          <value>IECC U-1.20</value>
          <display_name>IECC U-1.20</display_name>
        </choice>
        <choice>
          <value>IECC U-0.75</value>
          <display_name>IECC U-0.75</display_name>
        </choice>
        <choice>
          <value>IECC U-0.65</value>
          <display_name>IECC U-0.65</display_name>
        </choice>
        <choice>
          <value>IECC U-0.50</value>
          <display_name>IECC U-0.50</display_name>
        </choice>
        <choice>
          <value>IECC U-0.40</value>
          <display_name>IECC U-0.40</display_name>
        </choice>
        <choice>
          <value>IECC U-0.35</value>
          <display_name>IECC U-0.35</display_name>
        </choice>
        <choice>
          <value>IECC U-0.32</value>
          <display_name>IECC U-0.32</display_name>
        </choice>
        <choice>
          <value>IECC U-0.30</value>
          <display_name>IECC U-0.30</display_name>
        </choice>
        <choice>
          <value>Detailed Example: Solid Wood, R-3.04</value>
          <display_name>Detailed Example: Solid Wood, R-3.04</display_name>
        </choice>
        <choice>
          <value>Detailed Example: Insulated Fiberglass/Steel, R-4.4</value>
          <display_name>Detailed Example: Insulated Fiberglass/Steel, R-4.4</display_name>
        </choice>
      </choices>
    </argument>
    <argument>
      <name>enclosure_air_leakage</name>
      <display_name>Enclosure: Air Leakage</display_name>
      <description>The amount of air leakage coming from outside. If a qualitative leakiness description (e.g., 'Average') is selected, the Year Built of the home is also required.</description>
      <type>Choice</type>
      <required>false</required>
      <model_dependent>false</model_dependent>
      <default_value>Average</default_value>
      <choices>
        <choice>
          <value>Very Tight</value>
          <display_name>Very Tight</display_name>
        </choice>
        <choice>
          <value>Tight</value>
          <display_name>Tight</display_name>
        </choice>
        <choice>
          <value>Average</value>
          <display_name>Average</display_name>
        </choice>
        <choice>
          <value>Leaky</value>
          <display_name>Leaky</display_name>
        </choice>
        <choice>
          <value>Very Leaky</value>
          <display_name>Very Leaky</display_name>
        </choice>
        <choice>
          <value>1 ACH50</value>
          <display_name>1 ACH50</display_name>
        </choice>
        <choice>
          <value>2 ACH50</value>
          <display_name>2 ACH50</display_name>
        </choice>
        <choice>
          <value>3 ACH50</value>
          <display_name>3 ACH50</display_name>
        </choice>
        <choice>
          <value>4 ACH50</value>
          <display_name>4 ACH50</display_name>
        </choice>
        <choice>
          <value>5 ACH50</value>
          <display_name>5 ACH50</display_name>
        </choice>
        <choice>
          <value>6 ACH50</value>
          <display_name>6 ACH50</display_name>
        </choice>
        <choice>
          <value>7 ACH50</value>
          <display_name>7 ACH50</display_name>
        </choice>
        <choice>
          <value>8 ACH50</value>
          <display_name>8 ACH50</display_name>
        </choice>
        <choice>
          <value>10 ACH50</value>
          <display_name>10 ACH50</display_name>
        </choice>
        <choice>
          <value>15 ACH50</value>
          <display_name>15 ACH50</display_name>
        </choice>
        <choice>
          <value>20 ACH50</value>
          <display_name>20 ACH50</display_name>
        </choice>
        <choice>
          <value>25 ACH50</value>
          <display_name>25 ACH50</display_name>
        </choice>
        <choice>
          <value>30 ACH50</value>
          <display_name>30 ACH50</display_name>
        </choice>
        <choice>
          <value>40 ACH50</value>
          <display_name>40 ACH50</display_name>
        </choice>
        <choice>
          <value>50 ACH50</value>
          <display_name>50 ACH50</display_name>
        </choice>
        <choice>
          <value>0.2 nACH</value>
          <display_name>0.2 nACH</display_name>
        </choice>
        <choice>
          <value>0.3 nACH</value>
          <display_name>0.3 nACH</display_name>
        </choice>
        <choice>
          <value>0.335 nACH</value>
          <display_name>0.335 nACH</display_name>
        </choice>
        <choice>
          <value>0.5 nACH</value>
          <display_name>0.5 nACH</display_name>
        </choice>
        <choice>
          <value>0.67 nACH</value>
          <display_name>0.67 nACH</display_name>
        </choice>
        <choice>
          <value>1.0 nACH</value>
          <display_name>1.0 nACH</display_name>
        </choice>
        <choice>
          <value>1.5 nACH</value>
          <display_name>1.5 nACH</display_name>
        </choice>
        <choice>
          <value>Detailed Example: 3.57 ACH50</value>
          <display_name>Detailed Example: 3.57 ACH50</display_name>
        </choice>
        <choice>
          <value>Detailed Example: 12.16 ACH50</value>
          <display_name>Detailed Example: 12.16 ACH50</display_name>
        </choice>
        <choice>
          <value>Detailed Example: 2.8 ACH45</value>
          <display_name>Detailed Example: 2.8 ACH45</display_name>
        </choice>
        <choice>
          <value>Detailed Example: 0.375 nACH</value>
          <display_name>Detailed Example: 0.375 nACH</display_name>
        </choice>
        <choice>
          <value>Detailed Example: 72 nCFM</value>
          <display_name>Detailed Example: 72 nCFM</display_name>
        </choice>
        <choice>
          <value>Detailed Example: 79.8 sq. in. ELA</value>
          <display_name>Detailed Example: 79.8 sq. in. ELA</display_name>
        </choice>
        <choice>
          <value>Detailed Example: 123 sq. in. ELA</value>
          <display_name>Detailed Example: 123 sq. in. ELA</display_name>
        </choice>
        <choice>
          <value>Detailed Example: 1080 CFM50</value>
          <display_name>Detailed Example: 1080 CFM50</display_name>
        </choice>
        <choice>
          <value>Detailed Example: 1010 CFM45</value>
          <display_name>Detailed Example: 1010 CFM45</display_name>
        </choice>
      </choices>
    </argument>
    <argument>
      <name>hvac_heating_system</name>
      <display_name>HVAC: Heating System</display_name>
      <description>The type and efficiency of the heating system. Use 'None' if there is no heating system or if there is a heat pump serving a heating load.</description>
      <type>Choice</type>
      <required>true</required>
      <model_dependent>false</model_dependent>
      <default_value>Central Furnace, 78% AFUE</default_value>
      <choices>
        <choice>
          <value>None</value>
          <display_name>None</display_name>
        </choice>
        <choice>
          <value>Electric Resistance</value>
          <display_name>Electric Resistance</display_name>
        </choice>
        <choice>
          <value>Central Furnace, 60% AFUE</value>
          <display_name>Central Furnace, 60% AFUE</display_name>
        </choice>
        <choice>
          <value>Central Furnace, 64% AFUE</value>
          <display_name>Central Furnace, 64% AFUE</display_name>
        </choice>
        <choice>
          <value>Central Furnace, 68% AFUE</value>
          <display_name>Central Furnace, 68% AFUE</display_name>
        </choice>
        <choice>
          <value>Central Furnace, 72% AFUE</value>
          <display_name>Central Furnace, 72% AFUE</display_name>
        </choice>
        <choice>
          <value>Central Furnace, 76% AFUE</value>
          <display_name>Central Furnace, 76% AFUE</display_name>
        </choice>
        <choice>
          <value>Central Furnace, 78% AFUE</value>
          <display_name>Central Furnace, 78% AFUE</display_name>
        </choice>
        <choice>
          <value>Central Furnace, 80% AFUE</value>
          <display_name>Central Furnace, 80% AFUE</display_name>
        </choice>
        <choice>
          <value>Central Furnace, 85% AFUE</value>
          <display_name>Central Furnace, 85% AFUE</display_name>
        </choice>
        <choice>
          <value>Central Furnace, 90% AFUE</value>
          <display_name>Central Furnace, 90% AFUE</display_name>
        </choice>
        <choice>
          <value>Central Furnace, 92% AFUE</value>
          <display_name>Central Furnace, 92% AFUE</display_name>
        </choice>
        <choice>
          <value>Central Furnace, 92.5% AFUE</value>
          <display_name>Central Furnace, 92.5% AFUE</display_name>
        </choice>
        <choice>
          <value>Central Furnace, 96% AFUE</value>
          <display_name>Central Furnace, 96% AFUE</display_name>
        </choice>
        <choice>
          <value>Central Furnace, 98% AFUE</value>
          <display_name>Central Furnace, 98% AFUE</display_name>
        </choice>
        <choice>
          <value>Central Furnace, 100% AFUE</value>
          <display_name>Central Furnace, 100% AFUE</display_name>
        </choice>
        <choice>
          <value>Wall Furnace, 60% AFUE</value>
          <display_name>Wall Furnace, 60% AFUE</display_name>
        </choice>
        <choice>
          <value>Wall Furnace, 68% AFUE</value>
          <display_name>Wall Furnace, 68% AFUE</display_name>
        </choice>
        <choice>
          <value>Wall Furnace, 82% AFUE</value>
          <display_name>Wall Furnace, 82% AFUE</display_name>
        </choice>
        <choice>
          <value>Wall Furnace, 98% AFUE</value>
          <display_name>Wall Furnace, 98% AFUE</display_name>
        </choice>
        <choice>
          <value>Wall Furnace, 100% AFUE</value>
          <display_name>Wall Furnace, 100% AFUE</display_name>
        </choice>
        <choice>
          <value>Floor Furnace, 60% AFUE</value>
          <display_name>Floor Furnace, 60% AFUE</display_name>
        </choice>
        <choice>
          <value>Floor Furnace, 70% AFUE</value>
          <display_name>Floor Furnace, 70% AFUE</display_name>
        </choice>
        <choice>
          <value>Floor Furnace, 80% AFUE</value>
          <display_name>Floor Furnace, 80% AFUE</display_name>
        </choice>
        <choice>
          <value>Boiler, 60% AFUE</value>
          <display_name>Boiler, 60% AFUE</display_name>
        </choice>
        <choice>
          <value>Boiler, 72% AFUE</value>
          <display_name>Boiler, 72% AFUE</display_name>
        </choice>
        <choice>
          <value>Boiler, 76% AFUE</value>
          <display_name>Boiler, 76% AFUE</display_name>
        </choice>
        <choice>
          <value>Boiler, 78% AFUE</value>
          <display_name>Boiler, 78% AFUE</display_name>
        </choice>
        <choice>
          <value>Boiler, 80% AFUE</value>
          <display_name>Boiler, 80% AFUE</display_name>
        </choice>
        <choice>
          <value>Boiler, 82% AFUE</value>
          <display_name>Boiler, 82% AFUE</display_name>
        </choice>
        <choice>
          <value>Boiler, 85% AFUE</value>
          <display_name>Boiler, 85% AFUE</display_name>
        </choice>
        <choice>
          <value>Boiler, 90% AFUE</value>
          <display_name>Boiler, 90% AFUE</display_name>
        </choice>
        <choice>
          <value>Boiler, 92% AFUE</value>
          <display_name>Boiler, 92% AFUE</display_name>
        </choice>
        <choice>
          <value>Boiler, 92.5% AFUE</value>
          <display_name>Boiler, 92.5% AFUE</display_name>
        </choice>
        <choice>
          <value>Boiler, 95% AFUE</value>
          <display_name>Boiler, 95% AFUE</display_name>
        </choice>
        <choice>
          <value>Boiler, 96% AFUE</value>
          <display_name>Boiler, 96% AFUE</display_name>
        </choice>
        <choice>
          <value>Boiler, 98% AFUE</value>
          <display_name>Boiler, 98% AFUE</display_name>
        </choice>
        <choice>
          <value>Boiler, 100% AFUE</value>
          <display_name>Boiler, 100% AFUE</display_name>
        </choice>
        <choice>
          <value>Stove, 60% Efficiency</value>
          <display_name>Stove, 60% Efficiency</display_name>
        </choice>
        <choice>
          <value>Stove, 70% Efficiency</value>
          <display_name>Stove, 70% Efficiency</display_name>
        </choice>
        <choice>
          <value>Stove, 80% Efficiency</value>
          <display_name>Stove, 80% Efficiency</display_name>
        </choice>
        <choice>
          <value>Space Heater, 60% Efficiency</value>
          <display_name>Space Heater, 60% Efficiency</display_name>
        </choice>
        <choice>
          <value>Space Heater, 70% Efficiency</value>
          <display_name>Space Heater, 70% Efficiency</display_name>
        </choice>
        <choice>
          <value>Space Heater, 80% Efficiency</value>
          <display_name>Space Heater, 80% Efficiency</display_name>
        </choice>
        <choice>
          <value>Space Heater, 92% Efficiency</value>
          <display_name>Space Heater, 92% Efficiency</display_name>
        </choice>
        <choice>
          <value>Space Heater, 100% Efficiency</value>
          <display_name>Space Heater, 100% Efficiency</display_name>
        </choice>
        <choice>
          <value>Fireplace, 60% Efficiency</value>
          <display_name>Fireplace, 60% Efficiency</display_name>
        </choice>
        <choice>
          <value>Fireplace, 70% Efficiency</value>
          <display_name>Fireplace, 70% Efficiency</display_name>
        </choice>
        <choice>
          <value>Fireplace, 80% Efficiency</value>
          <display_name>Fireplace, 80% Efficiency</display_name>
        </choice>
        <choice>
          <value>Fireplace, 100% Efficiency</value>
          <display_name>Fireplace, 100% Efficiency</display_name>
        </choice>
        <choice>
          <value>Detailed Example: Central Furnace, 92% AFUE, 600 Btu/hr Pilot Light</value>
          <display_name>Detailed Example: Central Furnace, 92% AFUE, 600 Btu/hr Pilot Light</display_name>
        </choice>
        <choice>
          <value>Detailed Example: Floor Furnace, 80% AFUE, 600 Btu/hr Pilot Light</value>
          <display_name>Detailed Example: Floor Furnace, 80% AFUE, 600 Btu/hr Pilot Light</display_name>
        </choice>
        <choice>
          <value>Detailed Example: Boiler, 92% AFUE, 600 Btu/hr Pilot Light</value>
          <display_name>Detailed Example: Boiler, 92% AFUE, 600 Btu/hr Pilot Light</display_name>
        </choice>
      </choices>
    </argument>
    <argument>
      <name>hvac_heating_system_fuel</name>
      <display_name>HVAC: Heating System Fuel Type</display_name>
      <description>The fuel type of the heating system. Ignored for ElectricResistance.</description>
      <type>Choice</type>
      <required>false</required>
      <model_dependent>false</model_dependent>
      <default_value>Natural Gas</default_value>
      <choices>
        <choice>
          <value>Electricity</value>
          <display_name>Electricity</display_name>
        </choice>
        <choice>
          <value>Natural Gas</value>
          <display_name>Natural Gas</display_name>
        </choice>
        <choice>
          <value>Fuel Oil</value>
          <display_name>Fuel Oil</display_name>
        </choice>
        <choice>
          <value>Propane</value>
          <display_name>Propane</display_name>
        </choice>
        <choice>
          <value>Wood Cord</value>
          <display_name>Wood Cord</display_name>
        </choice>
        <choice>
          <value>Wood Pellets</value>
          <display_name>Wood Pellets</display_name>
        </choice>
        <choice>
          <value>Coal</value>
          <display_name>Coal</display_name>
        </choice>
      </choices>
    </argument>
    <argument>
      <name>hvac_heating_system_capacity</name>
      <display_name>HVAC: Heating System Capacity</display_name>
      <description>The output capacity of the heating system.</description>
      <type>Choice</type>
      <required>false</required>
      <model_dependent>false</model_dependent>
      <default_value>Autosize</default_value>
      <choices>
        <choice>
          <value>Autosize</value>
          <display_name>Autosize</display_name>
        </choice>
        <choice>
          <value>5 kBtu/hr</value>
          <display_name>5 kBtu/hr</display_name>
        </choice>
        <choice>
          <value>10 kBtu/hr</value>
          <display_name>10 kBtu/hr</display_name>
        </choice>
        <choice>
          <value>15 kBtu/hr</value>
          <display_name>15 kBtu/hr</display_name>
        </choice>
        <choice>
          <value>20 kBtu/hr</value>
          <display_name>20 kBtu/hr</display_name>
        </choice>
        <choice>
          <value>25 kBtu/hr</value>
          <display_name>25 kBtu/hr</display_name>
        </choice>
        <choice>
          <value>30 kBtu/hr</value>
          <display_name>30 kBtu/hr</display_name>
        </choice>
        <choice>
          <value>35 kBtu/hr</value>
          <display_name>35 kBtu/hr</display_name>
        </choice>
        <choice>
          <value>40 kBtu/hr</value>
          <display_name>40 kBtu/hr</display_name>
        </choice>
        <choice>
          <value>45 kBtu/hr</value>
          <display_name>45 kBtu/hr</display_name>
        </choice>
        <choice>
          <value>50 kBtu/hr</value>
          <display_name>50 kBtu/hr</display_name>
        </choice>
        <choice>
          <value>55 kBtu/hr</value>
          <display_name>55 kBtu/hr</display_name>
        </choice>
        <choice>
          <value>60 kBtu/hr</value>
          <display_name>60 kBtu/hr</display_name>
        </choice>
        <choice>
          <value>65 kBtu/hr</value>
          <display_name>65 kBtu/hr</display_name>
        </choice>
        <choice>
          <value>70 kBtu/hr</value>
          <display_name>70 kBtu/hr</display_name>
        </choice>
        <choice>
          <value>75 kBtu/hr</value>
          <display_name>75 kBtu/hr</display_name>
        </choice>
        <choice>
          <value>80 kBtu/hr</value>
          <display_name>80 kBtu/hr</display_name>
        </choice>
        <choice>
          <value>85 kBtu/hr</value>
          <display_name>85 kBtu/hr</display_name>
        </choice>
        <choice>
          <value>90 kBtu/hr</value>
          <display_name>90 kBtu/hr</display_name>
        </choice>
        <choice>
          <value>95 kBtu/hr</value>
          <display_name>95 kBtu/hr</display_name>
        </choice>
        <choice>
          <value>100 kBtu/hr</value>
          <display_name>100 kBtu/hr</display_name>
        </choice>
        <choice>
          <value>105 kBtu/hr</value>
          <display_name>105 kBtu/hr</display_name>
        </choice>
        <choice>
          <value>110 kBtu/hr</value>
          <display_name>110 kBtu/hr</display_name>
        </choice>
        <choice>
          <value>115 kBtu/hr</value>
          <display_name>115 kBtu/hr</display_name>
        </choice>
        <choice>
          <value>120 kBtu/hr</value>
          <display_name>120 kBtu/hr</display_name>
        </choice>
        <choice>
          <value>125 kBtu/hr</value>
          <display_name>125 kBtu/hr</display_name>
        </choice>
        <choice>
          <value>130 kBtu/hr</value>
          <display_name>130 kBtu/hr</display_name>
        </choice>
        <choice>
          <value>135 kBtu/hr</value>
          <display_name>135 kBtu/hr</display_name>
        </choice>
        <choice>
          <value>140 kBtu/hr</value>
          <display_name>140 kBtu/hr</display_name>
        </choice>
        <choice>
          <value>145 kBtu/hr</value>
          <display_name>145 kBtu/hr</display_name>
        </choice>
        <choice>
          <value>150 kBtu/hr</value>
          <display_name>150 kBtu/hr</display_name>
        </choice>
        <choice>
          <value>Detailed Example: Autosize, 140% Multiplier</value>
          <display_name>Detailed Example: Autosize, 140% Multiplier</display_name>
        </choice>
        <choice>
          <value>Detailed Example: Autosize, 170% Multiplier</value>
          <display_name>Detailed Example: Autosize, 170% Multiplier</display_name>
        </choice>
        <choice>
          <value>Detailed Example: Autosize, 90% Multiplier, 45 kBtu/hr Limit</value>
          <display_name>Detailed Example: Autosize, 90% Multiplier, 45 kBtu/hr Limit</display_name>
        </choice>
        <choice>
          <value>Detailed Example: Autosize, 140% Multiplier, 45 kBtu/hr Limit</value>
          <display_name>Detailed Example: Autosize, 140% Multiplier, 45 kBtu/hr Limit</display_name>
        </choice>
      </choices>
    </argument>
    <argument>
      <name>hvac_heating_system_heating_load_served</name>
      <display_name>HVAC: Heating System Fraction Heat Load Served</display_name>
      <description>The fraction of the heating load served by the heating system.</description>
      <type>Choice</type>
      <required>false</required>
      <model_dependent>false</model_dependent>
      <default_value>100%</default_value>
      <choices>
        <choice>
          <value>100%</value>
          <display_name>100%</display_name>
        </choice>
        <choice>
          <value>95%</value>
          <display_name>95%</display_name>
        </choice>
        <choice>
          <value>90%</value>
          <display_name>90%</display_name>
        </choice>
        <choice>
          <value>85%</value>
          <display_name>85%</display_name>
        </choice>
        <choice>
          <value>80%</value>
          <display_name>80%</display_name>
        </choice>
        <choice>
          <value>75%</value>
          <display_name>75%</display_name>
        </choice>
        <choice>
          <value>70%</value>
          <display_name>70%</display_name>
        </choice>
        <choice>
          <value>65%</value>
          <display_name>65%</display_name>
        </choice>
        <choice>
          <value>60%</value>
          <display_name>60%</display_name>
        </choice>
        <choice>
          <value>55%</value>
          <display_name>55%</display_name>
        </choice>
        <choice>
          <value>50%</value>
          <display_name>50%</display_name>
        </choice>
        <choice>
          <value>45%</value>
          <display_name>45%</display_name>
        </choice>
        <choice>
          <value>40%</value>
          <display_name>40%</display_name>
        </choice>
        <choice>
          <value>35%</value>
          <display_name>35%</display_name>
        </choice>
        <choice>
          <value>30%</value>
          <display_name>30%</display_name>
        </choice>
        <choice>
          <value>25%</value>
          <display_name>25%</display_name>
        </choice>
        <choice>
          <value>20%</value>
          <display_name>20%</display_name>
        </choice>
        <choice>
          <value>15%</value>
          <display_name>15%</display_name>
        </choice>
        <choice>
          <value>10%</value>
          <display_name>10%</display_name>
        </choice>
        <choice>
          <value>5%</value>
          <display_name>5%</display_name>
        </choice>
        <choice>
          <value>0%</value>
          <display_name>0%</display_name>
        </choice>
      </choices>
    </argument>
    <argument>
      <name>hvac_cooling_system</name>
      <display_name>HVAC: Cooling System</display_name>
      <description>The type and efficiency of the cooling system. Use 'None' if there is no cooling system or if there is a heat pump serving a cooling load.</description>
      <type>Choice</type>
      <required>true</required>
      <model_dependent>false</model_dependent>
      <default_value>Central AC, SEER 13</default_value>
      <choices>
        <choice>
          <value>None</value>
          <display_name>None</display_name>
        </choice>
        <choice>
          <value>Central AC, SEER 8</value>
          <display_name>Central AC, SEER 8</display_name>
        </choice>
        <choice>
          <value>Central AC, SEER 10</value>
          <display_name>Central AC, SEER 10</display_name>
        </choice>
        <choice>
          <value>Central AC, SEER 13</value>
          <display_name>Central AC, SEER 13</display_name>
        </choice>
        <choice>
          <value>Central AC, SEER 14</value>
          <display_name>Central AC, SEER 14</display_name>
        </choice>
        <choice>
          <value>Central AC, SEER 15</value>
          <display_name>Central AC, SEER 15</display_name>
        </choice>
        <choice>
          <value>Central AC, SEER 16</value>
          <display_name>Central AC, SEER 16</display_name>
        </choice>
        <choice>
          <value>Central AC, SEER 17</value>
          <display_name>Central AC, SEER 17</display_name>
        </choice>
        <choice>
          <value>Central AC, SEER 18</value>
          <display_name>Central AC, SEER 18</display_name>
        </choice>
        <choice>
          <value>Central AC, SEER 21</value>
          <display_name>Central AC, SEER 21</display_name>
        </choice>
        <choice>
          <value>Central AC, SEER 24</value>
          <display_name>Central AC, SEER 24</display_name>
        </choice>
        <choice>
          <value>Central AC, SEER 24.5</value>
          <display_name>Central AC, SEER 24.5</display_name>
        </choice>
        <choice>
          <value>Central AC, SEER 27</value>
          <display_name>Central AC, SEER 27</display_name>
        </choice>
        <choice>
          <value>Central AC, SEER2 12.4</value>
          <display_name>Central AC, SEER2 12.4</display_name>
        </choice>
        <choice>
          <value>Mini-Split AC, SEER 13</value>
          <display_name>Mini-Split AC, SEER 13</display_name>
        </choice>
        <choice>
          <value>Mini-Split AC, SEER 17</value>
          <display_name>Mini-Split AC, SEER 17</display_name>
        </choice>
        <choice>
          <value>Mini-Split AC, SEER 19</value>
          <display_name>Mini-Split AC, SEER 19</display_name>
        </choice>
        <choice>
          <value>Mini-Split AC, SEER 19, Ducted</value>
          <display_name>Mini-Split AC, SEER 19, Ducted</display_name>
        </choice>
        <choice>
          <value>Mini-Split AC, SEER 24</value>
          <display_name>Mini-Split AC, SEER 24</display_name>
        </choice>
        <choice>
          <value>Mini-Split AC, SEER 25</value>
          <display_name>Mini-Split AC, SEER 25</display_name>
        </choice>
        <choice>
          <value>Mini-Split AC, SEER 29.3</value>
          <display_name>Mini-Split AC, SEER 29.3</display_name>
        </choice>
        <choice>
          <value>Mini-Split AC, SEER 33</value>
          <display_name>Mini-Split AC, SEER 33</display_name>
        </choice>
        <choice>
          <value>Room AC, EER 8.5</value>
          <display_name>Room AC, EER 8.5</display_name>
        </choice>
        <choice>
          <value>Room AC, EER 8.5, Electric Resistance Heating</value>
          <display_name>Room AC, EER 8.5, Electric Resistance Heating</display_name>
        </choice>
        <choice>
          <value>Room AC, EER 9.8</value>
          <display_name>Room AC, EER 9.8</display_name>
        </choice>
        <choice>
          <value>Room AC, EER 10.7</value>
          <display_name>Room AC, EER 10.7</display_name>
        </choice>
        <choice>
          <value>Room AC, EER 12.0</value>
          <display_name>Room AC, EER 12.0</display_name>
        </choice>
        <choice>
          <value>Room AC, CEER 8.4</value>
          <display_name>Room AC, CEER 8.4</display_name>
        </choice>
        <choice>
          <value>Packaged Terminal AC, EER 10.7</value>
          <display_name>Packaged Terminal AC, EER 10.7</display_name>
        </choice>
        <choice>
          <value>Packaged Terminal AC, EER 10.7, Electric Resistance Heating</value>
          <display_name>Packaged Terminal AC, EER 10.7, Electric Resistance Heating</display_name>
        </choice>
        <choice>
          <value>Packaged Terminal AC, EER 10.7, 80% AFUE Gas Heating</value>
          <display_name>Packaged Terminal AC, EER 10.7, 80% AFUE Gas Heating</display_name>
        </choice>
        <choice>
          <value>Evaporative Cooler</value>
          <display_name>Evaporative Cooler</display_name>
        </choice>
        <choice>
          <value>Evaporative Cooler, Ducted</value>
          <display_name>Evaporative Cooler, Ducted</display_name>
        </choice>
        <choice>
          <value>Detailed Example: Central AC, SEER 13, Absolute Detailed Performance</value>
          <display_name>Detailed Example: Central AC, SEER 13, Absolute Detailed Performance</display_name>
        </choice>
        <choice>
          <value>Detailed Example: Central AC, SEER 18, Absolute Detailed Performance</value>
          <display_name>Detailed Example: Central AC, SEER 18, Absolute Detailed Performance</display_name>
        </choice>
        <choice>
          <value>Detailed Example: Central AC, SEER 17.5, Absolute Detailed Performance</value>
          <display_name>Detailed Example: Central AC, SEER 17.5, Absolute Detailed Performance</display_name>
        </choice>
        <choice>
          <value>Detailed Example: Central AC, SEER 17.5, Normalized Detailed Performance</value>
          <display_name>Detailed Example: Central AC, SEER 17.5, Normalized Detailed Performance</display_name>
        </choice>
        <choice>
          <value>Detailed Example: Mini-Split AC, SEER 17, Absolute Detailed Performance</value>
          <display_name>Detailed Example: Mini-Split AC, SEER 17, Absolute Detailed Performance</display_name>
        </choice>
        <choice>
          <value>Detailed Example: Mini-Split AC, SEER 17, Normalized Detailed Performance</value>
          <display_name>Detailed Example: Mini-Split AC, SEER 17, Normalized Detailed Performance</display_name>
        </choice>
      </choices>
    </argument>
    <argument>
      <name>hvac_cooling_system_capacity</name>
      <display_name>HVAC: Cooling System Capacity</display_name>
      <description>The output capacity of the cooling system.</description>
      <type>Choice</type>
      <required>false</required>
      <model_dependent>false</model_dependent>
      <default_value>Autosize</default_value>
      <choices>
        <choice>
          <value>Autosize</value>
          <display_name>Autosize</display_name>
        </choice>
        <choice>
          <value>0.5 tons</value>
          <display_name>0.5 tons</display_name>
        </choice>
        <choice>
          <value>0.75 tons</value>
          <display_name>0.75 tons</display_name>
        </choice>
        <choice>
          <value>1.0 tons</value>
          <display_name>1.0 tons</display_name>
        </choice>
        <choice>
          <value>1.5 tons</value>
          <display_name>1.5 tons</display_name>
        </choice>
        <choice>
          <value>2.0 tons</value>
          <display_name>2.0 tons</display_name>
        </choice>
        <choice>
          <value>2.5 tons</value>
          <display_name>2.5 tons</display_name>
        </choice>
        <choice>
          <value>3.0 tons</value>
          <display_name>3.0 tons</display_name>
        </choice>
        <choice>
          <value>3.5 tons</value>
          <display_name>3.5 tons</display_name>
        </choice>
        <choice>
          <value>4.0 tons</value>
          <display_name>4.0 tons</display_name>
        </choice>
        <choice>
          <value>4.5 tons</value>
          <display_name>4.5 tons</display_name>
        </choice>
        <choice>
          <value>5.0 tons</value>
          <display_name>5.0 tons</display_name>
        </choice>
        <choice>
          <value>5.5 tons</value>
          <display_name>5.5 tons</display_name>
        </choice>
        <choice>
          <value>6.0 tons</value>
          <display_name>6.0 tons</display_name>
        </choice>
        <choice>
          <value>6.5 tons</value>
          <display_name>6.5 tons</display_name>
        </choice>
        <choice>
          <value>7.0 tons</value>
          <display_name>7.0 tons</display_name>
        </choice>
        <choice>
          <value>7.5 tons</value>
          <display_name>7.5 tons</display_name>
        </choice>
        <choice>
          <value>8.0 tons</value>
          <display_name>8.0 tons</display_name>
        </choice>
        <choice>
          <value>8.5 tons</value>
          <display_name>8.5 tons</display_name>
        </choice>
        <choice>
          <value>9.0 tons</value>
          <display_name>9.0 tons</display_name>
        </choice>
        <choice>
          <value>9.5 tons</value>
          <display_name>9.5 tons</display_name>
        </choice>
        <choice>
          <value>10.0 tons</value>
          <display_name>10.0 tons</display_name>
        </choice>
        <choice>
          <value>Detailed Example: Autosize, 140% Multiplier</value>
          <display_name>Detailed Example: Autosize, 140% Multiplier</display_name>
        </choice>
        <choice>
          <value>Detailed Example: Autosize, 170% Multiplier</value>
          <display_name>Detailed Example: Autosize, 170% Multiplier</display_name>
        </choice>
        <choice>
          <value>Detailed Example: Autosize, 170% Multiplier, 3.0 tons Limit</value>
          <display_name>Detailed Example: Autosize, 170% Multiplier, 3.0 tons Limit</display_name>
        </choice>
      </choices>
    </argument>
    <argument>
      <name>hvac_cooling_system_cooling_load_served</name>
      <display_name>HVAC: Cooling System Fraction Cool Load Served</display_name>
      <description>The fraction of the cooling load served by the cooling system.</description>
      <type>Choice</type>
      <required>false</required>
      <model_dependent>false</model_dependent>
      <default_value>100%</default_value>
      <choices>
        <choice>
          <value>100%</value>
          <display_name>100%</display_name>
        </choice>
        <choice>
          <value>95%</value>
          <display_name>95%</display_name>
        </choice>
        <choice>
          <value>90%</value>
          <display_name>90%</display_name>
        </choice>
        <choice>
          <value>85%</value>
          <display_name>85%</display_name>
        </choice>
        <choice>
          <value>80%</value>
          <display_name>80%</display_name>
        </choice>
        <choice>
          <value>75%</value>
          <display_name>75%</display_name>
        </choice>
        <choice>
          <value>70%</value>
          <display_name>70%</display_name>
        </choice>
        <choice>
          <value>65%</value>
          <display_name>65%</display_name>
        </choice>
        <choice>
          <value>60%</value>
          <display_name>60%</display_name>
        </choice>
        <choice>
          <value>55%</value>
          <display_name>55%</display_name>
        </choice>
        <choice>
          <value>50%</value>
          <display_name>50%</display_name>
        </choice>
        <choice>
          <value>45%</value>
          <display_name>45%</display_name>
        </choice>
        <choice>
          <value>40%</value>
          <display_name>40%</display_name>
        </choice>
        <choice>
          <value>35%</value>
          <display_name>35%</display_name>
        </choice>
        <choice>
          <value>30%</value>
          <display_name>30%</display_name>
        </choice>
        <choice>
          <value>25%</value>
          <display_name>25%</display_name>
        </choice>
        <choice>
          <value>20%</value>
          <display_name>20%</display_name>
        </choice>
        <choice>
          <value>15%</value>
          <display_name>15%</display_name>
        </choice>
        <choice>
          <value>10%</value>
          <display_name>10%</display_name>
        </choice>
        <choice>
          <value>5%</value>
          <display_name>5%</display_name>
        </choice>
        <choice>
          <value>0%</value>
          <display_name>0%</display_name>
        </choice>
      </choices>
    </argument>
    <argument>
      <name>hvac_cooling_system_integrated_heating_capacity</name>
      <display_name>HVAC: Cooling System Integrated Heating Capacity</display_name>
      <description>The output capacity of the cooling system's integrated heating system. Only used for packaged terminal air conditioner and room air conditioner systems with integrated heating.</description>
      <type>Choice</type>
      <required>false</required>
      <model_dependent>false</model_dependent>
      <default_value>Autosize</default_value>
      <choices>
        <choice>
          <value>Autosize</value>
          <display_name>Autosize</display_name>
        </choice>
        <choice>
          <value>5 kBtu/hr</value>
          <display_name>5 kBtu/hr</display_name>
        </choice>
        <choice>
          <value>10 kBtu/hr</value>
          <display_name>10 kBtu/hr</display_name>
        </choice>
        <choice>
          <value>15 kBtu/hr</value>
          <display_name>15 kBtu/hr</display_name>
        </choice>
        <choice>
          <value>20 kBtu/hr</value>
          <display_name>20 kBtu/hr</display_name>
        </choice>
        <choice>
          <value>25 kBtu/hr</value>
          <display_name>25 kBtu/hr</display_name>
        </choice>
        <choice>
          <value>30 kBtu/hr</value>
          <display_name>30 kBtu/hr</display_name>
        </choice>
        <choice>
          <value>35 kBtu/hr</value>
          <display_name>35 kBtu/hr</display_name>
        </choice>
        <choice>
          <value>40 kBtu/hr</value>
          <display_name>40 kBtu/hr</display_name>
        </choice>
        <choice>
          <value>45 kBtu/hr</value>
          <display_name>45 kBtu/hr</display_name>
        </choice>
        <choice>
          <value>50 kBtu/hr</value>
          <display_name>50 kBtu/hr</display_name>
        </choice>
        <choice>
          <value>55 kBtu/hr</value>
          <display_name>55 kBtu/hr</display_name>
        </choice>
        <choice>
          <value>60 kBtu/hr</value>
          <display_name>60 kBtu/hr</display_name>
        </choice>
        <choice>
          <value>65 kBtu/hr</value>
          <display_name>65 kBtu/hr</display_name>
        </choice>
        <choice>
          <value>70 kBtu/hr</value>
          <display_name>70 kBtu/hr</display_name>
        </choice>
        <choice>
          <value>75 kBtu/hr</value>
          <display_name>75 kBtu/hr</display_name>
        </choice>
        <choice>
          <value>80 kBtu/hr</value>
          <display_name>80 kBtu/hr</display_name>
        </choice>
        <choice>
          <value>85 kBtu/hr</value>
          <display_name>85 kBtu/hr</display_name>
        </choice>
        <choice>
          <value>90 kBtu/hr</value>
          <display_name>90 kBtu/hr</display_name>
        </choice>
        <choice>
          <value>95 kBtu/hr</value>
          <display_name>95 kBtu/hr</display_name>
        </choice>
        <choice>
          <value>100 kBtu/hr</value>
          <display_name>100 kBtu/hr</display_name>
        </choice>
        <choice>
          <value>105 kBtu/hr</value>
          <display_name>105 kBtu/hr</display_name>
        </choice>
        <choice>
          <value>110 kBtu/hr</value>
          <display_name>110 kBtu/hr</display_name>
        </choice>
        <choice>
          <value>115 kBtu/hr</value>
          <display_name>115 kBtu/hr</display_name>
        </choice>
        <choice>
          <value>120 kBtu/hr</value>
          <display_name>120 kBtu/hr</display_name>
        </choice>
        <choice>
          <value>125 kBtu/hr</value>
          <display_name>125 kBtu/hr</display_name>
        </choice>
        <choice>
          <value>130 kBtu/hr</value>
          <display_name>130 kBtu/hr</display_name>
        </choice>
        <choice>
          <value>135 kBtu/hr</value>
          <display_name>135 kBtu/hr</display_name>
        </choice>
        <choice>
          <value>140 kBtu/hr</value>
          <display_name>140 kBtu/hr</display_name>
        </choice>
        <choice>
          <value>145 kBtu/hr</value>
          <display_name>145 kBtu/hr</display_name>
        </choice>
        <choice>
          <value>150 kBtu/hr</value>
          <display_name>150 kBtu/hr</display_name>
        </choice>
      </choices>
    </argument>
    <argument>
      <name>hvac_cooling_system_integrated_heating_load_served</name>
      <display_name>HVAC: Cooling System Integrated Heating Fraction Heat Load Served</display_name>
      <description>The fraction of the heating load served by the cooling system's integrated heating system.</description>
      <type>Choice</type>
      <required>false</required>
      <model_dependent>false</model_dependent>
      <default_value>100%</default_value>
      <choices>
        <choice>
          <value>100%</value>
          <display_name>100%</display_name>
        </choice>
        <choice>
          <value>95%</value>
          <display_name>95%</display_name>
        </choice>
        <choice>
          <value>90%</value>
          <display_name>90%</display_name>
        </choice>
        <choice>
          <value>85%</value>
          <display_name>85%</display_name>
        </choice>
        <choice>
          <value>80%</value>
          <display_name>80%</display_name>
        </choice>
        <choice>
          <value>75%</value>
          <display_name>75%</display_name>
        </choice>
        <choice>
          <value>70%</value>
          <display_name>70%</display_name>
        </choice>
        <choice>
          <value>65%</value>
          <display_name>65%</display_name>
        </choice>
        <choice>
          <value>60%</value>
          <display_name>60%</display_name>
        </choice>
        <choice>
          <value>55%</value>
          <display_name>55%</display_name>
        </choice>
        <choice>
          <value>50%</value>
          <display_name>50%</display_name>
        </choice>
        <choice>
          <value>45%</value>
          <display_name>45%</display_name>
        </choice>
        <choice>
          <value>40%</value>
          <display_name>40%</display_name>
        </choice>
        <choice>
          <value>35%</value>
          <display_name>35%</display_name>
        </choice>
        <choice>
          <value>30%</value>
          <display_name>30%</display_name>
        </choice>
        <choice>
          <value>25%</value>
          <display_name>25%</display_name>
        </choice>
        <choice>
          <value>20%</value>
          <display_name>20%</display_name>
        </choice>
        <choice>
          <value>15%</value>
          <display_name>15%</display_name>
        </choice>
        <choice>
          <value>10%</value>
          <display_name>10%</display_name>
        </choice>
        <choice>
          <value>5%</value>
          <display_name>5%</display_name>
        </choice>
        <choice>
          <value>0%</value>
          <display_name>0%</display_name>
        </choice>
      </choices>
    </argument>
    <argument>
      <name>hvac_heat_pump</name>
      <display_name>HVAC: Heat Pump</display_name>
      <description>The type and efficiency of the heat pump.</description>
      <type>Choice</type>
      <required>true</required>
      <model_dependent>false</model_dependent>
      <default_value>None</default_value>
      <choices>
        <choice>
          <value>None</value>
          <display_name>None</display_name>
        </choice>
        <choice>
          <value>Central HP, SEER 8, 6.0 HSPF</value>
          <display_name>Central HP, SEER 8, 6.0 HSPF</display_name>
        </choice>
        <choice>
          <value>Central HP, SEER 10, 6.2 HSPF</value>
          <display_name>Central HP, SEER 10, 6.2 HSPF</display_name>
        </choice>
        <choice>
          <value>Central HP, SEER 10, 6.8 HSPF</value>
          <display_name>Central HP, SEER 10, 6.8 HSPF</display_name>
        </choice>
        <choice>
          <value>Central HP, SEER 10.3, 7.0 HSPF</value>
          <display_name>Central HP, SEER 10.3, 7.0 HSPF</display_name>
        </choice>
        <choice>
          <value>Central HP, SEER 11.5, 7.5 HSPF</value>
          <display_name>Central HP, SEER 11.5, 7.5 HSPF</display_name>
        </choice>
        <choice>
          <value>Central HP, SEER 13, 7.7 HSPF</value>
          <display_name>Central HP, SEER 13, 7.7 HSPF</display_name>
        </choice>
        <choice>
          <value>Central HP, SEER 13, 8.0 HSPF</value>
          <display_name>Central HP, SEER 13, 8.0 HSPF</display_name>
        </choice>
        <choice>
          <value>Central HP, SEER 13, 9.85 HSPF</value>
          <display_name>Central HP, SEER 13, 9.85 HSPF</display_name>
        </choice>
        <choice>
          <value>Central HP, SEER 14, 8.2 HSPF</value>
          <display_name>Central HP, SEER 14, 8.2 HSPF</display_name>
        </choice>
        <choice>
          <value>Central HP, SEER 14.3, 8.5 HSPF</value>
          <display_name>Central HP, SEER 14.3, 8.5 HSPF</display_name>
        </choice>
        <choice>
          <value>Central HP, SEER 15, 8.5 HSPF</value>
          <display_name>Central HP, SEER 15, 8.5 HSPF</display_name>
        </choice>
        <choice>
          <value>Central HP, SEER 15, 9.0 HSPF</value>
          <display_name>Central HP, SEER 15, 9.0 HSPF</display_name>
        </choice>
        <choice>
          <value>Central HP, SEER 16, 9.0 HSPF</value>
          <display_name>Central HP, SEER 16, 9.0 HSPF</display_name>
        </choice>
        <choice>
          <value>Central HP, SEER 17, 8.7 HSPF</value>
          <display_name>Central HP, SEER 17, 8.7 HSPF</display_name>
        </choice>
        <choice>
          <value>Central HP, SEER 18, 9.3 HSPF</value>
          <display_name>Central HP, SEER 18, 9.3 HSPF</display_name>
        </choice>
        <choice>
          <value>Central HP, SEER 20, 11 HSPF</value>
          <display_name>Central HP, SEER 20, 11 HSPF</display_name>
        </choice>
        <choice>
          <value>Central HP, SEER 22, 10 HSPF</value>
          <display_name>Central HP, SEER 22, 10 HSPF</display_name>
        </choice>
        <choice>
          <value>Central HP, SEER 24, 13 HSPF</value>
          <display_name>Central HP, SEER 24, 13 HSPF</display_name>
        </choice>
        <choice>
          <value>Mini-Split HP, SEER 14.5, 8.2 HSPF</value>
          <display_name>Mini-Split HP, SEER 14.5, 8.2 HSPF</display_name>
        </choice>
        <choice>
          <value>Mini-Split HP, SEER 14.5, 8.2 HSPF, Ducted</value>
          <display_name>Mini-Split HP, SEER 14.5, 8.2 HSPF, Ducted</display_name>
        </choice>
        <choice>
          <value>Mini-Split HP, SEER 16, 9.2 HSPF</value>
          <display_name>Mini-Split HP, SEER 16, 9.2 HSPF</display_name>
        </choice>
        <choice>
          <value>Mini-Split HP, SEER 17, 9.5 HSPF</value>
          <display_name>Mini-Split HP, SEER 17, 9.5 HSPF</display_name>
        </choice>
        <choice>
          <value>Mini-Split HP, SEER 17, 9.5 HSPF, Ducted</value>
          <display_name>Mini-Split HP, SEER 17, 9.5 HSPF, Ducted</display_name>
        </choice>
        <choice>
          <value>Mini-Split HP, SEER 18.0, 9.6 HSPF</value>
          <display_name>Mini-Split HP, SEER 18.0, 9.6 HSPF</display_name>
        </choice>
        <choice>
          <value>Mini-Split HP, SEER 18.0, 9.6 HSPF, Ducted</value>
          <display_name>Mini-Split HP, SEER 18.0, 9.6 HSPF, Ducted</display_name>
        </choice>
        <choice>
          <value>Mini-Split HP, SEER 19, 10 HSPF, Ducted</value>
          <display_name>Mini-Split HP, SEER 19, 10 HSPF, Ducted</display_name>
        </choice>
        <choice>
          <value>Mini-Split HP, SEER 19, 10 HSPF</value>
          <display_name>Mini-Split HP, SEER 19, 10 HSPF</display_name>
        </choice>
        <choice>
          <value>Mini-Split HP, SEER 20, 11 HSPF</value>
          <display_name>Mini-Split HP, SEER 20, 11 HSPF</display_name>
        </choice>
        <choice>
          <value>Mini-Split HP, SEER 24, 13 HSPF</value>
          <display_name>Mini-Split HP, SEER 24, 13 HSPF</display_name>
        </choice>
        <choice>
          <value>Mini-Split HP, SEER 25, 12.7 HSPF</value>
          <display_name>Mini-Split HP, SEER 25, 12.7 HSPF</display_name>
        </choice>
        <choice>
          <value>Mini-Split HP, SEER 25, 12.7 HSPF, Ducted</value>
          <display_name>Mini-Split HP, SEER 25, 12.7 HSPF, Ducted</display_name>
        </choice>
        <choice>
          <value>Mini-Split HP, SEER 29.3, 14 HSPF</value>
          <display_name>Mini-Split HP, SEER 29.3, 14 HSPF</display_name>
        </choice>
        <choice>
          <value>Mini-Split HP, SEER 29.3, 14 HSPF, Ducted</value>
          <display_name>Mini-Split HP, SEER 29.3, 14 HSPF, Ducted</display_name>
        </choice>
        <choice>
          <value>Mini-Split HP, SEER 33, 13.3 HSPF</value>
          <display_name>Mini-Split HP, SEER 33, 13.3 HSPF</display_name>
        </choice>
        <choice>
          <value>Mini-Split HP, SEER 33, 13.3 HSPF, Ducted</value>
          <display_name>Mini-Split HP, SEER 33, 13.3 HSPF, Ducted</display_name>
        </choice>
        <choice>
          <value>Geothermal HP, EER 16.6, COP 3.6</value>
          <display_name>Geothermal HP, EER 16.6, COP 3.6</display_name>
        </choice>
        <choice>
          <value>Geothermal HP, EER 18.2, COP 3.7</value>
          <display_name>Geothermal HP, EER 18.2, COP 3.7</display_name>
        </choice>
        <choice>
          <value>Geothermal HP, EER 18.6, COP 3.8</value>
          <display_name>Geothermal HP, EER 18.6, COP 3.8</display_name>
        </choice>
        <choice>
          <value>Geothermal HP, EER 19.4, COP 3.8</value>
          <display_name>Geothermal HP, EER 19.4, COP 3.8</display_name>
        </choice>
        <choice>
          <value>Geothermal HP, EER 20.2, COP 4.2</value>
          <display_name>Geothermal HP, EER 20.2, COP 4.2</display_name>
        </choice>
        <choice>
          <value>Geothermal HP, EER 20.5, COP 4.0</value>
          <display_name>Geothermal HP, EER 20.5, COP 4.0</display_name>
        </choice>
        <choice>
          <value>Geothermal HP, EER 30.9, COP 4.4</value>
          <display_name>Geothermal HP, EER 30.9, COP 4.4</display_name>
        </choice>
        <choice>
          <value>Packaged Terminal HP, EER 11.4, COP 3.6</value>
          <display_name>Packaged Terminal HP, EER 11.4, COP 3.6</display_name>
        </choice>
        <choice>
          <value>Room AC w/ Reverse Cycle, EER 11.4, COP 3.6</value>
          <display_name>Room AC w/ Reverse Cycle, EER 11.4, COP 3.6</display_name>
        </choice>
        <choice>
          <value>Detailed Example: Central HP, SEER2 12.4, HSPF2 6.5</value>
          <display_name>Detailed Example: Central HP, SEER2 12.4, HSPF2 6.5</display_name>
        </choice>
        <choice>
          <value>Detailed Example: Central HP, SEER 13, 7.7 HSPF, Absolute Detailed Performance</value>
          <display_name>Detailed Example: Central HP, SEER 13, 7.7 HSPF, Absolute Detailed Performance</display_name>
        </choice>
        <choice>
          <value>Detailed Example: Central HP, SEER 18, 9.3 HSPF, Absolute Detailed Performance</value>
          <display_name>Detailed Example: Central HP, SEER 18, 9.3 HSPF, Absolute Detailed Performance</display_name>
        </choice>
        <choice>
          <value>Detailed Example: Central HP, SEER 17.5, 9.5 HSPF, Absolute Detailed Performance</value>
          <display_name>Detailed Example: Central HP, SEER 17.5, 9.5 HSPF, Absolute Detailed Performance</display_name>
        </choice>
        <choice>
          <value>Detailed Example: Central HP, SEER 17.5, 9.5 HSPF, Normalized Detailed Performance</value>
          <display_name>Detailed Example: Central HP, SEER 17.5, 9.5 HSPF, Normalized Detailed Performance</display_name>
        </choice>
        <choice>
          <value>Detailed Example: Mini-Split HP, SEER 16.7, 11.3 HSPF, Absolute Detailed Performance</value>
          <display_name>Detailed Example: Mini-Split HP, SEER 16.7, 11.3 HSPF, Absolute Detailed Performance</display_name>
        </choice>
        <choice>
          <value>Detailed Example: Mini-Split HP, SEER 16.7, 11.3 HSPF, Normalized Detailed Performance</value>
          <display_name>Detailed Example: Mini-Split HP, SEER 16.7, 11.3 HSPF, Normalized Detailed Performance</display_name>
        </choice>
        <choice>
          <value>Detailed Example: Mini-Split HP, SEER 17, 10 HSPF, Absolute Detailed Performance</value>
          <display_name>Detailed Example: Mini-Split HP, SEER 17, 10 HSPF, Absolute Detailed Performance</display_name>
        </choice>
        <choice>
          <value>Detailed Example: Mini-Split HP, SEER 17, 10 HSPF, Normalized Detailed Performance</value>
          <display_name>Detailed Example: Mini-Split HP, SEER 17, 10 HSPF, Normalized Detailed Performance</display_name>
        </choice>
      </choices>
    </argument>
    <argument>
      <name>hvac_heat_pump_capacity</name>
      <display_name>HVAC: Heat Pump Capacity</display_name>
      <description>The output capacity of the heat pump.</description>
      <type>Choice</type>
      <required>false</required>
      <model_dependent>false</model_dependent>
      <default_value>Autosize</default_value>
      <choices>
        <choice>
          <value>Autosize</value>
          <display_name>Autosize</display_name>
        </choice>
        <choice>
          <value>Autosize (ACCA)</value>
          <display_name>Autosize (ACCA)</display_name>
        </choice>
        <choice>
          <value>Autosize (MaxLoad)</value>
          <display_name>Autosize (MaxLoad)</display_name>
        </choice>
        <choice>
          <value>0.5 tons</value>
          <display_name>0.5 tons</display_name>
        </choice>
        <choice>
          <value>0.75 tons</value>
          <display_name>0.75 tons</display_name>
        </choice>
        <choice>
          <value>1.0 tons</value>
          <display_name>1.0 tons</display_name>
        </choice>
        <choice>
          <value>1.5 tons</value>
          <display_name>1.5 tons</display_name>
        </choice>
        <choice>
          <value>2.0 tons</value>
          <display_name>2.0 tons</display_name>
        </choice>
        <choice>
          <value>2.5 tons</value>
          <display_name>2.5 tons</display_name>
        </choice>
        <choice>
          <value>3.0 tons</value>
          <display_name>3.0 tons</display_name>
        </choice>
        <choice>
          <value>3.5 tons</value>
          <display_name>3.5 tons</display_name>
        </choice>
        <choice>
          <value>4.0 tons</value>
          <display_name>4.0 tons</display_name>
        </choice>
        <choice>
          <value>4.5 tons</value>
          <display_name>4.5 tons</display_name>
        </choice>
        <choice>
          <value>5.0 tons</value>
          <display_name>5.0 tons</display_name>
        </choice>
        <choice>
          <value>5.5 tons</value>
          <display_name>5.5 tons</display_name>
        </choice>
        <choice>
          <value>6.0 tons</value>
          <display_name>6.0 tons</display_name>
        </choice>
        <choice>
          <value>6.5 tons</value>
          <display_name>6.5 tons</display_name>
        </choice>
        <choice>
          <value>7.0 tons</value>
          <display_name>7.0 tons</display_name>
        </choice>
        <choice>
          <value>7.5 tons</value>
          <display_name>7.5 tons</display_name>
        </choice>
        <choice>
          <value>8.0 tons</value>
          <display_name>8.0 tons</display_name>
        </choice>
        <choice>
          <value>8.5 tons</value>
          <display_name>8.5 tons</display_name>
        </choice>
        <choice>
          <value>9.0 tons</value>
          <display_name>9.0 tons</display_name>
        </choice>
        <choice>
          <value>9.5 tons</value>
          <display_name>9.5 tons</display_name>
        </choice>
        <choice>
          <value>10.0 tons</value>
          <display_name>10.0 tons</display_name>
        </choice>
        <choice>
          <value>Detailed Example: Autosize, 140% Multiplier</value>
          <display_name>Detailed Example: Autosize, 140% Multiplier</display_name>
        </choice>
        <choice>
          <value>Detailed Example: Autosize, 170% Multiplier</value>
          <display_name>Detailed Example: Autosize, 170% Multiplier</display_name>
        </choice>
        <choice>
          <value>Detailed Example: Autosize, 170% Multiplier, 3.0 tons Limit</value>
          <display_name>Detailed Example: Autosize, 170% Multiplier, 3.0 tons Limit</display_name>
        </choice>
      </choices>
    </argument>
    <argument>
      <name>hvac_heat_pump_heating_load_served</name>
      <display_name>HVAC: Heat Pump Fraction Heat Load Served</display_name>
      <description>The fraction of the heating load served by the heat pump.</description>
      <type>Choice</type>
      <required>false</required>
      <model_dependent>false</model_dependent>
      <default_value>100%</default_value>
      <choices>
        <choice>
          <value>100%</value>
          <display_name>100%</display_name>
        </choice>
        <choice>
          <value>95%</value>
          <display_name>95%</display_name>
        </choice>
        <choice>
          <value>90%</value>
          <display_name>90%</display_name>
        </choice>
        <choice>
          <value>85%</value>
          <display_name>85%</display_name>
        </choice>
        <choice>
          <value>80%</value>
          <display_name>80%</display_name>
        </choice>
        <choice>
          <value>75%</value>
          <display_name>75%</display_name>
        </choice>
        <choice>
          <value>70%</value>
          <display_name>70%</display_name>
        </choice>
        <choice>
          <value>65%</value>
          <display_name>65%</display_name>
        </choice>
        <choice>
          <value>60%</value>
          <display_name>60%</display_name>
        </choice>
        <choice>
          <value>55%</value>
          <display_name>55%</display_name>
        </choice>
        <choice>
          <value>50%</value>
          <display_name>50%</display_name>
        </choice>
        <choice>
          <value>45%</value>
          <display_name>45%</display_name>
        </choice>
        <choice>
          <value>40%</value>
          <display_name>40%</display_name>
        </choice>
        <choice>
          <value>35%</value>
          <display_name>35%</display_name>
        </choice>
        <choice>
          <value>30%</value>
          <display_name>30%</display_name>
        </choice>
        <choice>
          <value>25%</value>
          <display_name>25%</display_name>
        </choice>
        <choice>
          <value>20%</value>
          <display_name>20%</display_name>
        </choice>
        <choice>
          <value>15%</value>
          <display_name>15%</display_name>
        </choice>
        <choice>
          <value>10%</value>
          <display_name>10%</display_name>
        </choice>
        <choice>
          <value>5%</value>
          <display_name>5%</display_name>
        </choice>
        <choice>
          <value>0%</value>
          <display_name>0%</display_name>
        </choice>
      </choices>
    </argument>
    <argument>
      <name>hvac_heat_pump_cooling_load_served</name>
      <display_name>HVAC: Heat Pump Fraction Cool Load Served</display_name>
      <description>The fraction of the cooling load served by the heat pump.</description>
      <type>Choice</type>
      <required>false</required>
      <model_dependent>false</model_dependent>
      <default_value>100%</default_value>
      <choices>
        <choice>
          <value>100%</value>
          <display_name>100%</display_name>
        </choice>
        <choice>
          <value>95%</value>
          <display_name>95%</display_name>
        </choice>
        <choice>
          <value>90%</value>
          <display_name>90%</display_name>
        </choice>
        <choice>
          <value>85%</value>
          <display_name>85%</display_name>
        </choice>
        <choice>
          <value>80%</value>
          <display_name>80%</display_name>
        </choice>
        <choice>
          <value>75%</value>
          <display_name>75%</display_name>
        </choice>
        <choice>
          <value>70%</value>
          <display_name>70%</display_name>
        </choice>
        <choice>
          <value>65%</value>
          <display_name>65%</display_name>
        </choice>
        <choice>
          <value>60%</value>
          <display_name>60%</display_name>
        </choice>
        <choice>
          <value>55%</value>
          <display_name>55%</display_name>
        </choice>
        <choice>
          <value>50%</value>
          <display_name>50%</display_name>
        </choice>
        <choice>
          <value>45%</value>
          <display_name>45%</display_name>
        </choice>
        <choice>
          <value>40%</value>
          <display_name>40%</display_name>
        </choice>
        <choice>
          <value>35%</value>
          <display_name>35%</display_name>
        </choice>
        <choice>
          <value>30%</value>
          <display_name>30%</display_name>
        </choice>
        <choice>
          <value>25%</value>
          <display_name>25%</display_name>
        </choice>
        <choice>
          <value>20%</value>
          <display_name>20%</display_name>
        </choice>
        <choice>
          <value>15%</value>
          <display_name>15%</display_name>
        </choice>
        <choice>
          <value>10%</value>
          <display_name>10%</display_name>
        </choice>
        <choice>
          <value>5%</value>
          <display_name>5%</display_name>
        </choice>
        <choice>
          <value>0%</value>
          <display_name>0%</display_name>
        </choice>
      </choices>
    </argument>
    <argument>
      <name>hvac_heat_pump_temperatures</name>
      <display_name>HVAC: Heat Pump Temperatures</display_name>
      <description>Specifies the minimum compressor temperature and/or maximum HP backup temperature. If both are the same, a binary switchover temperature is used.</description>
      <type>Choice</type>
      <required>false</required>
      <model_dependent>false</model_dependent>
      <default_value>Default</default_value>
      <choices>
        <choice>
          <value>Default</value>
          <display_name>Default</display_name>
        </choice>
        <choice>
          <value>-20F Min Compressor Temp</value>
          <display_name>-20F Min Compressor Temp</display_name>
        </choice>
        <choice>
          <value>-15F Min Compressor Temp</value>
          <display_name>-15F Min Compressor Temp</display_name>
        </choice>
        <choice>
          <value>-10F Min Compressor Temp</value>
          <display_name>-10F Min Compressor Temp</display_name>
        </choice>
        <choice>
          <value>-5F Min Compressor Temp</value>
          <display_name>-5F Min Compressor Temp</display_name>
        </choice>
        <choice>
          <value>0F Min Compressor Temp</value>
          <display_name>0F Min Compressor Temp</display_name>
        </choice>
        <choice>
          <value>5F Min Compressor Temp</value>
          <display_name>5F Min Compressor Temp</display_name>
        </choice>
        <choice>
          <value>10F Min Compressor Temp</value>
          <display_name>10F Min Compressor Temp</display_name>
        </choice>
        <choice>
          <value>15F Min Compressor Temp</value>
          <display_name>15F Min Compressor Temp</display_name>
        </choice>
        <choice>
          <value>20F Min Compressor Temp</value>
          <display_name>20F Min Compressor Temp</display_name>
        </choice>
        <choice>
          <value>25F Min Compressor Temp</value>
          <display_name>25F Min Compressor Temp</display_name>
        </choice>
        <choice>
          <value>30F Min Compressor Temp</value>
          <display_name>30F Min Compressor Temp</display_name>
        </choice>
        <choice>
          <value>35F Min Compressor Temp</value>
          <display_name>35F Min Compressor Temp</display_name>
        </choice>
        <choice>
          <value>40F Min Compressor Temp</value>
          <display_name>40F Min Compressor Temp</display_name>
        </choice>
        <choice>
          <value>30F Min Compressor Temp, 30F Max HP Backup Temp</value>
          <display_name>30F Min Compressor Temp, 30F Max HP Backup Temp</display_name>
        </choice>
        <choice>
          <value>35F Min Compressor Temp, 35F Max HP Backup Temp</value>
          <display_name>35F Min Compressor Temp, 35F Max HP Backup Temp</display_name>
        </choice>
        <choice>
          <value>40F Min Compressor Temp, 40F Max HP Backup Temp</value>
          <display_name>40F Min Compressor Temp, 40F Max HP Backup Temp</display_name>
        </choice>
        <choice>
          <value>Detailed Example: 5F Min Compressor Temp, 35F Max HP Backup Temp</value>
          <display_name>Detailed Example: 5F Min Compressor Temp, 35F Max HP Backup Temp</display_name>
        </choice>
        <choice>
          <value>Detailed Example: 25F Min Compressor Temp, 45F Max HP Backup Temp</value>
          <display_name>Detailed Example: 25F Min Compressor Temp, 45F Max HP Backup Temp</display_name>
        </choice>
      </choices>
    </argument>
    <argument>
      <name>hvac_heat_pump_backup</name>
      <display_name>HVAC: Heat Pump Backup Type</display_name>
      <description>The type and efficiency of the heat pump backup. Use 'None' if there is no backup heating. If Backup Type is Separate Heating System, Heating System 2 is used to specify the backup.</description>
      <type>Choice</type>
      <required>false</required>
      <model_dependent>false</model_dependent>
      <default_value>Integrated, Electricity, 100% Efficiency</default_value>
      <choices>
        <choice>
          <value>None</value>
          <display_name>None</display_name>
        </choice>
        <choice>
          <value>Integrated, Electricity, 100% Efficiency</value>
          <display_name>Integrated, Electricity, 100% Efficiency</display_name>
        </choice>
        <choice>
          <value>Integrated, Natural Gas, 60% AFUE</value>
          <display_name>Integrated, Natural Gas, 60% AFUE</display_name>
        </choice>
        <choice>
          <value>Integrated, Natural Gas, 76% AFUE</value>
          <display_name>Integrated, Natural Gas, 76% AFUE</display_name>
        </choice>
        <choice>
          <value>Integrated, Natural Gas, 80% AFUE</value>
          <display_name>Integrated, Natural Gas, 80% AFUE</display_name>
        </choice>
        <choice>
          <value>Integrated, Natural Gas, 92.5% AFUE</value>
          <display_name>Integrated, Natural Gas, 92.5% AFUE</display_name>
        </choice>
        <choice>
          <value>Integrated, Natural Gas, 95% AFUE</value>
          <display_name>Integrated, Natural Gas, 95% AFUE</display_name>
        </choice>
        <choice>
          <value>Integrated, Fuel Oil, 60% AFUE</value>
          <display_name>Integrated, Fuel Oil, 60% AFUE</display_name>
        </choice>
        <choice>
          <value>Integrated, Fuel Oil, 76% AFUE</value>
          <display_name>Integrated, Fuel Oil, 76% AFUE</display_name>
        </choice>
        <choice>
          <value>Integrated, Fuel Oil, 80% AFUE</value>
          <display_name>Integrated, Fuel Oil, 80% AFUE</display_name>
        </choice>
        <choice>
          <value>Integrated, Fuel Oil, 92.5% AFUE</value>
          <display_name>Integrated, Fuel Oil, 92.5% AFUE</display_name>
        </choice>
        <choice>
          <value>Integrated, Fuel Oil, 95% AFUE</value>
          <display_name>Integrated, Fuel Oil, 95% AFUE</display_name>
        </choice>
        <choice>
          <value>Integrated, Propane, 60% AFUE</value>
          <display_name>Integrated, Propane, 60% AFUE</display_name>
        </choice>
        <choice>
          <value>Integrated, Propane, 76% AFUE</value>
          <display_name>Integrated, Propane, 76% AFUE</display_name>
        </choice>
        <choice>
          <value>Integrated, Propane, 80% AFUE</value>
          <display_name>Integrated, Propane, 80% AFUE</display_name>
        </choice>
        <choice>
          <value>Integrated, Propane, 92.5% AFUE</value>
          <display_name>Integrated, Propane, 92.5% AFUE</display_name>
        </choice>
        <choice>
          <value>Integrated, Propane, 95% AFUE</value>
          <display_name>Integrated, Propane, 95% AFUE</display_name>
        </choice>
        <choice>
          <value>Separate Heating System</value>
          <display_name>Separate Heating System</display_name>
        </choice>
      </choices>
    </argument>
    <argument>
      <name>hvac_heat_pump_backup_capacity</name>
      <display_name>HVAC: Heat Pump Backup Capacity</display_name>
      <description>The output capacity of the heat pump backup if there is integrated backup heating.</description>
      <type>Choice</type>
      <required>false</required>
      <model_dependent>false</model_dependent>
      <default_value>Autosize</default_value>
      <choices>
        <choice>
          <value>Autosize</value>
          <display_name>Autosize</display_name>
        </choice>
        <choice>
          <value>Autosize (Supplemental)</value>
          <display_name>Autosize (Supplemental)</display_name>
        </choice>
        <choice>
          <value>5 kW</value>
          <display_name>5 kW</display_name>
        </choice>
        <choice>
          <value>10 kW</value>
          <display_name>10 kW</display_name>
        </choice>
        <choice>
          <value>15 kW</value>
          <display_name>15 kW</display_name>
        </choice>
        <choice>
          <value>20 kW</value>
          <display_name>20 kW</display_name>
        </choice>
        <choice>
          <value>25 kW</value>
          <display_name>25 kW</display_name>
        </choice>
        <choice>
          <value>5 kBtu/hr</value>
          <display_name>5 kBtu/hr</display_name>
        </choice>
        <choice>
          <value>10 kBtu/hr</value>
          <display_name>10 kBtu/hr</display_name>
        </choice>
        <choice>
          <value>15 kBtu/hr</value>
          <display_name>15 kBtu/hr</display_name>
        </choice>
        <choice>
          <value>20 kBtu/hr</value>
          <display_name>20 kBtu/hr</display_name>
        </choice>
        <choice>
          <value>25 kBtu/hr</value>
          <display_name>25 kBtu/hr</display_name>
        </choice>
        <choice>
          <value>30 kBtu/hr</value>
          <display_name>30 kBtu/hr</display_name>
        </choice>
        <choice>
          <value>35 kBtu/hr</value>
          <display_name>35 kBtu/hr</display_name>
        </choice>
        <choice>
          <value>40 kBtu/hr</value>
          <display_name>40 kBtu/hr</display_name>
        </choice>
        <choice>
          <value>45 kBtu/hr</value>
          <display_name>45 kBtu/hr</display_name>
        </choice>
        <choice>
          <value>50 kBtu/hr</value>
          <display_name>50 kBtu/hr</display_name>
        </choice>
        <choice>
          <value>55 kBtu/hr</value>
          <display_name>55 kBtu/hr</display_name>
        </choice>
        <choice>
          <value>60 kBtu/hr</value>
          <display_name>60 kBtu/hr</display_name>
        </choice>
        <choice>
          <value>65 kBtu/hr</value>
          <display_name>65 kBtu/hr</display_name>
        </choice>
        <choice>
          <value>70 kBtu/hr</value>
          <display_name>70 kBtu/hr</display_name>
        </choice>
        <choice>
          <value>75 kBtu/hr</value>
          <display_name>75 kBtu/hr</display_name>
        </choice>
        <choice>
          <value>80 kBtu/hr</value>
          <display_name>80 kBtu/hr</display_name>
        </choice>
        <choice>
          <value>85 kBtu/hr</value>
          <display_name>85 kBtu/hr</display_name>
        </choice>
        <choice>
          <value>90 kBtu/hr</value>
          <display_name>90 kBtu/hr</display_name>
        </choice>
        <choice>
          <value>95 kBtu/hr</value>
          <display_name>95 kBtu/hr</display_name>
        </choice>
        <choice>
          <value>100 kBtu/hr</value>
          <display_name>100 kBtu/hr</display_name>
        </choice>
        <choice>
          <value>105 kBtu/hr</value>
          <display_name>105 kBtu/hr</display_name>
        </choice>
        <choice>
          <value>110 kBtu/hr</value>
          <display_name>110 kBtu/hr</display_name>
        </choice>
        <choice>
          <value>115 kBtu/hr</value>
          <display_name>115 kBtu/hr</display_name>
        </choice>
        <choice>
          <value>120 kBtu/hr</value>
          <display_name>120 kBtu/hr</display_name>
        </choice>
        <choice>
          <value>125 kBtu/hr</value>
          <display_name>125 kBtu/hr</display_name>
        </choice>
        <choice>
          <value>130 kBtu/hr</value>
          <display_name>130 kBtu/hr</display_name>
        </choice>
        <choice>
          <value>135 kBtu/hr</value>
          <display_name>135 kBtu/hr</display_name>
        </choice>
        <choice>
          <value>140 kBtu/hr</value>
          <display_name>140 kBtu/hr</display_name>
        </choice>
        <choice>
          <value>145 kBtu/hr</value>
          <display_name>145 kBtu/hr</display_name>
        </choice>
        <choice>
          <value>150 kBtu/hr</value>
          <display_name>150 kBtu/hr</display_name>
        </choice>
        <choice>
          <value>Detailed Example: Autosize, 140% Multiplier</value>
          <display_name>Detailed Example: Autosize, 140% Multiplier</display_name>
        </choice>
        <choice>
          <value>Detailed Example: Autosize, 170% Multiplier</value>
          <display_name>Detailed Example: Autosize, 170% Multiplier</display_name>
        </choice>
        <choice>
          <value>Detailed Example: Autosize, 90% Multiplier, 45 kBtu/hr Limit</value>
          <display_name>Detailed Example: Autosize, 90% Multiplier, 45 kBtu/hr Limit</display_name>
        </choice>
      </choices>
    </argument>
    <argument>
      <name>hvac_geothermal_loop</name>
      <display_name>HVAC: Geothermal Loop</display_name>
      <description>The geothermal loop configuration if there's a ground-to-air heat pump.</description>
      <type>Choice</type>
      <required>false</required>
      <model_dependent>false</model_dependent>
      <default_value>Default</default_value>
      <choices>
        <choice>
          <value>Default</value>
          <display_name>Default</display_name>
        </choice>
        <choice>
          <value>Vertical Loop, Enhanced Grout</value>
          <display_name>Vertical Loop, Enhanced Grout</display_name>
        </choice>
        <choice>
          <value>Vertical Loop, Enhanced Pipe</value>
          <display_name>Vertical Loop, Enhanced Pipe</display_name>
        </choice>
        <choice>
          <value>Vertical Loop, Enhanced Grout &amp; Pipe</value>
          <display_name>Vertical Loop, Enhanced Grout &amp; Pipe</display_name>
        </choice>
        <choice>
          <value>Detailed Example: Lopsided U Configuration, 10 Boreholes</value>
          <display_name>Detailed Example: Lopsided U Configuration, 10 Boreholes</display_name>
        </choice>
      </choices>
    </argument>
    <argument>
      <name>hvac_heating_system_2</name>
      <display_name>HVAC: Heating System 2</display_name>
      <description>The type and efficiency of the second heating system. If a heat pump is specified and the backup type is 'separate', this heating system represents the 'separate' backup heating.</description>
      <type>Choice</type>
      <required>false</required>
      <model_dependent>false</model_dependent>
      <default_value>None</default_value>
      <choices>
        <choice>
          <value>None</value>
          <display_name>None</display_name>
        </choice>
        <choice>
          <value>Electric Resistance</value>
          <display_name>Electric Resistance</display_name>
        </choice>
        <choice>
          <value>Central Furnace, 60% AFUE</value>
          <display_name>Central Furnace, 60% AFUE</display_name>
        </choice>
        <choice>
          <value>Central Furnace, 64% AFUE</value>
          <display_name>Central Furnace, 64% AFUE</display_name>
        </choice>
        <choice>
          <value>Central Furnace, 68% AFUE</value>
          <display_name>Central Furnace, 68% AFUE</display_name>
        </choice>
        <choice>
          <value>Central Furnace, 72% AFUE</value>
          <display_name>Central Furnace, 72% AFUE</display_name>
        </choice>
        <choice>
          <value>Central Furnace, 76% AFUE</value>
          <display_name>Central Furnace, 76% AFUE</display_name>
        </choice>
        <choice>
          <value>Central Furnace, 78% AFUE</value>
          <display_name>Central Furnace, 78% AFUE</display_name>
        </choice>
        <choice>
          <value>Central Furnace, 80% AFUE</value>
          <display_name>Central Furnace, 80% AFUE</display_name>
        </choice>
        <choice>
          <value>Central Furnace, 85% AFUE</value>
          <display_name>Central Furnace, 85% AFUE</display_name>
        </choice>
        <choice>
          <value>Central Furnace, 90% AFUE</value>
          <display_name>Central Furnace, 90% AFUE</display_name>
        </choice>
        <choice>
          <value>Central Furnace, 92% AFUE</value>
          <display_name>Central Furnace, 92% AFUE</display_name>
        </choice>
        <choice>
          <value>Central Furnace, 92.5% AFUE</value>
          <display_name>Central Furnace, 92.5% AFUE</display_name>
        </choice>
        <choice>
          <value>Central Furnace, 96% AFUE</value>
          <display_name>Central Furnace, 96% AFUE</display_name>
        </choice>
        <choice>
          <value>Central Furnace, 98% AFUE</value>
          <display_name>Central Furnace, 98% AFUE</display_name>
        </choice>
        <choice>
          <value>Central Furnace, 100% AFUE</value>
          <display_name>Central Furnace, 100% AFUE</display_name>
        </choice>
        <choice>
          <value>Wall Furnace, 60% AFUE</value>
          <display_name>Wall Furnace, 60% AFUE</display_name>
        </choice>
        <choice>
          <value>Wall Furnace, 68% AFUE</value>
          <display_name>Wall Furnace, 68% AFUE</display_name>
        </choice>
        <choice>
          <value>Wall Furnace, 82% AFUE</value>
          <display_name>Wall Furnace, 82% AFUE</display_name>
        </choice>
        <choice>
          <value>Wall Furnace, 98% AFUE</value>
          <display_name>Wall Furnace, 98% AFUE</display_name>
        </choice>
        <choice>
          <value>Wall Furnace, 100% AFUE</value>
          <display_name>Wall Furnace, 100% AFUE</display_name>
        </choice>
        <choice>
          <value>Floor Furnace, 60% AFUE</value>
          <display_name>Floor Furnace, 60% AFUE</display_name>
        </choice>
        <choice>
          <value>Floor Furnace, 70% AFUE</value>
          <display_name>Floor Furnace, 70% AFUE</display_name>
        </choice>
        <choice>
          <value>Floor Furnace, 80% AFUE</value>
          <display_name>Floor Furnace, 80% AFUE</display_name>
        </choice>
        <choice>
          <value>Boiler, 60% AFUE</value>
          <display_name>Boiler, 60% AFUE</display_name>
        </choice>
        <choice>
          <value>Boiler, 72% AFUE</value>
          <display_name>Boiler, 72% AFUE</display_name>
        </choice>
        <choice>
          <value>Boiler, 76% AFUE</value>
          <display_name>Boiler, 76% AFUE</display_name>
        </choice>
        <choice>
          <value>Boiler, 78% AFUE</value>
          <display_name>Boiler, 78% AFUE</display_name>
        </choice>
        <choice>
          <value>Boiler, 80% AFUE</value>
          <display_name>Boiler, 80% AFUE</display_name>
        </choice>
        <choice>
          <value>Boiler, 82% AFUE</value>
          <display_name>Boiler, 82% AFUE</display_name>
        </choice>
        <choice>
          <value>Boiler, 85% AFUE</value>
          <display_name>Boiler, 85% AFUE</display_name>
        </choice>
        <choice>
          <value>Boiler, 90% AFUE</value>
          <display_name>Boiler, 90% AFUE</display_name>
        </choice>
        <choice>
          <value>Boiler, 92% AFUE</value>
          <display_name>Boiler, 92% AFUE</display_name>
        </choice>
        <choice>
          <value>Boiler, 92.5% AFUE</value>
          <display_name>Boiler, 92.5% AFUE</display_name>
        </choice>
        <choice>
          <value>Boiler, 95% AFUE</value>
          <display_name>Boiler, 95% AFUE</display_name>
        </choice>
        <choice>
          <value>Boiler, 96% AFUE</value>
          <display_name>Boiler, 96% AFUE</display_name>
        </choice>
        <choice>
          <value>Boiler, 98% AFUE</value>
          <display_name>Boiler, 98% AFUE</display_name>
        </choice>
        <choice>
          <value>Boiler, 100% AFUE</value>
          <display_name>Boiler, 100% AFUE</display_name>
        </choice>
        <choice>
          <value>Stove, 60% Efficiency</value>
          <display_name>Stove, 60% Efficiency</display_name>
        </choice>
        <choice>
          <value>Stove, 70% Efficiency</value>
          <display_name>Stove, 70% Efficiency</display_name>
        </choice>
        <choice>
          <value>Stove, 80% Efficiency</value>
          <display_name>Stove, 80% Efficiency</display_name>
        </choice>
        <choice>
          <value>Space Heater, 60% Efficiency</value>
          <display_name>Space Heater, 60% Efficiency</display_name>
        </choice>
        <choice>
          <value>Space Heater, 70% Efficiency</value>
          <display_name>Space Heater, 70% Efficiency</display_name>
        </choice>
        <choice>
          <value>Space Heater, 80% Efficiency</value>
          <display_name>Space Heater, 80% Efficiency</display_name>
        </choice>
        <choice>
          <value>Space Heater, 92% Efficiency</value>
          <display_name>Space Heater, 92% Efficiency</display_name>
        </choice>
        <choice>
          <value>Space Heater, 100% Efficiency</value>
          <display_name>Space Heater, 100% Efficiency</display_name>
        </choice>
        <choice>
          <value>Fireplace, 60% Efficiency</value>
          <display_name>Fireplace, 60% Efficiency</display_name>
        </choice>
        <choice>
          <value>Fireplace, 70% Efficiency</value>
          <display_name>Fireplace, 70% Efficiency</display_name>
        </choice>
        <choice>
          <value>Fireplace, 80% Efficiency</value>
          <display_name>Fireplace, 80% Efficiency</display_name>
        </choice>
        <choice>
          <value>Fireplace, 100% Efficiency</value>
          <display_name>Fireplace, 100% Efficiency</display_name>
        </choice>
        <choice>
          <value>Detailed Example: Central Furnace, 92% AFUE, 600 Btu/hr Pilot Light</value>
          <display_name>Detailed Example: Central Furnace, 92% AFUE, 600 Btu/hr Pilot Light</display_name>
        </choice>
        <choice>
          <value>Detailed Example: Floor Furnace, 80% AFUE, 600 Btu/hr Pilot Light</value>
          <display_name>Detailed Example: Floor Furnace, 80% AFUE, 600 Btu/hr Pilot Light</display_name>
        </choice>
        <choice>
          <value>Detailed Example: Boiler, 92% AFUE, 600 Btu/hr Pilot Light</value>
          <display_name>Detailed Example: Boiler, 92% AFUE, 600 Btu/hr Pilot Light</display_name>
        </choice>
      </choices>
    </argument>
    <argument>
      <name>hvac_heating_system_2_fuel</name>
      <display_name>HVAC: Heating System 2 Fuel Type</display_name>
      <description>The fuel type of the second heating system. Ignored for ElectricResistance.</description>
      <type>Choice</type>
      <required>false</required>
      <model_dependent>false</model_dependent>
      <default_value>Electricity</default_value>
      <choices>
        <choice>
          <value>Electricity</value>
          <display_name>Electricity</display_name>
        </choice>
        <choice>
          <value>Natural Gas</value>
          <display_name>Natural Gas</display_name>
        </choice>
        <choice>
          <value>Fuel Oil</value>
          <display_name>Fuel Oil</display_name>
        </choice>
        <choice>
          <value>Propane</value>
          <display_name>Propane</display_name>
        </choice>
        <choice>
          <value>Wood Cord</value>
          <display_name>Wood Cord</display_name>
        </choice>
        <choice>
          <value>Wood Pellets</value>
          <display_name>Wood Pellets</display_name>
        </choice>
        <choice>
          <value>Coal</value>
          <display_name>Coal</display_name>
        </choice>
      </choices>
    </argument>
    <argument>
      <name>hvac_heating_system_2_capacity</name>
      <display_name>HVAC: Heating System 2 Capacity</display_name>
      <description>The output capacity of the second heating system.</description>
      <type>Choice</type>
      <required>false</required>
      <model_dependent>false</model_dependent>
      <default_value>Autosize</default_value>
      <choices>
        <choice>
          <value>Autosize</value>
          <display_name>Autosize</display_name>
        </choice>
        <choice>
          <value>5 kBtu/hr</value>
          <display_name>5 kBtu/hr</display_name>
        </choice>
        <choice>
          <value>10 kBtu/hr</value>
          <display_name>10 kBtu/hr</display_name>
        </choice>
        <choice>
          <value>15 kBtu/hr</value>
          <display_name>15 kBtu/hr</display_name>
        </choice>
        <choice>
          <value>20 kBtu/hr</value>
          <display_name>20 kBtu/hr</display_name>
        </choice>
        <choice>
          <value>25 kBtu/hr</value>
          <display_name>25 kBtu/hr</display_name>
        </choice>
        <choice>
          <value>30 kBtu/hr</value>
          <display_name>30 kBtu/hr</display_name>
        </choice>
        <choice>
          <value>35 kBtu/hr</value>
          <display_name>35 kBtu/hr</display_name>
        </choice>
        <choice>
          <value>40 kBtu/hr</value>
          <display_name>40 kBtu/hr</display_name>
        </choice>
        <choice>
          <value>45 kBtu/hr</value>
          <display_name>45 kBtu/hr</display_name>
        </choice>
        <choice>
          <value>50 kBtu/hr</value>
          <display_name>50 kBtu/hr</display_name>
        </choice>
        <choice>
          <value>55 kBtu/hr</value>
          <display_name>55 kBtu/hr</display_name>
        </choice>
        <choice>
          <value>60 kBtu/hr</value>
          <display_name>60 kBtu/hr</display_name>
        </choice>
        <choice>
          <value>65 kBtu/hr</value>
          <display_name>65 kBtu/hr</display_name>
        </choice>
        <choice>
          <value>70 kBtu/hr</value>
          <display_name>70 kBtu/hr</display_name>
        </choice>
        <choice>
          <value>75 kBtu/hr</value>
          <display_name>75 kBtu/hr</display_name>
        </choice>
        <choice>
          <value>80 kBtu/hr</value>
          <display_name>80 kBtu/hr</display_name>
        </choice>
        <choice>
          <value>85 kBtu/hr</value>
          <display_name>85 kBtu/hr</display_name>
        </choice>
        <choice>
          <value>90 kBtu/hr</value>
          <display_name>90 kBtu/hr</display_name>
        </choice>
        <choice>
          <value>95 kBtu/hr</value>
          <display_name>95 kBtu/hr</display_name>
        </choice>
        <choice>
          <value>100 kBtu/hr</value>
          <display_name>100 kBtu/hr</display_name>
        </choice>
        <choice>
          <value>105 kBtu/hr</value>
          <display_name>105 kBtu/hr</display_name>
        </choice>
        <choice>
          <value>110 kBtu/hr</value>
          <display_name>110 kBtu/hr</display_name>
        </choice>
        <choice>
          <value>115 kBtu/hr</value>
          <display_name>115 kBtu/hr</display_name>
        </choice>
        <choice>
          <value>120 kBtu/hr</value>
          <display_name>120 kBtu/hr</display_name>
        </choice>
        <choice>
          <value>125 kBtu/hr</value>
          <display_name>125 kBtu/hr</display_name>
        </choice>
        <choice>
          <value>130 kBtu/hr</value>
          <display_name>130 kBtu/hr</display_name>
        </choice>
        <choice>
          <value>135 kBtu/hr</value>
          <display_name>135 kBtu/hr</display_name>
        </choice>
        <choice>
          <value>140 kBtu/hr</value>
          <display_name>140 kBtu/hr</display_name>
        </choice>
        <choice>
          <value>145 kBtu/hr</value>
          <display_name>145 kBtu/hr</display_name>
        </choice>
        <choice>
          <value>150 kBtu/hr</value>
          <display_name>150 kBtu/hr</display_name>
        </choice>
        <choice>
          <value>Detailed Example: Autosize, 140% Multiplier</value>
          <display_name>Detailed Example: Autosize, 140% Multiplier</display_name>
        </choice>
        <choice>
          <value>Detailed Example: Autosize, 170% Multiplier</value>
          <display_name>Detailed Example: Autosize, 170% Multiplier</display_name>
        </choice>
        <choice>
          <value>Detailed Example: Autosize, 90% Multiplier, 45 kBtu/hr Limit</value>
          <display_name>Detailed Example: Autosize, 90% Multiplier, 45 kBtu/hr Limit</display_name>
        </choice>
        <choice>
          <value>Detailed Example: Autosize, 140% Multiplier, 45 kBtu/hr Limit</value>
          <display_name>Detailed Example: Autosize, 140% Multiplier, 45 kBtu/hr Limit</display_name>
        </choice>
      </choices>
    </argument>
    <argument>
      <name>hvac_heating_system_2_heating_load_served</name>
      <display_name>HVAC: Heating System 2 Fraction Heat Load Served</display_name>
      <description>The fraction of the heating load served by the second heating system.</description>
      <type>Choice</type>
      <required>false</required>
      <model_dependent>false</model_dependent>
      <default_value>25%</default_value>
      <choices>
        <choice>
          <value>100%</value>
          <display_name>100%</display_name>
        </choice>
        <choice>
          <value>95%</value>
          <display_name>95%</display_name>
        </choice>
        <choice>
          <value>90%</value>
          <display_name>90%</display_name>
        </choice>
        <choice>
          <value>85%</value>
          <display_name>85%</display_name>
        </choice>
        <choice>
          <value>80%</value>
          <display_name>80%</display_name>
        </choice>
        <choice>
          <value>75%</value>
          <display_name>75%</display_name>
        </choice>
        <choice>
          <value>70%</value>
          <display_name>70%</display_name>
        </choice>
        <choice>
          <value>65%</value>
          <display_name>65%</display_name>
        </choice>
        <choice>
          <value>60%</value>
          <display_name>60%</display_name>
        </choice>
        <choice>
          <value>55%</value>
          <display_name>55%</display_name>
        </choice>
        <choice>
          <value>50%</value>
          <display_name>50%</display_name>
        </choice>
        <choice>
          <value>45%</value>
          <display_name>45%</display_name>
        </choice>
        <choice>
          <value>40%</value>
          <display_name>40%</display_name>
        </choice>
        <choice>
          <value>35%</value>
          <display_name>35%</display_name>
        </choice>
        <choice>
          <value>30%</value>
          <display_name>30%</display_name>
        </choice>
        <choice>
          <value>25%</value>
          <display_name>25%</display_name>
        </choice>
        <choice>
          <value>20%</value>
          <display_name>20%</display_name>
        </choice>
        <choice>
          <value>15%</value>
          <display_name>15%</display_name>
        </choice>
        <choice>
          <value>10%</value>
          <display_name>10%</display_name>
        </choice>
        <choice>
          <value>5%</value>
          <display_name>5%</display_name>
        </choice>
        <choice>
          <value>0%</value>
          <display_name>0%</display_name>
        </choice>
      </choices>
    </argument>
    <argument>
      <name>hvac_control_heating_weekday_setpoint</name>
      <display_name>HVAC Control: Heating Weekday Setpoint Schedule</display_name>
      <description>Specify the constant or 24-hour comma-separated weekday heating setpoint schedule. Required unless a detailed CSV schedule is provided.</description>
      <type>String</type>
      <units>F</units>
      <required>false</required>
      <model_dependent>false</model_dependent>
    </argument>
    <argument>
      <name>hvac_control_heating_weekend_setpoint</name>
      <display_name>HVAC Control: Heating Weekend Setpoint Schedule</display_name>
      <description>Specify the constant or 24-hour comma-separated weekend heating setpoint schedule. Required unless a detailed CSV schedule is provided.</description>
      <type>String</type>
      <units>F</units>
      <required>false</required>
      <model_dependent>false</model_dependent>
    </argument>
    <argument>
      <name>hvac_control_cooling_weekday_setpoint</name>
      <display_name>HVAC Control: Cooling Weekday Setpoint Schedule</display_name>
      <description>Specify the constant or 24-hour comma-separated weekday cooling setpoint schedule. Required unless a detailed CSV schedule is provided.</description>
      <type>String</type>
      <units>F</units>
      <required>false</required>
      <model_dependent>false</model_dependent>
    </argument>
    <argument>
      <name>hvac_control_cooling_weekend_setpoint</name>
      <display_name>HVAC Control: Cooling Weekend Setpoint Schedule</display_name>
      <description>Specify the constant or 24-hour comma-separated weekend cooling setpoint schedule. Required unless a detailed CSV schedule is provided.</description>
      <type>String</type>
      <units>F</units>
      <required>false</required>
      <model_dependent>false</model_dependent>
    </argument>
    <argument>
      <name>hvac_control_heating_season_period</name>
      <display_name>HVAC Control: Heating Season Period</display_name>
      <description>Enter a date range like 'Nov 1 - Jun 30'. Defaults to year-round heating availability.</description>
      <type>String</type>
      <required>false</required>
      <model_dependent>false</model_dependent>
      <default_value>Jan 1 - Dec 31</default_value>
    </argument>
    <argument>
      <name>hvac_control_cooling_season_period</name>
      <display_name>HVAC Control: Cooling Season Period</display_name>
      <description>Enter a date range like 'Jun 1 - Oct 31'. Defaults to year-round cooling availability.</description>
      <type>String</type>
      <required>false</required>
      <model_dependent>false</model_dependent>
      <default_value>Jan 1 - Dec 31</default_value>
    </argument>
    <argument>
      <name>hvac_ducts</name>
      <display_name>HVAC Ducts</display_name>
      <description>The leakage to outside and insulation level of the ducts.</description>
      <type>Choice</type>
      <required>true</required>
      <model_dependent>false</model_dependent>
      <default_value>15% Leakage, Uninsulated</default_value>
      <choices>
        <choice>
          <value>None</value>
          <display_name>None</display_name>
        </choice>
        <choice>
          <value>0% Leakage, Uninsulated</value>
          <display_name>0% Leakage, Uninsulated</display_name>
        </choice>
        <choice>
          <value>0% Leakage, R-4</value>
          <display_name>0% Leakage, R-4</display_name>
        </choice>
        <choice>
          <value>0% Leakage, R-6</value>
          <display_name>0% Leakage, R-6</display_name>
        </choice>
        <choice>
          <value>0% Leakage, R-8</value>
          <display_name>0% Leakage, R-8</display_name>
        </choice>
        <choice>
          <value>5% Leakage, Uninsulated</value>
          <display_name>5% Leakage, Uninsulated</display_name>
        </choice>
        <choice>
          <value>5% Leakage, R-4</value>
          <display_name>5% Leakage, R-4</display_name>
        </choice>
        <choice>
          <value>5% Leakage, R-6</value>
          <display_name>5% Leakage, R-6</display_name>
        </choice>
        <choice>
          <value>5% Leakage, R-8</value>
          <display_name>5% Leakage, R-8</display_name>
        </choice>
        <choice>
          <value>10% Leakage, Uninsulated</value>
          <display_name>10% Leakage, Uninsulated</display_name>
        </choice>
        <choice>
          <value>10% Leakage, R-4</value>
          <display_name>10% Leakage, R-4</display_name>
        </choice>
        <choice>
          <value>10% Leakage, R-6</value>
          <display_name>10% Leakage, R-6</display_name>
        </choice>
        <choice>
          <value>10% Leakage, R-8</value>
          <display_name>10% Leakage, R-8</display_name>
        </choice>
        <choice>
          <value>15% Leakage, Uninsulated</value>
          <display_name>15% Leakage, Uninsulated</display_name>
        </choice>
        <choice>
          <value>15% Leakage, R-4</value>
          <display_name>15% Leakage, R-4</display_name>
        </choice>
        <choice>
          <value>15% Leakage, R-6</value>
          <display_name>15% Leakage, R-6</display_name>
        </choice>
        <choice>
          <value>15% Leakage, R-8</value>
          <display_name>15% Leakage, R-8</display_name>
        </choice>
        <choice>
          <value>20% Leakage, Uninsulated</value>
          <display_name>20% Leakage, Uninsulated</display_name>
        </choice>
        <choice>
          <value>20% Leakage, R-4</value>
          <display_name>20% Leakage, R-4</display_name>
        </choice>
        <choice>
          <value>20% Leakage, R-6</value>
          <display_name>20% Leakage, R-6</display_name>
        </choice>
        <choice>
          <value>20% Leakage, R-8</value>
          <display_name>20% Leakage, R-8</display_name>
        </choice>
        <choice>
          <value>25% Leakage, Uninsulated</value>
          <display_name>25% Leakage, Uninsulated</display_name>
        </choice>
        <choice>
          <value>25% Leakage, R-4</value>
          <display_name>25% Leakage, R-4</display_name>
        </choice>
        <choice>
          <value>25% Leakage, R-6</value>
          <display_name>25% Leakage, R-6</display_name>
        </choice>
        <choice>
          <value>25% Leakage, R-8</value>
          <display_name>25% Leakage, R-8</display_name>
        </choice>
        <choice>
          <value>30% Leakage, Uninsulated</value>
          <display_name>30% Leakage, Uninsulated</display_name>
        </choice>
        <choice>
          <value>30% Leakage, R-4</value>
          <display_name>30% Leakage, R-4</display_name>
        </choice>
        <choice>
          <value>30% Leakage, R-6</value>
          <display_name>30% Leakage, R-6</display_name>
        </choice>
        <choice>
          <value>30% Leakage, R-8</value>
          <display_name>30% Leakage, R-8</display_name>
        </choice>
        <choice>
          <value>35% Leakage, Uninsulated</value>
          <display_name>35% Leakage, Uninsulated</display_name>
        </choice>
        <choice>
          <value>35% Leakage, R-4</value>
          <display_name>35% Leakage, R-4</display_name>
        </choice>
        <choice>
          <value>35% Leakage, R-6</value>
          <display_name>35% Leakage, R-6</display_name>
        </choice>
        <choice>
          <value>35% Leakage, R-8</value>
          <display_name>35% Leakage, R-8</display_name>
        </choice>
        <choice>
          <value>0 CFM25 per 100ft2, Uninsulated</value>
          <display_name>0 CFM25 per 100ft2, Uninsulated</display_name>
        </choice>
        <choice>
          <value>0 CFM25 per 100ft2, R-4</value>
          <display_name>0 CFM25 per 100ft2, R-4</display_name>
        </choice>
        <choice>
          <value>0 CFM25 per 100ft2, R-6</value>
          <display_name>0 CFM25 per 100ft2, R-6</display_name>
        </choice>
        <choice>
          <value>0 CFM25 per 100ft2, R-8</value>
          <display_name>0 CFM25 per 100ft2, R-8</display_name>
        </choice>
        <choice>
          <value>1 CFM25 per 100ft2, Uninsulated</value>
          <display_name>1 CFM25 per 100ft2, Uninsulated</display_name>
        </choice>
        <choice>
          <value>1 CFM25 per 100ft2, R-4</value>
          <display_name>1 CFM25 per 100ft2, R-4</display_name>
        </choice>
        <choice>
          <value>1 CFM25 per 100ft2, R-6</value>
          <display_name>1 CFM25 per 100ft2, R-6</display_name>
        </choice>
        <choice>
          <value>1 CFM25 per 100ft2, R-8</value>
          <display_name>1 CFM25 per 100ft2, R-8</display_name>
        </choice>
        <choice>
          <value>2 CFM25 per 100ft2, Uninsulated</value>
          <display_name>2 CFM25 per 100ft2, Uninsulated</display_name>
        </choice>
        <choice>
          <value>2 CFM25 per 100ft2, R-4</value>
          <display_name>2 CFM25 per 100ft2, R-4</display_name>
        </choice>
        <choice>
          <value>2 CFM25 per 100ft2, R-6</value>
          <display_name>2 CFM25 per 100ft2, R-6</display_name>
        </choice>
        <choice>
          <value>2 CFM25 per 100ft2, R-8</value>
          <display_name>2 CFM25 per 100ft2, R-8</display_name>
        </choice>
        <choice>
          <value>4 CFM25 per 100ft2, Uninsulated</value>
          <display_name>4 CFM25 per 100ft2, Uninsulated</display_name>
        </choice>
        <choice>
          <value>4 CFM25 per 100ft2, R-4</value>
          <display_name>4 CFM25 per 100ft2, R-4</display_name>
        </choice>
        <choice>
          <value>4 CFM25 per 100ft2, R-6</value>
          <display_name>4 CFM25 per 100ft2, R-6</display_name>
        </choice>
        <choice>
          <value>4 CFM25 per 100ft2, R-8</value>
          <display_name>4 CFM25 per 100ft2, R-8</display_name>
        </choice>
        <choice>
          <value>6 CFM25 per 100ft2, Uninsulated</value>
          <display_name>6 CFM25 per 100ft2, Uninsulated</display_name>
        </choice>
        <choice>
          <value>6 CFM25 per 100ft2, R-4</value>
          <display_name>6 CFM25 per 100ft2, R-4</display_name>
        </choice>
        <choice>
          <value>6 CFM25 per 100ft2, R-6</value>
          <display_name>6 CFM25 per 100ft2, R-6</display_name>
        </choice>
        <choice>
          <value>6 CFM25 per 100ft2, R-8</value>
          <display_name>6 CFM25 per 100ft2, R-8</display_name>
        </choice>
        <choice>
          <value>8 CFM25 per 100ft2, Uninsulated</value>
          <display_name>8 CFM25 per 100ft2, Uninsulated</display_name>
        </choice>
        <choice>
          <value>8 CFM25 per 100ft2, R-4</value>
          <display_name>8 CFM25 per 100ft2, R-4</display_name>
        </choice>
        <choice>
          <value>8 CFM25 per 100ft2, R-6</value>
          <display_name>8 CFM25 per 100ft2, R-6</display_name>
        </choice>
        <choice>
          <value>8 CFM25 per 100ft2, R-8</value>
          <display_name>8 CFM25 per 100ft2, R-8</display_name>
        </choice>
        <choice>
          <value>12 CFM25 per 100ft2, Uninsulated</value>
          <display_name>12 CFM25 per 100ft2, Uninsulated</display_name>
        </choice>
        <choice>
          <value>12 CFM25 per 100ft2, R-4</value>
          <display_name>12 CFM25 per 100ft2, R-4</display_name>
        </choice>
        <choice>
          <value>12 CFM25 per 100ft2, R-6</value>
          <display_name>12 CFM25 per 100ft2, R-6</display_name>
        </choice>
        <choice>
          <value>12 CFM25 per 100ft2, R-8</value>
          <display_name>12 CFM25 per 100ft2, R-8</display_name>
        </choice>
        <choice>
          <value>Detailed Example: 4 CFM25 per 100ft2 (75% Supply), R-4</value>
          <display_name>Detailed Example: 4 CFM25 per 100ft2 (75% Supply), R-4</display_name>
        </choice>
        <choice>
          <value>Detailed Example: 5 CFM50 per 100ft2 (75% Supply), R-4</value>
          <display_name>Detailed Example: 5 CFM50 per 100ft2 (75% Supply), R-4</display_name>
        </choice>
        <choice>
          <value>Detailed Example: 250 CFM25, R-6</value>
          <display_name>Detailed Example: 250 CFM25, R-6</display_name>
        </choice>
        <choice>
          <value>Detailed Example: 400 CFM50 (75% Supply), R-6</value>
          <display_name>Detailed Example: 400 CFM50 (75% Supply), R-6</display_name>
        </choice>
      </choices>
    </argument>
    <argument>
      <name>hvac_ducts_supply_location</name>
      <display_name>HVAC Ducts: Supply Location</display_name>
      <description>The primary location of the supply ducts. The remainder of the supply ducts are assumed to be in conditioned space. Defaults based on the foundation/attic/garage type.</description>
      <type>Choice</type>
      <required>false</required>
      <model_dependent>false</model_dependent>
      <default_value>Default</default_value>
      <choices>
        <choice>
          <value>Default</value>
          <display_name>Default</display_name>
        </choice>
        <choice>
          <value>Conditioned Space</value>
          <display_name>Conditioned Space</display_name>
        </choice>
        <choice>
          <value>Basement</value>
          <display_name>Basement</display_name>
        </choice>
        <choice>
          <value>Crawlspace</value>
          <display_name>Crawlspace</display_name>
        </choice>
        <choice>
          <value>Attic</value>
          <display_name>Attic</display_name>
        </choice>
        <choice>
          <value>Garage</value>
          <display_name>Garage</display_name>
        </choice>
        <choice>
          <value>Outside</value>
          <display_name>Outside</display_name>
        </choice>
        <choice>
          <value>Exterior Wall</value>
          <display_name>Exterior Wall</display_name>
        </choice>
        <choice>
          <value>Under Slab</value>
          <display_name>Under Slab</display_name>
        </choice>
        <choice>
          <value>Roof Deck</value>
          <display_name>Roof Deck</display_name>
        </choice>
        <choice>
          <value>Manufactured Home Belly</value>
          <display_name>Manufactured Home Belly</display_name>
        </choice>
        <choice>
          <value>Detailed Example: Attic, 75%</value>
          <display_name>Detailed Example: Attic, 75%</display_name>
        </choice>
      </choices>
    </argument>
    <argument>
      <name>hvac_ducts_return_location</name>
      <display_name>HVAC Ducts: Return Location</display_name>
      <description>The primary location of the return ducts. The remainder of the return ducts are assumed to be in conditioned space. Defaults based on the foundation/attic/garage type.</description>
      <type>Choice</type>
      <required>false</required>
      <model_dependent>false</model_dependent>
      <default_value>Default</default_value>
      <choices>
        <choice>
          <value>Default</value>
          <display_name>Default</display_name>
        </choice>
        <choice>
          <value>Conditioned Space</value>
          <display_name>Conditioned Space</display_name>
        </choice>
        <choice>
          <value>Basement</value>
          <display_name>Basement</display_name>
        </choice>
        <choice>
          <value>Crawlspace</value>
          <display_name>Crawlspace</display_name>
        </choice>
        <choice>
          <value>Attic</value>
          <display_name>Attic</display_name>
        </choice>
        <choice>
          <value>Garage</value>
          <display_name>Garage</display_name>
        </choice>
        <choice>
          <value>Outside</value>
          <display_name>Outside</display_name>
        </choice>
        <choice>
          <value>Exterior Wall</value>
          <display_name>Exterior Wall</display_name>
        </choice>
        <choice>
          <value>Under Slab</value>
          <display_name>Under Slab</display_name>
        </choice>
        <choice>
          <value>Roof Deck</value>
          <display_name>Roof Deck</display_name>
        </choice>
        <choice>
          <value>Manufactured Home Belly</value>
          <display_name>Manufactured Home Belly</display_name>
        </choice>
        <choice>
          <value>Detailed Example: Attic, 75%</value>
          <display_name>Detailed Example: Attic, 75%</display_name>
        </choice>
      </choices>
    </argument>
    <argument>
      <name>ventilation_mechanical</name>
      <display_name>Ventilation Fans: Mechanical Ventilation</display_name>
      <description>The type of mechanical ventilation system used for whole building ventilation.</description>
      <type>Choice</type>
      <required>false</required>
      <model_dependent>false</model_dependent>
      <default_value>None</default_value>
      <choices>
        <choice>
          <value>None</value>
          <display_name>None</display_name>
        </choice>
        <choice>
          <value>Exhaust Only</value>
          <display_name>Exhaust Only</display_name>
        </choice>
        <choice>
          <value>Supply Only</value>
          <display_name>Supply Only</display_name>
        </choice>
        <choice>
          <value>Balanced</value>
          <display_name>Balanced</display_name>
        </choice>
        <choice>
          <value>CFIS</value>
          <display_name>CFIS</display_name>
        </choice>
        <choice>
          <value>HRV, 55%</value>
          <display_name>HRV, 55%</display_name>
        </choice>
        <choice>
          <value>HRV, 60%</value>
          <display_name>HRV, 60%</display_name>
        </choice>
        <choice>
          <value>HRV, 65%</value>
          <display_name>HRV, 65%</display_name>
        </choice>
        <choice>
          <value>HRV, 70%</value>
          <display_name>HRV, 70%</display_name>
        </choice>
        <choice>
          <value>HRV, 75%</value>
          <display_name>HRV, 75%</display_name>
        </choice>
        <choice>
          <value>HRV, 80%</value>
          <display_name>HRV, 80%</display_name>
        </choice>
        <choice>
          <value>HRV, 85%</value>
          <display_name>HRV, 85%</display_name>
        </choice>
        <choice>
          <value>ERV, 55%</value>
          <display_name>ERV, 55%</display_name>
        </choice>
        <choice>
          <value>ERV, 60%</value>
          <display_name>ERV, 60%</display_name>
        </choice>
        <choice>
          <value>ERV, 65%</value>
          <display_name>ERV, 65%</display_name>
        </choice>
        <choice>
          <value>ERV, 70%</value>
          <display_name>ERV, 70%</display_name>
        </choice>
        <choice>
          <value>ERV, 75%</value>
          <display_name>ERV, 75%</display_name>
        </choice>
        <choice>
          <value>ERV, 80%</value>
          <display_name>ERV, 80%</display_name>
        </choice>
        <choice>
          <value>ERV, 85%</value>
          <display_name>ERV, 85%</display_name>
        </choice>
      </choices>
    </argument>
    <argument>
      <name>ventilation_kitchen</name>
      <display_name>Ventilation Fans: Kitchen Exhaust Fan</display_name>
      <description>The type of kitchen exhaust fan used for local ventilation.</description>
      <type>Choice</type>
      <required>false</required>
      <model_dependent>false</model_dependent>
      <default_value>None</default_value>
      <choices>
        <choice>
          <value>None</value>
          <display_name>None</display_name>
        </choice>
        <choice>
          <value>Default</value>
          <display_name>Default</display_name>
        </choice>
        <choice>
          <value>100 cfm, 1 hr/day</value>
          <display_name>100 cfm, 1 hr/day</display_name>
        </choice>
        <choice>
          <value>100 cfm, 2 hrs/day</value>
          <display_name>100 cfm, 2 hrs/day</display_name>
        </choice>
        <choice>
          <value>200 cfm, 1 hr/day</value>
          <display_name>200 cfm, 1 hr/day</display_name>
        </choice>
        <choice>
          <value>200 cfm, 2 hrs/day</value>
          <display_name>200 cfm, 2 hrs/day</display_name>
        </choice>
        <choice>
          <value>300 cfm, 1 hr/day</value>
          <display_name>300 cfm, 1 hr/day</display_name>
        </choice>
        <choice>
          <value>300 cfm, 2 hrs/day</value>
          <display_name>300 cfm, 2 hrs/day</display_name>
        </choice>
        <choice>
          <value>Detailed Example: 100 cfm, 1.5 hrs/day @ 6pm, 30 W</value>
          <display_name>Detailed Example: 100 cfm, 1.5 hrs/day @ 6pm, 30 W</display_name>
        </choice>
      </choices>
    </argument>
    <argument>
      <name>ventilation_bathroom</name>
      <display_name>Ventilation Fans: Bathroom Exhaust Fans</display_name>
      <description>The type of bathroom exhaust fans used for local ventilation.</description>
      <type>Choice</type>
      <required>false</required>
      <model_dependent>false</model_dependent>
      <default_value>None</default_value>
      <choices>
        <choice>
          <value>None</value>
          <display_name>None</display_name>
        </choice>
        <choice>
          <value>Default</value>
          <display_name>Default</display_name>
        </choice>
        <choice>
          <value>50 cfm/bathroom, 1 hr/day</value>
          <display_name>50 cfm/bathroom, 1 hr/day</display_name>
        </choice>
        <choice>
          <value>50 cfm/bathroom, 2 hrs/day</value>
          <display_name>50 cfm/bathroom, 2 hrs/day</display_name>
        </choice>
        <choice>
          <value>80 cfm/bathroom, 1 hr/day</value>
          <display_name>80 cfm/bathroom, 1 hr/day</display_name>
        </choice>
        <choice>
          <value>80 cfm/bathroom, 2 hrs/day</value>
          <display_name>80 cfm/bathroom, 2 hrs/day</display_name>
        </choice>
        <choice>
          <value>100 cfm/bathroom, 1 hr/day</value>
          <display_name>100 cfm/bathroom, 1 hr/day</display_name>
        </choice>
        <choice>
          <value>100 cfm/bathroom, 2 hrs/day</value>
          <display_name>100 cfm/bathroom, 2 hrs/day</display_name>
        </choice>
        <choice>
          <value>Detailed Example: 50 cfm/bathroom, 1.5 hrs/day @ 7am, 15 W</value>
          <display_name>Detailed Example: 50 cfm/bathroom, 1.5 hrs/day @ 7am, 15 W</display_name>
        </choice>
      </choices>
    </argument>
    <argument>
      <name>ventilation_whole_house_fan</name>
      <display_name>Ventilation Fans: Whole House Fan</display_name>
      <description>The type of whole house fans used for seasonal cooling load reduction.</description>
      <type>Choice</type>
      <required>false</required>
      <model_dependent>false</model_dependent>
      <default_value>None</default_value>
      <choices>
        <choice>
          <value>None</value>
          <display_name>None</display_name>
        </choice>
        <choice>
          <value>1000 cfm</value>
          <display_name>1000 cfm</display_name>
        </choice>
        <choice>
          <value>1500 cfm</value>
          <display_name>1500 cfm</display_name>
        </choice>
        <choice>
          <value>2000 cfm</value>
          <display_name>2000 cfm</display_name>
        </choice>
        <choice>
          <value>2500 cfm</value>
          <display_name>2500 cfm</display_name>
        </choice>
        <choice>
          <value>3000 cfm</value>
          <display_name>3000 cfm</display_name>
        </choice>
        <choice>
          <value>3500 cfm</value>
          <display_name>3500 cfm</display_name>
        </choice>
        <choice>
          <value>4000 cfm</value>
          <display_name>4000 cfm</display_name>
        </choice>
        <choice>
          <value>4500 cfm</value>
          <display_name>4500 cfm</display_name>
        </choice>
        <choice>
          <value>5000 cfm</value>
          <display_name>5000 cfm</display_name>
        </choice>
        <choice>
          <value>5500 cfm</value>
          <display_name>5500 cfm</display_name>
        </choice>
        <choice>
          <value>6000 cfm</value>
          <display_name>6000 cfm</display_name>
        </choice>
        <choice>
          <value>Detailed Example: 4500 cfm, 300 W</value>
          <display_name>Detailed Example: 4500 cfm, 300 W</display_name>
        </choice>
      </choices>
    </argument>
    <argument>
      <name>dhw_water_heater</name>
      <display_name>DHW: Water Heater</display_name>
      <description>The type and efficiency of the water heater.</description>
      <type>Choice</type>
      <required>true</required>
      <model_dependent>false</model_dependent>
      <default_value>Electricity, Tank, UEF 0.92</default_value>
      <choices>
        <choice>
          <value>None</value>
          <display_name>None</display_name>
        </choice>
        <choice>
          <value>Electricity, Tank, UEF 0.90</value>
          <display_name>Electricity, Tank, UEF 0.90</display_name>
        </choice>
        <choice>
          <value>Electricity, Tank, UEF 0.92</value>
          <display_name>Electricity, Tank, UEF 0.92</display_name>
        </choice>
        <choice>
          <value>Electricity, Tank, UEF 0.94</value>
          <display_name>Electricity, Tank, UEF 0.94</display_name>
        </choice>
        <choice>
          <value>Electricity, Tankless, UEF 0.94</value>
          <display_name>Electricity, Tankless, UEF 0.94</display_name>
        </choice>
        <choice>
          <value>Electricity, Tankless, UEF 0.98</value>
          <display_name>Electricity, Tankless, UEF 0.98</display_name>
        </choice>
        <choice>
          <value>Electricity, Heat Pump, UEF 3.50</value>
          <display_name>Electricity, Heat Pump, UEF 3.50</display_name>
        </choice>
        <choice>
          <value>Electricity, Heat Pump, UEF 3.75</value>
          <display_name>Electricity, Heat Pump, UEF 3.75</display_name>
        </choice>
        <choice>
          <value>Electricity, Heat Pump, UEF 4.00</value>
          <display_name>Electricity, Heat Pump, UEF 4.00</display_name>
        </choice>
        <choice>
          <value>Natural Gas, Tank, UEF 0.57</value>
          <display_name>Natural Gas, Tank, UEF 0.57</display_name>
        </choice>
        <choice>
          <value>Natural Gas, Tank, UEF 0.60</value>
          <display_name>Natural Gas, Tank, UEF 0.60</display_name>
        </choice>
        <choice>
          <value>Natural Gas, Tank, UEF 0.64</value>
          <display_name>Natural Gas, Tank, UEF 0.64</display_name>
        </choice>
        <choice>
          <value>Natural Gas, Tank, UEF 0.67</value>
          <display_name>Natural Gas, Tank, UEF 0.67</display_name>
        </choice>
        <choice>
          <value>Natural Gas, Tank, UEF 0.70</value>
          <display_name>Natural Gas, Tank, UEF 0.70</display_name>
        </choice>
        <choice>
          <value>Natural Gas, Tank, UEF 0.80</value>
          <display_name>Natural Gas, Tank, UEF 0.80</display_name>
        </choice>
        <choice>
          <value>Natural Gas, Tankless, UEF 0.82</value>
          <display_name>Natural Gas, Tankless, UEF 0.82</display_name>
        </choice>
        <choice>
          <value>Natural Gas, Tankless, UEF 0.93</value>
          <display_name>Natural Gas, Tankless, UEF 0.93</display_name>
        </choice>
        <choice>
          <value>Natural Gas, Tankless, UEF 0.96</value>
          <display_name>Natural Gas, Tankless, UEF 0.96</display_name>
        </choice>
        <choice>
          <value>Fuel Oil, Tank, UEF 0.61</value>
          <display_name>Fuel Oil, Tank, UEF 0.61</display_name>
        </choice>
        <choice>
          <value>Fuel Oil, Tank, UEF 0.64</value>
          <display_name>Fuel Oil, Tank, UEF 0.64</display_name>
        </choice>
        <choice>
          <value>Fuel Oil, Tank, UEF 0.67</value>
          <display_name>Fuel Oil, Tank, UEF 0.67</display_name>
        </choice>
        <choice>
          <value>Propane, Tank, UEF 0.57</value>
          <display_name>Propane, Tank, UEF 0.57</display_name>
        </choice>
        <choice>
          <value>Propane, Tank, UEF 0.60</value>
          <display_name>Propane, Tank, UEF 0.60</display_name>
        </choice>
        <choice>
          <value>Propane, Tank, UEF 0.64</value>
          <display_name>Propane, Tank, UEF 0.64</display_name>
        </choice>
        <choice>
          <value>Propane, Tank, UEF 0.67</value>
          <display_name>Propane, Tank, UEF 0.67</display_name>
        </choice>
        <choice>
          <value>Propane, Tank, UEF 0.70</value>
          <display_name>Propane, Tank, UEF 0.70</display_name>
        </choice>
        <choice>
          <value>Propane, Tank, UEF 0.80</value>
          <display_name>Propane, Tank, UEF 0.80</display_name>
        </choice>
        <choice>
          <value>Propane, Tankless, UEF 0.82</value>
          <display_name>Propane, Tankless, UEF 0.82</display_name>
        </choice>
        <choice>
          <value>Propane, Tankless, UEF 0.93</value>
          <display_name>Propane, Tankless, UEF 0.93</display_name>
        </choice>
        <choice>
          <value>Propane, Tankless, UEF 0.96</value>
          <display_name>Propane, Tankless, UEF 0.96</display_name>
        </choice>
        <choice>
          <value>Wood, Tank, UEF 0.60</value>
          <display_name>Wood, Tank, UEF 0.60</display_name>
        </choice>
        <choice>
          <value>Coal, Tank, UEF 0.60</value>
          <display_name>Coal, Tank, UEF 0.60</display_name>
        </choice>
        <choice>
          <value>Space-Heating Boiler w/ Storage Tank</value>
          <display_name>Space-Heating Boiler w/ Storage Tank</display_name>
        </choice>
        <choice>
          <value>Space-Heating Boiler w/ Tankless Coil</value>
          <display_name>Space-Heating Boiler w/ Tankless Coil</display_name>
        </choice>
        <choice>
          <value>Detailed Example: Electricity, Tank, 40 gal, EF 0.93</value>
          <display_name>Detailed Example: Electricity, Tank, 40 gal, EF 0.93</display_name>
        </choice>
        <choice>
          <value>Detailed Example: Electricity, Tank, UEF 0.94, 135F</value>
          <display_name>Detailed Example: Electricity, Tank, UEF 0.94, 135F</display_name>
        </choice>
        <choice>
          <value>Detailed Example: Electricity, Tankless, EF 0.96</value>
          <display_name>Detailed Example: Electricity, Tankless, EF 0.96</display_name>
        </choice>
        <choice>
          <value>Detailed Example: Electricity, Heat Pump, 80 gal, EF 3.1</value>
          <display_name>Detailed Example: Electricity, Heat Pump, 80 gal, EF 3.1</display_name>
        </choice>
        <choice>
          <value>Detailed Example: Natural Gas, Tank, 40 gal, EF 0.56, RE 0.78</value>
          <display_name>Detailed Example: Natural Gas, Tank, 40 gal, EF 0.56, RE 0.78</display_name>
        </choice>
        <choice>
          <value>Detailed Example: Natural Gas, Tank, 40 gal, EF 0.62, RE 0.78</value>
          <display_name>Detailed Example: Natural Gas, Tank, 40 gal, EF 0.62, RE 0.78</display_name>
        </choice>
        <choice>
          <value>Detailed Example: Natural Gas, Tank, 50 gal, EF 0.59, RE 0.76</value>
          <display_name>Detailed Example: Natural Gas, Tank, 50 gal, EF 0.59, RE 0.76</display_name>
        </choice>
        <choice>
          <value>Detailed Example: Natural Gas, Tankless, EF 0.95</value>
          <display_name>Detailed Example: Natural Gas, Tankless, EF 0.95</display_name>
        </choice>
      </choices>
    </argument>
    <argument>
      <name>dhw_water_heater_location</name>
      <display_name>DHW: Water Heater Location</display_name>
      <description>The location of the water heater. Defaults based on the foundation/garage type.</description>
      <type>Choice</type>
      <required>false</required>
      <model_dependent>false</model_dependent>
      <default_value>Default</default_value>
      <choices>
        <choice>
          <value>Default</value>
          <display_name>Default</display_name>
        </choice>
        <choice>
          <value>Conditioned Space</value>
          <display_name>Conditioned Space</display_name>
        </choice>
        <choice>
          <value>Basement</value>
          <display_name>Basement</display_name>
        </choice>
        <choice>
          <value>Garage</value>
          <display_name>Garage</display_name>
        </choice>
        <choice>
          <value>Crawlspace</value>
          <display_name>Crawlspace</display_name>
        </choice>
        <choice>
          <value>Attic</value>
          <display_name>Attic</display_name>
        </choice>
        <choice>
          <value>Other Heated Space</value>
          <display_name>Other Heated Space</display_name>
        </choice>
        <choice>
          <value>Outside</value>
          <display_name>Outside</display_name>
        </choice>
      </choices>
    </argument>
    <argument>
      <name>dhw_distribution</name>
      <display_name>DHW: Hot Water Distribution</display_name>
      <description>The type of domestic hot water distrubtion.</description>
      <type>Choice</type>
      <required>false</required>
      <model_dependent>false</model_dependent>
      <default_value>Uninsulated, Standard</default_value>
      <choices>
        <choice>
          <value>Uninsulated, Standard</value>
          <display_name>Uninsulated, Standard</display_name>
        </choice>
        <choice>
          <value>Uninsulated, Recirc, Uncontrolled</value>
          <display_name>Uninsulated, Recirc, Uncontrolled</display_name>
        </choice>
        <choice>
          <value>Uninsulated, Recirc, Timer Control</value>
          <display_name>Uninsulated, Recirc, Timer Control</display_name>
        </choice>
        <choice>
          <value>Uninsulated, Recirc, Temperature Control</value>
          <display_name>Uninsulated, Recirc, Temperature Control</display_name>
        </choice>
        <choice>
          <value>Uninsulated, Recirc, Presence Sensor Demand Control</value>
          <display_name>Uninsulated, Recirc, Presence Sensor Demand Control</display_name>
        </choice>
        <choice>
          <value>Uninsulated, Recirc, Manual Demand Control</value>
          <display_name>Uninsulated, Recirc, Manual Demand Control</display_name>
        </choice>
        <choice>
          <value>Insulated, Standard</value>
          <display_name>Insulated, Standard</display_name>
        </choice>
        <choice>
          <value>Insulated, Recirc, Uncontrolled</value>
          <display_name>Insulated, Recirc, Uncontrolled</display_name>
        </choice>
        <choice>
          <value>Insulated, Recirc, Timer Control</value>
          <display_name>Insulated, Recirc, Timer Control</display_name>
        </choice>
        <choice>
          <value>Insulated, Recirc, Temperature Control</value>
          <display_name>Insulated, Recirc, Temperature Control</display_name>
        </choice>
        <choice>
          <value>Insulated, Recirc, Presence Sensor Demand Control</value>
          <display_name>Insulated, Recirc, Presence Sensor Demand Control</display_name>
        </choice>
        <choice>
          <value>Insulated, Recirc, Manual Demand Control</value>
          <display_name>Insulated, Recirc, Manual Demand Control</display_name>
        </choice>
        <choice>
          <value>Detailed Example: Insulated, Recirc, Uncontrolled, 156.9ft Loop, 10ft Branch, 50 W</value>
          <display_name>Detailed Example: Insulated, Recirc, Uncontrolled, 156.9ft Loop, 10ft Branch, 50 W</display_name>
        </choice>
        <choice>
          <value>Detailed Example: Insulated, Recirc, Manual Demand Control, 156.9ft Loop, 10ft Branch, 50 W</value>
          <display_name>Detailed Example: Insulated, Recirc, Manual Demand Control, 156.9ft Loop, 10ft Branch, 50 W</display_name>
        </choice>
      </choices>
    </argument>
    <argument>
      <name>dhw_fixtures</name>
      <display_name>DHW: Hot Water Fixtures</display_name>
      <description>The type and usage of domestic hot water fixtures.</description>
      <type>Choice</type>
      <required>false</required>
      <model_dependent>false</model_dependent>
      <default_value>Standard, 100% Usage</default_value>
      <choices>
        <choice>
          <value>Standard, 25% Usage</value>
          <display_name>Standard, 25% Usage</display_name>
        </choice>
        <choice>
          <value>Standard, 50% Usage</value>
          <display_name>Standard, 50% Usage</display_name>
        </choice>
        <choice>
          <value>Standard, 75% Usage</value>
          <display_name>Standard, 75% Usage</display_name>
        </choice>
        <choice>
          <value>Standard, 100% Usage</value>
          <display_name>Standard, 100% Usage</display_name>
        </choice>
        <choice>
          <value>Standard, 125% Usage</value>
          <display_name>Standard, 125% Usage</display_name>
        </choice>
        <choice>
          <value>Standard, 150% Usage</value>
          <display_name>Standard, 150% Usage</display_name>
        </choice>
        <choice>
          <value>Standard, 175% Usage</value>
          <display_name>Standard, 175% Usage</display_name>
        </choice>
        <choice>
          <value>Standard, 200% Usage</value>
          <display_name>Standard, 200% Usage</display_name>
        </choice>
        <choice>
          <value>Standard, 400% Usage</value>
          <display_name>Standard, 400% Usage</display_name>
        </choice>
        <choice>
          <value>Low Flow, 25% Usage</value>
          <display_name>Low Flow, 25% Usage</display_name>
        </choice>
        <choice>
          <value>Low Flow, 50% Usage</value>
          <display_name>Low Flow, 50% Usage</display_name>
        </choice>
        <choice>
          <value>Low Flow, 75% Usage</value>
          <display_name>Low Flow, 75% Usage</display_name>
        </choice>
        <choice>
          <value>Low Flow, 100% Usage</value>
          <display_name>Low Flow, 100% Usage</display_name>
        </choice>
        <choice>
          <value>Low Flow, 125% Usage</value>
          <display_name>Low Flow, 125% Usage</display_name>
        </choice>
        <choice>
          <value>Low Flow, 150% Usage</value>
          <display_name>Low Flow, 150% Usage</display_name>
        </choice>
        <choice>
          <value>Low Flow, 175% Usage</value>
          <display_name>Low Flow, 175% Usage</display_name>
        </choice>
        <choice>
          <value>Low Flow, 200% Usage</value>
          <display_name>Low Flow, 200% Usage</display_name>
        </choice>
        <choice>
          <value>Low Flow, 400% Usage</value>
          <display_name>Low Flow, 400% Usage</display_name>
        </choice>
      </choices>
    </argument>
    <argument>
      <name>dhw_drain_water_heat_recovery</name>
      <display_name>DHW: Drain Water Heat Reovery</display_name>
      <description>The type of drain water heater recovery.</description>
      <type>Choice</type>
      <required>false</required>
      <model_dependent>false</model_dependent>
      <default_value>None</default_value>
      <choices>
        <choice>
          <value>None</value>
          <display_name>None</display_name>
        </choice>
        <choice>
          <value>25% Efficient, Preheats Hot Only, All Showers</value>
          <display_name>25% Efficient, Preheats Hot Only, All Showers</display_name>
        </choice>
        <choice>
          <value>25% Efficient, Preheats Hot Only, 1 Shower</value>
          <display_name>25% Efficient, Preheats Hot Only, 1 Shower</display_name>
        </choice>
        <choice>
          <value>25% Efficient, Preheats Hot and Cold, All Showers</value>
          <display_name>25% Efficient, Preheats Hot and Cold, All Showers</display_name>
        </choice>
        <choice>
          <value>25% Efficient, Preheats Hot and Cold, 1 Shower</value>
          <display_name>25% Efficient, Preheats Hot and Cold, 1 Shower</display_name>
        </choice>
        <choice>
          <value>35% Efficient, Preheats Hot Only, All Showers</value>
          <display_name>35% Efficient, Preheats Hot Only, All Showers</display_name>
        </choice>
        <choice>
          <value>35% Efficient, Preheats Hot Only, 1 Shower</value>
          <display_name>35% Efficient, Preheats Hot Only, 1 Shower</display_name>
        </choice>
        <choice>
          <value>35% Efficient, Preheats Hot and Cold, All Showers</value>
          <display_name>35% Efficient, Preheats Hot and Cold, All Showers</display_name>
        </choice>
        <choice>
          <value>35% Efficient, Preheats Hot and Cold, 1 Shower</value>
          <display_name>35% Efficient, Preheats Hot and Cold, 1 Shower</display_name>
        </choice>
        <choice>
          <value>45% Efficient, Preheats Hot Only, All Showers</value>
          <display_name>45% Efficient, Preheats Hot Only, All Showers</display_name>
        </choice>
        <choice>
          <value>45% Efficient, Preheats Hot Only, 1 Shower</value>
          <display_name>45% Efficient, Preheats Hot Only, 1 Shower</display_name>
        </choice>
        <choice>
          <value>45% Efficient, Preheats Hot and Cold, All Showers</value>
          <display_name>45% Efficient, Preheats Hot and Cold, All Showers</display_name>
        </choice>
        <choice>
          <value>45% Efficient, Preheats Hot and Cold, 1 Shower</value>
          <display_name>45% Efficient, Preheats Hot and Cold, 1 Shower</display_name>
        </choice>
        <choice>
          <value>55% Efficient, Preheats Hot Only, All Showers</value>
          <display_name>55% Efficient, Preheats Hot Only, All Showers</display_name>
        </choice>
        <choice>
          <value>55% Efficient, Preheats Hot Only, 1 Shower</value>
          <display_name>55% Efficient, Preheats Hot Only, 1 Shower</display_name>
        </choice>
        <choice>
          <value>55% Efficient, Preheats Hot and Cold, All Showers</value>
          <display_name>55% Efficient, Preheats Hot and Cold, All Showers</display_name>
        </choice>
        <choice>
          <value>55% Efficient, Preheats Hot and Cold, 1 Shower</value>
          <display_name>55% Efficient, Preheats Hot and Cold, 1 Shower</display_name>
        </choice>
        <choice>
          <value>Detailed Example: 54% Efficient, Preheats Hot and Cold, All Showers</value>
          <display_name>Detailed Example: 54% Efficient, Preheats Hot and Cold, All Showers</display_name>
        </choice>
      </choices>
    </argument>
    <argument>
      <name>dhw_solar_thermal</name>
      <display_name>DHW: Solar Thermal</display_name>
      <description>The size and type of the solar thermal system for domestic hot water.</description>
      <type>Choice</type>
      <required>false</required>
      <model_dependent>false</model_dependent>
      <default_value>None</default_value>
      <choices>
        <choice>
          <value>None</value>
          <display_name>None</display_name>
        </choice>
        <choice>
          <value>Indirect, Flat Plate, 40 sqft</value>
          <display_name>Indirect, Flat Plate, 40 sqft</display_name>
        </choice>
        <choice>
          <value>Indirect, Flat Plate, 64 sqft</value>
          <display_name>Indirect, Flat Plate, 64 sqft</display_name>
        </choice>
        <choice>
          <value>Direct, Flat Plate, 40 sqft</value>
          <display_name>Direct, Flat Plate, 40 sqft</display_name>
        </choice>
        <choice>
          <value>Direct. Flat Plate, 64 sqft</value>
          <display_name>Direct. Flat Plate, 64 sqft</display_name>
        </choice>
        <choice>
          <value>Direct, Integrated Collector Storage, 40 sqft</value>
          <display_name>Direct, Integrated Collector Storage, 40 sqft</display_name>
        </choice>
        <choice>
          <value>Direct, Integrated Collector Storage, 64 sqft</value>
          <display_name>Direct, Integrated Collector Storage, 64 sqft</display_name>
        </choice>
        <choice>
          <value>Direct, Evacuated Tube, 40 sqft</value>
          <display_name>Direct, Evacuated Tube, 40 sqft</display_name>
        </choice>
        <choice>
          <value>Direct, Evacuated Tube, 64 sqft</value>
          <display_name>Direct, Evacuated Tube, 64 sqft</display_name>
        </choice>
        <choice>
          <value>Thermosyphon, Flat Plate, 40 sqft</value>
          <display_name>Thermosyphon, Flat Plate, 40 sqft</display_name>
        </choice>
        <choice>
          <value>Thermosyphon, Flat Plate, 64 sqft</value>
          <display_name>Thermosyphon, Flat Plate, 64 sqft</display_name>
        </choice>
        <choice>
          <value>60% Solar Fraction</value>
          <display_name>60% Solar Fraction</display_name>
        </choice>
        <choice>
          <value>65% Solar Fraction</value>
          <display_name>65% Solar Fraction</display_name>
        </choice>
        <choice>
          <value>70% Solar Fraction</value>
          <display_name>70% Solar Fraction</display_name>
        </choice>
        <choice>
          <value>75% Solar Fraction</value>
          <display_name>75% Solar Fraction</display_name>
        </choice>
        <choice>
          <value>80% Solar Fraction</value>
          <display_name>80% Solar Fraction</display_name>
        </choice>
        <choice>
          <value>85% Solar Fraction</value>
          <display_name>85% Solar Fraction</display_name>
        </choice>
        <choice>
          <value>90% Solar Fraction</value>
          <display_name>90% Solar Fraction</display_name>
        </choice>
        <choice>
          <value>95% Solar Fraction</value>
          <display_name>95% Solar Fraction</display_name>
        </choice>
      </choices>
    </argument>
    <argument>
      <name>dhw_solar_thermal_direction</name>
      <display_name>DHW: Solar Thermal Direction</display_name>
      <description>The azimuth and tilt of the solar thermal system collectors.</description>
      <type>Choice</type>
      <required>false</required>
      <model_dependent>false</model_dependent>
      <default_value>Roof Pitch, South</default_value>
      <choices>
        <choice>
          <value>Roof Pitch, West</value>
          <display_name>Roof Pitch, West</display_name>
        </choice>
        <choice>
          <value>Roof Pitch, Southwest</value>
          <display_name>Roof Pitch, Southwest</display_name>
        </choice>
        <choice>
          <value>Roof Pitch, South</value>
          <display_name>Roof Pitch, South</display_name>
        </choice>
        <choice>
          <value>Roof Pitch, Southeast</value>
          <display_name>Roof Pitch, Southeast</display_name>
        </choice>
        <choice>
          <value>Roof Pitch, East</value>
          <display_name>Roof Pitch, East</display_name>
        </choice>
        <choice>
          <value>Roof Pitch, Northeast</value>
          <display_name>Roof Pitch, Northeast</display_name>
        </choice>
        <choice>
          <value>Roof Pitch, North</value>
          <display_name>Roof Pitch, North</display_name>
        </choice>
        <choice>
          <value>Roof Pitch, Northwest</value>
          <display_name>Roof Pitch, Northwest</display_name>
        </choice>
        <choice>
          <value>0 Degrees</value>
          <display_name>0 Degrees</display_name>
        </choice>
        <choice>
          <value>5 Degrees, West</value>
          <display_name>5 Degrees, West</display_name>
        </choice>
        <choice>
          <value>5 Degrees, Southwest</value>
          <display_name>5 Degrees, Southwest</display_name>
        </choice>
        <choice>
          <value>5 Degrees, South</value>
          <display_name>5 Degrees, South</display_name>
        </choice>
        <choice>
          <value>5 Degrees, Southeast</value>
          <display_name>5 Degrees, Southeast</display_name>
        </choice>
        <choice>
          <value>5 Degrees, East</value>
          <display_name>5 Degrees, East</display_name>
        </choice>
        <choice>
          <value>10 Degrees, West</value>
          <display_name>10 Degrees, West</display_name>
        </choice>
        <choice>
          <value>10 Degrees, Southwest</value>
          <display_name>10 Degrees, Southwest</display_name>
        </choice>
        <choice>
          <value>10 Degrees, South</value>
          <display_name>10 Degrees, South</display_name>
        </choice>
        <choice>
          <value>10 Degrees, Southeast</value>
          <display_name>10 Degrees, Southeast</display_name>
        </choice>
        <choice>
          <value>10 Degrees, East</value>
          <display_name>10 Degrees, East</display_name>
        </choice>
        <choice>
          <value>15 Degrees, West</value>
          <display_name>15 Degrees, West</display_name>
        </choice>
        <choice>
          <value>15 Degrees, Southwest</value>
          <display_name>15 Degrees, Southwest</display_name>
        </choice>
        <choice>
          <value>15 Degrees, South</value>
          <display_name>15 Degrees, South</display_name>
        </choice>
        <choice>
          <value>15 Degrees, Southeast</value>
          <display_name>15 Degrees, Southeast</display_name>
        </choice>
        <choice>
          <value>15 Degrees, East</value>
          <display_name>15 Degrees, East</display_name>
        </choice>
        <choice>
          <value>20 Degrees, West</value>
          <display_name>20 Degrees, West</display_name>
        </choice>
        <choice>
          <value>20 Degrees, Southwest</value>
          <display_name>20 Degrees, Southwest</display_name>
        </choice>
        <choice>
          <value>20 Degrees, South</value>
          <display_name>20 Degrees, South</display_name>
        </choice>
        <choice>
          <value>20 Degrees, Southeast</value>
          <display_name>20 Degrees, Southeast</display_name>
        </choice>
        <choice>
          <value>20 Degrees, East</value>
          <display_name>20 Degrees, East</display_name>
        </choice>
        <choice>
          <value>25 Degrees, West</value>
          <display_name>25 Degrees, West</display_name>
        </choice>
        <choice>
          <value>25 Degrees, Southwest</value>
          <display_name>25 Degrees, Southwest</display_name>
        </choice>
        <choice>
          <value>25 Degrees, South</value>
          <display_name>25 Degrees, South</display_name>
        </choice>
        <choice>
          <value>25 Degrees, Southeast</value>
          <display_name>25 Degrees, Southeast</display_name>
        </choice>
        <choice>
          <value>25 Degrees, East</value>
          <display_name>25 Degrees, East</display_name>
        </choice>
        <choice>
          <value>30 Degrees, West</value>
          <display_name>30 Degrees, West</display_name>
        </choice>
        <choice>
          <value>30 Degrees, Southwest</value>
          <display_name>30 Degrees, Southwest</display_name>
        </choice>
        <choice>
          <value>30 Degrees, South</value>
          <display_name>30 Degrees, South</display_name>
        </choice>
        <choice>
          <value>30 Degrees, Southeast</value>
          <display_name>30 Degrees, Southeast</display_name>
        </choice>
        <choice>
          <value>30 Degrees, East</value>
          <display_name>30 Degrees, East</display_name>
        </choice>
        <choice>
          <value>35 Degrees, West</value>
          <display_name>35 Degrees, West</display_name>
        </choice>
        <choice>
          <value>35 Degrees, Southwest</value>
          <display_name>35 Degrees, Southwest</display_name>
        </choice>
        <choice>
          <value>35 Degrees, South</value>
          <display_name>35 Degrees, South</display_name>
        </choice>
        <choice>
          <value>35 Degrees, Southeast</value>
          <display_name>35 Degrees, Southeast</display_name>
        </choice>
        <choice>
          <value>35 Degrees, East</value>
          <display_name>35 Degrees, East</display_name>
        </choice>
        <choice>
          <value>40 Degrees, West</value>
          <display_name>40 Degrees, West</display_name>
        </choice>
        <choice>
          <value>40 Degrees, Southwest</value>
          <display_name>40 Degrees, Southwest</display_name>
        </choice>
        <choice>
          <value>40 Degrees, South</value>
          <display_name>40 Degrees, South</display_name>
        </choice>
        <choice>
          <value>40 Degrees, Southeast</value>
          <display_name>40 Degrees, Southeast</display_name>
        </choice>
        <choice>
          <value>40 Degrees, East</value>
          <display_name>40 Degrees, East</display_name>
        </choice>
        <choice>
          <value>45 Degrees, West</value>
          <display_name>45 Degrees, West</display_name>
        </choice>
        <choice>
          <value>45 Degrees, Southwest</value>
          <display_name>45 Degrees, Southwest</display_name>
        </choice>
        <choice>
          <value>45 Degrees, South</value>
          <display_name>45 Degrees, South</display_name>
        </choice>
        <choice>
          <value>45 Degrees, Southeast</value>
          <display_name>45 Degrees, Southeast</display_name>
        </choice>
        <choice>
          <value>45 Degrees, East</value>
          <display_name>45 Degrees, East</display_name>
        </choice>
        <choice>
          <value>50 Degrees, West</value>
          <display_name>50 Degrees, West</display_name>
        </choice>
        <choice>
          <value>50 Degrees, Southwest</value>
          <display_name>50 Degrees, Southwest</display_name>
        </choice>
        <choice>
          <value>50 Degrees, South</value>
          <display_name>50 Degrees, South</display_name>
        </choice>
        <choice>
          <value>50 Degrees, Southeast</value>
          <display_name>50 Degrees, Southeast</display_name>
        </choice>
        <choice>
          <value>50 Degrees, East</value>
          <display_name>50 Degrees, East</display_name>
        </choice>
      </choices>
    </argument>
    <argument>
      <name>pv_system</name>
      <display_name>PV: System</display_name>
      <description>The size and type of the PV system.</description>
      <type>Choice</type>
      <required>false</required>
      <model_dependent>false</model_dependent>
      <default_value>None</default_value>
      <choices>
        <choice>
          <value>None</value>
          <display_name>None</display_name>
        </choice>
        <choice>
          <value>0.5 kW</value>
          <display_name>0.5 kW</display_name>
        </choice>
        <choice>
          <value>1.0 kW</value>
          <display_name>1.0 kW</display_name>
        </choice>
        <choice>
          <value>1.5 kW</value>
          <display_name>1.5 kW</display_name>
        </choice>
        <choice>
          <value>2.0 kW</value>
          <display_name>2.0 kW</display_name>
        </choice>
        <choice>
          <value>2.5 kW</value>
          <display_name>2.5 kW</display_name>
        </choice>
        <choice>
          <value>3.0 kW</value>
          <display_name>3.0 kW</display_name>
        </choice>
        <choice>
          <value>3.5 kW</value>
          <display_name>3.5 kW</display_name>
        </choice>
        <choice>
          <value>4.0 kW</value>
          <display_name>4.0 kW</display_name>
        </choice>
        <choice>
          <value>4.5 kW</value>
          <display_name>4.5 kW</display_name>
        </choice>
        <choice>
          <value>5.0 kW</value>
          <display_name>5.0 kW</display_name>
        </choice>
        <choice>
          <value>5.5 kW</value>
          <display_name>5.5 kW</display_name>
        </choice>
        <choice>
          <value>6.0 kW</value>
          <display_name>6.0 kW</display_name>
        </choice>
        <choice>
          <value>6.5 kW</value>
          <display_name>6.5 kW</display_name>
        </choice>
        <choice>
          <value>7.0 kW</value>
          <display_name>7.0 kW</display_name>
        </choice>
        <choice>
          <value>7.5 kW</value>
          <display_name>7.5 kW</display_name>
        </choice>
        <choice>
          <value>8.0 kW</value>
          <display_name>8.0 kW</display_name>
        </choice>
        <choice>
          <value>8.5 kW</value>
          <display_name>8.5 kW</display_name>
        </choice>
        <choice>
          <value>9.0 kW</value>
          <display_name>9.0 kW</display_name>
        </choice>
        <choice>
          <value>9.5 kW</value>
          <display_name>9.5 kW</display_name>
        </choice>
        <choice>
          <value>10.0 kW</value>
          <display_name>10.0 kW</display_name>
        </choice>
        <choice>
          <value>10.5 kW</value>
          <display_name>10.5 kW</display_name>
        </choice>
        <choice>
          <value>11.0 kW</value>
          <display_name>11.0 kW</display_name>
        </choice>
        <choice>
          <value>11.5 kW</value>
          <display_name>11.5 kW</display_name>
        </choice>
        <choice>
          <value>12.0 kW</value>
          <display_name>12.0 kW</display_name>
        </choice>
        <choice>
          <value>12.5 kW</value>
          <display_name>12.5 kW</display_name>
        </choice>
        <choice>
          <value>13.0 kW</value>
          <display_name>13.0 kW</display_name>
        </choice>
        <choice>
          <value>13.5 kW</value>
          <display_name>13.5 kW</display_name>
        </choice>
        <choice>
          <value>14.0 kW</value>
          <display_name>14.0 kW</display_name>
        </choice>
        <choice>
          <value>14.5 kW</value>
          <display_name>14.5 kW</display_name>
        </choice>
        <choice>
          <value>15.0 kW</value>
          <display_name>15.0 kW</display_name>
        </choice>
        <choice>
          <value>Detailed Example: 10.0 kW, Standard, 14% System Losses, 96% Inverter Efficiency</value>
          <display_name>Detailed Example: 10.0 kW, Standard, 14% System Losses, 96% Inverter Efficiency</display_name>
        </choice>
        <choice>
          <value>Detailed Example: 1.5 kW, Premium</value>
          <display_name>Detailed Example: 1.5 kW, Premium</display_name>
        </choice>
        <choice>
          <value>Detailed Example: 1.5 kW, Thin Film</value>
          <display_name>Detailed Example: 1.5 kW, Thin Film</display_name>
        </choice>
      </choices>
    </argument>
    <argument>
      <name>pv_system_direction</name>
      <display_name>PV: System Direction</display_name>
      <description>The azimuth and tilt of the PV system array.</description>
      <type>Choice</type>
      <required>false</required>
      <model_dependent>false</model_dependent>
      <default_value>Roof Pitch, South</default_value>
      <choices>
        <choice>
          <value>Roof Pitch, West</value>
          <display_name>Roof Pitch, West</display_name>
        </choice>
        <choice>
          <value>Roof Pitch, Southwest</value>
          <display_name>Roof Pitch, Southwest</display_name>
        </choice>
        <choice>
          <value>Roof Pitch, South</value>
          <display_name>Roof Pitch, South</display_name>
        </choice>
        <choice>
          <value>Roof Pitch, Southeast</value>
          <display_name>Roof Pitch, Southeast</display_name>
        </choice>
        <choice>
          <value>Roof Pitch, East</value>
          <display_name>Roof Pitch, East</display_name>
        </choice>
        <choice>
          <value>Roof Pitch, Northeast</value>
          <display_name>Roof Pitch, Northeast</display_name>
        </choice>
        <choice>
          <value>Roof Pitch, North</value>
          <display_name>Roof Pitch, North</display_name>
        </choice>
        <choice>
          <value>Roof Pitch, Northwest</value>
          <display_name>Roof Pitch, Northwest</display_name>
        </choice>
        <choice>
          <value>0 Degrees</value>
          <display_name>0 Degrees</display_name>
        </choice>
        <choice>
          <value>5 Degrees, West</value>
          <display_name>5 Degrees, West</display_name>
        </choice>
        <choice>
          <value>5 Degrees, Southwest</value>
          <display_name>5 Degrees, Southwest</display_name>
        </choice>
        <choice>
          <value>5 Degrees, South</value>
          <display_name>5 Degrees, South</display_name>
        </choice>
        <choice>
          <value>5 Degrees, Southeast</value>
          <display_name>5 Degrees, Southeast</display_name>
        </choice>
        <choice>
          <value>5 Degrees, East</value>
          <display_name>5 Degrees, East</display_name>
        </choice>
        <choice>
          <value>10 Degrees, West</value>
          <display_name>10 Degrees, West</display_name>
        </choice>
        <choice>
          <value>10 Degrees, Southwest</value>
          <display_name>10 Degrees, Southwest</display_name>
        </choice>
        <choice>
          <value>10 Degrees, South</value>
          <display_name>10 Degrees, South</display_name>
        </choice>
        <choice>
          <value>10 Degrees, Southeast</value>
          <display_name>10 Degrees, Southeast</display_name>
        </choice>
        <choice>
          <value>10 Degrees, East</value>
          <display_name>10 Degrees, East</display_name>
        </choice>
        <choice>
          <value>15 Degrees, West</value>
          <display_name>15 Degrees, West</display_name>
        </choice>
        <choice>
          <value>15 Degrees, Southwest</value>
          <display_name>15 Degrees, Southwest</display_name>
        </choice>
        <choice>
          <value>15 Degrees, South</value>
          <display_name>15 Degrees, South</display_name>
        </choice>
        <choice>
          <value>15 Degrees, Southeast</value>
          <display_name>15 Degrees, Southeast</display_name>
        </choice>
        <choice>
          <value>15 Degrees, East</value>
          <display_name>15 Degrees, East</display_name>
        </choice>
        <choice>
          <value>20 Degrees, West</value>
          <display_name>20 Degrees, West</display_name>
        </choice>
        <choice>
          <value>20 Degrees, Southwest</value>
          <display_name>20 Degrees, Southwest</display_name>
        </choice>
        <choice>
          <value>20 Degrees, South</value>
          <display_name>20 Degrees, South</display_name>
        </choice>
        <choice>
          <value>20 Degrees, Southeast</value>
          <display_name>20 Degrees, Southeast</display_name>
        </choice>
        <choice>
          <value>20 Degrees, East</value>
          <display_name>20 Degrees, East</display_name>
        </choice>
        <choice>
          <value>25 Degrees, West</value>
          <display_name>25 Degrees, West</display_name>
        </choice>
        <choice>
          <value>25 Degrees, Southwest</value>
          <display_name>25 Degrees, Southwest</display_name>
        </choice>
        <choice>
          <value>25 Degrees, South</value>
          <display_name>25 Degrees, South</display_name>
        </choice>
        <choice>
          <value>25 Degrees, Southeast</value>
          <display_name>25 Degrees, Southeast</display_name>
        </choice>
        <choice>
          <value>25 Degrees, East</value>
          <display_name>25 Degrees, East</display_name>
        </choice>
        <choice>
          <value>30 Degrees, West</value>
          <display_name>30 Degrees, West</display_name>
        </choice>
        <choice>
          <value>30 Degrees, Southwest</value>
          <display_name>30 Degrees, Southwest</display_name>
        </choice>
        <choice>
          <value>30 Degrees, South</value>
          <display_name>30 Degrees, South</display_name>
        </choice>
        <choice>
          <value>30 Degrees, Southeast</value>
          <display_name>30 Degrees, Southeast</display_name>
        </choice>
        <choice>
          <value>30 Degrees, East</value>
          <display_name>30 Degrees, East</display_name>
        </choice>
        <choice>
          <value>35 Degrees, West</value>
          <display_name>35 Degrees, West</display_name>
        </choice>
        <choice>
          <value>35 Degrees, Southwest</value>
          <display_name>35 Degrees, Southwest</display_name>
        </choice>
        <choice>
          <value>35 Degrees, South</value>
          <display_name>35 Degrees, South</display_name>
        </choice>
        <choice>
          <value>35 Degrees, Southeast</value>
          <display_name>35 Degrees, Southeast</display_name>
        </choice>
        <choice>
          <value>35 Degrees, East</value>
          <display_name>35 Degrees, East</display_name>
        </choice>
        <choice>
          <value>40 Degrees, West</value>
          <display_name>40 Degrees, West</display_name>
        </choice>
        <choice>
          <value>40 Degrees, Southwest</value>
          <display_name>40 Degrees, Southwest</display_name>
        </choice>
        <choice>
          <value>40 Degrees, South</value>
          <display_name>40 Degrees, South</display_name>
        </choice>
        <choice>
          <value>40 Degrees, Southeast</value>
          <display_name>40 Degrees, Southeast</display_name>
        </choice>
        <choice>
          <value>40 Degrees, East</value>
          <display_name>40 Degrees, East</display_name>
        </choice>
        <choice>
          <value>45 Degrees, West</value>
          <display_name>45 Degrees, West</display_name>
        </choice>
        <choice>
          <value>45 Degrees, Southwest</value>
          <display_name>45 Degrees, Southwest</display_name>
        </choice>
        <choice>
          <value>45 Degrees, South</value>
          <display_name>45 Degrees, South</display_name>
        </choice>
        <choice>
          <value>45 Degrees, Southeast</value>
          <display_name>45 Degrees, Southeast</display_name>
        </choice>
        <choice>
          <value>45 Degrees, East</value>
          <display_name>45 Degrees, East</display_name>
        </choice>
        <choice>
          <value>50 Degrees, West</value>
          <display_name>50 Degrees, West</display_name>
        </choice>
        <choice>
          <value>50 Degrees, Southwest</value>
          <display_name>50 Degrees, Southwest</display_name>
        </choice>
        <choice>
          <value>50 Degrees, South</value>
          <display_name>50 Degrees, South</display_name>
        </choice>
        <choice>
          <value>50 Degrees, Southeast</value>
          <display_name>50 Degrees, Southeast</display_name>
        </choice>
        <choice>
          <value>50 Degrees, East</value>
          <display_name>50 Degrees, East</display_name>
        </choice>
      </choices>
    </argument>
    <argument>
      <name>pv_system_2</name>
      <display_name>PV: System 2</display_name>
      <description>The size and type of the second PV system.</description>
      <type>Choice</type>
      <required>false</required>
      <model_dependent>false</model_dependent>
      <default_value>None</default_value>
      <choices>
        <choice>
          <value>None</value>
          <display_name>None</display_name>
        </choice>
        <choice>
          <value>0.5 kW</value>
          <display_name>0.5 kW</display_name>
        </choice>
        <choice>
          <value>1.0 kW</value>
          <display_name>1.0 kW</display_name>
        </choice>
        <choice>
          <value>1.5 kW</value>
          <display_name>1.5 kW</display_name>
        </choice>
        <choice>
          <value>2.0 kW</value>
          <display_name>2.0 kW</display_name>
        </choice>
        <choice>
          <value>2.5 kW</value>
          <display_name>2.5 kW</display_name>
        </choice>
        <choice>
          <value>3.0 kW</value>
          <display_name>3.0 kW</display_name>
        </choice>
        <choice>
          <value>3.5 kW</value>
          <display_name>3.5 kW</display_name>
        </choice>
        <choice>
          <value>4.0 kW</value>
          <display_name>4.0 kW</display_name>
        </choice>
        <choice>
          <value>4.5 kW</value>
          <display_name>4.5 kW</display_name>
        </choice>
        <choice>
          <value>5.0 kW</value>
          <display_name>5.0 kW</display_name>
        </choice>
        <choice>
          <value>5.5 kW</value>
          <display_name>5.5 kW</display_name>
        </choice>
        <choice>
          <value>6.0 kW</value>
          <display_name>6.0 kW</display_name>
        </choice>
        <choice>
          <value>6.5 kW</value>
          <display_name>6.5 kW</display_name>
        </choice>
        <choice>
          <value>7.0 kW</value>
          <display_name>7.0 kW</display_name>
        </choice>
        <choice>
          <value>7.5 kW</value>
          <display_name>7.5 kW</display_name>
        </choice>
        <choice>
          <value>8.0 kW</value>
          <display_name>8.0 kW</display_name>
        </choice>
        <choice>
          <value>8.5 kW</value>
          <display_name>8.5 kW</display_name>
        </choice>
        <choice>
          <value>9.0 kW</value>
          <display_name>9.0 kW</display_name>
        </choice>
        <choice>
          <value>9.5 kW</value>
          <display_name>9.5 kW</display_name>
        </choice>
        <choice>
          <value>10.0 kW</value>
          <display_name>10.0 kW</display_name>
        </choice>
        <choice>
          <value>10.5 kW</value>
          <display_name>10.5 kW</display_name>
        </choice>
        <choice>
          <value>11.0 kW</value>
          <display_name>11.0 kW</display_name>
        </choice>
        <choice>
          <value>11.5 kW</value>
          <display_name>11.5 kW</display_name>
        </choice>
        <choice>
          <value>12.0 kW</value>
          <display_name>12.0 kW</display_name>
        </choice>
        <choice>
          <value>12.5 kW</value>
          <display_name>12.5 kW</display_name>
        </choice>
        <choice>
          <value>13.0 kW</value>
          <display_name>13.0 kW</display_name>
        </choice>
        <choice>
          <value>13.5 kW</value>
          <display_name>13.5 kW</display_name>
        </choice>
        <choice>
          <value>14.0 kW</value>
          <display_name>14.0 kW</display_name>
        </choice>
        <choice>
          <value>14.5 kW</value>
          <display_name>14.5 kW</display_name>
        </choice>
        <choice>
          <value>15.0 kW</value>
          <display_name>15.0 kW</display_name>
        </choice>
        <choice>
          <value>Detailed Example: 10.0 kW, Standard, 14% System Losses</value>
          <display_name>Detailed Example: 10.0 kW, Standard, 14% System Losses</display_name>
        </choice>
        <choice>
          <value>Detailed Example: 1.5 kW, Premium</value>
          <display_name>Detailed Example: 1.5 kW, Premium</display_name>
        </choice>
        <choice>
          <value>Detailed Example: 1.5 kW, Thin Film</value>
          <display_name>Detailed Example: 1.5 kW, Thin Film</display_name>
        </choice>
      </choices>
    </argument>
    <argument>
      <name>pv_system_2_direction</name>
      <display_name>PV: System 2 Direction</display_name>
      <description>The azimuth and tilt of the second PV system array.</description>
      <type>Choice</type>
      <required>false</required>
      <model_dependent>false</model_dependent>
      <default_value>Roof Pitch, South</default_value>
      <choices>
        <choice>
          <value>Roof Pitch, West</value>
          <display_name>Roof Pitch, West</display_name>
        </choice>
        <choice>
          <value>Roof Pitch, Southwest</value>
          <display_name>Roof Pitch, Southwest</display_name>
        </choice>
        <choice>
          <value>Roof Pitch, South</value>
          <display_name>Roof Pitch, South</display_name>
        </choice>
        <choice>
          <value>Roof Pitch, Southeast</value>
          <display_name>Roof Pitch, Southeast</display_name>
        </choice>
        <choice>
          <value>Roof Pitch, East</value>
          <display_name>Roof Pitch, East</display_name>
        </choice>
        <choice>
          <value>Roof Pitch, Northeast</value>
          <display_name>Roof Pitch, Northeast</display_name>
        </choice>
        <choice>
          <value>Roof Pitch, North</value>
          <display_name>Roof Pitch, North</display_name>
        </choice>
        <choice>
          <value>Roof Pitch, Northwest</value>
          <display_name>Roof Pitch, Northwest</display_name>
        </choice>
        <choice>
          <value>0 Degrees</value>
          <display_name>0 Degrees</display_name>
        </choice>
        <choice>
          <value>5 Degrees, West</value>
          <display_name>5 Degrees, West</display_name>
        </choice>
        <choice>
          <value>5 Degrees, Southwest</value>
          <display_name>5 Degrees, Southwest</display_name>
        </choice>
        <choice>
          <value>5 Degrees, South</value>
          <display_name>5 Degrees, South</display_name>
        </choice>
        <choice>
          <value>5 Degrees, Southeast</value>
          <display_name>5 Degrees, Southeast</display_name>
        </choice>
        <choice>
          <value>5 Degrees, East</value>
          <display_name>5 Degrees, East</display_name>
        </choice>
        <choice>
          <value>10 Degrees, West</value>
          <display_name>10 Degrees, West</display_name>
        </choice>
        <choice>
          <value>10 Degrees, Southwest</value>
          <display_name>10 Degrees, Southwest</display_name>
        </choice>
        <choice>
          <value>10 Degrees, South</value>
          <display_name>10 Degrees, South</display_name>
        </choice>
        <choice>
          <value>10 Degrees, Southeast</value>
          <display_name>10 Degrees, Southeast</display_name>
        </choice>
        <choice>
          <value>10 Degrees, East</value>
          <display_name>10 Degrees, East</display_name>
        </choice>
        <choice>
          <value>15 Degrees, West</value>
          <display_name>15 Degrees, West</display_name>
        </choice>
        <choice>
          <value>15 Degrees, Southwest</value>
          <display_name>15 Degrees, Southwest</display_name>
        </choice>
        <choice>
          <value>15 Degrees, South</value>
          <display_name>15 Degrees, South</display_name>
        </choice>
        <choice>
          <value>15 Degrees, Southeast</value>
          <display_name>15 Degrees, Southeast</display_name>
        </choice>
        <choice>
          <value>15 Degrees, East</value>
          <display_name>15 Degrees, East</display_name>
        </choice>
        <choice>
          <value>20 Degrees, West</value>
          <display_name>20 Degrees, West</display_name>
        </choice>
        <choice>
          <value>20 Degrees, Southwest</value>
          <display_name>20 Degrees, Southwest</display_name>
        </choice>
        <choice>
          <value>20 Degrees, South</value>
          <display_name>20 Degrees, South</display_name>
        </choice>
        <choice>
          <value>20 Degrees, Southeast</value>
          <display_name>20 Degrees, Southeast</display_name>
        </choice>
        <choice>
          <value>20 Degrees, East</value>
          <display_name>20 Degrees, East</display_name>
        </choice>
        <choice>
          <value>25 Degrees, West</value>
          <display_name>25 Degrees, West</display_name>
        </choice>
        <choice>
          <value>25 Degrees, Southwest</value>
          <display_name>25 Degrees, Southwest</display_name>
        </choice>
        <choice>
          <value>25 Degrees, South</value>
          <display_name>25 Degrees, South</display_name>
        </choice>
        <choice>
          <value>25 Degrees, Southeast</value>
          <display_name>25 Degrees, Southeast</display_name>
        </choice>
        <choice>
          <value>25 Degrees, East</value>
          <display_name>25 Degrees, East</display_name>
        </choice>
        <choice>
          <value>30 Degrees, West</value>
          <display_name>30 Degrees, West</display_name>
        </choice>
        <choice>
          <value>30 Degrees, Southwest</value>
          <display_name>30 Degrees, Southwest</display_name>
        </choice>
        <choice>
          <value>30 Degrees, South</value>
          <display_name>30 Degrees, South</display_name>
        </choice>
        <choice>
          <value>30 Degrees, Southeast</value>
          <display_name>30 Degrees, Southeast</display_name>
        </choice>
        <choice>
          <value>30 Degrees, East</value>
          <display_name>30 Degrees, East</display_name>
        </choice>
        <choice>
          <value>35 Degrees, West</value>
          <display_name>35 Degrees, West</display_name>
        </choice>
        <choice>
          <value>35 Degrees, Southwest</value>
          <display_name>35 Degrees, Southwest</display_name>
        </choice>
        <choice>
          <value>35 Degrees, South</value>
          <display_name>35 Degrees, South</display_name>
        </choice>
        <choice>
          <value>35 Degrees, Southeast</value>
          <display_name>35 Degrees, Southeast</display_name>
        </choice>
        <choice>
          <value>35 Degrees, East</value>
          <display_name>35 Degrees, East</display_name>
        </choice>
        <choice>
          <value>40 Degrees, West</value>
          <display_name>40 Degrees, West</display_name>
        </choice>
        <choice>
          <value>40 Degrees, Southwest</value>
          <display_name>40 Degrees, Southwest</display_name>
        </choice>
        <choice>
          <value>40 Degrees, South</value>
          <display_name>40 Degrees, South</display_name>
        </choice>
        <choice>
          <value>40 Degrees, Southeast</value>
          <display_name>40 Degrees, Southeast</display_name>
        </choice>
        <choice>
          <value>40 Degrees, East</value>
          <display_name>40 Degrees, East</display_name>
        </choice>
        <choice>
          <value>45 Degrees, West</value>
          <display_name>45 Degrees, West</display_name>
        </choice>
        <choice>
          <value>45 Degrees, Southwest</value>
          <display_name>45 Degrees, Southwest</display_name>
        </choice>
        <choice>
          <value>45 Degrees, South</value>
          <display_name>45 Degrees, South</display_name>
        </choice>
        <choice>
          <value>45 Degrees, Southeast</value>
          <display_name>45 Degrees, Southeast</display_name>
        </choice>
        <choice>
          <value>45 Degrees, East</value>
          <display_name>45 Degrees, East</display_name>
        </choice>
        <choice>
          <value>50 Degrees, West</value>
          <display_name>50 Degrees, West</display_name>
        </choice>
        <choice>
          <value>50 Degrees, Southwest</value>
          <display_name>50 Degrees, Southwest</display_name>
        </choice>
        <choice>
          <value>50 Degrees, South</value>
          <display_name>50 Degrees, South</display_name>
        </choice>
        <choice>
          <value>50 Degrees, Southeast</value>
          <display_name>50 Degrees, Southeast</display_name>
        </choice>
        <choice>
          <value>50 Degrees, East</value>
          <display_name>50 Degrees, East</display_name>
        </choice>
      </choices>
    </argument>
    <argument>
      <name>battery</name>
      <display_name>Battery</display_name>
      <description>The size and type of battery storage.</description>
      <type>Choice</type>
      <required>false</required>
      <model_dependent>false</model_dependent>
      <default_value>None</default_value>
      <choices>
        <choice>
          <value>None</value>
          <display_name>None</display_name>
        </choice>
        <choice>
          <value>5.0 kWh</value>
          <display_name>5.0 kWh</display_name>
        </choice>
        <choice>
          <value>7.5 kWh</value>
          <display_name>7.5 kWh</display_name>
        </choice>
        <choice>
          <value>10.0 kWh</value>
          <display_name>10.0 kWh</display_name>
        </choice>
        <choice>
          <value>12.5 kWh</value>
          <display_name>12.5 kWh</display_name>
        </choice>
        <choice>
          <value>15.0 kWh</value>
          <display_name>15.0 kWh</display_name>
        </choice>
        <choice>
          <value>17.5 kWh</value>
          <display_name>17.5 kWh</display_name>
        </choice>
        <choice>
          <value>20.0 kWh</value>
          <display_name>20.0 kWh</display_name>
        </choice>
        <choice>
          <value>Detailed Example: 20.0 kWh, 6 kW, Garage</value>
          <display_name>Detailed Example: 20.0 kWh, 6 kW, Garage</display_name>
        </choice>
        <choice>
          <value>Detailed Example: 20.0 kWh, 6 kW, Outside</value>
          <display_name>Detailed Example: 20.0 kWh, 6 kW, Outside</display_name>
        </choice>
        <choice>
          <value>Detailed Example: 20.0 kWh, 6 kW, Outside, 80% Efficiency</value>
          <display_name>Detailed Example: 20.0 kWh, 6 kW, Outside, 80% Efficiency</display_name>
        </choice>
      </choices>
    </argument>
    <argument>
      <name>electric_vehicle</name>
      <display_name>Electric Vehicle</display_name>
      <description>The type of battery electric vehicle.</description>
      <type>Choice</type>
      <required>false</required>
      <model_dependent>false</model_dependent>
      <default_value>None</default_value>
      <choices>
        <choice>
          <value>None</value>
          <display_name>None</display_name>
        </choice>
        <choice>
          <value>Compact, 200 Mile Range, 10% Usage</value>
          <display_name>Compact, 200 Mile Range, 10% Usage</display_name>
        </choice>
        <choice>
          <value>Compact, 200 Mile Range, 25% Usage</value>
          <display_name>Compact, 200 Mile Range, 25% Usage</display_name>
        </choice>
        <choice>
          <value>Compact, 200 Mile Range, 50% Usage</value>
          <display_name>Compact, 200 Mile Range, 50% Usage</display_name>
        </choice>
        <choice>
          <value>Compact, 200 Mile Range, 75% Usage</value>
          <display_name>Compact, 200 Mile Range, 75% Usage</display_name>
        </choice>
        <choice>
          <value>Compact, 200 Mile Range, 100% Usage</value>
          <display_name>Compact, 200 Mile Range, 100% Usage</display_name>
        </choice>
        <choice>
          <value>Compact, 200 Mile Range, 125% Usage</value>
          <display_name>Compact, 200 Mile Range, 125% Usage</display_name>
        </choice>
        <choice>
          <value>Compact, 200 Mile Range, 150% Usage</value>
          <display_name>Compact, 200 Mile Range, 150% Usage</display_name>
        </choice>
        <choice>
          <value>Compact, 200 Mile Range, 175% Usage</value>
          <display_name>Compact, 200 Mile Range, 175% Usage</display_name>
        </choice>
        <choice>
          <value>Compact, 200 Mile Range, 200% Usage</value>
          <display_name>Compact, 200 Mile Range, 200% Usage</display_name>
        </choice>
        <choice>
          <value>Compact, 300 Mile Range, 10% Usage</value>
          <display_name>Compact, 300 Mile Range, 10% Usage</display_name>
        </choice>
        <choice>
          <value>Compact, 300 Mile Range, 25% Usage</value>
          <display_name>Compact, 300 Mile Range, 25% Usage</display_name>
        </choice>
        <choice>
          <value>Compact, 300 Mile Range, 50% Usage</value>
          <display_name>Compact, 300 Mile Range, 50% Usage</display_name>
        </choice>
        <choice>
          <value>Compact, 300 Mile Range, 75% Usage</value>
          <display_name>Compact, 300 Mile Range, 75% Usage</display_name>
        </choice>
        <choice>
          <value>Compact, 300 Mile Range, 100% Usage</value>
          <display_name>Compact, 300 Mile Range, 100% Usage</display_name>
        </choice>
        <choice>
          <value>Compact, 300 Mile Range, 125% Usage</value>
          <display_name>Compact, 300 Mile Range, 125% Usage</display_name>
        </choice>
        <choice>
          <value>Compact, 300 Mile Range, 150% Usage</value>
          <display_name>Compact, 300 Mile Range, 150% Usage</display_name>
        </choice>
        <choice>
          <value>Compact, 300 Mile Range, 175% Usage</value>
          <display_name>Compact, 300 Mile Range, 175% Usage</display_name>
        </choice>
        <choice>
          <value>Compact, 300 Mile Range, 200% Usage</value>
          <display_name>Compact, 300 Mile Range, 200% Usage</display_name>
        </choice>
        <choice>
          <value>Midsize, 200 Mile Range, 10% Usage</value>
          <display_name>Midsize, 200 Mile Range, 10% Usage</display_name>
        </choice>
        <choice>
          <value>Midsize, 200 Mile Range, 25% Usage</value>
          <display_name>Midsize, 200 Mile Range, 25% Usage</display_name>
        </choice>
        <choice>
          <value>Midsize, 200 Mile Range, 50% Usage</value>
          <display_name>Midsize, 200 Mile Range, 50% Usage</display_name>
        </choice>
        <choice>
          <value>Midsize, 200 Mile Range, 75% Usage</value>
          <display_name>Midsize, 200 Mile Range, 75% Usage</display_name>
        </choice>
        <choice>
          <value>Midsize, 200 Mile Range, 100% Usage</value>
          <display_name>Midsize, 200 Mile Range, 100% Usage</display_name>
        </choice>
        <choice>
          <value>Midsize, 200 Mile Range, 125% Usage</value>
          <display_name>Midsize, 200 Mile Range, 125% Usage</display_name>
        </choice>
        <choice>
          <value>Midsize, 200 Mile Range, 150% Usage</value>
          <display_name>Midsize, 200 Mile Range, 150% Usage</display_name>
        </choice>
        <choice>
          <value>Midsize, 200 Mile Range, 175% Usage</value>
          <display_name>Midsize, 200 Mile Range, 175% Usage</display_name>
        </choice>
        <choice>
          <value>Midsize, 200 Mile Range, 200% Usage</value>
          <display_name>Midsize, 200 Mile Range, 200% Usage</display_name>
        </choice>
        <choice>
          <value>Midsize, 300 Mile Range, 10% Usage</value>
          <display_name>Midsize, 300 Mile Range, 10% Usage</display_name>
        </choice>
        <choice>
          <value>Midsize, 300 Mile Range, 25% Usage</value>
          <display_name>Midsize, 300 Mile Range, 25% Usage</display_name>
        </choice>
        <choice>
          <value>Midsize, 300 Mile Range, 50% Usage</value>
          <display_name>Midsize, 300 Mile Range, 50% Usage</display_name>
        </choice>
        <choice>
          <value>Midsize, 300 Mile Range, 75% Usage</value>
          <display_name>Midsize, 300 Mile Range, 75% Usage</display_name>
        </choice>
        <choice>
          <value>Midsize, 300 Mile Range, 100% Usage</value>
          <display_name>Midsize, 300 Mile Range, 100% Usage</display_name>
        </choice>
        <choice>
          <value>Midsize, 300 Mile Range, 125% Usage</value>
          <display_name>Midsize, 300 Mile Range, 125% Usage</display_name>
        </choice>
        <choice>
          <value>Midsize, 300 Mile Range, 150% Usage</value>
          <display_name>Midsize, 300 Mile Range, 150% Usage</display_name>
        </choice>
        <choice>
          <value>Midsize, 300 Mile Range, 175% Usage</value>
          <display_name>Midsize, 300 Mile Range, 175% Usage</display_name>
        </choice>
        <choice>
          <value>Midsize, 300 Mile Range, 200% Usage</value>
          <display_name>Midsize, 300 Mile Range, 200% Usage</display_name>
        </choice>
        <choice>
          <value>Pickup, 200 Mile Range, 10% Usage</value>
          <display_name>Pickup, 200 Mile Range, 10% Usage</display_name>
        </choice>
        <choice>
          <value>Pickup, 200 Mile Range, 25% Usage</value>
          <display_name>Pickup, 200 Mile Range, 25% Usage</display_name>
        </choice>
        <choice>
          <value>Pickup, 200 Mile Range, 50% Usage</value>
          <display_name>Pickup, 200 Mile Range, 50% Usage</display_name>
        </choice>
        <choice>
          <value>Pickup, 200 Mile Range, 75% Usage</value>
          <display_name>Pickup, 200 Mile Range, 75% Usage</display_name>
        </choice>
        <choice>
          <value>Pickup, 200 Mile Range, 100% Usage</value>
          <display_name>Pickup, 200 Mile Range, 100% Usage</display_name>
        </choice>
        <choice>
          <value>Pickup, 200 Mile Range, 125% Usage</value>
          <display_name>Pickup, 200 Mile Range, 125% Usage</display_name>
        </choice>
        <choice>
          <value>Pickup, 200 Mile Range, 150% Usage</value>
          <display_name>Pickup, 200 Mile Range, 150% Usage</display_name>
        </choice>
        <choice>
          <value>Pickup, 200 Mile Range, 175% Usage</value>
          <display_name>Pickup, 200 Mile Range, 175% Usage</display_name>
        </choice>
        <choice>
          <value>Pickup, 200 Mile Range, 200% Usage</value>
          <display_name>Pickup, 200 Mile Range, 200% Usage</display_name>
        </choice>
        <choice>
          <value>Pickup, 300 Mile Range, 10% Usage</value>
          <display_name>Pickup, 300 Mile Range, 10% Usage</display_name>
        </choice>
        <choice>
          <value>Pickup, 300 Mile Range, 25% Usage</value>
          <display_name>Pickup, 300 Mile Range, 25% Usage</display_name>
        </choice>
        <choice>
          <value>Pickup, 300 Mile Range, 50% Usage</value>
          <display_name>Pickup, 300 Mile Range, 50% Usage</display_name>
        </choice>
        <choice>
          <value>Pickup, 300 Mile Range, 75% Usage</value>
          <display_name>Pickup, 300 Mile Range, 75% Usage</display_name>
        </choice>
        <choice>
          <value>Pickup, 300 Mile Range, 100% Usage</value>
          <display_name>Pickup, 300 Mile Range, 100% Usage</display_name>
        </choice>
        <choice>
          <value>Pickup, 300 Mile Range, 125% Usage</value>
          <display_name>Pickup, 300 Mile Range, 125% Usage</display_name>
        </choice>
        <choice>
          <value>Pickup, 300 Mile Range, 150% Usage</value>
          <display_name>Pickup, 300 Mile Range, 150% Usage</display_name>
        </choice>
        <choice>
          <value>Pickup, 300 Mile Range, 175% Usage</value>
          <display_name>Pickup, 300 Mile Range, 175% Usage</display_name>
        </choice>
        <choice>
          <value>Pickup, 300 Mile Range, 200% Usage</value>
          <display_name>Pickup, 300 Mile Range, 200% Usage</display_name>
        </choice>
        <choice>
          <value>SUV, 200 Mile Range, 10% Usage</value>
          <display_name>SUV, 200 Mile Range, 10% Usage</display_name>
        </choice>
        <choice>
          <value>SUV, 200 Mile Range, 25% Usage</value>
          <display_name>SUV, 200 Mile Range, 25% Usage</display_name>
        </choice>
        <choice>
          <value>SUV, 200 Mile Range, 50% Usage</value>
          <display_name>SUV, 200 Mile Range, 50% Usage</display_name>
        </choice>
        <choice>
          <value>SUV, 200 Mile Range, 75% Usage</value>
          <display_name>SUV, 200 Mile Range, 75% Usage</display_name>
        </choice>
        <choice>
          <value>SUV, 200 Mile Range, 100% Usage</value>
          <display_name>SUV, 200 Mile Range, 100% Usage</display_name>
        </choice>
        <choice>
          <value>SUV, 200 Mile Range, 125% Usage</value>
          <display_name>SUV, 200 Mile Range, 125% Usage</display_name>
        </choice>
        <choice>
          <value>SUV, 200 Mile Range, 150% Usage</value>
          <display_name>SUV, 200 Mile Range, 150% Usage</display_name>
        </choice>
        <choice>
          <value>SUV, 200 Mile Range, 175% Usage</value>
          <display_name>SUV, 200 Mile Range, 175% Usage</display_name>
        </choice>
        <choice>
          <value>SUV, 200 Mile Range, 200% Usage</value>
          <display_name>SUV, 200 Mile Range, 200% Usage</display_name>
        </choice>
        <choice>
          <value>SUV, 300 Mile Range, 10% Usage</value>
          <display_name>SUV, 300 Mile Range, 10% Usage</display_name>
        </choice>
        <choice>
          <value>SUV, 300 Mile Range, 25% Usage</value>
          <display_name>SUV, 300 Mile Range, 25% Usage</display_name>
        </choice>
        <choice>
          <value>SUV, 300 Mile Range, 50% Usage</value>
          <display_name>SUV, 300 Mile Range, 50% Usage</display_name>
        </choice>
        <choice>
          <value>SUV, 300 Mile Range, 75% Usage</value>
          <display_name>SUV, 300 Mile Range, 75% Usage</display_name>
        </choice>
        <choice>
          <value>SUV, 300 Mile Range, 100% Usage</value>
          <display_name>SUV, 300 Mile Range, 100% Usage</display_name>
        </choice>
        <choice>
          <value>SUV, 300 Mile Range, 125% Usage</value>
          <display_name>SUV, 300 Mile Range, 125% Usage</display_name>
        </choice>
        <choice>
          <value>SUV, 300 Mile Range, 150% Usage</value>
          <display_name>SUV, 300 Mile Range, 150% Usage</display_name>
        </choice>
        <choice>
          <value>SUV, 300 Mile Range, 175% Usage</value>
          <display_name>SUV, 300 Mile Range, 175% Usage</display_name>
        </choice>
        <choice>
          <value>SUV, 300 Mile Range, 200% Usage</value>
          <display_name>SUV, 300 Mile Range, 200% Usage</display_name>
        </choice>
        <choice>
          <value>Detailed Example: 100 kWh battery, 0.25 kWh/mile</value>
          <display_name>Detailed Example: 100 kWh battery, 0.25 kWh/mile</display_name>
        </choice>
        <choice>
          <value>Detailed Example: 100 kWh battery, 4.0 miles/kWh</value>
          <display_name>Detailed Example: 100 kWh battery, 4.0 miles/kWh</display_name>
        </choice>
        <choice>
          <value>Detailed Example: 100 kWh battery, 135.0 mpge</value>
          <display_name>Detailed Example: 100 kWh battery, 135.0 mpge</display_name>
        </choice>
      </choices>
    </argument>
    <argument>
      <name>electric_vehicle_charger</name>
      <display_name>Electric Vehicle: Charger</display_name>
      <description>The type and usage of electric vehicle charger.</description>
      <type>Choice</type>
      <required>false</required>
      <model_dependent>false</model_dependent>
      <default_value>None</default_value>
      <choices>
        <choice>
          <value>None</value>
          <display_name>None</display_name>
        </choice>
        <choice>
          <value>Level 1, 10% Charging at Home</value>
          <display_name>Level 1, 10% Charging at Home</display_name>
        </choice>
        <choice>
          <value>Level 1, 30% Charging at Home</value>
          <display_name>Level 1, 30% Charging at Home</display_name>
        </choice>
        <choice>
          <value>Level 1, 50% Charging at Home</value>
          <display_name>Level 1, 50% Charging at Home</display_name>
        </choice>
        <choice>
          <value>Level 1, 70% Charging at Home</value>
          <display_name>Level 1, 70% Charging at Home</display_name>
        </choice>
        <choice>
          <value>Level 1, 90% Charging at Home</value>
          <display_name>Level 1, 90% Charging at Home</display_name>
        </choice>
        <choice>
          <value>Level 1, 100% Charging at Home</value>
          <display_name>Level 1, 100% Charging at Home</display_name>
        </choice>
        <choice>
          <value>Level 2, 10% Charging at Home</value>
          <display_name>Level 2, 10% Charging at Home</display_name>
        </choice>
        <choice>
          <value>Level 2, 30% Charging at Home</value>
          <display_name>Level 2, 30% Charging at Home</display_name>
        </choice>
        <choice>
          <value>Level 2, 50% Charging at Home</value>
          <display_name>Level 2, 50% Charging at Home</display_name>
        </choice>
        <choice>
          <value>Level 2, 70% Charging at Home</value>
          <display_name>Level 2, 70% Charging at Home</display_name>
        </choice>
        <choice>
          <value>Level 2, 90% Charging at Home</value>
          <display_name>Level 2, 90% Charging at Home</display_name>
        </choice>
        <choice>
          <value>Level 2, 100% Charging at Home</value>
          <display_name>Level 2, 100% Charging at Home</display_name>
        </choice>
        <choice>
          <value>Detailed Example: Level 2, 7000 W, 75% Charging at Home</value>
          <display_name>Detailed Example: Level 2, 7000 W, 75% Charging at Home</display_name>
        </choice>
      </choices>
    </argument>
    <argument>
      <name>appliance_clothes_washer</name>
      <display_name>Appliances: Clothes Washer</display_name>
      <description>The type and usage of clothes washer.</description>
      <type>Choice</type>
      <required>false</required>
      <model_dependent>false</model_dependent>
      <default_value>Standard, 2008-2017, 100% Usage</default_value>
      <choices>
        <choice>
          <value>None</value>
          <display_name>None</display_name>
        </choice>
        <choice>
          <value>Standard, 2008-2017, 50% Usage</value>
          <display_name>Standard, 2008-2017, 50% Usage</display_name>
        </choice>
        <choice>
          <value>Standard, 2008-2017, 75% Usage</value>
          <display_name>Standard, 2008-2017, 75% Usage</display_name>
        </choice>
        <choice>
          <value>Standard, 2008-2017, 100% Usage</value>
          <display_name>Standard, 2008-2017, 100% Usage</display_name>
        </choice>
        <choice>
          <value>Standard, 2008-2017, 150% Usage</value>
          <display_name>Standard, 2008-2017, 150% Usage</display_name>
        </choice>
        <choice>
          <value>Standard, 2008-2017, 200% Usage</value>
          <display_name>Standard, 2008-2017, 200% Usage</display_name>
        </choice>
        <choice>
          <value>Standard, 2018-present, 50% Usage</value>
          <display_name>Standard, 2018-present, 50% Usage</display_name>
        </choice>
        <choice>
          <value>Standard, 2018-present, 75% Usage</value>
          <display_name>Standard, 2018-present, 75% Usage</display_name>
        </choice>
        <choice>
          <value>Standard, 2018-present, 100% Usage</value>
          <display_name>Standard, 2018-present, 100% Usage</display_name>
        </choice>
        <choice>
          <value>Standard, 2018-present, 150% Usage</value>
          <display_name>Standard, 2018-present, 150% Usage</display_name>
        </choice>
        <choice>
          <value>Standard, 2018-present, 200% Usage</value>
          <display_name>Standard, 2018-present, 200% Usage</display_name>
        </choice>
        <choice>
          <value>EnergyStar, 2006-2017, 50% Usage</value>
          <display_name>EnergyStar, 2006-2017, 50% Usage</display_name>
        </choice>
        <choice>
          <value>EnergyStar, 2006-2017, 75% Usage</value>
          <display_name>EnergyStar, 2006-2017, 75% Usage</display_name>
        </choice>
        <choice>
          <value>EnergyStar, 2006-2017, 100% Usage</value>
          <display_name>EnergyStar, 2006-2017, 100% Usage</display_name>
        </choice>
        <choice>
          <value>EnergyStar, 2006-2017, 150% Usage</value>
          <display_name>EnergyStar, 2006-2017, 150% Usage</display_name>
        </choice>
        <choice>
          <value>EnergyStar, 2006-2017, 200% Usage</value>
          <display_name>EnergyStar, 2006-2017, 200% Usage</display_name>
        </choice>
        <choice>
          <value>EnergyStar, 2018-present, 50% Usage</value>
          <display_name>EnergyStar, 2018-present, 50% Usage</display_name>
        </choice>
        <choice>
          <value>EnergyStar, 2018-present, 75% Usage</value>
          <display_name>EnergyStar, 2018-present, 75% Usage</display_name>
        </choice>
        <choice>
          <value>EnergyStar, 2018-present, 100% Usage</value>
          <display_name>EnergyStar, 2018-present, 100% Usage</display_name>
        </choice>
        <choice>
          <value>EnergyStar, 2018-present, 150% Usage</value>
          <display_name>EnergyStar, 2018-present, 150% Usage</display_name>
        </choice>
        <choice>
          <value>EnergyStar, 2018-present, 200% Usage</value>
          <display_name>EnergyStar, 2018-present, 200% Usage</display_name>
        </choice>
        <choice>
          <value>CEE Tier II, 2018, 50% Usage</value>
          <display_name>CEE Tier II, 2018, 50% Usage</display_name>
        </choice>
        <choice>
          <value>CEE Tier II, 2018, 75% Usage</value>
          <display_name>CEE Tier II, 2018, 75% Usage</display_name>
        </choice>
        <choice>
          <value>CEE Tier II, 2018, 100% Usage</value>
          <display_name>CEE Tier II, 2018, 100% Usage</display_name>
        </choice>
        <choice>
          <value>CEE Tier II, 2018, 150% Usage</value>
          <display_name>CEE Tier II, 2018, 150% Usage</display_name>
        </choice>
        <choice>
          <value>CEE Tier II, 2018, 200% Usage</value>
          <display_name>CEE Tier II, 2018, 200% Usage</display_name>
        </choice>
        <choice>
          <value>Detailed Example: ERI Reference 2006</value>
          <display_name>Detailed Example: ERI Reference 2006</display_name>
        </choice>
        <choice>
          <value>Detailed Example: MEF 1.65</value>
          <display_name>Detailed Example: MEF 1.65</display_name>
        </choice>
        <choice>
          <value>Detailed Example: Standard, 2008-2017, Conditioned Basement</value>
          <display_name>Detailed Example: Standard, 2008-2017, Conditioned Basement</display_name>
        </choice>
        <choice>
          <value>Detailed Example: Standard, 2008-2017, Unconditioned Basement</value>
          <display_name>Detailed Example: Standard, 2008-2017, Unconditioned Basement</display_name>
        </choice>
        <choice>
          <value>Detailed Example: Standard, 2008-2017, Garage</value>
          <display_name>Detailed Example: Standard, 2008-2017, Garage</display_name>
        </choice>
      </choices>
    </argument>
    <argument>
      <name>appliance_clothes_dryer</name>
      <display_name>Appliances: Clothes Dryer</display_name>
      <description>The type and usage of clothes dryer.</description>
      <type>Choice</type>
      <required>false</required>
      <model_dependent>false</model_dependent>
      <default_value>Electricity, Standard, 100% Usage</default_value>
      <choices>
        <choice>
          <value>None</value>
          <display_name>None</display_name>
        </choice>
        <choice>
          <value>Electricity, Standard, 50% Usage</value>
          <display_name>Electricity, Standard, 50% Usage</display_name>
        </choice>
        <choice>
          <value>Electricity, Standard, 75% Usage</value>
          <display_name>Electricity, Standard, 75% Usage</display_name>
        </choice>
        <choice>
          <value>Electricity, Standard, 100% Usage</value>
          <display_name>Electricity, Standard, 100% Usage</display_name>
        </choice>
        <choice>
          <value>Electricity, Standard, 150% Usage</value>
          <display_name>Electricity, Standard, 150% Usage</display_name>
        </choice>
        <choice>
          <value>Electricity, Standard, 200% Usage</value>
          <display_name>Electricity, Standard, 200% Usage</display_name>
        </choice>
        <choice>
          <value>Electricity, Premium, 50% Usage</value>
          <display_name>Electricity, Premium, 50% Usage</display_name>
        </choice>
        <choice>
          <value>Electricity, Premium, 75% Usage</value>
          <display_name>Electricity, Premium, 75% Usage</display_name>
        </choice>
        <choice>
          <value>Electricity, Premium, 100% Usage</value>
          <display_name>Electricity, Premium, 100% Usage</display_name>
        </choice>
        <choice>
          <value>Electricity, Premium, 150% Usage</value>
          <display_name>Electricity, Premium, 150% Usage</display_name>
        </choice>
        <choice>
          <value>Electricity, Premium, 200% Usage</value>
          <display_name>Electricity, Premium, 200% Usage</display_name>
        </choice>
        <choice>
          <value>Electricity, Heat Pump, 50% Usage</value>
          <display_name>Electricity, Heat Pump, 50% Usage</display_name>
        </choice>
        <choice>
          <value>Electricity, Heat Pump, 75% Usage</value>
          <display_name>Electricity, Heat Pump, 75% Usage</display_name>
        </choice>
        <choice>
          <value>Electricity, Heat Pump, 100% Usage</value>
          <display_name>Electricity, Heat Pump, 100% Usage</display_name>
        </choice>
        <choice>
          <value>Electricity, Heat Pump, 150% Usage</value>
          <display_name>Electricity, Heat Pump, 150% Usage</display_name>
        </choice>
        <choice>
          <value>Electricity, Heat Pump, 200% Usage</value>
          <display_name>Electricity, Heat Pump, 200% Usage</display_name>
        </choice>
        <choice>
          <value>Natural Gas, Standard, 50% Usage</value>
          <display_name>Natural Gas, Standard, 50% Usage</display_name>
        </choice>
        <choice>
          <value>Natural Gas, Standard, 75% Usage</value>
          <display_name>Natural Gas, Standard, 75% Usage</display_name>
        </choice>
        <choice>
          <value>Natural Gas, Standard, 100% Usage</value>
          <display_name>Natural Gas, Standard, 100% Usage</display_name>
        </choice>
        <choice>
          <value>Natural Gas, Standard, 150% Usage</value>
          <display_name>Natural Gas, Standard, 150% Usage</display_name>
        </choice>
        <choice>
          <value>Natural Gas, Standard, 200% Usage</value>
          <display_name>Natural Gas, Standard, 200% Usage</display_name>
        </choice>
        <choice>
          <value>Natural Gas, Premium, 50% Usage</value>
          <display_name>Natural Gas, Premium, 50% Usage</display_name>
        </choice>
        <choice>
          <value>Natural Gas, Premium, 75% Usage</value>
          <display_name>Natural Gas, Premium, 75% Usage</display_name>
        </choice>
        <choice>
          <value>Natural Gas, Premium, 100% Usage</value>
          <display_name>Natural Gas, Premium, 100% Usage</display_name>
        </choice>
        <choice>
          <value>Natural Gas, Premium, 150% Usage</value>
          <display_name>Natural Gas, Premium, 150% Usage</display_name>
        </choice>
        <choice>
          <value>Natural Gas, Premium, 200% Usage</value>
          <display_name>Natural Gas, Premium, 200% Usage</display_name>
        </choice>
        <choice>
          <value>Propane, Standard, 50% Usage</value>
          <display_name>Propane, Standard, 50% Usage</display_name>
        </choice>
        <choice>
          <value>Propane, Standard, 75% Usage</value>
          <display_name>Propane, Standard, 75% Usage</display_name>
        </choice>
        <choice>
          <value>Propane, Standard, 100% Usage</value>
          <display_name>Propane, Standard, 100% Usage</display_name>
        </choice>
        <choice>
          <value>Propane, Standard, 150% Usage</value>
          <display_name>Propane, Standard, 150% Usage</display_name>
        </choice>
        <choice>
          <value>Propane, Standard, 200% Usage</value>
          <display_name>Propane, Standard, 200% Usage</display_name>
        </choice>
        <choice>
          <value>Detailed Example: Electricity, ERI Reference 2006</value>
          <display_name>Detailed Example: Electricity, ERI Reference 2006</display_name>
        </choice>
        <choice>
          <value>Detailed Example: Natural Gas, ERI Reference 2006</value>
          <display_name>Detailed Example: Natural Gas, ERI Reference 2006</display_name>
        </choice>
        <choice>
          <value>Detailed Example: Electricity, EF 4.29</value>
          <display_name>Detailed Example: Electricity, EF 4.29</display_name>
        </choice>
        <choice>
          <value>Detailed Example: Electricity, Standard, Conditioned Basement</value>
          <display_name>Detailed Example: Electricity, Standard, Conditioned Basement</display_name>
        </choice>
        <choice>
          <value>Detailed Example: Electricity, Standard, Unconditioned Basement</value>
          <display_name>Detailed Example: Electricity, Standard, Unconditioned Basement</display_name>
        </choice>
        <choice>
          <value>Detailed Example: Electricity, Standard, Garage</value>
          <display_name>Detailed Example: Electricity, Standard, Garage</display_name>
        </choice>
      </choices>
    </argument>
    <argument>
      <name>appliance_dishwasher</name>
      <display_name>Appliances: Dishwasher</display_name>
      <description>The type and usage of dishwasher.</description>
      <type>Choice</type>
      <required>false</required>
      <model_dependent>false</model_dependent>
      <default_value>Federal Minimum, Standard, 100% Usage</default_value>
      <choices>
        <choice>
          <value>None</value>
          <display_name>None</display_name>
        </choice>
        <choice>
          <value>Federal Minimum, Standard, 50% Usage</value>
          <display_name>Federal Minimum, Standard, 50% Usage</display_name>
        </choice>
        <choice>
          <value>Federal Minimum, Standard, 75% Usage</value>
          <display_name>Federal Minimum, Standard, 75% Usage</display_name>
        </choice>
        <choice>
          <value>Federal Minimum, Standard, 100% Usage</value>
          <display_name>Federal Minimum, Standard, 100% Usage</display_name>
        </choice>
        <choice>
          <value>Federal Minimum, Standard, 150% Usage</value>
          <display_name>Federal Minimum, Standard, 150% Usage</display_name>
        </choice>
        <choice>
          <value>Federal Minimum, Standard, 200% Usage</value>
          <display_name>Federal Minimum, Standard, 200% Usage</display_name>
        </choice>
        <choice>
          <value>EnergyStar, Standard, 50% Usage</value>
          <display_name>EnergyStar, Standard, 50% Usage</display_name>
        </choice>
        <choice>
          <value>EnergyStar, Standard, 75% Usage</value>
          <display_name>EnergyStar, Standard, 75% Usage</display_name>
        </choice>
        <choice>
          <value>EnergyStar, Standard, 100% Usage</value>
          <display_name>EnergyStar, Standard, 100% Usage</display_name>
        </choice>
        <choice>
          <value>EnergyStar, Standard, 150% Usage</value>
          <display_name>EnergyStar, Standard, 150% Usage</display_name>
        </choice>
        <choice>
          <value>EnergyStar, Standard, 200% Usage</value>
          <display_name>EnergyStar, Standard, 200% Usage</display_name>
        </choice>
        <choice>
          <value>EnergyStar, Compact, 50% Usage</value>
          <display_name>EnergyStar, Compact, 50% Usage</display_name>
        </choice>
        <choice>
          <value>EnergyStar, Compact, 75% Usage</value>
          <display_name>EnergyStar, Compact, 75% Usage</display_name>
        </choice>
        <choice>
          <value>EnergyStar, Compact, 100% Usage</value>
          <display_name>EnergyStar, Compact, 100% Usage</display_name>
        </choice>
        <choice>
          <value>EnergyStar, Compact, 150% Usage</value>
          <display_name>EnergyStar, Compact, 150% Usage</display_name>
        </choice>
        <choice>
          <value>EnergyStar, Compact, 200% Usage</value>
          <display_name>EnergyStar, Compact, 200% Usage</display_name>
        </choice>
        <choice>
          <value>Detailed Example: ERI Reference 2006</value>
          <display_name>Detailed Example: ERI Reference 2006</display_name>
        </choice>
        <choice>
          <value>Detailed Example: EF 0.7, Compact</value>
          <display_name>Detailed Example: EF 0.7, Compact</display_name>
        </choice>
        <choice>
          <value>Detailed Example: Federal Minimum, Standard, Conditioned Basement</value>
          <display_name>Detailed Example: Federal Minimum, Standard, Conditioned Basement</display_name>
        </choice>
        <choice>
          <value>Detailed Example: Federal Minimum, Standard, Unconditioned Basement</value>
          <display_name>Detailed Example: Federal Minimum, Standard, Unconditioned Basement</display_name>
        </choice>
        <choice>
          <value>Detailed Example: Federal Minimum, Standard, Garage</value>
          <display_name>Detailed Example: Federal Minimum, Standard, Garage</display_name>
        </choice>
      </choices>
    </argument>
    <argument>
      <name>appliance_refrigerator</name>
      <display_name>Appliances: Refrigerator</display_name>
      <description>The type and usage of refrigerator.</description>
      <type>Choice</type>
      <required>false</required>
      <model_dependent>false</model_dependent>
      <default_value>434 kWh/yr, 100% Usage</default_value>
      <choices>
        <choice>
          <value>None</value>
          <display_name>None</display_name>
        </choice>
        <choice>
          <value>1139 kWh/yr, 90% Usage</value>
          <display_name>1139 kWh/yr, 90% Usage</display_name>
        </choice>
        <choice>
          <value>1139 kWh/yr, 100% Usage</value>
          <display_name>1139 kWh/yr, 100% Usage</display_name>
        </choice>
        <choice>
          <value>1139 kWh/yr, 110% Usage</value>
          <display_name>1139 kWh/yr, 110% Usage</display_name>
        </choice>
        <choice>
          <value>748 kWh/yr, 90% Usage</value>
          <display_name>748 kWh/yr, 90% Usage</display_name>
        </choice>
        <choice>
          <value>748 kWh/yr, 100% Usage</value>
          <display_name>748 kWh/yr, 100% Usage</display_name>
        </choice>
        <choice>
          <value>748 kWh/yr, 110% Usage</value>
          <display_name>748 kWh/yr, 110% Usage</display_name>
        </choice>
        <choice>
          <value>727 kWh/yr, 90% Usage</value>
          <display_name>727 kWh/yr, 90% Usage</display_name>
        </choice>
        <choice>
          <value>727 kWh/yr, 100% Usage</value>
          <display_name>727 kWh/yr, 100% Usage</display_name>
        </choice>
        <choice>
          <value>727 kWh/yr, 110% Usage</value>
          <display_name>727 kWh/yr, 110% Usage</display_name>
        </choice>
        <choice>
          <value>650 kWh/yr, 90% Usage</value>
          <display_name>650 kWh/yr, 90% Usage</display_name>
        </choice>
        <choice>
          <value>650 kWh/yr, 100% Usage</value>
          <display_name>650 kWh/yr, 100% Usage</display_name>
        </choice>
        <choice>
          <value>650 kWh/yr, 110% Usage</value>
          <display_name>650 kWh/yr, 110% Usage</display_name>
        </choice>
        <choice>
          <value>574 kWh/yr, 90% Usage</value>
          <display_name>574 kWh/yr, 90% Usage</display_name>
        </choice>
        <choice>
          <value>574 kWh/yr, 100% Usage</value>
          <display_name>574 kWh/yr, 100% Usage</display_name>
        </choice>
        <choice>
          <value>574 kWh/yr, 110% Usage</value>
          <display_name>574 kWh/yr, 110% Usage</display_name>
        </choice>
        <choice>
          <value>547 kWh/yr, 90% Usage</value>
          <display_name>547 kWh/yr, 90% Usage</display_name>
        </choice>
        <choice>
          <value>547 kWh/yr, 100% Usage</value>
          <display_name>547 kWh/yr, 100% Usage</display_name>
        </choice>
        <choice>
          <value>547 kWh/yr, 110% Usage</value>
          <display_name>547 kWh/yr, 110% Usage</display_name>
        </choice>
        <choice>
          <value>480 kWh/yr, 90% Usage</value>
          <display_name>480 kWh/yr, 90% Usage</display_name>
        </choice>
        <choice>
          <value>480 kWh/yr, 100% Usage</value>
          <display_name>480 kWh/yr, 100% Usage</display_name>
        </choice>
        <choice>
          <value>480 kWh/yr, 110% Usage</value>
          <display_name>480 kWh/yr, 110% Usage</display_name>
        </choice>
        <choice>
          <value>458 kWh/yr, 90% Usage</value>
          <display_name>458 kWh/yr, 90% Usage</display_name>
        </choice>
        <choice>
          <value>458 kWh/yr, 100% Usage</value>
          <display_name>458 kWh/yr, 100% Usage</display_name>
        </choice>
        <choice>
          <value>458 kWh/yr, 110% Usage</value>
          <display_name>458 kWh/yr, 110% Usage</display_name>
        </choice>
        <choice>
          <value>434 kWh/yr, 90% Usage</value>
          <display_name>434 kWh/yr, 90% Usage</display_name>
        </choice>
        <choice>
          <value>434 kWh/yr, 100% Usage</value>
          <display_name>434 kWh/yr, 100% Usage</display_name>
        </choice>
        <choice>
          <value>434 kWh/yr, 110% Usage</value>
          <display_name>434 kWh/yr, 110% Usage</display_name>
        </choice>
        <choice>
          <value>384 kWh/yr, 90% Usage</value>
          <display_name>384 kWh/yr, 90% Usage</display_name>
        </choice>
        <choice>
          <value>384 kWh/yr, 100% Usage</value>
          <display_name>384 kWh/yr, 100% Usage</display_name>
        </choice>
        <choice>
          <value>384 kWh/yr, 110% Usage</value>
          <display_name>384 kWh/yr, 110% Usage</display_name>
        </choice>
        <choice>
          <value>348 kWh/yr, 90% Usage</value>
          <display_name>348 kWh/yr, 90% Usage</display_name>
        </choice>
        <choice>
          <value>348 kWh/yr, 100% Usage</value>
          <display_name>348 kWh/yr, 100% Usage</display_name>
        </choice>
        <choice>
          <value>348 kWh/yr, 110% Usage</value>
          <display_name>348 kWh/yr, 110% Usage</display_name>
        </choice>
        <choice>
          <value>Detailed Example: ERI Reference 2006, 2-Bedroom Home</value>
          <display_name>Detailed Example: ERI Reference 2006, 2-Bedroom Home</display_name>
        </choice>
        <choice>
          <value>Detailed Example: ERI Reference 2006, 3-Bedroom Home</value>
          <display_name>Detailed Example: ERI Reference 2006, 3-Bedroom Home</display_name>
        </choice>
        <choice>
          <value>Detailed Example: ERI Reference 2006, 4-Bedroom Home</value>
          <display_name>Detailed Example: ERI Reference 2006, 4-Bedroom Home</display_name>
        </choice>
        <choice>
          <value>Detailed Example: 650 kWh/yr, Conditioned Basement</value>
          <display_name>Detailed Example: 650 kWh/yr, Conditioned Basement</display_name>
        </choice>
        <choice>
          <value>Detailed Example: 650 kWh/yr, Unconditioned Basement</value>
          <display_name>Detailed Example: 650 kWh/yr, Unconditioned Basement</display_name>
        </choice>
        <choice>
          <value>Detailed Example: 650 kWh/yr, Garage</value>
          <display_name>Detailed Example: 650 kWh/yr, Garage</display_name>
        </choice>
      </choices>
    </argument>
    <argument>
      <name>appliance_extra_refrigerator</name>
      <display_name>Appliances: Extra Refrigerator</display_name>
      <description>The type and usage of extra refrigerator.</description>
      <type>Choice</type>
      <required>false</required>
      <model_dependent>false</model_dependent>
      <default_value>None</default_value>
      <choices>
        <choice>
          <value>None</value>
          <display_name>None</display_name>
        </choice>
        <choice>
          <value>1139 kWh/yr, 90% Usage</value>
          <display_name>1139 kWh/yr, 90% Usage</display_name>
        </choice>
        <choice>
          <value>1139 kWh/yr, 100% Usage</value>
          <display_name>1139 kWh/yr, 100% Usage</display_name>
        </choice>
        <choice>
          <value>1139 kWh/yr, 110% Usage</value>
          <display_name>1139 kWh/yr, 110% Usage</display_name>
        </choice>
        <choice>
          <value>748 kWh/yr, 90% Usage</value>
          <display_name>748 kWh/yr, 90% Usage</display_name>
        </choice>
        <choice>
          <value>748 kWh/yr, 100% Usage</value>
          <display_name>748 kWh/yr, 100% Usage</display_name>
        </choice>
        <choice>
          <value>748 kWh/yr, 110% Usage</value>
          <display_name>748 kWh/yr, 110% Usage</display_name>
        </choice>
        <choice>
          <value>727 kWh/yr, 90% Usage</value>
          <display_name>727 kWh/yr, 90% Usage</display_name>
        </choice>
        <choice>
          <value>727 kWh/yr, 100% Usage</value>
          <display_name>727 kWh/yr, 100% Usage</display_name>
        </choice>
        <choice>
          <value>727 kWh/yr, 110% Usage</value>
          <display_name>727 kWh/yr, 110% Usage</display_name>
        </choice>
        <choice>
          <value>650 kWh/yr, 90% Usage</value>
          <display_name>650 kWh/yr, 90% Usage</display_name>
        </choice>
        <choice>
          <value>650 kWh/yr, 100% Usage</value>
          <display_name>650 kWh/yr, 100% Usage</display_name>
        </choice>
        <choice>
          <value>650 kWh/yr, 110% Usage</value>
          <display_name>650 kWh/yr, 110% Usage</display_name>
        </choice>
        <choice>
          <value>574 kWh/yr, 90% Usage</value>
          <display_name>574 kWh/yr, 90% Usage</display_name>
        </choice>
        <choice>
          <value>574 kWh/yr, 100% Usage</value>
          <display_name>574 kWh/yr, 100% Usage</display_name>
        </choice>
        <choice>
          <value>574 kWh/yr, 110% Usage</value>
          <display_name>574 kWh/yr, 110% Usage</display_name>
        </choice>
        <choice>
          <value>547 kWh/yr, 90% Usage</value>
          <display_name>547 kWh/yr, 90% Usage</display_name>
        </choice>
        <choice>
          <value>547 kWh/yr, 100% Usage</value>
          <display_name>547 kWh/yr, 100% Usage</display_name>
        </choice>
        <choice>
          <value>547 kWh/yr, 110% Usage</value>
          <display_name>547 kWh/yr, 110% Usage</display_name>
        </choice>
        <choice>
          <value>480 kWh/yr, 90% Usage</value>
          <display_name>480 kWh/yr, 90% Usage</display_name>
        </choice>
        <choice>
          <value>480 kWh/yr, 100% Usage</value>
          <display_name>480 kWh/yr, 100% Usage</display_name>
        </choice>
        <choice>
          <value>480 kWh/yr, 110% Usage</value>
          <display_name>480 kWh/yr, 110% Usage</display_name>
        </choice>
        <choice>
          <value>458 kWh/yr, 90% Usage</value>
          <display_name>458 kWh/yr, 90% Usage</display_name>
        </choice>
        <choice>
          <value>458 kWh/yr, 100% Usage</value>
          <display_name>458 kWh/yr, 100% Usage</display_name>
        </choice>
        <choice>
          <value>458 kWh/yr, 110% Usage</value>
          <display_name>458 kWh/yr, 110% Usage</display_name>
        </choice>
        <choice>
          <value>434 kWh/yr, 90% Usage</value>
          <display_name>434 kWh/yr, 90% Usage</display_name>
        </choice>
        <choice>
          <value>434 kWh/yr, 100% Usage</value>
          <display_name>434 kWh/yr, 100% Usage</display_name>
        </choice>
        <choice>
          <value>434 kWh/yr, 110% Usage</value>
          <display_name>434 kWh/yr, 110% Usage</display_name>
        </choice>
        <choice>
          <value>384 kWh/yr, 90% Usage</value>
          <display_name>384 kWh/yr, 90% Usage</display_name>
        </choice>
        <choice>
          <value>384 kWh/yr, 100% Usage</value>
          <display_name>384 kWh/yr, 100% Usage</display_name>
        </choice>
        <choice>
          <value>384 kWh/yr, 110% Usage</value>
          <display_name>384 kWh/yr, 110% Usage</display_name>
        </choice>
        <choice>
          <value>348 kWh/yr, 90% Usage</value>
          <display_name>348 kWh/yr, 90% Usage</display_name>
        </choice>
        <choice>
          <value>348 kWh/yr, 100% Usage</value>
          <display_name>348 kWh/yr, 100% Usage</display_name>
        </choice>
        <choice>
          <value>348 kWh/yr, 110% Usage</value>
          <display_name>348 kWh/yr, 110% Usage</display_name>
        </choice>
        <choice>
          <value>Detailed Example: 748 kWh/yr, Conditioned Basement</value>
          <display_name>Detailed Example: 748 kWh/yr, Conditioned Basement</display_name>
        </choice>
        <choice>
          <value>Detailed Example: 748 kWh/yr, Unconditioned Basement</value>
          <display_name>Detailed Example: 748 kWh/yr, Unconditioned Basement</display_name>
        </choice>
        <choice>
          <value>Detailed Example: 748 kWh/yr, Garage</value>
          <display_name>Detailed Example: 748 kWh/yr, Garage</display_name>
        </choice>
      </choices>
    </argument>
    <argument>
      <name>appliance_freezer</name>
      <display_name>Appliances: Freezer</display_name>
      <description>The type and usage of freezer.</description>
      <type>Choice</type>
      <required>false</required>
      <model_dependent>false</model_dependent>
      <default_value>None</default_value>
      <choices>
        <choice>
          <value>None</value>
          <display_name>None</display_name>
        </choice>
        <choice>
          <value>935 kWh/yr, 90% Usage</value>
          <display_name>935 kWh/yr, 90% Usage</display_name>
        </choice>
        <choice>
          <value>935 kWh/yr, 100% Usage</value>
          <display_name>935 kWh/yr, 100% Usage</display_name>
        </choice>
        <choice>
          <value>935 kWh/yr, 110% Usage</value>
          <display_name>935 kWh/yr, 110% Usage</display_name>
        </choice>
        <choice>
          <value>712 kWh/yr, 90% Usage</value>
          <display_name>712 kWh/yr, 90% Usage</display_name>
        </choice>
        <choice>
          <value>712 kWh/yr, 100% Usage</value>
          <display_name>712 kWh/yr, 100% Usage</display_name>
        </choice>
        <choice>
          <value>712 kWh/yr, 110% Usage</value>
          <display_name>712 kWh/yr, 110% Usage</display_name>
        </choice>
        <choice>
          <value>641 kWh/yr, 90% Usage</value>
          <display_name>641 kWh/yr, 90% Usage</display_name>
        </choice>
        <choice>
          <value>641 kWh/yr, 100% Usage</value>
          <display_name>641 kWh/yr, 100% Usage</display_name>
        </choice>
        <choice>
          <value>641 kWh/yr, 110% Usage</value>
          <display_name>641 kWh/yr, 110% Usage</display_name>
        </choice>
        <choice>
          <value>568 kWh/yr, 90% Usage</value>
          <display_name>568 kWh/yr, 90% Usage</display_name>
        </choice>
        <choice>
          <value>568 kWh/yr, 100% Usage</value>
          <display_name>568 kWh/yr, 100% Usage</display_name>
        </choice>
        <choice>
          <value>568 kWh/yr, 110% Usage</value>
          <display_name>568 kWh/yr, 110% Usage</display_name>
        </choice>
        <choice>
          <value>417 kWh/yr, 90% Usage</value>
          <display_name>417 kWh/yr, 90% Usage</display_name>
        </choice>
        <choice>
          <value>417 kWh/yr, 100% Usage</value>
          <display_name>417 kWh/yr, 100% Usage</display_name>
        </choice>
        <choice>
          <value>417 kWh/yr, 110% Usage</value>
          <display_name>417 kWh/yr, 110% Usage</display_name>
        </choice>
        <choice>
          <value>375 kWh/yr, 90% Usage</value>
          <display_name>375 kWh/yr, 90% Usage</display_name>
        </choice>
        <choice>
          <value>375 kWh/yr, 100% Usage</value>
          <display_name>375 kWh/yr, 100% Usage</display_name>
        </choice>
        <choice>
          <value>375 kWh/yr, 110% Usage</value>
          <display_name>375 kWh/yr, 110% Usage</display_name>
        </choice>
        <choice>
          <value>354 kWh/yr, 90% Usage</value>
          <display_name>354 kWh/yr, 90% Usage</display_name>
        </choice>
        <choice>
          <value>354 kWh/yr, 100% Usage</value>
          <display_name>354 kWh/yr, 100% Usage</display_name>
        </choice>
        <choice>
          <value>354 kWh/yr, 110% Usage</value>
          <display_name>354 kWh/yr, 110% Usage</display_name>
        </choice>
        <choice>
          <value>Detailed Example: 712 kWh/yr, Conditioned Basement</value>
          <display_name>Detailed Example: 712 kWh/yr, Conditioned Basement</display_name>
        </choice>
        <choice>
          <value>Detailed Example: 712 kWh/yr, Unconditioned Basement</value>
          <display_name>Detailed Example: 712 kWh/yr, Unconditioned Basement</display_name>
        </choice>
        <choice>
          <value>Detailed Example: 712 kWh/yr, Garage</value>
          <display_name>Detailed Example: 712 kWh/yr, Garage</display_name>
        </choice>
      </choices>
    </argument>
    <argument>
      <name>appliance_cooking_range_oven</name>
      <display_name>Appliances: Cooking Range/Oven</display_name>
      <description>The type and usage of cooking range/oven.</description>
      <type>Choice</type>
      <required>false</required>
      <model_dependent>false</model_dependent>
      <default_value>Electricity, Standard, Non-Convection, 100% Usage</default_value>
      <choices>
        <choice>
          <value>None</value>
          <display_name>None</display_name>
        </choice>
        <choice>
          <value>Electricity, Standard, Non-Convection, 50% Usage</value>
          <display_name>Electricity, Standard, Non-Convection, 50% Usage</display_name>
        </choice>
        <choice>
          <value>Electricity, Standard, Non-Convection, 75% Usage</value>
          <display_name>Electricity, Standard, Non-Convection, 75% Usage</display_name>
        </choice>
        <choice>
          <value>Electricity, Standard, Non-Convection, 100% Usage</value>
          <display_name>Electricity, Standard, Non-Convection, 100% Usage</display_name>
        </choice>
        <choice>
          <value>Electricity, Standard, Non-Convection, 150% Usage</value>
          <display_name>Electricity, Standard, Non-Convection, 150% Usage</display_name>
        </choice>
        <choice>
          <value>Electricity, Standard, Non-Convection, 200% Usage</value>
          <display_name>Electricity, Standard, Non-Convection, 200% Usage</display_name>
        </choice>
        <choice>
          <value>Electricity, Standard, Convection, 50% Usage</value>
          <display_name>Electricity, Standard, Convection, 50% Usage</display_name>
        </choice>
        <choice>
          <value>Electricity, Standard, Convection, 75% Usage</value>
          <display_name>Electricity, Standard, Convection, 75% Usage</display_name>
        </choice>
        <choice>
          <value>Electricity, Standard, Convection, 100% Usage</value>
          <display_name>Electricity, Standard, Convection, 100% Usage</display_name>
        </choice>
        <choice>
          <value>Electricity, Standard, Convection, 150% Usage</value>
          <display_name>Electricity, Standard, Convection, 150% Usage</display_name>
        </choice>
        <choice>
          <value>Electricity, Standard, Convection, 200% Usage</value>
          <display_name>Electricity, Standard, Convection, 200% Usage</display_name>
        </choice>
        <choice>
          <value>Electricity, Induction, Non-Convection, 50% Usage</value>
          <display_name>Electricity, Induction, Non-Convection, 50% Usage</display_name>
        </choice>
        <choice>
          <value>Electricity, Induction, Non-Convection, 75% Usage</value>
          <display_name>Electricity, Induction, Non-Convection, 75% Usage</display_name>
        </choice>
        <choice>
          <value>Electricity, Induction, Non-Convection, 100% Usage</value>
          <display_name>Electricity, Induction, Non-Convection, 100% Usage</display_name>
        </choice>
        <choice>
          <value>Electricity, Induction, Non-Convection, 150% Usage</value>
          <display_name>Electricity, Induction, Non-Convection, 150% Usage</display_name>
        </choice>
        <choice>
          <value>Electricity, Induction, Non-Convection, 200% Usage</value>
          <display_name>Electricity, Induction, Non-Convection, 200% Usage</display_name>
        </choice>
        <choice>
          <value>Electricity, Induction, Convection, 50% Usage</value>
          <display_name>Electricity, Induction, Convection, 50% Usage</display_name>
        </choice>
        <choice>
          <value>Electricity, Induction, Convection, 75% Usage</value>
          <display_name>Electricity, Induction, Convection, 75% Usage</display_name>
        </choice>
        <choice>
          <value>Electricity, Induction, Convection, 100% Usage</value>
          <display_name>Electricity, Induction, Convection, 100% Usage</display_name>
        </choice>
        <choice>
          <value>Electricity, Induction, Convection, 150% Usage</value>
          <display_name>Electricity, Induction, Convection, 150% Usage</display_name>
        </choice>
        <choice>
          <value>Electricity, Induction, Convection, 200% Usage</value>
          <display_name>Electricity, Induction, Convection, 200% Usage</display_name>
        </choice>
        <choice>
          <value>Natural Gas, Non-Convection, 50% Usage</value>
          <display_name>Natural Gas, Non-Convection, 50% Usage</display_name>
        </choice>
        <choice>
          <value>Natural Gas, Non-Convection, 75% Usage</value>
          <display_name>Natural Gas, Non-Convection, 75% Usage</display_name>
        </choice>
        <choice>
          <value>Natural Gas, Non-Convection, 100% Usage</value>
          <display_name>Natural Gas, Non-Convection, 100% Usage</display_name>
        </choice>
        <choice>
          <value>Natural Gas, Non-Convection, 150% Usage</value>
          <display_name>Natural Gas, Non-Convection, 150% Usage</display_name>
        </choice>
        <choice>
          <value>Natural Gas, Non-Convection, 200% Usage</value>
          <display_name>Natural Gas, Non-Convection, 200% Usage</display_name>
        </choice>
        <choice>
          <value>Natural Gas, Convection, 50% Usage</value>
          <display_name>Natural Gas, Convection, 50% Usage</display_name>
        </choice>
        <choice>
          <value>Natural Gas, Convection, 75% Usage</value>
          <display_name>Natural Gas, Convection, 75% Usage</display_name>
        </choice>
        <choice>
          <value>Natural Gas, Convection, 100% Usage</value>
          <display_name>Natural Gas, Convection, 100% Usage</display_name>
        </choice>
        <choice>
          <value>Natural Gas, Convection, 150% Usage</value>
          <display_name>Natural Gas, Convection, 150% Usage</display_name>
        </choice>
        <choice>
          <value>Natural Gas, Convection, 200% Usage</value>
          <display_name>Natural Gas, Convection, 200% Usage</display_name>
        </choice>
        <choice>
          <value>Propane, Non-Convection, 50% Usage</value>
          <display_name>Propane, Non-Convection, 50% Usage</display_name>
        </choice>
        <choice>
          <value>Propane, Non-Convection, 75% Usage</value>
          <display_name>Propane, Non-Convection, 75% Usage</display_name>
        </choice>
        <choice>
          <value>Propane, Non-Convection, 100% Usage</value>
          <display_name>Propane, Non-Convection, 100% Usage</display_name>
        </choice>
        <choice>
          <value>Propane, Non-Convection, 150% Usage</value>
          <display_name>Propane, Non-Convection, 150% Usage</display_name>
        </choice>
        <choice>
          <value>Propane, Non-Convection, 200% Usage</value>
          <display_name>Propane, Non-Convection, 200% Usage</display_name>
        </choice>
        <choice>
          <value>Propane, Convection, 50% Usage</value>
          <display_name>Propane, Convection, 50% Usage</display_name>
        </choice>
        <choice>
          <value>Propane, Convection, 75% Usage</value>
          <display_name>Propane, Convection, 75% Usage</display_name>
        </choice>
        <choice>
          <value>Propane, Convection, 100% Usage</value>
          <display_name>Propane, Convection, 100% Usage</display_name>
        </choice>
        <choice>
          <value>Propane, Convection, 150% Usage</value>
          <display_name>Propane, Convection, 150% Usage</display_name>
        </choice>
        <choice>
          <value>Propane, Convection, 200% Usage</value>
          <display_name>Propane, Convection, 200% Usage</display_name>
        </choice>
        <choice>
          <value>Detailed Example: Electricity, Standard, Non-Convection, Conditioned Basement</value>
          <display_name>Detailed Example: Electricity, Standard, Non-Convection, Conditioned Basement</display_name>
        </choice>
        <choice>
          <value>Detailed Example: Electricity, Standard, Non-Convection, Unconditioned Basement</value>
          <display_name>Detailed Example: Electricity, Standard, Non-Convection, Unconditioned Basement</display_name>
        </choice>
        <choice>
          <value>Detailed Example: Electricity, Standard, Non-Convection, Garage</value>
          <display_name>Detailed Example: Electricity, Standard, Non-Convection, Garage</display_name>
        </choice>
      </choices>
    </argument>
    <argument>
      <name>appliance_dehumidifier</name>
      <display_name>Appliances: Dehumidifier</display_name>
      <description>The type of dehumidifier.</description>
      <type>Choice</type>
      <required>false</required>
      <model_dependent>false</model_dependent>
      <default_value>None</default_value>
      <choices>
        <choice>
          <value>None</value>
          <display_name>None</display_name>
        </choice>
        <choice>
          <value>Portable, 15 pints/day</value>
          <display_name>Portable, 15 pints/day</display_name>
        </choice>
        <choice>
          <value>Portable, 20 pints/day</value>
          <display_name>Portable, 20 pints/day</display_name>
        </choice>
        <choice>
          <value>Portable, 30 pints/day</value>
          <display_name>Portable, 30 pints/day</display_name>
        </choice>
        <choice>
          <value>Portable, 40 pints/day</value>
          <display_name>Portable, 40 pints/day</display_name>
        </choice>
        <choice>
          <value>Whole-Home, 60 pints/day</value>
          <display_name>Whole-Home, 60 pints/day</display_name>
        </choice>
        <choice>
          <value>Whole-Home, 75 pints/day</value>
          <display_name>Whole-Home, 75 pints/day</display_name>
        </choice>
        <choice>
          <value>Whole-Home, 95 pints/day</value>
          <display_name>Whole-Home, 95 pints/day</display_name>
        </choice>
        <choice>
          <value>Whole-Home, 125 pints/day</value>
          <display_name>Whole-Home, 125 pints/day</display_name>
        </choice>
        <choice>
          <value>Detailed Example: Portable, 40 pints/day, EF 1.8</value>
          <display_name>Detailed Example: Portable, 40 pints/day, EF 1.8</display_name>
        </choice>
      </choices>
    </argument>
    <argument>
      <name>appliance_dehumidifier_setpoint</name>
      <display_name>Appliances: Dehumidifier Setpoint</display_name>
      <description>The dehumidifier's relative humidity (RH) setpoint.</description>
      <type>Choice</type>
      <required>false</required>
      <model_dependent>false</model_dependent>
      <default_value>50% RH</default_value>
      <choices>
        <choice>
          <value>40% RH</value>
          <display_name>40% RH</display_name>
        </choice>
        <choice>
          <value>45% RH</value>
          <display_name>45% RH</display_name>
        </choice>
        <choice>
          <value>50% RH</value>
          <display_name>50% RH</display_name>
        </choice>
        <choice>
          <value>55% RH</value>
          <display_name>55% RH</display_name>
        </choice>
        <choice>
          <value>60% RH</value>
          <display_name>60% RH</display_name>
        </choice>
        <choice>
          <value>65% RH</value>
          <display_name>65% RH</display_name>
        </choice>
      </choices>
    </argument>
    <argument>
      <name>lighting</name>
      <display_name>Lighting</display_name>
      <description>The type and usage of interior, exterior, and garage lighting.</description>
      <type>Choice</type>
      <required>false</required>
      <model_dependent>false</model_dependent>
      <default_value>50% LED, 100% Usage</default_value>
      <choices>
        <choice>
          <value>None</value>
          <display_name>None</display_name>
        </choice>
        <choice>
          <value>100% Incandescent, 50% Usage</value>
          <display_name>100% Incandescent, 50% Usage</display_name>
        </choice>
        <choice>
          <value>100% Incandescent, 75% Usage</value>
          <display_name>100% Incandescent, 75% Usage</display_name>
        </choice>
        <choice>
          <value>100% Incandescent, 100% Usage</value>
          <display_name>100% Incandescent, 100% Usage</display_name>
        </choice>
        <choice>
          <value>100% Incandescent, 150% Usage</value>
          <display_name>100% Incandescent, 150% Usage</display_name>
        </choice>
        <choice>
          <value>100% Incandescent, 200% Usage</value>
          <display_name>100% Incandescent, 200% Usage</display_name>
        </choice>
        <choice>
          <value>25% LED, 50% Usage</value>
          <display_name>25% LED, 50% Usage</display_name>
        </choice>
        <choice>
          <value>25% LED, 75% Usage</value>
          <display_name>25% LED, 75% Usage</display_name>
        </choice>
        <choice>
          <value>25% LED, 100% Usage</value>
          <display_name>25% LED, 100% Usage</display_name>
        </choice>
        <choice>
          <value>25% LED, 150% Usage</value>
          <display_name>25% LED, 150% Usage</display_name>
        </choice>
        <choice>
          <value>25% LED, 200% Usage</value>
          <display_name>25% LED, 200% Usage</display_name>
        </choice>
        <choice>
          <value>50% LED, 50% Usage</value>
          <display_name>50% LED, 50% Usage</display_name>
        </choice>
        <choice>
          <value>50% LED, 75% Usage</value>
          <display_name>50% LED, 75% Usage</display_name>
        </choice>
        <choice>
          <value>50% LED, 100% Usage</value>
          <display_name>50% LED, 100% Usage</display_name>
        </choice>
        <choice>
          <value>50% LED, 150% Usage</value>
          <display_name>50% LED, 150% Usage</display_name>
        </choice>
        <choice>
          <value>50% LED, 200% Usage</value>
          <display_name>50% LED, 200% Usage</display_name>
        </choice>
        <choice>
          <value>75% LED, 50% Usage</value>
          <display_name>75% LED, 50% Usage</display_name>
        </choice>
        <choice>
          <value>75% LED, 75% Usage</value>
          <display_name>75% LED, 75% Usage</display_name>
        </choice>
        <choice>
          <value>75% LED, 100% Usage</value>
          <display_name>75% LED, 100% Usage</display_name>
        </choice>
        <choice>
          <value>75% LED, 150% Usage</value>
          <display_name>75% LED, 150% Usage</display_name>
        </choice>
        <choice>
          <value>75% LED, 200% Usage</value>
          <display_name>75% LED, 200% Usage</display_name>
        </choice>
        <choice>
          <value>100% LED, 50% Usage</value>
          <display_name>100% LED, 50% Usage</display_name>
        </choice>
        <choice>
          <value>100% LED, 75% Usage</value>
          <display_name>100% LED, 75% Usage</display_name>
        </choice>
        <choice>
          <value>100% LED, 100% Usage</value>
          <display_name>100% LED, 100% Usage</display_name>
        </choice>
        <choice>
          <value>100% LED, 150% Usage</value>
          <display_name>100% LED, 150% Usage</display_name>
        </choice>
        <choice>
          <value>100% LED, 200% Usage</value>
          <display_name>100% LED, 200% Usage</display_name>
        </choice>
        <choice>
          <value>25% CFL, 50% Usage</value>
          <display_name>25% CFL, 50% Usage</display_name>
        </choice>
        <choice>
          <value>25% CFL, 75% Usage</value>
          <display_name>25% CFL, 75% Usage</display_name>
        </choice>
        <choice>
          <value>25% CFL, 100% Usage</value>
          <display_name>25% CFL, 100% Usage</display_name>
        </choice>
        <choice>
          <value>25% CFL, 150% Usage</value>
          <display_name>25% CFL, 150% Usage</display_name>
        </choice>
        <choice>
          <value>25% CFL, 200% Usage</value>
          <display_name>25% CFL, 200% Usage</display_name>
        </choice>
        <choice>
          <value>50% CFL, 50% Usage</value>
          <display_name>50% CFL, 50% Usage</display_name>
        </choice>
        <choice>
          <value>50% CFL, 75% Usage</value>
          <display_name>50% CFL, 75% Usage</display_name>
        </choice>
        <choice>
          <value>50% CFL, 100% Usage</value>
          <display_name>50% CFL, 100% Usage</display_name>
        </choice>
        <choice>
          <value>50% CFL, 150% Usage</value>
          <display_name>50% CFL, 150% Usage</display_name>
        </choice>
        <choice>
          <value>50% CFL, 200% Usage</value>
          <display_name>50% CFL, 200% Usage</display_name>
        </choice>
        <choice>
          <value>75% CFL, 50% Usage</value>
          <display_name>75% CFL, 50% Usage</display_name>
        </choice>
        <choice>
          <value>75% CFL, 75% Usage</value>
          <display_name>75% CFL, 75% Usage</display_name>
        </choice>
        <choice>
          <value>75% CFL, 100% Usage</value>
          <display_name>75% CFL, 100% Usage</display_name>
        </choice>
        <choice>
          <value>75% CFL, 150% Usage</value>
          <display_name>75% CFL, 150% Usage</display_name>
        </choice>
        <choice>
          <value>75% CFL, 200% Usage</value>
          <display_name>75% CFL, 200% Usage</display_name>
        </choice>
        <choice>
          <value>100% CFL, 50% Usage</value>
          <display_name>100% CFL, 50% Usage</display_name>
        </choice>
        <choice>
          <value>100% CFL, 75% Usage</value>
          <display_name>100% CFL, 75% Usage</display_name>
        </choice>
        <choice>
          <value>100% CFL, 100% Usage</value>
          <display_name>100% CFL, 100% Usage</display_name>
        </choice>
        <choice>
          <value>100% CFL, 150% Usage</value>
          <display_name>100% CFL, 150% Usage</display_name>
        </choice>
        <choice>
          <value>100% CFL, 200% Usage</value>
          <display_name>100% CFL, 200% Usage</display_name>
        </choice>
        <choice>
          <value>Detailed Example: 10% CFL</value>
          <display_name>Detailed Example: 10% CFL</display_name>
        </choice>
        <choice>
          <value>Detailed Example: 40% CFL, 10% LFL, 25% LED</value>
          <display_name>Detailed Example: 40% CFL, 10% LFL, 25% LED</display_name>
        </choice>
      </choices>
    </argument>
    <argument>
      <name>ceiling_fans</name>
      <display_name>Ceiling Fans</display_name>
      <description>The type of ceiling fans.</description>
      <type>Choice</type>
      <required>false</required>
      <model_dependent>false</model_dependent>
      <default_value>None</default_value>
      <choices>
        <choice>
          <value>None</value>
          <display_name>None</display_name>
        </choice>
        <choice>
          <value>#Bedrooms+1 Fans, 45.0 W</value>
          <display_name>#Bedrooms+1 Fans, 45.0 W</display_name>
        </choice>
        <choice>
          <value>#Bedrooms+1 Fans, 37.5 W</value>
          <display_name>#Bedrooms+1 Fans, 37.5 W</display_name>
        </choice>
        <choice>
          <value>#Bedrooms+1 Fans, 30.0 W</value>
          <display_name>#Bedrooms+1 Fans, 30.0 W</display_name>
        </choice>
        <choice>
          <value>#Bedrooms+1 Fans, 22.5 W</value>
          <display_name>#Bedrooms+1 Fans, 22.5 W</display_name>
        </choice>
        <choice>
          <value>#Bedrooms+1 Fans, 15.0 W</value>
          <display_name>#Bedrooms+1 Fans, 15.0 W</display_name>
        </choice>
        <choice>
          <value>1 Fan, 45.0 W</value>
          <display_name>1 Fan, 45.0 W</display_name>
        </choice>
        <choice>
          <value>1 Fan, 37.5 W</value>
          <display_name>1 Fan, 37.5 W</display_name>
        </choice>
        <choice>
          <value>1 Fan, 30.0 W</value>
          <display_name>1 Fan, 30.0 W</display_name>
        </choice>
        <choice>
          <value>1 Fan, 22.5 W</value>
          <display_name>1 Fan, 22.5 W</display_name>
        </choice>
        <choice>
          <value>1 Fan, 15.0 W</value>
          <display_name>1 Fan, 15.0 W</display_name>
        </choice>
        <choice>
          <value>2 Fans, 45.0 W</value>
          <display_name>2 Fans, 45.0 W</display_name>
        </choice>
        <choice>
          <value>2 Fans, 37.5 W</value>
          <display_name>2 Fans, 37.5 W</display_name>
        </choice>
        <choice>
          <value>2 Fans, 30.0 W</value>
          <display_name>2 Fans, 30.0 W</display_name>
        </choice>
        <choice>
          <value>2 Fans, 22.5 W</value>
          <display_name>2 Fans, 22.5 W</display_name>
        </choice>
        <choice>
          <value>2 Fans, 15.0 W</value>
          <display_name>2 Fans, 15.0 W</display_name>
        </choice>
        <choice>
          <value>3 Fans, 45.0 W</value>
          <display_name>3 Fans, 45.0 W</display_name>
        </choice>
        <choice>
          <value>3 Fans, 37.5 W</value>
          <display_name>3 Fans, 37.5 W</display_name>
        </choice>
        <choice>
          <value>3 Fans, 30.0 W</value>
          <display_name>3 Fans, 30.0 W</display_name>
        </choice>
        <choice>
          <value>3 Fans, 22.5 W</value>
          <display_name>3 Fans, 22.5 W</display_name>
        </choice>
        <choice>
          <value>3 Fans, 15.0 W</value>
          <display_name>3 Fans, 15.0 W</display_name>
        </choice>
        <choice>
          <value>4 Fans, 45.0 W</value>
          <display_name>4 Fans, 45.0 W</display_name>
        </choice>
        <choice>
          <value>4 Fans, 37.5 W</value>
          <display_name>4 Fans, 37.5 W</display_name>
        </choice>
        <choice>
          <value>4 Fans, 30.0 W</value>
          <display_name>4 Fans, 30.0 W</display_name>
        </choice>
        <choice>
          <value>4 Fans, 22.5 W</value>
          <display_name>4 Fans, 22.5 W</display_name>
        </choice>
        <choice>
          <value>4 Fans, 15.0 W</value>
          <display_name>4 Fans, 15.0 W</display_name>
        </choice>
        <choice>
          <value>5 Fans, 45.0 W</value>
          <display_name>5 Fans, 45.0 W</display_name>
        </choice>
        <choice>
          <value>5 Fans, 37.5 W</value>
          <display_name>5 Fans, 37.5 W</display_name>
        </choice>
        <choice>
          <value>5 Fans, 30.0 W</value>
          <display_name>5 Fans, 30.0 W</display_name>
        </choice>
        <choice>
          <value>5 Fans, 22.5 W</value>
          <display_name>5 Fans, 22.5 W</display_name>
        </choice>
        <choice>
          <value>5 Fans, 15.0 W</value>
          <display_name>5 Fans, 15.0 W</display_name>
        </choice>
        <choice>
          <value>Detailed Example: 4 Fans, 39 W, 0.5 deg-F Setpoint Offset</value>
          <display_name>Detailed Example: 4 Fans, 39 W, 0.5 deg-F Setpoint Offset</display_name>
        </choice>
        <choice>
          <value>Detailed Example: 4 Fans, 100 cfm/W, 0.5 deg-F Setpoint Offset</value>
          <display_name>Detailed Example: 4 Fans, 100 cfm/W, 0.5 deg-F Setpoint Offset</display_name>
        </choice>
      </choices>
    </argument>
    <argument>
      <name>misc_television</name>
      <display_name>Misc: Television</display_name>
      <description>The amount of television usage, relative to the national average.</description>
      <type>Choice</type>
      <required>false</required>
      <model_dependent>false</model_dependent>
      <default_value>100% Usage</default_value>
      <choices>
        <choice>
          <value>None</value>
          <display_name>None</display_name>
        </choice>
        <choice>
          <value>25% Usage</value>
          <display_name>25% Usage</display_name>
        </choice>
        <choice>
          <value>33% Usage</value>
          <display_name>33% Usage</display_name>
        </choice>
        <choice>
          <value>50% Usage</value>
          <display_name>50% Usage</display_name>
        </choice>
        <choice>
          <value>75% Usage</value>
          <display_name>75% Usage</display_name>
        </choice>
        <choice>
          <value>80% Usage</value>
          <display_name>80% Usage</display_name>
        </choice>
        <choice>
          <value>90% Usage</value>
          <display_name>90% Usage</display_name>
        </choice>
        <choice>
          <value>100% Usage</value>
          <display_name>100% Usage</display_name>
        </choice>
        <choice>
          <value>110% Usage</value>
          <display_name>110% Usage</display_name>
        </choice>
        <choice>
          <value>125% Usage</value>
          <display_name>125% Usage</display_name>
        </choice>
        <choice>
          <value>150% Usage</value>
          <display_name>150% Usage</display_name>
        </choice>
        <choice>
          <value>200% Usage</value>
          <display_name>200% Usage</display_name>
        </choice>
        <choice>
          <value>300% Usage</value>
          <display_name>300% Usage</display_name>
        </choice>
        <choice>
          <value>400% Usage</value>
          <display_name>400% Usage</display_name>
        </choice>
        <choice>
          <value>Detailed Example: 620 kWh/yr</value>
          <display_name>Detailed Example: 620 kWh/yr</display_name>
        </choice>
      </choices>
    </argument>
    <argument>
      <name>misc_plug_loads</name>
      <display_name>Misc: Plug Loads</display_name>
      <description>The amount of additional plug load usage, relative to the national average.</description>
      <type>Choice</type>
      <required>false</required>
      <model_dependent>false</model_dependent>
      <default_value>100% Usage</default_value>
      <choices>
        <choice>
          <value>None</value>
          <display_name>None</display_name>
        </choice>
        <choice>
          <value>25% Usage</value>
          <display_name>25% Usage</display_name>
        </choice>
        <choice>
          <value>33% Usage</value>
          <display_name>33% Usage</display_name>
        </choice>
        <choice>
          <value>50% Usage</value>
          <display_name>50% Usage</display_name>
        </choice>
        <choice>
          <value>75% Usage</value>
          <display_name>75% Usage</display_name>
        </choice>
        <choice>
          <value>80% Usage</value>
          <display_name>80% Usage</display_name>
        </choice>
        <choice>
          <value>90% Usage</value>
          <display_name>90% Usage</display_name>
        </choice>
        <choice>
          <value>100% Usage</value>
          <display_name>100% Usage</display_name>
        </choice>
        <choice>
          <value>110% Usage</value>
          <display_name>110% Usage</display_name>
        </choice>
        <choice>
          <value>125% Usage</value>
          <display_name>125% Usage</display_name>
        </choice>
        <choice>
          <value>150% Usage</value>
          <display_name>150% Usage</display_name>
        </choice>
        <choice>
          <value>200% Usage</value>
          <display_name>200% Usage</display_name>
        </choice>
        <choice>
          <value>300% Usage</value>
          <display_name>300% Usage</display_name>
        </choice>
        <choice>
          <value>400% Usage</value>
          <display_name>400% Usage</display_name>
        </choice>
        <choice>
          <value>Detailed Example: 2457 kWh/yr, 85.5% Sensible, 4.5% Latent</value>
          <display_name>Detailed Example: 2457 kWh/yr, 85.5% Sensible, 4.5% Latent</display_name>
        </choice>
        <choice>
          <value>Detailed Example: 7302 kWh/yr, 82.2% Sensible, 17.8% Latent</value>
          <display_name>Detailed Example: 7302 kWh/yr, 82.2% Sensible, 17.8% Latent</display_name>
        </choice>
      </choices>
    </argument>
    <argument>
      <name>misc_well_pump</name>
      <display_name>Misc: Well Pump</display_name>
      <description>The amount of well pump usage, relative to the national average.</description>
      <type>Choice</type>
      <required>false</required>
      <model_dependent>false</model_dependent>
      <default_value>None</default_value>
      <choices>
        <choice>
          <value>None</value>
          <display_name>None</display_name>
        </choice>
        <choice>
          <value>Typical Efficiency</value>
          <display_name>Typical Efficiency</display_name>
        </choice>
        <choice>
          <value>High Efficiency</value>
          <display_name>High Efficiency</display_name>
        </choice>
        <choice>
          <value>Detailed Example: 475 kWh/yr</value>
          <display_name>Detailed Example: 475 kWh/yr</display_name>
        </choice>
      </choices>
    </argument>
    <argument>
      <name>misc_electric_vehicle_charging</name>
      <display_name>Misc: Electric Vehicle Charging</display_name>
      <description>The amount of EV charging usage, relative to the national average. Only use this if a detailed EV &amp; EV charger were not otherwise specified.</description>
      <type>Choice</type>
      <required>false</required>
      <model_dependent>false</model_dependent>
      <default_value>None</default_value>
      <choices>
        <choice>
          <value>None</value>
          <display_name>None</display_name>
        </choice>
        <choice>
          <value>25% Usage</value>
          <display_name>25% Usage</display_name>
        </choice>
        <choice>
          <value>33% Usage</value>
          <display_name>33% Usage</display_name>
        </choice>
        <choice>
          <value>50% Usage</value>
          <display_name>50% Usage</display_name>
        </choice>
        <choice>
          <value>75% Usage</value>
          <display_name>75% Usage</display_name>
        </choice>
        <choice>
          <value>80% Usage</value>
          <display_name>80% Usage</display_name>
        </choice>
        <choice>
          <value>90% Usage</value>
          <display_name>90% Usage</display_name>
        </choice>
        <choice>
          <value>100% Usage</value>
          <display_name>100% Usage</display_name>
        </choice>
        <choice>
          <value>110% Usage</value>
          <display_name>110% Usage</display_name>
        </choice>
        <choice>
          <value>125% Usage</value>
          <display_name>125% Usage</display_name>
        </choice>
        <choice>
          <value>150% Usage</value>
          <display_name>150% Usage</display_name>
        </choice>
        <choice>
          <value>200% Usage</value>
          <display_name>200% Usage</display_name>
        </choice>
        <choice>
          <value>300% Usage</value>
          <display_name>300% Usage</display_name>
        </choice>
        <choice>
          <value>400% Usage</value>
          <display_name>400% Usage</display_name>
        </choice>
        <choice>
          <value>Detailed Example: 1500 kWh/yr</value>
          <display_name>Detailed Example: 1500 kWh/yr</display_name>
        </choice>
        <choice>
          <value>Detailed Example: 3000 kWh/yr</value>
          <display_name>Detailed Example: 3000 kWh/yr</display_name>
        </choice>
      </choices>
    </argument>
    <argument>
      <name>misc_grill</name>
      <display_name>Misc: Gas Grill</display_name>
      <description>The amount of outdoor gas grill usage, relative to the national average.</description>
      <type>Choice</type>
      <required>false</required>
      <model_dependent>false</model_dependent>
      <default_value>None</default_value>
      <choices>
        <choice>
          <value>None</value>
          <display_name>None</display_name>
        </choice>
        <choice>
          <value>Natural Gas, 25% Usage</value>
          <display_name>Natural Gas, 25% Usage</display_name>
        </choice>
        <choice>
          <value>Natural Gas, 50% Usage</value>
          <display_name>Natural Gas, 50% Usage</display_name>
        </choice>
        <choice>
          <value>Natural Gas, 75% Usage</value>
          <display_name>Natural Gas, 75% Usage</display_name>
        </choice>
        <choice>
          <value>Natural Gas, 100% Usage</value>
          <display_name>Natural Gas, 100% Usage</display_name>
        </choice>
        <choice>
          <value>Natural Gas, 150% Usage</value>
          <display_name>Natural Gas, 150% Usage</display_name>
        </choice>
        <choice>
          <value>Natural Gas, 200% Usage</value>
          <display_name>Natural Gas, 200% Usage</display_name>
        </choice>
        <choice>
          <value>Natural Gas, 400% Usage</value>
          <display_name>Natural Gas, 400% Usage</display_name>
        </choice>
        <choice>
          <value>Propane, 25% Usage</value>
          <display_name>Propane, 25% Usage</display_name>
        </choice>
        <choice>
          <value>Propane, 50% Usage</value>
          <display_name>Propane, 50% Usage</display_name>
        </choice>
        <choice>
          <value>Propane, 75% Usage</value>
          <display_name>Propane, 75% Usage</display_name>
        </choice>
        <choice>
          <value>Propane, 100% Usage</value>
          <display_name>Propane, 100% Usage</display_name>
        </choice>
        <choice>
          <value>Propane, 150% Usage</value>
          <display_name>Propane, 150% Usage</display_name>
        </choice>
        <choice>
          <value>Propane, 200% Usage</value>
          <display_name>Propane, 200% Usage</display_name>
        </choice>
        <choice>
          <value>Propane, 400% Usage</value>
          <display_name>Propane, 400% Usage</display_name>
        </choice>
        <choice>
          <value>Detailed Example: Propane, 25 therm/yr</value>
          <display_name>Detailed Example: Propane, 25 therm/yr</display_name>
        </choice>
      </choices>
    </argument>
    <argument>
      <name>misc_gas_lighting</name>
      <display_name>Misc: Gas Lighting</display_name>
      <description>The amount of gas lighting usage, relative to the national average.</description>
      <type>Choice</type>
      <required>false</required>
      <model_dependent>false</model_dependent>
      <default_value>None</default_value>
      <choices>
        <choice>
          <value>None</value>
          <display_name>None</display_name>
        </choice>
        <choice>
          <value>Natural Gas, 25% Usage</value>
          <display_name>Natural Gas, 25% Usage</display_name>
        </choice>
        <choice>
          <value>Natural Gas, 50% Usage</value>
          <display_name>Natural Gas, 50% Usage</display_name>
        </choice>
        <choice>
          <value>Natural Gas, 75% Usage</value>
          <display_name>Natural Gas, 75% Usage</display_name>
        </choice>
        <choice>
          <value>Natural Gas, 100% Usage</value>
          <display_name>Natural Gas, 100% Usage</display_name>
        </choice>
        <choice>
          <value>Natural Gas, 150% Usage</value>
          <display_name>Natural Gas, 150% Usage</display_name>
        </choice>
        <choice>
          <value>Natural Gas, 200% Usage</value>
          <display_name>Natural Gas, 200% Usage</display_name>
        </choice>
        <choice>
          <value>Natural Gas, 400% Usage</value>
          <display_name>Natural Gas, 400% Usage</display_name>
        </choice>
        <choice>
          <value>Detailed Example: Natural Gas, 28 therm/yr</value>
          <display_name>Detailed Example: Natural Gas, 28 therm/yr</display_name>
        </choice>
      </choices>
    </argument>
    <argument>
      <name>misc_fireplace</name>
      <display_name>Misc: Fireplace</display_name>
      <description>The amount of fireplace usage, relative to the national average. Fireplaces can also be specified as heating systems that meet a portion of the heating load.</description>
      <type>Choice</type>
      <required>false</required>
      <model_dependent>false</model_dependent>
      <default_value>None</default_value>
      <choices>
        <choice>
          <value>None</value>
          <display_name>None</display_name>
        </choice>
        <choice>
          <value>Natural Gas, 25% Usage</value>
          <display_name>Natural Gas, 25% Usage</display_name>
        </choice>
        <choice>
          <value>Natural Gas, 50% Usage</value>
          <display_name>Natural Gas, 50% Usage</display_name>
        </choice>
        <choice>
          <value>Natural Gas, 75% Usage</value>
          <display_name>Natural Gas, 75% Usage</display_name>
        </choice>
        <choice>
          <value>Natural Gas, 100% Usage</value>
          <display_name>Natural Gas, 100% Usage</display_name>
        </choice>
        <choice>
          <value>Natural Gas, 150% Usage</value>
          <display_name>Natural Gas, 150% Usage</display_name>
        </choice>
        <choice>
          <value>Natural Gas, 200% Usage</value>
          <display_name>Natural Gas, 200% Usage</display_name>
        </choice>
        <choice>
          <value>Natural Gas, 400% Usage</value>
          <display_name>Natural Gas, 400% Usage</display_name>
        </choice>
        <choice>
          <value>Propane, 25% Usage</value>
          <display_name>Propane, 25% Usage</display_name>
        </choice>
        <choice>
          <value>Propane, 50% Usage</value>
          <display_name>Propane, 50% Usage</display_name>
        </choice>
        <choice>
          <value>Propane, 75% Usage</value>
          <display_name>Propane, 75% Usage</display_name>
        </choice>
        <choice>
          <value>Propane, 100% Usage</value>
          <display_name>Propane, 100% Usage</display_name>
        </choice>
        <choice>
          <value>Propane, 150% Usage</value>
          <display_name>Propane, 150% Usage</display_name>
        </choice>
        <choice>
          <value>Propane, 200% Usage</value>
          <display_name>Propane, 200% Usage</display_name>
        </choice>
        <choice>
          <value>Propane, 400% Usage</value>
          <display_name>Propane, 400% Usage</display_name>
        </choice>
        <choice>
          <value>Wood, 25% Usage</value>
          <display_name>Wood, 25% Usage</display_name>
        </choice>
        <choice>
          <value>Wood, 50% Usage</value>
          <display_name>Wood, 50% Usage</display_name>
        </choice>
        <choice>
          <value>Wood, 75% Usage</value>
          <display_name>Wood, 75% Usage</display_name>
        </choice>
        <choice>
          <value>Wood, 100% Usage</value>
          <display_name>Wood, 100% Usage</display_name>
        </choice>
        <choice>
          <value>Wood, 150% Usage</value>
          <display_name>Wood, 150% Usage</display_name>
        </choice>
        <choice>
          <value>Wood, 200% Usage</value>
          <display_name>Wood, 200% Usage</display_name>
        </choice>
        <choice>
          <value>Wood, 400% Usage</value>
          <display_name>Wood, 400% Usage</display_name>
        </choice>
        <choice>
          <value>Electric, 25% Usage</value>
          <display_name>Electric, 25% Usage</display_name>
        </choice>
        <choice>
          <value>Electric, 50% Usage</value>
          <display_name>Electric, 50% Usage</display_name>
        </choice>
        <choice>
          <value>Electric, 75% Usage</value>
          <display_name>Electric, 75% Usage</display_name>
        </choice>
        <choice>
          <value>Electric, 100% Usage</value>
          <display_name>Electric, 100% Usage</display_name>
        </choice>
        <choice>
          <value>Electric, 150% Usage</value>
          <display_name>Electric, 150% Usage</display_name>
        </choice>
        <choice>
          <value>Electric, 200% Usage</value>
          <display_name>Electric, 200% Usage</display_name>
        </choice>
        <choice>
          <value>Electric, 400% Usage</value>
          <display_name>Electric, 400% Usage</display_name>
        </choice>
        <choice>
          <value>Detailed Example: Wood, 55 therm/yr</value>
          <display_name>Detailed Example: Wood, 55 therm/yr</display_name>
        </choice>
      </choices>
    </argument>
    <argument>
      <name>misc_pool</name>
      <display_name>Misc: Pool</display_name>
      <description>The type of pool (pump &amp; heater).</description>
      <type>Choice</type>
      <required>false</required>
      <model_dependent>false</model_dependent>
      <default_value>None</default_value>
      <choices>
        <choice>
          <value>None</value>
          <display_name>None</display_name>
        </choice>
        <choice>
          <value>Unheated, 25% Usage</value>
          <display_name>Unheated, 25% Usage</display_name>
        </choice>
        <choice>
          <value>Unheated, 50% Usage</value>
          <display_name>Unheated, 50% Usage</display_name>
        </choice>
        <choice>
          <value>Unheated, 75% Usage</value>
          <display_name>Unheated, 75% Usage</display_name>
        </choice>
        <choice>
          <value>Unheated, 100% Usage</value>
          <display_name>Unheated, 100% Usage</display_name>
        </choice>
        <choice>
          <value>Unheated, 150% Usage</value>
          <display_name>Unheated, 150% Usage</display_name>
        </choice>
        <choice>
          <value>Unheated, 200% Usage</value>
          <display_name>Unheated, 200% Usage</display_name>
        </choice>
        <choice>
          <value>Unheated, 400% Usage</value>
          <display_name>Unheated, 400% Usage</display_name>
        </choice>
        <choice>
          <value>Electric Resistance Heater, 25% Usage</value>
          <display_name>Electric Resistance Heater, 25% Usage</display_name>
        </choice>
        <choice>
          <value>Electric Resistance Heater, 50% Usage</value>
          <display_name>Electric Resistance Heater, 50% Usage</display_name>
        </choice>
        <choice>
          <value>Electric Resistance Heater, 75% Usage</value>
          <display_name>Electric Resistance Heater, 75% Usage</display_name>
        </choice>
        <choice>
          <value>Electric Resistance Heater, 100% Usage</value>
          <display_name>Electric Resistance Heater, 100% Usage</display_name>
        </choice>
        <choice>
          <value>Electric Resistance Heater, 150% Usage</value>
          <display_name>Electric Resistance Heater, 150% Usage</display_name>
        </choice>
        <choice>
          <value>Electric Resistance Heater, 200% Usage</value>
          <display_name>Electric Resistance Heater, 200% Usage</display_name>
        </choice>
        <choice>
          <value>Electric Resistance Heater, 400% Usage</value>
          <display_name>Electric Resistance Heater, 400% Usage</display_name>
        </choice>
        <choice>
          <value>Heat Pump Heater, 25% Usage</value>
          <display_name>Heat Pump Heater, 25% Usage</display_name>
        </choice>
        <choice>
          <value>Heat Pump Heater, 50% Usage</value>
          <display_name>Heat Pump Heater, 50% Usage</display_name>
        </choice>
        <choice>
          <value>Heat Pump Heater, 75% Usage</value>
          <display_name>Heat Pump Heater, 75% Usage</display_name>
        </choice>
        <choice>
          <value>Heat Pump Heater, 100% Usage</value>
          <display_name>Heat Pump Heater, 100% Usage</display_name>
        </choice>
        <choice>
          <value>Heat Pump Heater, 150% Usage</value>
          <display_name>Heat Pump Heater, 150% Usage</display_name>
        </choice>
        <choice>
          <value>Heat Pump Heater, 200% Usage</value>
          <display_name>Heat Pump Heater, 200% Usage</display_name>
        </choice>
        <choice>
          <value>Heat Pump Heater, 400% Usage</value>
          <display_name>Heat Pump Heater, 400% Usage</display_name>
        </choice>
        <choice>
          <value>Natural Gas Heater, 25% Usage</value>
          <display_name>Natural Gas Heater, 25% Usage</display_name>
        </choice>
        <choice>
          <value>Natural Gas Heater, 50% Usage</value>
          <display_name>Natural Gas Heater, 50% Usage</display_name>
        </choice>
        <choice>
          <value>Natural Gas Heater, 75% Usage</value>
          <display_name>Natural Gas Heater, 75% Usage</display_name>
        </choice>
        <choice>
          <value>Natural Gas Heater, 100% Usage</value>
          <display_name>Natural Gas Heater, 100% Usage</display_name>
        </choice>
        <choice>
          <value>Natural Gas Heater, 150% Usage</value>
          <display_name>Natural Gas Heater, 150% Usage</display_name>
        </choice>
        <choice>
          <value>Natural Gas Heater, 200% Usage</value>
          <display_name>Natural Gas Heater, 200% Usage</display_name>
        </choice>
        <choice>
          <value>Natural Gas Heater, 400% Usage</value>
          <display_name>Natural Gas Heater, 400% Usage</display_name>
        </choice>
        <choice>
          <value>Detailed Example: 2700 kWh/yr Pump, Unheated</value>
          <display_name>Detailed Example: 2700 kWh/yr Pump, Unheated</display_name>
        </choice>
        <choice>
          <value>Detailed Example: 2700 kWh/yr Pump, 500 therms/yr Natural Gas Heater</value>
          <display_name>Detailed Example: 2700 kWh/yr Pump, 500 therms/yr Natural Gas Heater</display_name>
        </choice>
      </choices>
    </argument>
    <argument>
      <name>misc_permanent_spa</name>
      <display_name>Misc: Permanent Spa</display_name>
      <description>The type of permanent spa (pump &amp; heater).</description>
      <type>Choice</type>
      <required>false</required>
      <model_dependent>false</model_dependent>
      <default_value>None</default_value>
      <choices>
        <choice>
          <value>None</value>
          <display_name>None</display_name>
        </choice>
        <choice>
          <value>Unheated, 25% Usage</value>
          <display_name>Unheated, 25% Usage</display_name>
        </choice>
        <choice>
          <value>Unheated, 50% Usage</value>
          <display_name>Unheated, 50% Usage</display_name>
        </choice>
        <choice>
          <value>Unheated, 75% Usage</value>
          <display_name>Unheated, 75% Usage</display_name>
        </choice>
        <choice>
          <value>Unheated, 100% Usage</value>
          <display_name>Unheated, 100% Usage</display_name>
        </choice>
        <choice>
          <value>Unheated, 150% Usage</value>
          <display_name>Unheated, 150% Usage</display_name>
        </choice>
        <choice>
          <value>Unheated, 200% Usage</value>
          <display_name>Unheated, 200% Usage</display_name>
        </choice>
        <choice>
          <value>Unheated, 400% Usage</value>
          <display_name>Unheated, 400% Usage</display_name>
        </choice>
        <choice>
          <value>Electric Resistance Heater, 25% Usage</value>
          <display_name>Electric Resistance Heater, 25% Usage</display_name>
        </choice>
        <choice>
          <value>Electric Resistance Heater, 50% Usage</value>
          <display_name>Electric Resistance Heater, 50% Usage</display_name>
        </choice>
        <choice>
          <value>Electric Resistance Heater, 75% Usage</value>
          <display_name>Electric Resistance Heater, 75% Usage</display_name>
        </choice>
        <choice>
          <value>Electric Resistance Heater, 100% Usage</value>
          <display_name>Electric Resistance Heater, 100% Usage</display_name>
        </choice>
        <choice>
          <value>Electric Resistance Heater, 150% Usage</value>
          <display_name>Electric Resistance Heater, 150% Usage</display_name>
        </choice>
        <choice>
          <value>Electric Resistance Heater, 200% Usage</value>
          <display_name>Electric Resistance Heater, 200% Usage</display_name>
        </choice>
        <choice>
          <value>Electric Resistance Heater, 400% Usage</value>
          <display_name>Electric Resistance Heater, 400% Usage</display_name>
        </choice>
        <choice>
          <value>Heat Pump Heater, 25% Usage</value>
          <display_name>Heat Pump Heater, 25% Usage</display_name>
        </choice>
        <choice>
          <value>Heat Pump Heater, 50% Usage</value>
          <display_name>Heat Pump Heater, 50% Usage</display_name>
        </choice>
        <choice>
          <value>Heat Pump Heater, 75% Usage</value>
          <display_name>Heat Pump Heater, 75% Usage</display_name>
        </choice>
        <choice>
          <value>Heat Pump Heater, 100% Usage</value>
          <display_name>Heat Pump Heater, 100% Usage</display_name>
        </choice>
        <choice>
          <value>Heat Pump Heater, 150% Usage</value>
          <display_name>Heat Pump Heater, 150% Usage</display_name>
        </choice>
        <choice>
          <value>Heat Pump Heater, 200% Usage</value>
          <display_name>Heat Pump Heater, 200% Usage</display_name>
        </choice>
        <choice>
          <value>Heat Pump Heater, 400% Usage</value>
          <display_name>Heat Pump Heater, 400% Usage</display_name>
        </choice>
        <choice>
          <value>Natural Gas Heater, 25% Usage</value>
          <display_name>Natural Gas Heater, 25% Usage</display_name>
        </choice>
        <choice>
          <value>Natural Gas Heater, 50% Usage</value>
          <display_name>Natural Gas Heater, 50% Usage</display_name>
        </choice>
        <choice>
          <value>Natural Gas Heater, 75% Usage</value>
          <display_name>Natural Gas Heater, 75% Usage</display_name>
        </choice>
        <choice>
          <value>Natural Gas Heater, 100% Usage</value>
          <display_name>Natural Gas Heater, 100% Usage</display_name>
        </choice>
        <choice>
          <value>Natural Gas Heater, 150% Usage</value>
          <display_name>Natural Gas Heater, 150% Usage</display_name>
        </choice>
        <choice>
          <value>Natural Gas Heater, 200% Usage</value>
          <display_name>Natural Gas Heater, 200% Usage</display_name>
        </choice>
        <choice>
          <value>Natural Gas Heater, 400% Usage</value>
          <display_name>Natural Gas Heater, 400% Usage</display_name>
        </choice>
        <choice>
          <value>Detailed Example: 1000 kWh/yr Pump, 1300 kWh/yr Electric Resistance Heater</value>
          <display_name>Detailed Example: 1000 kWh/yr Pump, 1300 kWh/yr Electric Resistance Heater</display_name>
        </choice>
        <choice>
          <value>Detailed Example: 1000 kWh/yr Pump, 260 kWh/yr Heat Pump Heater</value>
          <display_name>Detailed Example: 1000 kWh/yr Pump, 260 kWh/yr Heat Pump Heater</display_name>
        </choice>
      </choices>
    </argument>
    <argument>
      <name>schedules_paths</name>
      <display_name>Schedules: CSV File Paths</display_name>
      <description>Absolute/relative paths of csv files containing user-specified detailed schedules, if desired. Use a comma-separated list for multiple files.</description>
      <type>String</type>
      <required>false</required>
      <model_dependent>false</model_dependent>
    </argument>
    <argument>
      <name>advanced_feature</name>
      <display_name>Advanced Feature</display_name>
      <description>Select an advanced research feature to use in the model, if desired.</description>
      <type>Choice</type>
      <required>false</required>
      <model_dependent>false</model_dependent>
      <default_value>None</default_value>
      <choices>
        <choice>
          <value>None</value>
          <display_name>None</display_name>
        </choice>
        <choice>
          <value>Temperature Capacitance Multiplier, 1</value>
          <display_name>Temperature Capacitance Multiplier, 1</display_name>
        </choice>
        <choice>
          <value>Temperature Capacitance Multiplier, 4</value>
          <display_name>Temperature Capacitance Multiplier, 4</display_name>
        </choice>
        <choice>
          <value>Temperature Capacitance Multiplier, 10</value>
          <display_name>Temperature Capacitance Multiplier, 10</display_name>
        </choice>
        <choice>
          <value>Temperature Capacitance Multiplier, 15</value>
          <display_name>Temperature Capacitance Multiplier, 15</display_name>
        </choice>
        <choice>
          <value>On/Off Thermostat Deadband, 1F</value>
          <display_name>On/Off Thermostat Deadband, 1F</display_name>
        </choice>
        <choice>
          <value>On/Off Thermostat Deadband, 2F</value>
          <display_name>On/Off Thermostat Deadband, 2F</display_name>
        </choice>
        <choice>
          <value>On/Off Thermostat Deadband, 3F</value>
          <display_name>On/Off Thermostat Deadband, 3F</display_name>
        </choice>
        <choice>
          <value>Heat Pump Backup Staging, 5 kW</value>
          <display_name>Heat Pump Backup Staging, 5 kW</display_name>
        </choice>
        <choice>
          <value>Heat Pump Backup Staging, 10 kW</value>
          <display_name>Heat Pump Backup Staging, 10 kW</display_name>
        </choice>
        <choice>
          <value>Experimental Ground-to-Air Heat Pump Model</value>
          <display_name>Experimental Ground-to-Air Heat Pump Model</display_name>
        </choice>
        <choice>
          <value>HVAC Allow Increased Fixed Capacities</value>
          <display_name>HVAC Allow Increased Fixed Capacities</display_name>
        </choice>
      </choices>
    </argument>
    <argument>
      <name>advanced_feature_2</name>
      <display_name>Advanced Feature 2</display_name>
      <description>Select a second advanced research feature to use in the model, if desired.</description>
      <type>Choice</type>
      <required>false</required>
      <model_dependent>false</model_dependent>
      <default_value>None</default_value>
      <choices>
        <choice>
          <value>None</value>
          <display_name>None</display_name>
        </choice>
        <choice>
          <value>Temperature Capacitance Multiplier, 1</value>
          <display_name>Temperature Capacitance Multiplier, 1</display_name>
        </choice>
        <choice>
          <value>Temperature Capacitance Multiplier, 4</value>
          <display_name>Temperature Capacitance Multiplier, 4</display_name>
        </choice>
        <choice>
          <value>Temperature Capacitance Multiplier, 10</value>
          <display_name>Temperature Capacitance Multiplier, 10</display_name>
        </choice>
        <choice>
          <value>Temperature Capacitance Multiplier, 15</value>
          <display_name>Temperature Capacitance Multiplier, 15</display_name>
        </choice>
        <choice>
          <value>On/Off Thermostat Deadband, 1F</value>
          <display_name>On/Off Thermostat Deadband, 1F</display_name>
        </choice>
        <choice>
          <value>On/Off Thermostat Deadband, 2F</value>
          <display_name>On/Off Thermostat Deadband, 2F</display_name>
        </choice>
        <choice>
          <value>On/Off Thermostat Deadband, 3F</value>
          <display_name>On/Off Thermostat Deadband, 3F</display_name>
        </choice>
        <choice>
          <value>Heat Pump Backup Staging, 5 kW</value>
          <display_name>Heat Pump Backup Staging, 5 kW</display_name>
        </choice>
        <choice>
          <value>Heat Pump Backup Staging, 10 kW</value>
          <display_name>Heat Pump Backup Staging, 10 kW</display_name>
        </choice>
        <choice>
          <value>Experimental Ground-to-Air Heat Pump Model</value>
          <display_name>Experimental Ground-to-Air Heat Pump Model</display_name>
        </choice>
        <choice>
          <value>HVAC Allow Increased Fixed Capacities</value>
          <display_name>HVAC Allow Increased Fixed Capacities</display_name>
        </choice>
      </choices>
    </argument>
    <argument>
      <name>utility_bill_scenario</name>
      <display_name>Utility Bill Scenario</display_name>
      <description>The type of utility bill calculations to perform.</description>
      <type>Choice</type>
      <required>false</required>
      <model_dependent>false</model_dependent>
      <default_value>Default (EIA Average Rates)</default_value>
      <choices>
        <choice>
          <value>None</value>
          <display_name>None</display_name>
        </choice>
        <choice>
          <value>Default (EIA Average Rates)</value>
          <display_name>Default (EIA Average Rates)</display_name>
        </choice>
        <choice>
          <value>Detailed Example: $0.12/kWh, $1.1/therm, $12/month</value>
          <display_name>Detailed Example: $0.12/kWh, $1.1/therm, $12/month</display_name>
        </choice>
        <choice>
          <value>Detailed Example: Sample Tiered Rate</value>
          <display_name>Detailed Example: Sample Tiered Rate</display_name>
        </choice>
        <choice>
          <value>Detailed Example: Sample Time-of-Use Rate</value>
          <display_name>Detailed Example: Sample Time-of-Use Rate</display_name>
        </choice>
        <choice>
          <value>Detailed Example: Sample Tiered and Time-of-Use Rate</value>
          <display_name>Detailed Example: Sample Tiered and Time-of-Use Rate</display_name>
        </choice>
        <choice>
          <value>Detailed Example: Sample Real-Time Pricing</value>
          <display_name>Detailed Example: Sample Real-Time Pricing</display_name>
        </choice>
        <choice>
          <value>Detailed Example: Net Metering w/ Wholesale Excess Rate</value>
          <display_name>Detailed Example: Net Metering w/ Wholesale Excess Rate</display_name>
        </choice>
        <choice>
          <value>Detailed Example: Net Metering w/ Retail Excess Rate</value>
          <display_name>Detailed Example: Net Metering w/ Retail Excess Rate</display_name>
        </choice>
        <choice>
          <value>Detailed Example: Feed-in Tariff</value>
          <display_name>Detailed Example: Feed-in Tariff</display_name>
        </choice>
      </choices>
    </argument>
    <argument>
      <name>utility_bill_scenario_2</name>
      <display_name>Utility Bill Scenario 2</display_name>
      <description>The second type of utility bill calculations to perform, if desired.</description>
      <type>Choice</type>
      <required>false</required>
      <model_dependent>false</model_dependent>
      <default_value>None</default_value>
      <choices>
        <choice>
          <value>None</value>
          <display_name>None</display_name>
        </choice>
        <choice>
          <value>Default (EIA Average Rates)</value>
          <display_name>Default (EIA Average Rates)</display_name>
        </choice>
        <choice>
          <value>Detailed Example: $0.12/kWh, $1.1/therm, $12/month</value>
          <display_name>Detailed Example: $0.12/kWh, $1.1/therm, $12/month</display_name>
        </choice>
        <choice>
          <value>Detailed Example: Sample Tiered Rate</value>
          <display_name>Detailed Example: Sample Tiered Rate</display_name>
        </choice>
        <choice>
          <value>Detailed Example: Sample Time-of-Use Rate</value>
          <display_name>Detailed Example: Sample Time-of-Use Rate</display_name>
        </choice>
        <choice>
          <value>Detailed Example: Sample Tiered and Time-of-Use Rate</value>
          <display_name>Detailed Example: Sample Tiered and Time-of-Use Rate</display_name>
        </choice>
        <choice>
          <value>Detailed Example: Sample Real-Time Pricing</value>
          <display_name>Detailed Example: Sample Real-Time Pricing</display_name>
        </choice>
        <choice>
          <value>Detailed Example: Net Metering w/ Wholesale Excess Rate</value>
          <display_name>Detailed Example: Net Metering w/ Wholesale Excess Rate</display_name>
        </choice>
        <choice>
          <value>Detailed Example: Net Metering w/ Retail Excess Rate</value>
          <display_name>Detailed Example: Net Metering w/ Retail Excess Rate</display_name>
        </choice>
        <choice>
          <value>Detailed Example: Feed-in Tariff</value>
          <display_name>Detailed Example: Feed-in Tariff</display_name>
        </choice>
      </choices>
    </argument>
    <argument>
      <name>utility_bill_scenario_3</name>
      <display_name>Utility Bill Scenario 3</display_name>
      <description>The third type of utility bill calculations to perform, if desired.</description>
      <type>Choice</type>
      <required>false</required>
      <model_dependent>false</model_dependent>
      <default_value>None</default_value>
      <choices>
        <choice>
          <value>None</value>
          <display_name>None</display_name>
        </choice>
        <choice>
          <value>Default (EIA Average Rates)</value>
          <display_name>Default (EIA Average Rates)</display_name>
        </choice>
        <choice>
          <value>Detailed Example: $0.12/kWh, $1.1/therm, $12/month</value>
          <display_name>Detailed Example: $0.12/kWh, $1.1/therm, $12/month</display_name>
        </choice>
        <choice>
          <value>Detailed Example: Sample Tiered Rate</value>
          <display_name>Detailed Example: Sample Tiered Rate</display_name>
        </choice>
        <choice>
          <value>Detailed Example: Sample Time-of-Use Rate</value>
          <display_name>Detailed Example: Sample Time-of-Use Rate</display_name>
        </choice>
        <choice>
          <value>Detailed Example: Sample Tiered and Time-of-Use Rate</value>
          <display_name>Detailed Example: Sample Tiered and Time-of-Use Rate</display_name>
        </choice>
        <choice>
          <value>Detailed Example: Sample Real-Time Pricing</value>
          <display_name>Detailed Example: Sample Real-Time Pricing</display_name>
        </choice>
        <choice>
          <value>Detailed Example: Net Metering w/ Wholesale Excess Rate</value>
          <display_name>Detailed Example: Net Metering w/ Wholesale Excess Rate</display_name>
        </choice>
        <choice>
          <value>Detailed Example: Net Metering w/ Retail Excess Rate</value>
          <display_name>Detailed Example: Net Metering w/ Retail Excess Rate</display_name>
        </choice>
        <choice>
          <value>Detailed Example: Feed-in Tariff</value>
          <display_name>Detailed Example: Feed-in Tariff</display_name>
        </choice>
      </choices>
    </argument>
    <argument>
      <name>additional_properties</name>
      <display_name>Additional Properties</display_name>
      <description>Additional properties specified as key-value pairs (i.e., key=value). If multiple additional properties, use a |-separated list. For example, 'LowIncome=false|Remodeled|Description=2-story home in Denver'. These properties will be stored in the HPXML file under /HPXML/SoftwareInfo/extension/AdditionalProperties.</description>
      <type>String</type>
      <required>false</required>
      <model_dependent>false</model_dependent>
    </argument>
    <argument>
      <name>whole_sfa_or_mf_building_sim</name>
      <display_name>Whole SFA/MF Building Simulation?</display_name>
      <description>Set true if creating an HPXML file to simulate a whole single-family attached or multifamily building with multiple dwelling units within. If an HPXML file already exists at the specified HPXML File Path, a new HPXML Building element describing the current dwelling unit will be appended to this HPXML file.</description>
      <type>Boolean</type>
      <required>false</required>
      <model_dependent>false</model_dependent>
      <default_value>false</default_value>
      <choices>
        <choice>
          <value>true</value>
          <display_name>true</display_name>
        </choice>
        <choice>
          <value>false</value>
          <display_name>false</display_name>
        </choice>
      </choices>
    </argument>
    <argument>
      <name>combine_like_surfaces</name>
      <display_name>Combine like surfaces?</display_name>
      <description>If true, combines like surfaces to simplify the HPXML file generated.</description>
      <type>Boolean</type>
      <required>false</required>
      <model_dependent>false</model_dependent>
      <default_value>false</default_value>
      <choices>
        <choice>
          <value>true</value>
          <display_name>true</display_name>
        </choice>
        <choice>
          <value>false</value>
          <display_name>false</display_name>
        </choice>
      </choices>
    </argument>
    <argument>
      <name>apply_defaults</name>
      <display_name>Apply Default Values?</display_name>
      <description>If true, applies OS-HPXML default values to the HPXML output file. Setting to true will also force validation of the HPXML output file before applying OS-HPXML default values.</description>
      <type>Boolean</type>
      <required>false</required>
      <model_dependent>false</model_dependent>
      <default_value>false</default_value>
      <choices>
        <choice>
          <value>true</value>
          <display_name>true</display_name>
        </choice>
        <choice>
          <value>false</value>
          <display_name>false</display_name>
        </choice>
      </choices>
    </argument>
    <argument>
      <name>apply_validation</name>
      <display_name>Apply Validation?</display_name>
      <description>If true, validates the HPXML output file. Set to false for faster performance. Note that validation is not needed if the HPXML file will be validated downstream (e.g., via the HPXMLtoOpenStudio measure).</description>
      <type>Boolean</type>
      <required>false</required>
      <model_dependent>false</model_dependent>
      <default_value>false</default_value>
      <choices>
        <choice>
          <value>true</value>
          <display_name>true</display_name>
        </choice>
        <choice>
          <value>false</value>
          <display_name>false</display_name>
        </choice>
      </choices>
    </argument>
  </arguments>
  <outputs />
  <provenances />
  <tags>
    <tag>Whole Building.Space Types</tag>
  </tags>
  <attributes>
    <attribute>
      <name>Measure Type</name>
      <value>ModelMeasure</value>
      <datatype>string</datatype>
    </attribute>
  </attributes>
  <files>
    <file>
      <filename>README.md</filename>
      <filetype>md</filetype>
      <usage_type>readme</usage_type>
      <checksum>5872FDE7</checksum>
    </file>
    <file>
      <filename>README.md.erb</filename>
      <filetype>erb</filetype>
      <usage_type>readmeerb</usage_type>
      <checksum>23D60DA2</checksum>
    </file>
    <file>
      <version>
        <software_program>OpenStudio</software_program>
        <identifier>2.9.0</identifier>
        <min_compatible>2.9.0</min_compatible>
      </version>
      <filename>measure.rb</filename>
      <filetype>rb</filetype>
      <usage_type>script</usage_type>
      <checksum>58A56FEB</checksum>
    </file>
    <file>
      <filename>constants.rb</filename>
      <filetype>rb</filetype>
      <usage_type>resource</usage_type>
      <checksum>03B6DCD5</checksum>
    </file>
    <file>
      <filename>geometry.rb</filename>
      <filetype>rb</filetype>
      <usage_type>resource</usage_type>
      <checksum>3538B821</checksum>
    </file>
    <file>
      <filename>options/advanced_feature.tsv</filename>
      <filetype>tsv</filetype>
      <usage_type>resource</usage_type>
      <checksum>339E65AB</checksum>
    </file>
    <file>
      <filename>options/advanced_feature_2.tsv</filename>
      <filetype>tsv</filetype>
      <usage_type>resource</usage_type>
      <checksum>339E65AB</checksum>
    </file>
    <file>
      <filename>options/appliance_clothes_dryer.tsv</filename>
      <filetype>tsv</filetype>
      <usage_type>resource</usage_type>
      <checksum>9C405FB4</checksum>
    </file>
    <file>
      <filename>options/appliance_clothes_washer.tsv</filename>
      <filetype>tsv</filetype>
      <usage_type>resource</usage_type>
      <checksum>6D294E8F</checksum>
    </file>
    <file>
      <filename>options/appliance_cooking_range_oven.tsv</filename>
      <filetype>tsv</filetype>
      <usage_type>resource</usage_type>
      <checksum>F9B34A35</checksum>
    </file>
    <file>
      <filename>options/appliance_dehumidifier.tsv</filename>
      <filetype>tsv</filetype>
      <usage_type>resource</usage_type>
      <checksum>CFC51386</checksum>
    </file>
    <file>
      <filename>options/appliance_dehumidifier_setpoint.tsv</filename>
      <filetype>tsv</filetype>
      <usage_type>resource</usage_type>
      <checksum>634E87D8</checksum>
    </file>
    <file>
      <filename>options/appliance_dishwasher.tsv</filename>
      <filetype>tsv</filetype>
      <usage_type>resource</usage_type>
      <checksum>99361B71</checksum>
    </file>
    <file>
      <filename>options/appliance_extra_refrigerator.tsv</filename>
      <filetype>tsv</filetype>
      <usage_type>resource</usage_type>
      <checksum>125F03AE</checksum>
    </file>
    <file>
      <filename>options/appliance_freezer.tsv</filename>
      <filetype>tsv</filetype>
      <usage_type>resource</usage_type>
      <checksum>DE9916DC</checksum>
    </file>
    <file>
      <filename>options/appliance_refrigerator.tsv</filename>
      <filetype>tsv</filetype>
      <usage_type>resource</usage_type>
      <checksum>D668479B</checksum>
    </file>
    <file>
      <filename>options/battery.tsv</filename>
      <filetype>tsv</filetype>
      <usage_type>resource</usage_type>
      <checksum>E8F057FE</checksum>
    </file>
    <file>
      <filename>options/ceiling_fans.tsv</filename>
      <filetype>tsv</filetype>
      <usage_type>resource</usage_type>
      <checksum>DBBF719B</checksum>
    </file>
    <file>
      <filename>options/dhw_distribution.tsv</filename>
      <filetype>tsv</filetype>
      <usage_type>resource</usage_type>
      <checksum>65CE0034</checksum>
    </file>
    <file>
      <filename>options/dhw_drain_water_heat_recovery.tsv</filename>
      <filetype>tsv</filetype>
      <usage_type>resource</usage_type>
      <checksum>0B4C3956</checksum>
    </file>
    <file>
      <filename>options/dhw_fixtures.tsv</filename>
      <filetype>tsv</filetype>
      <usage_type>resource</usage_type>
      <checksum>08CEE7BD</checksum>
    </file>
    <file>
      <filename>options/dhw_solar_thermal.tsv</filename>
      <filetype>tsv</filetype>
      <usage_type>resource</usage_type>
      <checksum>9E66D7E7</checksum>
    </file>
    <file>
      <filename>options/dhw_solar_thermal_direction.tsv</filename>
      <filetype>tsv</filetype>
      <usage_type>resource</usage_type>
      <checksum>1370514C</checksum>
    </file>
    <file>
      <filename>options/dhw_water_heater.tsv</filename>
      <filetype>tsv</filetype>
      <usage_type>resource</usage_type>
      <checksum>C6A680F0</checksum>
    </file>
    <file>
      <filename>options/dhw_water_heater_location.tsv</filename>
      <filetype>tsv</filetype>
      <usage_type>resource</usage_type>
      <checksum>D0B26AE4</checksum>
    </file>
    <file>
      <filename>options/electric_vehicle.tsv</filename>
      <filetype>tsv</filetype>
      <usage_type>resource</usage_type>
      <checksum>166952A5</checksum>
    </file>
    <file>
      <filename>options/electric_vehicle_charger.tsv</filename>
      <filetype>tsv</filetype>
      <usage_type>resource</usage_type>
      <checksum>CDD371F4</checksum>
    </file>
    <file>
      <filename>options/enclosure_air_leakage.tsv</filename>
      <filetype>tsv</filetype>
      <usage_type>resource</usage_type>
      <checksum>3AAEE8F5</checksum>
    </file>
    <file>
      <filename>options/enclosure_ceiling.tsv</filename>
      <filetype>tsv</filetype>
      <usage_type>resource</usage_type>
      <checksum>4294AC88</checksum>
    </file>
    <file>
<<<<<<< HEAD
      <filename>options/enclosure_door.tsv</filename>
      <filetype>tsv</filetype>
      <usage_type>resource</usage_type>
      <checksum>618580AE</checksum>
=======
      <version>
        <software_program>OpenStudio</software_program>
        <identifier>2.9.0</identifier>
        <min_compatible>2.9.0</min_compatible>
      </version>
      <filename>measure.rb</filename>
      <filetype>rb</filetype>
      <usage_type>script</usage_type>
      <checksum>31F39D80</checksum>
>>>>>>> cf1f027d
    </file>
    <file>
      <filename>options/enclosure_floor_over_foundation.tsv</filename>
      <filetype>tsv</filetype>
      <usage_type>resource</usage_type>
      <checksum>9D3F7353</checksum>
    </file>
    <file>
      <filename>options/enclosure_floor_over_garage.tsv</filename>
      <filetype>tsv</filetype>
      <usage_type>resource</usage_type>
      <checksum>B9F76D91</checksum>
    </file>
    <file>
      <filename>options/enclosure_foundation_wall.tsv</filename>
      <filetype>tsv</filetype>
      <usage_type>resource</usage_type>
      <checksum>F1FE4A28</checksum>
    </file>
    <file>
      <filename>options/enclosure_overhangs.tsv</filename>
      <filetype>tsv</filetype>
      <usage_type>resource</usage_type>
      <checksum>9353B2B8</checksum>
    </file>
    <file>
      <filename>options/enclosure_radiant_barrier.tsv</filename>
      <filetype>tsv</filetype>
      <usage_type>resource</usage_type>
      <checksum>93BAAF87</checksum>
    </file>
    <file>
      <filename>options/enclosure_rim_joist.tsv</filename>
      <filetype>tsv</filetype>
      <usage_type>resource</usage_type>
      <checksum>5917F62D</checksum>
    </file>
    <file>
      <filename>options/enclosure_roof.tsv</filename>
      <filetype>tsv</filetype>
      <usage_type>resource</usage_type>
      <checksum>EEF3A650</checksum>
    </file>
    <file>
      <filename>options/enclosure_roof_material.tsv</filename>
      <filetype>tsv</filetype>
      <usage_type>resource</usage_type>
      <checksum>CB08121A</checksum>
    </file>
    <file>
      <filename>options/enclosure_skylight.tsv</filename>
      <filetype>tsv</filetype>
      <usage_type>resource</usage_type>
      <checksum>956BA0B7</checksum>
    </file>
    <file>
      <filename>options/enclosure_slab.tsv</filename>
      <filetype>tsv</filetype>
      <usage_type>resource</usage_type>
      <checksum>3B75D654</checksum>
    </file>
    <file>
      <filename>options/enclosure_wall.tsv</filename>
      <filetype>tsv</filetype>
      <usage_type>resource</usage_type>
      <checksum>35A39B0B</checksum>
    </file>
    <file>
      <filename>options/enclosure_wall_continuous_insulation.tsv</filename>
      <filetype>tsv</filetype>
      <usage_type>resource</usage_type>
      <checksum>E77C17DB</checksum>
    </file>
    <file>
      <filename>options/enclosure_wall_siding.tsv</filename>
      <filetype>tsv</filetype>
      <usage_type>resource</usage_type>
      <checksum>CCFDBCA6</checksum>
    </file>
    <file>
      <filename>options/enclosure_window.tsv</filename>
      <filetype>tsv</filetype>
      <usage_type>resource</usage_type>
      <checksum>6BC9A6E3</checksum>
    </file>
    <file>
      <filename>options/enclosure_window_exterior_shading.tsv</filename>
      <filetype>tsv</filetype>
      <usage_type>resource</usage_type>
      <checksum>1975DBF6</checksum>
    </file>
    <file>
      <filename>options/enclosure_window_insect_screens.tsv</filename>
      <filetype>tsv</filetype>
      <usage_type>resource</usage_type>
      <checksum>5F72FB38</checksum>
    </file>
    <file>
      <filename>options/enclosure_window_interior_shading.tsv</filename>
      <filetype>tsv</filetype>
      <usage_type>resource</usage_type>
      <checksum>1372255B</checksum>
    </file>
    <file>
      <filename>options/enclosure_window_natural_ventilation.tsv</filename>
      <filetype>tsv</filetype>
      <usage_type>resource</usage_type>
      <checksum>F377FABB</checksum>
    </file>
    <file>
      <filename>options/enclosure_window_storm.tsv</filename>
      <filetype>tsv</filetype>
      <usage_type>resource</usage_type>
      <checksum>1CFB6F2C</checksum>
    </file>
    <file>
      <filename>options/geometry_attached_walls.tsv</filename>
      <filetype>tsv</filetype>
      <usage_type>resource</usage_type>
      <checksum>2395913B</checksum>
    </file>
    <file>
      <filename>options/geometry_attic_type.tsv</filename>
      <filetype>tsv</filetype>
      <usage_type>resource</usage_type>
      <checksum>0FBEDDB9</checksum>
    </file>
    <file>
      <filename>options/geometry_ceiling_height.tsv</filename>
      <filetype>tsv</filetype>
      <usage_type>resource</usage_type>
      <checksum>2EA171F9</checksum>
    </file>
    <file>
      <filename>options/geometry_eaves.tsv</filename>
      <filetype>tsv</filetype>
      <usage_type>resource</usage_type>
      <checksum>F059A4C1</checksum>
    </file>
    <file>
      <filename>options/geometry_foundation_type.tsv</filename>
      <filetype>tsv</filetype>
      <usage_type>resource</usage_type>
      <checksum>951C8138</checksum>
    </file>
    <file>
      <filename>options/geometry_garage_type.tsv</filename>
      <filetype>tsv</filetype>
      <usage_type>resource</usage_type>
      <checksum>B58337B0</checksum>
    </file>
    <file>
      <filename>options/geometry_neighbor_buildings.tsv</filename>
      <filetype>tsv</filetype>
      <usage_type>resource</usage_type>
      <checksum>FCA37A69</checksum>
    </file>
    <file>
      <filename>options/geometry_unit_direction.tsv</filename>
      <filetype>tsv</filetype>
      <usage_type>resource</usage_type>
      <checksum>085204E8</checksum>
    </file>
    <file>
      <filename>options/geometry_unit_num_bathrooms.tsv</filename>
      <filetype>tsv</filetype>
      <usage_type>resource</usage_type>
      <checksum>FB54AEDA</checksum>
    </file>
    <file>
      <filename>options/geometry_unit_num_bedrooms.tsv</filename>
      <filetype>tsv</filetype>
      <usage_type>resource</usage_type>
      <checksum>7A45A87A</checksum>
    </file>
    <file>
      <filename>options/geometry_unit_num_occupants.tsv</filename>
      <filetype>tsv</filetype>
      <usage_type>resource</usage_type>
      <checksum>11DC7334</checksum>
    </file>
    <file>
      <filename>options/geometry_unit_type.tsv</filename>
      <filetype>tsv</filetype>
      <usage_type>resource</usage_type>
      <checksum>784B641B</checksum>
    </file>
    <file>
      <filename>options/hvac_cooling_system.tsv</filename>
      <filetype>tsv</filetype>
      <usage_type>resource</usage_type>
      <checksum>F075EF59</checksum>
    </file>
    <file>
      <filename>options/hvac_cooling_system_capacity.tsv</filename>
      <filetype>tsv</filetype>
      <usage_type>resource</usage_type>
      <checksum>2385005B</checksum>
    </file>
    <file>
      <filename>options/hvac_cooling_system_cooling_load_served.tsv</filename>
      <filetype>tsv</filetype>
      <usage_type>resource</usage_type>
      <checksum>1756F2C5</checksum>
    </file>
    <file>
      <filename>options/hvac_cooling_system_integrated_heating_capacity.tsv</filename>
      <filetype>tsv</filetype>
      <usage_type>resource</usage_type>
      <checksum>641F8B4C</checksum>
    </file>
    <file>
      <filename>options/hvac_cooling_system_integrated_heating_load_served.tsv</filename>
      <filetype>tsv</filetype>
      <usage_type>resource</usage_type>
      <checksum>1756F2C5</checksum>
    </file>
    <file>
      <filename>options/hvac_ducts.tsv</filename>
      <filetype>tsv</filetype>
      <usage_type>resource</usage_type>
      <checksum>D654CFF9</checksum>
    </file>
    <file>
      <filename>options/hvac_ducts_return_location.tsv</filename>
      <filetype>tsv</filetype>
      <usage_type>resource</usage_type>
      <checksum>C0AC4B1E</checksum>
    </file>
    <file>
      <filename>options/hvac_ducts_supply_location.tsv</filename>
      <filetype>tsv</filetype>
      <usage_type>resource</usage_type>
      <checksum>A4795CCA</checksum>
    </file>
    <file>
      <filename>options/hvac_geothermal_loop.tsv</filename>
      <filetype>tsv</filetype>
      <usage_type>resource</usage_type>
      <checksum>9DF930DA</checksum>
    </file>
    <file>
      <filename>options/hvac_heat_pump.tsv</filename>
      <filetype>tsv</filetype>
      <usage_type>resource</usage_type>
      <checksum>9A927DE6</checksum>
    </file>
    <file>
      <filename>options/hvac_heat_pump_backup.tsv</filename>
      <filetype>tsv</filetype>
      <usage_type>resource</usage_type>
      <checksum>0BEEDC44</checksum>
    </file>
    <file>
      <filename>options/hvac_heat_pump_backup_capacity.tsv</filename>
      <filetype>tsv</filetype>
      <usage_type>resource</usage_type>
      <checksum>48929A90</checksum>
    </file>
    <file>
      <filename>options/hvac_heat_pump_capacity.tsv</filename>
      <filetype>tsv</filetype>
      <usage_type>resource</usage_type>
      <checksum>9823EF02</checksum>
    </file>
    <file>
      <filename>options/hvac_heat_pump_cooling_load_served.tsv</filename>
      <filetype>tsv</filetype>
      <usage_type>resource</usage_type>
      <checksum>1756F2C5</checksum>
    </file>
    <file>
      <filename>options/hvac_heat_pump_heating_load_served.tsv</filename>
      <filetype>tsv</filetype>
      <usage_type>resource</usage_type>
      <checksum>1756F2C5</checksum>
    </file>
    <file>
      <filename>options/hvac_heat_pump_temperatures.tsv</filename>
      <filetype>tsv</filetype>
      <usage_type>resource</usage_type>
      <checksum>E14C5DD6</checksum>
    </file>
    <file>
      <filename>options/hvac_heating_system.tsv</filename>
      <filetype>tsv</filetype>
      <usage_type>resource</usage_type>
      <checksum>8CC14D5D</checksum>
    </file>
    <file>
      <filename>options/hvac_heating_system_2.tsv</filename>
      <filetype>tsv</filetype>
      <usage_type>resource</usage_type>
      <checksum>8CC14D5D</checksum>
    </file>
    <file>
      <filename>options/hvac_heating_system_2_capacity.tsv</filename>
      <filetype>tsv</filetype>
      <usage_type>resource</usage_type>
      <checksum>A4402A2D</checksum>
    </file>
    <file>
      <filename>options/hvac_heating_system_2_fuel.tsv</filename>
      <filetype>tsv</filetype>
      <usage_type>resource</usage_type>
      <checksum>9F5AC12C</checksum>
    </file>
    <file>
      <filename>options/hvac_heating_system_2_heating_load_served.tsv</filename>
      <filetype>tsv</filetype>
      <usage_type>resource</usage_type>
      <checksum>1756F2C5</checksum>
    </file>
    <file>
      <filename>options/hvac_heating_system_capacity.tsv</filename>
      <filetype>tsv</filetype>
      <usage_type>resource</usage_type>
      <checksum>A4402A2D</checksum>
    </file>
    <file>
      <filename>options/hvac_heating_system_fuel.tsv</filename>
      <filetype>tsv</filetype>
      <usage_type>resource</usage_type>
      <checksum>9F5AC12C</checksum>
    </file>
    <file>
      <filename>options/hvac_heating_system_heating_load_served.tsv</filename>
      <filetype>tsv</filetype>
      <usage_type>resource</usage_type>
      <checksum>1756F2C5</checksum>
    </file>
    <file>
      <filename>options/lighting.tsv</filename>
      <filetype>tsv</filetype>
      <usage_type>resource</usage_type>
      <checksum>5EDC3223</checksum>
    </file>
    <file>
      <filename>options/location_site_type.tsv</filename>
      <filetype>tsv</filetype>
      <usage_type>resource</usage_type>
      <checksum>1B92BE07</checksum>
    </file>
    <file>
      <filename>options/location_soil_type.tsv</filename>
      <filetype>tsv</filetype>
      <usage_type>resource</usage_type>
      <checksum>6547AF5C</checksum>
    </file>
    <file>
      <filename>options/misc_electric_vehicle_charging.tsv</filename>
      <filetype>tsv</filetype>
      <usage_type>resource</usage_type>
      <checksum>19B9DA09</checksum>
    </file>
    <file>
      <filename>options/misc_fireplace.tsv</filename>
      <filetype>tsv</filetype>
      <usage_type>resource</usage_type>
      <checksum>EB4C75C0</checksum>
    </file>
    <file>
      <filename>options/misc_gas_lighting.tsv</filename>
      <filetype>tsv</filetype>
      <usage_type>resource</usage_type>
      <checksum>E7D2970C</checksum>
    </file>
    <file>
      <filename>options/misc_grill.tsv</filename>
      <filetype>tsv</filetype>
      <usage_type>resource</usage_type>
      <checksum>49A5F909</checksum>
    </file>
    <file>
      <filename>options/misc_permanent_spa.tsv</filename>
      <filetype>tsv</filetype>
      <usage_type>resource</usage_type>
      <checksum>2A6C4B73</checksum>
    </file>
    <file>
      <filename>options/misc_plug_loads.tsv</filename>
      <filetype>tsv</filetype>
      <usage_type>resource</usage_type>
      <checksum>056DBB98</checksum>
    </file>
    <file>
      <filename>options/misc_pool.tsv</filename>
      <filetype>tsv</filetype>
      <usage_type>resource</usage_type>
      <checksum>273725BE</checksum>
    </file>
    <file>
      <filename>options/misc_television.tsv</filename>
      <filetype>tsv</filetype>
      <usage_type>resource</usage_type>
      <checksum>087FDED4</checksum>
    </file>
    <file>
      <filename>options/misc_well_pump.tsv</filename>
      <filetype>tsv</filetype>
      <usage_type>resource</usage_type>
      <checksum>0B9956F7</checksum>
    </file>
    <file>
      <filename>options/pv_system.tsv</filename>
      <filetype>tsv</filetype>
      <usage_type>resource</usage_type>
      <checksum>108EFB75</checksum>
    </file>
    <file>
      <filename>options/pv_system_2.tsv</filename>
      <filetype>tsv</filetype>
      <usage_type>resource</usage_type>
      <checksum>1FF94183</checksum>
    </file>
    <file>
      <filename>options/pv_system_2_direction.tsv</filename>
      <filetype>tsv</filetype>
      <usage_type>resource</usage_type>
      <checksum>210F3420</checksum>
    </file>
    <file>
      <filename>options/pv_system_direction.tsv</filename>
      <filetype>tsv</filetype>
      <usage_type>resource</usage_type>
      <checksum>210F3420</checksum>
    </file>
    <file>
      <filename>options/simulation_control_timestep.tsv</filename>
      <filetype>tsv</filetype>
      <usage_type>resource</usage_type>
      <checksum>667792AE</checksum>
    </file>
    <file>
      <filename>options/utility_bill_scenario.tsv</filename>
      <filetype>tsv</filetype>
      <usage_type>resource</usage_type>
      <checksum>4E7C03A4</checksum>
    </file>
    <file>
      <filename>options/utility_bill_scenario_2.tsv</filename>
      <filetype>tsv</filetype>
      <usage_type>resource</usage_type>
      <checksum>4E7C03A4</checksum>
    </file>
    <file>
      <filename>options/utility_bill_scenario_3.tsv</filename>
      <filetype>tsv</filetype>
      <usage_type>resource</usage_type>
      <checksum>4E7C03A4</checksum>
    </file>
    <file>
      <filename>options/ventilation_bathroom.tsv</filename>
      <filetype>tsv</filetype>
      <usage_type>resource</usage_type>
      <checksum>74B42AF7</checksum>
    </file>
    <file>
      <filename>options/ventilation_kitchen.tsv</filename>
      <filetype>tsv</filetype>
      <usage_type>resource</usage_type>
      <checksum>34CD0A2F</checksum>
    </file>
    <file>
      <filename>options/ventilation_mechanical.tsv</filename>
      <filetype>tsv</filetype>
      <usage_type>resource</usage_type>
      <checksum>F962C7C9</checksum>
    </file>
    <file>
      <filename>options/ventilation_whole_house_fan.tsv</filename>
      <filetype>tsv</filetype>
      <usage_type>resource</usage_type>
      <checksum>60F9B883</checksum>
    </file>
    <file>
      <filename>options.rb</filename>
      <filetype>rb</filetype>
      <usage_type>resource</usage_type>
      <checksum>C29A3F8E</checksum>
    </file>
    <file>
      <filename>test_build_residential_hpxml.rb</filename>
      <filetype>rb</filetype>
      <usage_type>test</usage_type>
      <checksum>C83A1A77</checksum>
    </file>
  </files>
</measure><|MERGE_RESOLUTION|>--- conflicted
+++ resolved
@@ -3,13 +3,8 @@
   <schema_version>3.1</schema_version>
   <name>build_residential_hpxml</name>
   <uid>a13a8983-2b01-4930-8af2-42030b6e4233</uid>
-<<<<<<< HEAD
-  <version_id>24cd3d9f-4e50-4b86-b33f-6b59d01f003f</version_id>
-  <version_modified>2025-08-13T21:48:53Z</version_modified>
-=======
-  <version_id>313a0a49-ed1d-4b94-a73b-f66dae17ed1b</version_id>
-  <version_modified>2025-08-14T18:35:42Z</version_modified>
->>>>>>> cf1f027d
+  <version_id>db42a80b-d95d-47e0-a866-16587e5bd63f</version_id>
+  <version_modified>2025-08-14T18:43:03Z</version_modified>
   <xml_checksum>2C38F48B</xml_checksum>
   <class_name>BuildResidentialHPXML</class_name>
   <display_name>HPXML Builder</display_name>
@@ -11306,7 +11301,7 @@
       <filename>measure.rb</filename>
       <filetype>rb</filetype>
       <usage_type>script</usage_type>
-      <checksum>58A56FEB</checksum>
+      <checksum>54B6A4B1</checksum>
     </file>
     <file>
       <filename>constants.rb</filename>
@@ -11465,22 +11460,10 @@
       <checksum>4294AC88</checksum>
     </file>
     <file>
-<<<<<<< HEAD
       <filename>options/enclosure_door.tsv</filename>
       <filetype>tsv</filetype>
       <usage_type>resource</usage_type>
       <checksum>618580AE</checksum>
-=======
-      <version>
-        <software_program>OpenStudio</software_program>
-        <identifier>2.9.0</identifier>
-        <min_compatible>2.9.0</min_compatible>
-      </version>
-      <filename>measure.rb</filename>
-      <filetype>rb</filetype>
-      <usage_type>script</usage_type>
-      <checksum>31F39D80</checksum>
->>>>>>> cf1f027d
     </file>
     <file>
       <filename>options/enclosure_floor_over_foundation.tsv</filename>
