<?xml version="1.0"?>
<measure>
  <schema_version>3.0</schema_version>
  <name>build_residential_hpxml</name>
  <uid>a13a8983-2b01-4930-8af2-42030b6e4233</uid>
<<<<<<< HEAD
  <version_id>0070a47c-452e-436a-9b58-010dbec3c60a</version_id>
  <version_modified>20221021T161903Z</version_modified>
=======
  <version_id>d6845eb1-ab38-46cd-a135-f2d6f179501d</version_id>
  <version_modified>20221014T143310Z</version_modified>
>>>>>>> a6a8d52f
  <xml_checksum>2C38F48B</xml_checksum>
  <class_name>BuildResidentialHPXML</class_name>
  <display_name>HPXML Builder</display_name>
  <description>Builds a residential HPXML file.</description>
  <modeler_description>Note: OS-HPXML default values can be found in the OS-HPXML documentation or can be seen by using the 'apply_defaults' argument.</modeler_description>
  <arguments>
    <argument>
      <name>hpxml_path</name>
      <display_name>HPXML File Path</display_name>
      <description>Absolute/relative path of the HPXML file.</description>
      <type>String</type>
      <required>true</required>
      <model_dependent>false</model_dependent>
    </argument>
    <argument>
      <name>software_info_program_used</name>
      <display_name>Software Info: Program Used</display_name>
      <description>The name of the software program used.</description>
      <type>String</type>
      <required>false</required>
      <model_dependent>false</model_dependent>
    </argument>
    <argument>
      <name>software_info_program_version</name>
      <display_name>Software Info: Program Version</display_name>
      <description>The version of the software program used.</description>
      <type>String</type>
      <required>false</required>
      <model_dependent>false</model_dependent>
    </argument>
    <argument>
      <name>occupancy_calculation_type</name>
      <display_name>Occupancy Calculation Type</display_name>
      <description>The type of occupancy calculation type. If 'asset' is chosen, various end uses (e.g., clothes washer) are calculated using number of bedrooms and/or conditioned floor area. If 'operational' is chosen, end uses based on number of bedrooms are adjusted for the number of occupants. If not provided, the OS-HPXML default is used.</description>
      <type>Choice</type>
      <required>false</required>
      <model_dependent>false</model_dependent>
      <choices>
        <choice>
          <value>asset</value>
          <display_name>asset</display_name>
        </choice>
        <choice>
          <value>operational</value>
          <display_name>operational</display_name>
        </choice>
      </choices>
    </argument>
    <argument>
      <name>schedules_filepaths</name>
      <display_name>Schedules: CSV File Paths</display_name>
      <description>Absolute/relative paths of csv files containing user-specified detailed schedules. If multiple files, use a comma-separated list.</description>
      <type>String</type>
      <required>false</required>
      <model_dependent>false</model_dependent>
    </argument>
    <argument>
      <name>simulation_control_timestep</name>
      <display_name>Simulation Control: Timestep</display_name>
      <description>Value must be a divisor of 60. If not provided, the OS-HPXML default is used.</description>
      <type>Integer</type>
      <units>min</units>
      <required>false</required>
      <model_dependent>false</model_dependent>
    </argument>
    <argument>
      <name>simulation_control_run_period</name>
      <display_name>Simulation Control: Run Period</display_name>
      <description>Enter a date like "Jan 1 - Dec 31". If not provided, the OS-HPXML default is used.</description>
      <type>String</type>
      <required>false</required>
      <model_dependent>false</model_dependent>
    </argument>
    <argument>
      <name>simulation_control_run_period_calendar_year</name>
      <display_name>Simulation Control: Run Period Calendar Year</display_name>
      <description>This numeric field should contain the calendar year that determines the start day of week. If you are running simulations using AMY weather files, the value entered for calendar year will not be used; it will be overridden by the actual year found in the AMY weather file. If not provided, the OS-HPXML default is used.</description>
      <type>Integer</type>
      <units>year</units>
      <required>false</required>
      <model_dependent>false</model_dependent>
    </argument>
    <argument>
      <name>simulation_control_daylight_saving_enabled</name>
      <display_name>Simulation Control: Daylight Saving Enabled</display_name>
      <description>Whether to use daylight saving. If not provided, the OS-HPXML default is used.</description>
      <type>Boolean</type>
      <required>false</required>
      <model_dependent>false</model_dependent>
      <choices>
        <choice>
          <value>true</value>
          <display_name>true</display_name>
        </choice>
        <choice>
          <value>false</value>
          <display_name>false</display_name>
        </choice>
      </choices>
    </argument>
    <argument>
      <name>simulation_control_daylight_saving_period</name>
      <display_name>Simulation Control: Daylight Saving Period</display_name>
      <description>Enter a date like "Mar 15 - Dec 15". If not provided, the OS-HPXML default is used.</description>
      <type>String</type>
      <required>false</required>
      <model_dependent>false</model_dependent>
    </argument>
    <argument>
      <name>simulation_control_temperature_capacitance_multiplier</name>
      <display_name>Simulation Control: Temperature Capacitance Multiplier</display_name>
      <description>Affects the transient calculation of indoor air temperatures. If not provided, the OS-HPXML default is used.</description>
      <type>String</type>
      <required>false</required>
      <model_dependent>false</model_dependent>
    </argument>
    <argument>
      <name>site_type</name>
      <display_name>Site: Type</display_name>
      <description>The type of site. If not provided, the OS-HPXML default is used.</description>
      <type>Choice</type>
      <required>false</required>
      <model_dependent>false</model_dependent>
      <choices>
        <choice>
          <value>suburban</value>
          <display_name>suburban</display_name>
        </choice>
        <choice>
          <value>urban</value>
          <display_name>urban</display_name>
        </choice>
        <choice>
          <value>rural</value>
          <display_name>rural</display_name>
        </choice>
      </choices>
    </argument>
    <argument>
      <name>site_shielding_of_home</name>
      <display_name>Site: Shielding of Home</display_name>
      <description>Presence of nearby buildings, trees, obstructions for infiltration model. If not provided, the OS-HPXML default is used.</description>
      <type>Choice</type>
      <required>false</required>
      <model_dependent>false</model_dependent>
      <choices>
        <choice>
          <value>exposed</value>
          <display_name>exposed</display_name>
        </choice>
        <choice>
          <value>normal</value>
          <display_name>normal</display_name>
        </choice>
        <choice>
          <value>well-shielded</value>
          <display_name>well-shielded</display_name>
        </choice>
      </choices>
    </argument>
    <argument>
      <name>site_ground_conductivity</name>
      <display_name>Site: Ground Conductivity</display_name>
      <description>Conductivity of the ground soil. If not provided, the OS-HPXML default is used.</description>
      <type>Double</type>
      <units>Btu/hr-ft-F</units>
      <required>false</required>
      <model_dependent>false</model_dependent>
    </argument>
    <argument>
      <name>site_zip_code</name>
      <display_name>Site: Zip Code</display_name>
      <description>Zip code of the home address.</description>
      <type>String</type>
      <required>false</required>
      <model_dependent>false</model_dependent>
    </argument>
    <argument>
      <name>site_iecc_zone</name>
      <display_name>Site: IECC Zone</display_name>
      <description>IECC zone of the home address.</description>
      <type>Choice</type>
      <required>false</required>
      <model_dependent>false</model_dependent>
      <choices>
        <choice>
          <value>1A</value>
          <display_name>1A</display_name>
        </choice>
        <choice>
          <value>1B</value>
          <display_name>1B</display_name>
        </choice>
        <choice>
          <value>1C</value>
          <display_name>1C</display_name>
        </choice>
        <choice>
          <value>2A</value>
          <display_name>2A</display_name>
        </choice>
        <choice>
          <value>2B</value>
          <display_name>2B</display_name>
        </choice>
        <choice>
          <value>2C</value>
          <display_name>2C</display_name>
        </choice>
        <choice>
          <value>3A</value>
          <display_name>3A</display_name>
        </choice>
        <choice>
          <value>3B</value>
          <display_name>3B</display_name>
        </choice>
        <choice>
          <value>3C</value>
          <display_name>3C</display_name>
        </choice>
        <choice>
          <value>4A</value>
          <display_name>4A</display_name>
        </choice>
        <choice>
          <value>4B</value>
          <display_name>4B</display_name>
        </choice>
        <choice>
          <value>4C</value>
          <display_name>4C</display_name>
        </choice>
        <choice>
          <value>5A</value>
          <display_name>5A</display_name>
        </choice>
        <choice>
          <value>5B</value>
          <display_name>5B</display_name>
        </choice>
        <choice>
          <value>5C</value>
          <display_name>5C</display_name>
        </choice>
        <choice>
          <value>6A</value>
          <display_name>6A</display_name>
        </choice>
        <choice>
          <value>6B</value>
          <display_name>6B</display_name>
        </choice>
        <choice>
          <value>6C</value>
          <display_name>6C</display_name>
        </choice>
        <choice>
          <value>7</value>
          <display_name>7</display_name>
        </choice>
        <choice>
          <value>8</value>
          <display_name>8</display_name>
        </choice>
      </choices>
    </argument>
    <argument>
      <name>site_state_code</name>
      <display_name>Site: State Code</display_name>
      <description>State code of the home address.</description>
      <type>Choice</type>
      <required>false</required>
      <model_dependent>false</model_dependent>
      <choices>
        <choice>
          <value>AK</value>
          <display_name>AK</display_name>
        </choice>
        <choice>
          <value>AL</value>
          <display_name>AL</display_name>
        </choice>
        <choice>
          <value>AR</value>
          <display_name>AR</display_name>
        </choice>
        <choice>
          <value>AZ</value>
          <display_name>AZ</display_name>
        </choice>
        <choice>
          <value>CA</value>
          <display_name>CA</display_name>
        </choice>
        <choice>
          <value>CO</value>
          <display_name>CO</display_name>
        </choice>
        <choice>
          <value>CT</value>
          <display_name>CT</display_name>
        </choice>
        <choice>
          <value>DC</value>
          <display_name>DC</display_name>
        </choice>
        <choice>
          <value>DE</value>
          <display_name>DE</display_name>
        </choice>
        <choice>
          <value>FL</value>
          <display_name>FL</display_name>
        </choice>
        <choice>
          <value>GA</value>
          <display_name>GA</display_name>
        </choice>
        <choice>
          <value>HI</value>
          <display_name>HI</display_name>
        </choice>
        <choice>
          <value>IA</value>
          <display_name>IA</display_name>
        </choice>
        <choice>
          <value>ID</value>
          <display_name>ID</display_name>
        </choice>
        <choice>
          <value>IL</value>
          <display_name>IL</display_name>
        </choice>
        <choice>
          <value>IN</value>
          <display_name>IN</display_name>
        </choice>
        <choice>
          <value>KS</value>
          <display_name>KS</display_name>
        </choice>
        <choice>
          <value>KY</value>
          <display_name>KY</display_name>
        </choice>
        <choice>
          <value>LA</value>
          <display_name>LA</display_name>
        </choice>
        <choice>
          <value>MA</value>
          <display_name>MA</display_name>
        </choice>
        <choice>
          <value>MD</value>
          <display_name>MD</display_name>
        </choice>
        <choice>
          <value>ME</value>
          <display_name>ME</display_name>
        </choice>
        <choice>
          <value>MI</value>
          <display_name>MI</display_name>
        </choice>
        <choice>
          <value>MN</value>
          <display_name>MN</display_name>
        </choice>
        <choice>
          <value>MO</value>
          <display_name>MO</display_name>
        </choice>
        <choice>
          <value>MS</value>
          <display_name>MS</display_name>
        </choice>
        <choice>
          <value>MT</value>
          <display_name>MT</display_name>
        </choice>
        <choice>
          <value>NC</value>
          <display_name>NC</display_name>
        </choice>
        <choice>
          <value>ND</value>
          <display_name>ND</display_name>
        </choice>
        <choice>
          <value>NE</value>
          <display_name>NE</display_name>
        </choice>
        <choice>
          <value>NH</value>
          <display_name>NH</display_name>
        </choice>
        <choice>
          <value>NJ</value>
          <display_name>NJ</display_name>
        </choice>
        <choice>
          <value>NM</value>
          <display_name>NM</display_name>
        </choice>
        <choice>
          <value>NV</value>
          <display_name>NV</display_name>
        </choice>
        <choice>
          <value>NY</value>
          <display_name>NY</display_name>
        </choice>
        <choice>
          <value>OH</value>
          <display_name>OH</display_name>
        </choice>
        <choice>
          <value>OK</value>
          <display_name>OK</display_name>
        </choice>
        <choice>
          <value>OR</value>
          <display_name>OR</display_name>
        </choice>
        <choice>
          <value>PA</value>
          <display_name>PA</display_name>
        </choice>
        <choice>
          <value>RI</value>
          <display_name>RI</display_name>
        </choice>
        <choice>
          <value>SC</value>
          <display_name>SC</display_name>
        </choice>
        <choice>
          <value>SD</value>
          <display_name>SD</display_name>
        </choice>
        <choice>
          <value>TN</value>
          <display_name>TN</display_name>
        </choice>
        <choice>
          <value>TX</value>
          <display_name>TX</display_name>
        </choice>
        <choice>
          <value>UT</value>
          <display_name>UT</display_name>
        </choice>
        <choice>
          <value>VA</value>
          <display_name>VA</display_name>
        </choice>
        <choice>
          <value>VT</value>
          <display_name>VT</display_name>
        </choice>
        <choice>
          <value>WA</value>
          <display_name>WA</display_name>
        </choice>
        <choice>
          <value>WI</value>
          <display_name>WI</display_name>
        </choice>
        <choice>
          <value>WV</value>
          <display_name>WV</display_name>
        </choice>
        <choice>
          <value>WY</value>
          <display_name>WY</display_name>
        </choice>
      </choices>
    </argument>
    <argument>
      <name>site_time_zone_utc_offset</name>
      <display_name>Site: Time Zone UTC Offset</display_name>
      <description>Time zone UTC offset of the home address. Must be between -12 and 14.</description>
      <type>Double</type>
      <units>hr</units>
      <required>false</required>
      <model_dependent>false</model_dependent>
    </argument>
    <argument>
      <name>weather_station_epw_filepath</name>
      <display_name>Weather Station: EnergyPlus Weather (EPW) Filepath</display_name>
      <description>Path of the EPW file.</description>
      <type>String</type>
      <required>true</required>
      <model_dependent>false</model_dependent>
      <default_value>USA_CO_Denver.Intl.AP.725650_TMY3.epw</default_value>
    </argument>
    <argument>
      <name>year_built</name>
      <display_name>Building Construction: Year Built</display_name>
      <description>The year the building was built.</description>
      <type>Integer</type>
      <required>false</required>
      <model_dependent>false</model_dependent>
    </argument>
    <argument>
      <name>geometry_unit_type</name>
      <display_name>Geometry: Unit Type</display_name>
      <description>The type of dwelling unit. Use single-family attached for a dwelling unit with 1 or more stories, attached units to one or both sides, and no units above/below. Use apartment unit for a dwelling unit with 1 story, attached units to one, two, or three sides, and units above and/or below.</description>
      <type>Choice</type>
      <required>true</required>
      <model_dependent>false</model_dependent>
      <default_value>single-family detached</default_value>
      <choices>
        <choice>
          <value>single-family detached</value>
          <display_name>single-family detached</display_name>
        </choice>
        <choice>
          <value>single-family attached</value>
          <display_name>single-family attached</display_name>
        </choice>
        <choice>
          <value>apartment unit</value>
          <display_name>apartment unit</display_name>
        </choice>
      </choices>
    </argument>
    <argument>
      <name>geometry_unit_left_wall_is_adiabatic</name>
      <display_name>Geometry: Unit Left Wall Is Adiabatic</display_name>
      <description>Presence of an adiabatic left wall.</description>
      <type>Boolean</type>
      <required>true</required>
      <model_dependent>false</model_dependent>
      <default_value>false</default_value>
      <choices>
        <choice>
          <value>true</value>
          <display_name>true</display_name>
        </choice>
        <choice>
          <value>false</value>
          <display_name>false</display_name>
        </choice>
      </choices>
    </argument>
    <argument>
      <name>geometry_unit_right_wall_is_adiabatic</name>
      <display_name>Geometry: Unit Right Wall Is Adiabatic</display_name>
      <description>Presence of an adiabatic right wall.</description>
      <type>Boolean</type>
      <required>true</required>
      <model_dependent>false</model_dependent>
      <default_value>false</default_value>
      <choices>
        <choice>
          <value>true</value>
          <display_name>true</display_name>
        </choice>
        <choice>
          <value>false</value>
          <display_name>false</display_name>
        </choice>
      </choices>
    </argument>
    <argument>
      <name>geometry_unit_front_wall_is_adiabatic</name>
      <display_name>Geometry: Unit Front Wall Is Adiabatic</display_name>
      <description>Presence of an adiabatic front wall, for example, the unit is adjacent to a conditioned corridor.</description>
      <type>Boolean</type>
      <required>true</required>
      <model_dependent>false</model_dependent>
      <default_value>false</default_value>
      <choices>
        <choice>
          <value>true</value>
          <display_name>true</display_name>
        </choice>
        <choice>
          <value>false</value>
          <display_name>false</display_name>
        </choice>
      </choices>
    </argument>
    <argument>
      <name>geometry_unit_back_wall_is_adiabatic</name>
      <display_name>Geometry: Unit Back Wall Is Adiabatic</display_name>
      <description>Presence of an adiabatic back wall.</description>
      <type>Boolean</type>
      <required>true</required>
      <model_dependent>false</model_dependent>
      <default_value>false</default_value>
      <choices>
        <choice>
          <value>true</value>
          <display_name>true</display_name>
        </choice>
        <choice>
          <value>false</value>
          <display_name>false</display_name>
        </choice>
      </choices>
    </argument>
    <argument>
      <name>geometry_unit_num_floors_above_grade</name>
      <display_name>Geometry: Unit Number of Floors Above Grade</display_name>
      <description>The number of floors above grade in the unit. Attic type ConditionedAttic is included. Assumed to be 1 for apartment units.</description>
      <type>Integer</type>
      <units>#</units>
      <required>true</required>
      <model_dependent>false</model_dependent>
      <default_value>2</default_value>
    </argument>
    <argument>
      <name>geometry_unit_cfa</name>
      <display_name>Geometry: Unit Conditioned Floor Area</display_name>
      <description>The total floor area of the unit's conditioned space (including any conditioned basement floor area).</description>
      <type>Double</type>
      <units>ft^2</units>
      <required>true</required>
      <model_dependent>false</model_dependent>
      <default_value>2000</default_value>
    </argument>
    <argument>
      <name>geometry_unit_aspect_ratio</name>
      <display_name>Geometry: Unit Aspect Ratio</display_name>
      <description>The ratio of front/back wall length to left/right wall length for the unit, excluding any protruding garage wall area.</description>
      <type>Double</type>
      <units>Frac</units>
      <required>true</required>
      <model_dependent>false</model_dependent>
      <default_value>2</default_value>
    </argument>
    <argument>
      <name>geometry_unit_orientation</name>
      <display_name>Geometry: Unit Orientation</display_name>
      <description>The unit's orientation is measured clockwise from north (e.g., North=0, East=90, South=180, West=270).</description>
      <type>Double</type>
      <units>degrees</units>
      <required>true</required>
      <model_dependent>false</model_dependent>
      <default_value>180</default_value>
    </argument>
    <argument>
      <name>geometry_unit_num_bedrooms</name>
      <display_name>Geometry: Unit Number of Bedrooms</display_name>
      <description>The number of bedrooms in the unit. Used to determine the energy usage of appliances and plug loads, hot water usage, etc.</description>
      <type>Integer</type>
      <units>#</units>
      <required>true</required>
      <model_dependent>false</model_dependent>
      <default_value>3</default_value>
    </argument>
    <argument>
      <name>geometry_unit_num_bathrooms</name>
      <display_name>Geometry: Unit Number of Bathrooms</display_name>
      <description>The number of bathrooms in the unit. If not provided, the OS-HPXML default is used.</description>
      <type>Integer</type>
      <units>#</units>
      <required>false</required>
      <model_dependent>false</model_dependent>
    </argument>
    <argument>
      <name>geometry_unit_num_occupants</name>
      <display_name>Geometry: Unit Number of Occupants</display_name>
      <description>The number of occupants in the unit. If not provided, the OS-HPXML default is used. Required if Occupancy Calculation Type is 'operational'.</description>
      <type>Double</type>
      <units>#</units>
      <required>false</required>
      <model_dependent>false</model_dependent>
    </argument>
    <argument>
      <name>geometry_building_num_units</name>
      <display_name>Geometry: Building Number of Units</display_name>
      <description>The number of units in the building. Required for single-family attached and apartment units.</description>
      <type>Integer</type>
      <units>#</units>
      <required>false</required>
      <model_dependent>false</model_dependent>
    </argument>
    <argument>
      <name>geometry_average_ceiling_height</name>
      <display_name>Geometry: Average Ceiling Height</display_name>
      <description>Average distance from the floor to the ceiling.</description>
      <type>Double</type>
      <units>ft</units>
      <required>true</required>
      <model_dependent>false</model_dependent>
      <default_value>8</default_value>
    </argument>
    <argument>
      <name>geometry_garage_width</name>
      <display_name>Geometry: Garage Width</display_name>
      <description>The width of the garage. Enter zero for no garage. Only applies to single-family detached units.</description>
      <type>Double</type>
      <units>ft</units>
      <required>true</required>
      <model_dependent>false</model_dependent>
      <default_value>0</default_value>
    </argument>
    <argument>
      <name>geometry_garage_depth</name>
      <display_name>Geometry: Garage Depth</display_name>
      <description>The depth of the garage. Only applies to single-family detached units.</description>
      <type>Double</type>
      <units>ft</units>
      <required>true</required>
      <model_dependent>false</model_dependent>
      <default_value>20</default_value>
    </argument>
    <argument>
      <name>geometry_garage_protrusion</name>
      <display_name>Geometry: Garage Protrusion</display_name>
      <description>The fraction of the garage that is protruding from the living space. Only applies to single-family detached units.</description>
      <type>Double</type>
      <units>Frac</units>
      <required>true</required>
      <model_dependent>false</model_dependent>
      <default_value>0</default_value>
    </argument>
    <argument>
      <name>geometry_garage_position</name>
      <display_name>Geometry: Garage Position</display_name>
      <description>The position of the garage. Only applies to single-family detached units.</description>
      <type>Choice</type>
      <required>true</required>
      <model_dependent>false</model_dependent>
      <default_value>Right</default_value>
      <choices>
        <choice>
          <value>Right</value>
          <display_name>Right</display_name>
        </choice>
        <choice>
          <value>Left</value>
          <display_name>Left</display_name>
        </choice>
      </choices>
    </argument>
    <argument>
      <name>geometry_foundation_type</name>
      <display_name>Geometry: Foundation Type</display_name>
      <description>The foundation type of the building. Foundation types ConditionedBasement and ConditionedCrawlspace are not allowed for apartment units.</description>
      <type>Choice</type>
      <required>true</required>
      <model_dependent>false</model_dependent>
      <default_value>SlabOnGrade</default_value>
      <choices>
        <choice>
          <value>SlabOnGrade</value>
          <display_name>SlabOnGrade</display_name>
        </choice>
        <choice>
          <value>VentedCrawlspace</value>
          <display_name>VentedCrawlspace</display_name>
        </choice>
        <choice>
          <value>UnventedCrawlspace</value>
          <display_name>UnventedCrawlspace</display_name>
        </choice>
        <choice>
          <value>ConditionedCrawlspace</value>
          <display_name>ConditionedCrawlspace</display_name>
        </choice>
        <choice>
          <value>UnconditionedBasement</value>
          <display_name>UnconditionedBasement</display_name>
        </choice>
        <choice>
          <value>ConditionedBasement</value>
          <display_name>ConditionedBasement</display_name>
        </choice>
        <choice>
          <value>Ambient</value>
          <display_name>Ambient</display_name>
        </choice>
        <choice>
          <value>AboveApartment</value>
          <display_name>AboveApartment</display_name>
        </choice>
      </choices>
    </argument>
    <argument>
      <name>geometry_foundation_height</name>
      <display_name>Geometry: Foundation Height</display_name>
      <description>The height of the foundation (e.g., 3ft for crawlspace, 8ft for basement). Only applies to basements/crawlspaces.</description>
      <type>Double</type>
      <units>ft</units>
      <required>true</required>
      <model_dependent>false</model_dependent>
      <default_value>0</default_value>
    </argument>
    <argument>
      <name>geometry_foundation_height_above_grade</name>
      <display_name>Geometry: Foundation Height Above Grade</display_name>
      <description>The depth above grade of the foundation wall. Only applies to basements/crawlspaces.</description>
      <type>Double</type>
      <units>ft</units>
      <required>true</required>
      <model_dependent>false</model_dependent>
      <default_value>0</default_value>
    </argument>
    <argument>
      <name>geometry_rim_joist_height</name>
      <display_name>Geometry: Rim Joist Height</display_name>
      <description>The height of the rim joists. Only applies to basements/crawlspaces.</description>
      <type>Double</type>
      <units>in</units>
      <required>false</required>
      <model_dependent>false</model_dependent>
    </argument>
    <argument>
      <name>geometry_attic_type</name>
      <display_name>Geometry: Attic Type</display_name>
      <description>The attic type of the building. Attic type ConditionedAttic is not allowed for apartment units.</description>
      <type>Choice</type>
      <required>true</required>
      <model_dependent>false</model_dependent>
      <default_value>VentedAttic</default_value>
      <choices>
        <choice>
          <value>FlatRoof</value>
          <display_name>FlatRoof</display_name>
        </choice>
        <choice>
          <value>VentedAttic</value>
          <display_name>VentedAttic</display_name>
        </choice>
        <choice>
          <value>UnventedAttic</value>
          <display_name>UnventedAttic</display_name>
        </choice>
        <choice>
          <value>ConditionedAttic</value>
          <display_name>ConditionedAttic</display_name>
        </choice>
        <choice>
          <value>BelowApartment</value>
          <display_name>BelowApartment</display_name>
        </choice>
      </choices>
    </argument>
    <argument>
      <name>geometry_roof_type</name>
      <display_name>Geometry: Roof Type</display_name>
      <description>The roof type of the building. Ignored if the building has a flat roof.</description>
      <type>Choice</type>
      <required>true</required>
      <model_dependent>false</model_dependent>
      <default_value>gable</default_value>
      <choices>
        <choice>
          <value>gable</value>
          <display_name>gable</display_name>
        </choice>
        <choice>
          <value>hip</value>
          <display_name>hip</display_name>
        </choice>
      </choices>
    </argument>
    <argument>
      <name>geometry_roof_pitch</name>
      <display_name>Geometry: Roof Pitch</display_name>
      <description>The roof pitch of the attic. Ignored if the building has a flat roof.</description>
      <type>Choice</type>
      <required>true</required>
      <model_dependent>false</model_dependent>
      <default_value>6:12</default_value>
      <choices>
        <choice>
          <value>1:12</value>
          <display_name>1:12</display_name>
        </choice>
        <choice>
          <value>2:12</value>
          <display_name>2:12</display_name>
        </choice>
        <choice>
          <value>3:12</value>
          <display_name>3:12</display_name>
        </choice>
        <choice>
          <value>4:12</value>
          <display_name>4:12</display_name>
        </choice>
        <choice>
          <value>5:12</value>
          <display_name>5:12</display_name>
        </choice>
        <choice>
          <value>6:12</value>
          <display_name>6:12</display_name>
        </choice>
        <choice>
          <value>7:12</value>
          <display_name>7:12</display_name>
        </choice>
        <choice>
          <value>8:12</value>
          <display_name>8:12</display_name>
        </choice>
        <choice>
          <value>9:12</value>
          <display_name>9:12</display_name>
        </choice>
        <choice>
          <value>10:12</value>
          <display_name>10:12</display_name>
        </choice>
        <choice>
          <value>11:12</value>
          <display_name>11:12</display_name>
        </choice>
        <choice>
          <value>12:12</value>
          <display_name>12:12</display_name>
        </choice>
      </choices>
    </argument>
    <argument>
      <name>geometry_eaves_depth</name>
      <display_name>Geometry: Eaves Depth</display_name>
      <description>The eaves depth of the roof.</description>
      <type>Double</type>
      <units>ft</units>
      <required>true</required>
      <model_dependent>false</model_dependent>
      <default_value>2</default_value>
    </argument>
    <argument>
      <name>geometry_has_flue_or_chimney</name>
      <display_name>Geometry: Has Flue or Chimney</display_name>
      <description>Presence of flue or chimney for infiltration model. If not provided, the OS-HPXML default is used.</description>
      <type>Boolean</type>
      <required>false</required>
      <model_dependent>false</model_dependent>
      <choices>
        <choice>
          <value>true</value>
          <display_name>true</display_name>
        </choice>
        <choice>
          <value>false</value>
          <display_name>false</display_name>
        </choice>
      </choices>
    </argument>
    <argument>
      <name>neighbor_front_distance</name>
      <display_name>Neighbor: Front Distance</display_name>
      <description>The distance between the unit and the neighboring building to the front (not including eaves). A value of zero indicates no neighbors. Used for shading.</description>
      <type>Double</type>
      <units>ft</units>
      <required>true</required>
      <model_dependent>false</model_dependent>
      <default_value>0</default_value>
    </argument>
    <argument>
      <name>neighbor_back_distance</name>
      <display_name>Neighbor: Back Distance</display_name>
      <description>The distance between the unit and the neighboring building to the back (not including eaves). A value of zero indicates no neighbors. Used for shading.</description>
      <type>Double</type>
      <units>ft</units>
      <required>true</required>
      <model_dependent>false</model_dependent>
      <default_value>0</default_value>
    </argument>
    <argument>
      <name>neighbor_left_distance</name>
      <display_name>Neighbor: Left Distance</display_name>
      <description>The distance between the unit and the neighboring building to the left (not including eaves). A value of zero indicates no neighbors. Used for shading.</description>
      <type>Double</type>
      <units>ft</units>
      <required>true</required>
      <model_dependent>false</model_dependent>
      <default_value>10</default_value>
    </argument>
    <argument>
      <name>neighbor_right_distance</name>
      <display_name>Neighbor: Right Distance</display_name>
      <description>The distance between the unit and the neighboring building to the right (not including eaves). A value of zero indicates no neighbors. Used for shading.</description>
      <type>Double</type>
      <units>ft</units>
      <required>true</required>
      <model_dependent>false</model_dependent>
      <default_value>10</default_value>
    </argument>
    <argument>
      <name>neighbor_front_height</name>
      <display_name>Neighbor: Front Height</display_name>
      <description>The height of the neighboring building to the front. If not provided, the OS-HPXML default is used.</description>
      <type>Double</type>
      <units>ft</units>
      <required>false</required>
      <model_dependent>false</model_dependent>
    </argument>
    <argument>
      <name>neighbor_back_height</name>
      <display_name>Neighbor: Back Height</display_name>
      <description>The height of the neighboring building to the back. If not provided, the OS-HPXML default is used.</description>
      <type>Double</type>
      <units>ft</units>
      <required>false</required>
      <model_dependent>false</model_dependent>
    </argument>
    <argument>
      <name>neighbor_left_height</name>
      <display_name>Neighbor: Left Height</display_name>
      <description>The height of the neighboring building to the left. If not provided, the OS-HPXML default is used.</description>
      <type>Double</type>
      <units>ft</units>
      <required>false</required>
      <model_dependent>false</model_dependent>
    </argument>
    <argument>
      <name>neighbor_right_height</name>
      <display_name>Neighbor: Right Height</display_name>
      <description>The height of the neighboring building to the right. If not provided, the OS-HPXML default is used.</description>
      <type>Double</type>
      <units>ft</units>
      <required>false</required>
      <model_dependent>false</model_dependent>
    </argument>
    <argument>
      <name>floor_over_foundation_assembly_r</name>
      <display_name>Floor: Over Foundation Assembly R-value</display_name>
      <description>Assembly R-value for the floor over the foundation. Ignored if the building has a slab-on-grade foundation.</description>
      <type>Double</type>
      <units>h-ft^2-R/Btu</units>
      <required>true</required>
      <model_dependent>false</model_dependent>
      <default_value>28.1</default_value>
    </argument>
    <argument>
      <name>floor_over_garage_assembly_r</name>
      <display_name>Floor: Over Garage Assembly R-value</display_name>
      <description>Assembly R-value for the floor over the garage. Ignored unless the building has a garage under conditioned space.</description>
      <type>Double</type>
      <units>h-ft^2-R/Btu</units>
      <required>true</required>
      <model_dependent>false</model_dependent>
      <default_value>28.1</default_value>
    </argument>
    <argument>
      <name>foundation_wall_type</name>
      <display_name>Foundation Wall: Type</display_name>
      <description>The material type of the foundation wall. If not provided, the OS-HPXML default is used.</description>
      <type>Choice</type>
      <required>false</required>
      <model_dependent>false</model_dependent>
      <choices>
        <choice>
          <value>solid concrete</value>
          <display_name>solid concrete</display_name>
        </choice>
        <choice>
          <value>concrete block</value>
          <display_name>concrete block</display_name>
        </choice>
        <choice>
          <value>concrete block foam core</value>
          <display_name>concrete block foam core</display_name>
        </choice>
        <choice>
          <value>concrete block perlite core</value>
          <display_name>concrete block perlite core</display_name>
        </choice>
        <choice>
          <value>concrete block vermiculite core</value>
          <display_name>concrete block vermiculite core</display_name>
        </choice>
        <choice>
          <value>concrete block solid core</value>
          <display_name>concrete block solid core</display_name>
        </choice>
        <choice>
          <value>double brick</value>
          <display_name>double brick</display_name>
        </choice>
        <choice>
          <value>wood</value>
          <display_name>wood</display_name>
        </choice>
      </choices>
    </argument>
    <argument>
      <name>foundation_wall_thickness</name>
      <display_name>Foundation Wall: Thickness</display_name>
      <description>The thickness of the foundation wall. If not provided, the OS-HPXML default is used.</description>
      <type>Double</type>
      <units>in</units>
      <required>false</required>
      <model_dependent>false</model_dependent>
    </argument>
    <argument>
      <name>foundation_wall_insulation_r</name>
      <display_name>Foundation Wall: Insulation Nominal R-value</display_name>
      <description>Nominal R-value for the foundation wall insulation. Only applies to basements/crawlspaces.</description>
      <type>Double</type>
      <units>h-ft^2-R/Btu</units>
      <required>true</required>
      <model_dependent>false</model_dependent>
      <default_value>0</default_value>
    </argument>
    <argument>
      <name>foundation_wall_insulation_location</name>
      <display_name>Foundation Wall: Insulation Location</display_name>
      <description>Whether the insulation is on the interior or exterior of the foundation wall. Only applies to basements/crawlspaces.</description>
      <type>Choice</type>
      <units>ft</units>
      <required>false</required>
      <model_dependent>false</model_dependent>
      <default_value>exterior</default_value>
      <choices>
        <choice>
          <value>interior</value>
          <display_name>interior</display_name>
        </choice>
        <choice>
          <value>exterior</value>
          <display_name>exterior</display_name>
        </choice>
      </choices>
    </argument>
    <argument>
      <name>foundation_wall_insulation_distance_to_top</name>
      <display_name>Foundation Wall: Insulation Distance To Top</display_name>
      <description>The distance from the top of the foundation wall to the top of the foundation wall insulation. Only applies to basements/crawlspaces. If not provided, the OS-HPXML default is used.</description>
      <type>Double</type>
      <units>ft</units>
      <required>false</required>
      <model_dependent>false</model_dependent>
    </argument>
    <argument>
      <name>foundation_wall_insulation_distance_to_bottom</name>
      <display_name>Foundation Wall: Insulation Distance To Bottom</display_name>
      <description>The distance from the top of the foundation wall to the bottom of the foundation wall insulation. Only applies to basements/crawlspaces. If not provided, the OS-HPXML default is used.</description>
      <type>Double</type>
      <units>ft</units>
      <required>false</required>
      <model_dependent>false</model_dependent>
    </argument>
    <argument>
      <name>foundation_wall_assembly_r</name>
      <display_name>Foundation Wall: Assembly R-value</display_name>
      <description>Assembly R-value for the foundation walls. Only applies to basements/crawlspaces. If provided, overrides the previous foundation wall insulation inputs. If not provided, it is ignored.</description>
      <type>Double</type>
      <units>h-ft^2-R/Btu</units>
      <required>false</required>
      <model_dependent>false</model_dependent>
    </argument>
    <argument>
      <name>rim_joist_assembly_r</name>
      <display_name>Rim Joist: Assembly R-value</display_name>
      <description>Assembly R-value for the rim joists. Only applies to basements/crawlspaces. Required if a rim joist height is provided.</description>
      <type>Double</type>
      <units>h-ft^2-R/Btu</units>
      <required>false</required>
      <model_dependent>false</model_dependent>
    </argument>
    <argument>
      <name>slab_perimeter_insulation_r</name>
      <display_name>Slab: Perimeter Insulation Nominal R-value</display_name>
      <description>Nominal R-value of the vertical slab perimeter insulation. Applies to slab-on-grade foundations and basement/crawlspace floors.</description>
      <type>Double</type>
      <units>h-ft^2-R/Btu</units>
      <required>true</required>
      <model_dependent>false</model_dependent>
      <default_value>0</default_value>
    </argument>
    <argument>
      <name>slab_perimeter_depth</name>
      <display_name>Slab: Perimeter Insulation Depth</display_name>
      <description>Depth from grade to bottom of vertical slab perimeter insulation. Applies to slab-on-grade foundations and basement/crawlspace floors.</description>
      <type>Double</type>
      <units>ft</units>
      <required>true</required>
      <model_dependent>false</model_dependent>
      <default_value>0</default_value>
    </argument>
    <argument>
      <name>slab_under_insulation_r</name>
      <display_name>Slab: Under Slab Insulation Nominal R-value</display_name>
      <description>Nominal R-value of the horizontal under slab insulation. Applies to slab-on-grade foundations and basement/crawlspace floors.</description>
      <type>Double</type>
      <units>h-ft^2-R/Btu</units>
      <required>true</required>
      <model_dependent>false</model_dependent>
      <default_value>0</default_value>
    </argument>
    <argument>
      <name>slab_under_width</name>
      <display_name>Slab: Under Slab Insulation Width</display_name>
      <description>Width from slab edge inward of horizontal under-slab insulation. Enter 999 to specify that the under slab insulation spans the entire slab. Applies to slab-on-grade foundations and basement/crawlspace floors.</description>
      <type>Double</type>
      <units>ft</units>
      <required>true</required>
      <model_dependent>false</model_dependent>
      <default_value>0</default_value>
    </argument>
    <argument>
      <name>slab_thickness</name>
      <display_name>Slab: Thickness</display_name>
      <description>The thickness of the slab. Zero can be entered if there is a dirt floor instead of a slab. If not provided, the OS-HPXML default is used.</description>
      <type>Double</type>
      <units>in</units>
      <required>false</required>
      <model_dependent>false</model_dependent>
    </argument>
    <argument>
      <name>slab_carpet_fraction</name>
      <display_name>Slab: Carpet Fraction</display_name>
      <description>Fraction of the slab floor area that is carpeted. If not provided, the OS-HPXML default is used.</description>
      <type>Double</type>
      <units>Frac</units>
      <required>false</required>
      <model_dependent>false</model_dependent>
    </argument>
    <argument>
      <name>slab_carpet_r</name>
      <display_name>Slab: Carpet R-value</display_name>
      <description>R-value of the slab carpet. If not provided, the OS-HPXML default is used.</description>
      <type>Double</type>
      <units>h-ft^2-R/Btu</units>
      <required>false</required>
      <model_dependent>false</model_dependent>
    </argument>
    <argument>
      <name>ceiling_assembly_r</name>
      <display_name>Ceiling: Assembly R-value</display_name>
      <description>Assembly R-value for the ceiling (attic floor).</description>
      <type>Double</type>
      <units>h-ft^2-R/Btu</units>
      <required>true</required>
      <model_dependent>false</model_dependent>
      <default_value>31.6</default_value>
    </argument>
    <argument>
      <name>roof_material_type</name>
      <display_name>Roof: Material Type</display_name>
      <description>The material type of the roof. If not provided, the OS-HPXML default is used.</description>
      <type>Choice</type>
      <required>false</required>
      <model_dependent>false</model_dependent>
      <choices>
        <choice>
          <value>asphalt or fiberglass shingles</value>
          <display_name>asphalt or fiberglass shingles</display_name>
        </choice>
        <choice>
          <value>concrete</value>
          <display_name>concrete</display_name>
        </choice>
        <choice>
          <value>cool roof</value>
          <display_name>cool roof</display_name>
        </choice>
        <choice>
          <value>slate or tile shingles</value>
          <display_name>slate or tile shingles</display_name>
        </choice>
        <choice>
          <value>expanded polystyrene sheathing</value>
          <display_name>expanded polystyrene sheathing</display_name>
        </choice>
        <choice>
          <value>metal surfacing</value>
          <display_name>metal surfacing</display_name>
        </choice>
        <choice>
          <value>plastic/rubber/synthetic sheeting</value>
          <display_name>plastic/rubber/synthetic sheeting</display_name>
        </choice>
        <choice>
          <value>shingles</value>
          <display_name>shingles</display_name>
        </choice>
        <choice>
          <value>wood shingles or shakes</value>
          <display_name>wood shingles or shakes</display_name>
        </choice>
      </choices>
    </argument>
    <argument>
      <name>roof_color</name>
      <display_name>Roof: Color</display_name>
      <description>The color of the roof. If not provided, the OS-HPXML default is used.</description>
      <type>Choice</type>
      <required>false</required>
      <model_dependent>false</model_dependent>
      <choices>
        <choice>
          <value>dark</value>
          <display_name>dark</display_name>
        </choice>
        <choice>
          <value>light</value>
          <display_name>light</display_name>
        </choice>
        <choice>
          <value>medium</value>
          <display_name>medium</display_name>
        </choice>
        <choice>
          <value>medium dark</value>
          <display_name>medium dark</display_name>
        </choice>
        <choice>
          <value>reflective</value>
          <display_name>reflective</display_name>
        </choice>
      </choices>
    </argument>
    <argument>
      <name>roof_assembly_r</name>
      <display_name>Roof: Assembly R-value</display_name>
      <description>Assembly R-value of the roof.</description>
      <type>Double</type>
      <units>h-ft^2-R/Btu</units>
      <required>true</required>
      <model_dependent>false</model_dependent>
      <default_value>2.3</default_value>
    </argument>
    <argument>
      <name>roof_radiant_barrier</name>
      <display_name>Roof: Has Radiant Barrier</display_name>
      <description>Presence of a radiant barrier in the attic.</description>
      <type>Boolean</type>
      <required>true</required>
      <model_dependent>false</model_dependent>
      <default_value>false</default_value>
      <choices>
        <choice>
          <value>true</value>
          <display_name>true</display_name>
        </choice>
        <choice>
          <value>false</value>
          <display_name>false</display_name>
        </choice>
      </choices>
    </argument>
    <argument>
      <name>roof_radiant_barrier_grade</name>
      <display_name>Roof: Radiant Barrier Grade</display_name>
      <description>The grade of the radiant barrier, if it exists.</description>
      <type>Choice</type>
      <required>true</required>
      <model_dependent>false</model_dependent>
      <default_value>1</default_value>
      <choices>
        <choice>
          <value>1</value>
          <display_name>1</display_name>
        </choice>
        <choice>
          <value>2</value>
          <display_name>2</display_name>
        </choice>
        <choice>
          <value>3</value>
          <display_name>3</display_name>
        </choice>
      </choices>
    </argument>
    <argument>
      <name>wall_type</name>
      <display_name>Wall: Type</display_name>
      <description>The type of walls.</description>
      <type>Choice</type>
      <required>true</required>
      <model_dependent>false</model_dependent>
      <default_value>WoodStud</default_value>
      <choices>
        <choice>
          <value>WoodStud</value>
          <display_name>WoodStud</display_name>
        </choice>
        <choice>
          <value>ConcreteMasonryUnit</value>
          <display_name>ConcreteMasonryUnit</display_name>
        </choice>
        <choice>
          <value>DoubleWoodStud</value>
          <display_name>DoubleWoodStud</display_name>
        </choice>
        <choice>
          <value>InsulatedConcreteForms</value>
          <display_name>InsulatedConcreteForms</display_name>
        </choice>
        <choice>
          <value>LogWall</value>
          <display_name>LogWall</display_name>
        </choice>
        <choice>
          <value>StructuralInsulatedPanel</value>
          <display_name>StructuralInsulatedPanel</display_name>
        </choice>
        <choice>
          <value>SolidConcrete</value>
          <display_name>SolidConcrete</display_name>
        </choice>
        <choice>
          <value>SteelFrame</value>
          <display_name>SteelFrame</display_name>
        </choice>
        <choice>
          <value>Stone</value>
          <display_name>Stone</display_name>
        </choice>
        <choice>
          <value>StrawBale</value>
          <display_name>StrawBale</display_name>
        </choice>
        <choice>
          <value>StructuralBrick</value>
          <display_name>StructuralBrick</display_name>
        </choice>
      </choices>
    </argument>
    <argument>
      <name>wall_siding_type</name>
      <display_name>Wall: Siding Type</display_name>
      <description>The siding type of the walls. Also applies to rim joists. If not provided, the OS-HPXML default is used.</description>
      <type>Choice</type>
      <required>false</required>
      <model_dependent>false</model_dependent>
      <choices>
        <choice>
          <value>aluminum siding</value>
          <display_name>aluminum siding</display_name>
        </choice>
        <choice>
          <value>asbestos siding</value>
          <display_name>asbestos siding</display_name>
        </choice>
        <choice>
          <value>brick veneer</value>
          <display_name>brick veneer</display_name>
        </choice>
        <choice>
          <value>composite shingle siding</value>
          <display_name>composite shingle siding</display_name>
        </choice>
        <choice>
          <value>fiber cement siding</value>
          <display_name>fiber cement siding</display_name>
        </choice>
        <choice>
          <value>masonite siding</value>
          <display_name>masonite siding</display_name>
        </choice>
        <choice>
          <value>none</value>
          <display_name>none</display_name>
        </choice>
        <choice>
          <value>stucco</value>
          <display_name>stucco</display_name>
        </choice>
        <choice>
          <value>synthetic stucco</value>
          <display_name>synthetic stucco</display_name>
        </choice>
        <choice>
          <value>vinyl siding</value>
          <display_name>vinyl siding</display_name>
        </choice>
        <choice>
          <value>wood siding</value>
          <display_name>wood siding</display_name>
        </choice>
      </choices>
    </argument>
    <argument>
      <name>wall_color</name>
      <display_name>Wall: Color</display_name>
      <description>The color of the walls. Also applies to rim joists. If not provided, the OS-HPXML default is used.</description>
      <type>Choice</type>
      <required>false</required>
      <model_dependent>false</model_dependent>
      <choices>
        <choice>
          <value>dark</value>
          <display_name>dark</display_name>
        </choice>
        <choice>
          <value>light</value>
          <display_name>light</display_name>
        </choice>
        <choice>
          <value>medium</value>
          <display_name>medium</display_name>
        </choice>
        <choice>
          <value>medium dark</value>
          <display_name>medium dark</display_name>
        </choice>
        <choice>
          <value>reflective</value>
          <display_name>reflective</display_name>
        </choice>
      </choices>
    </argument>
    <argument>
      <name>wall_assembly_r</name>
      <display_name>Wall: Assembly R-value</display_name>
      <description>Assembly R-value of the walls.</description>
      <type>Double</type>
      <units>h-ft^2-R/Btu</units>
      <required>true</required>
      <model_dependent>false</model_dependent>
      <default_value>11.9</default_value>
    </argument>
    <argument>
      <name>window_front_wwr</name>
      <display_name>Windows: Front Window-to-Wall Ratio</display_name>
      <description>The ratio of window area to wall area for the unit's front facade. Enter 0 if specifying Front Window Area instead.</description>
      <type>Double</type>
      <units>Frac</units>
      <required>true</required>
      <model_dependent>false</model_dependent>
      <default_value>0.18</default_value>
    </argument>
    <argument>
      <name>window_back_wwr</name>
      <display_name>Windows: Back Window-to-Wall Ratio</display_name>
      <description>The ratio of window area to wall area for the unit's back facade. Enter 0 if specifying Back Window Area instead.</description>
      <type>Double</type>
      <units>Frac</units>
      <required>true</required>
      <model_dependent>false</model_dependent>
      <default_value>0.18</default_value>
    </argument>
    <argument>
      <name>window_left_wwr</name>
      <display_name>Windows: Left Window-to-Wall Ratio</display_name>
      <description>The ratio of window area to wall area for the unit's left facade (when viewed from the front). Enter 0 if specifying Left Window Area instead.</description>
      <type>Double</type>
      <units>Frac</units>
      <required>true</required>
      <model_dependent>false</model_dependent>
      <default_value>0.18</default_value>
    </argument>
    <argument>
      <name>window_right_wwr</name>
      <display_name>Windows: Right Window-to-Wall Ratio</display_name>
      <description>The ratio of window area to wall area for the unit's right facade (when viewed from the front). Enter 0 if specifying Right Window Area instead.</description>
      <type>Double</type>
      <units>Frac</units>
      <required>true</required>
      <model_dependent>false</model_dependent>
      <default_value>0.18</default_value>
    </argument>
    <argument>
      <name>window_area_front</name>
      <display_name>Windows: Front Window Area</display_name>
      <description>The amount of window area on the unit's front facade. Enter 0 if specifying Front Window-to-Wall Ratio instead.</description>
      <type>Double</type>
      <units>ft^2</units>
      <required>true</required>
      <model_dependent>false</model_dependent>
      <default_value>0</default_value>
    </argument>
    <argument>
      <name>window_area_back</name>
      <display_name>Windows: Back Window Area</display_name>
      <description>The amount of window area on the unit's back facade. Enter 0 if specifying Back Window-to-Wall Ratio instead.</description>
      <type>Double</type>
      <units>ft^2</units>
      <required>true</required>
      <model_dependent>false</model_dependent>
      <default_value>0</default_value>
    </argument>
    <argument>
      <name>window_area_left</name>
      <display_name>Windows: Left Window Area</display_name>
      <description>The amount of window area on the unit's left facade (when viewed from the front). Enter 0 if specifying Left Window-to-Wall Ratio instead.</description>
      <type>Double</type>
      <units>ft^2</units>
      <required>true</required>
      <model_dependent>false</model_dependent>
      <default_value>0</default_value>
    </argument>
    <argument>
      <name>window_area_right</name>
      <display_name>Windows: Right Window Area</display_name>
      <description>The amount of window area on the unit's right facade (when viewed from the front). Enter 0 if specifying Right Window-to-Wall Ratio instead.</description>
      <type>Double</type>
      <units>ft^2</units>
      <required>true</required>
      <model_dependent>false</model_dependent>
      <default_value>0</default_value>
    </argument>
    <argument>
      <name>window_aspect_ratio</name>
      <display_name>Windows: Aspect Ratio</display_name>
      <description>Ratio of window height to width.</description>
      <type>Double</type>
      <units>Frac</units>
      <required>true</required>
      <model_dependent>false</model_dependent>
      <default_value>1.333</default_value>
    </argument>
    <argument>
      <name>window_fraction_operable</name>
      <display_name>Windows: Fraction Operable</display_name>
      <description>Fraction of windows that are operable. If not provided, the OS-HPXML default is used.</description>
      <type>Double</type>
      <units>Frac</units>
      <required>false</required>
      <model_dependent>false</model_dependent>
    </argument>
    <argument>
      <name>window_natvent_availability</name>
      <display_name>Windows: Natural Ventilation Availability</display_name>
      <description>For operable windows, the number of days/week that windows can be opened by occupants for natural ventilation. If not provided, the OS-HPXML default is used.</description>
      <type>Integer</type>
      <units>Days/week</units>
      <required>false</required>
      <model_dependent>false</model_dependent>
    </argument>
    <argument>
      <name>window_ufactor</name>
      <display_name>Windows: U-Factor</display_name>
      <description>Full-assembly NFRC U-factor.</description>
      <type>Double</type>
      <units>Btu/hr-ft^2-R</units>
      <required>true</required>
      <model_dependent>false</model_dependent>
      <default_value>0.37</default_value>
    </argument>
    <argument>
      <name>window_shgc</name>
      <display_name>Windows: SHGC</display_name>
      <description>Full-assembly NFRC solar heat gain coefficient.</description>
      <type>Double</type>
      <required>true</required>
      <model_dependent>false</model_dependent>
      <default_value>0.3</default_value>
    </argument>
    <argument>
      <name>window_interior_shading_winter</name>
      <display_name>Windows: Winter Interior Shading</display_name>
      <description>Interior shading multiplier for the heating season. 1.0 indicates no reduction in solar gain, 0.85 indicates 15% reduction, etc. If not provided, the OS-HPXML default is used.</description>
      <type>Double</type>
      <units>Frac</units>
      <required>false</required>
      <model_dependent>false</model_dependent>
    </argument>
    <argument>
      <name>window_interior_shading_summer</name>
      <display_name>Windows: Summer Interior Shading</display_name>
      <description>Interior shading multiplier for the cooling season. 1.0 indicates no reduction in solar gain, 0.85 indicates 15% reduction, etc. If not provided, the OS-HPXML default is used.</description>
      <type>Double</type>
      <units>Frac</units>
      <required>false</required>
      <model_dependent>false</model_dependent>
    </argument>
    <argument>
      <name>window_exterior_shading_winter</name>
      <display_name>Windows: Winter Exterior Shading</display_name>
      <description>Exterior shading multiplier for the heating season. 1.0 indicates no reduction in solar gain, 0.85 indicates 15% reduction, etc. If not provided, the OS-HPXML default is used.</description>
      <type>Double</type>
      <units>Frac</units>
      <required>false</required>
      <model_dependent>false</model_dependent>
    </argument>
    <argument>
      <name>window_exterior_shading_summer</name>
      <display_name>Windows: Summer Exterior Shading</display_name>
      <description>Exterior shading multiplier for the cooling season. 1.0 indicates no reduction in solar gain, 0.85 indicates 15% reduction, etc. If not provided, the OS-HPXML default is used.</description>
      <type>Double</type>
      <units>Frac</units>
      <required>false</required>
      <model_dependent>false</model_dependent>
    </argument>
    <argument>
      <name>window_storm_type</name>
      <display_name>Windows: Storm Type</display_name>
      <description>The type of storm, if present. If not provided, assumes there is no storm.</description>
      <type>Choice</type>
      <required>false</required>
      <model_dependent>false</model_dependent>
      <choices>
        <choice>
          <value>clear</value>
          <display_name>clear</display_name>
        </choice>
        <choice>
          <value>low-e</value>
          <display_name>low-e</display_name>
        </choice>
      </choices>
    </argument>
    <argument>
      <name>overhangs_front_depth</name>
      <display_name>Overhangs: Front Depth</display_name>
      <description>The depth of overhangs for windows for the front facade.</description>
      <type>Double</type>
      <units>ft</units>
      <required>true</required>
      <model_dependent>false</model_dependent>
      <default_value>0</default_value>
    </argument>
    <argument>
      <name>overhangs_front_distance_to_top_of_window</name>
      <display_name>Overhangs: Front Distance to Top of Window</display_name>
      <description>The overhangs distance to the top of window for the front facade.</description>
      <type>Double</type>
      <units>ft</units>
      <required>true</required>
      <model_dependent>false</model_dependent>
      <default_value>0</default_value>
    </argument>
    <argument>
      <name>overhangs_front_distance_to_bottom_of_window</name>
      <display_name>Overhangs: Front Distance to Bottom of Window</display_name>
      <description>The overhangs distance to the bottom of window for the front facade.</description>
      <type>Double</type>
      <units>ft</units>
      <required>true</required>
      <model_dependent>false</model_dependent>
      <default_value>4</default_value>
    </argument>
    <argument>
      <name>overhangs_back_depth</name>
      <display_name>Overhangs: Back Depth</display_name>
      <description>The depth of overhangs for windows for the back facade.</description>
      <type>Double</type>
      <units>ft</units>
      <required>true</required>
      <model_dependent>false</model_dependent>
      <default_value>0</default_value>
    </argument>
    <argument>
      <name>overhangs_back_distance_to_top_of_window</name>
      <display_name>Overhangs: Back Distance to Top of Window</display_name>
      <description>The overhangs distance to the top of window for the back facade.</description>
      <type>Double</type>
      <units>ft</units>
      <required>true</required>
      <model_dependent>false</model_dependent>
      <default_value>0</default_value>
    </argument>
    <argument>
      <name>overhangs_back_distance_to_bottom_of_window</name>
      <display_name>Overhangs: Back Distance to Bottom of Window</display_name>
      <description>The overhangs distance to the bottom of window for the back facade.</description>
      <type>Double</type>
      <units>ft</units>
      <required>true</required>
      <model_dependent>false</model_dependent>
      <default_value>4</default_value>
    </argument>
    <argument>
      <name>overhangs_left_depth</name>
      <display_name>Overhangs: Left Depth</display_name>
      <description>The depth of overhangs for windows for the left facade.</description>
      <type>Double</type>
      <units>ft</units>
      <required>true</required>
      <model_dependent>false</model_dependent>
      <default_value>0</default_value>
    </argument>
    <argument>
      <name>overhangs_left_distance_to_top_of_window</name>
      <display_name>Overhangs: Left Distance to Top of Window</display_name>
      <description>The overhangs distance to the top of window for the left facade.</description>
      <type>Double</type>
      <units>ft</units>
      <required>true</required>
      <model_dependent>false</model_dependent>
      <default_value>0</default_value>
    </argument>
    <argument>
      <name>overhangs_left_distance_to_bottom_of_window</name>
      <display_name>Overhangs: Left Distance to Bottom of Window</display_name>
      <description>The overhangs distance to the bottom of window for the left facade.</description>
      <type>Double</type>
      <units>ft</units>
      <required>true</required>
      <model_dependent>false</model_dependent>
      <default_value>4</default_value>
    </argument>
    <argument>
      <name>overhangs_right_depth</name>
      <display_name>Overhangs: Right Depth</display_name>
      <description>The depth of overhangs for windows for the right facade.</description>
      <type>Double</type>
      <units>ft</units>
      <required>true</required>
      <model_dependent>false</model_dependent>
      <default_value>0</default_value>
    </argument>
    <argument>
      <name>overhangs_right_distance_to_top_of_window</name>
      <display_name>Overhangs: Right Distance to Top of Window</display_name>
      <description>The overhangs distance to the top of window for the right facade.</description>
      <type>Double</type>
      <units>ft</units>
      <required>true</required>
      <model_dependent>false</model_dependent>
      <default_value>0</default_value>
    </argument>
    <argument>
      <name>overhangs_right_distance_to_bottom_of_window</name>
      <display_name>Overhangs: Right Distance to Bottom of Window</display_name>
      <description>The overhangs distance to the bottom of window for the right facade.</description>
      <type>Double</type>
      <units>ft</units>
      <required>true</required>
      <model_dependent>false</model_dependent>
      <default_value>4</default_value>
    </argument>
    <argument>
      <name>skylight_area_front</name>
      <display_name>Skylights: Front Roof Area</display_name>
      <description>The amount of skylight area on the unit's front conditioned roof facade.</description>
      <type>Double</type>
      <units>ft^2</units>
      <required>true</required>
      <model_dependent>false</model_dependent>
      <default_value>0</default_value>
    </argument>
    <argument>
      <name>skylight_area_back</name>
      <display_name>Skylights: Back Roof Area</display_name>
      <description>The amount of skylight area on the unit's back conditioned roof facade.</description>
      <type>Double</type>
      <units>ft^2</units>
      <required>true</required>
      <model_dependent>false</model_dependent>
      <default_value>0</default_value>
    </argument>
    <argument>
      <name>skylight_area_left</name>
      <display_name>Skylights: Left Roof Area</display_name>
      <description>The amount of skylight area on the unit's left conditioned roof facade (when viewed from the front).</description>
      <type>Double</type>
      <units>ft^2</units>
      <required>true</required>
      <model_dependent>false</model_dependent>
      <default_value>0</default_value>
    </argument>
    <argument>
      <name>skylight_area_right</name>
      <display_name>Skylights: Right Roof Area</display_name>
      <description>The amount of skylight area on the unit's right conditioned roof facade (when viewed from the front).</description>
      <type>Double</type>
      <units>ft^2</units>
      <required>true</required>
      <model_dependent>false</model_dependent>
      <default_value>0</default_value>
    </argument>
    <argument>
      <name>skylight_ufactor</name>
      <display_name>Skylights: U-Factor</display_name>
      <description>Full-assembly NFRC U-factor.</description>
      <type>Double</type>
      <units>Btu/hr-ft^2-R</units>
      <required>true</required>
      <model_dependent>false</model_dependent>
      <default_value>0.33</default_value>
    </argument>
    <argument>
      <name>skylight_shgc</name>
      <display_name>Skylights: SHGC</display_name>
      <description>Full-assembly NFRC solar heat gain coefficient.</description>
      <type>Double</type>
      <required>true</required>
      <model_dependent>false</model_dependent>
      <default_value>0.45</default_value>
    </argument>
    <argument>
      <name>skylight_storm_type</name>
      <display_name>Skylights: Storm Type</display_name>
      <description>The type of storm, if present. If not provided, assumes there is no storm.</description>
      <type>Choice</type>
      <required>false</required>
      <model_dependent>false</model_dependent>
      <choices>
        <choice>
          <value>clear</value>
          <display_name>clear</display_name>
        </choice>
        <choice>
          <value>low-e</value>
          <display_name>low-e</display_name>
        </choice>
      </choices>
    </argument>
    <argument>
      <name>door_area</name>
      <display_name>Doors: Area</display_name>
      <description>The area of the opaque door(s).</description>
      <type>Double</type>
      <units>ft^2</units>
      <required>true</required>
      <model_dependent>false</model_dependent>
      <default_value>20</default_value>
    </argument>
    <argument>
      <name>door_rvalue</name>
      <display_name>Doors: R-value</display_name>
      <description>R-value of the opaque door(s).</description>
      <type>Double</type>
      <units>h-ft^2-R/Btu</units>
      <required>true</required>
      <model_dependent>false</model_dependent>
      <default_value>4.4</default_value>
    </argument>
    <argument>
      <name>air_leakage_units</name>
      <display_name>Air Leakage: Units</display_name>
      <description>The unit of measure for the air leakage.</description>
      <type>Choice</type>
      <required>true</required>
      <model_dependent>false</model_dependent>
      <default_value>ACH</default_value>
      <choices>
        <choice>
          <value>ACH</value>
          <display_name>ACH</display_name>
        </choice>
        <choice>
          <value>CFM</value>
          <display_name>CFM</display_name>
        </choice>
        <choice>
          <value>ACHnatural</value>
          <display_name>ACHnatural</display_name>
        </choice>
      </choices>
    </argument>
    <argument>
      <name>air_leakage_house_pressure</name>
      <display_name>Air Leakage: House Pressure</display_name>
      <description>The house pressure relative to outside. Required when units are ACH or CFM.</description>
      <type>Double</type>
      <units>Pa</units>
      <required>true</required>
      <model_dependent>false</model_dependent>
      <default_value>50</default_value>
    </argument>
    <argument>
      <name>air_leakage_value</name>
      <display_name>Air Leakage: Value</display_name>
      <description>Air exchange rate value.</description>
      <type>Double</type>
      <required>true</required>
      <model_dependent>false</model_dependent>
      <default_value>3</default_value>
    </argument>
    <argument>
      <name>heating_system_type</name>
      <display_name>Heating System: Type</display_name>
      <description>The type of heating system. Use 'none' if there is no heating system or if there is a heat pump serving a heating load.</description>
      <type>Choice</type>
      <required>true</required>
      <model_dependent>false</model_dependent>
      <default_value>Furnace</default_value>
      <choices>
        <choice>
          <value>none</value>
          <display_name>none</display_name>
        </choice>
        <choice>
          <value>Furnace</value>
          <display_name>Furnace</display_name>
        </choice>
        <choice>
          <value>WallFurnace</value>
          <display_name>WallFurnace</display_name>
        </choice>
        <choice>
          <value>FloorFurnace</value>
          <display_name>FloorFurnace</display_name>
        </choice>
        <choice>
          <value>Boiler</value>
          <display_name>Boiler</display_name>
        </choice>
        <choice>
          <value>ElectricResistance</value>
          <display_name>ElectricResistance</display_name>
        </choice>
        <choice>
          <value>Stove</value>
          <display_name>Stove</display_name>
        </choice>
        <choice>
          <value>PortableHeater</value>
          <display_name>PortableHeater</display_name>
        </choice>
        <choice>
          <value>Fireplace</value>
          <display_name>Fireplace</display_name>
        </choice>
        <choice>
          <value>FixedHeater</value>
          <display_name>FixedHeater</display_name>
        </choice>
        <choice>
          <value>PackagedTerminalAirConditionerHeating</value>
          <display_name>PackagedTerminalAirConditionerHeating</display_name>
        </choice>
        <choice>
          <value>Shared Boiler w/ Baseboard</value>
          <display_name>Shared Boiler w/ Baseboard</display_name>
        </choice>
        <choice>
          <value>Shared Boiler w/ Ductless Fan Coil</value>
          <display_name>Shared Boiler w/ Ductless Fan Coil</display_name>
        </choice>
      </choices>
    </argument>
    <argument>
      <name>heating_system_fuel</name>
      <display_name>Heating System: Fuel Type</display_name>
      <description>The fuel type of the heating system. Ignored for ElectricResistance and PackagedTerminalAirConditionerHeating.</description>
      <type>Choice</type>
      <required>true</required>
      <model_dependent>false</model_dependent>
      <default_value>natural gas</default_value>
      <choices>
        <choice>
          <value>electricity</value>
          <display_name>electricity</display_name>
        </choice>
        <choice>
          <value>natural gas</value>
          <display_name>natural gas</display_name>
        </choice>
        <choice>
          <value>fuel oil</value>
          <display_name>fuel oil</display_name>
        </choice>
        <choice>
          <value>propane</value>
          <display_name>propane</display_name>
        </choice>
        <choice>
          <value>wood</value>
          <display_name>wood</display_name>
        </choice>
        <choice>
          <value>wood pellets</value>
          <display_name>wood pellets</display_name>
        </choice>
        <choice>
          <value>coal</value>
          <display_name>coal</display_name>
        </choice>
      </choices>
    </argument>
    <argument>
      <name>heating_system_heating_efficiency</name>
      <display_name>Heating System: Rated AFUE or Percent</display_name>
      <description>The rated heating efficiency value of the heating system.</description>
      <type>Double</type>
      <units>Frac</units>
      <required>true</required>
      <model_dependent>false</model_dependent>
      <default_value>0.78</default_value>
    </argument>
    <argument>
      <name>heating_system_heating_capacity</name>
      <display_name>Heating System: Heating Capacity</display_name>
      <description>The output heating capacity of the heating system. If not provided, the OS-HPXML autosized default is used.</description>
      <type>Double</type>
      <units>Btu/hr</units>
      <required>false</required>
      <model_dependent>false</model_dependent>
    </argument>
    <argument>
      <name>heating_system_fraction_heat_load_served</name>
      <display_name>Heating System: Fraction Heat Load Served</display_name>
      <description>The heating load served by the heating system.</description>
      <type>Double</type>
      <units>Frac</units>
      <required>true</required>
      <model_dependent>false</model_dependent>
      <default_value>1</default_value>
    </argument>
    <argument>
      <name>heating_system_airflow_defect_ratio</name>
      <display_name>Heating System: Airflow Defect Ratio</display_name>
      <description>The airflow defect ratio, defined as (InstalledAirflow - DesignAirflow) / DesignAirflow, of the heating system per ANSI/RESNET/ACCA Standard 310. A value of zero means no airflow defect. Applies only to Furnace. If not provided, assumes no defect.</description>
      <type>Double</type>
      <units>Frac</units>
      <required>false</required>
      <model_dependent>false</model_dependent>
    </argument>
    <argument>
      <name>cooling_system_type</name>
      <display_name>Cooling System: Type</display_name>
      <description>The type of cooling system. Use 'none' if there is no cooling system or if there is a heat pump serving a cooling load.</description>
      <type>Choice</type>
      <required>true</required>
      <model_dependent>false</model_dependent>
      <default_value>central air conditioner</default_value>
      <choices>
        <choice>
          <value>none</value>
          <display_name>none</display_name>
        </choice>
        <choice>
          <value>central air conditioner</value>
          <display_name>central air conditioner</display_name>
        </choice>
        <choice>
          <value>room air conditioner</value>
          <display_name>room air conditioner</display_name>
        </choice>
        <choice>
          <value>evaporative cooler</value>
          <display_name>evaporative cooler</display_name>
        </choice>
        <choice>
          <value>mini-split</value>
          <display_name>mini-split</display_name>
        </choice>
        <choice>
          <value>packaged terminal air conditioner</value>
          <display_name>packaged terminal air conditioner</display_name>
        </choice>
      </choices>
    </argument>
    <argument>
      <name>cooling_system_cooling_efficiency_type</name>
      <display_name>Cooling System: Efficiency Type</display_name>
      <description>The efficiency type of the cooling system. System types central air conditioner and mini-split use SEER or SEER2. System types room air conditioner and packaged terminal air conditioner use EER or CEER. Ignored for system type evaporative cooler.</description>
      <type>Choice</type>
      <required>true</required>
      <model_dependent>false</model_dependent>
      <default_value>SEER</default_value>
      <choices>
        <choice>
          <value>SEER</value>
          <display_name>SEER</display_name>
        </choice>
        <choice>
          <value>SEER2</value>
          <display_name>SEER2</display_name>
        </choice>
        <choice>
          <value>EER</value>
          <display_name>EER</display_name>
        </choice>
        <choice>
          <value>CEER</value>
          <display_name>CEER</display_name>
        </choice>
      </choices>
    </argument>
    <argument>
      <name>cooling_system_cooling_efficiency</name>
      <display_name>Cooling System: Efficiency</display_name>
      <description>The rated efficiency value of the cooling system. Ignored for evaporative cooler.</description>
      <type>Double</type>
      <required>true</required>
      <model_dependent>false</model_dependent>
      <default_value>13</default_value>
    </argument>
    <argument>
      <name>cooling_system_cooling_compressor_type</name>
      <display_name>Cooling System: Cooling Compressor Type</display_name>
      <description>The compressor type of the cooling system. Only applies to central air conditioner. If not provided, the OS-HPXML default is used.</description>
      <type>Choice</type>
      <required>false</required>
      <model_dependent>false</model_dependent>
      <choices>
        <choice>
          <value>single stage</value>
          <display_name>single stage</display_name>
        </choice>
        <choice>
          <value>two stage</value>
          <display_name>two stage</display_name>
        </choice>
        <choice>
          <value>variable speed</value>
          <display_name>variable speed</display_name>
        </choice>
      </choices>
    </argument>
    <argument>
      <name>cooling_system_cooling_sensible_heat_fraction</name>
      <display_name>Cooling System: Cooling Sensible Heat Fraction</display_name>
      <description>The sensible heat fraction of the cooling system. Ignored for evaporative cooler. If not provided, the OS-HPXML default is used.</description>
      <type>Double</type>
      <units>Frac</units>
      <required>false</required>
      <model_dependent>false</model_dependent>
    </argument>
    <argument>
      <name>cooling_system_cooling_capacity</name>
      <display_name>Cooling System: Cooling Capacity</display_name>
      <description>The output cooling capacity of the cooling system. If not provided, the OS-HPXML autosized default is used.</description>
      <type>Double</type>
      <units>Btu/hr</units>
      <required>false</required>
      <model_dependent>false</model_dependent>
    </argument>
    <argument>
      <name>cooling_system_fraction_cool_load_served</name>
      <display_name>Cooling System: Fraction Cool Load Served</display_name>
      <description>The cooling load served by the cooling system.</description>
      <type>Double</type>
      <units>Frac</units>
      <required>true</required>
      <model_dependent>false</model_dependent>
      <default_value>1</default_value>
    </argument>
    <argument>
      <name>cooling_system_is_ducted</name>
      <display_name>Cooling System: Is Ducted</display_name>
      <description>Whether the cooling system is ducted or not. Only used for mini-split and evaporative cooler. It's assumed that central air conditioner is ducted, and room air conditioner and packaged terminal air conditioner are not ducted.</description>
      <type>Boolean</type>
      <required>true</required>
      <model_dependent>false</model_dependent>
      <default_value>false</default_value>
      <choices>
        <choice>
          <value>true</value>
          <display_name>true</display_name>
        </choice>
        <choice>
          <value>false</value>
          <display_name>false</display_name>
        </choice>
      </choices>
    </argument>
    <argument>
      <name>cooling_system_airflow_defect_ratio</name>
      <display_name>Cooling System: Airflow Defect Ratio</display_name>
      <description>The airflow defect ratio, defined as (InstalledAirflow - DesignAirflow) / DesignAirflow, of the cooling system per ANSI/RESNET/ACCA Standard 310. A value of zero means no airflow defect. Applies only to central air conditioner and ducted mini-split. If not provided, assumes no defect.</description>
      <type>Double</type>
      <units>Frac</units>
      <required>false</required>
      <model_dependent>false</model_dependent>
    </argument>
    <argument>
      <name>cooling_system_charge_defect_ratio</name>
      <display_name>Cooling System: Charge Defect Ratio</display_name>
      <description>The refrigerant charge defect ratio, defined as (InstalledCharge - DesignCharge) / DesignCharge, of the cooling system per ANSI/RESNET/ACCA Standard 310. A value of zero means no refrigerant charge defect. Applies only to central air conditioner and mini-split. If not provided, assumes no defect.</description>
      <type>Double</type>
      <units>Frac</units>
      <required>false</required>
      <model_dependent>false</model_dependent>
    </argument>
    <argument>
      <name>heat_pump_type</name>
      <display_name>Heat Pump: Type</display_name>
      <description>The type of heat pump. Use 'none' if there is no heat pump.</description>
      <type>Choice</type>
      <required>true</required>
      <model_dependent>false</model_dependent>
      <default_value>none</default_value>
      <choices>
        <choice>
          <value>none</value>
          <display_name>none</display_name>
        </choice>
        <choice>
          <value>air-to-air</value>
          <display_name>air-to-air</display_name>
        </choice>
        <choice>
          <value>mini-split</value>
          <display_name>mini-split</display_name>
        </choice>
        <choice>
          <value>ground-to-air</value>
          <display_name>ground-to-air</display_name>
        </choice>
        <choice>
          <value>packaged terminal heat pump</value>
          <display_name>packaged terminal heat pump</display_name>
        </choice>
      </choices>
    </argument>
    <argument>
      <name>heat_pump_heating_efficiency_type</name>
      <display_name>Heat Pump: Heating Efficiency Type</display_name>
      <description>The heating efficiency type of heat pump. System types air-to-air and mini-split use HSPF or HSPF2. System types ground-to-air and packaged terminal heat pump use COP.</description>
      <type>Choice</type>
      <required>true</required>
      <model_dependent>false</model_dependent>
      <default_value>HSPF</default_value>
      <choices>
        <choice>
          <value>HSPF</value>
          <display_name>HSPF</display_name>
        </choice>
        <choice>
          <value>HSPF2</value>
          <display_name>HSPF2</display_name>
        </choice>
        <choice>
          <value>COP</value>
          <display_name>COP</display_name>
        </choice>
      </choices>
    </argument>
    <argument>
      <name>heat_pump_heating_efficiency</name>
      <display_name>Heat Pump: Heating Efficiency</display_name>
      <description>The rated heating efficiency value of the heat pump.</description>
      <type>Double</type>
      <required>true</required>
      <model_dependent>false</model_dependent>
      <default_value>7.7</default_value>
    </argument>
    <argument>
      <name>heat_pump_cooling_efficiency_type</name>
      <display_name>Heat Pump: Cooling Efficiency Type</display_name>
      <description>The cooling efficiency type of heat pump. System types air-to-air and mini-split use SEER or SEER2. System types ground-to-air and packaged terminal heat pump use EER.</description>
      <type>Choice</type>
      <required>true</required>
      <model_dependent>false</model_dependent>
      <default_value>SEER</default_value>
      <choices>
        <choice>
          <value>SEER</value>
          <display_name>SEER</display_name>
        </choice>
        <choice>
          <value>SEER2</value>
          <display_name>SEER2</display_name>
        </choice>
        <choice>
          <value>EER</value>
          <display_name>EER</display_name>
        </choice>
        <choice>
          <value>CEER</value>
          <display_name>CEER</display_name>
        </choice>
      </choices>
    </argument>
    <argument>
      <name>heat_pump_cooling_efficiency</name>
      <display_name>Heat Pump: Cooling Efficiency</display_name>
      <description>The rated cooling efficiency value of the heat pump.</description>
      <type>Double</type>
      <required>true</required>
      <model_dependent>false</model_dependent>
      <default_value>13</default_value>
    </argument>
    <argument>
      <name>heat_pump_cooling_compressor_type</name>
      <display_name>Heat Pump: Cooling Compressor Type</display_name>
      <description>The compressor type of the heat pump. Only applies to air-to-air. If not provided, the OS-HPXML default is used.</description>
      <type>Choice</type>
      <required>false</required>
      <model_dependent>false</model_dependent>
      <choices>
        <choice>
          <value>single stage</value>
          <display_name>single stage</display_name>
        </choice>
        <choice>
          <value>two stage</value>
          <display_name>two stage</display_name>
        </choice>
        <choice>
          <value>variable speed</value>
          <display_name>variable speed</display_name>
        </choice>
      </choices>
    </argument>
    <argument>
      <name>heat_pump_cooling_sensible_heat_fraction</name>
      <display_name>Heat Pump: Cooling Sensible Heat Fraction</display_name>
      <description>The sensible heat fraction of the heat pump. If not provided, the OS-HPXML default is used.</description>
      <type>Double</type>
      <units>Frac</units>
      <required>false</required>
      <model_dependent>false</model_dependent>
    </argument>
    <argument>
      <name>heat_pump_heating_capacity</name>
      <display_name>Heat Pump: Heating Capacity</display_name>
      <description>The output heating capacity of the heat pump. If not provided, the OS-HPXML autosized default is used.</description>
      <type>Double</type>
      <units>Btu/hr</units>
      <required>false</required>
      <model_dependent>false</model_dependent>
    </argument>
    <argument>
      <name>heat_pump_heating_capacity_17_f</name>
      <display_name>Heat Pump: Heating Capacity 17F</display_name>
      <description>The output heating capacity of the heat pump at 17F. Only applies to air-to-air and mini-split. If not provided, the OS-HPXML default is used.</description>
      <type>Double</type>
      <units>Btu/hr</units>
      <required>false</required>
      <model_dependent>false</model_dependent>
    </argument>
    <argument>
      <name>heat_pump_cooling_capacity</name>
      <display_name>Heat Pump: Cooling Capacity</display_name>
      <description>The output cooling capacity of the heat pump. If not provided, the OS-HPXML autosized default is used.</description>
      <type>Double</type>
      <units>Btu/hr</units>
      <required>false</required>
      <model_dependent>false</model_dependent>
    </argument>
    <argument>
      <name>heat_pump_fraction_heat_load_served</name>
      <display_name>Heat Pump: Fraction Heat Load Served</display_name>
      <description>The heating load served by the heat pump.</description>
      <type>Double</type>
      <units>Frac</units>
      <required>true</required>
      <model_dependent>false</model_dependent>
      <default_value>1</default_value>
    </argument>
    <argument>
      <name>heat_pump_fraction_cool_load_served</name>
      <display_name>Heat Pump: Fraction Cool Load Served</display_name>
      <description>The cooling load served by the heat pump.</description>
      <type>Double</type>
      <units>Frac</units>
      <required>true</required>
      <model_dependent>false</model_dependent>
      <default_value>1</default_value>
    </argument>
    <argument>
      <name>heat_pump_backup_type</name>
      <display_name>Heat Pump: Backup Type</display_name>
      <description>The backup type of the heat pump. If 'integrated', represents e.g. built-in electric strip heat or dual-fuel integrated furnace. If 'separate', represents e.g. electric baseboard or boiler based on the Heating System 2 specified below. Use 'none' if there is no backup heating.</description>
      <type>Choice</type>
      <required>true</required>
      <model_dependent>false</model_dependent>
      <default_value>integrated</default_value>
      <choices>
        <choice>
          <value>none</value>
          <display_name>none</display_name>
        </choice>
        <choice>
          <value>integrated</value>
          <display_name>integrated</display_name>
        </choice>
        <choice>
          <value>separate</value>
          <display_name>separate</display_name>
        </choice>
      </choices>
    </argument>
    <argument>
      <name>heat_pump_backup_fuel</name>
      <display_name>Heat Pump: Backup Fuel Type</display_name>
      <description>The backup fuel type of the heat pump. Only applies if Backup Type is 'integrated'.</description>
      <type>Choice</type>
      <required>true</required>
      <model_dependent>false</model_dependent>
      <default_value>electricity</default_value>
      <choices>
        <choice>
          <value>electricity</value>
          <display_name>electricity</display_name>
        </choice>
        <choice>
          <value>natural gas</value>
          <display_name>natural gas</display_name>
        </choice>
        <choice>
          <value>fuel oil</value>
          <display_name>fuel oil</display_name>
        </choice>
        <choice>
          <value>propane</value>
          <display_name>propane</display_name>
        </choice>
      </choices>
    </argument>
    <argument>
      <name>heat_pump_backup_heating_efficiency</name>
      <display_name>Heat Pump: Backup Rated Efficiency</display_name>
      <description>The backup rated efficiency value of the heat pump. Percent for electricity fuel type. AFUE otherwise. Only applies if Backup Type is 'integrated'.</description>
      <type>Double</type>
      <required>true</required>
      <model_dependent>false</model_dependent>
      <default_value>1</default_value>
    </argument>
    <argument>
      <name>heat_pump_backup_heating_capacity</name>
      <display_name>Heat Pump: Backup Heating Capacity</display_name>
      <description>The backup output heating capacity of the heat pump. If not provided, the OS-HPXML autosized default is used. Only applies if Backup Type is 'integrated'.</description>
      <type>Double</type>
      <units>Btu/hr</units>
      <required>false</required>
      <model_dependent>false</model_dependent>
    </argument>
    <argument>
      <name>heat_pump_backup_heating_switchover_temp</name>
      <display_name>Heat Pump: Backup Heating Switchover Temperature</display_name>
      <description>The temperature at which the heat pump stops operating and the backup heating system starts running. Only applies to air-to-air and mini-split. If not provided, backup heating will operate as needed when heat pump capacity is insufficient. Applies if Backup Type is either 'integrated' or 'separate'. Both Switchover Temperature and Lockout Temperature cannot be specified.</description>
      <type>Double</type>
      <units>deg-F</units>
      <required>false</required>
      <model_dependent>false</model_dependent>
    </argument>
    <argument>
      <name>heat_pump_backup_heating_lockout_temp</name>
      <display_name>Heat Pump: Backup Heating Lockout Temperature</display_name>
      <description>The temperature above which the backup system is disabled in order to prevent backup heating operation during, e.g., a thermostat heating setback recovery event. If not provided, backup heating will operate as needed when heat pump capacity is insufficient. Only applies if Backup Type is 'integrated'. Both Switchover Temperature and Lockout Temperature cannot be specified.</description>
      <type>Double</type>
      <units>deg-F</units>
      <required>false</required>
      <model_dependent>false</model_dependent>
    </argument>
    <argument>
      <name>heat_pump_sizing_methodology</name>
      <display_name>Heat Pump: Sizing Methodology</display_name>
      <description>The auto-sizing methodology to use when the heat pump capacity is not provided. If not provided, the OS-HPXML default is used.</description>
      <type>Choice</type>
      <required>false</required>
      <model_dependent>false</model_dependent>
      <choices>
        <choice>
          <value>ACCA</value>
          <display_name>ACCA</display_name>
        </choice>
        <choice>
          <value>HERS</value>
          <display_name>HERS</display_name>
        </choice>
        <choice>
          <value>MaxLoad</value>
          <display_name>MaxLoad</display_name>
        </choice>
      </choices>
    </argument>
    <argument>
      <name>heat_pump_is_ducted</name>
      <display_name>Heat Pump: Is Ducted</display_name>
      <description>Whether the heat pump is ducted or not. Only used for mini-split. It's assumed that air-to-air and ground-to-air are ducted. If not provided, assumes not ducted.</description>
      <type>Boolean</type>
      <required>false</required>
      <model_dependent>false</model_dependent>
      <choices>
        <choice>
          <value>true</value>
          <display_name>true</display_name>
        </choice>
        <choice>
          <value>false</value>
          <display_name>false</display_name>
        </choice>
      </choices>
    </argument>
    <argument>
      <name>heat_pump_airflow_defect_ratio</name>
      <display_name>Heat Pump: Airflow Defect Ratio</display_name>
      <description>The airflow defect ratio, defined as (InstalledAirflow - DesignAirflow) / DesignAirflow, of the heat pump per ANSI/RESNET/ACCA Standard 310. A value of zero means no airflow defect. Applies only to air-to-air, ducted mini-split, and ground-to-air. If not provided, assumes no defect.</description>
      <type>Double</type>
      <units>Frac</units>
      <required>false</required>
      <model_dependent>false</model_dependent>
    </argument>
    <argument>
      <name>heat_pump_charge_defect_ratio</name>
      <display_name>Heat Pump: Charge Defect Ratio</display_name>
      <description>The refrigerant charge defect ratio, defined as (InstalledCharge - DesignCharge) / DesignCharge, of the heat pump per ANSI/RESNET/ACCA Standard 310. A value of zero means no refrigerant charge defect. Applies to all heat pump types. If not provided, assumes no defect.</description>
      <type>Double</type>
      <units>Frac</units>
      <required>false</required>
      <model_dependent>false</model_dependent>
    </argument>
    <argument>
      <name>heating_system_2_type</name>
      <display_name>Heating System 2: Type</display_name>
      <description>The type of the second heating system.</description>
      <type>Choice</type>
      <required>true</required>
      <model_dependent>false</model_dependent>
      <default_value>none</default_value>
      <choices>
        <choice>
          <value>none</value>
          <display_name>none</display_name>
        </choice>
        <choice>
          <value>WallFurnace</value>
          <display_name>WallFurnace</display_name>
        </choice>
        <choice>
          <value>FloorFurnace</value>
          <display_name>FloorFurnace</display_name>
        </choice>
        <choice>
          <value>Boiler</value>
          <display_name>Boiler</display_name>
        </choice>
        <choice>
          <value>ElectricResistance</value>
          <display_name>ElectricResistance</display_name>
        </choice>
        <choice>
          <value>Stove</value>
          <display_name>Stove</display_name>
        </choice>
        <choice>
          <value>PortableHeater</value>
          <display_name>PortableHeater</display_name>
        </choice>
        <choice>
          <value>Fireplace</value>
          <display_name>Fireplace</display_name>
        </choice>
      </choices>
    </argument>
    <argument>
      <name>heating_system_2_fuel</name>
      <display_name>Heating System 2: Fuel Type</display_name>
      <description>The fuel type of the second heating system. Ignored for ElectricResistance.</description>
      <type>Choice</type>
      <required>true</required>
      <model_dependent>false</model_dependent>
      <default_value>electricity</default_value>
      <choices>
        <choice>
          <value>electricity</value>
          <display_name>electricity</display_name>
        </choice>
        <choice>
          <value>natural gas</value>
          <display_name>natural gas</display_name>
        </choice>
        <choice>
          <value>fuel oil</value>
          <display_name>fuel oil</display_name>
        </choice>
        <choice>
          <value>propane</value>
          <display_name>propane</display_name>
        </choice>
        <choice>
          <value>wood</value>
          <display_name>wood</display_name>
        </choice>
        <choice>
          <value>wood pellets</value>
          <display_name>wood pellets</display_name>
        </choice>
        <choice>
          <value>coal</value>
          <display_name>coal</display_name>
        </choice>
      </choices>
    </argument>
    <argument>
      <name>heating_system_2_heating_efficiency</name>
      <display_name>Heating System 2: Rated AFUE or Percent</display_name>
      <description>The rated heating efficiency value of the second heating system.</description>
      <type>Double</type>
      <units>Frac</units>
      <required>true</required>
      <model_dependent>false</model_dependent>
      <default_value>1</default_value>
    </argument>
    <argument>
      <name>heating_system_2_heating_capacity</name>
      <display_name>Heating System 2: Heating Capacity</display_name>
      <description>The output heating capacity of the second heating system. If not provided, the OS-HPXML autosized default is used.</description>
      <type>Double</type>
      <units>Btu/hr</units>
      <required>false</required>
      <model_dependent>false</model_dependent>
    </argument>
    <argument>
      <name>heating_system_2_fraction_heat_load_served</name>
      <display_name>Heating System 2: Fraction Heat Load Served</display_name>
      <description>The heat load served fraction of the second heating system. Ignored if this heating system serves as a backup system for a heat pump.</description>
      <type>Double</type>
      <units>Frac</units>
      <required>true</required>
      <model_dependent>false</model_dependent>
      <default_value>0.25</default_value>
    </argument>
    <argument>
      <name>hvac_control_heating_weekday_setpoint</name>
      <display_name>HVAC Control: Heating Weekday Setpoint Schedule</display_name>
      <description>Specify the constant or 24-hour comma-separated weekday heating setpoint schedule. Required unless a detailed CSV schedule is provided.</description>
      <type>String</type>
      <units>deg-F</units>
      <required>false</required>
      <model_dependent>false</model_dependent>
    </argument>
    <argument>
      <name>hvac_control_heating_weekend_setpoint</name>
      <display_name>HVAC Control: Heating Weekend Setpoint Schedule</display_name>
      <description>Specify the constant or 24-hour comma-separated weekend heating setpoint schedule. Required unless a detailed CSV schedule is provided.</description>
      <type>String</type>
      <units>deg-F</units>
      <required>false</required>
      <model_dependent>false</model_dependent>
    </argument>
    <argument>
      <name>hvac_control_cooling_weekday_setpoint</name>
      <display_name>HVAC Control: Cooling Weekday Setpoint Schedule</display_name>
      <description>Specify the constant or 24-hour comma-separated weekday cooling setpoint schedule. Required unless a detailed CSV schedule is provided.</description>
      <type>String</type>
      <units>deg-F</units>
      <required>false</required>
      <model_dependent>false</model_dependent>
    </argument>
    <argument>
      <name>hvac_control_cooling_weekend_setpoint</name>
      <display_name>HVAC Control: Cooling Weekend Setpoint Schedule</display_name>
      <description>Specify the constant or 24-hour comma-separated weekend cooling setpoint schedule. Required unless a detailed CSV schedule is provided.</description>
      <type>String</type>
      <units>deg-F</units>
      <required>false</required>
      <model_dependent>false</model_dependent>
    </argument>
    <argument>
      <name>hvac_control_heating_season_period</name>
      <display_name>HVAC Control: Heating Season Period</display_name>
      <description>Enter a date like 'Nov 1 - Jun 30'. If not provided, the OS-HPXML default is used. Can also provide 'BuildingAmerica' to use automatic seasons from the Building America House Simulation Protocols.</description>
      <type>String</type>
      <required>false</required>
      <model_dependent>false</model_dependent>
    </argument>
    <argument>
      <name>hvac_control_cooling_season_period</name>
      <display_name>HVAC Control: Cooling Season Period</display_name>
      <description>Enter a date like 'Jun 1 - Oct 31'. If not provided, the OS-HPXML default is used. Can also provide 'BuildingAmerica' to use automatic seasons from the Building America House Simulation Protocols.</description>
      <type>String</type>
      <required>false</required>
      <model_dependent>false</model_dependent>
    </argument>
    <argument>
      <name>ducts_leakage_units</name>
      <display_name>Ducts: Leakage Units</display_name>
      <description>The leakage units of the ducts.</description>
      <type>Choice</type>
      <required>true</required>
      <model_dependent>false</model_dependent>
      <default_value>Percent</default_value>
      <choices>
        <choice>
          <value>CFM25</value>
          <display_name>CFM25</display_name>
        </choice>
        <choice>
          <value>CFM50</value>
          <display_name>CFM50</display_name>
        </choice>
        <choice>
          <value>Percent</value>
          <display_name>Percent</display_name>
        </choice>
      </choices>
    </argument>
    <argument>
      <name>ducts_supply_leakage_to_outside_value</name>
      <display_name>Ducts: Supply Leakage to Outside Value</display_name>
      <description>The leakage value to outside for the supply ducts.</description>
      <type>Double</type>
      <required>true</required>
      <model_dependent>false</model_dependent>
      <default_value>0.1</default_value>
    </argument>
    <argument>
      <name>ducts_return_leakage_to_outside_value</name>
      <display_name>Ducts: Return Leakage to Outside Value</display_name>
      <description>The leakage value to outside for the return ducts.</description>
      <type>Double</type>
      <required>true</required>
      <model_dependent>false</model_dependent>
      <default_value>0.1</default_value>
    </argument>
    <argument>
      <name>ducts_supply_location</name>
      <display_name>Ducts: Supply Location</display_name>
      <description>The location of the supply ducts. If not provided, the OS-HPXML default is used.</description>
      <type>Choice</type>
      <required>false</required>
      <model_dependent>false</model_dependent>
      <choices>
        <choice>
          <value>living space</value>
          <display_name>living space</display_name>
        </choice>
        <choice>
          <value>basement - conditioned</value>
          <display_name>basement - conditioned</display_name>
        </choice>
        <choice>
          <value>basement - unconditioned</value>
          <display_name>basement - unconditioned</display_name>
        </choice>
        <choice>
          <value>crawlspace - vented</value>
          <display_name>crawlspace - vented</display_name>
        </choice>
        <choice>
          <value>crawlspace - unvented</value>
          <display_name>crawlspace - unvented</display_name>
        </choice>
        <choice>
          <value>crawlspace - conditioned</value>
          <display_name>crawlspace - conditioned</display_name>
        </choice>
        <choice>
          <value>attic - vented</value>
          <display_name>attic - vented</display_name>
        </choice>
        <choice>
          <value>attic - unvented</value>
          <display_name>attic - unvented</display_name>
        </choice>
        <choice>
          <value>garage</value>
          <display_name>garage</display_name>
        </choice>
        <choice>
          <value>exterior wall</value>
          <display_name>exterior wall</display_name>
        </choice>
        <choice>
          <value>under slab</value>
          <display_name>under slab</display_name>
        </choice>
        <choice>
          <value>roof deck</value>
          <display_name>roof deck</display_name>
        </choice>
        <choice>
          <value>outside</value>
          <display_name>outside</display_name>
        </choice>
        <choice>
          <value>other housing unit</value>
          <display_name>other housing unit</display_name>
        </choice>
        <choice>
          <value>other heated space</value>
          <display_name>other heated space</display_name>
        </choice>
        <choice>
          <value>other multifamily buffer space</value>
          <display_name>other multifamily buffer space</display_name>
        </choice>
        <choice>
          <value>other non-freezing space</value>
          <display_name>other non-freezing space</display_name>
        </choice>
      </choices>
    </argument>
    <argument>
      <name>ducts_supply_insulation_r</name>
      <display_name>Ducts: Supply Insulation R-Value</display_name>
      <description>The insulation r-value of the supply ducts excluding air films.</description>
      <type>Double</type>
      <units>h-ft^2-R/Btu</units>
      <required>true</required>
      <model_dependent>false</model_dependent>
      <default_value>0</default_value>
    </argument>
    <argument>
      <name>ducts_supply_surface_area</name>
      <display_name>Ducts: Supply Surface Area</display_name>
      <description>The surface area of the supply ducts. If not provided, the OS-HPXML default is used.</description>
      <type>Double</type>
      <units>ft^2</units>
      <required>false</required>
      <model_dependent>false</model_dependent>
    </argument>
    <argument>
      <name>ducts_return_location</name>
      <display_name>Ducts: Return Location</display_name>
      <description>The location of the return ducts. If not provided, the OS-HPXML default is used.</description>
      <type>Choice</type>
      <required>false</required>
      <model_dependent>false</model_dependent>
      <choices>
        <choice>
          <value>living space</value>
          <display_name>living space</display_name>
        </choice>
        <choice>
          <value>basement - conditioned</value>
          <display_name>basement - conditioned</display_name>
        </choice>
        <choice>
          <value>basement - unconditioned</value>
          <display_name>basement - unconditioned</display_name>
        </choice>
        <choice>
          <value>crawlspace - vented</value>
          <display_name>crawlspace - vented</display_name>
        </choice>
        <choice>
          <value>crawlspace - unvented</value>
          <display_name>crawlspace - unvented</display_name>
        </choice>
        <choice>
          <value>crawlspace - conditioned</value>
          <display_name>crawlspace - conditioned</display_name>
        </choice>
        <choice>
          <value>attic - vented</value>
          <display_name>attic - vented</display_name>
        </choice>
        <choice>
          <value>attic - unvented</value>
          <display_name>attic - unvented</display_name>
        </choice>
        <choice>
          <value>garage</value>
          <display_name>garage</display_name>
        </choice>
        <choice>
          <value>exterior wall</value>
          <display_name>exterior wall</display_name>
        </choice>
        <choice>
          <value>under slab</value>
          <display_name>under slab</display_name>
        </choice>
        <choice>
          <value>roof deck</value>
          <display_name>roof deck</display_name>
        </choice>
        <choice>
          <value>outside</value>
          <display_name>outside</display_name>
        </choice>
        <choice>
          <value>other housing unit</value>
          <display_name>other housing unit</display_name>
        </choice>
        <choice>
          <value>other heated space</value>
          <display_name>other heated space</display_name>
        </choice>
        <choice>
          <value>other multifamily buffer space</value>
          <display_name>other multifamily buffer space</display_name>
        </choice>
        <choice>
          <value>other non-freezing space</value>
          <display_name>other non-freezing space</display_name>
        </choice>
      </choices>
    </argument>
    <argument>
      <name>ducts_return_insulation_r</name>
      <display_name>Ducts: Return Insulation R-Value</display_name>
      <description>The insulation r-value of the return ducts excluding air films.</description>
      <type>Double</type>
      <units>h-ft^2-R/Btu</units>
      <required>true</required>
      <model_dependent>false</model_dependent>
      <default_value>0</default_value>
    </argument>
    <argument>
      <name>ducts_return_surface_area</name>
      <display_name>Ducts: Return Surface Area</display_name>
      <description>The surface area of the return ducts. If not provided, the OS-HPXML default is used.</description>
      <type>Double</type>
      <units>ft^2</units>
      <required>false</required>
      <model_dependent>false</model_dependent>
    </argument>
    <argument>
      <name>ducts_number_of_return_registers</name>
      <display_name>Ducts: Number of Return Registers</display_name>
      <description>The number of return registers of the ducts. Only used to calculate default return duct surface area. If not provided, the OS-HPXML default is used.</description>
      <type>Integer</type>
      <units>#</units>
      <required>false</required>
      <model_dependent>false</model_dependent>
    </argument>
    <argument>
      <name>mech_vent_fan_type</name>
      <display_name>Mechanical Ventilation: Fan Type</display_name>
      <description>The type of the mechanical ventilation. Use 'none' if there is no mechanical ventilation system.</description>
      <type>Choice</type>
      <required>true</required>
      <model_dependent>false</model_dependent>
      <default_value>none</default_value>
      <choices>
        <choice>
          <value>none</value>
          <display_name>none</display_name>
        </choice>
        <choice>
          <value>exhaust only</value>
          <display_name>exhaust only</display_name>
        </choice>
        <choice>
          <value>supply only</value>
          <display_name>supply only</display_name>
        </choice>
        <choice>
          <value>energy recovery ventilator</value>
          <display_name>energy recovery ventilator</display_name>
        </choice>
        <choice>
          <value>heat recovery ventilator</value>
          <display_name>heat recovery ventilator</display_name>
        </choice>
        <choice>
          <value>balanced</value>
          <display_name>balanced</display_name>
        </choice>
        <choice>
          <value>central fan integrated supply</value>
          <display_name>central fan integrated supply</display_name>
        </choice>
      </choices>
    </argument>
    <argument>
      <name>mech_vent_flow_rate</name>
      <display_name>Mechanical Ventilation: Flow Rate</display_name>
      <description>The flow rate of the mechanical ventilation. If not provided, the OS-HPXML default is used.</description>
      <type>Double</type>
      <units>CFM</units>
      <required>false</required>
      <model_dependent>false</model_dependent>
    </argument>
    <argument>
      <name>mech_vent_hours_in_operation</name>
      <display_name>Mechanical Ventilation: Hours In Operation</display_name>
      <description>The hours in operation of the mechanical ventilation. If not provided, the OS-HPXML default is used.</description>
      <type>Double</type>
      <units>hrs/day</units>
      <required>false</required>
      <model_dependent>false</model_dependent>
    </argument>
    <argument>
      <name>mech_vent_recovery_efficiency_type</name>
      <display_name>Mechanical Ventilation: Total Recovery Efficiency Type</display_name>
      <description>The total recovery efficiency type of the mechanical ventilation.</description>
      <type>Choice</type>
      <required>true</required>
      <model_dependent>false</model_dependent>
      <default_value>Unadjusted</default_value>
      <choices>
        <choice>
          <value>Unadjusted</value>
          <display_name>Unadjusted</display_name>
        </choice>
        <choice>
          <value>Adjusted</value>
          <display_name>Adjusted</display_name>
        </choice>
      </choices>
    </argument>
    <argument>
      <name>mech_vent_total_recovery_efficiency</name>
      <display_name>Mechanical Ventilation: Total Recovery Efficiency</display_name>
      <description>The Unadjusted or Adjusted total recovery efficiency of the mechanical ventilation. Applies to energy recovery ventilator.</description>
      <type>Double</type>
      <units>Frac</units>
      <required>true</required>
      <model_dependent>false</model_dependent>
      <default_value>0.48</default_value>
    </argument>
    <argument>
      <name>mech_vent_sensible_recovery_efficiency</name>
      <display_name>Mechanical Ventilation: Sensible Recovery Efficiency</display_name>
      <description>The Unadjusted or Adjusted sensible recovery efficiency of the mechanical ventilation. Applies to energy recovery ventilator and heat recovery ventilator.</description>
      <type>Double</type>
      <units>Frac</units>
      <required>true</required>
      <model_dependent>false</model_dependent>
      <default_value>0.72</default_value>
    </argument>
    <argument>
      <name>mech_vent_fan_power</name>
      <display_name>Mechanical Ventilation: Fan Power</display_name>
      <description>The fan power of the mechanical ventilation. If not provided, the OS-HPXML default is used.</description>
      <type>Double</type>
      <units>W</units>
      <required>false</required>
      <model_dependent>false</model_dependent>
    </argument>
    <argument>
      <name>mech_vent_num_units_served</name>
      <display_name>Mechanical Ventilation: Number of Units Served</display_name>
      <description>Number of dwelling units served by the mechanical ventilation system. Must be 1 if single-family detached. Used to apportion flow rate and fan power to the unit.</description>
      <type>Integer</type>
      <units>#</units>
      <required>true</required>
      <model_dependent>false</model_dependent>
      <default_value>1</default_value>
    </argument>
    <argument>
      <name>mech_vent_shared_frac_recirculation</name>
      <display_name>Shared Mechanical Ventilation: Fraction Recirculation</display_name>
      <description>Fraction of the total supply air that is recirculated, with the remainder assumed to be outdoor air. The value must be 0 for exhaust only systems. Required for a shared mechanical ventilation system.</description>
      <type>Double</type>
      <units>Frac</units>
      <required>false</required>
      <model_dependent>false</model_dependent>
    </argument>
    <argument>
      <name>mech_vent_shared_preheating_fuel</name>
      <display_name>Shared Mechanical Ventilation: Preheating Fuel</display_name>
      <description>Fuel type of the preconditioning heating equipment. Only used for a shared mechanical ventilation system. If not provided, assumes no preheating.</description>
      <type>Choice</type>
      <required>false</required>
      <model_dependent>false</model_dependent>
      <choices>
        <choice>
          <value>electricity</value>
          <display_name>electricity</display_name>
        </choice>
        <choice>
          <value>natural gas</value>
          <display_name>natural gas</display_name>
        </choice>
        <choice>
          <value>fuel oil</value>
          <display_name>fuel oil</display_name>
        </choice>
        <choice>
          <value>propane</value>
          <display_name>propane</display_name>
        </choice>
        <choice>
          <value>wood</value>
          <display_name>wood</display_name>
        </choice>
        <choice>
          <value>wood pellets</value>
          <display_name>wood pellets</display_name>
        </choice>
        <choice>
          <value>coal</value>
          <display_name>coal</display_name>
        </choice>
      </choices>
    </argument>
    <argument>
      <name>mech_vent_shared_preheating_efficiency</name>
      <display_name>Shared Mechanical Ventilation: Preheating Efficiency</display_name>
      <description>Efficiency of the preconditioning heating equipment. Only used for a shared mechanical ventilation system. If not provided, assumes no preheating.</description>
      <type>Double</type>
      <units>COP</units>
      <required>false</required>
      <model_dependent>false</model_dependent>
    </argument>
    <argument>
      <name>mech_vent_shared_preheating_fraction_heat_load_served</name>
      <display_name>Shared Mechanical Ventilation: Preheating Fraction Ventilation Heat Load Served</display_name>
      <description>Fraction of heating load introduced by the shared ventilation system that is met by the preconditioning heating equipment. If not provided, assumes no preheating.</description>
      <type>Double</type>
      <units>Frac</units>
      <required>false</required>
      <model_dependent>false</model_dependent>
    </argument>
    <argument>
      <name>mech_vent_shared_precooling_fuel</name>
      <display_name>Shared Mechanical Ventilation: Precooling Fuel</display_name>
      <description>Fuel type of the preconditioning cooling equipment. Only used for a shared mechanical ventilation system. If not provided, assumes no precooling.</description>
      <type>Choice</type>
      <required>false</required>
      <model_dependent>false</model_dependent>
      <choices>
        <choice>
          <value>electricity</value>
          <display_name>electricity</display_name>
        </choice>
      </choices>
    </argument>
    <argument>
      <name>mech_vent_shared_precooling_efficiency</name>
      <display_name>Shared Mechanical Ventilation: Precooling Efficiency</display_name>
      <description>Efficiency of the preconditioning cooling equipment. Only used for a shared mechanical ventilation system. If not provided, assumes no precooling.</description>
      <type>Double</type>
      <units>COP</units>
      <required>false</required>
      <model_dependent>false</model_dependent>
    </argument>
    <argument>
      <name>mech_vent_shared_precooling_fraction_cool_load_served</name>
      <display_name>Shared Mechanical Ventilation: Precooling Fraction Ventilation Cool Load Served</display_name>
      <description>Fraction of cooling load introduced by the shared ventilation system that is met by the preconditioning cooling equipment. If not provided, assumes no precooling.</description>
      <type>Double</type>
      <units>Frac</units>
      <required>false</required>
      <model_dependent>false</model_dependent>
    </argument>
    <argument>
      <name>mech_vent_2_fan_type</name>
      <display_name>Mechanical Ventilation 2: Fan Type</display_name>
      <description>The type of the second mechanical ventilation. Use 'none' if there is no second mechanical ventilation system.</description>
      <type>Choice</type>
      <required>true</required>
      <model_dependent>false</model_dependent>
      <default_value>none</default_value>
      <choices>
        <choice>
          <value>none</value>
          <display_name>none</display_name>
        </choice>
        <choice>
          <value>exhaust only</value>
          <display_name>exhaust only</display_name>
        </choice>
        <choice>
          <value>supply only</value>
          <display_name>supply only</display_name>
        </choice>
        <choice>
          <value>energy recovery ventilator</value>
          <display_name>energy recovery ventilator</display_name>
        </choice>
        <choice>
          <value>heat recovery ventilator</value>
          <display_name>heat recovery ventilator</display_name>
        </choice>
        <choice>
          <value>balanced</value>
          <display_name>balanced</display_name>
        </choice>
      </choices>
    </argument>
    <argument>
      <name>mech_vent_2_flow_rate</name>
      <display_name>Mechanical Ventilation 2: Flow Rate</display_name>
      <description>The flow rate of the second mechanical ventilation.</description>
      <type>Double</type>
      <units>CFM</units>
      <required>true</required>
      <model_dependent>false</model_dependent>
      <default_value>110</default_value>
    </argument>
    <argument>
      <name>mech_vent_2_hours_in_operation</name>
      <display_name>Mechanical Ventilation 2: Hours In Operation</display_name>
      <description>The hours in operation of the second mechanical ventilation.</description>
      <type>Double</type>
      <units>hrs/day</units>
      <required>true</required>
      <model_dependent>false</model_dependent>
      <default_value>24</default_value>
    </argument>
    <argument>
      <name>mech_vent_2_recovery_efficiency_type</name>
      <display_name>Mechanical Ventilation 2: Total Recovery Efficiency Type</display_name>
      <description>The total recovery efficiency type of the second mechanical ventilation.</description>
      <type>Choice</type>
      <required>true</required>
      <model_dependent>false</model_dependent>
      <default_value>Unadjusted</default_value>
      <choices>
        <choice>
          <value>Unadjusted</value>
          <display_name>Unadjusted</display_name>
        </choice>
        <choice>
          <value>Adjusted</value>
          <display_name>Adjusted</display_name>
        </choice>
      </choices>
    </argument>
    <argument>
      <name>mech_vent_2_total_recovery_efficiency</name>
      <display_name>Mechanical Ventilation 2: Total Recovery Efficiency</display_name>
      <description>The Unadjusted or Adjusted total recovery efficiency of the second mechanical ventilation. Applies to energy recovery ventilator.</description>
      <type>Double</type>
      <units>Frac</units>
      <required>true</required>
      <model_dependent>false</model_dependent>
      <default_value>0.48</default_value>
    </argument>
    <argument>
      <name>mech_vent_2_sensible_recovery_efficiency</name>
      <display_name>Mechanical Ventilation 2: Sensible Recovery Efficiency</display_name>
      <description>The Unadjusted or Adjusted sensible recovery efficiency of the second mechanical ventilation. Applies to energy recovery ventilator and heat recovery ventilator.</description>
      <type>Double</type>
      <units>Frac</units>
      <required>true</required>
      <model_dependent>false</model_dependent>
      <default_value>0.72</default_value>
    </argument>
    <argument>
      <name>mech_vent_2_fan_power</name>
      <display_name>Mechanical Ventilation 2: Fan Power</display_name>
      <description>The fan power of the second mechanical ventilation.</description>
      <type>Double</type>
      <units>W</units>
      <required>true</required>
      <model_dependent>false</model_dependent>
      <default_value>30</default_value>
    </argument>
    <argument>
      <name>kitchen_fans_quantity</name>
      <display_name>Kitchen Fans: Quantity</display_name>
      <description>The quantity of the kitchen fans. If not provided, the OS-HPXML default is used.</description>
      <type>Integer</type>
      <units>#</units>
      <required>false</required>
      <model_dependent>false</model_dependent>
    </argument>
    <argument>
      <name>kitchen_fans_flow_rate</name>
      <display_name>Kitchen Fans: Flow Rate</display_name>
      <description>The flow rate of the kitchen fan. If not provided, the OS-HPXML default is used.</description>
      <type>Double</type>
      <units>CFM</units>
      <required>false</required>
      <model_dependent>false</model_dependent>
    </argument>
    <argument>
      <name>kitchen_fans_hours_in_operation</name>
      <display_name>Kitchen Fans: Hours In Operation</display_name>
      <description>The hours in operation of the kitchen fan. If not provided, the OS-HPXML default is used.</description>
      <type>Double</type>
      <units>hrs/day</units>
      <required>false</required>
      <model_dependent>false</model_dependent>
    </argument>
    <argument>
      <name>kitchen_fans_power</name>
      <display_name>Kitchen Fans: Fan Power</display_name>
      <description>The fan power of the kitchen fan. If not provided, the OS-HPXML default is used.</description>
      <type>Double</type>
      <units>W</units>
      <required>false</required>
      <model_dependent>false</model_dependent>
    </argument>
    <argument>
      <name>kitchen_fans_start_hour</name>
      <display_name>Kitchen Fans: Start Hour</display_name>
      <description>The start hour of the kitchen fan. If not provided, the OS-HPXML default is used.</description>
      <type>Integer</type>
      <units>hr</units>
      <required>false</required>
      <model_dependent>false</model_dependent>
    </argument>
    <argument>
      <name>bathroom_fans_quantity</name>
      <display_name>Bathroom Fans: Quantity</display_name>
      <description>The quantity of the bathroom fans. If not provided, the OS-HPXML default is used.</description>
      <type>Integer</type>
      <units>#</units>
      <required>false</required>
      <model_dependent>false</model_dependent>
    </argument>
    <argument>
      <name>bathroom_fans_flow_rate</name>
      <display_name>Bathroom Fans: Flow Rate</display_name>
      <description>The flow rate of the bathroom fans. If not provided, the OS-HPXML default is used.</description>
      <type>Double</type>
      <units>CFM</units>
      <required>false</required>
      <model_dependent>false</model_dependent>
    </argument>
    <argument>
      <name>bathroom_fans_hours_in_operation</name>
      <display_name>Bathroom Fans: Hours In Operation</display_name>
      <description>The hours in operation of the bathroom fans. If not provided, the OS-HPXML default is used.</description>
      <type>Double</type>
      <units>hrs/day</units>
      <required>false</required>
      <model_dependent>false</model_dependent>
    </argument>
    <argument>
      <name>bathroom_fans_power</name>
      <display_name>Bathroom Fans: Fan Power</display_name>
      <description>The fan power of the bathroom fans. If not provided, the OS-HPXML default is used.</description>
      <type>Double</type>
      <units>W</units>
      <required>false</required>
      <model_dependent>false</model_dependent>
    </argument>
    <argument>
      <name>bathroom_fans_start_hour</name>
      <display_name>Bathroom Fans: Start Hour</display_name>
      <description>The start hour of the bathroom fans. If not provided, the OS-HPXML default is used.</description>
      <type>Integer</type>
      <units>hr</units>
      <required>false</required>
      <model_dependent>false</model_dependent>
    </argument>
    <argument>
      <name>whole_house_fan_present</name>
      <display_name>Whole House Fan: Present</display_name>
      <description>Whether there is a whole house fan.</description>
      <type>Boolean</type>
      <required>true</required>
      <model_dependent>false</model_dependent>
      <default_value>false</default_value>
      <choices>
        <choice>
          <value>true</value>
          <display_name>true</display_name>
        </choice>
        <choice>
          <value>false</value>
          <display_name>false</display_name>
        </choice>
      </choices>
    </argument>
    <argument>
      <name>whole_house_fan_flow_rate</name>
      <display_name>Whole House Fan: Flow Rate</display_name>
      <description>The flow rate of the whole house fan. If not provided, the OS-HPXML default is used.</description>
      <type>Double</type>
      <units>CFM</units>
      <required>false</required>
      <model_dependent>false</model_dependent>
    </argument>
    <argument>
      <name>whole_house_fan_power</name>
      <display_name>Whole House Fan: Fan Power</display_name>
      <description>The fan power of the whole house fan. If not provided, the OS-HPXML default is used.</description>
      <type>Double</type>
      <units>W</units>
      <required>false</required>
      <model_dependent>false</model_dependent>
    </argument>
    <argument>
      <name>water_heater_type</name>
      <display_name>Water Heater: Type</display_name>
      <description>The type of water heater. Use 'none' if there is no water heater.</description>
      <type>Choice</type>
      <required>true</required>
      <model_dependent>false</model_dependent>
      <default_value>storage water heater</default_value>
      <choices>
        <choice>
          <value>none</value>
          <display_name>none</display_name>
        </choice>
        <choice>
          <value>storage water heater</value>
          <display_name>storage water heater</display_name>
        </choice>
        <choice>
          <value>instantaneous water heater</value>
          <display_name>instantaneous water heater</display_name>
        </choice>
        <choice>
          <value>heat pump water heater</value>
          <display_name>heat pump water heater</display_name>
        </choice>
        <choice>
          <value>space-heating boiler with storage tank</value>
          <display_name>space-heating boiler with storage tank</display_name>
        </choice>
        <choice>
          <value>space-heating boiler with tankless coil</value>
          <display_name>space-heating boiler with tankless coil</display_name>
        </choice>
      </choices>
    </argument>
    <argument>
      <name>water_heater_fuel_type</name>
      <display_name>Water Heater: Fuel Type</display_name>
      <description>The fuel type of water heater. Ignored for heat pump water heater.</description>
      <type>Choice</type>
      <required>true</required>
      <model_dependent>false</model_dependent>
      <default_value>natural gas</default_value>
      <choices>
        <choice>
          <value>electricity</value>
          <display_name>electricity</display_name>
        </choice>
        <choice>
          <value>natural gas</value>
          <display_name>natural gas</display_name>
        </choice>
        <choice>
          <value>fuel oil</value>
          <display_name>fuel oil</display_name>
        </choice>
        <choice>
          <value>propane</value>
          <display_name>propane</display_name>
        </choice>
        <choice>
          <value>wood</value>
          <display_name>wood</display_name>
        </choice>
        <choice>
          <value>coal</value>
          <display_name>coal</display_name>
        </choice>
      </choices>
    </argument>
    <argument>
      <name>water_heater_location</name>
      <display_name>Water Heater: Location</display_name>
      <description>The location of water heater. If not provided, the OS-HPXML default is used.</description>
      <type>Choice</type>
      <required>false</required>
      <model_dependent>false</model_dependent>
      <choices>
        <choice>
          <value>living space</value>
          <display_name>living space</display_name>
        </choice>
        <choice>
          <value>basement - conditioned</value>
          <display_name>basement - conditioned</display_name>
        </choice>
        <choice>
          <value>basement - unconditioned</value>
          <display_name>basement - unconditioned</display_name>
        </choice>
        <choice>
          <value>garage</value>
          <display_name>garage</display_name>
        </choice>
        <choice>
          <value>attic - vented</value>
          <display_name>attic - vented</display_name>
        </choice>
        <choice>
          <value>attic - unvented</value>
          <display_name>attic - unvented</display_name>
        </choice>
        <choice>
          <value>crawlspace - vented</value>
          <display_name>crawlspace - vented</display_name>
        </choice>
        <choice>
          <value>crawlspace - unvented</value>
          <display_name>crawlspace - unvented</display_name>
        </choice>
        <choice>
          <value>crawlspace - conditioned</value>
          <display_name>crawlspace - conditioned</display_name>
        </choice>
        <choice>
          <value>other exterior</value>
          <display_name>other exterior</display_name>
        </choice>
        <choice>
          <value>other housing unit</value>
          <display_name>other housing unit</display_name>
        </choice>
        <choice>
          <value>other heated space</value>
          <display_name>other heated space</display_name>
        </choice>
        <choice>
          <value>other multifamily buffer space</value>
          <display_name>other multifamily buffer space</display_name>
        </choice>
        <choice>
          <value>other non-freezing space</value>
          <display_name>other non-freezing space</display_name>
        </choice>
      </choices>
    </argument>
    <argument>
      <name>water_heater_tank_volume</name>
      <display_name>Water Heater: Tank Volume</display_name>
      <description>Nominal volume of water heater tank. Only applies to storage water heater, heat pump water heater, and space-heating boiler with storage tank. If not provided, the OS-HPXML default is used.</description>
      <type>Double</type>
      <units>gal</units>
      <required>false</required>
      <model_dependent>false</model_dependent>
    </argument>
    <argument>
      <name>water_heater_efficiency_type</name>
      <display_name>Water Heater: Efficiency Type</display_name>
      <description>The efficiency type of water heater. Does not apply to space-heating boilers.</description>
      <type>Choice</type>
      <required>true</required>
      <model_dependent>false</model_dependent>
      <default_value>EnergyFactor</default_value>
      <choices>
        <choice>
          <value>EnergyFactor</value>
          <display_name>EnergyFactor</display_name>
        </choice>
        <choice>
          <value>UniformEnergyFactor</value>
          <display_name>UniformEnergyFactor</display_name>
        </choice>
      </choices>
    </argument>
    <argument>
      <name>water_heater_efficiency</name>
      <display_name>Water Heater: Efficiency</display_name>
      <description>Rated Energy Factor or Uniform Energy Factor. Does not apply to space-heating boilers.</description>
      <type>Double</type>
      <required>true</required>
      <model_dependent>false</model_dependent>
      <default_value>0.67</default_value>
    </argument>
    <argument>
      <name>water_heater_usage_bin</name>
      <display_name>Water Heater: Usage Bin</display_name>
      <description>The usage of the water heater. Only applies if Efficiency Type is UniformEnergyFactor and Type is not instantaneous water heater. Does not apply to space-heating boilers. If not provided, the OS-HPXML default is used.</description>
      <type>Choice</type>
      <required>false</required>
      <model_dependent>false</model_dependent>
      <choices>
        <choice>
          <value>very small</value>
          <display_name>very small</display_name>
        </choice>
        <choice>
          <value>low</value>
          <display_name>low</display_name>
        </choice>
        <choice>
          <value>medium</value>
          <display_name>medium</display_name>
        </choice>
        <choice>
          <value>high</value>
          <display_name>high</display_name>
        </choice>
      </choices>
    </argument>
    <argument>
      <name>water_heater_recovery_efficiency</name>
      <display_name>Water Heater: Recovery Efficiency</display_name>
      <description>Ratio of energy delivered to water heater to the energy content of the fuel consumed by the water heater. Only used for non-electric storage water heaters. If not provided, the OS-HPXML default is used.</description>
      <type>Double</type>
      <units>Frac</units>
      <required>false</required>
      <model_dependent>false</model_dependent>
    </argument>
    <argument>
      <name>water_heater_heating_capacity</name>
      <display_name>Water Heater: Heating Capacity</display_name>
      <description>Heating capacity. Only applies to storage water heater. If not provided, the OS-HPXML default is used.</description>
      <type>Double</type>
      <units>Btu/hr</units>
      <required>false</required>
      <model_dependent>false</model_dependent>
    </argument>
    <argument>
      <name>water_heater_standby_loss</name>
      <display_name>Water Heater: Standby Loss</display_name>
      <description>The standby loss of water heater. Only applies to space-heating boilers. If not provided, the OS-HPXML default is used.</description>
      <type>Double</type>
      <units>deg-F/hr</units>
      <required>false</required>
      <model_dependent>false</model_dependent>
    </argument>
    <argument>
      <name>water_heater_jacket_rvalue</name>
      <display_name>Water Heater: Jacket R-value</display_name>
      <description>The jacket R-value of water heater. Doesn't apply to instantaneous water heater or space-heating boiler with tankless coil. If not provided, defaults to no jacket insulation.</description>
      <type>Double</type>
      <units>h-ft^2-R/Btu</units>
      <required>false</required>
      <model_dependent>false</model_dependent>
    </argument>
    <argument>
      <name>water_heater_setpoint_temperature</name>
      <display_name>Water Heater: Setpoint Temperature</display_name>
      <description>The setpoint temperature of water heater. If not provided, the OS-HPXML default is used.</description>
      <type>Double</type>
      <units>deg-F</units>
      <required>false</required>
      <model_dependent>false</model_dependent>
    </argument>
    <argument>
      <name>water_heater_num_units_served</name>
      <display_name>Water Heater: Number of Units Served</display_name>
      <description>Number of dwelling units served (directly or indirectly) by the water heater. Must be 1 if single-family detached. Used to apportion water heater tank losses to the unit.</description>
      <type>Integer</type>
      <units>#</units>
      <required>true</required>
      <model_dependent>false</model_dependent>
      <default_value>1</default_value>
    </argument>
    <argument>
      <name>water_heater_uses_desuperheater</name>
      <display_name>Water Heater: Uses Desuperheater</display_name>
      <description>Requires that the dwelling unit has a air-to-air, mini-split, or ground-to-air heat pump or a central air conditioner or mini-split air conditioner. If not provided, assumes no desuperheater.</description>
      <type>Boolean</type>
      <required>false</required>
      <model_dependent>false</model_dependent>
      <choices>
        <choice>
          <value>true</value>
          <display_name>true</display_name>
        </choice>
        <choice>
          <value>false</value>
          <display_name>false</display_name>
        </choice>
      </choices>
    </argument>
    <argument>
      <name>water_heater_tank_model_type</name>
      <display_name>Water Heater: Tank Type</display_name>
      <description>Type of tank model to use. The 'stratified' tank generally provide more accurate results, but may significantly increase run time. Applies only to storage water heater. If not provided, the OS-HPXML default is used.</description>
      <type>Choice</type>
      <required>false</required>
      <model_dependent>false</model_dependent>
      <choices>
        <choice>
          <value>mixed</value>
          <display_name>mixed</display_name>
        </choice>
        <choice>
          <value>stratified</value>
          <display_name>stratified</display_name>
        </choice>
      </choices>
    </argument>
    <argument>
      <name>water_heater_operating_mode</name>
      <display_name>Water Heater: Operating Mode</display_name>
      <description>The water heater operating mode. The 'heat pump only' option only uses the heat pump, while 'standard' allows the backup electric resistance to come on in high demand situations. This is ignored if a scheduled operating mode type is selected. Applies only to heat pump water heater. If not provided, the OS-HPXML default is used.</description>
      <type>Choice</type>
      <required>false</required>
      <model_dependent>false</model_dependent>
      <choices>
        <choice>
          <value>standard</value>
          <display_name>standard</display_name>
        </choice>
        <choice>
          <value>heat pump only</value>
          <display_name>heat pump only</display_name>
        </choice>
      </choices>
    </argument>
    <argument>
      <name>hot_water_distribution_system_type</name>
      <display_name>Hot Water Distribution: System Type</display_name>
      <description>The type of the hot water distribution system.</description>
      <type>Choice</type>
      <required>true</required>
      <model_dependent>false</model_dependent>
      <default_value>Standard</default_value>
      <choices>
        <choice>
          <value>Standard</value>
          <display_name>Standard</display_name>
        </choice>
        <choice>
          <value>Recirculation</value>
          <display_name>Recirculation</display_name>
        </choice>
      </choices>
    </argument>
    <argument>
      <name>hot_water_distribution_standard_piping_length</name>
      <display_name>Hot Water Distribution: Standard Piping Length</display_name>
      <description>If the distribution system is Standard, the length of the piping. If not provided, the OS-HPXML default is used.</description>
      <type>Double</type>
      <units>ft</units>
      <required>false</required>
      <model_dependent>false</model_dependent>
    </argument>
    <argument>
      <name>hot_water_distribution_recirc_control_type</name>
      <display_name>Hot Water Distribution: Recirculation Control Type</display_name>
      <description>If the distribution system is Recirculation, the type of hot water recirculation control, if any.</description>
      <type>Choice</type>
      <required>true</required>
      <model_dependent>false</model_dependent>
      <default_value>no control</default_value>
      <choices>
        <choice>
          <value>no control</value>
          <display_name>no control</display_name>
        </choice>
        <choice>
          <value>timer</value>
          <display_name>timer</display_name>
        </choice>
        <choice>
          <value>temperature</value>
          <display_name>temperature</display_name>
        </choice>
        <choice>
          <value>presence sensor demand control</value>
          <display_name>presence sensor demand control</display_name>
        </choice>
        <choice>
          <value>manual demand control</value>
          <display_name>manual demand control</display_name>
        </choice>
      </choices>
    </argument>
    <argument>
      <name>hot_water_distribution_recirc_piping_length</name>
      <display_name>Hot Water Distribution: Recirculation Piping Length</display_name>
      <description>If the distribution system is Recirculation, the length of the recirculation piping. If not provided, the OS-HPXML default is used.</description>
      <type>Double</type>
      <units>ft</units>
      <required>false</required>
      <model_dependent>false</model_dependent>
    </argument>
    <argument>
      <name>hot_water_distribution_recirc_branch_piping_length</name>
      <display_name>Hot Water Distribution: Recirculation Branch Piping Length</display_name>
      <description>If the distribution system is Recirculation, the length of the recirculation branch piping. If not provided, the OS-HPXML default is used.</description>
      <type>Double</type>
      <units>ft</units>
      <required>false</required>
      <model_dependent>false</model_dependent>
    </argument>
    <argument>
      <name>hot_water_distribution_recirc_pump_power</name>
      <display_name>Hot Water Distribution: Recirculation Pump Power</display_name>
      <description>If the distribution system is Recirculation, the recirculation pump power. If not provided, the OS-HPXML default is used.</description>
      <type>Double</type>
      <units>W</units>
      <required>false</required>
      <model_dependent>false</model_dependent>
    </argument>
    <argument>
      <name>hot_water_distribution_pipe_r</name>
      <display_name>Hot Water Distribution: Pipe Insulation Nominal R-Value</display_name>
      <description>Nominal R-value of the pipe insulation. If not provided, the OS-HPXML default is used.</description>
      <type>Double</type>
      <units>h-ft^2-R/Btu</units>
      <required>false</required>
      <model_dependent>false</model_dependent>
    </argument>
    <argument>
      <name>dwhr_facilities_connected</name>
      <display_name>Drain Water Heat Recovery: Facilities Connected</display_name>
      <description>Which facilities are connected for the drain water heat recovery. Use 'none' if there is no drain water heat recovery system.</description>
      <type>Choice</type>
      <required>true</required>
      <model_dependent>false</model_dependent>
      <default_value>none</default_value>
      <choices>
        <choice>
          <value>none</value>
          <display_name>none</display_name>
        </choice>
        <choice>
          <value>one</value>
          <display_name>one</display_name>
        </choice>
        <choice>
          <value>all</value>
          <display_name>all</display_name>
        </choice>
      </choices>
    </argument>
    <argument>
      <name>dwhr_equal_flow</name>
      <display_name>Drain Water Heat Recovery: Equal Flow</display_name>
      <description>Whether the drain water heat recovery has equal flow.</description>
      <type>Boolean</type>
      <required>true</required>
      <model_dependent>false</model_dependent>
      <default_value>true</default_value>
      <choices>
        <choice>
          <value>true</value>
          <display_name>true</display_name>
        </choice>
        <choice>
          <value>false</value>
          <display_name>false</display_name>
        </choice>
      </choices>
    </argument>
    <argument>
      <name>dwhr_efficiency</name>
      <display_name>Drain Water Heat Recovery: Efficiency</display_name>
      <description>The efficiency of the drain water heat recovery.</description>
      <type>Double</type>
      <units>Frac</units>
      <required>true</required>
      <model_dependent>false</model_dependent>
      <default_value>0.55</default_value>
    </argument>
    <argument>
      <name>water_fixtures_shower_low_flow</name>
      <display_name>Hot Water Fixtures: Is Shower Low Flow</display_name>
      <description>Whether the shower fixture is low flow.</description>
      <type>Boolean</type>
      <required>true</required>
      <model_dependent>false</model_dependent>
      <default_value>false</default_value>
      <choices>
        <choice>
          <value>true</value>
          <display_name>true</display_name>
        </choice>
        <choice>
          <value>false</value>
          <display_name>false</display_name>
        </choice>
      </choices>
    </argument>
    <argument>
      <name>water_fixtures_sink_low_flow</name>
      <display_name>Hot Water Fixtures: Is Sink Low Flow</display_name>
      <description>Whether the sink fixture is low flow.</description>
      <type>Boolean</type>
      <required>true</required>
      <model_dependent>false</model_dependent>
      <default_value>false</default_value>
      <choices>
        <choice>
          <value>true</value>
          <display_name>true</display_name>
        </choice>
        <choice>
          <value>false</value>
          <display_name>false</display_name>
        </choice>
      </choices>
    </argument>
    <argument>
      <name>water_fixtures_usage_multiplier</name>
      <display_name>Hot Water Fixtures: Usage Multiplier</display_name>
      <description>Multiplier on the hot water usage that can reflect, e.g., high/low usage occupants. If not provided, the OS-HPXML default is used.</description>
      <type>Double</type>
      <required>false</required>
      <model_dependent>false</model_dependent>
    </argument>
    <argument>
      <name>solar_thermal_system_type</name>
      <display_name>Solar Thermal: System Type</display_name>
      <description>The type of solar thermal system. Use 'none' if there is no solar thermal system.</description>
      <type>Choice</type>
      <required>true</required>
      <model_dependent>false</model_dependent>
      <default_value>none</default_value>
      <choices>
        <choice>
          <value>none</value>
          <display_name>none</display_name>
        </choice>
        <choice>
          <value>hot water</value>
          <display_name>hot water</display_name>
        </choice>
      </choices>
    </argument>
    <argument>
      <name>solar_thermal_collector_area</name>
      <display_name>Solar Thermal: Collector Area</display_name>
      <description>The collector area of the solar thermal system.</description>
      <type>Double</type>
      <units>ft^2</units>
      <required>true</required>
      <model_dependent>false</model_dependent>
      <default_value>40</default_value>
    </argument>
    <argument>
      <name>solar_thermal_collector_loop_type</name>
      <display_name>Solar Thermal: Collector Loop Type</display_name>
      <description>The collector loop type of the solar thermal system.</description>
      <type>Choice</type>
      <required>true</required>
      <model_dependent>false</model_dependent>
      <default_value>liquid direct</default_value>
      <choices>
        <choice>
          <value>liquid direct</value>
          <display_name>liquid direct</display_name>
        </choice>
        <choice>
          <value>liquid indirect</value>
          <display_name>liquid indirect</display_name>
        </choice>
        <choice>
          <value>passive thermosyphon</value>
          <display_name>passive thermosyphon</display_name>
        </choice>
      </choices>
    </argument>
    <argument>
      <name>solar_thermal_collector_type</name>
      <display_name>Solar Thermal: Collector Type</display_name>
      <description>The collector type of the solar thermal system.</description>
      <type>Choice</type>
      <required>true</required>
      <model_dependent>false</model_dependent>
      <default_value>evacuated tube</default_value>
      <choices>
        <choice>
          <value>evacuated tube</value>
          <display_name>evacuated tube</display_name>
        </choice>
        <choice>
          <value>single glazing black</value>
          <display_name>single glazing black</display_name>
        </choice>
        <choice>
          <value>double glazing black</value>
          <display_name>double glazing black</display_name>
        </choice>
        <choice>
          <value>integrated collector storage</value>
          <display_name>integrated collector storage</display_name>
        </choice>
      </choices>
    </argument>
    <argument>
      <name>solar_thermal_collector_azimuth</name>
      <display_name>Solar Thermal: Collector Azimuth</display_name>
      <description>The collector azimuth of the solar thermal system. Azimuth is measured clockwise from north (e.g., North=0, East=90, South=180, West=270).</description>
      <type>Double</type>
      <units>degrees</units>
      <required>true</required>
      <model_dependent>false</model_dependent>
      <default_value>180</default_value>
    </argument>
    <argument>
      <name>solar_thermal_collector_tilt</name>
      <display_name>Solar Thermal: Collector Tilt</display_name>
      <description>The collector tilt of the solar thermal system. Can also enter, e.g., RoofPitch, RoofPitch+20, Latitude, Latitude-15, etc.</description>
      <type>String</type>
      <units>degrees</units>
      <required>true</required>
      <model_dependent>false</model_dependent>
      <default_value>RoofPitch</default_value>
    </argument>
    <argument>
      <name>solar_thermal_collector_rated_optical_efficiency</name>
      <display_name>Solar Thermal: Collector Rated Optical Efficiency</display_name>
      <description>The collector rated optical efficiency of the solar thermal system.</description>
      <type>Double</type>
      <units>Frac</units>
      <required>true</required>
      <model_dependent>false</model_dependent>
      <default_value>0.5</default_value>
    </argument>
    <argument>
      <name>solar_thermal_collector_rated_thermal_losses</name>
      <display_name>Solar Thermal: Collector Rated Thermal Losses</display_name>
      <description>The collector rated thermal losses of the solar thermal system.</description>
      <type>Double</type>
      <units>Btu/hr-ft^2-R</units>
      <required>true</required>
      <model_dependent>false</model_dependent>
      <default_value>0.2799</default_value>
    </argument>
    <argument>
      <name>solar_thermal_storage_volume</name>
      <display_name>Solar Thermal: Storage Volume</display_name>
      <description>The storage volume of the solar thermal system. If not provided, the OS-HPXML default is used.</description>
      <type>Double</type>
      <units>gal</units>
      <required>false</required>
      <model_dependent>false</model_dependent>
    </argument>
    <argument>
      <name>solar_thermal_solar_fraction</name>
      <display_name>Solar Thermal: Solar Fraction</display_name>
      <description>The solar fraction of the solar thermal system. If provided, overrides all other solar thermal inputs.</description>
      <type>Double</type>
      <units>Frac</units>
      <required>true</required>
      <model_dependent>false</model_dependent>
      <default_value>0</default_value>
    </argument>
    <argument>
      <name>pv_system_present</name>
      <display_name>PV System: Present</display_name>
      <description>Whether there is a PV system present.</description>
      <type>Boolean</type>
      <required>true</required>
      <model_dependent>false</model_dependent>
      <default_value>false</default_value>
      <choices>
        <choice>
          <value>true</value>
          <display_name>true</display_name>
        </choice>
        <choice>
          <value>false</value>
          <display_name>false</display_name>
        </choice>
      </choices>
    </argument>
    <argument>
      <name>pv_system_module_type</name>
      <display_name>PV System: Module Type</display_name>
      <description>Module type of the PV system. If not provided, the OS-HPXML default is used.</description>
      <type>Choice</type>
      <required>false</required>
      <model_dependent>false</model_dependent>
      <choices>
        <choice>
          <value>standard</value>
          <display_name>standard</display_name>
        </choice>
        <choice>
          <value>premium</value>
          <display_name>premium</display_name>
        </choice>
        <choice>
          <value>thin film</value>
          <display_name>thin film</display_name>
        </choice>
      </choices>
    </argument>
    <argument>
      <name>pv_system_location</name>
      <display_name>PV System: Location</display_name>
      <description>Location of the PV system. If not provided, the OS-HPXML default is used.</description>
      <type>Choice</type>
      <required>false</required>
      <model_dependent>false</model_dependent>
      <choices>
        <choice>
          <value>roof</value>
          <display_name>roof</display_name>
        </choice>
        <choice>
          <value>ground</value>
          <display_name>ground</display_name>
        </choice>
      </choices>
    </argument>
    <argument>
      <name>pv_system_tracking</name>
      <display_name>PV System: Tracking</display_name>
      <description>Type of tracking for the PV system. If not provided, the OS-HPXML default is used.</description>
      <type>Choice</type>
      <required>false</required>
      <model_dependent>false</model_dependent>
      <choices>
        <choice>
          <value>fixed</value>
          <display_name>fixed</display_name>
        </choice>
        <choice>
          <value>1-axis</value>
          <display_name>1-axis</display_name>
        </choice>
        <choice>
          <value>1-axis backtracked</value>
          <display_name>1-axis backtracked</display_name>
        </choice>
        <choice>
          <value>2-axis</value>
          <display_name>2-axis</display_name>
        </choice>
      </choices>
    </argument>
    <argument>
      <name>pv_system_array_azimuth</name>
      <display_name>PV System: Array Azimuth</display_name>
      <description>Array azimuth of the PV system. Azimuth is measured clockwise from north (e.g., North=0, East=90, South=180, West=270).</description>
      <type>Double</type>
      <units>degrees</units>
      <required>true</required>
      <model_dependent>false</model_dependent>
      <default_value>180</default_value>
    </argument>
    <argument>
      <name>pv_system_array_tilt</name>
      <display_name>PV System: Array Tilt</display_name>
      <description>Array tilt of the PV system. Can also enter, e.g., RoofPitch, RoofPitch+20, Latitude, Latitude-15, etc.</description>
      <type>String</type>
      <units>degrees</units>
      <required>true</required>
      <model_dependent>false</model_dependent>
      <default_value>RoofPitch</default_value>
    </argument>
    <argument>
      <name>pv_system_max_power_output</name>
      <display_name>PV System: Maximum Power Output</display_name>
      <description>Maximum power output of the PV system. For a shared system, this is the total building maximum power output.</description>
      <type>Double</type>
      <units>W</units>
      <required>true</required>
      <model_dependent>false</model_dependent>
      <default_value>4000</default_value>
    </argument>
    <argument>
      <name>pv_system_inverter_efficiency</name>
      <display_name>PV System: Inverter Efficiency</display_name>
      <description>Inverter efficiency of the PV system. If there are two PV systems, this will apply to both. If not provided, the OS-HPXML default is used.</description>
      <type>Double</type>
      <units>Frac</units>
      <required>false</required>
      <model_dependent>false</model_dependent>
    </argument>
    <argument>
      <name>pv_system_system_losses_fraction</name>
      <display_name>PV System: System Losses Fraction</display_name>
      <description>System losses fraction of the PV system. If there are two PV systems, this will apply to both. If not provided, the OS-HPXML default is used.</description>
      <type>Double</type>
      <units>Frac</units>
      <required>false</required>
      <model_dependent>false</model_dependent>
    </argument>
    <argument>
      <name>pv_system_num_bedrooms_served</name>
      <display_name>PV System: Number of Bedrooms Served</display_name>
      <description>Number of bedrooms served by PV system. Required if single-family attached or apartment unit. Used to apportion PV generation to the unit of a SFA/MF building. If there are two PV systems, this will apply to both.</description>
      <type>Integer</type>
      <units>#</units>
      <required>false</required>
      <model_dependent>false</model_dependent>
    </argument>
    <argument>
      <name>pv_system_2_present</name>
      <display_name>PV System 2: Present</display_name>
      <description>Whether there is a second PV system present.</description>
      <type>Boolean</type>
      <required>true</required>
      <model_dependent>false</model_dependent>
      <default_value>false</default_value>
      <choices>
        <choice>
          <value>true</value>
          <display_name>true</display_name>
        </choice>
        <choice>
          <value>false</value>
          <display_name>false</display_name>
        </choice>
      </choices>
    </argument>
    <argument>
      <name>pv_system_2_module_type</name>
      <display_name>PV System 2: Module Type</display_name>
      <description>Module type of the second PV system. If not provided, the OS-HPXML default is used.</description>
      <type>Choice</type>
      <required>false</required>
      <model_dependent>false</model_dependent>
      <choices>
        <choice>
          <value>standard</value>
          <display_name>standard</display_name>
        </choice>
        <choice>
          <value>premium</value>
          <display_name>premium</display_name>
        </choice>
        <choice>
          <value>thin film</value>
          <display_name>thin film</display_name>
        </choice>
      </choices>
    </argument>
    <argument>
      <name>pv_system_2_location</name>
      <display_name>PV System 2: Location</display_name>
      <description>Location of the second PV system. If not provided, the OS-HPXML default is used.</description>
      <type>Choice</type>
      <required>false</required>
      <model_dependent>false</model_dependent>
      <choices>
        <choice>
          <value>roof</value>
          <display_name>roof</display_name>
        </choice>
        <choice>
          <value>ground</value>
          <display_name>ground</display_name>
        </choice>
      </choices>
    </argument>
    <argument>
      <name>pv_system_2_tracking</name>
      <display_name>PV System 2: Tracking</display_name>
      <description>Type of tracking for the second PV system. If not provided, the OS-HPXML default is used.</description>
      <type>Choice</type>
      <required>false</required>
      <model_dependent>false</model_dependent>
      <choices>
        <choice>
          <value>fixed</value>
          <display_name>fixed</display_name>
        </choice>
        <choice>
          <value>1-axis</value>
          <display_name>1-axis</display_name>
        </choice>
        <choice>
          <value>1-axis backtracked</value>
          <display_name>1-axis backtracked</display_name>
        </choice>
        <choice>
          <value>2-axis</value>
          <display_name>2-axis</display_name>
        </choice>
      </choices>
    </argument>
    <argument>
      <name>pv_system_2_array_azimuth</name>
      <display_name>PV System 2: Array Azimuth</display_name>
      <description>Array azimuth of the second PV system. Azimuth is measured clockwise from north (e.g., North=0, East=90, South=180, West=270).</description>
      <type>Double</type>
      <units>degrees</units>
      <required>true</required>
      <model_dependent>false</model_dependent>
      <default_value>180</default_value>
    </argument>
    <argument>
      <name>pv_system_2_array_tilt</name>
      <display_name>PV System 2: Array Tilt</display_name>
      <description>Array tilt of the second PV system. Can also enter, e.g., RoofPitch, RoofPitch+20, Latitude, Latitude-15, etc.</description>
      <type>String</type>
      <units>degrees</units>
      <required>true</required>
      <model_dependent>false</model_dependent>
      <default_value>RoofPitch</default_value>
    </argument>
    <argument>
      <name>pv_system_2_max_power_output</name>
      <display_name>PV System 2: Maximum Power Output</display_name>
      <description>Maximum power output of the second PV system. For a shared system, this is the total building maximum power output.</description>
      <type>Double</type>
      <units>W</units>
      <required>true</required>
      <model_dependent>false</model_dependent>
      <default_value>4000</default_value>
    </argument>
    <argument>
      <name>battery_present</name>
      <display_name>Battery: Present</display_name>
      <description>Whether there is a lithium ion battery present.</description>
      <type>Boolean</type>
      <required>true</required>
      <model_dependent>false</model_dependent>
      <default_value>false</default_value>
      <choices>
        <choice>
          <value>true</value>
          <display_name>true</display_name>
        </choice>
        <choice>
          <value>false</value>
          <display_name>false</display_name>
        </choice>
      </choices>
    </argument>
    <argument>
      <name>battery_location</name>
      <display_name>Battery: Location</display_name>
      <description>The space type for the lithium ion battery location. If not provided, the OS-HPXML default is used.</description>
      <type>Choice</type>
      <required>false</required>
      <model_dependent>false</model_dependent>
      <choices>
        <choice>
          <value>living space</value>
          <display_name>living space</display_name>
        </choice>
        <choice>
          <value>basement - conditioned</value>
          <display_name>basement - conditioned</display_name>
        </choice>
        <choice>
          <value>basement - unconditioned</value>
          <display_name>basement - unconditioned</display_name>
        </choice>
        <choice>
          <value>crawlspace - vented</value>
          <display_name>crawlspace - vented</display_name>
        </choice>
        <choice>
          <value>crawlspace - unvented</value>
          <display_name>crawlspace - unvented</display_name>
        </choice>
        <choice>
          <value>crawlspace - conditioned</value>
          <display_name>crawlspace - conditioned</display_name>
        </choice>
        <choice>
          <value>attic - vented</value>
          <display_name>attic - vented</display_name>
        </choice>
        <choice>
          <value>attic - unvented</value>
          <display_name>attic - unvented</display_name>
        </choice>
        <choice>
          <value>garage</value>
          <display_name>garage</display_name>
        </choice>
        <choice>
          <value>outside</value>
          <display_name>outside</display_name>
        </choice>
      </choices>
    </argument>
    <argument>
      <name>battery_power</name>
      <display_name>Battery: Rated Power Output</display_name>
      <description>The rated power output of the lithium ion battery. If not provided, the OS-HPXML default is used.</description>
      <type>Double</type>
      <units>W</units>
      <required>false</required>
      <model_dependent>false</model_dependent>
    </argument>
    <argument>
      <name>battery_capacity</name>
      <display_name>Battery: Nominal Capacity</display_name>
      <description>The nominal capacity of the lithium ion battery. If not provided, the OS-HPXML default is used.</description>
      <type>Double</type>
      <units>kWh</units>
      <required>false</required>
      <model_dependent>false</model_dependent>
    </argument>
    <argument>
      <name>battery_usable_capacity</name>
      <display_name>Battery: Usable Capacity</display_name>
      <description>The usable capacity of the lithium ion battery. If not provided, the OS-HPXML default is used.</description>
      <type>Double</type>
      <units>kWh</units>
      <required>false</required>
      <model_dependent>false</model_dependent>
    </argument>
    <argument>
      <name>lighting_present</name>
      <display_name>Lighting: Present</display_name>
      <description>Whether there is lighting energy use.</description>
      <type>Boolean</type>
      <required>true</required>
      <model_dependent>false</model_dependent>
      <default_value>true</default_value>
      <choices>
        <choice>
          <value>true</value>
          <display_name>true</display_name>
        </choice>
        <choice>
          <value>false</value>
          <display_name>false</display_name>
        </choice>
      </choices>
    </argument>
    <argument>
      <name>lighting_interior_fraction_cfl</name>
      <display_name>Lighting: Interior Fraction CFL</display_name>
      <description>Fraction of all lamps (interior) that are compact fluorescent. Lighting not specified as CFL, LFL, or LED is assumed to be incandescent.</description>
      <type>Double</type>
      <required>true</required>
      <model_dependent>false</model_dependent>
      <default_value>0.1</default_value>
    </argument>
    <argument>
      <name>lighting_interior_fraction_lfl</name>
      <display_name>Lighting: Interior Fraction LFL</display_name>
      <description>Fraction of all lamps (interior) that are linear fluorescent. Lighting not specified as CFL, LFL, or LED is assumed to be incandescent.</description>
      <type>Double</type>
      <required>true</required>
      <model_dependent>false</model_dependent>
      <default_value>0</default_value>
    </argument>
    <argument>
      <name>lighting_interior_fraction_led</name>
      <display_name>Lighting: Interior Fraction LED</display_name>
      <description>Fraction of all lamps (interior) that are light emitting diodes. Lighting not specified as CFL, LFL, or LED is assumed to be incandescent.</description>
      <type>Double</type>
      <required>true</required>
      <model_dependent>false</model_dependent>
      <default_value>0</default_value>
    </argument>
    <argument>
      <name>lighting_interior_usage_multiplier</name>
      <display_name>Lighting: Interior Usage Multiplier</display_name>
      <description>Multiplier on the lighting energy usage (interior) that can reflect, e.g., high/low usage occupants. If not provided, the OS-HPXML default is used.</description>
      <type>Double</type>
      <required>false</required>
      <model_dependent>false</model_dependent>
    </argument>
    <argument>
      <name>lighting_exterior_fraction_cfl</name>
      <display_name>Lighting: Exterior Fraction CFL</display_name>
      <description>Fraction of all lamps (exterior) that are compact fluorescent. Lighting not specified as CFL, LFL, or LED is assumed to be incandescent.</description>
      <type>Double</type>
      <required>true</required>
      <model_dependent>false</model_dependent>
      <default_value>0</default_value>
    </argument>
    <argument>
      <name>lighting_exterior_fraction_lfl</name>
      <display_name>Lighting: Exterior Fraction LFL</display_name>
      <description>Fraction of all lamps (exterior) that are linear fluorescent. Lighting not specified as CFL, LFL, or LED is assumed to be incandescent.</description>
      <type>Double</type>
      <required>true</required>
      <model_dependent>false</model_dependent>
      <default_value>0</default_value>
    </argument>
    <argument>
      <name>lighting_exterior_fraction_led</name>
      <display_name>Lighting: Exterior Fraction LED</display_name>
      <description>Fraction of all lamps (exterior) that are light emitting diodes. Lighting not specified as CFL, LFL, or LED is assumed to be incandescent.</description>
      <type>Double</type>
      <required>true</required>
      <model_dependent>false</model_dependent>
      <default_value>0</default_value>
    </argument>
    <argument>
      <name>lighting_exterior_usage_multiplier</name>
      <display_name>Lighting: Exterior Usage Multiplier</display_name>
      <description>Multiplier on the lighting energy usage (exterior) that can reflect, e.g., high/low usage occupants. If not provided, the OS-HPXML default is used.</description>
      <type>Double</type>
      <required>false</required>
      <model_dependent>false</model_dependent>
    </argument>
    <argument>
      <name>lighting_garage_fraction_cfl</name>
      <display_name>Lighting: Garage Fraction CFL</display_name>
      <description>Fraction of all lamps (garage) that are compact fluorescent. Lighting not specified as CFL, LFL, or LED is assumed to be incandescent.</description>
      <type>Double</type>
      <required>true</required>
      <model_dependent>false</model_dependent>
      <default_value>0</default_value>
    </argument>
    <argument>
      <name>lighting_garage_fraction_lfl</name>
      <display_name>Lighting: Garage Fraction LFL</display_name>
      <description>Fraction of all lamps (garage) that are linear fluorescent. Lighting not specified as CFL, LFL, or LED is assumed to be incandescent.</description>
      <type>Double</type>
      <required>true</required>
      <model_dependent>false</model_dependent>
      <default_value>0</default_value>
    </argument>
    <argument>
      <name>lighting_garage_fraction_led</name>
      <display_name>Lighting: Garage Fraction LED</display_name>
      <description>Fraction of all lamps (garage) that are light emitting diodes. Lighting not specified as CFL, LFL, or LED is assumed to be incandescent.</description>
      <type>Double</type>
      <required>true</required>
      <model_dependent>false</model_dependent>
      <default_value>0</default_value>
    </argument>
    <argument>
      <name>lighting_garage_usage_multiplier</name>
      <display_name>Lighting: Garage Usage Multiplier</display_name>
      <description>Multiplier on the lighting energy usage (garage) that can reflect, e.g., high/low usage occupants. If not provided, the OS-HPXML default is used.</description>
      <type>Double</type>
      <required>false</required>
      <model_dependent>false</model_dependent>
    </argument>
    <argument>
      <name>holiday_lighting_present</name>
      <display_name>Holiday Lighting: Present</display_name>
      <description>Whether there is holiday lighting.</description>
      <type>Boolean</type>
      <required>true</required>
      <model_dependent>false</model_dependent>
      <default_value>false</default_value>
      <choices>
        <choice>
          <value>true</value>
          <display_name>true</display_name>
        </choice>
        <choice>
          <value>false</value>
          <display_name>false</display_name>
        </choice>
      </choices>
    </argument>
    <argument>
      <name>holiday_lighting_daily_kwh</name>
      <display_name>Holiday Lighting: Daily Consumption</display_name>
      <description>The daily energy consumption for holiday lighting (exterior). If not provided, the OS-HPXML default is used.</description>
      <type>Double</type>
      <units>kWh/day</units>
      <required>false</required>
      <model_dependent>false</model_dependent>
    </argument>
    <argument>
      <name>holiday_lighting_period</name>
      <display_name>Holiday Lighting: Period</display_name>
      <description>Enter a date like "Nov 25 - Jan 5". If not provided, the OS-HPXML default is used.</description>
      <type>String</type>
      <required>false</required>
      <model_dependent>false</model_dependent>
    </argument>
    <argument>
      <name>dehumidifier_type</name>
      <display_name>Dehumidifier: Type</display_name>
      <description>The type of dehumidifier.</description>
      <type>Choice</type>
      <required>true</required>
      <model_dependent>false</model_dependent>
      <default_value>none</default_value>
      <choices>
        <choice>
          <value>none</value>
          <display_name>none</display_name>
        </choice>
        <choice>
          <value>portable</value>
          <display_name>portable</display_name>
        </choice>
        <choice>
          <value>whole-home</value>
          <display_name>whole-home</display_name>
        </choice>
      </choices>
    </argument>
    <argument>
      <name>dehumidifier_efficiency_type</name>
      <display_name>Dehumidifier: Efficiency Type</display_name>
      <description>The efficiency type of dehumidifier.</description>
      <type>Choice</type>
      <required>true</required>
      <model_dependent>false</model_dependent>
      <default_value>IntegratedEnergyFactor</default_value>
      <choices>
        <choice>
          <value>EnergyFactor</value>
          <display_name>EnergyFactor</display_name>
        </choice>
        <choice>
          <value>IntegratedEnergyFactor</value>
          <display_name>IntegratedEnergyFactor</display_name>
        </choice>
      </choices>
    </argument>
    <argument>
      <name>dehumidifier_efficiency</name>
      <display_name>Dehumidifier: Efficiency</display_name>
      <description>The efficiency of the dehumidifier.</description>
      <type>Double</type>
      <units>liters/kWh</units>
      <required>true</required>
      <model_dependent>false</model_dependent>
      <default_value>1.5</default_value>
    </argument>
    <argument>
      <name>dehumidifier_capacity</name>
      <display_name>Dehumidifier: Capacity</display_name>
      <description>The capacity (water removal rate) of the dehumidifier.</description>
      <type>Double</type>
      <units>pint/day</units>
      <required>true</required>
      <model_dependent>false</model_dependent>
      <default_value>40</default_value>
    </argument>
    <argument>
      <name>dehumidifier_rh_setpoint</name>
      <display_name>Dehumidifier: Relative Humidity Setpoint</display_name>
      <description>The relative humidity setpoint of the dehumidifier.</description>
      <type>Double</type>
      <units>Frac</units>
      <required>true</required>
      <model_dependent>false</model_dependent>
      <default_value>0.5</default_value>
    </argument>
    <argument>
      <name>dehumidifier_fraction_dehumidification_load_served</name>
      <display_name>Dehumidifier: Fraction Dehumidification Load Served</display_name>
      <description>The dehumidification load served fraction of the dehumidifier.</description>
      <type>Double</type>
      <units>Frac</units>
      <required>true</required>
      <model_dependent>false</model_dependent>
      <default_value>1</default_value>
    </argument>
    <argument>
      <name>clothes_washer_present</name>
      <display_name>Clothes Washer: Present</display_name>
      <description>Whether there is a clothes washer present.</description>
      <type>Boolean</type>
      <required>true</required>
      <model_dependent>false</model_dependent>
      <default_value>true</default_value>
      <choices>
        <choice>
          <value>true</value>
          <display_name>true</display_name>
        </choice>
        <choice>
          <value>false</value>
          <display_name>false</display_name>
        </choice>
      </choices>
    </argument>
    <argument>
      <name>clothes_washer_location</name>
      <display_name>Clothes Washer: Location</display_name>
      <description>The space type for the clothes washer location. If not provided, the OS-HPXML default is used.</description>
      <type>Choice</type>
      <required>false</required>
      <model_dependent>false</model_dependent>
      <choices>
        <choice>
          <value>living space</value>
          <display_name>living space</display_name>
        </choice>
        <choice>
          <value>basement - conditioned</value>
          <display_name>basement - conditioned</display_name>
        </choice>
        <choice>
          <value>basement - unconditioned</value>
          <display_name>basement - unconditioned</display_name>
        </choice>
        <choice>
          <value>garage</value>
          <display_name>garage</display_name>
        </choice>
        <choice>
          <value>other housing unit</value>
          <display_name>other housing unit</display_name>
        </choice>
        <choice>
          <value>other heated space</value>
          <display_name>other heated space</display_name>
        </choice>
        <choice>
          <value>other multifamily buffer space</value>
          <display_name>other multifamily buffer space</display_name>
        </choice>
        <choice>
          <value>other non-freezing space</value>
          <display_name>other non-freezing space</display_name>
        </choice>
      </choices>
    </argument>
    <argument>
      <name>clothes_washer_efficiency_type</name>
      <display_name>Clothes Washer: Efficiency Type</display_name>
      <description>The efficiency type of the clothes washer.</description>
      <type>Choice</type>
      <required>true</required>
      <model_dependent>false</model_dependent>
      <default_value>IntegratedModifiedEnergyFactor</default_value>
      <choices>
        <choice>
          <value>ModifiedEnergyFactor</value>
          <display_name>ModifiedEnergyFactor</display_name>
        </choice>
        <choice>
          <value>IntegratedModifiedEnergyFactor</value>
          <display_name>IntegratedModifiedEnergyFactor</display_name>
        </choice>
      </choices>
    </argument>
    <argument>
      <name>clothes_washer_efficiency</name>
      <display_name>Clothes Washer: Efficiency</display_name>
      <description>The efficiency of the clothes washer. If not provided, the OS-HPXML default is used.</description>
      <type>Double</type>
      <units>ft^3/kWh-cyc</units>
      <required>false</required>
      <model_dependent>false</model_dependent>
    </argument>
    <argument>
      <name>clothes_washer_rated_annual_kwh</name>
      <display_name>Clothes Washer: Rated Annual Consumption</display_name>
      <description>The annual energy consumed by the clothes washer, as rated, obtained from the EnergyGuide label. This includes both the appliance electricity consumption and the energy required for water heating. If not provided, the OS-HPXML default is used.</description>
      <type>Double</type>
      <units>kWh/yr</units>
      <required>false</required>
      <model_dependent>false</model_dependent>
    </argument>
    <argument>
      <name>clothes_washer_label_electric_rate</name>
      <display_name>Clothes Washer: Label Electric Rate</display_name>
      <description>The annual energy consumed by the clothes washer, as rated, obtained from the EnergyGuide label. This includes both the appliance electricity consumption and the energy required for water heating. If not provided, the OS-HPXML default is used.</description>
      <type>Double</type>
      <units>$/kWh</units>
      <required>false</required>
      <model_dependent>false</model_dependent>
    </argument>
    <argument>
      <name>clothes_washer_label_gas_rate</name>
      <display_name>Clothes Washer: Label Gas Rate</display_name>
      <description>The annual energy consumed by the clothes washer, as rated, obtained from the EnergyGuide label. This includes both the appliance electricity consumption and the energy required for water heating. If not provided, the OS-HPXML default is used.</description>
      <type>Double</type>
      <units>$/therm</units>
      <required>false</required>
      <model_dependent>false</model_dependent>
    </argument>
    <argument>
      <name>clothes_washer_label_annual_gas_cost</name>
      <display_name>Clothes Washer: Label Annual Cost with Gas DHW</display_name>
      <description>The annual cost of using the system under test conditions. Input is obtained from the EnergyGuide label. If not provided, the OS-HPXML default is used.</description>
      <type>Double</type>
      <units>$</units>
      <required>false</required>
      <model_dependent>false</model_dependent>
    </argument>
    <argument>
      <name>clothes_washer_label_usage</name>
      <display_name>Clothes Washer: Label Usage</display_name>
      <description>The clothes washer loads per week. If not provided, the OS-HPXML default is used.</description>
      <type>Double</type>
      <units>cyc/wk</units>
      <required>false</required>
      <model_dependent>false</model_dependent>
    </argument>
    <argument>
      <name>clothes_washer_capacity</name>
      <display_name>Clothes Washer: Drum Volume</display_name>
      <description>Volume of the washer drum. Obtained from the EnergyStar website or the manufacturer's literature. If not provided, the OS-HPXML default is used.</description>
      <type>Double</type>
      <units>ft^3</units>
      <required>false</required>
      <model_dependent>false</model_dependent>
    </argument>
    <argument>
      <name>clothes_washer_usage_multiplier</name>
      <display_name>Clothes Washer: Usage Multiplier</display_name>
      <description>Multiplier on the clothes washer energy and hot water usage that can reflect, e.g., high/low usage occupants. If not provided, the OS-HPXML default is used.</description>
      <type>Double</type>
      <required>false</required>
      <model_dependent>false</model_dependent>
    </argument>
    <argument>
      <name>clothes_dryer_present</name>
      <display_name>Clothes Dryer: Present</display_name>
      <description>Whether there is a clothes dryer present.</description>
      <type>Boolean</type>
      <required>true</required>
      <model_dependent>false</model_dependent>
      <default_value>true</default_value>
      <choices>
        <choice>
          <value>true</value>
          <display_name>true</display_name>
        </choice>
        <choice>
          <value>false</value>
          <display_name>false</display_name>
        </choice>
      </choices>
    </argument>
    <argument>
      <name>clothes_dryer_location</name>
      <display_name>Clothes Dryer: Location</display_name>
      <description>The space type for the clothes dryer location. If not provided, the OS-HPXML default is used.</description>
      <type>Choice</type>
      <required>false</required>
      <model_dependent>false</model_dependent>
      <choices>
        <choice>
          <value>living space</value>
          <display_name>living space</display_name>
        </choice>
        <choice>
          <value>basement - conditioned</value>
          <display_name>basement - conditioned</display_name>
        </choice>
        <choice>
          <value>basement - unconditioned</value>
          <display_name>basement - unconditioned</display_name>
        </choice>
        <choice>
          <value>garage</value>
          <display_name>garage</display_name>
        </choice>
        <choice>
          <value>other housing unit</value>
          <display_name>other housing unit</display_name>
        </choice>
        <choice>
          <value>other heated space</value>
          <display_name>other heated space</display_name>
        </choice>
        <choice>
          <value>other multifamily buffer space</value>
          <display_name>other multifamily buffer space</display_name>
        </choice>
        <choice>
          <value>other non-freezing space</value>
          <display_name>other non-freezing space</display_name>
        </choice>
      </choices>
    </argument>
    <argument>
      <name>clothes_dryer_fuel_type</name>
      <display_name>Clothes Dryer: Fuel Type</display_name>
      <description>Type of fuel used by the clothes dryer.</description>
      <type>Choice</type>
      <required>true</required>
      <model_dependent>false</model_dependent>
      <default_value>natural gas</default_value>
      <choices>
        <choice>
          <value>electricity</value>
          <display_name>electricity</display_name>
        </choice>
        <choice>
          <value>natural gas</value>
          <display_name>natural gas</display_name>
        </choice>
        <choice>
          <value>fuel oil</value>
          <display_name>fuel oil</display_name>
        </choice>
        <choice>
          <value>propane</value>
          <display_name>propane</display_name>
        </choice>
        <choice>
          <value>wood</value>
          <display_name>wood</display_name>
        </choice>
        <choice>
          <value>coal</value>
          <display_name>coal</display_name>
        </choice>
      </choices>
    </argument>
    <argument>
      <name>clothes_dryer_efficiency_type</name>
      <display_name>Clothes Dryer: Efficiency Type</display_name>
      <description>The efficiency type of the clothes dryer.</description>
      <type>Choice</type>
      <required>true</required>
      <model_dependent>false</model_dependent>
      <default_value>CombinedEnergyFactor</default_value>
      <choices>
        <choice>
          <value>EnergyFactor</value>
          <display_name>EnergyFactor</display_name>
        </choice>
        <choice>
          <value>CombinedEnergyFactor</value>
          <display_name>CombinedEnergyFactor</display_name>
        </choice>
      </choices>
    </argument>
    <argument>
      <name>clothes_dryer_efficiency</name>
      <display_name>Clothes Dryer: Efficiency</display_name>
      <description>The efficiency of the clothes dryer. If not provided, the OS-HPXML default is used.</description>
      <type>Double</type>
      <units>lb/kWh</units>
      <required>false</required>
      <model_dependent>false</model_dependent>
    </argument>
    <argument>
      <name>clothes_dryer_vented_flow_rate</name>
      <display_name>Clothes Dryer: Vented Flow Rate</display_name>
      <description>The exhaust flow rate of the vented clothes dryer. If not provided, the OS-HPXML default is used.</description>
      <type>Double</type>
      <units>CFM</units>
      <required>false</required>
      <model_dependent>false</model_dependent>
    </argument>
    <argument>
      <name>clothes_dryer_usage_multiplier</name>
      <display_name>Clothes Dryer: Usage Multiplier</display_name>
      <description>Multiplier on the clothes dryer energy usage that can reflect, e.g., high/low usage occupants. If not provided, the OS-HPXML default is used.</description>
      <type>Double</type>
      <required>false</required>
      <model_dependent>false</model_dependent>
    </argument>
    <argument>
      <name>dishwasher_present</name>
      <display_name>Dishwasher: Present</display_name>
      <description>Whether there is a dishwasher present.</description>
      <type>Boolean</type>
      <required>true</required>
      <model_dependent>false</model_dependent>
      <default_value>true</default_value>
      <choices>
        <choice>
          <value>true</value>
          <display_name>true</display_name>
        </choice>
        <choice>
          <value>false</value>
          <display_name>false</display_name>
        </choice>
      </choices>
    </argument>
    <argument>
      <name>dishwasher_location</name>
      <display_name>Dishwasher: Location</display_name>
      <description>The space type for the dishwasher location. If not provided, the OS-HPXML default is used.</description>
      <type>Choice</type>
      <required>false</required>
      <model_dependent>false</model_dependent>
      <choices>
        <choice>
          <value>living space</value>
          <display_name>living space</display_name>
        </choice>
        <choice>
          <value>basement - conditioned</value>
          <display_name>basement - conditioned</display_name>
        </choice>
        <choice>
          <value>basement - unconditioned</value>
          <display_name>basement - unconditioned</display_name>
        </choice>
        <choice>
          <value>garage</value>
          <display_name>garage</display_name>
        </choice>
        <choice>
          <value>other housing unit</value>
          <display_name>other housing unit</display_name>
        </choice>
        <choice>
          <value>other heated space</value>
          <display_name>other heated space</display_name>
        </choice>
        <choice>
          <value>other multifamily buffer space</value>
          <display_name>other multifamily buffer space</display_name>
        </choice>
        <choice>
          <value>other non-freezing space</value>
          <display_name>other non-freezing space</display_name>
        </choice>
      </choices>
    </argument>
    <argument>
      <name>dishwasher_efficiency_type</name>
      <display_name>Dishwasher: Efficiency Type</display_name>
      <description>The efficiency type of dishwasher.</description>
      <type>Choice</type>
      <required>true</required>
      <model_dependent>false</model_dependent>
      <default_value>RatedAnnualkWh</default_value>
      <choices>
        <choice>
          <value>RatedAnnualkWh</value>
          <display_name>RatedAnnualkWh</display_name>
        </choice>
        <choice>
          <value>EnergyFactor</value>
          <display_name>EnergyFactor</display_name>
        </choice>
      </choices>
    </argument>
    <argument>
      <name>dishwasher_efficiency</name>
      <display_name>Dishwasher: Efficiency</display_name>
      <description>The efficiency of the dishwasher. If not provided, the OS-HPXML default is used.</description>
      <type>Double</type>
      <units>RatedAnnualkWh or EnergyFactor</units>
      <required>false</required>
      <model_dependent>false</model_dependent>
    </argument>
    <argument>
      <name>dishwasher_label_electric_rate</name>
      <display_name>Dishwasher: Label Electric Rate</display_name>
      <description>The label electric rate of the dishwasher. If not provided, the OS-HPXML default is used.</description>
      <type>Double</type>
      <units>$/kWh</units>
      <required>false</required>
      <model_dependent>false</model_dependent>
    </argument>
    <argument>
      <name>dishwasher_label_gas_rate</name>
      <display_name>Dishwasher: Label Gas Rate</display_name>
      <description>The label gas rate of the dishwasher. If not provided, the OS-HPXML default is used.</description>
      <type>Double</type>
      <units>$/therm</units>
      <required>false</required>
      <model_dependent>false</model_dependent>
    </argument>
    <argument>
      <name>dishwasher_label_annual_gas_cost</name>
      <display_name>Dishwasher: Label Annual Gas Cost</display_name>
      <description>The label annual gas cost of the dishwasher. If not provided, the OS-HPXML default is used.</description>
      <type>Double</type>
      <units>$</units>
      <required>false</required>
      <model_dependent>false</model_dependent>
    </argument>
    <argument>
      <name>dishwasher_label_usage</name>
      <display_name>Dishwasher: Label Usage</display_name>
      <description>The dishwasher loads per week. If not provided, the OS-HPXML default is used.</description>
      <type>Double</type>
      <units>cyc/wk</units>
      <required>false</required>
      <model_dependent>false</model_dependent>
    </argument>
    <argument>
      <name>dishwasher_place_setting_capacity</name>
      <display_name>Dishwasher: Number of Place Settings</display_name>
      <description>The number of place settings for the unit. Data obtained from manufacturer's literature. If not provided, the OS-HPXML default is used.</description>
      <type>Integer</type>
      <units>#</units>
      <required>false</required>
      <model_dependent>false</model_dependent>
    </argument>
    <argument>
      <name>dishwasher_usage_multiplier</name>
      <display_name>Dishwasher: Usage Multiplier</display_name>
      <description>Multiplier on the dishwasher energy usage that can reflect, e.g., high/low usage occupants. If not provided, the OS-HPXML default is used.</description>
      <type>Double</type>
      <required>false</required>
      <model_dependent>false</model_dependent>
    </argument>
    <argument>
      <name>refrigerator_present</name>
      <display_name>Refrigerator: Present</display_name>
      <description>Whether there is a refrigerator present.</description>
      <type>Boolean</type>
      <required>true</required>
      <model_dependent>false</model_dependent>
      <default_value>true</default_value>
      <choices>
        <choice>
          <value>true</value>
          <display_name>true</display_name>
        </choice>
        <choice>
          <value>false</value>
          <display_name>false</display_name>
        </choice>
      </choices>
    </argument>
    <argument>
      <name>refrigerator_location</name>
      <display_name>Refrigerator: Location</display_name>
      <description>The space type for the refrigerator location. If not provided, the OS-HPXML default is used.</description>
      <type>Choice</type>
      <required>false</required>
      <model_dependent>false</model_dependent>
      <choices>
        <choice>
          <value>living space</value>
          <display_name>living space</display_name>
        </choice>
        <choice>
          <value>basement - conditioned</value>
          <display_name>basement - conditioned</display_name>
        </choice>
        <choice>
          <value>basement - unconditioned</value>
          <display_name>basement - unconditioned</display_name>
        </choice>
        <choice>
          <value>garage</value>
          <display_name>garage</display_name>
        </choice>
        <choice>
          <value>other housing unit</value>
          <display_name>other housing unit</display_name>
        </choice>
        <choice>
          <value>other heated space</value>
          <display_name>other heated space</display_name>
        </choice>
        <choice>
          <value>other multifamily buffer space</value>
          <display_name>other multifamily buffer space</display_name>
        </choice>
        <choice>
          <value>other non-freezing space</value>
          <display_name>other non-freezing space</display_name>
        </choice>
      </choices>
    </argument>
    <argument>
      <name>refrigerator_rated_annual_kwh</name>
      <display_name>Refrigerator: Rated Annual Consumption</display_name>
      <description>The EnergyGuide rated annual energy consumption for a refrigerator. If not provided, the OS-HPXML default is used.</description>
      <type>Double</type>
      <units>kWh/yr</units>
      <required>false</required>
      <model_dependent>false</model_dependent>
    </argument>
    <argument>
      <name>refrigerator_usage_multiplier</name>
      <display_name>Refrigerator: Usage Multiplier</display_name>
      <description>Multiplier on the refrigerator energy usage that can reflect, e.g., high/low usage occupants. If not provided, the OS-HPXML default is used.</description>
      <type>Double</type>
      <required>false</required>
      <model_dependent>false</model_dependent>
    </argument>
    <argument>
      <name>extra_refrigerator_present</name>
      <display_name>Extra Refrigerator: Present</display_name>
      <description>Whether there is an extra refrigerator present.</description>
      <type>Boolean</type>
      <required>true</required>
      <model_dependent>false</model_dependent>
      <default_value>false</default_value>
      <choices>
        <choice>
          <value>true</value>
          <display_name>true</display_name>
        </choice>
        <choice>
          <value>false</value>
          <display_name>false</display_name>
        </choice>
      </choices>
    </argument>
    <argument>
      <name>extra_refrigerator_location</name>
      <display_name>Extra Refrigerator: Location</display_name>
      <description>The space type for the extra refrigerator location. If not provided, the OS-HPXML default is used.</description>
      <type>Choice</type>
      <required>false</required>
      <model_dependent>false</model_dependent>
      <choices>
        <choice>
          <value>living space</value>
          <display_name>living space</display_name>
        </choice>
        <choice>
          <value>basement - conditioned</value>
          <display_name>basement - conditioned</display_name>
        </choice>
        <choice>
          <value>basement - unconditioned</value>
          <display_name>basement - unconditioned</display_name>
        </choice>
        <choice>
          <value>garage</value>
          <display_name>garage</display_name>
        </choice>
        <choice>
          <value>other housing unit</value>
          <display_name>other housing unit</display_name>
        </choice>
        <choice>
          <value>other heated space</value>
          <display_name>other heated space</display_name>
        </choice>
        <choice>
          <value>other multifamily buffer space</value>
          <display_name>other multifamily buffer space</display_name>
        </choice>
        <choice>
          <value>other non-freezing space</value>
          <display_name>other non-freezing space</display_name>
        </choice>
      </choices>
    </argument>
    <argument>
      <name>extra_refrigerator_rated_annual_kwh</name>
      <display_name>Extra Refrigerator: Rated Annual Consumption</display_name>
      <description>The EnergyGuide rated annual energy consumption for an extra rrefrigerator. If not provided, the OS-HPXML default is used.</description>
      <type>Double</type>
      <units>kWh/yr</units>
      <required>false</required>
      <model_dependent>false</model_dependent>
    </argument>
    <argument>
      <name>extra_refrigerator_usage_multiplier</name>
      <display_name>Extra Refrigerator: Usage Multiplier</display_name>
      <description>Multiplier on the extra refrigerator energy usage that can reflect, e.g., high/low usage occupants. If not provided, the OS-HPXML default is used.</description>
      <type>Double</type>
      <required>false</required>
      <model_dependent>false</model_dependent>
    </argument>
    <argument>
      <name>freezer_present</name>
      <display_name>Freezer: Present</display_name>
      <description>Whether there is a freezer present.</description>
      <type>Boolean</type>
      <required>true</required>
      <model_dependent>false</model_dependent>
      <default_value>false</default_value>
      <choices>
        <choice>
          <value>true</value>
          <display_name>true</display_name>
        </choice>
        <choice>
          <value>false</value>
          <display_name>false</display_name>
        </choice>
      </choices>
    </argument>
    <argument>
      <name>freezer_location</name>
      <display_name>Freezer: Location</display_name>
      <description>The space type for the freezer location. If not provided, the OS-HPXML default is used.</description>
      <type>Choice</type>
      <required>false</required>
      <model_dependent>false</model_dependent>
      <choices>
        <choice>
          <value>living space</value>
          <display_name>living space</display_name>
        </choice>
        <choice>
          <value>basement - conditioned</value>
          <display_name>basement - conditioned</display_name>
        </choice>
        <choice>
          <value>basement - unconditioned</value>
          <display_name>basement - unconditioned</display_name>
        </choice>
        <choice>
          <value>garage</value>
          <display_name>garage</display_name>
        </choice>
        <choice>
          <value>other housing unit</value>
          <display_name>other housing unit</display_name>
        </choice>
        <choice>
          <value>other heated space</value>
          <display_name>other heated space</display_name>
        </choice>
        <choice>
          <value>other multifamily buffer space</value>
          <display_name>other multifamily buffer space</display_name>
        </choice>
        <choice>
          <value>other non-freezing space</value>
          <display_name>other non-freezing space</display_name>
        </choice>
      </choices>
    </argument>
    <argument>
      <name>freezer_rated_annual_kwh</name>
      <display_name>Freezer: Rated Annual Consumption</display_name>
      <description>The EnergyGuide rated annual energy consumption for a freezer. If not provided, the OS-HPXML default is used.</description>
      <type>Double</type>
      <units>kWh/yr</units>
      <required>false</required>
      <model_dependent>false</model_dependent>
    </argument>
    <argument>
      <name>freezer_usage_multiplier</name>
      <display_name>Freezer: Usage Multiplier</display_name>
      <description>Multiplier on the freezer energy usage that can reflect, e.g., high/low usage occupants. If not provided, the OS-HPXML default is used.</description>
      <type>Double</type>
      <required>false</required>
      <model_dependent>false</model_dependent>
    </argument>
    <argument>
      <name>cooking_range_oven_present</name>
      <display_name>Cooking Range/Oven: Present</display_name>
      <description>Whether there is a cooking range/oven present.</description>
      <type>Boolean</type>
      <required>true</required>
      <model_dependent>false</model_dependent>
      <default_value>true</default_value>
      <choices>
        <choice>
          <value>true</value>
          <display_name>true</display_name>
        </choice>
        <choice>
          <value>false</value>
          <display_name>false</display_name>
        </choice>
      </choices>
    </argument>
    <argument>
      <name>cooking_range_oven_location</name>
      <display_name>Cooking Range/Oven: Location</display_name>
      <description>The space type for the cooking range/oven location. If not provided, the OS-HPXML default is used.</description>
      <type>Choice</type>
      <required>false</required>
      <model_dependent>false</model_dependent>
      <choices>
        <choice>
          <value>living space</value>
          <display_name>living space</display_name>
        </choice>
        <choice>
          <value>basement - conditioned</value>
          <display_name>basement - conditioned</display_name>
        </choice>
        <choice>
          <value>basement - unconditioned</value>
          <display_name>basement - unconditioned</display_name>
        </choice>
        <choice>
          <value>garage</value>
          <display_name>garage</display_name>
        </choice>
        <choice>
          <value>other housing unit</value>
          <display_name>other housing unit</display_name>
        </choice>
        <choice>
          <value>other heated space</value>
          <display_name>other heated space</display_name>
        </choice>
        <choice>
          <value>other multifamily buffer space</value>
          <display_name>other multifamily buffer space</display_name>
        </choice>
        <choice>
          <value>other non-freezing space</value>
          <display_name>other non-freezing space</display_name>
        </choice>
      </choices>
    </argument>
    <argument>
      <name>cooking_range_oven_fuel_type</name>
      <display_name>Cooking Range/Oven: Fuel Type</display_name>
      <description>Type of fuel used by the cooking range/oven.</description>
      <type>Choice</type>
      <required>true</required>
      <model_dependent>false</model_dependent>
      <default_value>natural gas</default_value>
      <choices>
        <choice>
          <value>electricity</value>
          <display_name>electricity</display_name>
        </choice>
        <choice>
          <value>natural gas</value>
          <display_name>natural gas</display_name>
        </choice>
        <choice>
          <value>fuel oil</value>
          <display_name>fuel oil</display_name>
        </choice>
        <choice>
          <value>propane</value>
          <display_name>propane</display_name>
        </choice>
        <choice>
          <value>wood</value>
          <display_name>wood</display_name>
        </choice>
        <choice>
          <value>coal</value>
          <display_name>coal</display_name>
        </choice>
      </choices>
    </argument>
    <argument>
      <name>cooking_range_oven_is_induction</name>
      <display_name>Cooking Range/Oven: Is Induction</display_name>
      <description>Whether the cooking range is induction. If not provided, the OS-HPXML default is used.</description>
      <type>Boolean</type>
      <required>false</required>
      <model_dependent>false</model_dependent>
      <choices>
        <choice>
          <value>true</value>
          <display_name>true</display_name>
        </choice>
        <choice>
          <value>false</value>
          <display_name>false</display_name>
        </choice>
      </choices>
    </argument>
    <argument>
      <name>cooking_range_oven_is_convection</name>
      <display_name>Cooking Range/Oven: Is Convection</display_name>
      <description>Whether the oven is convection. If not provided, the OS-HPXML default is used.</description>
      <type>Boolean</type>
      <required>false</required>
      <model_dependent>false</model_dependent>
      <choices>
        <choice>
          <value>true</value>
          <display_name>true</display_name>
        </choice>
        <choice>
          <value>false</value>
          <display_name>false</display_name>
        </choice>
      </choices>
    </argument>
    <argument>
      <name>cooking_range_oven_usage_multiplier</name>
      <display_name>Cooking Range/Oven: Usage Multiplier</display_name>
      <description>Multiplier on the cooking range/oven energy usage that can reflect, e.g., high/low usage occupants. If not provided, the OS-HPXML default is used.</description>
      <type>Double</type>
      <required>false</required>
      <model_dependent>false</model_dependent>
    </argument>
    <argument>
      <name>ceiling_fan_present</name>
      <display_name>Ceiling Fan: Present</display_name>
      <description>Whether there are any ceiling fans.</description>
      <type>Boolean</type>
      <required>true</required>
      <model_dependent>false</model_dependent>
      <default_value>true</default_value>
      <choices>
        <choice>
          <value>true</value>
          <display_name>true</display_name>
        </choice>
        <choice>
          <value>false</value>
          <display_name>false</display_name>
        </choice>
      </choices>
    </argument>
    <argument>
      <name>ceiling_fan_efficiency</name>
      <display_name>Ceiling Fan: Efficiency</display_name>
      <description>The efficiency rating of the ceiling fan(s) at medium speed. If not provided, the OS-HPXML default is used.</description>
      <type>Double</type>
      <units>CFM/W</units>
      <required>false</required>
      <model_dependent>false</model_dependent>
    </argument>
    <argument>
      <name>ceiling_fan_quantity</name>
      <display_name>Ceiling Fan: Quantity</display_name>
      <description>Total number of ceiling fans. If not provided, the OS-HPXML default is used.</description>
      <type>Integer</type>
      <units>#</units>
      <required>false</required>
      <model_dependent>false</model_dependent>
    </argument>
    <argument>
      <name>ceiling_fan_cooling_setpoint_temp_offset</name>
      <display_name>Ceiling Fan: Cooling Setpoint Temperature Offset</display_name>
      <description>The setpoint temperature offset during cooling season for the ceiling fan(s). Only applies if ceiling fan quantity is greater than zero. If not provided, the OS-HPXML default is used.</description>
      <type>Double</type>
      <units>deg-F</units>
      <required>false</required>
      <model_dependent>false</model_dependent>
    </argument>
    <argument>
      <name>misc_plug_loads_television_present</name>
      <display_name>Misc Plug Loads: Television Present</display_name>
      <description>Whether there are televisions.</description>
      <type>Boolean</type>
      <required>true</required>
      <model_dependent>false</model_dependent>
      <default_value>true</default_value>
      <choices>
        <choice>
          <value>true</value>
          <display_name>true</display_name>
        </choice>
        <choice>
          <value>false</value>
          <display_name>false</display_name>
        </choice>
      </choices>
    </argument>
    <argument>
      <name>misc_plug_loads_television_annual_kwh</name>
      <display_name>Misc Plug Loads: Television Annual kWh</display_name>
      <description>The annual energy consumption of the television plug loads. If not provided, the OS-HPXML default is used.</description>
      <type>Double</type>
      <units>kWh/yr</units>
      <required>false</required>
      <model_dependent>false</model_dependent>
    </argument>
    <argument>
      <name>misc_plug_loads_television_usage_multiplier</name>
      <display_name>Misc Plug Loads: Television Usage Multiplier</display_name>
      <description>Multiplier on the television energy usage that can reflect, e.g., high/low usage occupants. If not provided, the OS-HPXML default is used.</description>
      <type>Double</type>
      <required>false</required>
      <model_dependent>false</model_dependent>
    </argument>
    <argument>
      <name>misc_plug_loads_other_annual_kwh</name>
      <display_name>Misc Plug Loads: Other Annual kWh</display_name>
      <description>The annual energy consumption of the other residual plug loads. If not provided, the OS-HPXML default is used.</description>
      <type>Double</type>
      <units>kWh/yr</units>
      <required>false</required>
      <model_dependent>false</model_dependent>
    </argument>
    <argument>
      <name>misc_plug_loads_other_frac_sensible</name>
      <display_name>Misc Plug Loads: Other Sensible Fraction</display_name>
      <description>Fraction of other residual plug loads' internal gains that are sensible. If not provided, the OS-HPXML default is used.</description>
      <type>Double</type>
      <units>Frac</units>
      <required>false</required>
      <model_dependent>false</model_dependent>
    </argument>
    <argument>
      <name>misc_plug_loads_other_frac_latent</name>
      <display_name>Misc Plug Loads: Other Latent Fraction</display_name>
      <description>Fraction of other residual plug loads' internal gains that are latent. If not provided, the OS-HPXML default is used.</description>
      <type>Double</type>
      <units>Frac</units>
      <required>false</required>
      <model_dependent>false</model_dependent>
    </argument>
    <argument>
      <name>misc_plug_loads_other_usage_multiplier</name>
      <display_name>Misc Plug Loads: Other Usage Multiplier</display_name>
      <description>Multiplier on the other energy usage that can reflect, e.g., high/low usage occupants. If not provided, the OS-HPXML default is used.</description>
      <type>Double</type>
      <required>false</required>
      <model_dependent>false</model_dependent>
    </argument>
    <argument>
      <name>misc_plug_loads_well_pump_present</name>
      <display_name>Misc Plug Loads: Well Pump Present</display_name>
      <description>Whether there is a well pump.</description>
      <type>Boolean</type>
      <required>true</required>
      <model_dependent>false</model_dependent>
      <default_value>false</default_value>
      <choices>
        <choice>
          <value>true</value>
          <display_name>true</display_name>
        </choice>
        <choice>
          <value>false</value>
          <display_name>false</display_name>
        </choice>
      </choices>
    </argument>
    <argument>
      <name>misc_plug_loads_well_pump_annual_kwh</name>
      <display_name>Misc Plug Loads: Well Pump Annual kWh</display_name>
      <description>The annual energy consumption of the well pump plug loads. If not provided, the OS-HPXML default is used.</description>
      <type>Double</type>
      <units>kWh/yr</units>
      <required>false</required>
      <model_dependent>false</model_dependent>
    </argument>
    <argument>
      <name>misc_plug_loads_well_pump_usage_multiplier</name>
      <display_name>Misc Plug Loads: Well Pump Usage Multiplier</display_name>
      <description>Multiplier on the well pump energy usage that can reflect, e.g., high/low usage occupants. If not provided, the OS-HPXML default is used.</description>
      <type>Double</type>
      <required>false</required>
      <model_dependent>false</model_dependent>
    </argument>
    <argument>
      <name>misc_plug_loads_vehicle_present</name>
      <display_name>Misc Plug Loads: Vehicle Present</display_name>
      <description>Whether there is an electric vehicle.</description>
      <type>Boolean</type>
      <required>true</required>
      <model_dependent>false</model_dependent>
      <default_value>false</default_value>
      <choices>
        <choice>
          <value>true</value>
          <display_name>true</display_name>
        </choice>
        <choice>
          <value>false</value>
          <display_name>false</display_name>
        </choice>
      </choices>
    </argument>
    <argument>
      <name>misc_plug_loads_vehicle_annual_kwh</name>
      <display_name>Misc Plug Loads: Vehicle Annual kWh</display_name>
      <description>The annual energy consumption of the electric vehicle plug loads. If not provided, the OS-HPXML default is used.</description>
      <type>Double</type>
      <units>kWh/yr</units>
      <required>false</required>
      <model_dependent>false</model_dependent>
    </argument>
    <argument>
      <name>misc_plug_loads_vehicle_usage_multiplier</name>
      <display_name>Misc Plug Loads: Vehicle Usage Multiplier</display_name>
      <description>Multiplier on the electric vehicle energy usage that can reflect, e.g., high/low usage occupants. If not provided, the OS-HPXML default is used.</description>
      <type>Double</type>
      <required>false</required>
      <model_dependent>false</model_dependent>
    </argument>
    <argument>
      <name>misc_fuel_loads_grill_present</name>
      <display_name>Misc Fuel Loads: Grill Present</display_name>
      <description>Whether there is a fuel loads grill.</description>
      <type>Boolean</type>
      <required>true</required>
      <model_dependent>false</model_dependent>
      <default_value>false</default_value>
      <choices>
        <choice>
          <value>true</value>
          <display_name>true</display_name>
        </choice>
        <choice>
          <value>false</value>
          <display_name>false</display_name>
        </choice>
      </choices>
    </argument>
    <argument>
      <name>misc_fuel_loads_grill_fuel_type</name>
      <display_name>Misc Fuel Loads: Grill Fuel Type</display_name>
      <description>The fuel type of the fuel loads grill.</description>
      <type>Choice</type>
      <required>true</required>
      <model_dependent>false</model_dependent>
      <default_value>natural gas</default_value>
      <choices>
        <choice>
          <value>natural gas</value>
          <display_name>natural gas</display_name>
        </choice>
        <choice>
          <value>fuel oil</value>
          <display_name>fuel oil</display_name>
        </choice>
        <choice>
          <value>propane</value>
          <display_name>propane</display_name>
        </choice>
        <choice>
          <value>wood</value>
          <display_name>wood</display_name>
        </choice>
        <choice>
          <value>wood pellets</value>
          <display_name>wood pellets</display_name>
        </choice>
      </choices>
    </argument>
    <argument>
      <name>misc_fuel_loads_grill_annual_therm</name>
      <display_name>Misc Fuel Loads: Grill Annual therm</display_name>
      <description>The annual energy consumption of the fuel loads grill. If not provided, the OS-HPXML default is used.</description>
      <type>Double</type>
      <units>therm/yr</units>
      <required>false</required>
      <model_dependent>false</model_dependent>
    </argument>
    <argument>
      <name>misc_fuel_loads_grill_usage_multiplier</name>
      <display_name>Misc Fuel Loads: Grill Usage Multiplier</display_name>
      <description>Multiplier on the fuel loads grill energy usage that can reflect, e.g., high/low usage occupants. If not provided, the OS-HPXML default is used.</description>
      <type>Double</type>
      <required>false</required>
      <model_dependent>false</model_dependent>
    </argument>
    <argument>
      <name>misc_fuel_loads_lighting_present</name>
      <display_name>Misc Fuel Loads: Lighting Present</display_name>
      <description>Whether there is fuel loads lighting.</description>
      <type>Boolean</type>
      <required>true</required>
      <model_dependent>false</model_dependent>
      <default_value>false</default_value>
      <choices>
        <choice>
          <value>true</value>
          <display_name>true</display_name>
        </choice>
        <choice>
          <value>false</value>
          <display_name>false</display_name>
        </choice>
      </choices>
    </argument>
    <argument>
      <name>misc_fuel_loads_lighting_fuel_type</name>
      <display_name>Misc Fuel Loads: Lighting Fuel Type</display_name>
      <description>The fuel type of the fuel loads lighting.</description>
      <type>Choice</type>
      <required>true</required>
      <model_dependent>false</model_dependent>
      <default_value>natural gas</default_value>
      <choices>
        <choice>
          <value>natural gas</value>
          <display_name>natural gas</display_name>
        </choice>
        <choice>
          <value>fuel oil</value>
          <display_name>fuel oil</display_name>
        </choice>
        <choice>
          <value>propane</value>
          <display_name>propane</display_name>
        </choice>
        <choice>
          <value>wood</value>
          <display_name>wood</display_name>
        </choice>
        <choice>
          <value>wood pellets</value>
          <display_name>wood pellets</display_name>
        </choice>
      </choices>
    </argument>
    <argument>
      <name>misc_fuel_loads_lighting_annual_therm</name>
      <display_name>Misc Fuel Loads: Lighting Annual therm</display_name>
      <description>The annual energy consumption of the fuel loads lighting. If not provided, the OS-HPXML default is used.</description>
      <type>Double</type>
      <units>therm/yr</units>
      <required>false</required>
      <model_dependent>false</model_dependent>
    </argument>
    <argument>
      <name>misc_fuel_loads_lighting_usage_multiplier</name>
      <display_name>Misc Fuel Loads: Lighting Usage Multiplier</display_name>
      <description>Multiplier on the fuel loads lighting energy usage that can reflect, e.g., high/low usage occupants. If not provided, the OS-HPXML default is used.</description>
      <type>Double</type>
      <required>false</required>
      <model_dependent>false</model_dependent>
    </argument>
    <argument>
      <name>misc_fuel_loads_fireplace_present</name>
      <display_name>Misc Fuel Loads: Fireplace Present</display_name>
      <description>Whether there is fuel loads fireplace.</description>
      <type>Boolean</type>
      <required>true</required>
      <model_dependent>false</model_dependent>
      <default_value>false</default_value>
      <choices>
        <choice>
          <value>true</value>
          <display_name>true</display_name>
        </choice>
        <choice>
          <value>false</value>
          <display_name>false</display_name>
        </choice>
      </choices>
    </argument>
    <argument>
      <name>misc_fuel_loads_fireplace_fuel_type</name>
      <display_name>Misc Fuel Loads: Fireplace Fuel Type</display_name>
      <description>The fuel type of the fuel loads fireplace.</description>
      <type>Choice</type>
      <required>true</required>
      <model_dependent>false</model_dependent>
      <default_value>natural gas</default_value>
      <choices>
        <choice>
          <value>natural gas</value>
          <display_name>natural gas</display_name>
        </choice>
        <choice>
          <value>fuel oil</value>
          <display_name>fuel oil</display_name>
        </choice>
        <choice>
          <value>propane</value>
          <display_name>propane</display_name>
        </choice>
        <choice>
          <value>wood</value>
          <display_name>wood</display_name>
        </choice>
        <choice>
          <value>wood pellets</value>
          <display_name>wood pellets</display_name>
        </choice>
      </choices>
    </argument>
    <argument>
      <name>misc_fuel_loads_fireplace_annual_therm</name>
      <display_name>Misc Fuel Loads: Fireplace Annual therm</display_name>
      <description>The annual energy consumption of the fuel loads fireplace. If not provided, the OS-HPXML default is used.</description>
      <type>Double</type>
      <units>therm/yr</units>
      <required>false</required>
      <model_dependent>false</model_dependent>
    </argument>
    <argument>
      <name>misc_fuel_loads_fireplace_frac_sensible</name>
      <display_name>Misc Fuel Loads: Fireplace Sensible Fraction</display_name>
      <description>Fraction of fireplace residual fuel loads' internal gains that are sensible. If not provided, the OS-HPXML default is used.</description>
      <type>Double</type>
      <units>Frac</units>
      <required>false</required>
      <model_dependent>false</model_dependent>
    </argument>
    <argument>
      <name>misc_fuel_loads_fireplace_frac_latent</name>
      <display_name>Misc Fuel Loads: Fireplace Latent Fraction</display_name>
      <description>Fraction of fireplace residual fuel loads' internal gains that are latent. If not provided, the OS-HPXML default is used.</description>
      <type>Double</type>
      <units>Frac</units>
      <required>false</required>
      <model_dependent>false</model_dependent>
    </argument>
    <argument>
      <name>misc_fuel_loads_fireplace_usage_multiplier</name>
      <display_name>Misc Fuel Loads: Fireplace Usage Multiplier</display_name>
      <description>Multiplier on the fuel loads fireplace energy usage that can reflect, e.g., high/low usage occupants. If not provided, the OS-HPXML default is used.</description>
      <type>Double</type>
      <required>false</required>
      <model_dependent>false</model_dependent>
    </argument>
    <argument>
      <name>pool_present</name>
      <display_name>Pool: Present</display_name>
      <description>Whether there is a pool.</description>
      <type>Boolean</type>
      <required>true</required>
      <model_dependent>false</model_dependent>
      <default_value>false</default_value>
      <choices>
        <choice>
          <value>true</value>
          <display_name>true</display_name>
        </choice>
        <choice>
          <value>false</value>
          <display_name>false</display_name>
        </choice>
      </choices>
    </argument>
    <argument>
      <name>pool_pump_annual_kwh</name>
      <display_name>Pool: Pump Annual kWh</display_name>
      <description>The annual energy consumption of the pool pump. If not provided, the OS-HPXML default is used.</description>
      <type>Double</type>
      <units>kWh/yr</units>
      <required>false</required>
      <model_dependent>false</model_dependent>
    </argument>
    <argument>
      <name>pool_pump_usage_multiplier</name>
      <display_name>Pool: Pump Usage Multiplier</display_name>
      <description>Multiplier on the pool pump energy usage that can reflect, e.g., high/low usage occupants. If not provided, the OS-HPXML default is used.</description>
      <type>Double</type>
      <required>false</required>
      <model_dependent>false</model_dependent>
    </argument>
    <argument>
      <name>pool_heater_type</name>
      <display_name>Pool: Heater Type</display_name>
      <description>The type of pool heater. Use 'none' if there is no pool heater.</description>
      <type>Choice</type>
      <required>true</required>
      <model_dependent>false</model_dependent>
      <default_value>none</default_value>
      <choices>
        <choice>
          <value>none</value>
          <display_name>none</display_name>
        </choice>
        <choice>
          <value>electric resistance</value>
          <display_name>electric resistance</display_name>
        </choice>
        <choice>
          <value>gas fired</value>
          <display_name>gas fired</display_name>
        </choice>
        <choice>
          <value>heat pump</value>
          <display_name>heat pump</display_name>
        </choice>
      </choices>
    </argument>
    <argument>
      <name>pool_heater_annual_kwh</name>
      <display_name>Pool: Heater Annual kWh</display_name>
      <description>The annual energy consumption of the electric resistance pool heater. If not provided, the OS-HPXML default is used.</description>
      <type>Double</type>
      <units>kWh/yr</units>
      <required>false</required>
      <model_dependent>false</model_dependent>
    </argument>
    <argument>
      <name>pool_heater_annual_therm</name>
      <display_name>Pool: Heater Annual therm</display_name>
      <description>The annual energy consumption of the gas fired pool heater. If not provided, the OS-HPXML default is used.</description>
      <type>Double</type>
      <units>therm/yr</units>
      <required>false</required>
      <model_dependent>false</model_dependent>
    </argument>
    <argument>
      <name>pool_heater_usage_multiplier</name>
      <display_name>Pool: Heater Usage Multiplier</display_name>
      <description>Multiplier on the pool heater energy usage that can reflect, e.g., high/low usage occupants. If not provided, the OS-HPXML default is used.</description>
      <type>Double</type>
      <required>false</required>
      <model_dependent>false</model_dependent>
    </argument>
    <argument>
      <name>hot_tub_present</name>
      <display_name>Hot Tub: Present</display_name>
      <description>Whether there is a hot tub.</description>
      <type>Boolean</type>
      <required>true</required>
      <model_dependent>false</model_dependent>
      <default_value>false</default_value>
      <choices>
        <choice>
          <value>true</value>
          <display_name>true</display_name>
        </choice>
        <choice>
          <value>false</value>
          <display_name>false</display_name>
        </choice>
      </choices>
    </argument>
    <argument>
      <name>hot_tub_pump_annual_kwh</name>
      <display_name>Hot Tub: Pump Annual kWh</display_name>
      <description>The annual energy consumption of the hot tub pump. If not provided, the OS-HPXML default is used.</description>
      <type>Double</type>
      <units>kWh/yr</units>
      <required>false</required>
      <model_dependent>false</model_dependent>
    </argument>
    <argument>
      <name>hot_tub_pump_usage_multiplier</name>
      <display_name>Hot Tub: Pump Usage Multiplier</display_name>
      <description>Multiplier on the hot tub pump energy usage that can reflect, e.g., high/low usage occupants. If not provided, the OS-HPXML default is used.</description>
      <type>Double</type>
      <required>false</required>
      <model_dependent>false</model_dependent>
    </argument>
    <argument>
      <name>hot_tub_heater_type</name>
      <display_name>Hot Tub: Heater Type</display_name>
      <description>The type of hot tub heater. Use 'none' if there is no hot tub heater.</description>
      <type>Choice</type>
      <required>true</required>
      <model_dependent>false</model_dependent>
      <default_value>none</default_value>
      <choices>
        <choice>
          <value>none</value>
          <display_name>none</display_name>
        </choice>
        <choice>
          <value>electric resistance</value>
          <display_name>electric resistance</display_name>
        </choice>
        <choice>
          <value>gas fired</value>
          <display_name>gas fired</display_name>
        </choice>
        <choice>
          <value>heat pump</value>
          <display_name>heat pump</display_name>
        </choice>
      </choices>
    </argument>
    <argument>
      <name>hot_tub_heater_annual_kwh</name>
      <display_name>Hot Tub: Heater Annual kWh</display_name>
      <description>The annual energy consumption of the electric resistance hot tub heater. If not provided, the OS-HPXML default is used.</description>
      <type>Double</type>
      <units>kWh/yr</units>
      <required>false</required>
      <model_dependent>false</model_dependent>
    </argument>
    <argument>
      <name>hot_tub_heater_annual_therm</name>
      <display_name>Hot Tub: Heater Annual therm</display_name>
      <description>The annual energy consumption of the gas fired hot tub heater. If not provided, the OS-HPXML default is used.</description>
      <type>Double</type>
      <units>therm/yr</units>
      <required>false</required>
      <model_dependent>false</model_dependent>
    </argument>
    <argument>
      <name>hot_tub_heater_usage_multiplier</name>
      <display_name>Hot Tub: Heater Usage Multiplier</display_name>
      <description>Multiplier on the hot tub heater energy usage that can reflect, e.g., high/low usage occupants. If not provided, the OS-HPXML default is used.</description>
      <type>Double</type>
      <required>false</required>
      <model_dependent>false</model_dependent>
    </argument>
    <argument>
      <name>emissions_scenario_names</name>
      <display_name>Emissions: Scenario Names</display_name>
      <description>Names of emissions scenarios. If multiple scenarios, use a comma-separated list. If not provided, no emissions scenarios are calculated.</description>
      <type>String</type>
      <required>false</required>
      <model_dependent>false</model_dependent>
    </argument>
    <argument>
      <name>emissions_types</name>
      <display_name>Emissions: Types</display_name>
      <description>Types of emissions (e.g., CO2e, NOx, etc.). If multiple scenarios, use a comma-separated list.</description>
      <type>String</type>
      <required>false</required>
      <model_dependent>false</model_dependent>
    </argument>
    <argument>
      <name>emissions_electricity_units</name>
      <display_name>Emissions: Electricity Units</display_name>
      <description>Electricity emissions factors units. If multiple scenarios, use a comma-separated list. Only lb/MWh and kg/MWh are allowed.</description>
      <type>String</type>
      <required>false</required>
      <model_dependent>false</model_dependent>
    </argument>
    <argument>
      <name>emissions_electricity_values_or_filepaths</name>
      <display_name>Emissions: Electricity Values or File Paths</display_name>
      <description>Electricity emissions factors values, specified as either an annual factor or an absolute/relative path to a file with hourly factors. If multiple scenarios, use a comma-separated list.</description>
      <type>String</type>
      <required>false</required>
      <model_dependent>false</model_dependent>
    </argument>
    <argument>
      <name>emissions_electricity_number_of_header_rows</name>
      <display_name>Emissions: Electricity Files Number of Header Rows</display_name>
      <description>The number of header rows in the electricity emissions factor file. Only applies when an electricity filepath is used. If multiple scenarios, use a comma-separated list.</description>
      <type>String</type>
      <required>false</required>
      <model_dependent>false</model_dependent>
    </argument>
    <argument>
      <name>emissions_electricity_column_numbers</name>
      <display_name>Emissions: Electricity Files Column Numbers</display_name>
      <description>The column number in the electricity emissions factor file. Only applies when an electricity filepath is used. If multiple scenarios, use a comma-separated list.</description>
      <type>String</type>
      <required>false</required>
      <model_dependent>false</model_dependent>
    </argument>
    <argument>
      <name>emissions_fossil_fuel_units</name>
      <display_name>Emissions: Fossil Fuel Units</display_name>
      <description>Fossil fuel emissions factors units. If multiple scenarios, use a comma-separated list. Only lb/MBtu and kg/MBtu are allowed.</description>
      <type>String</type>
      <required>false</required>
      <model_dependent>false</model_dependent>
    </argument>
    <argument>
      <name>emissions_natural_gas_values</name>
      <display_name>Emissions: Natural Gas Values</display_name>
      <description>Natural gas emissions factors values, specified as an annual factor. If multiple scenarios, use a comma-separated list.</description>
      <type>String</type>
      <required>false</required>
      <model_dependent>false</model_dependent>
    </argument>
    <argument>
      <name>emissions_propane_values</name>
      <display_name>Emissions: Propane Values</display_name>
      <description>Propane emissions factors values, specified as an annual factor. If multiple scenarios, use a comma-separated list.</description>
      <type>String</type>
      <required>false</required>
      <model_dependent>false</model_dependent>
    </argument>
    <argument>
      <name>emissions_fuel_oil_values</name>
      <display_name>Emissions: Fuel Oil Values</display_name>
      <description>Fuel oil emissions factors values, specified as an annual factor. If multiple scenarios, use a comma-separated list.</description>
      <type>String</type>
      <required>false</required>
      <model_dependent>false</model_dependent>
    </argument>
    <argument>
      <name>emissions_coal_values</name>
      <display_name>Emissions: Coal Values</display_name>
      <description>Coal emissions factors values, specified as an annual factor. If multiple scenarios, use a comma-separated list.</description>
      <type>String</type>
      <required>false</required>
      <model_dependent>false</model_dependent>
    </argument>
    <argument>
      <name>emissions_wood_values</name>
      <display_name>Emissions: Wood Values</display_name>
      <description>Wood emissions factors values, specified as an annual factor. If multiple scenarios, use a comma-separated list.</description>
      <type>String</type>
      <required>false</required>
      <model_dependent>false</model_dependent>
    </argument>
    <argument>
      <name>emissions_wood_pellets_values</name>
      <display_name>Emissions: Wood Pellets Values</display_name>
      <description>Wood pellets emissions factors values, specified as an annual factor. If multiple scenarios, use a comma-separated list.</description>
      <type>String</type>
      <required>false</required>
      <model_dependent>false</model_dependent>
    </argument>
    <argument>
      <name>utility_bill_scenario_names</name>
      <display_name>Utility Bills: Scenario Names</display_name>
      <description>Names of utility bill scenarios. If multiple scenarios, use a comma-separated list. If not provided, no utility bills scenarios are calculated.</description>
      <type>String</type>
      <required>false</required>
      <model_dependent>false</model_dependent>
    </argument>
    <argument>
      <name>utility_bill_electricity_filepaths</name>
      <display_name>Utility Bills: Electricity File Paths</display_name>
      <description>Electricity tariff file specified as an absolute/relative path to a file with utility rate structure information. Tariff file must be formatted to OpenEI API version 7. If multiple scenarios, use a comma-separated list.</description>
      <type>String</type>
      <required>false</required>
      <model_dependent>false</model_dependent>
    </argument>
    <argument>
      <name>utility_bill_electricity_fixed_charges</name>
      <display_name>Utility Bills: Electricity Fixed Charges</display_name>
      <description>Electricity utility bill monthly fixed charges. If multiple scenarios, use a comma-separated list.</description>
      <type>String</type>
      <required>false</required>
      <model_dependent>false</model_dependent>
    </argument>
    <argument>
      <name>utility_bill_natural_gas_fixed_charges</name>
      <display_name>Utility Bills: Natural Gas Fixed Charges</display_name>
      <description>Natural gas utility bill monthly fixed charges. If multiple scenarios, use a comma-separated list.</description>
      <type>String</type>
      <required>false</required>
      <model_dependent>false</model_dependent>
    </argument>
    <argument>
      <name>utility_bill_propane_fixed_charges</name>
      <display_name>Utility Bills: Propane Fixed Charges</display_name>
      <description>Propane utility bill monthly fixed charges. If multiple scenarios, use a comma-separated list.</description>
      <type>String</type>
      <required>false</required>
      <model_dependent>false</model_dependent>
    </argument>
    <argument>
      <name>utility_bill_fuel_oil_fixed_charges</name>
      <display_name>Utility Bills: Fuel Oil Fixed Charges</display_name>
      <description>Fuel oil utility bill monthly fixed charges. If multiple scenarios, use a comma-separated list.</description>
      <type>String</type>
      <required>false</required>
      <model_dependent>false</model_dependent>
    </argument>
    <argument>
      <name>utility_bill_coal_fixed_charges</name>
      <display_name>Utility Bills: Coal Fixed Charges</display_name>
      <description>Coal utility bill monthly fixed charges. If multiple scenarios, use a comma-separated list.</description>
      <type>String</type>
      <required>false</required>
      <model_dependent>false</model_dependent>
    </argument>
    <argument>
      <name>utility_bill_wood_fixed_charges</name>
      <display_name>Utility Bills: Wood Fixed Charges</display_name>
      <description>Wood utility bill monthly fixed charges. If multiple scenarios, use a comma-separated list.</description>
      <type>String</type>
      <required>false</required>
      <model_dependent>false</model_dependent>
    </argument>
    <argument>
      <name>utility_bill_wood_pellets_fixed_charges</name>
      <display_name>Utility Bills: Wood Pellets Fixed Charges</display_name>
      <description>Wood pellets utility bill monthly fixed charges. If multiple scenarios, use a comma-separated list.</description>
      <type>String</type>
      <required>false</required>
      <model_dependent>false</model_dependent>
    </argument>
    <argument>
      <name>utility_bill_electricity_marginal_rates</name>
      <display_name>Utility Bills: Electricity Marginal Rates</display_name>
      <description>Electricity utility bill marginal rates. If multiple scenarios, use a comma-separated list.</description>
      <type>String</type>
      <required>false</required>
      <model_dependent>false</model_dependent>
    </argument>
    <argument>
      <name>utility_bill_natural_gas_marginal_rates</name>
      <display_name>Utility Bills: Natural Gas Marginal Rates</display_name>
      <description>Natural gas utility bill marginal rates. If multiple scenarios, use a comma-separated list.</description>
      <type>String</type>
      <required>false</required>
      <model_dependent>false</model_dependent>
    </argument>
    <argument>
      <name>utility_bill_propane_marginal_rates</name>
      <display_name>Utility Bills: Propane Marginal Rates</display_name>
      <description>Propane utility bill marginal rates. If multiple scenarios, use a comma-separated list.</description>
      <type>String</type>
      <required>false</required>
      <model_dependent>false</model_dependent>
    </argument>
    <argument>
      <name>utility_bill_fuel_oil_marginal_rates</name>
      <display_name>Utility Bills: Fuel Oil Marginal Rates</display_name>
      <description>Fuel oil utility bill marginal rates. If multiple scenarios, use a comma-separated list.</description>
      <type>String</type>
      <required>false</required>
      <model_dependent>false</model_dependent>
    </argument>
    <argument>
      <name>utility_bill_coal_marginal_rates</name>
      <display_name>Utility Bills: Coal Marginal Rates</display_name>
      <description>Coal utility bill marginal rates. If multiple scenarios, use a comma-separated list.</description>
      <type>String</type>
      <required>false</required>
      <model_dependent>false</model_dependent>
    </argument>
    <argument>
      <name>utility_bill_wood_marginal_rates</name>
      <display_name>Utility Bills: Wood Marginal Rates</display_name>
      <description>Wood utility bill marginal rates. If multiple scenarios, use a comma-separated list.</description>
      <type>String</type>
      <required>false</required>
      <model_dependent>false</model_dependent>
    </argument>
    <argument>
      <name>utility_bill_wood_pellets_marginal_rates</name>
      <display_name>Utility Bills: Wood Pellets Marginal Rates</display_name>
      <description>Wood pellets utility bill marginal rates. If multiple scenarios, use a comma-separated list.</description>
      <type>String</type>
      <required>false</required>
      <model_dependent>false</model_dependent>
    </argument>
    <argument>
      <name>utility_bill_pv_compensation_types</name>
      <display_name>Utility Bills: PV Compensation Types</display_name>
      <description>Utility bill PV compensation types. If multiple scenarios, use a comma-separated list.</description>
      <type>String</type>
      <required>false</required>
      <model_dependent>false</model_dependent>
    </argument>
    <argument>
      <name>utility_bill_pv_net_metering_annual_excess_sellback_rate_types</name>
      <display_name>Utility Bills: PV Net Metering Annual Excess Sellback Rate Types</display_name>
      <description>Utility bill PV net metering annual excess sellback rate types. Only applies if the PV compensation type is 'NetMetering'. If multiple scenarios, use a comma-separated list.</description>
      <type>String</type>
      <required>false</required>
      <model_dependent>false</model_dependent>
    </argument>
    <argument>
      <name>utility_bill_pv_net_metering_annual_excess_sellback_rates</name>
      <display_name>Utility Bills: PV Net Metering Annual Excess Sellback Rates</display_name>
      <description>Utility bill PV net metering annual excess sellback rates. Only applies if the PV compensation type is 'NetMetering' and the PV annual excess sellback rate type is 'User-Specified'. If multiple scenarios, use a comma-separated list.</description>
      <type>String</type>
      <required>false</required>
      <model_dependent>false</model_dependent>
    </argument>
    <argument>
      <name>utility_bill_pv_feed_in_tariff_rates</name>
      <display_name>Utility Bills: PV Feed-In Tariff Rates</display_name>
      <description>Utility bill PV annual full/gross feed-in tariff rates. Only applies if the PV compensation type is 'FeedInTariff'. If multiple scenarios, use a comma-separated list.</description>
      <type>String</type>
      <required>false</required>
      <model_dependent>false</model_dependent>
    </argument>
    <argument>
      <name>utility_bill_pv_monthly_grid_connection_fee_units</name>
      <display_name>Utility Bills: PV Monthly Grid Connection Fee Units</display_name>
      <description>Utility bill PV monthly grid connection fee units. If multiple scenarios, use a comma-separated list.</description>
      <type>String</type>
      <required>false</required>
      <model_dependent>false</model_dependent>
    </argument>
    <argument>
      <name>utility_bill_pv_monthly_grid_connection_fees</name>
      <display_name>Utility Bills: PV Monthly Grid Connection Fees</display_name>
      <description>Utility bill PV monthly grid connection fees. If multiple scenarios, use a comma-separated list.</description>
      <type>String</type>
      <required>false</required>
      <model_dependent>false</model_dependent>
    </argument>
    <argument>
      <name>additional_properties</name>
      <display_name>Additional Properties</display_name>
      <description>Additional properties specified as key-value pairs (i.e., key=value). If multiple additional properties, use a |-separated list. For example, 'LowIncome=false|Remodeled|Description=2-story home in Denver'. These properties will be stored in the HPXML file under /HPXML/SoftwareInfo/extension/AdditionalProperties.</description>
      <type>String</type>
      <required>false</required>
      <model_dependent>false</model_dependent>
    </argument>
    <argument>
      <name>apply_defaults</name>
      <display_name>Apply Default Values?</display_name>
      <description>If true, applies OS-HPXML default values to the HPXML output file.</description>
      <type>Boolean</type>
      <required>false</required>
      <model_dependent>false</model_dependent>
      <default_value>false</default_value>
      <choices>
        <choice>
          <value>true</value>
          <display_name>true</display_name>
        </choice>
        <choice>
          <value>false</value>
          <display_name>false</display_name>
        </choice>
      </choices>
    </argument>
    <argument>
      <name>apply_validation</name>
      <display_name>Apply Validation?</display_name>
      <description>If true, validates the HPXML output file. Set to false for faster performance. Note that validation is not needed if the HPXML file will be validated downstream (e.g., via the HPXMLtoOpenStudio measure).</description>
      <type>Boolean</type>
      <required>false</required>
      <model_dependent>false</model_dependent>
      <default_value>false</default_value>
      <choices>
        <choice>
          <value>true</value>
          <display_name>true</display_name>
        </choice>
        <choice>
          <value>false</value>
          <display_name>false</display_name>
        </choice>
      </choices>
    </argument>
  </arguments>
  <outputs />
  <provenances />
  <tags>
    <tag>Whole Building.Space Types</tag>
  </tags>
  <attributes>
    <attribute>
      <name>Measure Type</name>
      <value>ModelMeasure</value>
      <datatype>string</datatype>
    </attribute>
  </attributes>
  <files>
    <file>
      <filename>build_residential_hpxml_test.rb</filename>
      <filetype>rb</filetype>
      <usage_type>test</usage_type>
      <checksum>CB987FCD</checksum>
    </file>
    <file>
      <version>
        <software_program>OpenStudio</software_program>
        <identifier>2.9.0</identifier>
        <min_compatible>2.9.0</min_compatible>
      </version>
      <filename>measure.rb</filename>
      <filetype>rb</filetype>
      <usage_type>script</usage_type>
<<<<<<< HEAD
      <checksum>0079C1BB</checksum>
    </file>
    <file>
      <filename>geometry.rb</filename>
      <filetype>rb</filetype>
      <usage_type>resource</usage_type>
      <checksum>51D8EEE4</checksum>
=======
      <checksum>19F95231</checksum>
>>>>>>> a6a8d52f
    </file>
  </files>
</measure><|MERGE_RESOLUTION|>--- conflicted
+++ resolved
@@ -3,13 +3,8 @@
   <schema_version>3.0</schema_version>
   <name>build_residential_hpxml</name>
   <uid>a13a8983-2b01-4930-8af2-42030b6e4233</uid>
-<<<<<<< HEAD
-  <version_id>0070a47c-452e-436a-9b58-010dbec3c60a</version_id>
-  <version_modified>20221021T161903Z</version_modified>
-=======
-  <version_id>d6845eb1-ab38-46cd-a135-f2d6f179501d</version_id>
-  <version_modified>20221014T143310Z</version_modified>
->>>>>>> a6a8d52f
+  <version_id>8ea09458-b336-49aa-82ee-db9ab3890c03</version_id>
+  <version_modified>20221027T111302Z</version_modified>
   <xml_checksum>2C38F48B</xml_checksum>
   <class_name>BuildResidentialHPXML</class_name>
   <display_name>HPXML Builder</display_name>
@@ -6406,6 +6401,12 @@
   </attributes>
   <files>
     <file>
+      <filename>geometry.rb</filename>
+      <filetype>rb</filetype>
+      <usage_type>resource</usage_type>
+      <checksum>51D8EEE4</checksum>
+    </file>
+    <file>
       <filename>build_residential_hpxml_test.rb</filename>
       <filetype>rb</filetype>
       <usage_type>test</usage_type>
@@ -6420,17 +6421,7 @@
       <filename>measure.rb</filename>
       <filetype>rb</filetype>
       <usage_type>script</usage_type>
-<<<<<<< HEAD
-      <checksum>0079C1BB</checksum>
-    </file>
-    <file>
-      <filename>geometry.rb</filename>
-      <filetype>rb</filetype>
-      <usage_type>resource</usage_type>
-      <checksum>51D8EEE4</checksum>
-=======
-      <checksum>19F95231</checksum>
->>>>>>> a6a8d52f
+      <checksum>38772D00</checksum>
     </file>
   </files>
 </measure>