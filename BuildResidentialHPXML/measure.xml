<?xml version="1.0"?>
<measure>
  <schema_version>3.1</schema_version>
  <name>build_residential_hpxml</name>
  <uid>a13a8983-2b01-4930-8af2-42030b6e4233</uid>
<<<<<<< HEAD
  <version_id>5bf9374b-c62a-47bc-8239-5a22c24e2ea1</version_id>
  <version_modified>2025-02-05T01:14:04Z</version_modified>
=======
  <version_id>48a9fb98-bc96-4ccc-97a5-c7aaac3f2199</version_id>
  <version_modified>2025-02-06T21:09:42Z</version_modified>
>>>>>>> 5c1f30d8
  <xml_checksum>2C38F48B</xml_checksum>
  <class_name>BuildResidentialHPXML</class_name>
  <display_name>HPXML Builder</display_name>
  <description>Builds a residential HPXML file.</description>
  <modeler_description>The measure handles geometry by 1) translating high-level geometry inputs (conditioned floor area, number of stories, etc.) to 3D closed-form geometry in an OpenStudio model and then 2) mapping the OpenStudio surfaces to HPXML surfaces (using surface type, boundary condition, area, orientation, etc.). Like surfaces are collapsed into a single surface with aggregate surface area. Note: OS-HPXML default values can be found in the documentation or can be seen by using the 'apply_defaults' argument.</modeler_description>
  <arguments>
    <argument>
      <name>hpxml_path</name>
      <display_name>HPXML File Path</display_name>
      <description>Absolute/relative path of the HPXML file.</description>
      <type>String</type>
      <required>true</required>
      <model_dependent>false</model_dependent>
    </argument>
    <argument>
      <name>existing_hpxml_path</name>
      <display_name>Existing HPXML File Path</display_name>
      <description>Absolute/relative path of the existing HPXML file. If not provided, a new HPXML file with one Building element is created. If provided, a new Building element will be appended to this HPXML file (e.g., to create a multifamily HPXML file describing multiple dwelling units).</description>
      <type>String</type>
      <required>false</required>
      <model_dependent>false</model_dependent>
    </argument>
    <argument>
      <name>whole_sfa_or_mf_building_sim</name>
      <display_name>Whole SFA/MF Building Simulation?</display_name>
      <description>If the HPXML file represents a single family-attached/multifamily building with multiple dwelling units defined, specifies whether to run the HPXML file as a single whole building model.</description>
      <type>Boolean</type>
      <required>false</required>
      <model_dependent>false</model_dependent>
      <choices>
        <choice>
          <value>true</value>
          <display_name>true</display_name>
        </choice>
        <choice>
          <value>false</value>
          <display_name>false</display_name>
        </choice>
      </choices>
    </argument>
    <argument>
      <name>software_info_program_used</name>
      <display_name>Software Info: Program Used</display_name>
      <description>The name of the software program used.</description>
      <type>String</type>
      <required>false</required>
      <model_dependent>false</model_dependent>
    </argument>
    <argument>
      <name>software_info_program_version</name>
      <display_name>Software Info: Program Version</display_name>
      <description>The version of the software program used.</description>
      <type>String</type>
      <required>false</required>
      <model_dependent>false</model_dependent>
    </argument>
    <argument>
      <name>schedules_filepaths</name>
      <display_name>Schedules: CSV File Paths</display_name>
      <description>Absolute/relative paths of csv files containing user-specified detailed schedules. If multiple files, use a comma-separated list.</description>
      <type>String</type>
      <required>false</required>
      <model_dependent>false</model_dependent>
    </argument>
    <argument>
      <name>schedules_unavailable_period_types</name>
      <display_name>Schedules: Unavailable Period Types</display_name>
      <description>Specifies the unavailable period types. Possible types are column names defined in unavailable_periods.csv: Vacancy, Power Outage, No Space Heating, No Space Cooling. If multiple periods, use a comma-separated list.</description>
      <type>String</type>
      <required>false</required>
      <model_dependent>false</model_dependent>
    </argument>
    <argument>
      <name>schedules_unavailable_period_dates</name>
      <display_name>Schedules: Unavailable Period Dates</display_name>
      <description>Specifies the unavailable period date ranges. Enter a date range like "Dec 15 - Jan 15". Optionally, can enter hour of the day like "Dec 15 2 - Jan 15 20" (start hour can be 0 through 23 and end hour can be 1 through 24). If multiple periods, use a comma-separated list.</description>
      <type>String</type>
      <required>false</required>
      <model_dependent>false</model_dependent>
    </argument>
    <argument>
      <name>schedules_unavailable_period_window_natvent_availabilities</name>
      <display_name>Schedules: Unavailable Period Window Natural Ventilation Availabilities</display_name>
      <description>The availability of the natural ventilation schedule during unavailable periods. Valid choices are: regular schedule, always available, always unavailable. If multiple periods, use a comma-separated list. If not provided, the OS-HPXML default (see &lt;a href='https://openstudio-hpxml.readthedocs.io/en/v1.10.0/workflow_inputs.html#hpxml-unavailable-periods'&gt;HPXML Unavailable Periods&lt;/a&gt;) is used.</description>
      <type>String</type>
      <required>false</required>
      <model_dependent>false</model_dependent>
    </argument>
    <argument>
      <name>simulation_control_timestep</name>
      <display_name>Simulation Control: Timestep</display_name>
      <description>Value must be a divisor of 60. If not provided, the OS-HPXML default (see &lt;a href='https://openstudio-hpxml.readthedocs.io/en/v1.10.0/workflow_inputs.html#hpxml-simulation-control'&gt;HPXML Simulation Control&lt;/a&gt;) is used.</description>
      <type>Integer</type>
      <units>min</units>
      <required>false</required>
      <model_dependent>false</model_dependent>
    </argument>
    <argument>
      <name>simulation_control_run_period</name>
      <display_name>Simulation Control: Run Period</display_name>
      <description>Enter a date range like 'Jan 1 - Dec 31'. If not provided, the OS-HPXML default (see &lt;a href='https://openstudio-hpxml.readthedocs.io/en/v1.10.0/workflow_inputs.html#hpxml-simulation-control'&gt;HPXML Simulation Control&lt;/a&gt;) is used.</description>
      <type>String</type>
      <required>false</required>
      <model_dependent>false</model_dependent>
    </argument>
    <argument>
      <name>simulation_control_run_period_calendar_year</name>
      <display_name>Simulation Control: Run Period Calendar Year</display_name>
      <description>This numeric field should contain the calendar year that determines the start day of week. If you are running simulations using AMY weather files, the value entered for calendar year will not be used; it will be overridden by the actual year found in the AMY weather file. If not provided, the OS-HPXML default (see &lt;a href='https://openstudio-hpxml.readthedocs.io/en/v1.10.0/workflow_inputs.html#hpxml-simulation-control'&gt;HPXML Simulation Control&lt;/a&gt;) is used.</description>
      <type>Integer</type>
      <units>year</units>
      <required>false</required>
      <model_dependent>false</model_dependent>
    </argument>
    <argument>
      <name>simulation_control_daylight_saving_enabled</name>
      <display_name>Simulation Control: Daylight Saving Enabled</display_name>
      <description>Whether to use daylight saving. If not provided, the OS-HPXML default (see &lt;a href='https://openstudio-hpxml.readthedocs.io/en/v1.10.0/workflow_inputs.html#hpxml-building-site'&gt;HPXML Building Site&lt;/a&gt;) is used.</description>
      <type>Boolean</type>
      <required>false</required>
      <model_dependent>false</model_dependent>
      <choices>
        <choice>
          <value>true</value>
          <display_name>true</display_name>
        </choice>
        <choice>
          <value>false</value>
          <display_name>false</display_name>
        </choice>
      </choices>
    </argument>
    <argument>
      <name>simulation_control_daylight_saving_period</name>
      <display_name>Simulation Control: Daylight Saving Period</display_name>
      <description>Enter a date range like 'Mar 15 - Dec 15'. If not provided, the OS-HPXML default (see &lt;a href='https://openstudio-hpxml.readthedocs.io/en/v1.10.0/workflow_inputs.html#hpxml-building-site'&gt;HPXML Building Site&lt;/a&gt;) is used.</description>
      <type>String</type>
      <required>false</required>
      <model_dependent>false</model_dependent>
    </argument>
    <argument>
      <name>simulation_control_temperature_capacitance_multiplier</name>
      <display_name>Simulation Control: Temperature Capacitance Multiplier</display_name>
      <description>Affects the transient calculation of indoor air temperatures. If not provided, the OS-HPXML default (see &lt;a href='https://openstudio-hpxml.readthedocs.io/en/v1.10.0/workflow_inputs.html#hpxml-simulation-control'&gt;HPXML Simulation Control&lt;/a&gt;) is used.</description>
      <type>Double</type>
      <required>false</required>
      <model_dependent>false</model_dependent>
    </argument>
    <argument>
      <name>simulation_control_defrost_model_type</name>
      <display_name>Simulation Control: Defrost Model Type</display_name>
      <description>Research feature to select the type of defrost model. Use standard for default E+ defrost setting. Use advanced for an improved model that better accounts for load and energy use during defrost; using advanced may impact simulation runtime. If not provided, the OS-HPXML default (see &lt;a href='https://openstudio-hpxml.readthedocs.io/en/v1.10.0/workflow_inputs.html#hpxml-simulation-control'&gt;HPXML Simulation Control&lt;/a&gt;) is used.</description>
      <type>Choice</type>
      <required>false</required>
      <model_dependent>false</model_dependent>
      <choices>
        <choice>
          <value>standard</value>
          <display_name>standard</display_name>
        </choice>
        <choice>
          <value>advanced</value>
          <display_name>advanced</display_name>
        </choice>
      </choices>
    </argument>
    <argument>
      <name>simulation_control_onoff_thermostat_deadband</name>
      <display_name>Simulation Control: HVAC On-Off Thermostat Deadband</display_name>
      <description>Research feature to model on-off thermostat deadband and start-up degradation for single or two speed AC/ASHP systems, and realistic time-based staging for two speed AC/ASHP systems. Currently only supported with 1 min timestep.</description>
      <type>Double</type>
      <units>deg-F</units>
      <required>false</required>
      <model_dependent>false</model_dependent>
    </argument>
    <argument>
      <name>simulation_control_heat_pump_backup_heating_capacity_increment</name>
      <display_name>Simulation Control: Heat Pump Backup Heating Capacity Increment</display_name>
      <description>Research feature to model capacity increment of multi-stage heat pump backup systems with time-based staging. Only applies to air-source heat pumps where Backup Type is 'integrated' and Backup Fuel Type is 'electricity'. Currently only supported with 1 min timestep.</description>
      <type>Double</type>
      <units>Btu/hr</units>
      <required>false</required>
      <model_dependent>false</model_dependent>
    </argument>
    <argument>
      <name>site_type</name>
      <display_name>Site: Type</display_name>
      <description>The type of site. If not provided, the OS-HPXML default (see &lt;a href='https://openstudio-hpxml.readthedocs.io/en/v1.10.0/workflow_inputs.html#hpxml-site'&gt;HPXML Site&lt;/a&gt;) is used.</description>
      <type>Choice</type>
      <required>false</required>
      <model_dependent>false</model_dependent>
      <choices>
        <choice>
          <value>suburban</value>
          <display_name>suburban</display_name>
        </choice>
        <choice>
          <value>urban</value>
          <display_name>urban</display_name>
        </choice>
        <choice>
          <value>rural</value>
          <display_name>rural</display_name>
        </choice>
      </choices>
    </argument>
    <argument>
      <name>site_shielding_of_home</name>
      <display_name>Site: Shielding of Home</display_name>
      <description>Presence of nearby buildings, trees, obstructions for infiltration model. If not provided, the OS-HPXML default (see &lt;a href='https://openstudio-hpxml.readthedocs.io/en/v1.10.0/workflow_inputs.html#hpxml-site'&gt;HPXML Site&lt;/a&gt;) is used.</description>
      <type>Choice</type>
      <required>false</required>
      <model_dependent>false</model_dependent>
      <choices>
        <choice>
          <value>exposed</value>
          <display_name>exposed</display_name>
        </choice>
        <choice>
          <value>normal</value>
          <display_name>normal</display_name>
        </choice>
        <choice>
          <value>well-shielded</value>
          <display_name>well-shielded</display_name>
        </choice>
      </choices>
    </argument>
    <argument>
      <name>site_soil_and_moisture_type</name>
      <display_name>Site: Soil and Moisture Type</display_name>
      <description>Type of soil and moisture. This is used to inform ground conductivity and diffusivity. If not provided, the OS-HPXML default (see &lt;a href='https://openstudio-hpxml.readthedocs.io/en/v1.10.0/workflow_inputs.html#hpxml-site'&gt;HPXML Site&lt;/a&gt;) is used.</description>
      <type>Choice</type>
      <required>false</required>
      <model_dependent>false</model_dependent>
      <choices>
        <choice>
          <value>clay, dry</value>
          <display_name>clay, dry</display_name>
        </choice>
        <choice>
          <value>clay, mixed</value>
          <display_name>clay, mixed</display_name>
        </choice>
        <choice>
          <value>clay, wet</value>
          <display_name>clay, wet</display_name>
        </choice>
        <choice>
          <value>gravel, dry</value>
          <display_name>gravel, dry</display_name>
        </choice>
        <choice>
          <value>gravel, mixed</value>
          <display_name>gravel, mixed</display_name>
        </choice>
        <choice>
          <value>gravel, wet</value>
          <display_name>gravel, wet</display_name>
        </choice>
        <choice>
          <value>loam, dry</value>
          <display_name>loam, dry</display_name>
        </choice>
        <choice>
          <value>loam, mixed</value>
          <display_name>loam, mixed</display_name>
        </choice>
        <choice>
          <value>loam, wet</value>
          <display_name>loam, wet</display_name>
        </choice>
        <choice>
          <value>sand, dry</value>
          <display_name>sand, dry</display_name>
        </choice>
        <choice>
          <value>sand, mixed</value>
          <display_name>sand, mixed</display_name>
        </choice>
        <choice>
          <value>sand, wet</value>
          <display_name>sand, wet</display_name>
        </choice>
        <choice>
          <value>silt, dry</value>
          <display_name>silt, dry</display_name>
        </choice>
        <choice>
          <value>silt, mixed</value>
          <display_name>silt, mixed</display_name>
        </choice>
        <choice>
          <value>silt, wet</value>
          <display_name>silt, wet</display_name>
        </choice>
        <choice>
          <value>unknown, dry</value>
          <display_name>unknown, dry</display_name>
        </choice>
        <choice>
          <value>unknown, mixed</value>
          <display_name>unknown, mixed</display_name>
        </choice>
        <choice>
          <value>unknown, wet</value>
          <display_name>unknown, wet</display_name>
        </choice>
      </choices>
    </argument>
    <argument>
      <name>site_ground_conductivity</name>
      <display_name>Site: Ground Conductivity</display_name>
      <description>Conductivity of the ground soil. If provided, overrides the previous site and moisture type input.</description>
      <type>Double</type>
      <units>Btu/hr-ft-F</units>
      <required>false</required>
      <model_dependent>false</model_dependent>
    </argument>
    <argument>
      <name>site_ground_diffusivity</name>
      <display_name>Site: Ground Diffusivity</display_name>
      <description>Diffusivity of the ground soil. If provided, overrides the previous site and moisture type input.</description>
      <type>Double</type>
      <units>ft^2/hr</units>
      <required>false</required>
      <model_dependent>false</model_dependent>
    </argument>
    <argument>
      <name>site_iecc_zone</name>
      <display_name>Site: IECC Zone</display_name>
      <description>IECC zone of the home address.</description>
      <type>Choice</type>
      <required>false</required>
      <model_dependent>false</model_dependent>
      <choices>
        <choice>
          <value>1A</value>
          <display_name>1A</display_name>
        </choice>
        <choice>
          <value>1B</value>
          <display_name>1B</display_name>
        </choice>
        <choice>
          <value>1C</value>
          <display_name>1C</display_name>
        </choice>
        <choice>
          <value>2A</value>
          <display_name>2A</display_name>
        </choice>
        <choice>
          <value>2B</value>
          <display_name>2B</display_name>
        </choice>
        <choice>
          <value>2C</value>
          <display_name>2C</display_name>
        </choice>
        <choice>
          <value>3A</value>
          <display_name>3A</display_name>
        </choice>
        <choice>
          <value>3B</value>
          <display_name>3B</display_name>
        </choice>
        <choice>
          <value>3C</value>
          <display_name>3C</display_name>
        </choice>
        <choice>
          <value>4A</value>
          <display_name>4A</display_name>
        </choice>
        <choice>
          <value>4B</value>
          <display_name>4B</display_name>
        </choice>
        <choice>
          <value>4C</value>
          <display_name>4C</display_name>
        </choice>
        <choice>
          <value>5A</value>
          <display_name>5A</display_name>
        </choice>
        <choice>
          <value>5B</value>
          <display_name>5B</display_name>
        </choice>
        <choice>
          <value>5C</value>
          <display_name>5C</display_name>
        </choice>
        <choice>
          <value>6A</value>
          <display_name>6A</display_name>
        </choice>
        <choice>
          <value>6B</value>
          <display_name>6B</display_name>
        </choice>
        <choice>
          <value>6C</value>
          <display_name>6C</display_name>
        </choice>
        <choice>
          <value>7</value>
          <display_name>7</display_name>
        </choice>
        <choice>
          <value>8</value>
          <display_name>8</display_name>
        </choice>
      </choices>
    </argument>
    <argument>
      <name>site_city</name>
      <display_name>Site: City</display_name>
      <description>City/municipality of the home address.</description>
      <type>String</type>
      <required>false</required>
      <model_dependent>false</model_dependent>
    </argument>
    <argument>
      <name>site_state_code</name>
      <display_name>Site: State Code</display_name>
      <description>State code of the home address. If not provided, the OS-HPXML default (see &lt;a href='https://openstudio-hpxml.readthedocs.io/en/v1.10.0/workflow_inputs.html#hpxml-site'&gt;HPXML Site&lt;/a&gt;) is used.</description>
      <type>Choice</type>
      <required>false</required>
      <model_dependent>false</model_dependent>
      <choices>
        <choice>
          <value>AK</value>
          <display_name>AK</display_name>
        </choice>
        <choice>
          <value>AL</value>
          <display_name>AL</display_name>
        </choice>
        <choice>
          <value>AR</value>
          <display_name>AR</display_name>
        </choice>
        <choice>
          <value>AZ</value>
          <display_name>AZ</display_name>
        </choice>
        <choice>
          <value>CA</value>
          <display_name>CA</display_name>
        </choice>
        <choice>
          <value>CO</value>
          <display_name>CO</display_name>
        </choice>
        <choice>
          <value>CT</value>
          <display_name>CT</display_name>
        </choice>
        <choice>
          <value>DC</value>
          <display_name>DC</display_name>
        </choice>
        <choice>
          <value>DE</value>
          <display_name>DE</display_name>
        </choice>
        <choice>
          <value>FL</value>
          <display_name>FL</display_name>
        </choice>
        <choice>
          <value>GA</value>
          <display_name>GA</display_name>
        </choice>
        <choice>
          <value>HI</value>
          <display_name>HI</display_name>
        </choice>
        <choice>
          <value>IA</value>
          <display_name>IA</display_name>
        </choice>
        <choice>
          <value>ID</value>
          <display_name>ID</display_name>
        </choice>
        <choice>
          <value>IL</value>
          <display_name>IL</display_name>
        </choice>
        <choice>
          <value>IN</value>
          <display_name>IN</display_name>
        </choice>
        <choice>
          <value>KS</value>
          <display_name>KS</display_name>
        </choice>
        <choice>
          <value>KY</value>
          <display_name>KY</display_name>
        </choice>
        <choice>
          <value>LA</value>
          <display_name>LA</display_name>
        </choice>
        <choice>
          <value>MA</value>
          <display_name>MA</display_name>
        </choice>
        <choice>
          <value>MD</value>
          <display_name>MD</display_name>
        </choice>
        <choice>
          <value>ME</value>
          <display_name>ME</display_name>
        </choice>
        <choice>
          <value>MI</value>
          <display_name>MI</display_name>
        </choice>
        <choice>
          <value>MN</value>
          <display_name>MN</display_name>
        </choice>
        <choice>
          <value>MO</value>
          <display_name>MO</display_name>
        </choice>
        <choice>
          <value>MS</value>
          <display_name>MS</display_name>
        </choice>
        <choice>
          <value>MT</value>
          <display_name>MT</display_name>
        </choice>
        <choice>
          <value>NC</value>
          <display_name>NC</display_name>
        </choice>
        <choice>
          <value>ND</value>
          <display_name>ND</display_name>
        </choice>
        <choice>
          <value>NE</value>
          <display_name>NE</display_name>
        </choice>
        <choice>
          <value>NH</value>
          <display_name>NH</display_name>
        </choice>
        <choice>
          <value>NJ</value>
          <display_name>NJ</display_name>
        </choice>
        <choice>
          <value>NM</value>
          <display_name>NM</display_name>
        </choice>
        <choice>
          <value>NV</value>
          <display_name>NV</display_name>
        </choice>
        <choice>
          <value>NY</value>
          <display_name>NY</display_name>
        </choice>
        <choice>
          <value>OH</value>
          <display_name>OH</display_name>
        </choice>
        <choice>
          <value>OK</value>
          <display_name>OK</display_name>
        </choice>
        <choice>
          <value>OR</value>
          <display_name>OR</display_name>
        </choice>
        <choice>
          <value>PA</value>
          <display_name>PA</display_name>
        </choice>
        <choice>
          <value>RI</value>
          <display_name>RI</display_name>
        </choice>
        <choice>
          <value>SC</value>
          <display_name>SC</display_name>
        </choice>
        <choice>
          <value>SD</value>
          <display_name>SD</display_name>
        </choice>
        <choice>
          <value>TN</value>
          <display_name>TN</display_name>
        </choice>
        <choice>
          <value>TX</value>
          <display_name>TX</display_name>
        </choice>
        <choice>
          <value>UT</value>
          <display_name>UT</display_name>
        </choice>
        <choice>
          <value>VA</value>
          <display_name>VA</display_name>
        </choice>
        <choice>
          <value>VT</value>
          <display_name>VT</display_name>
        </choice>
        <choice>
          <value>WA</value>
          <display_name>WA</display_name>
        </choice>
        <choice>
          <value>WI</value>
          <display_name>WI</display_name>
        </choice>
        <choice>
          <value>WV</value>
          <display_name>WV</display_name>
        </choice>
        <choice>
          <value>WY</value>
          <display_name>WY</display_name>
        </choice>
      </choices>
    </argument>
    <argument>
      <name>site_zip_code</name>
      <display_name>Site: Zip Code</display_name>
      <description>Zip code of the home address. Either this or the Weather Station: EnergyPlus Weather (EPW) Filepath input below must be provided.</description>
      <type>String</type>
      <required>false</required>
      <model_dependent>false</model_dependent>
    </argument>
    <argument>
      <name>site_time_zone_utc_offset</name>
      <display_name>Site: Time Zone UTC Offset</display_name>
      <description>Time zone UTC offset of the home address. Must be between -12 and 14. If not provided, the OS-HPXML default (see &lt;a href='https://openstudio-hpxml.readthedocs.io/en/v1.10.0/workflow_inputs.html#hpxml-site'&gt;HPXML Site&lt;/a&gt;) is used.</description>
      <type>Double</type>
      <units>hr</units>
      <required>false</required>
      <model_dependent>false</model_dependent>
    </argument>
    <argument>
      <name>site_elevation</name>
      <display_name>Site: Elevation</display_name>
      <description>Elevation of the home address. If not provided, the OS-HPXML default (see &lt;a href='https://openstudio-hpxml.readthedocs.io/en/v1.10.0/workflow_inputs.html#hpxml-site'&gt;HPXML Site&lt;/a&gt;) is used.</description>
      <type>Double</type>
      <units>ft</units>
      <required>false</required>
      <model_dependent>false</model_dependent>
    </argument>
    <argument>
      <name>site_latitude</name>
      <display_name>Site: Latitude</display_name>
      <description>Latitude of the home address. Must be between -90 and 90. Use negative values for southern hemisphere. If not provided, the OS-HPXML default (see &lt;a href='https://openstudio-hpxml.readthedocs.io/en/v1.10.0/workflow_inputs.html#hpxml-site'&gt;HPXML Site&lt;/a&gt;) is used.</description>
      <type>Double</type>
      <units>deg</units>
      <required>false</required>
      <model_dependent>false</model_dependent>
    </argument>
    <argument>
      <name>site_longitude</name>
      <display_name>Site: Longitude</display_name>
      <description>Longitude of the home address. Must be between -180 and 180. Use negative values for the western hemisphere. If not provided, the OS-HPXML default (see &lt;a href='https://openstudio-hpxml.readthedocs.io/en/v1.10.0/workflow_inputs.html#hpxml-site'&gt;HPXML Site&lt;/a&gt;) is used.</description>
      <type>Double</type>
      <units>deg</units>
      <required>false</required>
      <model_dependent>false</model_dependent>
    </argument>
    <argument>
      <name>weather_station_epw_filepath</name>
      <display_name>Weather Station: EnergyPlus Weather (EPW) Filepath</display_name>
      <description>Path of the EPW file. Either this or the Site: Zip Code input above must be provided.</description>
      <type>String</type>
      <required>false</required>
      <model_dependent>false</model_dependent>
    </argument>
    <argument>
      <name>year_built</name>
      <display_name>Building Construction: Year Built</display_name>
      <description>The year the building was built.</description>
      <type>Integer</type>
      <required>false</required>
      <model_dependent>false</model_dependent>
    </argument>
    <argument>
      <name>unit_multiplier</name>
      <display_name>Building Construction: Unit Multiplier</display_name>
      <description>The number of similar dwelling units. EnergyPlus simulation results will be multiplied this value. If not provided, defaults to 1.</description>
      <type>Integer</type>
      <required>false</required>
      <model_dependent>false</model_dependent>
    </argument>
    <argument>
      <name>geometry_unit_type</name>
      <display_name>Geometry: Unit Type</display_name>
      <description>The type of dwelling unit. Use single-family attached for a dwelling unit with 1 or more stories, attached units to one or both sides, and no units above/below. Use apartment unit for a dwelling unit with 1 story, attached units to one, two, or three sides, and units above and/or below.</description>
      <type>Choice</type>
      <required>true</required>
      <model_dependent>false</model_dependent>
      <default_value>single-family detached</default_value>
      <choices>
        <choice>
          <value>single-family detached</value>
          <display_name>single-family detached</display_name>
        </choice>
        <choice>
          <value>single-family attached</value>
          <display_name>single-family attached</display_name>
        </choice>
        <choice>
          <value>apartment unit</value>
          <display_name>apartment unit</display_name>
        </choice>
        <choice>
          <value>manufactured home</value>
          <display_name>manufactured home</display_name>
        </choice>
      </choices>
    </argument>
    <argument>
      <name>geometry_unit_left_wall_is_adiabatic</name>
      <display_name>Geometry: Unit Left Wall Is Adiabatic</display_name>
      <description>Presence of an adiabatic left wall.</description>
      <type>Boolean</type>
      <required>false</required>
      <model_dependent>false</model_dependent>
      <default_value>false</default_value>
      <choices>
        <choice>
          <value>true</value>
          <display_name>true</display_name>
        </choice>
        <choice>
          <value>false</value>
          <display_name>false</display_name>
        </choice>
      </choices>
    </argument>
    <argument>
      <name>geometry_unit_right_wall_is_adiabatic</name>
      <display_name>Geometry: Unit Right Wall Is Adiabatic</display_name>
      <description>Presence of an adiabatic right wall.</description>
      <type>Boolean</type>
      <required>false</required>
      <model_dependent>false</model_dependent>
      <default_value>false</default_value>
      <choices>
        <choice>
          <value>true</value>
          <display_name>true</display_name>
        </choice>
        <choice>
          <value>false</value>
          <display_name>false</display_name>
        </choice>
      </choices>
    </argument>
    <argument>
      <name>geometry_unit_front_wall_is_adiabatic</name>
      <display_name>Geometry: Unit Front Wall Is Adiabatic</display_name>
      <description>Presence of an adiabatic front wall, for example, the unit is adjacent to a conditioned corridor.</description>
      <type>Boolean</type>
      <required>false</required>
      <model_dependent>false</model_dependent>
      <default_value>false</default_value>
      <choices>
        <choice>
          <value>true</value>
          <display_name>true</display_name>
        </choice>
        <choice>
          <value>false</value>
          <display_name>false</display_name>
        </choice>
      </choices>
    </argument>
    <argument>
      <name>geometry_unit_back_wall_is_adiabatic</name>
      <display_name>Geometry: Unit Back Wall Is Adiabatic</display_name>
      <description>Presence of an adiabatic back wall.</description>
      <type>Boolean</type>
      <required>false</required>
      <model_dependent>false</model_dependent>
      <default_value>false</default_value>
      <choices>
        <choice>
          <value>true</value>
          <display_name>true</display_name>
        </choice>
        <choice>
          <value>false</value>
          <display_name>false</display_name>
        </choice>
      </choices>
    </argument>
    <argument>
      <name>geometry_unit_num_floors_above_grade</name>
      <display_name>Geometry: Unit Number of Floors Above Grade</display_name>
      <description>The number of floors above grade in the unit. Attic type ConditionedAttic is included. Assumed to be 1 for apartment units.</description>
      <type>Integer</type>
      <units>#</units>
      <required>true</required>
      <model_dependent>false</model_dependent>
      <default_value>2</default_value>
    </argument>
    <argument>
      <name>geometry_unit_cfa</name>
      <display_name>Geometry: Unit Conditioned Floor Area</display_name>
      <description>The total floor area of the unit's conditioned space (including any conditioned basement floor area).</description>
      <type>Double</type>
      <units>ft^2</units>
      <required>true</required>
      <model_dependent>false</model_dependent>
      <default_value>2000</default_value>
    </argument>
    <argument>
      <name>geometry_unit_aspect_ratio</name>
      <display_name>Geometry: Unit Aspect Ratio</display_name>
      <description>The ratio of front/back wall length to left/right wall length for the unit, excluding any protruding garage wall area.</description>
      <type>Double</type>
      <units>Frac</units>
      <required>true</required>
      <model_dependent>false</model_dependent>
      <default_value>2</default_value>
    </argument>
    <argument>
      <name>geometry_unit_orientation</name>
      <display_name>Geometry: Unit Orientation</display_name>
      <description>The unit's orientation is measured clockwise from north (e.g., North=0, East=90, South=180, West=270).</description>
      <type>Double</type>
      <units>degrees</units>
      <required>true</required>
      <model_dependent>false</model_dependent>
      <default_value>180</default_value>
    </argument>
    <argument>
      <name>geometry_unit_num_bedrooms</name>
      <display_name>Geometry: Unit Number of Bedrooms</display_name>
      <description>The number of bedrooms in the unit.</description>
      <type>Integer</type>
      <units>#</units>
      <required>true</required>
      <model_dependent>false</model_dependent>
      <default_value>3</default_value>
    </argument>
    <argument>
      <name>geometry_unit_num_bathrooms</name>
      <display_name>Geometry: Unit Number of Bathrooms</display_name>
      <description>The number of bathrooms in the unit. If not provided, the OS-HPXML default (see &lt;a href='https://openstudio-hpxml.readthedocs.io/en/v1.10.0/workflow_inputs.html#hpxml-building-construction'&gt;HPXML Building Construction&lt;/a&gt;) is used.</description>
      <type>Integer</type>
      <units>#</units>
      <required>false</required>
      <model_dependent>false</model_dependent>
    </argument>
    <argument>
      <name>geometry_unit_num_occupants</name>
      <display_name>Geometry: Unit Number of Occupants</display_name>
      <description>The number of occupants in the unit. If not provided, an *asset* calculation is performed assuming standard occupancy, in which various end use defaults (e.g., plug loads, appliances, and hot water usage) are calculated based on Number of Bedrooms and Conditioned Floor Area per ANSI/RESNET/ICC 301. If provided, an *operational* calculation is instead performed in which the end use defaults to reflect real-world data (where possible).</description>
      <type>Double</type>
      <units>#</units>
      <required>false</required>
      <model_dependent>false</model_dependent>
    </argument>
    <argument>
      <name>geometry_building_num_units</name>
      <display_name>Geometry: Building Number of Units</display_name>
      <description>The number of units in the building. Required for single-family attached and apartment units.</description>
      <type>Integer</type>
      <units>#</units>
      <required>false</required>
      <model_dependent>false</model_dependent>
    </argument>
    <argument>
      <name>geometry_average_ceiling_height</name>
      <display_name>Geometry: Average Ceiling Height</display_name>
      <description>Average distance from the floor to the ceiling.</description>
      <type>Double</type>
      <units>ft</units>
      <required>true</required>
      <model_dependent>false</model_dependent>
      <default_value>8</default_value>
    </argument>
    <argument>
      <name>geometry_unit_height_above_grade</name>
      <display_name>Geometry: Unit Height Above Grade</display_name>
      <description>Describes the above-grade height of apartment units on upper floors or homes above ambient or belly-and-wing foundations. It is defined as the height of the lowest conditioned floor above grade and is used to calculate the wind speed for the infiltration model. If not provided, the OS-HPXML default (see &lt;a href='https://openstudio-hpxml.readthedocs.io/en/v1.10.0/workflow_inputs.html#hpxml-building-construction'&gt;HPXML Building Construction&lt;/a&gt;) is used.</description>
      <type>Double</type>
      <units>ft</units>
      <required>false</required>
      <model_dependent>false</model_dependent>
    </argument>
    <argument>
      <name>geometry_garage_width</name>
      <display_name>Geometry: Garage Width</display_name>
      <description>The width of the garage. Enter zero for no garage. Only applies to single-family detached units.</description>
      <type>Double</type>
      <units>ft</units>
      <required>true</required>
      <model_dependent>false</model_dependent>
      <default_value>0</default_value>
    </argument>
    <argument>
      <name>geometry_garage_depth</name>
      <display_name>Geometry: Garage Depth</display_name>
      <description>The depth of the garage. Only applies to single-family detached units.</description>
      <type>Double</type>
      <units>ft</units>
      <required>true</required>
      <model_dependent>false</model_dependent>
      <default_value>20</default_value>
    </argument>
    <argument>
      <name>geometry_garage_protrusion</name>
      <display_name>Geometry: Garage Protrusion</display_name>
      <description>The fraction of the garage that is protruding from the conditioned space. Only applies to single-family detached units.</description>
      <type>Double</type>
      <units>Frac</units>
      <required>true</required>
      <model_dependent>false</model_dependent>
      <default_value>0</default_value>
    </argument>
    <argument>
      <name>geometry_garage_position</name>
      <display_name>Geometry: Garage Position</display_name>
      <description>The position of the garage. Only applies to single-family detached units.</description>
      <type>Choice</type>
      <required>true</required>
      <model_dependent>false</model_dependent>
      <default_value>Right</default_value>
      <choices>
        <choice>
          <value>Right</value>
          <display_name>Right</display_name>
        </choice>
        <choice>
          <value>Left</value>
          <display_name>Left</display_name>
        </choice>
      </choices>
    </argument>
    <argument>
      <name>geometry_foundation_type</name>
      <display_name>Geometry: Foundation Type</display_name>
      <description>The foundation type of the building. Foundation types ConditionedBasement and ConditionedCrawlspace are not allowed for apartment units.</description>
      <type>Choice</type>
      <required>true</required>
      <model_dependent>false</model_dependent>
      <default_value>SlabOnGrade</default_value>
      <choices>
        <choice>
          <value>SlabOnGrade</value>
          <display_name>SlabOnGrade</display_name>
        </choice>
        <choice>
          <value>VentedCrawlspace</value>
          <display_name>VentedCrawlspace</display_name>
        </choice>
        <choice>
          <value>UnventedCrawlspace</value>
          <display_name>UnventedCrawlspace</display_name>
        </choice>
        <choice>
          <value>ConditionedCrawlspace</value>
          <display_name>ConditionedCrawlspace</display_name>
        </choice>
        <choice>
          <value>UnconditionedBasement</value>
          <display_name>UnconditionedBasement</display_name>
        </choice>
        <choice>
          <value>ConditionedBasement</value>
          <display_name>ConditionedBasement</display_name>
        </choice>
        <choice>
          <value>Ambient</value>
          <display_name>Ambient</display_name>
        </choice>
        <choice>
          <value>AboveApartment</value>
          <display_name>AboveApartment</display_name>
        </choice>
        <choice>
          <value>BellyAndWingWithSkirt</value>
          <display_name>BellyAndWingWithSkirt</display_name>
        </choice>
        <choice>
          <value>BellyAndWingNoSkirt</value>
          <display_name>BellyAndWingNoSkirt</display_name>
        </choice>
      </choices>
    </argument>
    <argument>
      <name>geometry_foundation_height</name>
      <display_name>Geometry: Foundation Height</display_name>
      <description>The height of the foundation (e.g., 3ft for crawlspace, 8ft for basement). Only applies to basements/crawlspaces.</description>
      <type>Double</type>
      <units>ft</units>
      <required>true</required>
      <model_dependent>false</model_dependent>
      <default_value>0</default_value>
    </argument>
    <argument>
      <name>geometry_foundation_height_above_grade</name>
      <display_name>Geometry: Foundation Height Above Grade</display_name>
      <description>The depth above grade of the foundation wall. Only applies to basements/crawlspaces.</description>
      <type>Double</type>
      <units>ft</units>
      <required>true</required>
      <model_dependent>false</model_dependent>
      <default_value>0</default_value>
    </argument>
    <argument>
      <name>geometry_rim_joist_height</name>
      <display_name>Geometry: Rim Joist Height</display_name>
      <description>The height of the rim joists. Only applies to basements/crawlspaces.</description>
      <type>Double</type>
      <units>in</units>
      <required>false</required>
      <model_dependent>false</model_dependent>
    </argument>
    <argument>
      <name>geometry_attic_type</name>
      <display_name>Geometry: Attic Type</display_name>
      <description>The attic type of the building. Attic type ConditionedAttic is not allowed for apartment units.</description>
      <type>Choice</type>
      <required>true</required>
      <model_dependent>false</model_dependent>
      <default_value>VentedAttic</default_value>
      <choices>
        <choice>
          <value>FlatRoof</value>
          <display_name>FlatRoof</display_name>
        </choice>
        <choice>
          <value>VentedAttic</value>
          <display_name>VentedAttic</display_name>
        </choice>
        <choice>
          <value>UnventedAttic</value>
          <display_name>UnventedAttic</display_name>
        </choice>
        <choice>
          <value>ConditionedAttic</value>
          <display_name>ConditionedAttic</display_name>
        </choice>
        <choice>
          <value>BelowApartment</value>
          <display_name>BelowApartment</display_name>
        </choice>
      </choices>
    </argument>
    <argument>
      <name>geometry_roof_type</name>
      <display_name>Geometry: Roof Type</display_name>
      <description>The roof type of the building. Ignored if the building has a flat roof.</description>
      <type>Choice</type>
      <required>true</required>
      <model_dependent>false</model_dependent>
      <default_value>gable</default_value>
      <choices>
        <choice>
          <value>gable</value>
          <display_name>gable</display_name>
        </choice>
        <choice>
          <value>hip</value>
          <display_name>hip</display_name>
        </choice>
      </choices>
    </argument>
    <argument>
      <name>geometry_roof_pitch</name>
      <display_name>Geometry: Roof Pitch</display_name>
      <description>The roof pitch of the attic. Ignored if the building has a flat roof.</description>
      <type>Choice</type>
      <required>true</required>
      <model_dependent>false</model_dependent>
      <default_value>6:12</default_value>
      <choices>
        <choice>
          <value>1:12</value>
          <display_name>1:12</display_name>
        </choice>
        <choice>
          <value>2:12</value>
          <display_name>2:12</display_name>
        </choice>
        <choice>
          <value>3:12</value>
          <display_name>3:12</display_name>
        </choice>
        <choice>
          <value>4:12</value>
          <display_name>4:12</display_name>
        </choice>
        <choice>
          <value>5:12</value>
          <display_name>5:12</display_name>
        </choice>
        <choice>
          <value>6:12</value>
          <display_name>6:12</display_name>
        </choice>
        <choice>
          <value>7:12</value>
          <display_name>7:12</display_name>
        </choice>
        <choice>
          <value>8:12</value>
          <display_name>8:12</display_name>
        </choice>
        <choice>
          <value>9:12</value>
          <display_name>9:12</display_name>
        </choice>
        <choice>
          <value>10:12</value>
          <display_name>10:12</display_name>
        </choice>
        <choice>
          <value>11:12</value>
          <display_name>11:12</display_name>
        </choice>
        <choice>
          <value>12:12</value>
          <display_name>12:12</display_name>
        </choice>
      </choices>
    </argument>
    <argument>
      <name>geometry_eaves_depth</name>
      <display_name>Geometry: Eaves Depth</display_name>
      <description>The eaves depth of the roof.</description>
      <type>Double</type>
      <units>ft</units>
      <required>true</required>
      <model_dependent>false</model_dependent>
      <default_value>2</default_value>
    </argument>
    <argument>
      <name>neighbor_front_distance</name>
      <display_name>Neighbor: Front Distance</display_name>
      <description>The distance between the unit and the neighboring building to the front (not including eaves). A value of zero indicates no neighbors. Used for shading.</description>
      <type>Double</type>
      <units>ft</units>
      <required>true</required>
      <model_dependent>false</model_dependent>
      <default_value>0</default_value>
    </argument>
    <argument>
      <name>neighbor_back_distance</name>
      <display_name>Neighbor: Back Distance</display_name>
      <description>The distance between the unit and the neighboring building to the back (not including eaves). A value of zero indicates no neighbors. Used for shading.</description>
      <type>Double</type>
      <units>ft</units>
      <required>true</required>
      <model_dependent>false</model_dependent>
      <default_value>0</default_value>
    </argument>
    <argument>
      <name>neighbor_left_distance</name>
      <display_name>Neighbor: Left Distance</display_name>
      <description>The distance between the unit and the neighboring building to the left (not including eaves). A value of zero indicates no neighbors. Used for shading.</description>
      <type>Double</type>
      <units>ft</units>
      <required>true</required>
      <model_dependent>false</model_dependent>
      <default_value>10</default_value>
    </argument>
    <argument>
      <name>neighbor_right_distance</name>
      <display_name>Neighbor: Right Distance</display_name>
      <description>The distance between the unit and the neighboring building to the right (not including eaves). A value of zero indicates no neighbors. Used for shading.</description>
      <type>Double</type>
      <units>ft</units>
      <required>true</required>
      <model_dependent>false</model_dependent>
      <default_value>10</default_value>
    </argument>
    <argument>
      <name>neighbor_front_height</name>
      <display_name>Neighbor: Front Height</display_name>
      <description>The height of the neighboring building to the front. If not provided, the OS-HPXML default (see &lt;a href='https://openstudio-hpxml.readthedocs.io/en/v1.10.0/workflow_inputs.html#hpxml-neighbor-buildings'&gt;HPXML Neighbor Building&lt;/a&gt;) is used.</description>
      <type>Double</type>
      <units>ft</units>
      <required>false</required>
      <model_dependent>false</model_dependent>
    </argument>
    <argument>
      <name>neighbor_back_height</name>
      <display_name>Neighbor: Back Height</display_name>
      <description>The height of the neighboring building to the back. If not provided, the OS-HPXML default (see &lt;a href='https://openstudio-hpxml.readthedocs.io/en/v1.10.0/workflow_inputs.html#hpxml-neighbor-buildings'&gt;HPXML Neighbor Building&lt;/a&gt;) is used.</description>
      <type>Double</type>
      <units>ft</units>
      <required>false</required>
      <model_dependent>false</model_dependent>
    </argument>
    <argument>
      <name>neighbor_left_height</name>
      <display_name>Neighbor: Left Height</display_name>
      <description>The height of the neighboring building to the left. If not provided, the OS-HPXML default (see &lt;a href='https://openstudio-hpxml.readthedocs.io/en/v1.10.0/workflow_inputs.html#hpxml-neighbor-buildings'&gt;HPXML Neighbor Building&lt;/a&gt;) is used.</description>
      <type>Double</type>
      <units>ft</units>
      <required>false</required>
      <model_dependent>false</model_dependent>
    </argument>
    <argument>
      <name>neighbor_right_height</name>
      <display_name>Neighbor: Right Height</display_name>
      <description>The height of the neighboring building to the right. If not provided, the OS-HPXML default (see &lt;a href='https://openstudio-hpxml.readthedocs.io/en/v1.10.0/workflow_inputs.html#hpxml-neighbor-buildings'&gt;HPXML Neighbor Building&lt;/a&gt;) is used.</description>
      <type>Double</type>
      <units>ft</units>
      <required>false</required>
      <model_dependent>false</model_dependent>
    </argument>
    <argument>
      <name>floor_over_foundation_assembly_r</name>
      <display_name>Floor: Over Foundation Assembly R-value</display_name>
      <description>Assembly R-value for the floor over the foundation. Ignored if the building has a slab-on-grade foundation.</description>
      <type>Double</type>
      <units>h-ft^2-R/Btu</units>
      <required>true</required>
      <model_dependent>false</model_dependent>
      <default_value>28.1</default_value>
    </argument>
    <argument>
      <name>floor_over_garage_assembly_r</name>
      <display_name>Floor: Over Garage Assembly R-value</display_name>
      <description>Assembly R-value for the floor over the garage. Ignored unless the building has a garage under conditioned space.</description>
      <type>Double</type>
      <units>h-ft^2-R/Btu</units>
      <required>true</required>
      <model_dependent>false</model_dependent>
      <default_value>28.1</default_value>
    </argument>
    <argument>
      <name>floor_type</name>
      <display_name>Floor: Type</display_name>
      <description>The type of floors.</description>
      <type>Choice</type>
      <required>true</required>
      <model_dependent>false</model_dependent>
      <default_value>WoodFrame</default_value>
      <choices>
        <choice>
          <value>WoodFrame</value>
          <display_name>WoodFrame</display_name>
        </choice>
        <choice>
          <value>StructuralInsulatedPanel</value>
          <display_name>StructuralInsulatedPanel</display_name>
        </choice>
        <choice>
          <value>SolidConcrete</value>
          <display_name>SolidConcrete</display_name>
        </choice>
        <choice>
          <value>SteelFrame</value>
          <display_name>SteelFrame</display_name>
        </choice>
      </choices>
    </argument>
    <argument>
      <name>foundation_wall_type</name>
      <display_name>Foundation Wall: Type</display_name>
      <description>The material type of the foundation wall. If not provided, the OS-HPXML default (see &lt;a href='https://openstudio-hpxml.readthedocs.io/en/v1.10.0/workflow_inputs.html#hpxml-foundation-walls'&gt;HPXML Foundation Walls&lt;/a&gt;) is used.</description>
      <type>Choice</type>
      <required>false</required>
      <model_dependent>false</model_dependent>
      <choices>
        <choice>
          <value>solid concrete</value>
          <display_name>solid concrete</display_name>
        </choice>
        <choice>
          <value>concrete block</value>
          <display_name>concrete block</display_name>
        </choice>
        <choice>
          <value>concrete block foam core</value>
          <display_name>concrete block foam core</display_name>
        </choice>
        <choice>
          <value>concrete block perlite core</value>
          <display_name>concrete block perlite core</display_name>
        </choice>
        <choice>
          <value>concrete block vermiculite core</value>
          <display_name>concrete block vermiculite core</display_name>
        </choice>
        <choice>
          <value>concrete block solid core</value>
          <display_name>concrete block solid core</display_name>
        </choice>
        <choice>
          <value>double brick</value>
          <display_name>double brick</display_name>
        </choice>
        <choice>
          <value>wood</value>
          <display_name>wood</display_name>
        </choice>
      </choices>
    </argument>
    <argument>
      <name>foundation_wall_thickness</name>
      <display_name>Foundation Wall: Thickness</display_name>
      <description>The thickness of the foundation wall. If not provided, the OS-HPXML default (see &lt;a href='https://openstudio-hpxml.readthedocs.io/en/v1.10.0/workflow_inputs.html#hpxml-foundation-walls'&gt;HPXML Foundation Walls&lt;/a&gt;) is used.</description>
      <type>Double</type>
      <units>in</units>
      <required>false</required>
      <model_dependent>false</model_dependent>
    </argument>
    <argument>
      <name>foundation_wall_insulation_r</name>
      <display_name>Foundation Wall: Insulation Nominal R-value</display_name>
      <description>Nominal R-value for the foundation wall insulation. Only applies to basements/crawlspaces.</description>
      <type>Double</type>
      <units>h-ft^2-R/Btu</units>
      <required>true</required>
      <model_dependent>false</model_dependent>
      <default_value>0</default_value>
    </argument>
    <argument>
      <name>foundation_wall_insulation_location</name>
      <display_name>Foundation Wall: Insulation Location</display_name>
      <description>Whether the insulation is on the interior or exterior of the foundation wall. Only applies to basements/crawlspaces.</description>
      <type>Choice</type>
      <units>ft</units>
      <required>false</required>
      <model_dependent>false</model_dependent>
      <default_value>exterior</default_value>
      <choices>
        <choice>
          <value>interior</value>
          <display_name>interior</display_name>
        </choice>
        <choice>
          <value>exterior</value>
          <display_name>exterior</display_name>
        </choice>
      </choices>
    </argument>
    <argument>
      <name>foundation_wall_insulation_distance_to_top</name>
      <display_name>Foundation Wall: Insulation Distance To Top</display_name>
      <description>The distance from the top of the foundation wall to the top of the foundation wall insulation. Only applies to basements/crawlspaces. If not provided, the OS-HPXML default (see &lt;a href='https://openstudio-hpxml.readthedocs.io/en/v1.10.0/workflow_inputs.html#hpxml-foundation-walls'&gt;HPXML Foundation Walls&lt;/a&gt;) is used.</description>
      <type>Double</type>
      <units>ft</units>
      <required>false</required>
      <model_dependent>false</model_dependent>
    </argument>
    <argument>
      <name>foundation_wall_insulation_distance_to_bottom</name>
      <display_name>Foundation Wall: Insulation Distance To Bottom</display_name>
      <description>The distance from the top of the foundation wall to the bottom of the foundation wall insulation. Only applies to basements/crawlspaces. If not provided, the OS-HPXML default (see &lt;a href='https://openstudio-hpxml.readthedocs.io/en/v1.10.0/workflow_inputs.html#hpxml-foundation-walls'&gt;HPXML Foundation Walls&lt;/a&gt;) is used.</description>
      <type>Double</type>
      <units>ft</units>
      <required>false</required>
      <model_dependent>false</model_dependent>
    </argument>
    <argument>
      <name>foundation_wall_assembly_r</name>
      <display_name>Foundation Wall: Assembly R-value</display_name>
      <description>Assembly R-value for the foundation walls. Only applies to basements/crawlspaces. If provided, overrides the previous foundation wall insulation inputs. If not provided, it is ignored.</description>
      <type>Double</type>
      <units>h-ft^2-R/Btu</units>
      <required>false</required>
      <model_dependent>false</model_dependent>
    </argument>
    <argument>
      <name>rim_joist_assembly_r</name>
      <display_name>Rim Joist: Assembly R-value</display_name>
      <description>Assembly R-value for the rim joists. Only applies to basements/crawlspaces. Required if a rim joist height is provided.</description>
      <type>Double</type>
      <units>h-ft^2-R/Btu</units>
      <required>false</required>
      <model_dependent>false</model_dependent>
    </argument>
    <argument>
      <name>slab_perimeter_insulation_r</name>
      <display_name>Slab: Perimeter Insulation Nominal R-value</display_name>
      <description>Nominal R-value of the vertical slab perimeter insulation. Applies to slab-on-grade foundations and basement/crawlspace floors.</description>
      <type>Double</type>
      <units>h-ft^2-R/Btu</units>
      <required>true</required>
      <model_dependent>false</model_dependent>
      <default_value>0</default_value>
    </argument>
    <argument>
      <name>slab_perimeter_insulation_depth</name>
      <display_name>Slab: Perimeter Insulation Depth</display_name>
      <description>Depth from grade to bottom of vertical slab perimeter insulation. Applies to slab-on-grade foundations and basement/crawlspace floors.</description>
      <type>Double</type>
      <units>ft</units>
      <required>true</required>
      <model_dependent>false</model_dependent>
      <default_value>0</default_value>
    </argument>
    <argument>
      <name>slab_exterior_horizontal_insulation_r</name>
      <display_name>Slab: Exterior Horizontal Insulation Nominal R-value</display_name>
      <description>Nominal R-value of the slab exterior horizontal insulation. Applies to slab-on-grade foundations and basement/crawlspace floors.</description>
      <type>Double</type>
      <units>h-ft^2-R/Btu</units>
      <required>false</required>
      <model_dependent>false</model_dependent>
    </argument>
    <argument>
      <name>slab_exterior_horizontal_insulation_width</name>
      <display_name>Slab: Exterior Horizontal Insulation Width</display_name>
      <description>Width of the slab exterior horizontal insulation measured from the exterior surface of the vertical slab perimeter insulation. Applies to slab-on-grade foundations and basement/crawlspace floors.</description>
      <type>Double</type>
      <units>ft</units>
      <required>false</required>
      <model_dependent>false</model_dependent>
    </argument>
    <argument>
      <name>slab_exterior_horizontal_insulation_depth_below_grade</name>
      <display_name>Slab: Exterior Horizontal Insulation Depth Below Grade</display_name>
      <description>Depth of the slab exterior horizontal insulation measured from the top surface of the slab exterior horizontal insulation. Applies to slab-on-grade foundations and basement/crawlspace floors.</description>
      <type>Double</type>
      <units>ft</units>
      <required>false</required>
      <model_dependent>false</model_dependent>
    </argument>
    <argument>
      <name>slab_under_insulation_r</name>
      <display_name>Slab: Under Slab Insulation Nominal R-value</display_name>
      <description>Nominal R-value of the horizontal under slab insulation. Applies to slab-on-grade foundations and basement/crawlspace floors.</description>
      <type>Double</type>
      <units>h-ft^2-R/Btu</units>
      <required>true</required>
      <model_dependent>false</model_dependent>
      <default_value>0</default_value>
    </argument>
    <argument>
      <name>slab_under_insulation_width</name>
      <display_name>Slab: Under Slab Insulation Width</display_name>
      <description>Width from slab edge inward of horizontal under-slab insulation. Enter 999 to specify that the under slab insulation spans the entire slab. Applies to slab-on-grade foundations and basement/crawlspace floors.</description>
      <type>Double</type>
      <units>ft</units>
      <required>true</required>
      <model_dependent>false</model_dependent>
      <default_value>0</default_value>
    </argument>
    <argument>
      <name>slab_thickness</name>
      <display_name>Slab: Thickness</display_name>
      <description>The thickness of the slab. Zero can be entered if there is a dirt floor instead of a slab. If not provided, the OS-HPXML default (see &lt;a href='https://openstudio-hpxml.readthedocs.io/en/v1.10.0/workflow_inputs.html#hpxml-slabs'&gt;HPXML Slabs&lt;/a&gt;) is used.</description>
      <type>Double</type>
      <units>in</units>
      <required>false</required>
      <model_dependent>false</model_dependent>
    </argument>
    <argument>
      <name>slab_carpet_fraction</name>
      <display_name>Slab: Carpet Fraction</display_name>
      <description>Fraction of the slab floor area that is carpeted. If not provided, the OS-HPXML default (see &lt;a href='https://openstudio-hpxml.readthedocs.io/en/v1.10.0/workflow_inputs.html#hpxml-slabs'&gt;HPXML Slabs&lt;/a&gt;) is used.</description>
      <type>Double</type>
      <units>Frac</units>
      <required>false</required>
      <model_dependent>false</model_dependent>
    </argument>
    <argument>
      <name>slab_carpet_r</name>
      <display_name>Slab: Carpet R-value</display_name>
      <description>R-value of the slab carpet. If not provided, the OS-HPXML default (see &lt;a href='https://openstudio-hpxml.readthedocs.io/en/v1.10.0/workflow_inputs.html#hpxml-slabs'&gt;HPXML Slabs&lt;/a&gt;) is used.</description>
      <type>Double</type>
      <units>h-ft^2-R/Btu</units>
      <required>false</required>
      <model_dependent>false</model_dependent>
    </argument>
    <argument>
      <name>ceiling_assembly_r</name>
      <display_name>Ceiling: Assembly R-value</display_name>
      <description>Assembly R-value for the ceiling (attic floor).</description>
      <type>Double</type>
      <units>h-ft^2-R/Btu</units>
      <required>true</required>
      <model_dependent>false</model_dependent>
      <default_value>31.6</default_value>
    </argument>
    <argument>
      <name>roof_material_type</name>
      <display_name>Roof: Material Type</display_name>
      <description>The material type of the roof. If not provided, the OS-HPXML default (see &lt;a href='https://openstudio-hpxml.readthedocs.io/en/v1.10.0/workflow_inputs.html#hpxml-roofs'&gt;HPXML Roofs&lt;/a&gt;) is used.</description>
      <type>Choice</type>
      <required>false</required>
      <model_dependent>false</model_dependent>
      <choices>
        <choice>
          <value>asphalt or fiberglass shingles</value>
          <display_name>asphalt or fiberglass shingles</display_name>
        </choice>
        <choice>
          <value>concrete</value>
          <display_name>concrete</display_name>
        </choice>
        <choice>
          <value>cool roof</value>
          <display_name>cool roof</display_name>
        </choice>
        <choice>
          <value>slate or tile shingles</value>
          <display_name>slate or tile shingles</display_name>
        </choice>
        <choice>
          <value>expanded polystyrene sheathing</value>
          <display_name>expanded polystyrene sheathing</display_name>
        </choice>
        <choice>
          <value>metal surfacing</value>
          <display_name>metal surfacing</display_name>
        </choice>
        <choice>
          <value>plastic/rubber/synthetic sheeting</value>
          <display_name>plastic/rubber/synthetic sheeting</display_name>
        </choice>
        <choice>
          <value>shingles</value>
          <display_name>shingles</display_name>
        </choice>
        <choice>
          <value>wood shingles or shakes</value>
          <display_name>wood shingles or shakes</display_name>
        </choice>
      </choices>
    </argument>
    <argument>
      <name>roof_color</name>
      <display_name>Roof: Color</display_name>
      <description>The color of the roof. If not provided, the OS-HPXML default (see &lt;a href='https://openstudio-hpxml.readthedocs.io/en/v1.10.0/workflow_inputs.html#hpxml-roofs'&gt;HPXML Roofs&lt;/a&gt;) is used.</description>
      <type>Choice</type>
      <required>false</required>
      <model_dependent>false</model_dependent>
      <choices>
        <choice>
          <value>dark</value>
          <display_name>dark</display_name>
        </choice>
        <choice>
          <value>light</value>
          <display_name>light</display_name>
        </choice>
        <choice>
          <value>medium</value>
          <display_name>medium</display_name>
        </choice>
        <choice>
          <value>medium dark</value>
          <display_name>medium dark</display_name>
        </choice>
        <choice>
          <value>reflective</value>
          <display_name>reflective</display_name>
        </choice>
      </choices>
    </argument>
    <argument>
      <name>roof_assembly_r</name>
      <display_name>Roof: Assembly R-value</display_name>
      <description>Assembly R-value of the roof.</description>
      <type>Double</type>
      <units>h-ft^2-R/Btu</units>
      <required>true</required>
      <model_dependent>false</model_dependent>
      <default_value>2.3</default_value>
    </argument>
    <argument>
      <name>radiant_barrier_attic_location</name>
      <display_name>Attic: Radiant Barrier Location</display_name>
      <description>The location of the radiant barrier in the attic.</description>
      <type>Choice</type>
      <required>false</required>
      <model_dependent>false</model_dependent>
      <choices>
        <choice>
          <value>none</value>
          <display_name>none</display_name>
        </choice>
        <choice>
          <value>Attic roof only</value>
          <display_name>Attic roof only</display_name>
        </choice>
        <choice>
          <value>Attic roof and gable walls</value>
          <display_name>Attic roof and gable walls</display_name>
        </choice>
        <choice>
          <value>Attic floor</value>
          <display_name>Attic floor</display_name>
        </choice>
      </choices>
    </argument>
    <argument>
      <name>radiant_barrier_grade</name>
      <display_name>Attic: Radiant Barrier Grade</display_name>
      <description>The grade of the radiant barrier in the attic. If not provided, the OS-HPXML default (see &lt;a href='https://openstudio-hpxml.readthedocs.io/en/v1.10.0/workflow_inputs.html#hpxml-roofs'&gt;HPXML Roofs&lt;/a&gt;) is used.</description>
      <type>Choice</type>
      <required>false</required>
      <model_dependent>false</model_dependent>
      <choices>
        <choice>
          <value>1</value>
          <display_name>1</display_name>
        </choice>
        <choice>
          <value>2</value>
          <display_name>2</display_name>
        </choice>
        <choice>
          <value>3</value>
          <display_name>3</display_name>
        </choice>
      </choices>
    </argument>
    <argument>
      <name>wall_type</name>
      <display_name>Wall: Type</display_name>
      <description>The type of walls.</description>
      <type>Choice</type>
      <required>true</required>
      <model_dependent>false</model_dependent>
      <default_value>WoodStud</default_value>
      <choices>
        <choice>
          <value>WoodStud</value>
          <display_name>WoodStud</display_name>
        </choice>
        <choice>
          <value>ConcreteMasonryUnit</value>
          <display_name>ConcreteMasonryUnit</display_name>
        </choice>
        <choice>
          <value>DoubleWoodStud</value>
          <display_name>DoubleWoodStud</display_name>
        </choice>
        <choice>
          <value>InsulatedConcreteForms</value>
          <display_name>InsulatedConcreteForms</display_name>
        </choice>
        <choice>
          <value>LogWall</value>
          <display_name>LogWall</display_name>
        </choice>
        <choice>
          <value>StructuralInsulatedPanel</value>
          <display_name>StructuralInsulatedPanel</display_name>
        </choice>
        <choice>
          <value>SolidConcrete</value>
          <display_name>SolidConcrete</display_name>
        </choice>
        <choice>
          <value>SteelFrame</value>
          <display_name>SteelFrame</display_name>
        </choice>
        <choice>
          <value>Stone</value>
          <display_name>Stone</display_name>
        </choice>
        <choice>
          <value>StrawBale</value>
          <display_name>StrawBale</display_name>
        </choice>
        <choice>
          <value>StructuralBrick</value>
          <display_name>StructuralBrick</display_name>
        </choice>
      </choices>
    </argument>
    <argument>
      <name>wall_siding_type</name>
      <display_name>Wall: Siding Type</display_name>
      <description>The siding type of the walls. Also applies to rim joists. If not provided, the OS-HPXML default (see &lt;a href='https://openstudio-hpxml.readthedocs.io/en/v1.10.0/workflow_inputs.html#hpxml-walls'&gt;HPXML Walls&lt;/a&gt;) is used.</description>
      <type>Choice</type>
      <required>false</required>
      <model_dependent>false</model_dependent>
      <choices>
        <choice>
          <value>aluminum siding</value>
          <display_name>aluminum siding</display_name>
        </choice>
        <choice>
          <value>asbestos siding</value>
          <display_name>asbestos siding</display_name>
        </choice>
        <choice>
          <value>brick veneer</value>
          <display_name>brick veneer</display_name>
        </choice>
        <choice>
          <value>composite shingle siding</value>
          <display_name>composite shingle siding</display_name>
        </choice>
        <choice>
          <value>fiber cement siding</value>
          <display_name>fiber cement siding</display_name>
        </choice>
        <choice>
          <value>masonite siding</value>
          <display_name>masonite siding</display_name>
        </choice>
        <choice>
          <value>none</value>
          <display_name>none</display_name>
        </choice>
        <choice>
          <value>stucco</value>
          <display_name>stucco</display_name>
        </choice>
        <choice>
          <value>synthetic stucco</value>
          <display_name>synthetic stucco</display_name>
        </choice>
        <choice>
          <value>vinyl siding</value>
          <display_name>vinyl siding</display_name>
        </choice>
        <choice>
          <value>wood siding</value>
          <display_name>wood siding</display_name>
        </choice>
      </choices>
    </argument>
    <argument>
      <name>wall_color</name>
      <display_name>Wall: Color</display_name>
      <description>The color of the walls. Also applies to rim joists. If not provided, the OS-HPXML default (see &lt;a href='https://openstudio-hpxml.readthedocs.io/en/v1.10.0/workflow_inputs.html#hpxml-walls'&gt;HPXML Walls&lt;/a&gt;) is used.</description>
      <type>Choice</type>
      <required>false</required>
      <model_dependent>false</model_dependent>
      <choices>
        <choice>
          <value>dark</value>
          <display_name>dark</display_name>
        </choice>
        <choice>
          <value>light</value>
          <display_name>light</display_name>
        </choice>
        <choice>
          <value>medium</value>
          <display_name>medium</display_name>
        </choice>
        <choice>
          <value>medium dark</value>
          <display_name>medium dark</display_name>
        </choice>
        <choice>
          <value>reflective</value>
          <display_name>reflective</display_name>
        </choice>
      </choices>
    </argument>
    <argument>
      <name>wall_assembly_r</name>
      <display_name>Wall: Assembly R-value</display_name>
      <description>Assembly R-value of the walls.</description>
      <type>Double</type>
      <units>h-ft^2-R/Btu</units>
      <required>true</required>
      <model_dependent>false</model_dependent>
      <default_value>11.9</default_value>
    </argument>
    <argument>
      <name>window_front_wwr</name>
      <display_name>Windows: Front Window-to-Wall Ratio</display_name>
      <description>The ratio of window area to wall area for the unit's front facade. Enter 0 if specifying Front Window Area instead. If the front wall is adiabatic, the value will be ignored.</description>
      <type>Double</type>
      <units>Frac</units>
      <required>true</required>
      <model_dependent>false</model_dependent>
      <default_value>0.18</default_value>
    </argument>
    <argument>
      <name>window_back_wwr</name>
      <display_name>Windows: Back Window-to-Wall Ratio</display_name>
      <description>The ratio of window area to wall area for the unit's back facade. Enter 0 if specifying Back Window Area instead. If the back wall is adiabatic, the value will be ignored.</description>
      <type>Double</type>
      <units>Frac</units>
      <required>true</required>
      <model_dependent>false</model_dependent>
      <default_value>0.18</default_value>
    </argument>
    <argument>
      <name>window_left_wwr</name>
      <display_name>Windows: Left Window-to-Wall Ratio</display_name>
      <description>The ratio of window area to wall area for the unit's left facade (when viewed from the front). Enter 0 if specifying Left Window Area instead. If the left wall is adiabatic, the value will be ignored.</description>
      <type>Double</type>
      <units>Frac</units>
      <required>true</required>
      <model_dependent>false</model_dependent>
      <default_value>0.18</default_value>
    </argument>
    <argument>
      <name>window_right_wwr</name>
      <display_name>Windows: Right Window-to-Wall Ratio</display_name>
      <description>The ratio of window area to wall area for the unit's right facade (when viewed from the front). Enter 0 if specifying Right Window Area instead. If the right wall is adiabatic, the value will be ignored.</description>
      <type>Double</type>
      <units>Frac</units>
      <required>true</required>
      <model_dependent>false</model_dependent>
      <default_value>0.18</default_value>
    </argument>
    <argument>
      <name>window_area_front</name>
      <display_name>Windows: Front Window Area</display_name>
      <description>The amount of window area on the unit's front facade. Enter 0 if specifying Front Window-to-Wall Ratio instead. If the front wall is adiabatic, the value will be ignored.</description>
      <type>Double</type>
      <units>ft^2</units>
      <required>true</required>
      <model_dependent>false</model_dependent>
      <default_value>0</default_value>
    </argument>
    <argument>
      <name>window_area_back</name>
      <display_name>Windows: Back Window Area</display_name>
      <description>The amount of window area on the unit's back facade. Enter 0 if specifying Back Window-to-Wall Ratio instead. If the back wall is adiabatic, the value will be ignored.</description>
      <type>Double</type>
      <units>ft^2</units>
      <required>true</required>
      <model_dependent>false</model_dependent>
      <default_value>0</default_value>
    </argument>
    <argument>
      <name>window_area_left</name>
      <display_name>Windows: Left Window Area</display_name>
      <description>The amount of window area on the unit's left facade (when viewed from the front). Enter 0 if specifying Left Window-to-Wall Ratio instead. If the left wall is adiabatic, the value will be ignored.</description>
      <type>Double</type>
      <units>ft^2</units>
      <required>true</required>
      <model_dependent>false</model_dependent>
      <default_value>0</default_value>
    </argument>
    <argument>
      <name>window_area_right</name>
      <display_name>Windows: Right Window Area</display_name>
      <description>The amount of window area on the unit's right facade (when viewed from the front). Enter 0 if specifying Right Window-to-Wall Ratio instead. If the right wall is adiabatic, the value will be ignored.</description>
      <type>Double</type>
      <units>ft^2</units>
      <required>true</required>
      <model_dependent>false</model_dependent>
      <default_value>0</default_value>
    </argument>
    <argument>
      <name>window_aspect_ratio</name>
      <display_name>Windows: Aspect Ratio</display_name>
      <description>Ratio of window height to width.</description>
      <type>Double</type>
      <units>Frac</units>
      <required>true</required>
      <model_dependent>false</model_dependent>
      <default_value>1.333</default_value>
    </argument>
    <argument>
      <name>window_fraction_operable</name>
      <display_name>Windows: Fraction Operable</display_name>
      <description>Fraction of windows that are operable. If not provided, the OS-HPXML default (see &lt;a href='https://openstudio-hpxml.readthedocs.io/en/v1.10.0/workflow_inputs.html#hpxml-windows'&gt;HPXML Windows&lt;/a&gt;) is used.</description>
      <type>Double</type>
      <units>Frac</units>
      <required>false</required>
      <model_dependent>false</model_dependent>
    </argument>
    <argument>
      <name>window_natvent_availability</name>
      <display_name>Windows: Natural Ventilation Availability</display_name>
      <description>For operable windows, the number of days/week that windows can be opened by occupants for natural ventilation. If not provided, the OS-HPXML default (see &lt;a href='https://openstudio-hpxml.readthedocs.io/en/v1.10.0/workflow_inputs.html#hpxml-windows'&gt;HPXML Windows&lt;/a&gt;) is used.</description>
      <type>Integer</type>
      <units>Days/week</units>
      <required>false</required>
      <model_dependent>false</model_dependent>
    </argument>
    <argument>
      <name>window_ufactor</name>
      <display_name>Windows: U-Factor</display_name>
      <description>Full-assembly NFRC U-factor.</description>
      <type>Double</type>
      <units>Btu/hr-ft^2-R</units>
      <required>true</required>
      <model_dependent>false</model_dependent>
      <default_value>0.37</default_value>
    </argument>
    <argument>
      <name>window_shgc</name>
      <display_name>Windows: SHGC</display_name>
      <description>Full-assembly NFRC solar heat gain coefficient.</description>
      <type>Double</type>
      <required>true</required>
      <model_dependent>false</model_dependent>
      <default_value>0.3</default_value>
    </argument>
    <argument>
      <name>window_interior_shading_type</name>
      <display_name>Windows: Interior Shading Type</display_name>
      <description>Type of window interior shading. Summer/winter shading coefficients can be provided below instead. If neither is provided, the OS-HPXML default (see &lt;a href='https://openstudio-hpxml.readthedocs.io/en/v1.10.0/workflow_inputs.html#hpxml-interior-shading'&gt;HPXML Interior Shading&lt;/a&gt;) is used.</description>
      <type>Choice</type>
      <required>false</required>
      <model_dependent>false</model_dependent>
      <choices>
        <choice>
          <value>light curtains</value>
          <display_name>light curtains</display_name>
        </choice>
        <choice>
          <value>light shades</value>
          <display_name>light shades</display_name>
        </choice>
        <choice>
          <value>light blinds</value>
          <display_name>light blinds</display_name>
        </choice>
        <choice>
          <value>medium curtains</value>
          <display_name>medium curtains</display_name>
        </choice>
        <choice>
          <value>medium shades</value>
          <display_name>medium shades</display_name>
        </choice>
        <choice>
          <value>medium blinds</value>
          <display_name>medium blinds</display_name>
        </choice>
        <choice>
          <value>dark curtains</value>
          <display_name>dark curtains</display_name>
        </choice>
        <choice>
          <value>dark shades</value>
          <display_name>dark shades</display_name>
        </choice>
        <choice>
          <value>dark blinds</value>
          <display_name>dark blinds</display_name>
        </choice>
        <choice>
          <value>none</value>
          <display_name>none</display_name>
        </choice>
      </choices>
    </argument>
    <argument>
      <name>window_interior_shading_winter</name>
      <display_name>Windows: Winter Interior Shading Coefficient</display_name>
      <description>Interior shading coefficient for the winter season, which if provided overrides the shading type input. 1.0 indicates no reduction in solar gain, 0.85 indicates 15% reduction, etc. If not provided, the OS-HPXML default (see &lt;a href='https://openstudio-hpxml.readthedocs.io/en/v1.10.0/workflow_inputs.html#hpxml-interior-shading'&gt;HPXML Interior Shading&lt;/a&gt;) is used.</description>
      <type>Double</type>
      <units>Frac</units>
      <required>false</required>
      <model_dependent>false</model_dependent>
    </argument>
    <argument>
      <name>window_interior_shading_summer</name>
      <display_name>Windows: Summer Interior Shading Coefficient</display_name>
      <description>Interior shading coefficient for the summer season, which if provided overrides the shading type input. 1.0 indicates no reduction in solar gain, 0.85 indicates 15% reduction, etc. If not provided, the OS-HPXML default (see &lt;a href='https://openstudio-hpxml.readthedocs.io/en/v1.10.0/workflow_inputs.html#hpxml-interior-shading'&gt;HPXML Interior Shading&lt;/a&gt;) is used.</description>
      <type>Double</type>
      <units>Frac</units>
      <required>false</required>
      <model_dependent>false</model_dependent>
    </argument>
    <argument>
      <name>window_exterior_shading_type</name>
      <display_name>Windows: Exterior Shading Type</display_name>
      <description>Type of window exterior shading. Summer/winter shading coefficients can be provided below instead. If neither is provided, the OS-HPXML default (see &lt;a href='https://openstudio-hpxml.readthedocs.io/en/v1.10.0/workflow_inputs.html#hpxml-exterior-shading'&gt;HPXML Exterior Shading&lt;/a&gt;) is used.</description>
      <type>Choice</type>
      <required>false</required>
      <model_dependent>false</model_dependent>
      <choices>
        <choice>
          <value>solar film</value>
          <display_name>solar film</display_name>
        </choice>
        <choice>
          <value>solar screens</value>
          <display_name>solar screens</display_name>
        </choice>
        <choice>
          <value>none</value>
          <display_name>none</display_name>
        </choice>
      </choices>
    </argument>
    <argument>
      <name>window_exterior_shading_winter</name>
      <display_name>Windows: Winter Exterior Shading Coefficient</display_name>
      <description>Exterior shading coefficient for the winter season, which if provided overrides the shading type input. 1.0 indicates no reduction in solar gain, 0.85 indicates 15% reduction, etc. If not provided, the OS-HPXML default (see &lt;a href='https://openstudio-hpxml.readthedocs.io/en/v1.10.0/workflow_inputs.html#hpxml-exterior-shading'&gt;HPXML Exterior Shading&lt;/a&gt;) is used.</description>
      <type>Double</type>
      <units>Frac</units>
      <required>false</required>
      <model_dependent>false</model_dependent>
    </argument>
    <argument>
      <name>window_exterior_shading_summer</name>
      <display_name>Windows: Summer Exterior Shading Coefficient</display_name>
      <description>Exterior shading coefficient for the summer season, which if provided overrides the shading type input. 1.0 indicates no reduction in solar gain, 0.85 indicates 15% reduction, etc. If not provided, the OS-HPXML default (see &lt;a href='https://openstudio-hpxml.readthedocs.io/en/v1.10.0/workflow_inputs.html#hpxml-exterior-shading'&gt;HPXML Exterior Shading&lt;/a&gt;) is used.</description>
      <type>Double</type>
      <units>Frac</units>
      <required>false</required>
      <model_dependent>false</model_dependent>
    </argument>
    <argument>
      <name>window_shading_summer_season</name>
      <display_name>Windows: Shading Summer Season</display_name>
      <description>Enter a date range like 'May 1 - Sep 30'. Defines the summer season for purposes of shading coefficients; the rest of the year is assumed to be winter. If not provided, the OS-HPXML default (see &lt;a href='https://openstudio-hpxml.readthedocs.io/en/v1.10.0/workflow_inputs.html#hpxml-windows'&gt;HPXML Windows&lt;/a&gt;) is used.</description>
      <type>String</type>
      <required>false</required>
      <model_dependent>false</model_dependent>
    </argument>
    <argument>
      <name>window_insect_screens</name>
      <display_name>Windows: Insect Screens</display_name>
      <description>The type of insect screens, if present. If not provided, assumes there are no insect screens.</description>
      <type>Choice</type>
      <required>false</required>
      <model_dependent>false</model_dependent>
      <choices>
        <choice>
          <value>none</value>
          <display_name>none</display_name>
        </choice>
        <choice>
          <value>exterior</value>
          <display_name>exterior</display_name>
        </choice>
        <choice>
          <value>interior</value>
          <display_name>interior</display_name>
        </choice>
      </choices>
    </argument>
    <argument>
      <name>window_storm_type</name>
      <display_name>Windows: Storm Type</display_name>
      <description>The type of storm, if present. If not provided, assumes there is no storm.</description>
      <type>Choice</type>
      <required>false</required>
      <model_dependent>false</model_dependent>
      <choices>
        <choice>
          <value>clear</value>
          <display_name>clear</display_name>
        </choice>
        <choice>
          <value>low-e</value>
          <display_name>low-e</display_name>
        </choice>
      </choices>
    </argument>
    <argument>
      <name>overhangs_front_depth</name>
      <display_name>Overhangs: Front Depth</display_name>
      <description>The depth of overhangs for windows for the front facade.</description>
      <type>Double</type>
      <units>ft</units>
      <required>true</required>
      <model_dependent>false</model_dependent>
      <default_value>0</default_value>
    </argument>
    <argument>
      <name>overhangs_front_distance_to_top_of_window</name>
      <display_name>Overhangs: Front Distance to Top of Window</display_name>
      <description>The overhangs distance to the top of window for the front facade.</description>
      <type>Double</type>
      <units>ft</units>
      <required>true</required>
      <model_dependent>false</model_dependent>
      <default_value>0</default_value>
    </argument>
    <argument>
      <name>overhangs_front_distance_to_bottom_of_window</name>
      <display_name>Overhangs: Front Distance to Bottom of Window</display_name>
      <description>The overhangs distance to the bottom of window for the front facade.</description>
      <type>Double</type>
      <units>ft</units>
      <required>true</required>
      <model_dependent>false</model_dependent>
      <default_value>4</default_value>
    </argument>
    <argument>
      <name>overhangs_back_depth</name>
      <display_name>Overhangs: Back Depth</display_name>
      <description>The depth of overhangs for windows for the back facade.</description>
      <type>Double</type>
      <units>ft</units>
      <required>true</required>
      <model_dependent>false</model_dependent>
      <default_value>0</default_value>
    </argument>
    <argument>
      <name>overhangs_back_distance_to_top_of_window</name>
      <display_name>Overhangs: Back Distance to Top of Window</display_name>
      <description>The overhangs distance to the top of window for the back facade.</description>
      <type>Double</type>
      <units>ft</units>
      <required>true</required>
      <model_dependent>false</model_dependent>
      <default_value>0</default_value>
    </argument>
    <argument>
      <name>overhangs_back_distance_to_bottom_of_window</name>
      <display_name>Overhangs: Back Distance to Bottom of Window</display_name>
      <description>The overhangs distance to the bottom of window for the back facade.</description>
      <type>Double</type>
      <units>ft</units>
      <required>true</required>
      <model_dependent>false</model_dependent>
      <default_value>4</default_value>
    </argument>
    <argument>
      <name>overhangs_left_depth</name>
      <display_name>Overhangs: Left Depth</display_name>
      <description>The depth of overhangs for windows for the left facade.</description>
      <type>Double</type>
      <units>ft</units>
      <required>true</required>
      <model_dependent>false</model_dependent>
      <default_value>0</default_value>
    </argument>
    <argument>
      <name>overhangs_left_distance_to_top_of_window</name>
      <display_name>Overhangs: Left Distance to Top of Window</display_name>
      <description>The overhangs distance to the top of window for the left facade.</description>
      <type>Double</type>
      <units>ft</units>
      <required>true</required>
      <model_dependent>false</model_dependent>
      <default_value>0</default_value>
    </argument>
    <argument>
      <name>overhangs_left_distance_to_bottom_of_window</name>
      <display_name>Overhangs: Left Distance to Bottom of Window</display_name>
      <description>The overhangs distance to the bottom of window for the left facade.</description>
      <type>Double</type>
      <units>ft</units>
      <required>true</required>
      <model_dependent>false</model_dependent>
      <default_value>4</default_value>
    </argument>
    <argument>
      <name>overhangs_right_depth</name>
      <display_name>Overhangs: Right Depth</display_name>
      <description>The depth of overhangs for windows for the right facade.</description>
      <type>Double</type>
      <units>ft</units>
      <required>true</required>
      <model_dependent>false</model_dependent>
      <default_value>0</default_value>
    </argument>
    <argument>
      <name>overhangs_right_distance_to_top_of_window</name>
      <display_name>Overhangs: Right Distance to Top of Window</display_name>
      <description>The overhangs distance to the top of window for the right facade.</description>
      <type>Double</type>
      <units>ft</units>
      <required>true</required>
      <model_dependent>false</model_dependent>
      <default_value>0</default_value>
    </argument>
    <argument>
      <name>overhangs_right_distance_to_bottom_of_window</name>
      <display_name>Overhangs: Right Distance to Bottom of Window</display_name>
      <description>The overhangs distance to the bottom of window for the right facade.</description>
      <type>Double</type>
      <units>ft</units>
      <required>true</required>
      <model_dependent>false</model_dependent>
      <default_value>4</default_value>
    </argument>
    <argument>
      <name>skylight_area_front</name>
      <display_name>Skylights: Front Roof Area</display_name>
      <description>The amount of skylight area on the unit's front conditioned roof facade.</description>
      <type>Double</type>
      <units>ft^2</units>
      <required>true</required>
      <model_dependent>false</model_dependent>
      <default_value>0</default_value>
    </argument>
    <argument>
      <name>skylight_area_back</name>
      <display_name>Skylights: Back Roof Area</display_name>
      <description>The amount of skylight area on the unit's back conditioned roof facade.</description>
      <type>Double</type>
      <units>ft^2</units>
      <required>true</required>
      <model_dependent>false</model_dependent>
      <default_value>0</default_value>
    </argument>
    <argument>
      <name>skylight_area_left</name>
      <display_name>Skylights: Left Roof Area</display_name>
      <description>The amount of skylight area on the unit's left conditioned roof facade (when viewed from the front).</description>
      <type>Double</type>
      <units>ft^2</units>
      <required>true</required>
      <model_dependent>false</model_dependent>
      <default_value>0</default_value>
    </argument>
    <argument>
      <name>skylight_area_right</name>
      <display_name>Skylights: Right Roof Area</display_name>
      <description>The amount of skylight area on the unit's right conditioned roof facade (when viewed from the front).</description>
      <type>Double</type>
      <units>ft^2</units>
      <required>true</required>
      <model_dependent>false</model_dependent>
      <default_value>0</default_value>
    </argument>
    <argument>
      <name>skylight_ufactor</name>
      <display_name>Skylights: U-Factor</display_name>
      <description>Full-assembly NFRC U-factor.</description>
      <type>Double</type>
      <units>Btu/hr-ft^2-R</units>
      <required>true</required>
      <model_dependent>false</model_dependent>
      <default_value>0.33</default_value>
    </argument>
    <argument>
      <name>skylight_shgc</name>
      <display_name>Skylights: SHGC</display_name>
      <description>Full-assembly NFRC solar heat gain coefficient.</description>
      <type>Double</type>
      <required>true</required>
      <model_dependent>false</model_dependent>
      <default_value>0.45</default_value>
    </argument>
    <argument>
      <name>skylight_storm_type</name>
      <display_name>Skylights: Storm Type</display_name>
      <description>The type of storm, if present. If not provided, assumes there is no storm.</description>
      <type>Choice</type>
      <required>false</required>
      <model_dependent>false</model_dependent>
      <choices>
        <choice>
          <value>clear</value>
          <display_name>clear</display_name>
        </choice>
        <choice>
          <value>low-e</value>
          <display_name>low-e</display_name>
        </choice>
      </choices>
    </argument>
    <argument>
      <name>door_area</name>
      <display_name>Doors: Area</display_name>
      <description>The area of the opaque door(s).</description>
      <type>Double</type>
      <units>ft^2</units>
      <required>true</required>
      <model_dependent>false</model_dependent>
      <default_value>20</default_value>
    </argument>
    <argument>
      <name>door_rvalue</name>
      <display_name>Doors: R-value</display_name>
      <description>R-value of the opaque door(s).</description>
      <type>Double</type>
      <units>h-ft^2-R/Btu</units>
      <required>true</required>
      <model_dependent>false</model_dependent>
      <default_value>4.4</default_value>
    </argument>
    <argument>
      <name>air_leakage_leakiness_description</name>
      <display_name>Air Leakage: Leakiness Description</display_name>
      <description>Qualitative description of infiltration. If provided, the Year Built of the home is required. Either provide this input or provide a numeric air leakage value below.</description>
      <type>Choice</type>
      <required>false</required>
      <model_dependent>false</model_dependent>
      <default_value>average</default_value>
      <choices>
        <choice>
          <value>very tight</value>
          <display_name>very tight</display_name>
        </choice>
        <choice>
          <value>tight</value>
          <display_name>tight</display_name>
        </choice>
        <choice>
          <value>average</value>
          <display_name>average</display_name>
        </choice>
        <choice>
          <value>leaky</value>
          <display_name>leaky</display_name>
        </choice>
        <choice>
          <value>very leaky</value>
          <display_name>very leaky</display_name>
        </choice>
      </choices>
    </argument>
    <argument>
      <name>air_leakage_units</name>
      <display_name>Air Leakage: Units</display_name>
      <description>The unit of measure for the air leakage if providing a numeric air leakage value.</description>
      <type>Choice</type>
      <required>false</required>
      <model_dependent>false</model_dependent>
      <choices>
        <choice>
          <value>ACH</value>
          <display_name>ACH</display_name>
        </choice>
        <choice>
          <value>CFM</value>
          <display_name>CFM</display_name>
        </choice>
        <choice>
          <value>ACHnatural</value>
          <display_name>ACHnatural</display_name>
        </choice>
        <choice>
          <value>CFMnatural</value>
          <display_name>CFMnatural</display_name>
        </choice>
        <choice>
          <value>EffectiveLeakageArea</value>
          <display_name>EffectiveLeakageArea</display_name>
        </choice>
      </choices>
    </argument>
    <argument>
      <name>air_leakage_house_pressure</name>
      <display_name>Air Leakage: House Pressure</display_name>
      <description>The house pressure relative to outside if providing a numeric air leakage value. Required when units are ACH or CFM.</description>
      <type>Double</type>
      <units>Pa</units>
      <required>false</required>
      <model_dependent>false</model_dependent>
    </argument>
    <argument>
      <name>air_leakage_value</name>
      <display_name>Air Leakage: Value</display_name>
      <description>Numeric air leakage value. For 'EffectiveLeakageArea', provide value in sq. in. If provided, overrides Leakiness Description input.</description>
      <type>Double</type>
      <required>false</required>
      <model_dependent>false</model_dependent>
    </argument>
    <argument>
      <name>air_leakage_type</name>
      <display_name>Air Leakage: Type</display_name>
      <description>Type of air leakage if providing a numeric air leakage value. If 'unit total', represents the total infiltration to the unit as measured by a compartmentalization test, in which case the air leakage value will be adjusted by the ratio of exterior envelope surface area to total envelope surface area. Otherwise, if 'unit exterior only', represents the infiltration to the unit from outside only as measured by a guarded test. Required when unit type is single-family attached or apartment unit.</description>
      <type>Choice</type>
      <required>false</required>
      <model_dependent>false</model_dependent>
      <choices>
        <choice>
          <value>unit total</value>
          <display_name>unit total</display_name>
        </choice>
        <choice>
          <value>unit exterior only</value>
          <display_name>unit exterior only</display_name>
        </choice>
      </choices>
    </argument>
    <argument>
      <name>air_leakage_has_flue_or_chimney_in_conditioned_space</name>
      <display_name>Air Leakage: Has Flue or Chimney in Conditioned Space</display_name>
      <description>Presence of flue or chimney with combustion air from conditioned space; used for infiltration model. If not provided, the OS-HPXML default (see &lt;a href='https://openstudio-hpxml.readthedocs.io/en/v1.10.0/workflow_inputs.html#flue-or-chimney'&gt;Flue or Chimney&lt;/a&gt;) is used.</description>
      <type>Boolean</type>
      <required>false</required>
      <model_dependent>false</model_dependent>
      <choices>
        <choice>
          <value>true</value>
          <display_name>true</display_name>
        </choice>
        <choice>
          <value>false</value>
          <display_name>false</display_name>
        </choice>
      </choices>
    </argument>
    <argument>
      <name>heating_system_type</name>
      <display_name>Heating System: Type</display_name>
      <description>The type of heating system. Use 'none' if there is no heating system or if there is a heat pump serving a heating load.</description>
      <type>Choice</type>
      <required>true</required>
      <model_dependent>false</model_dependent>
      <default_value>Furnace</default_value>
      <choices>
        <choice>
          <value>none</value>
          <display_name>none</display_name>
        </choice>
        <choice>
          <value>Furnace</value>
          <display_name>Furnace</display_name>
        </choice>
        <choice>
          <value>WallFurnace</value>
          <display_name>WallFurnace</display_name>
        </choice>
        <choice>
          <value>FloorFurnace</value>
          <display_name>FloorFurnace</display_name>
        </choice>
        <choice>
          <value>Boiler</value>
          <display_name>Boiler</display_name>
        </choice>
        <choice>
          <value>ElectricResistance</value>
          <display_name>ElectricResistance</display_name>
        </choice>
        <choice>
          <value>Stove</value>
          <display_name>Stove</display_name>
        </choice>
        <choice>
          <value>SpaceHeater</value>
          <display_name>SpaceHeater</display_name>
        </choice>
        <choice>
          <value>Fireplace</value>
          <display_name>Fireplace</display_name>
        </choice>
        <choice>
          <value>Shared Boiler w/ Baseboard</value>
          <display_name>Shared Boiler w/ Baseboard</display_name>
        </choice>
        <choice>
          <value>Shared Boiler w/ Ductless Fan Coil</value>
          <display_name>Shared Boiler w/ Ductless Fan Coil</display_name>
        </choice>
      </choices>
    </argument>
    <argument>
      <name>heating_system_fuel</name>
      <display_name>Heating System: Fuel Type</display_name>
      <description>The fuel type of the heating system. Ignored for ElectricResistance.</description>
      <type>Choice</type>
      <required>true</required>
      <model_dependent>false</model_dependent>
      <default_value>natural gas</default_value>
      <choices>
        <choice>
          <value>electricity</value>
          <display_name>electricity</display_name>
        </choice>
        <choice>
          <value>natural gas</value>
          <display_name>natural gas</display_name>
        </choice>
        <choice>
          <value>fuel oil</value>
          <display_name>fuel oil</display_name>
        </choice>
        <choice>
          <value>propane</value>
          <display_name>propane</display_name>
        </choice>
        <choice>
          <value>wood</value>
          <display_name>wood</display_name>
        </choice>
        <choice>
          <value>wood pellets</value>
          <display_name>wood pellets</display_name>
        </choice>
        <choice>
          <value>coal</value>
          <display_name>coal</display_name>
        </choice>
      </choices>
    </argument>
    <argument>
      <name>heating_system_heating_efficiency</name>
      <display_name>Heating System: Rated AFUE or Percent</display_name>
      <description>The rated heating efficiency value of the heating system.</description>
      <type>Double</type>
      <units>Frac</units>
      <required>true</required>
      <model_dependent>false</model_dependent>
      <default_value>0.78</default_value>
    </argument>
    <argument>
      <name>heating_system_heating_capacity</name>
      <display_name>Heating System: Heating Capacity</display_name>
      <description>The output heating capacity of the heating system. If not provided, the OS-HPXML autosized default (see &lt;a href='https://openstudio-hpxml.readthedocs.io/en/v1.10.0/workflow_inputs.html#hpxml-heating-systems'&gt;HPXML Heating Systems&lt;/a&gt;) is used.</description>
      <type>Double</type>
      <units>Btu/hr</units>
      <required>false</required>
      <model_dependent>false</model_dependent>
    </argument>
    <argument>
      <name>heating_system_heating_autosizing_factor</name>
      <display_name>Heating System: Heating Autosizing Factor</display_name>
      <description>The capacity scaling factor applied to the auto-sizing methodology. If not provided, 1.0 is used.</description>
      <type>Double</type>
      <required>false</required>
      <model_dependent>false</model_dependent>
    </argument>
    <argument>
      <name>heating_system_heating_autosizing_limit</name>
      <display_name>Heating System: Heating Autosizing Limit</display_name>
      <description>The maximum capacity limit applied to the auto-sizing methodology. If not provided, no limit is used.</description>
      <type>Double</type>
      <units>Btu/hr</units>
      <required>false</required>
      <model_dependent>false</model_dependent>
    </argument>
    <argument>
      <name>heating_system_fraction_heat_load_served</name>
      <display_name>Heating System: Fraction Heat Load Served</display_name>
      <description>The heating load served by the heating system.</description>
      <type>Double</type>
      <units>Frac</units>
      <required>true</required>
      <model_dependent>false</model_dependent>
      <default_value>1</default_value>
    </argument>
    <argument>
      <name>heating_system_pilot_light</name>
      <display_name>Heating System: Pilot Light</display_name>
      <description>The fuel usage of the pilot light. Applies only to Furnace, WallFurnace, FloorFurnace, Stove, Boiler, and Fireplace with non-electric fuel type. If not provided, assumes no pilot light.</description>
      <type>Double</type>
      <units>Btuh</units>
      <required>false</required>
      <model_dependent>false</model_dependent>
    </argument>
    <argument>
      <name>heating_system_airflow_defect_ratio</name>
      <display_name>Heating System: Airflow Defect Ratio</display_name>
      <description>The airflow defect ratio, defined as (InstalledAirflow - DesignAirflow) / DesignAirflow, of the heating system per ANSI/RESNET/ACCA Standard 310. A value of zero means no airflow defect. Applies only to Furnace. If not provided, assumes no defect.</description>
      <type>Double</type>
      <units>Frac</units>
      <required>false</required>
      <model_dependent>false</model_dependent>
    </argument>
    <argument>
      <name>cooling_system_type</name>
      <display_name>Cooling System: Type</display_name>
      <description>The type of cooling system. Use 'none' if there is no cooling system or if there is a heat pump serving a cooling load.</description>
      <type>Choice</type>
      <required>true</required>
      <model_dependent>false</model_dependent>
      <default_value>central air conditioner</default_value>
      <choices>
        <choice>
          <value>none</value>
          <display_name>none</display_name>
        </choice>
        <choice>
          <value>central air conditioner</value>
          <display_name>central air conditioner</display_name>
        </choice>
        <choice>
          <value>room air conditioner</value>
          <display_name>room air conditioner</display_name>
        </choice>
        <choice>
          <value>evaporative cooler</value>
          <display_name>evaporative cooler</display_name>
        </choice>
        <choice>
          <value>mini-split</value>
          <display_name>mini-split</display_name>
        </choice>
        <choice>
          <value>packaged terminal air conditioner</value>
          <display_name>packaged terminal air conditioner</display_name>
        </choice>
      </choices>
    </argument>
    <argument>
      <name>cooling_system_cooling_efficiency_type</name>
      <display_name>Cooling System: Efficiency Type</display_name>
      <description>The efficiency type of the cooling system. System types central air conditioner and mini-split use SEER or SEER2. System types room air conditioner and packaged terminal air conditioner use EER or CEER. Ignored for system type evaporative cooler.</description>
      <type>Choice</type>
      <required>true</required>
      <model_dependent>false</model_dependent>
      <default_value>SEER</default_value>
      <choices>
        <choice>
          <value>SEER</value>
          <display_name>SEER</display_name>
        </choice>
        <choice>
          <value>SEER2</value>
          <display_name>SEER2</display_name>
        </choice>
        <choice>
          <value>EER</value>
          <display_name>EER</display_name>
        </choice>
        <choice>
          <value>CEER</value>
          <display_name>CEER</display_name>
        </choice>
      </choices>
    </argument>
    <argument>
      <name>cooling_system_cooling_efficiency</name>
      <display_name>Cooling System: Efficiency</display_name>
      <description>The rated efficiency value of the cooling system. Ignored for evaporative cooler.</description>
      <type>Double</type>
      <required>true</required>
      <model_dependent>false</model_dependent>
      <default_value>13</default_value>
    </argument>
    <argument>
      <name>cooling_system_cooling_compressor_type</name>
      <display_name>Cooling System: Cooling Compressor Type</display_name>
      <description>The compressor type of the cooling system. Only applies to central air conditioner and mini-split. If not provided, the OS-HPXML default (see &lt;a href='https://openstudio-hpxml.readthedocs.io/en/v1.10.0/workflow_inputs.html#central-air-conditioner'&gt;Central Air Conditioner&lt;/a&gt;, &lt;a href='https://openstudio-hpxml.readthedocs.io/en/v1.10.0/workflow_inputs.html#mini-split-air-conditioner'&gt;Mini-Split Air Conditioner&lt;/a&gt;) is used.</description>
      <type>Choice</type>
      <required>false</required>
      <model_dependent>false</model_dependent>
      <choices>
        <choice>
          <value>single stage</value>
          <display_name>single stage</display_name>
        </choice>
        <choice>
          <value>two stage</value>
          <display_name>two stage</display_name>
        </choice>
        <choice>
          <value>variable speed</value>
          <display_name>variable speed</display_name>
        </choice>
      </choices>
    </argument>
    <argument>
      <name>cooling_system_cooling_sensible_heat_fraction</name>
      <display_name>Cooling System: Cooling Sensible Heat Fraction</display_name>
      <description>The sensible heat fraction of the cooling system. Ignored for evaporative cooler. If not provided, the OS-HPXML default (see &lt;a href='https://openstudio-hpxml.readthedocs.io/en/v1.10.0/workflow_inputs.html#central-air-conditioner'&gt;Central Air Conditioner&lt;/a&gt;, &lt;a href='https://openstudio-hpxml.readthedocs.io/en/v1.10.0/workflow_inputs.html#room-air-conditioner'&gt;Room Air Conditioner&lt;/a&gt;, &lt;a href='https://openstudio-hpxml.readthedocs.io/en/v1.10.0/workflow_inputs.html#packaged-terminal-air-conditioner'&gt;Packaged Terminal Air Conditioner&lt;/a&gt;, &lt;a href='https://openstudio-hpxml.readthedocs.io/en/v1.10.0/workflow_inputs.html#mini-split-air-conditioner'&gt;Mini-Split Air Conditioner&lt;/a&gt;) is used.</description>
      <type>Double</type>
      <units>Frac</units>
      <required>false</required>
      <model_dependent>false</model_dependent>
    </argument>
    <argument>
      <name>cooling_system_cooling_capacity</name>
      <display_name>Cooling System: Cooling Capacity</display_name>
      <description>The output cooling capacity of the cooling system. If not provided, the OS-HPXML autosized default (see &lt;a href='https://openstudio-hpxml.readthedocs.io/en/v1.10.0/workflow_inputs.html#central-air-conditioner'&gt;Central Air Conditioner&lt;/a&gt;, &lt;a href='https://openstudio-hpxml.readthedocs.io/en/v1.10.0/workflow_inputs.html#room-air-conditioner'&gt;Room Air Conditioner&lt;/a&gt;, &lt;a href='https://openstudio-hpxml.readthedocs.io/en/v1.10.0/workflow_inputs.html#packaged-terminal-air-conditioner'&gt;Packaged Terminal Air Conditioner&lt;/a&gt;, &lt;a href='https://openstudio-hpxml.readthedocs.io/en/v1.10.0/workflow_inputs.html#evaporative-cooler'&gt;Evaporative Cooler&lt;/a&gt;, &lt;a href='https://openstudio-hpxml.readthedocs.io/en/v1.10.0/workflow_inputs.html#mini-split-air-conditioner'&gt;Mini-Split Air Conditioner&lt;/a&gt;) is used.</description>
      <type>Double</type>
      <units>Btu/hr</units>
      <required>false</required>
      <model_dependent>false</model_dependent>
    </argument>
    <argument>
      <name>cooling_system_cooling_autosizing_factor</name>
      <display_name>Cooling System: Cooling Autosizing Factor</display_name>
      <description>The capacity scaling factor applied to the auto-sizing methodology. If not provided, 1.0 is used.</description>
      <type>Double</type>
      <required>false</required>
      <model_dependent>false</model_dependent>
    </argument>
    <argument>
      <name>cooling_system_cooling_autosizing_limit</name>
      <display_name>Cooling System: Cooling Autosizing Limit</display_name>
      <description>The maximum capacity limit applied to the auto-sizing methodology. If not provided, no limit is used.</description>
      <type>Double</type>
      <units>Btu/hr</units>
      <required>false</required>
      <model_dependent>false</model_dependent>
    </argument>
    <argument>
      <name>cooling_system_fraction_cool_load_served</name>
      <display_name>Cooling System: Fraction Cool Load Served</display_name>
      <description>The cooling load served by the cooling system.</description>
      <type>Double</type>
      <units>Frac</units>
      <required>true</required>
      <model_dependent>false</model_dependent>
      <default_value>1</default_value>
    </argument>
    <argument>
      <name>cooling_system_is_ducted</name>
      <display_name>Cooling System: Is Ducted</display_name>
      <description>Whether the cooling system is ducted or not. Only used for mini-split and evaporative cooler. It's assumed that central air conditioner is ducted, and room air conditioner and packaged terminal air conditioner are not ducted.</description>
      <type>Boolean</type>
      <required>false</required>
      <model_dependent>false</model_dependent>
      <default_value>false</default_value>
      <choices>
        <choice>
          <value>true</value>
          <display_name>true</display_name>
        </choice>
        <choice>
          <value>false</value>
          <display_name>false</display_name>
        </choice>
      </choices>
    </argument>
    <argument>
      <name>cooling_system_airflow_defect_ratio</name>
      <display_name>Cooling System: Airflow Defect Ratio</display_name>
      <description>The airflow defect ratio, defined as (InstalledAirflow - DesignAirflow) / DesignAirflow, of the cooling system per ANSI/RESNET/ACCA Standard 310. A value of zero means no airflow defect. Applies only to central air conditioner and ducted mini-split. If not provided, assumes no defect.</description>
      <type>Double</type>
      <units>Frac</units>
      <required>false</required>
      <model_dependent>false</model_dependent>
    </argument>
    <argument>
      <name>cooling_system_charge_defect_ratio</name>
      <display_name>Cooling System: Charge Defect Ratio</display_name>
      <description>The refrigerant charge defect ratio, defined as (InstalledCharge - DesignCharge) / DesignCharge, of the cooling system per ANSI/RESNET/ACCA Standard 310. A value of zero means no refrigerant charge defect. Applies only to central air conditioner and mini-split. If not provided, assumes no defect.</description>
      <type>Double</type>
      <units>Frac</units>
      <required>false</required>
      <model_dependent>false</model_dependent>
    </argument>
    <argument>
      <name>cooling_system_crankcase_heater_watts</name>
      <display_name>Cooling System: Crankcase Heater Power Watts</display_name>
      <description>Cooling system crankcase heater power consumption in Watts. Applies only to central air conditioner, room air conditioner, packaged terminal air conditioner and mini-split. If not provided, the OS-HPXML default (see &lt;a href='https://openstudio-hpxml.readthedocs.io/en/v1.10.0/workflow_inputs.html#central-air-conditioner'&gt;Central Air Conditioner&lt;/a&gt;, &lt;a href='https://openstudio-hpxml.readthedocs.io/en/v1.10.0/workflow_inputs.html#room-air-conditioner'&gt;Room Air Conditioner&lt;/a&gt;, &lt;a href='https://openstudio-hpxml.readthedocs.io/en/v1.10.0/workflow_inputs.html#packaged-terminal-air-conditioner'&gt;Packaged Terminal Air Conditioner&lt;/a&gt;, &lt;a href='https://openstudio-hpxml.readthedocs.io/en/v1.10.0/workflow_inputs.html#mini-split-air-conditioner'&gt;Mini-Split Air Conditioner&lt;/a&gt;) is used.</description>
      <type>Double</type>
      <units>W</units>
      <required>false</required>
      <model_dependent>false</model_dependent>
    </argument>
    <argument>
      <name>cooling_system_integrated_heating_system_fuel</name>
      <display_name>Cooling System: Integrated Heating System Fuel Type</display_name>
      <description>The fuel type of the heating system integrated into cooling system. Only used for packaged terminal air conditioner and room air conditioner.</description>
      <type>Choice</type>
      <required>false</required>
      <model_dependent>false</model_dependent>
      <choices>
        <choice>
          <value>electricity</value>
          <display_name>electricity</display_name>
        </choice>
        <choice>
          <value>natural gas</value>
          <display_name>natural gas</display_name>
        </choice>
        <choice>
          <value>fuel oil</value>
          <display_name>fuel oil</display_name>
        </choice>
        <choice>
          <value>propane</value>
          <display_name>propane</display_name>
        </choice>
        <choice>
          <value>wood</value>
          <display_name>wood</display_name>
        </choice>
        <choice>
          <value>wood pellets</value>
          <display_name>wood pellets</display_name>
        </choice>
        <choice>
          <value>coal</value>
          <display_name>coal</display_name>
        </choice>
      </choices>
    </argument>
    <argument>
      <name>cooling_system_integrated_heating_system_efficiency_percent</name>
      <display_name>Cooling System: Integrated Heating System Efficiency</display_name>
      <description>The rated heating efficiency value of the heating system integrated into cooling system. Only used for packaged terminal air conditioner and room air conditioner.</description>
      <type>Double</type>
      <units>Frac</units>
      <required>false</required>
      <model_dependent>false</model_dependent>
    </argument>
    <argument>
      <name>cooling_system_integrated_heating_system_capacity</name>
      <display_name>Cooling System: Integrated Heating System Heating Capacity</display_name>
      <description>The output heating capacity of the heating system integrated into cooling system. If not provided, the OS-HPXML autosized default (see &lt;a href='https://openstudio-hpxml.readthedocs.io/en/v1.10.0/workflow_inputs.html#room-air-conditioner'&gt;Room Air Conditioner&lt;/a&gt;, &lt;a href='https://openstudio-hpxml.readthedocs.io/en/v1.10.0/workflow_inputs.html#packaged-terminal-air-conditioner'&gt;Packaged Terminal Air Conditioner&lt;/a&gt;) is used. Only used for room air conditioner and packaged terminal air conditioner.</description>
      <type>Double</type>
      <units>Btu/hr</units>
      <required>false</required>
      <model_dependent>false</model_dependent>
    </argument>
    <argument>
      <name>cooling_system_integrated_heating_system_fraction_heat_load_served</name>
      <display_name>Cooling System: Integrated Heating System Fraction Heat Load Served</display_name>
      <description>The heating load served by the heating system integrated into cooling system. Only used for packaged terminal air conditioner and room air conditioner.</description>
      <type>Double</type>
      <units>Frac</units>
      <required>false</required>
      <model_dependent>false</model_dependent>
    </argument>
    <argument>
      <name>heat_pump_type</name>
      <display_name>Heat Pump: Type</display_name>
      <description>The type of heat pump. Use 'none' if there is no heat pump.</description>
      <type>Choice</type>
      <required>true</required>
      <model_dependent>false</model_dependent>
      <default_value>none</default_value>
      <choices>
        <choice>
          <value>none</value>
          <display_name>none</display_name>
        </choice>
        <choice>
          <value>air-to-air</value>
          <display_name>air-to-air</display_name>
        </choice>
        <choice>
          <value>mini-split</value>
          <display_name>mini-split</display_name>
        </choice>
        <choice>
          <value>ground-to-air</value>
          <display_name>ground-to-air</display_name>
        </choice>
        <choice>
          <value>packaged terminal heat pump</value>
          <display_name>packaged terminal heat pump</display_name>
        </choice>
        <choice>
          <value>room air conditioner with reverse cycle</value>
          <display_name>room air conditioner with reverse cycle</display_name>
        </choice>
      </choices>
    </argument>
    <argument>
      <name>heat_pump_heating_efficiency_type</name>
      <display_name>Heat Pump: Heating Efficiency Type</display_name>
      <description>The heating efficiency type of heat pump. System types air-to-air and mini-split use HSPF or HSPF2. System types ground-to-air, packaged terminal heat pump and room air conditioner with reverse cycle use COP.</description>
      <type>Choice</type>
      <required>true</required>
      <model_dependent>false</model_dependent>
      <default_value>HSPF</default_value>
      <choices>
        <choice>
          <value>HSPF</value>
          <display_name>HSPF</display_name>
        </choice>
        <choice>
          <value>HSPF2</value>
          <display_name>HSPF2</display_name>
        </choice>
        <choice>
          <value>COP</value>
          <display_name>COP</display_name>
        </choice>
      </choices>
    </argument>
    <argument>
      <name>heat_pump_heating_efficiency</name>
      <display_name>Heat Pump: Heating Efficiency</display_name>
      <description>The rated heating efficiency value of the heat pump.</description>
      <type>Double</type>
      <required>true</required>
      <model_dependent>false</model_dependent>
      <default_value>7.7</default_value>
    </argument>
    <argument>
      <name>heat_pump_cooling_efficiency_type</name>
      <display_name>Heat Pump: Cooling Efficiency Type</display_name>
      <description>The cooling efficiency type of heat pump. System types air-to-air and mini-split use SEER or SEER2. System types ground-to-air, packaged terminal heat pump and room air conditioner with reverse cycle use EER.</description>
      <type>Choice</type>
      <required>true</required>
      <model_dependent>false</model_dependent>
      <default_value>SEER</default_value>
      <choices>
        <choice>
          <value>SEER</value>
          <display_name>SEER</display_name>
        </choice>
        <choice>
          <value>SEER2</value>
          <display_name>SEER2</display_name>
        </choice>
        <choice>
          <value>EER</value>
          <display_name>EER</display_name>
        </choice>
        <choice>
          <value>CEER</value>
          <display_name>CEER</display_name>
        </choice>
      </choices>
    </argument>
    <argument>
      <name>heat_pump_cooling_efficiency</name>
      <display_name>Heat Pump: Cooling Efficiency</display_name>
      <description>The rated cooling efficiency value of the heat pump.</description>
      <type>Double</type>
      <required>true</required>
      <model_dependent>false</model_dependent>
      <default_value>13</default_value>
    </argument>
    <argument>
      <name>heat_pump_cooling_compressor_type</name>
      <display_name>Heat Pump: Cooling Compressor Type</display_name>
      <description>The compressor type of the heat pump. Only applies to air-to-air and mini-split. If not provided, the OS-HPXML default (see &lt;a href='https://openstudio-hpxml.readthedocs.io/en/v1.10.0/workflow_inputs.html#air-to-air-heat-pump'&gt;Air-to-Air Heat Pump&lt;/a&gt;, &lt;a href='https://openstudio-hpxml.readthedocs.io/en/v1.10.0/workflow_inputs.html#mini-split-heat-pump'&gt;Mini-Split Heat Pump&lt;/a&gt;) is used.</description>
      <type>Choice</type>
      <required>false</required>
      <model_dependent>false</model_dependent>
      <choices>
        <choice>
          <value>single stage</value>
          <display_name>single stage</display_name>
        </choice>
        <choice>
          <value>two stage</value>
          <display_name>two stage</display_name>
        </choice>
        <choice>
          <value>variable speed</value>
          <display_name>variable speed</display_name>
        </choice>
      </choices>
    </argument>
    <argument>
      <name>heat_pump_cooling_sensible_heat_fraction</name>
      <display_name>Heat Pump: Cooling Sensible Heat Fraction</display_name>
      <description>The sensible heat fraction of the heat pump. If not provided, the OS-HPXML default (see &lt;a href='https://openstudio-hpxml.readthedocs.io/en/v1.10.0/workflow_inputs.html#air-to-air-heat-pump'&gt;Air-to-Air Heat Pump&lt;/a&gt;, &lt;a href='https://openstudio-hpxml.readthedocs.io/en/v1.10.0/workflow_inputs.html#mini-split-heat-pump'&gt;Mini-Split Heat Pump&lt;/a&gt;, &lt;a href='https://openstudio-hpxml.readthedocs.io/en/v1.10.0/workflow_inputs.html#packaged-terminal-heat-pump'&gt;Packaged Terminal Heat Pump&lt;/a&gt;, &lt;a href='https://openstudio-hpxml.readthedocs.io/en/v1.10.0/workflow_inputs.html#room-air-conditioner-w-reverse-cycle'&gt;Room Air Conditioner w/ Reverse Cycle&lt;/a&gt;, &lt;a href='https://openstudio-hpxml.readthedocs.io/en/v1.10.0/workflow_inputs.html#ground-to-air-heat-pump'&gt;Ground-to-Air Heat Pump&lt;/a&gt;) is used.</description>
      <type>Double</type>
      <units>Frac</units>
      <required>false</required>
      <model_dependent>false</model_dependent>
    </argument>
    <argument>
      <name>heat_pump_heating_capacity</name>
      <display_name>Heat Pump: Heating Capacity</display_name>
      <description>The output heating capacity of the heat pump. If not provided, the OS-HPXML autosized default (see &lt;a href='https://openstudio-hpxml.readthedocs.io/en/v1.10.0/workflow_inputs.html#air-to-air-heat-pump'&gt;Air-to-Air Heat Pump&lt;/a&gt;, &lt;a href='https://openstudio-hpxml.readthedocs.io/en/v1.10.0/workflow_inputs.html#mini-split-heat-pump'&gt;Mini-Split Heat Pump&lt;/a&gt;, &lt;a href='https://openstudio-hpxml.readthedocs.io/en/v1.10.0/workflow_inputs.html#packaged-terminal-heat-pump'&gt;Packaged Terminal Heat Pump&lt;/a&gt;, &lt;a href='https://openstudio-hpxml.readthedocs.io/en/v1.10.0/workflow_inputs.html#room-air-conditioner-w-reverse-cycle'&gt;Room Air Conditioner w/ Reverse Cycle&lt;/a&gt;, &lt;a href='https://openstudio-hpxml.readthedocs.io/en/v1.10.0/workflow_inputs.html#ground-to-air-heat-pump'&gt;Ground-to-Air Heat Pump&lt;/a&gt;) is used.</description>
      <type>Double</type>
      <units>Btu/hr</units>
      <required>false</required>
      <model_dependent>false</model_dependent>
    </argument>
    <argument>
      <name>heat_pump_heating_autosizing_factor</name>
      <display_name>Heat Pump: Heating Autosizing Factor</display_name>
      <description>The capacity scaling factor applied to the auto-sizing methodology. If not provided, 1.0 is used.</description>
      <type>Double</type>
      <required>false</required>
      <model_dependent>false</model_dependent>
    </argument>
    <argument>
      <name>heat_pump_heating_autosizing_limit</name>
      <display_name>Heat Pump: Heating Autosizing Limit</display_name>
      <description>The maximum capacity limit applied to the auto-sizing methodology. If not provided, no limit is used.</description>
      <type>Double</type>
      <units>Btu/hr</units>
      <required>false</required>
      <model_dependent>false</model_dependent>
    </argument>
    <argument>
      <name>heat_pump_heating_capacity_retention_fraction</name>
      <display_name>Heat Pump: Heating Capacity Retention Fraction</display_name>
      <description>The output heating capacity of the heat pump at a user-specified temperature (e.g., 17F or 5F) divided by the above nominal heating capacity. Applies to all heat pump types except ground-to-air. If not provided, the OS-HPXML default (see &lt;a href='https://openstudio-hpxml.readthedocs.io/en/v1.10.0/workflow_inputs.html#air-to-air-heat-pump'&gt;Air-to-Air Heat Pump&lt;/a&gt;, &lt;a href='https://openstudio-hpxml.readthedocs.io/en/v1.10.0/workflow_inputs.html#mini-split-heat-pump'&gt;Mini-Split Heat Pump&lt;/a&gt;, &lt;a href='https://openstudio-hpxml.readthedocs.io/en/v1.10.0/workflow_inputs.html#packaged-terminal-heat-pump'&gt;Packaged Terminal Heat Pump&lt;/a&gt;, &lt;a href='https://openstudio-hpxml.readthedocs.io/en/v1.10.0/workflow_inputs.html#room-air-conditioner-w-reverse-cycle'&gt;Room Air Conditioner w/ Reverse Cycle&lt;/a&gt;) is used.</description>
      <type>Double</type>
      <units>Frac</units>
      <required>false</required>
      <model_dependent>false</model_dependent>
    </argument>
    <argument>
      <name>heat_pump_heating_capacity_retention_temp</name>
      <display_name>Heat Pump: Heating Capacity Retention Temperature</display_name>
      <description>The user-specified temperature (e.g., 17F or 5F) for the above heating capacity retention fraction. Applies to all heat pump types except ground-to-air. Required if the Heating Capacity Retention Fraction is provided.</description>
      <type>Double</type>
      <units>F</units>
      <required>false</required>
      <model_dependent>false</model_dependent>
    </argument>
    <argument>
      <name>heat_pump_cooling_capacity</name>
      <display_name>Heat Pump: Cooling Capacity</display_name>
      <description>The output cooling capacity of the heat pump. If not provided, the OS-HPXML autosized default (see &lt;a href='https://openstudio-hpxml.readthedocs.io/en/v1.10.0/workflow_inputs.html#air-to-air-heat-pump'&gt;Air-to-Air Heat Pump&lt;/a&gt;, &lt;a href='https://openstudio-hpxml.readthedocs.io/en/v1.10.0/workflow_inputs.html#mini-split-heat-pump'&gt;Mini-Split Heat Pump&lt;/a&gt;, &lt;a href='https://openstudio-hpxml.readthedocs.io/en/v1.10.0/workflow_inputs.html#packaged-terminal-heat-pump'&gt;Packaged Terminal Heat Pump&lt;/a&gt;, &lt;a href='https://openstudio-hpxml.readthedocs.io/en/v1.10.0/workflow_inputs.html#room-air-conditioner-w-reverse-cycle'&gt;Room Air Conditioner w/ Reverse Cycle&lt;/a&gt;, &lt;a href='https://openstudio-hpxml.readthedocs.io/en/v1.10.0/workflow_inputs.html#ground-to-air-heat-pump'&gt;Ground-to-Air Heat Pump&lt;/a&gt;) is used.</description>
      <type>Double</type>
      <units>Btu/hr</units>
      <required>false</required>
      <model_dependent>false</model_dependent>
    </argument>
    <argument>
      <name>heat_pump_cooling_autosizing_factor</name>
      <display_name>Heat Pump: Cooling Autosizing Factor</display_name>
      <description>The capacity scaling factor applied to the auto-sizing methodology. If not provided, 1.0 is used.</description>
      <type>Double</type>
      <required>false</required>
      <model_dependent>false</model_dependent>
    </argument>
    <argument>
      <name>heat_pump_cooling_autosizing_limit</name>
      <display_name>Heat Pump: Cooling Autosizing Limit</display_name>
      <description>The maximum capacity limit applied to the auto-sizing methodology. If not provided, no limit is used.</description>
      <type>Double</type>
      <units>Btu/hr</units>
      <required>false</required>
      <model_dependent>false</model_dependent>
    </argument>
    <argument>
      <name>heat_pump_fraction_heat_load_served</name>
      <display_name>Heat Pump: Fraction Heat Load Served</display_name>
      <description>The heating load served by the heat pump.</description>
      <type>Double</type>
      <units>Frac</units>
      <required>true</required>
      <model_dependent>false</model_dependent>
      <default_value>1</default_value>
    </argument>
    <argument>
      <name>heat_pump_fraction_cool_load_served</name>
      <display_name>Heat Pump: Fraction Cool Load Served</display_name>
      <description>The cooling load served by the heat pump.</description>
      <type>Double</type>
      <units>Frac</units>
      <required>true</required>
      <model_dependent>false</model_dependent>
      <default_value>1</default_value>
    </argument>
    <argument>
      <name>heat_pump_compressor_lockout_temp</name>
      <display_name>Heat Pump: Compressor Lockout Temperature</display_name>
      <description>The temperature below which the heat pump compressor is disabled. If both this and Backup Heating Lockout Temperature are provided and use the same value, it essentially defines a switchover temperature (for, e.g., a dual-fuel heat pump). Applies to all heat pump types other than ground-to-air. If not provided, the OS-HPXML default (see &lt;a href='https://openstudio-hpxml.readthedocs.io/en/v1.10.0/workflow_inputs.html#air-to-air-heat-pump'&gt;Air-to-Air Heat Pump&lt;/a&gt;, &lt;a href='https://openstudio-hpxml.readthedocs.io/en/v1.10.0/workflow_inputs.html#mini-split-heat-pump'&gt;Mini-Split Heat Pump&lt;/a&gt;, &lt;a href='https://openstudio-hpxml.readthedocs.io/en/v1.10.0/workflow_inputs.html#packaged-terminal-heat-pump'&gt;Packaged Terminal Heat Pump&lt;/a&gt;, &lt;a href='https://openstudio-hpxml.readthedocs.io/en/v1.10.0/workflow_inputs.html#room-air-conditioner-w-reverse-cycle'&gt;Room Air Conditioner w/ Reverse Cycle&lt;/a&gt;) is used.</description>
      <type>Double</type>
      <units>F</units>
      <required>false</required>
      <model_dependent>false</model_dependent>
    </argument>
    <argument>
      <name>heat_pump_backup_type</name>
      <display_name>Heat Pump: Backup Type</display_name>
      <description>The backup type of the heat pump. If 'integrated', represents e.g. built-in electric strip heat or dual-fuel integrated furnace. If 'separate', represents e.g. electric baseboard or boiler based on the Heating System 2 specified below. Use 'none' if there is no backup heating.</description>
      <type>Choice</type>
      <required>true</required>
      <model_dependent>false</model_dependent>
      <default_value>integrated</default_value>
      <choices>
        <choice>
          <value>none</value>
          <display_name>none</display_name>
        </choice>
        <choice>
          <value>integrated</value>
          <display_name>integrated</display_name>
        </choice>
        <choice>
          <value>separate</value>
          <display_name>separate</display_name>
        </choice>
      </choices>
    </argument>
    <argument>
      <name>heat_pump_backup_heating_autosizing_factor</name>
      <display_name>Heat Pump: Backup Heating Autosizing Factor</display_name>
      <description>The capacity scaling factor applied to the auto-sizing methodology if Backup Type is 'integrated'. If not provided, 1.0 is used. If Backup Type is 'separate', use Heating System 2: Heating Autosizing Factor.</description>
      <type>Double</type>
      <required>false</required>
      <model_dependent>false</model_dependent>
    </argument>
    <argument>
      <name>heat_pump_backup_heating_autosizing_limit</name>
      <display_name>Heat Pump: Backup Heating Autosizing Limit</display_name>
      <description>The maximum capacity limit applied to the auto-sizing methodology if Backup Type is 'integrated'. If not provided, no limit is used. If Backup Type is 'separate', use Heating System 2: Heating Autosizing Limit.</description>
      <type>Double</type>
      <units>Btu/hr</units>
      <required>false</required>
      <model_dependent>false</model_dependent>
    </argument>
    <argument>
      <name>heat_pump_backup_fuel</name>
      <display_name>Heat Pump: Backup Fuel Type</display_name>
      <description>The backup fuel type of the heat pump. Only applies if Backup Type is 'integrated'.</description>
      <type>Choice</type>
      <required>true</required>
      <model_dependent>false</model_dependent>
      <default_value>electricity</default_value>
      <choices>
        <choice>
          <value>electricity</value>
          <display_name>electricity</display_name>
        </choice>
        <choice>
          <value>natural gas</value>
          <display_name>natural gas</display_name>
        </choice>
        <choice>
          <value>fuel oil</value>
          <display_name>fuel oil</display_name>
        </choice>
        <choice>
          <value>propane</value>
          <display_name>propane</display_name>
        </choice>
      </choices>
    </argument>
    <argument>
      <name>heat_pump_backup_heating_efficiency</name>
      <display_name>Heat Pump: Backup Rated Efficiency</display_name>
      <description>The backup rated efficiency value of the heat pump. Percent for electricity fuel type. AFUE otherwise. Only applies if Backup Type is 'integrated'.</description>
      <type>Double</type>
      <required>true</required>
      <model_dependent>false</model_dependent>
      <default_value>1</default_value>
    </argument>
    <argument>
      <name>heat_pump_backup_heating_capacity</name>
      <display_name>Heat Pump: Backup Heating Capacity</display_name>
      <description>The backup output heating capacity of the heat pump. If not provided, the OS-HPXML autosized default (see &lt;a href='https://openstudio-hpxml.readthedocs.io/en/v1.10.0/workflow_inputs.html#backup'&gt;Backup&lt;/a&gt;) is used. Only applies if Backup Type is 'integrated'.</description>
      <type>Double</type>
      <units>Btu/hr</units>
      <required>false</required>
      <model_dependent>false</model_dependent>
    </argument>
    <argument>
      <name>heat_pump_backup_heating_lockout_temp</name>
      <display_name>Heat Pump: Backup Heating Lockout Temperature</display_name>
      <description>The temperature above which the heat pump backup system is disabled. If both this and Compressor Lockout Temperature are provided and use the same value, it essentially defines a switchover temperature (for, e.g., a dual-fuel heat pump). Applies for both Backup Type of 'integrated' and 'separate'. If not provided, the OS-HPXML default (see &lt;a href='https://openstudio-hpxml.readthedocs.io/en/v1.10.0/workflow_inputs.html#backup'&gt;Backup&lt;/a&gt;) is used.</description>
      <type>Double</type>
      <units>F</units>
      <required>false</required>
      <model_dependent>false</model_dependent>
    </argument>
    <argument>
      <name>heat_pump_sizing_methodology</name>
      <display_name>Heat Pump: Sizing Methodology</display_name>
      <description>The auto-sizing methodology to use when the heat pump capacity is not provided. If not provided, the OS-HPXML default (see &lt;a href='https://openstudio-hpxml.readthedocs.io/en/v1.10.0/workflow_inputs.html#hpxml-hvac-sizing-control'&gt;HPXML HVAC Sizing Control&lt;/a&gt;) is used.</description>
      <type>Choice</type>
      <required>false</required>
      <model_dependent>false</model_dependent>
      <choices>
        <choice>
          <value>ACCA</value>
          <display_name>ACCA</display_name>
        </choice>
        <choice>
          <value>HERS</value>
          <display_name>HERS</display_name>
        </choice>
        <choice>
          <value>MaxLoad</value>
          <display_name>MaxLoad</display_name>
        </choice>
      </choices>
    </argument>
    <argument>
      <name>heat_pump_backup_sizing_methodology</name>
      <display_name>Heat Pump: Backup Sizing Methodology</display_name>
      <description>The auto-sizing methodology to use when the heat pump backup capacity is not provided. If not provided, the OS-HPXML default (see &lt;a href='https://openstudio-hpxml.readthedocs.io/en/v1.10.0/workflow_inputs.html#hpxml-hvac-sizing-control'&gt;HPXML HVAC Sizing Control&lt;/a&gt;) is used.</description>
      <type>Choice</type>
      <required>false</required>
      <model_dependent>false</model_dependent>
      <choices>
        <choice>
          <value>emergency</value>
          <display_name>emergency</display_name>
        </choice>
        <choice>
          <value>supplemental</value>
          <display_name>supplemental</display_name>
        </choice>
      </choices>
    </argument>
    <argument>
      <name>heat_pump_is_ducted</name>
      <display_name>Heat Pump: Is Ducted</display_name>
      <description>Whether the heat pump is ducted or not. Only used for mini-split. It's assumed that air-to-air and ground-to-air are ducted, and packaged terminal heat pump and room air conditioner with reverse cycle are not ducted. If not provided, assumes not ducted.</description>
      <type>Boolean</type>
      <required>false</required>
      <model_dependent>false</model_dependent>
      <choices>
        <choice>
          <value>true</value>
          <display_name>true</display_name>
        </choice>
        <choice>
          <value>false</value>
          <display_name>false</display_name>
        </choice>
      </choices>
    </argument>
    <argument>
      <name>heat_pump_airflow_defect_ratio</name>
      <display_name>Heat Pump: Airflow Defect Ratio</display_name>
      <description>The airflow defect ratio, defined as (InstalledAirflow - DesignAirflow) / DesignAirflow, of the heat pump per ANSI/RESNET/ACCA Standard 310. A value of zero means no airflow defect. Applies only to air-to-air, ducted mini-split, and ground-to-air. If not provided, assumes no defect.</description>
      <type>Double</type>
      <units>Frac</units>
      <required>false</required>
      <model_dependent>false</model_dependent>
    </argument>
    <argument>
      <name>heat_pump_charge_defect_ratio</name>
      <display_name>Heat Pump: Charge Defect Ratio</display_name>
      <description>The refrigerant charge defect ratio, defined as (InstalledCharge - DesignCharge) / DesignCharge, of the heat pump per ANSI/RESNET/ACCA Standard 310. A value of zero means no refrigerant charge defect. Applies to all heat pump types. If not provided, assumes no defect.</description>
      <type>Double</type>
      <units>Frac</units>
      <required>false</required>
      <model_dependent>false</model_dependent>
    </argument>
    <argument>
      <name>heat_pump_crankcase_heater_watts</name>
      <display_name>Heat Pump: Crankcase Heater Power Watts</display_name>
      <description>Heat Pump crankcase heater power consumption in Watts. Applies only to air-to-air, mini-split, packaged terminal heat pump and room air conditioner with reverse cycle. If not provided, the OS-HPXML default (see &lt;a href='https://openstudio-hpxml.readthedocs.io/en/v1.10.0/workflow_inputs.html#air-to-air-heat-pump'&gt;Air-to-Air Heat Pump&lt;/a&gt;, &lt;a href='https://openstudio-hpxml.readthedocs.io/en/v1.10.0/workflow_inputs.html#mini-split-heat-pump'&gt;Mini-Split Heat Pump&lt;/a&gt;, &lt;a href='https://openstudio-hpxml.readthedocs.io/en/v1.10.0/workflow_inputs.html#packaged-terminal-heat-pump'&gt;Packaged Terminal Heat Pump&lt;/a&gt;, &lt;a href='https://openstudio-hpxml.readthedocs.io/en/v1.10.0/workflow_inputs.html#room-air-conditioner-w-reverse-cycle'&gt;Room Air Conditioner w/ Reverse Cycle&lt;/a&gt;) is used.</description>
      <type>Double</type>
      <units>W</units>
      <required>false</required>
      <model_dependent>false</model_dependent>
    </argument>
    <argument>
      <name>hvac_perf_data_capacity_type</name>
      <display_name>HVAC Detailed Performance Data: Capacity Type</display_name>
      <description>Type of capacity values for detailed performance data if available. Applies only to variable-speed air-source HVAC systems (central air conditioners, mini-split air conditioners, air-to-air heat pumps, and mini-split heat pumps).</description>
      <type>Choice</type>
      <units>Absolute capacities</units>
      <required>false</required>
      <model_dependent>false</model_dependent>
      <choices>
        <choice>
          <value>Absolute capacities</value>
          <display_name>Absolute capacities</display_name>
        </choice>
        <choice>
          <value>Normalized capacity fractions</value>
          <display_name>Normalized capacity fractions</display_name>
        </choice>
      </choices>
    </argument>
    <argument>
      <name>hvac_perf_data_heating_outdoor_temperatures</name>
      <display_name>HVAC Detailed Performance Data: Heating Outdoor Temperatures</display_name>
      <description>Outdoor temperatures of heating detailed performance data if available. Applies only to variable-speed air-source HVAC systems (central air conditioners, mini-split air conditioners, air-to-air heat pumps, and mini-split heat pumps). One of the outdoor temperatures must be 47 F. At least two performance data points are required using a comma-separated list.</description>
      <type>String</type>
      <units>F</units>
      <required>false</required>
      <model_dependent>false</model_dependent>
    </argument>
    <argument>
      <name>hvac_perf_data_heating_min_speed_capacities</name>
      <display_name>HVAC Detailed Performance Data: Heating Minimum Speed Capacities</display_name>
      <description>Minimum speed capacities of heating detailed performance data if available. Applies only to variable-speed air-source HVAC systems (central air conditioners, mini-split air conditioners, air-to-air heat pumps, and mini-split heat pumps). At least two performance data points are required using a comma-separated list.</description>
      <type>String</type>
      <units>Btu/hr or Frac</units>
      <required>false</required>
      <model_dependent>false</model_dependent>
    </argument>
    <argument>
      <name>hvac_perf_data_heating_max_speed_capacities</name>
      <display_name>HVAC Detailed Performance Data: Heating Maximum Speed Capacities</display_name>
      <description>Maximum speed capacities of heating detailed performance data if available. Applies only to variable-speed air-source HVAC systems (central air conditioners, mini-split air conditioners, air-to-air heat pumps, and mini-split heat pumps). At least two performance data points are required using a comma-separated list.</description>
      <type>String</type>
      <units>Btu/hr or Frac</units>
      <required>false</required>
      <model_dependent>false</model_dependent>
    </argument>
    <argument>
      <name>hvac_perf_data_heating_min_speed_cops</name>
      <display_name>HVAC Detailed Performance Data: Heating Minimum Speed COPs</display_name>
      <description>Minimum speed efficiency COP values of heating detailed performance data if available. Applies only to variable-speed air-source HVAC systems (central air conditioners, mini-split air conditioners, air-to-air heat pumps, and mini-split heat pumps). At least two performance data points are required using a comma-separated list.</description>
      <type>String</type>
      <units>W/W</units>
      <required>false</required>
      <model_dependent>false</model_dependent>
    </argument>
    <argument>
      <name>hvac_perf_data_heating_max_speed_cops</name>
      <display_name>HVAC Detailed Performance Data: Heating Maximum Speed COPs</display_name>
      <description>Maximum speed efficiency COP values of heating detailed performance data if available. Applies only to variable-speed air-source HVAC systems (central air conditioners, mini-split air conditioners, air-to-air heat pumps, and mini-split heat pumps). At least two performance data points are required using a comma-separated list.</description>
      <type>String</type>
      <units>W/W</units>
      <required>false</required>
      <model_dependent>false</model_dependent>
    </argument>
    <argument>
      <name>hvac_perf_data_cooling_outdoor_temperatures</name>
      <display_name>HVAC Detailed Performance Data: Cooling Outdoor Temperatures</display_name>
      <description>Outdoor temperatures of cooling detailed performance data if available. Applies only to variable-speed air-source HVAC systems (central air conditioners, mini-split air conditioners, air-to-air heat pumps, and mini-split heat pumps). One of the outdoor temperatures must be 95 F. At least two performance data points are required using a comma-separated list.</description>
      <type>String</type>
      <units>F</units>
      <required>false</required>
      <model_dependent>false</model_dependent>
    </argument>
    <argument>
      <name>hvac_perf_data_cooling_min_speed_capacities</name>
      <display_name>HVAC Detailed Performance Data: Cooling Minimum Speed Capacities</display_name>
      <description>Minimum speed capacities of cooling detailed performance data if available. Applies only to variable-speed air-source HVAC systems (central air conditioners, mini-split air conditioners, air-to-air heat pumps, and mini-split heat pumps). At least two performance data points are required using a comma-separated list.</description>
      <type>String</type>
      <units>Btu/hr or Frac</units>
      <required>false</required>
      <model_dependent>false</model_dependent>
    </argument>
    <argument>
      <name>hvac_perf_data_cooling_max_speed_capacities</name>
      <display_name>HVAC Detailed Performance Data: Cooling Maximum Speed Capacities</display_name>
      <description>Maximum speed capacities of cooling detailed performance data if available. Applies only to variable-speed air-source HVAC systems (central air conditioners, mini-split air conditioners, air-to-air heat pumps, and mini-split heat pumps). At least two performance data points are required using a comma-separated list.</description>
      <type>String</type>
      <units>Btu/hr or Frac</units>
      <required>false</required>
      <model_dependent>false</model_dependent>
    </argument>
    <argument>
      <name>hvac_perf_data_cooling_min_speed_cops</name>
      <display_name>HVAC Detailed Performance Data: Cooling Minimum Speed COPs</display_name>
      <description>Minimum speed efficiency COP values of cooling detailed performance data if available. Applies only to variable-speed air-source HVAC systems (central air conditioners, mini-split air conditioners, air-to-air heat pumps, and mini-split heat pumps). At least two performance data points are required using a comma-separated list.</description>
      <type>String</type>
      <units>W/W</units>
      <required>false</required>
      <model_dependent>false</model_dependent>
    </argument>
    <argument>
      <name>hvac_perf_data_cooling_max_speed_cops</name>
      <display_name>HVAC Detailed Performance Data: Cooling Maximum Speed COPs</display_name>
      <description>Maximum speed efficiency COP values of cooling detailed performance data if available. Applies only to variable-speed air-source HVAC systems (central air conditioners, mini-split air conditioners, air-to-air heat pumps, and mini-split heat pumps). At least two performance data points are required using a comma-separated list.</description>
      <type>String</type>
      <units>W/W</units>
      <required>false</required>
      <model_dependent>false</model_dependent>
    </argument>
    <argument>
      <name>geothermal_loop_configuration</name>
      <display_name>Geothermal Loop: Configuration</display_name>
      <description>Configuration of the geothermal loop. Only applies to ground-to-air heat pump type. If not provided, the OS-HPXML default (see &lt;a href='https://openstudio-hpxml.readthedocs.io/en/v1.10.0/workflow_inputs.html#ground-to-air-heat-pump'&gt;Ground-to-Air Heat Pump&lt;/a&gt;) is used.</description>
      <type>Choice</type>
      <required>false</required>
      <model_dependent>false</model_dependent>
      <choices>
        <choice>
          <value>none</value>
          <display_name>none</display_name>
        </choice>
        <choice>
          <value>vertical</value>
          <display_name>vertical</display_name>
        </choice>
      </choices>
    </argument>
    <argument>
      <name>geothermal_loop_borefield_configuration</name>
      <display_name>Geothermal Loop: Borefield Configuration</display_name>
      <description>Borefield configuration of the geothermal loop. Only applies to ground-to-air heat pump type. If not provided, the OS-HPXML default (see &lt;a href='https://openstudio-hpxml.readthedocs.io/en/v1.10.0/workflow_inputs.html#hpxml-geothermal-loops'&gt;HPXML Geothermal Loops&lt;/a&gt;) is used.</description>
      <type>Choice</type>
      <required>false</required>
      <model_dependent>false</model_dependent>
      <choices>
        <choice>
          <value>Rectangle</value>
          <display_name>Rectangle</display_name>
        </choice>
        <choice>
          <value>Open Rectangle</value>
          <display_name>Open Rectangle</display_name>
        </choice>
        <choice>
          <value>C</value>
          <display_name>C</display_name>
        </choice>
        <choice>
          <value>L</value>
          <display_name>L</display_name>
        </choice>
        <choice>
          <value>U</value>
          <display_name>U</display_name>
        </choice>
        <choice>
          <value>Lopsided U</value>
          <display_name>Lopsided U</display_name>
        </choice>
      </choices>
    </argument>
    <argument>
      <name>geothermal_loop_loop_flow</name>
      <display_name>Geothermal Loop: Loop Flow</display_name>
      <description>Water flow rate through the geothermal loop. Only applies to ground-to-air heat pump type. If not provided, the OS-HPXML autosized default (see &lt;a href='https://openstudio-hpxml.readthedocs.io/en/v1.10.0/workflow_inputs.html#hpxml-geothermal-loops'&gt;HPXML Geothermal Loops&lt;/a&gt;) is used.</description>
      <type>Double</type>
      <units>gpm</units>
      <required>false</required>
      <model_dependent>false</model_dependent>
    </argument>
    <argument>
      <name>geothermal_loop_boreholes_count</name>
      <display_name>Geothermal Loop: Boreholes Count</display_name>
      <description>Number of boreholes. Only applies to ground-to-air heat pump type. If not provided, the OS-HPXML autosized default (see &lt;a href='https://openstudio-hpxml.readthedocs.io/en/v1.10.0/workflow_inputs.html#hpxml-geothermal-loops'&gt;HPXML Geothermal Loops&lt;/a&gt;) is used.</description>
      <type>Integer</type>
      <units>#</units>
      <required>false</required>
      <model_dependent>false</model_dependent>
    </argument>
    <argument>
      <name>geothermal_loop_boreholes_length</name>
      <display_name>Geothermal Loop: Boreholes Length</display_name>
      <description>Average length of each borehole (vertical). Only applies to ground-to-air heat pump type. If not provided, the OS-HPXML autosized default (see &lt;a href='https://openstudio-hpxml.readthedocs.io/en/v1.10.0/workflow_inputs.html#hpxml-geothermal-loops'&gt;HPXML Geothermal Loops&lt;/a&gt;) is used.</description>
      <type>Double</type>
      <units>ft</units>
      <required>false</required>
      <model_dependent>false</model_dependent>
    </argument>
    <argument>
      <name>geothermal_loop_boreholes_spacing</name>
      <display_name>Geothermal Loop: Boreholes Spacing</display_name>
      <description>Distance between bores. Only applies to ground-to-air heat pump type. If not provided, the OS-HPXML default (see &lt;a href='https://openstudio-hpxml.readthedocs.io/en/v1.10.0/workflow_inputs.html#hpxml-geothermal-loops'&gt;HPXML Geothermal Loops&lt;/a&gt;) is used.</description>
      <type>Double</type>
      <units>ft</units>
      <required>false</required>
      <model_dependent>false</model_dependent>
    </argument>
    <argument>
      <name>geothermal_loop_boreholes_diameter</name>
      <display_name>Geothermal Loop: Boreholes Diameter</display_name>
      <description>Diameter of bores. Only applies to ground-to-air heat pump type. If not provided, the OS-HPXML default (see &lt;a href='https://openstudio-hpxml.readthedocs.io/en/v1.10.0/workflow_inputs.html#hpxml-geothermal-loops'&gt;HPXML Geothermal Loops&lt;/a&gt;) is used.</description>
      <type>Double</type>
      <units>in</units>
      <required>false</required>
      <model_dependent>false</model_dependent>
    </argument>
    <argument>
      <name>geothermal_loop_grout_type</name>
      <display_name>Geothermal Loop: Grout Type</display_name>
      <description>Grout type of the geothermal loop. Only applies to ground-to-air heat pump type. If not provided, the OS-HPXML default (see &lt;a href='https://openstudio-hpxml.readthedocs.io/en/v1.10.0/workflow_inputs.html#hpxml-geothermal-loops'&gt;HPXML Geothermal Loops&lt;/a&gt;) is used.</description>
      <type>Choice</type>
      <required>false</required>
      <model_dependent>false</model_dependent>
      <choices>
        <choice>
          <value>standard</value>
          <display_name>standard</display_name>
        </choice>
        <choice>
          <value>thermally enhanced</value>
          <display_name>thermally enhanced</display_name>
        </choice>
      </choices>
    </argument>
    <argument>
      <name>geothermal_loop_pipe_type</name>
      <display_name>Geothermal Loop: Pipe Type</display_name>
      <description>Pipe type of the geothermal loop. Only applies to ground-to-air heat pump type. If not provided, the OS-HPXML default (see &lt;a href='https://openstudio-hpxml.readthedocs.io/en/v1.10.0/workflow_inputs.html#hpxml-geothermal-loops'&gt;HPXML Geothermal Loops&lt;/a&gt;) is used.</description>
      <type>Choice</type>
      <required>false</required>
      <model_dependent>false</model_dependent>
      <choices>
        <choice>
          <value>standard</value>
          <display_name>standard</display_name>
        </choice>
        <choice>
          <value>thermally enhanced</value>
          <display_name>thermally enhanced</display_name>
        </choice>
      </choices>
    </argument>
    <argument>
      <name>geothermal_loop_pipe_diameter</name>
      <display_name>Geothermal Loop: Pipe Diameter</display_name>
      <description>Pipe diameter of the geothermal loop. Only applies to ground-to-air heat pump type. If not provided, the OS-HPXML default (see &lt;a href='https://openstudio-hpxml.readthedocs.io/en/v1.10.0/workflow_inputs.html#hpxml-geothermal-loops'&gt;HPXML Geothermal Loops&lt;/a&gt;) is used.</description>
      <type>Choice</type>
      <units>in</units>
      <required>false</required>
      <model_dependent>false</model_dependent>
      <choices>
        <choice>
          <value>3/4" pipe</value>
          <display_name>3/4" pipe</display_name>
        </choice>
        <choice>
          <value>1" pipe</value>
          <display_name>1" pipe</display_name>
        </choice>
        <choice>
          <value>1-1/4" pipe</value>
          <display_name>1-1/4" pipe</display_name>
        </choice>
      </choices>
    </argument>
    <argument>
      <name>heating_system_2_type</name>
      <display_name>Heating System 2: Type</display_name>
      <description>The type of the second heating system. If a heat pump is specified and the backup type is 'separate', this heating system represents 'separate' backup heating. For ducted heat pumps where the backup heating system is a 'Furnace', the backup would typically be characterized as 'integrated' in that the furnace and heat pump share the same distribution system and blower fan; a 'Furnace' as 'separate' backup to a ducted heat pump is not supported.</description>
      <type>Choice</type>
      <required>true</required>
      <model_dependent>false</model_dependent>
      <default_value>none</default_value>
      <choices>
        <choice>
          <value>none</value>
          <display_name>none</display_name>
        </choice>
        <choice>
          <value>Furnace</value>
          <display_name>Furnace</display_name>
        </choice>
        <choice>
          <value>WallFurnace</value>
          <display_name>WallFurnace</display_name>
        </choice>
        <choice>
          <value>FloorFurnace</value>
          <display_name>FloorFurnace</display_name>
        </choice>
        <choice>
          <value>Boiler</value>
          <display_name>Boiler</display_name>
        </choice>
        <choice>
          <value>ElectricResistance</value>
          <display_name>ElectricResistance</display_name>
        </choice>
        <choice>
          <value>Stove</value>
          <display_name>Stove</display_name>
        </choice>
        <choice>
          <value>SpaceHeater</value>
          <display_name>SpaceHeater</display_name>
        </choice>
        <choice>
          <value>Fireplace</value>
          <display_name>Fireplace</display_name>
        </choice>
      </choices>
    </argument>
    <argument>
      <name>heating_system_2_fuel</name>
      <display_name>Heating System 2: Fuel Type</display_name>
      <description>The fuel type of the second heating system. Ignored for ElectricResistance.</description>
      <type>Choice</type>
      <required>true</required>
      <model_dependent>false</model_dependent>
      <default_value>electricity</default_value>
      <choices>
        <choice>
          <value>electricity</value>
          <display_name>electricity</display_name>
        </choice>
        <choice>
          <value>natural gas</value>
          <display_name>natural gas</display_name>
        </choice>
        <choice>
          <value>fuel oil</value>
          <display_name>fuel oil</display_name>
        </choice>
        <choice>
          <value>propane</value>
          <display_name>propane</display_name>
        </choice>
        <choice>
          <value>wood</value>
          <display_name>wood</display_name>
        </choice>
        <choice>
          <value>wood pellets</value>
          <display_name>wood pellets</display_name>
        </choice>
        <choice>
          <value>coal</value>
          <display_name>coal</display_name>
        </choice>
      </choices>
    </argument>
    <argument>
      <name>heating_system_2_heating_efficiency</name>
      <display_name>Heating System 2: Rated AFUE or Percent</display_name>
      <description>The rated heating efficiency value of the second heating system.</description>
      <type>Double</type>
      <units>Frac</units>
      <required>true</required>
      <model_dependent>false</model_dependent>
      <default_value>1</default_value>
    </argument>
    <argument>
      <name>heating_system_2_heating_capacity</name>
      <display_name>Heating System 2: Heating Capacity</display_name>
      <description>The output heating capacity of the second heating system. If not provided, the OS-HPXML autosized default (see &lt;a href='https://openstudio-hpxml.readthedocs.io/en/v1.10.0/workflow_inputs.html#hpxml-heating-systems'&gt;HPXML Heating Systems&lt;/a&gt;) is used.</description>
      <type>Double</type>
      <units>Btu/hr</units>
      <required>false</required>
      <model_dependent>false</model_dependent>
    </argument>
    <argument>
      <name>heating_system_2_heating_autosizing_factor</name>
      <display_name>Heating System 2: Heating Autosizing Factor</display_name>
      <description>The capacity scaling factor applied to the auto-sizing methodology. If not provided, 1.0 is used.</description>
      <type>Double</type>
      <required>false</required>
      <model_dependent>false</model_dependent>
    </argument>
    <argument>
      <name>heating_system_2_heating_autosizing_limit</name>
      <display_name>Heating System 2: Heating Autosizing Limit</display_name>
      <description>The maximum capacity limit applied to the auto-sizing methodology. If not provided, no limit is used.</description>
      <type>Double</type>
      <units>Btu/hr</units>
      <required>false</required>
      <model_dependent>false</model_dependent>
    </argument>
    <argument>
      <name>heating_system_2_fraction_heat_load_served</name>
      <display_name>Heating System 2: Fraction Heat Load Served</display_name>
      <description>The heat load served fraction of the second heating system. Ignored if this heating system serves as a backup system for a heat pump.</description>
      <type>Double</type>
      <units>Frac</units>
      <required>true</required>
      <model_dependent>false</model_dependent>
      <default_value>0.25</default_value>
    </argument>
    <argument>
      <name>hvac_control_heating_weekday_setpoint</name>
      <display_name>HVAC Control: Heating Weekday Setpoint Schedule</display_name>
      <description>Specify the constant or 24-hour comma-separated weekday heating setpoint schedule. Required unless a detailed CSV schedule is provided.</description>
      <type>String</type>
      <units>F</units>
      <required>false</required>
      <model_dependent>false</model_dependent>
    </argument>
    <argument>
      <name>hvac_control_heating_weekend_setpoint</name>
      <display_name>HVAC Control: Heating Weekend Setpoint Schedule</display_name>
      <description>Specify the constant or 24-hour comma-separated weekend heating setpoint schedule. Required unless a detailed CSV schedule is provided.</description>
      <type>String</type>
      <units>F</units>
      <required>false</required>
      <model_dependent>false</model_dependent>
    </argument>
    <argument>
      <name>hvac_control_cooling_weekday_setpoint</name>
      <display_name>HVAC Control: Cooling Weekday Setpoint Schedule</display_name>
      <description>Specify the constant or 24-hour comma-separated weekday cooling setpoint schedule. Required unless a detailed CSV schedule is provided.</description>
      <type>String</type>
      <units>F</units>
      <required>false</required>
      <model_dependent>false</model_dependent>
    </argument>
    <argument>
      <name>hvac_control_cooling_weekend_setpoint</name>
      <display_name>HVAC Control: Cooling Weekend Setpoint Schedule</display_name>
      <description>Specify the constant or 24-hour comma-separated weekend cooling setpoint schedule. Required unless a detailed CSV schedule is provided.</description>
      <type>String</type>
      <units>F</units>
      <required>false</required>
      <model_dependent>false</model_dependent>
    </argument>
    <argument>
      <name>hvac_control_heating_season_period</name>
      <display_name>HVAC Control: Heating Season Period</display_name>
      <description>Enter a date range like 'Nov 1 - Jun 30'. If not provided, the OS-HPXML default (see &lt;a href='https://openstudio-hpxml.readthedocs.io/en/v1.10.0/workflow_inputs.html#hpxml-hvac-control'&gt;HPXML HVAC Control&lt;/a&gt;) is used. Can also provide 'BuildingAmerica' to use automatic seasons from the Building America House Simulation Protocols.</description>
      <type>String</type>
      <required>false</required>
      <model_dependent>false</model_dependent>
    </argument>
    <argument>
      <name>hvac_control_cooling_season_period</name>
      <display_name>HVAC Control: Cooling Season Period</display_name>
      <description>Enter a date range like 'Jun 1 - Oct 31'. If not provided, the OS-HPXML default (see &lt;a href='https://openstudio-hpxml.readthedocs.io/en/v1.10.0/workflow_inputs.html#hpxml-hvac-control'&gt;HPXML HVAC Control&lt;/a&gt;) is used. Can also provide 'BuildingAmerica' to use automatic seasons from the Building America House Simulation Protocols.</description>
      <type>String</type>
      <required>false</required>
      <model_dependent>false</model_dependent>
    </argument>
    <argument>
      <name>hvac_blower_fan_watts_per_cfm</name>
      <display_name>HVAC Blower: Fan Efficiency</display_name>
      <description>The blower fan efficiency at maximum fan speed. Applies only to split (not packaged) systems (i.e., applies to ducted systems as well as ductless mini-split systems). If not provided, the OS-HPXML default (see &lt;a href='https://openstudio-hpxml.readthedocs.io/en/v1.10.0/workflow_inputs.html#hpxml-heating-systems'&gt;HPXML Heating Systems&lt;/a&gt;, &lt;a href='https://openstudio-hpxml.readthedocs.io/en/v1.10.0/workflow_inputs.html#hpxml-cooling-systems'&gt;HPXML Cooling Systems&lt;/a&gt;, &lt;a href='https://openstudio-hpxml.readthedocs.io/en/v1.10.0/workflow_inputs.html#hpxml-heat-pumps'&gt;HPXML Heat Pumps&lt;/a&gt;) is used.</description>
      <type>Double</type>
      <units>W/CFM</units>
      <required>false</required>
      <model_dependent>false</model_dependent>
    </argument>
    <argument>
      <name>ducts_leakage_units</name>
      <display_name>Ducts: Leakage Units</display_name>
      <description>The leakage units of the ducts.</description>
      <type>Choice</type>
      <required>true</required>
      <model_dependent>false</model_dependent>
      <default_value>Percent</default_value>
      <choices>
        <choice>
          <value>CFM25</value>
          <display_name>CFM25</display_name>
        </choice>
        <choice>
          <value>CFM50</value>
          <display_name>CFM50</display_name>
        </choice>
        <choice>
          <value>Percent</value>
          <display_name>Percent</display_name>
        </choice>
      </choices>
    </argument>
    <argument>
      <name>ducts_supply_leakage_to_outside_value</name>
      <display_name>Ducts: Supply Leakage to Outside Value</display_name>
      <description>The leakage value to outside for the supply ducts.</description>
      <type>Double</type>
      <required>true</required>
      <model_dependent>false</model_dependent>
      <default_value>0.1</default_value>
    </argument>
    <argument>
      <name>ducts_supply_location</name>
      <display_name>Ducts: Supply Location</display_name>
      <description>The location of the supply ducts. If not provided, the OS-HPXML default (see &lt;a href='https://openstudio-hpxml.readthedocs.io/en/v1.10.0/workflow_inputs.html#air-distribution'&gt;Air Distribution&lt;/a&gt;) is used.</description>
      <type>Choice</type>
      <required>false</required>
      <model_dependent>false</model_dependent>
      <choices>
        <choice>
          <value>conditioned space</value>
          <display_name>conditioned space</display_name>
        </choice>
        <choice>
          <value>basement - conditioned</value>
          <display_name>basement - conditioned</display_name>
        </choice>
        <choice>
          <value>basement - unconditioned</value>
          <display_name>basement - unconditioned</display_name>
        </choice>
        <choice>
          <value>crawlspace</value>
          <display_name>crawlspace</display_name>
        </choice>
        <choice>
          <value>crawlspace - vented</value>
          <display_name>crawlspace - vented</display_name>
        </choice>
        <choice>
          <value>crawlspace - unvented</value>
          <display_name>crawlspace - unvented</display_name>
        </choice>
        <choice>
          <value>crawlspace - conditioned</value>
          <display_name>crawlspace - conditioned</display_name>
        </choice>
        <choice>
          <value>attic</value>
          <display_name>attic</display_name>
        </choice>
        <choice>
          <value>attic - vented</value>
          <display_name>attic - vented</display_name>
        </choice>
        <choice>
          <value>attic - unvented</value>
          <display_name>attic - unvented</display_name>
        </choice>
        <choice>
          <value>garage</value>
          <display_name>garage</display_name>
        </choice>
        <choice>
          <value>exterior wall</value>
          <display_name>exterior wall</display_name>
        </choice>
        <choice>
          <value>under slab</value>
          <display_name>under slab</display_name>
        </choice>
        <choice>
          <value>roof deck</value>
          <display_name>roof deck</display_name>
        </choice>
        <choice>
          <value>outside</value>
          <display_name>outside</display_name>
        </choice>
        <choice>
          <value>other housing unit</value>
          <display_name>other housing unit</display_name>
        </choice>
        <choice>
          <value>other heated space</value>
          <display_name>other heated space</display_name>
        </choice>
        <choice>
          <value>other multifamily buffer space</value>
          <display_name>other multifamily buffer space</display_name>
        </choice>
        <choice>
          <value>other non-freezing space</value>
          <display_name>other non-freezing space</display_name>
        </choice>
        <choice>
          <value>manufactured home belly</value>
          <display_name>manufactured home belly</display_name>
        </choice>
      </choices>
    </argument>
    <argument>
      <name>ducts_supply_insulation_r</name>
      <display_name>Ducts: Supply Insulation R-Value</display_name>
      <description>The nominal insulation r-value of the supply ducts excluding air films. Use 0 for uninsulated ducts.</description>
      <type>Double</type>
      <units>h-ft^2-R/Btu</units>
      <required>true</required>
      <model_dependent>false</model_dependent>
      <default_value>0</default_value>
    </argument>
    <argument>
      <name>ducts_supply_buried_insulation_level</name>
      <display_name>Ducts: Supply Buried Insulation Level</display_name>
      <description>Whether the supply ducts are buried in, e.g., attic loose-fill insulation. Partially buried ducts have insulation that does not cover the top of the ducts. Fully buried ducts have insulation that just covers the top of the ducts. Deeply buried ducts have insulation that continues above the top of the ducts.</description>
      <type>Choice</type>
      <required>false</required>
      <model_dependent>false</model_dependent>
      <choices>
        <choice>
          <value>not buried</value>
          <display_name>not buried</display_name>
        </choice>
        <choice>
          <value>partially buried</value>
          <display_name>partially buried</display_name>
        </choice>
        <choice>
          <value>fully buried</value>
          <display_name>fully buried</display_name>
        </choice>
        <choice>
          <value>deeply buried</value>
          <display_name>deeply buried</display_name>
        </choice>
      </choices>
    </argument>
    <argument>
      <name>ducts_supply_surface_area</name>
      <display_name>Ducts: Supply Surface Area</display_name>
      <description>The supply ducts surface area in the given location. If neither Surface Area nor Area Fraction provided, the OS-HPXML default (see &lt;a href='https://openstudio-hpxml.readthedocs.io/en/v1.10.0/workflow_inputs.html#air-distribution'&gt;Air Distribution&lt;/a&gt;) is used.</description>
      <type>Double</type>
      <units>ft^2</units>
      <required>false</required>
      <model_dependent>false</model_dependent>
    </argument>
    <argument>
      <name>ducts_supply_surface_area_fraction</name>
      <display_name>Ducts: Supply Area Fraction</display_name>
      <description>The fraction of supply ducts surface area in the given location. Only used if Surface Area is not provided. If the fraction is less than 1, the remaining duct area is assumed to be in conditioned space. If neither Surface Area nor Area Fraction provided, the OS-HPXML default (see &lt;a href='https://openstudio-hpxml.readthedocs.io/en/v1.10.0/workflow_inputs.html#air-distribution'&gt;Air Distribution&lt;/a&gt;) is used.</description>
      <type>Double</type>
      <units>frac</units>
      <required>false</required>
      <model_dependent>false</model_dependent>
    </argument>
    <argument>
      <name>ducts_supply_fraction_rectangular</name>
      <display_name>Ducts: Supply Fraction Rectangular</display_name>
      <description>The fraction of supply ducts that are rectangular (as opposed to round); this affects the duct effective R-value used for modeling. If not provided, the OS-HPXML default (see &lt;a href='https://openstudio-hpxml.readthedocs.io/en/v1.10.0/workflow_inputs.html#air-distribution'&gt;Air Distribution&lt;/a&gt;) is used.</description>
      <type>Double</type>
      <units>frac</units>
      <required>false</required>
      <model_dependent>false</model_dependent>
    </argument>
    <argument>
      <name>ducts_return_leakage_to_outside_value</name>
      <display_name>Ducts: Return Leakage to Outside Value</display_name>
      <description>The leakage value to outside for the return ducts.</description>
      <type>Double</type>
      <required>true</required>
      <model_dependent>false</model_dependent>
      <default_value>0.1</default_value>
    </argument>
    <argument>
      <name>ducts_return_location</name>
      <display_name>Ducts: Return Location</display_name>
      <description>The location of the return ducts. If not provided, the OS-HPXML default (see &lt;a href='https://openstudio-hpxml.readthedocs.io/en/v1.10.0/workflow_inputs.html#air-distribution'&gt;Air Distribution&lt;/a&gt;) is used.</description>
      <type>Choice</type>
      <required>false</required>
      <model_dependent>false</model_dependent>
      <choices>
        <choice>
          <value>conditioned space</value>
          <display_name>conditioned space</display_name>
        </choice>
        <choice>
          <value>basement - conditioned</value>
          <display_name>basement - conditioned</display_name>
        </choice>
        <choice>
          <value>basement - unconditioned</value>
          <display_name>basement - unconditioned</display_name>
        </choice>
        <choice>
          <value>crawlspace</value>
          <display_name>crawlspace</display_name>
        </choice>
        <choice>
          <value>crawlspace - vented</value>
          <display_name>crawlspace - vented</display_name>
        </choice>
        <choice>
          <value>crawlspace - unvented</value>
          <display_name>crawlspace - unvented</display_name>
        </choice>
        <choice>
          <value>crawlspace - conditioned</value>
          <display_name>crawlspace - conditioned</display_name>
        </choice>
        <choice>
          <value>attic</value>
          <display_name>attic</display_name>
        </choice>
        <choice>
          <value>attic - vented</value>
          <display_name>attic - vented</display_name>
        </choice>
        <choice>
          <value>attic - unvented</value>
          <display_name>attic - unvented</display_name>
        </choice>
        <choice>
          <value>garage</value>
          <display_name>garage</display_name>
        </choice>
        <choice>
          <value>exterior wall</value>
          <display_name>exterior wall</display_name>
        </choice>
        <choice>
          <value>under slab</value>
          <display_name>under slab</display_name>
        </choice>
        <choice>
          <value>roof deck</value>
          <display_name>roof deck</display_name>
        </choice>
        <choice>
          <value>outside</value>
          <display_name>outside</display_name>
        </choice>
        <choice>
          <value>other housing unit</value>
          <display_name>other housing unit</display_name>
        </choice>
        <choice>
          <value>other heated space</value>
          <display_name>other heated space</display_name>
        </choice>
        <choice>
          <value>other multifamily buffer space</value>
          <display_name>other multifamily buffer space</display_name>
        </choice>
        <choice>
          <value>other non-freezing space</value>
          <display_name>other non-freezing space</display_name>
        </choice>
        <choice>
          <value>manufactured home belly</value>
          <display_name>manufactured home belly</display_name>
        </choice>
      </choices>
    </argument>
    <argument>
      <name>ducts_return_insulation_r</name>
      <display_name>Ducts: Return Insulation R-Value</display_name>
      <description>The nominal insulation r-value of the return ducts excluding air films. Use 0 for uninsulated ducts.</description>
      <type>Double</type>
      <units>h-ft^2-R/Btu</units>
      <required>true</required>
      <model_dependent>false</model_dependent>
      <default_value>0</default_value>
    </argument>
    <argument>
      <name>ducts_return_buried_insulation_level</name>
      <display_name>Ducts: Return Buried Insulation Level</display_name>
      <description>Whether the return ducts are buried in, e.g., attic loose-fill insulation. Partially buried ducts have insulation that does not cover the top of the ducts. Fully buried ducts have insulation that just covers the top of the ducts. Deeply buried ducts have insulation that continues above the top of the ducts.</description>
      <type>Choice</type>
      <required>false</required>
      <model_dependent>false</model_dependent>
      <choices>
        <choice>
          <value>not buried</value>
          <display_name>not buried</display_name>
        </choice>
        <choice>
          <value>partially buried</value>
          <display_name>partially buried</display_name>
        </choice>
        <choice>
          <value>fully buried</value>
          <display_name>fully buried</display_name>
        </choice>
        <choice>
          <value>deeply buried</value>
          <display_name>deeply buried</display_name>
        </choice>
      </choices>
    </argument>
    <argument>
      <name>ducts_return_surface_area</name>
      <display_name>Ducts: Return Surface Area</display_name>
      <description>The return ducts surface area in the given location. If neither Surface Area nor Area Fraction provided, the OS-HPXML default (see &lt;a href='https://openstudio-hpxml.readthedocs.io/en/v1.10.0/workflow_inputs.html#air-distribution'&gt;Air Distribution&lt;/a&gt;) is used.</description>
      <type>Double</type>
      <units>ft^2</units>
      <required>false</required>
      <model_dependent>false</model_dependent>
    </argument>
    <argument>
      <name>ducts_return_surface_area_fraction</name>
      <display_name>Ducts: Return Area Fraction</display_name>
      <description>The fraction of return ducts surface area in the given location. Only used if Surface Area is not provided. If the fraction is less than 1, the remaining duct area is assumed to be in conditioned space. If neither Surface Area nor Area Fraction provided, the OS-HPXML default (see &lt;a href='https://openstudio-hpxml.readthedocs.io/en/v1.10.0/workflow_inputs.html#air-distribution'&gt;Air Distribution&lt;/a&gt;) is used.</description>
      <type>Double</type>
      <units>frac</units>
      <required>false</required>
      <model_dependent>false</model_dependent>
    </argument>
    <argument>
      <name>ducts_number_of_return_registers</name>
      <display_name>Ducts: Number of Return Registers</display_name>
      <description>The number of return registers of the ducts. Only used to calculate default return duct surface area. If not provided, the OS-HPXML default (see &lt;a href='https://openstudio-hpxml.readthedocs.io/en/v1.10.0/workflow_inputs.html#air-distribution'&gt;Air Distribution&lt;/a&gt;) is used.</description>
      <type>Integer</type>
      <units>#</units>
      <required>false</required>
      <model_dependent>false</model_dependent>
    </argument>
    <argument>
      <name>ducts_return_fraction_rectangular</name>
      <display_name>Ducts: Return Fraction Rectangular</display_name>
      <description>The fraction of return ducts that are rectangular (as opposed to round); this affects the duct effective R-value used for modeling. If not provided, the OS-HPXML default (see &lt;a href='https://openstudio-hpxml.readthedocs.io/en/v1.10.0/workflow_inputs.html#air-distribution'&gt;Air Distribution&lt;/a&gt;) is used.</description>
      <type>Double</type>
      <units>frac</units>
      <required>false</required>
      <model_dependent>false</model_dependent>
    </argument>
    <argument>
      <name>mech_vent_fan_type</name>
      <display_name>Mechanical Ventilation: Fan Type</display_name>
      <description>The type of the mechanical ventilation. Use 'none' if there is no mechanical ventilation system.</description>
      <type>Choice</type>
      <required>true</required>
      <model_dependent>false</model_dependent>
      <default_value>none</default_value>
      <choices>
        <choice>
          <value>none</value>
          <display_name>none</display_name>
        </choice>
        <choice>
          <value>exhaust only</value>
          <display_name>exhaust only</display_name>
        </choice>
        <choice>
          <value>supply only</value>
          <display_name>supply only</display_name>
        </choice>
        <choice>
          <value>energy recovery ventilator</value>
          <display_name>energy recovery ventilator</display_name>
        </choice>
        <choice>
          <value>heat recovery ventilator</value>
          <display_name>heat recovery ventilator</display_name>
        </choice>
        <choice>
          <value>balanced</value>
          <display_name>balanced</display_name>
        </choice>
        <choice>
          <value>central fan integrated supply</value>
          <display_name>central fan integrated supply</display_name>
        </choice>
      </choices>
    </argument>
    <argument>
      <name>mech_vent_flow_rate</name>
      <display_name>Mechanical Ventilation: Flow Rate</display_name>
      <description>The flow rate of the mechanical ventilation. If not provided, the OS-HPXML default (see &lt;a href='https://openstudio-hpxml.readthedocs.io/en/v1.10.0/workflow_inputs.html#hpxml-mechanical-ventilation-fans'&gt;HPXML Mechanical Ventilation Fans&lt;/a&gt;) is used.</description>
      <type>Double</type>
      <units>CFM</units>
      <required>false</required>
      <model_dependent>false</model_dependent>
    </argument>
    <argument>
      <name>mech_vent_hours_in_operation</name>
      <display_name>Mechanical Ventilation: Hours In Operation</display_name>
      <description>The hours in operation of the mechanical ventilation. If not provided, the OS-HPXML default (see &lt;a href='https://openstudio-hpxml.readthedocs.io/en/v1.10.0/workflow_inputs.html#hpxml-mechanical-ventilation-fans'&gt;HPXML Mechanical Ventilation Fans&lt;/a&gt;) is used.</description>
      <type>Double</type>
      <units>hrs/day</units>
      <required>false</required>
      <model_dependent>false</model_dependent>
    </argument>
    <argument>
      <name>mech_vent_recovery_efficiency_type</name>
      <display_name>Mechanical Ventilation: Total Recovery Efficiency Type</display_name>
      <description>The total recovery efficiency type of the mechanical ventilation.</description>
      <type>Choice</type>
      <required>true</required>
      <model_dependent>false</model_dependent>
      <default_value>Unadjusted</default_value>
      <choices>
        <choice>
          <value>Unadjusted</value>
          <display_name>Unadjusted</display_name>
        </choice>
        <choice>
          <value>Adjusted</value>
          <display_name>Adjusted</display_name>
        </choice>
      </choices>
    </argument>
    <argument>
      <name>mech_vent_total_recovery_efficiency</name>
      <display_name>Mechanical Ventilation: Total Recovery Efficiency</display_name>
      <description>The Unadjusted or Adjusted total recovery efficiency of the mechanical ventilation. Applies to energy recovery ventilator.</description>
      <type>Double</type>
      <units>Frac</units>
      <required>true</required>
      <model_dependent>false</model_dependent>
      <default_value>0.48</default_value>
    </argument>
    <argument>
      <name>mech_vent_sensible_recovery_efficiency</name>
      <display_name>Mechanical Ventilation: Sensible Recovery Efficiency</display_name>
      <description>The Unadjusted or Adjusted sensible recovery efficiency of the mechanical ventilation. Applies to energy recovery ventilator and heat recovery ventilator.</description>
      <type>Double</type>
      <units>Frac</units>
      <required>true</required>
      <model_dependent>false</model_dependent>
      <default_value>0.72</default_value>
    </argument>
    <argument>
      <name>mech_vent_fan_power</name>
      <display_name>Mechanical Ventilation: Fan Power</display_name>
      <description>The fan power of the mechanical ventilation. If not provided, the OS-HPXML default (see &lt;a href='https://openstudio-hpxml.readthedocs.io/en/v1.10.0/workflow_inputs.html#hpxml-mechanical-ventilation-fans'&gt;HPXML Mechanical Ventilation Fans&lt;/a&gt;) is used.</description>
      <type>Double</type>
      <units>W</units>
      <required>false</required>
      <model_dependent>false</model_dependent>
    </argument>
    <argument>
      <name>mech_vent_num_units_served</name>
      <display_name>Mechanical Ventilation: Number of Units Served</display_name>
      <description>Number of dwelling units served by the mechanical ventilation system. Must be 1 if single-family detached. Used to apportion flow rate and fan power to the unit.</description>
      <type>Integer</type>
      <units>#</units>
      <required>true</required>
      <model_dependent>false</model_dependent>
      <default_value>1</default_value>
    </argument>
    <argument>
      <name>mech_vent_shared_frac_recirculation</name>
      <display_name>Shared Mechanical Ventilation: Fraction Recirculation</display_name>
      <description>Fraction of the total supply air that is recirculated, with the remainder assumed to be outdoor air. The value must be 0 for exhaust only systems. Required for a shared mechanical ventilation system.</description>
      <type>Double</type>
      <units>Frac</units>
      <required>false</required>
      <model_dependent>false</model_dependent>
    </argument>
    <argument>
      <name>mech_vent_shared_preheating_fuel</name>
      <display_name>Shared Mechanical Ventilation: Preheating Fuel</display_name>
      <description>Fuel type of the preconditioning heating equipment. Only used for a shared mechanical ventilation system. If not provided, assumes no preheating.</description>
      <type>Choice</type>
      <required>false</required>
      <model_dependent>false</model_dependent>
      <choices>
        <choice>
          <value>electricity</value>
          <display_name>electricity</display_name>
        </choice>
        <choice>
          <value>natural gas</value>
          <display_name>natural gas</display_name>
        </choice>
        <choice>
          <value>fuel oil</value>
          <display_name>fuel oil</display_name>
        </choice>
        <choice>
          <value>propane</value>
          <display_name>propane</display_name>
        </choice>
        <choice>
          <value>wood</value>
          <display_name>wood</display_name>
        </choice>
        <choice>
          <value>wood pellets</value>
          <display_name>wood pellets</display_name>
        </choice>
        <choice>
          <value>coal</value>
          <display_name>coal</display_name>
        </choice>
      </choices>
    </argument>
    <argument>
      <name>mech_vent_shared_preheating_efficiency</name>
      <display_name>Shared Mechanical Ventilation: Preheating Efficiency</display_name>
      <description>Efficiency of the preconditioning heating equipment. Only used for a shared mechanical ventilation system. If not provided, assumes no preheating.</description>
      <type>Double</type>
      <units>COP</units>
      <required>false</required>
      <model_dependent>false</model_dependent>
    </argument>
    <argument>
      <name>mech_vent_shared_preheating_fraction_heat_load_served</name>
      <display_name>Shared Mechanical Ventilation: Preheating Fraction Ventilation Heat Load Served</display_name>
      <description>Fraction of heating load introduced by the shared ventilation system that is met by the preconditioning heating equipment. If not provided, assumes no preheating.</description>
      <type>Double</type>
      <units>Frac</units>
      <required>false</required>
      <model_dependent>false</model_dependent>
    </argument>
    <argument>
      <name>mech_vent_shared_precooling_fuel</name>
      <display_name>Shared Mechanical Ventilation: Precooling Fuel</display_name>
      <description>Fuel type of the preconditioning cooling equipment. Only used for a shared mechanical ventilation system. If not provided, assumes no precooling.</description>
      <type>Choice</type>
      <required>false</required>
      <model_dependent>false</model_dependent>
      <choices>
        <choice>
          <value>electricity</value>
          <display_name>electricity</display_name>
        </choice>
      </choices>
    </argument>
    <argument>
      <name>mech_vent_shared_precooling_efficiency</name>
      <display_name>Shared Mechanical Ventilation: Precooling Efficiency</display_name>
      <description>Efficiency of the preconditioning cooling equipment. Only used for a shared mechanical ventilation system. If not provided, assumes no precooling.</description>
      <type>Double</type>
      <units>COP</units>
      <required>false</required>
      <model_dependent>false</model_dependent>
    </argument>
    <argument>
      <name>mech_vent_shared_precooling_fraction_cool_load_served</name>
      <display_name>Shared Mechanical Ventilation: Precooling Fraction Ventilation Cool Load Served</display_name>
      <description>Fraction of cooling load introduced by the shared ventilation system that is met by the preconditioning cooling equipment. If not provided, assumes no precooling.</description>
      <type>Double</type>
      <units>Frac</units>
      <required>false</required>
      <model_dependent>false</model_dependent>
    </argument>
    <argument>
      <name>mech_vent_2_fan_type</name>
      <display_name>Mechanical Ventilation 2: Fan Type</display_name>
      <description>The type of the second mechanical ventilation. Use 'none' if there is no second mechanical ventilation system.</description>
      <type>Choice</type>
      <required>true</required>
      <model_dependent>false</model_dependent>
      <default_value>none</default_value>
      <choices>
        <choice>
          <value>none</value>
          <display_name>none</display_name>
        </choice>
        <choice>
          <value>exhaust only</value>
          <display_name>exhaust only</display_name>
        </choice>
        <choice>
          <value>supply only</value>
          <display_name>supply only</display_name>
        </choice>
        <choice>
          <value>energy recovery ventilator</value>
          <display_name>energy recovery ventilator</display_name>
        </choice>
        <choice>
          <value>heat recovery ventilator</value>
          <display_name>heat recovery ventilator</display_name>
        </choice>
        <choice>
          <value>balanced</value>
          <display_name>balanced</display_name>
        </choice>
      </choices>
    </argument>
    <argument>
      <name>mech_vent_2_flow_rate</name>
      <display_name>Mechanical Ventilation 2: Flow Rate</display_name>
      <description>The flow rate of the second mechanical ventilation.</description>
      <type>Double</type>
      <units>CFM</units>
      <required>true</required>
      <model_dependent>false</model_dependent>
      <default_value>110</default_value>
    </argument>
    <argument>
      <name>mech_vent_2_hours_in_operation</name>
      <display_name>Mechanical Ventilation 2: Hours In Operation</display_name>
      <description>The hours in operation of the second mechanical ventilation.</description>
      <type>Double</type>
      <units>hrs/day</units>
      <required>true</required>
      <model_dependent>false</model_dependent>
      <default_value>24</default_value>
    </argument>
    <argument>
      <name>mech_vent_2_recovery_efficiency_type</name>
      <display_name>Mechanical Ventilation 2: Total Recovery Efficiency Type</display_name>
      <description>The total recovery efficiency type of the second mechanical ventilation.</description>
      <type>Choice</type>
      <required>true</required>
      <model_dependent>false</model_dependent>
      <default_value>Unadjusted</default_value>
      <choices>
        <choice>
          <value>Unadjusted</value>
          <display_name>Unadjusted</display_name>
        </choice>
        <choice>
          <value>Adjusted</value>
          <display_name>Adjusted</display_name>
        </choice>
      </choices>
    </argument>
    <argument>
      <name>mech_vent_2_total_recovery_efficiency</name>
      <display_name>Mechanical Ventilation 2: Total Recovery Efficiency</display_name>
      <description>The Unadjusted or Adjusted total recovery efficiency of the second mechanical ventilation. Applies to energy recovery ventilator.</description>
      <type>Double</type>
      <units>Frac</units>
      <required>true</required>
      <model_dependent>false</model_dependent>
      <default_value>0.48</default_value>
    </argument>
    <argument>
      <name>mech_vent_2_sensible_recovery_efficiency</name>
      <display_name>Mechanical Ventilation 2: Sensible Recovery Efficiency</display_name>
      <description>The Unadjusted or Adjusted sensible recovery efficiency of the second mechanical ventilation. Applies to energy recovery ventilator and heat recovery ventilator.</description>
      <type>Double</type>
      <units>Frac</units>
      <required>true</required>
      <model_dependent>false</model_dependent>
      <default_value>0.72</default_value>
    </argument>
    <argument>
      <name>mech_vent_2_fan_power</name>
      <display_name>Mechanical Ventilation 2: Fan Power</display_name>
      <description>The fan power of the second mechanical ventilation.</description>
      <type>Double</type>
      <units>W</units>
      <required>true</required>
      <model_dependent>false</model_dependent>
      <default_value>30</default_value>
    </argument>
    <argument>
      <name>kitchen_fans_quantity</name>
      <display_name>Kitchen Fans: Quantity</display_name>
      <description>The quantity of the kitchen fans. If not provided, the OS-HPXML default (see &lt;a href='https://openstudio-hpxml.readthedocs.io/en/v1.10.0/workflow_inputs.html#hpxml-local-ventilation-fans'&gt;HPXML Local Ventilation Fans&lt;/a&gt;) is used.</description>
      <type>Integer</type>
      <units>#</units>
      <required>false</required>
      <model_dependent>false</model_dependent>
    </argument>
    <argument>
      <name>kitchen_fans_flow_rate</name>
      <display_name>Kitchen Fans: Flow Rate</display_name>
      <description>The flow rate of the kitchen fan. If not provided, the OS-HPXML default (see &lt;a href='https://openstudio-hpxml.readthedocs.io/en/v1.10.0/workflow_inputs.html#hpxml-local-ventilation-fans'&gt;HPXML Local Ventilation Fans&lt;/a&gt;) is used.</description>
      <type>Double</type>
      <units>CFM</units>
      <required>false</required>
      <model_dependent>false</model_dependent>
    </argument>
    <argument>
      <name>kitchen_fans_hours_in_operation</name>
      <display_name>Kitchen Fans: Hours In Operation</display_name>
      <description>The hours in operation of the kitchen fan. If not provided, the OS-HPXML default (see &lt;a href='https://openstudio-hpxml.readthedocs.io/en/v1.10.0/workflow_inputs.html#hpxml-local-ventilation-fans'&gt;HPXML Local Ventilation Fans&lt;/a&gt;) is used.</description>
      <type>Double</type>
      <units>hrs/day</units>
      <required>false</required>
      <model_dependent>false</model_dependent>
    </argument>
    <argument>
      <name>kitchen_fans_power</name>
      <display_name>Kitchen Fans: Fan Power</display_name>
      <description>The fan power of the kitchen fan. If not provided, the OS-HPXML default (see &lt;a href='https://openstudio-hpxml.readthedocs.io/en/v1.10.0/workflow_inputs.html#hpxml-local-ventilation-fans'&gt;HPXML Local Ventilation Fans&lt;/a&gt;) is used.</description>
      <type>Double</type>
      <units>W</units>
      <required>false</required>
      <model_dependent>false</model_dependent>
    </argument>
    <argument>
      <name>kitchen_fans_start_hour</name>
      <display_name>Kitchen Fans: Start Hour</display_name>
      <description>The start hour of the kitchen fan. If not provided, the OS-HPXML default (see &lt;a href='https://openstudio-hpxml.readthedocs.io/en/v1.10.0/workflow_inputs.html#hpxml-local-ventilation-fans'&gt;HPXML Local Ventilation Fans&lt;/a&gt;) is used.</description>
      <type>Integer</type>
      <units>hr</units>
      <required>false</required>
      <model_dependent>false</model_dependent>
    </argument>
    <argument>
      <name>bathroom_fans_quantity</name>
      <display_name>Bathroom Fans: Quantity</display_name>
      <description>The quantity of the bathroom fans. If not provided, the OS-HPXML default (see &lt;a href='https://openstudio-hpxml.readthedocs.io/en/v1.10.0/workflow_inputs.html#hpxml-local-ventilation-fans'&gt;HPXML Local Ventilation Fans&lt;/a&gt;) is used.</description>
      <type>Integer</type>
      <units>#</units>
      <required>false</required>
      <model_dependent>false</model_dependent>
    </argument>
    <argument>
      <name>bathroom_fans_flow_rate</name>
      <display_name>Bathroom Fans: Flow Rate</display_name>
      <description>The flow rate of the bathroom fans. If not provided, the OS-HPXML default (see &lt;a href='https://openstudio-hpxml.readthedocs.io/en/v1.10.0/workflow_inputs.html#hpxml-local-ventilation-fans'&gt;HPXML Local Ventilation Fans&lt;/a&gt;) is used.</description>
      <type>Double</type>
      <units>CFM</units>
      <required>false</required>
      <model_dependent>false</model_dependent>
    </argument>
    <argument>
      <name>bathroom_fans_hours_in_operation</name>
      <display_name>Bathroom Fans: Hours In Operation</display_name>
      <description>The hours in operation of the bathroom fans. If not provided, the OS-HPXML default (see &lt;a href='https://openstudio-hpxml.readthedocs.io/en/v1.10.0/workflow_inputs.html#hpxml-local-ventilation-fans'&gt;HPXML Local Ventilation Fans&lt;/a&gt;) is used.</description>
      <type>Double</type>
      <units>hrs/day</units>
      <required>false</required>
      <model_dependent>false</model_dependent>
    </argument>
    <argument>
      <name>bathroom_fans_power</name>
      <display_name>Bathroom Fans: Fan Power</display_name>
      <description>The fan power of the bathroom fans. If not provided, the OS-HPXML default (see &lt;a href='https://openstudio-hpxml.readthedocs.io/en/v1.10.0/workflow_inputs.html#hpxml-local-ventilation-fans'&gt;HPXML Local Ventilation Fans&lt;/a&gt;) is used.</description>
      <type>Double</type>
      <units>W</units>
      <required>false</required>
      <model_dependent>false</model_dependent>
    </argument>
    <argument>
      <name>bathroom_fans_start_hour</name>
      <display_name>Bathroom Fans: Start Hour</display_name>
      <description>The start hour of the bathroom fans. If not provided, the OS-HPXML default (see &lt;a href='https://openstudio-hpxml.readthedocs.io/en/v1.10.0/workflow_inputs.html#hpxml-local-ventilation-fans'&gt;HPXML Local Ventilation Fans&lt;/a&gt;) is used.</description>
      <type>Integer</type>
      <units>hr</units>
      <required>false</required>
      <model_dependent>false</model_dependent>
    </argument>
    <argument>
      <name>whole_house_fan_present</name>
      <display_name>Whole House Fan: Present</display_name>
      <description>Whether there is a whole house fan.</description>
      <type>Boolean</type>
      <required>true</required>
      <model_dependent>false</model_dependent>
      <default_value>false</default_value>
      <choices>
        <choice>
          <value>true</value>
          <display_name>true</display_name>
        </choice>
        <choice>
          <value>false</value>
          <display_name>false</display_name>
        </choice>
      </choices>
    </argument>
    <argument>
      <name>whole_house_fan_flow_rate</name>
      <display_name>Whole House Fan: Flow Rate</display_name>
      <description>The flow rate of the whole house fan. If not provided, the OS-HPXML default (see &lt;a href='https://openstudio-hpxml.readthedocs.io/en/v1.10.0/workflow_inputs.html#hpxml-whole-house-fans'&gt;HPXML Whole House Fans&lt;/a&gt;) is used.</description>
      <type>Double</type>
      <units>CFM</units>
      <required>false</required>
      <model_dependent>false</model_dependent>
    </argument>
    <argument>
      <name>whole_house_fan_power</name>
      <display_name>Whole House Fan: Fan Power</display_name>
      <description>The fan power of the whole house fan. If not provided, the OS-HPXML default (see &lt;a href='https://openstudio-hpxml.readthedocs.io/en/v1.10.0/workflow_inputs.html#hpxml-whole-house-fans'&gt;HPXML Whole House Fans&lt;/a&gt;) is used.</description>
      <type>Double</type>
      <units>W</units>
      <required>false</required>
      <model_dependent>false</model_dependent>
    </argument>
    <argument>
      <name>water_heater_type</name>
      <display_name>Water Heater: Type</display_name>
      <description>The type of water heater. Use 'none' if there is no water heater.</description>
      <type>Choice</type>
      <required>true</required>
      <model_dependent>false</model_dependent>
      <default_value>storage water heater</default_value>
      <choices>
        <choice>
          <value>none</value>
          <display_name>none</display_name>
        </choice>
        <choice>
          <value>storage water heater</value>
          <display_name>storage water heater</display_name>
        </choice>
        <choice>
          <value>instantaneous water heater</value>
          <display_name>instantaneous water heater</display_name>
        </choice>
        <choice>
          <value>heat pump water heater</value>
          <display_name>heat pump water heater</display_name>
        </choice>
        <choice>
          <value>space-heating boiler with storage tank</value>
          <display_name>space-heating boiler with storage tank</display_name>
        </choice>
        <choice>
          <value>space-heating boiler with tankless coil</value>
          <display_name>space-heating boiler with tankless coil</display_name>
        </choice>
      </choices>
    </argument>
    <argument>
      <name>water_heater_fuel_type</name>
      <display_name>Water Heater: Fuel Type</display_name>
      <description>The fuel type of water heater. Ignored for heat pump water heater.</description>
      <type>Choice</type>
      <required>true</required>
      <model_dependent>false</model_dependent>
      <default_value>natural gas</default_value>
      <choices>
        <choice>
          <value>electricity</value>
          <display_name>electricity</display_name>
        </choice>
        <choice>
          <value>natural gas</value>
          <display_name>natural gas</display_name>
        </choice>
        <choice>
          <value>fuel oil</value>
          <display_name>fuel oil</display_name>
        </choice>
        <choice>
          <value>propane</value>
          <display_name>propane</display_name>
        </choice>
        <choice>
          <value>wood</value>
          <display_name>wood</display_name>
        </choice>
        <choice>
          <value>coal</value>
          <display_name>coal</display_name>
        </choice>
      </choices>
    </argument>
    <argument>
      <name>water_heater_location</name>
      <display_name>Water Heater: Location</display_name>
      <description>The location of water heater. If not provided, the OS-HPXML default (see &lt;a href='https://openstudio-hpxml.readthedocs.io/en/v1.10.0/workflow_inputs.html#hpxml-water-heating-systems'&gt;HPXML Water Heating Systems&lt;/a&gt;) is used.</description>
      <type>Choice</type>
      <required>false</required>
      <model_dependent>false</model_dependent>
      <choices>
        <choice>
          <value>conditioned space</value>
          <display_name>conditioned space</display_name>
        </choice>
        <choice>
          <value>basement - conditioned</value>
          <display_name>basement - conditioned</display_name>
        </choice>
        <choice>
          <value>basement - unconditioned</value>
          <display_name>basement - unconditioned</display_name>
        </choice>
        <choice>
          <value>garage</value>
          <display_name>garage</display_name>
        </choice>
        <choice>
          <value>attic</value>
          <display_name>attic</display_name>
        </choice>
        <choice>
          <value>attic - vented</value>
          <display_name>attic - vented</display_name>
        </choice>
        <choice>
          <value>attic - unvented</value>
          <display_name>attic - unvented</display_name>
        </choice>
        <choice>
          <value>crawlspace</value>
          <display_name>crawlspace</display_name>
        </choice>
        <choice>
          <value>crawlspace - vented</value>
          <display_name>crawlspace - vented</display_name>
        </choice>
        <choice>
          <value>crawlspace - unvented</value>
          <display_name>crawlspace - unvented</display_name>
        </choice>
        <choice>
          <value>crawlspace - conditioned</value>
          <display_name>crawlspace - conditioned</display_name>
        </choice>
        <choice>
          <value>other exterior</value>
          <display_name>other exterior</display_name>
        </choice>
        <choice>
          <value>other housing unit</value>
          <display_name>other housing unit</display_name>
        </choice>
        <choice>
          <value>other heated space</value>
          <display_name>other heated space</display_name>
        </choice>
        <choice>
          <value>other multifamily buffer space</value>
          <display_name>other multifamily buffer space</display_name>
        </choice>
        <choice>
          <value>other non-freezing space</value>
          <display_name>other non-freezing space</display_name>
        </choice>
      </choices>
    </argument>
    <argument>
      <name>water_heater_tank_volume</name>
      <display_name>Water Heater: Tank Volume</display_name>
      <description>Nominal volume of water heater tank. If not provided, the OS-HPXML default (see &lt;a href='https://openstudio-hpxml.readthedocs.io/en/v1.10.0/workflow_inputs.html#conventional-storage'&gt;Conventional Storage&lt;/a&gt;, &lt;a href='https://openstudio-hpxml.readthedocs.io/en/v1.10.0/workflow_inputs.html#heat-pump'&gt;Heat Pump&lt;/a&gt;, &lt;a href='https://openstudio-hpxml.readthedocs.io/en/v1.10.0/workflow_inputs.html#combi-boiler-w-storage'&gt;Combi Boiler w/ Storage&lt;/a&gt;) is used.</description>
      <type>Double</type>
      <units>gal</units>
      <required>false</required>
      <model_dependent>false</model_dependent>
    </argument>
    <argument>
      <name>water_heater_efficiency_type</name>
      <display_name>Water Heater: Efficiency Type</display_name>
      <description>The efficiency type of water heater. Does not apply to space-heating boilers.</description>
      <type>Choice</type>
      <required>true</required>
      <model_dependent>false</model_dependent>
      <default_value>EnergyFactor</default_value>
      <choices>
        <choice>
          <value>EnergyFactor</value>
          <display_name>EnergyFactor</display_name>
        </choice>
        <choice>
          <value>UniformEnergyFactor</value>
          <display_name>UniformEnergyFactor</display_name>
        </choice>
      </choices>
    </argument>
    <argument>
      <name>water_heater_efficiency</name>
      <display_name>Water Heater: Efficiency</display_name>
      <description>Rated Energy Factor or Uniform Energy Factor. Does not apply to space-heating boilers.</description>
      <type>Double</type>
      <required>true</required>
      <model_dependent>false</model_dependent>
      <default_value>0.67</default_value>
    </argument>
    <argument>
      <name>water_heater_usage_bin</name>
      <display_name>Water Heater: Usage Bin</display_name>
      <description>The usage of the water heater. Only applies if Efficiency Type is UniformEnergyFactor and Type is not instantaneous water heater. Does not apply to space-heating boilers. If not provided, the OS-HPXML default (see &lt;a href='https://openstudio-hpxml.readthedocs.io/en/v1.10.0/workflow_inputs.html#conventional-storage'&gt;Conventional Storage&lt;/a&gt;, &lt;a href='https://openstudio-hpxml.readthedocs.io/en/v1.10.0/workflow_inputs.html#heat-pump'&gt;Heat Pump&lt;/a&gt;) is used.</description>
      <type>Choice</type>
      <required>false</required>
      <model_dependent>false</model_dependent>
      <choices>
        <choice>
          <value>very small</value>
          <display_name>very small</display_name>
        </choice>
        <choice>
          <value>low</value>
          <display_name>low</display_name>
        </choice>
        <choice>
          <value>medium</value>
          <display_name>medium</display_name>
        </choice>
        <choice>
          <value>high</value>
          <display_name>high</display_name>
        </choice>
      </choices>
    </argument>
    <argument>
      <name>water_heater_recovery_efficiency</name>
      <display_name>Water Heater: Recovery Efficiency</display_name>
      <description>Ratio of energy delivered to water heater to the energy content of the fuel consumed by the water heater. Only used for non-electric storage water heaters. If not provided, the OS-HPXML default (see &lt;a href='https://openstudio-hpxml.readthedocs.io/en/v1.10.0/workflow_inputs.html#conventional-storage'&gt;Conventional Storage&lt;/a&gt;) is used.</description>
      <type>Double</type>
      <units>Frac</units>
      <required>false</required>
      <model_dependent>false</model_dependent>
    </argument>
    <argument>
      <name>water_heater_heating_capacity</name>
      <display_name>Water Heater: Heating Capacity</display_name>
      <description>Heating capacity. Only applies to storage water heater and heat pump water heater (compressor). If not provided, the OS-HPXML default (see &lt;a href='https://openstudio-hpxml.readthedocs.io/en/v1.10.0/workflow_inputs.html#conventional-storage'&gt;Conventional Storage&lt;/a&gt;, &lt;a href='https://openstudio-hpxml.readthedocs.io/en/v1.10.0/workflow_inputs.html#heat-pump'&gt;Heat Pump&lt;/a&gt;) is used.</description>
      <type>Double</type>
      <units>Btu/hr</units>
      <required>false</required>
      <model_dependent>false</model_dependent>
    </argument>
    <argument>
      <name>water_heater_backup_heating_capacity</name>
      <display_name>Water Heater: Backup Heating Capacity</display_name>
      <description>Backup heating capacity for a heat pump water heater. If not provided, the OS-HPXML default (see &lt;a href='https://openstudio-hpxml.readthedocs.io/en/v1.10.0/workflow_inputs.html#heat-pump'&gt;Heat Pump&lt;/a&gt;) is used.</description>
      <type>Double</type>
      <units>Btu/hr</units>
      <required>false</required>
      <model_dependent>false</model_dependent>
    </argument>
    <argument>
      <name>water_heater_standby_loss</name>
      <display_name>Water Heater: Standby Loss</display_name>
      <description>The standby loss of water heater. Only applies to space-heating boilers. If not provided, the OS-HPXML default (see &lt;a href='https://openstudio-hpxml.readthedocs.io/en/v1.10.0/workflow_inputs.html#combi-boiler-w-storage'&gt;Combi Boiler w/ Storage&lt;/a&gt;) is used.</description>
      <type>Double</type>
      <units>F/hr</units>
      <required>false</required>
      <model_dependent>false</model_dependent>
    </argument>
    <argument>
      <name>water_heater_jacket_rvalue</name>
      <display_name>Water Heater: Jacket R-value</display_name>
      <description>The jacket R-value of water heater. Doesn't apply to instantaneous water heater or space-heating boiler with tankless coil. If not provided, defaults to no jacket insulation.</description>
      <type>Double</type>
      <units>h-ft^2-R/Btu</units>
      <required>false</required>
      <model_dependent>false</model_dependent>
    </argument>
    <argument>
      <name>water_heater_setpoint_temperature</name>
      <display_name>Water Heater: Setpoint Temperature</display_name>
      <description>The setpoint temperature of water heater. If not provided, the OS-HPXML default (see &lt;a href='https://openstudio-hpxml.readthedocs.io/en/v1.10.0/workflow_inputs.html#hpxml-water-heating-systems'&gt;HPXML Water Heating Systems&lt;/a&gt;) is used.</description>
      <type>Double</type>
      <units>F</units>
      <required>false</required>
      <model_dependent>false</model_dependent>
    </argument>
    <argument>
      <name>water_heater_num_bedrooms_served</name>
      <display_name>Water Heater: Number of Bedrooms Served</display_name>
      <description>Number of bedrooms served (directly or indirectly) by the water heater. Only needed if single-family attached or apartment unit and it is a shared water heater serving multiple dwelling units. Used to apportion water heater tank losses to the unit.</description>
      <type>Integer</type>
      <units>#</units>
      <required>false</required>
      <model_dependent>false</model_dependent>
    </argument>
    <argument>
      <name>water_heater_uses_desuperheater</name>
      <display_name>Water Heater: Uses Desuperheater</display_name>
      <description>Requires that the dwelling unit has a air-to-air, mini-split, or ground-to-air heat pump or a central air conditioner or mini-split air conditioner. If not provided, assumes no desuperheater.</description>
      <type>Boolean</type>
      <required>false</required>
      <model_dependent>false</model_dependent>
      <choices>
        <choice>
          <value>true</value>
          <display_name>true</display_name>
        </choice>
        <choice>
          <value>false</value>
          <display_name>false</display_name>
        </choice>
      </choices>
    </argument>
    <argument>
      <name>water_heater_tank_model_type</name>
      <display_name>Water Heater: Tank Type</display_name>
      <description>Type of tank model to use. The 'stratified' tank generally provide more accurate results, but may significantly increase run time. Applies only to storage water heater. If not provided, the OS-HPXML default (see &lt;a href='https://openstudio-hpxml.readthedocs.io/en/v1.10.0/workflow_inputs.html#conventional-storage'&gt;Conventional Storage&lt;/a&gt;) is used.</description>
      <type>Choice</type>
      <required>false</required>
      <model_dependent>false</model_dependent>
      <choices>
        <choice>
          <value>mixed</value>
          <display_name>mixed</display_name>
        </choice>
        <choice>
          <value>stratified</value>
          <display_name>stratified</display_name>
        </choice>
      </choices>
    </argument>
    <argument>
      <name>water_heater_operating_mode</name>
      <display_name>Water Heater: Operating Mode</display_name>
      <description>The water heater operating mode. The 'heat pump only' option only uses the heat pump, while 'hybrid/auto' allows the backup electric resistance to come on in high demand situations. This is ignored if a scheduled operating mode type is selected. Applies only to heat pump water heater. If not provided, the OS-HPXML default (see &lt;a href='https://openstudio-hpxml.readthedocs.io/en/v1.10.0/workflow_inputs.html#heat-pump'&gt;Heat Pump&lt;/a&gt;) is used.</description>
      <type>Choice</type>
      <required>false</required>
      <model_dependent>false</model_dependent>
      <choices>
        <choice>
          <value>hybrid/auto</value>
          <display_name>hybrid/auto</display_name>
        </choice>
        <choice>
          <value>heat pump only</value>
          <display_name>heat pump only</display_name>
        </choice>
      </choices>
    </argument>
    <argument>
      <name>hot_water_distribution_system_type</name>
      <display_name>Hot Water Distribution: System Type</display_name>
      <description>The type of the hot water distribution system.</description>
      <type>Choice</type>
      <required>true</required>
      <model_dependent>false</model_dependent>
      <default_value>Standard</default_value>
      <choices>
        <choice>
          <value>Standard</value>
          <display_name>Standard</display_name>
        </choice>
        <choice>
          <value>Recirculation</value>
          <display_name>Recirculation</display_name>
        </choice>
      </choices>
    </argument>
    <argument>
      <name>hot_water_distribution_standard_piping_length</name>
      <display_name>Hot Water Distribution: Standard Piping Length</display_name>
      <description>If the distribution system is Standard, the length of the piping. If not provided, the OS-HPXML default (see &lt;a href='https://openstudio-hpxml.readthedocs.io/en/v1.10.0/workflow_inputs.html#standard'&gt;Standard&lt;/a&gt;) is used.</description>
      <type>Double</type>
      <units>ft</units>
      <required>false</required>
      <model_dependent>false</model_dependent>
    </argument>
    <argument>
      <name>hot_water_distribution_recirc_control_type</name>
      <display_name>Hot Water Distribution: Recirculation Control Type</display_name>
      <description>If the distribution system is Recirculation, the type of hot water recirculation control, if any.</description>
      <type>Choice</type>
      <required>false</required>
      <model_dependent>false</model_dependent>
      <default_value>no control</default_value>
      <choices>
        <choice>
          <value>no control</value>
          <display_name>no control</display_name>
        </choice>
        <choice>
          <value>timer</value>
          <display_name>timer</display_name>
        </choice>
        <choice>
          <value>temperature</value>
          <display_name>temperature</display_name>
        </choice>
        <choice>
          <value>presence sensor demand control</value>
          <display_name>presence sensor demand control</display_name>
        </choice>
        <choice>
          <value>manual demand control</value>
          <display_name>manual demand control</display_name>
        </choice>
      </choices>
    </argument>
    <argument>
      <name>hot_water_distribution_recirc_piping_length</name>
      <display_name>Hot Water Distribution: Recirculation Piping Length</display_name>
      <description>If the distribution system is Recirculation, the length of the recirculation piping. If not provided, the OS-HPXML default (see &lt;a href='https://openstudio-hpxml.readthedocs.io/en/v1.10.0/workflow_inputs.html#recirculation-in-unit'&gt;Recirculation (In-Unit)&lt;/a&gt;) is used.</description>
      <type>Double</type>
      <units>ft</units>
      <required>false</required>
      <model_dependent>false</model_dependent>
    </argument>
    <argument>
      <name>hot_water_distribution_recirc_branch_piping_length</name>
      <display_name>Hot Water Distribution: Recirculation Branch Piping Length</display_name>
      <description>If the distribution system is Recirculation, the length of the recirculation branch piping. If not provided, the OS-HPXML default (see &lt;a href='https://openstudio-hpxml.readthedocs.io/en/v1.10.0/workflow_inputs.html#recirculation-in-unit'&gt;Recirculation (In-Unit)&lt;/a&gt;) is used.</description>
      <type>Double</type>
      <units>ft</units>
      <required>false</required>
      <model_dependent>false</model_dependent>
    </argument>
    <argument>
      <name>hot_water_distribution_recirc_pump_power</name>
      <display_name>Hot Water Distribution: Recirculation Pump Power</display_name>
      <description>If the distribution system is Recirculation, the recirculation pump power. If not provided, the OS-HPXML default (see &lt;a href='https://openstudio-hpxml.readthedocs.io/en/v1.10.0/workflow_inputs.html#recirculation-in-unit'&gt;Recirculation (In-Unit)&lt;/a&gt;) is used.</description>
      <type>Double</type>
      <units>W</units>
      <required>false</required>
      <model_dependent>false</model_dependent>
    </argument>
    <argument>
      <name>hot_water_distribution_pipe_r</name>
      <display_name>Hot Water Distribution: Pipe Insulation Nominal R-Value</display_name>
      <description>Nominal R-value of the pipe insulation. If not provided, the OS-HPXML default (see &lt;a href='https://openstudio-hpxml.readthedocs.io/en/v1.10.0/workflow_inputs.html#hpxml-hot-water-distribution'&gt;HPXML Hot Water Distribution&lt;/a&gt;) is used.</description>
      <type>Double</type>
      <units>h-ft^2-R/Btu</units>
      <required>false</required>
      <model_dependent>false</model_dependent>
    </argument>
    <argument>
      <name>dwhr_facilities_connected</name>
      <display_name>Drain Water Heat Recovery: Facilities Connected</display_name>
      <description>Which facilities are connected for the drain water heat recovery. Use 'none' if there is no drain water heat recovery system.</description>
      <type>Choice</type>
      <required>true</required>
      <model_dependent>false</model_dependent>
      <default_value>none</default_value>
      <choices>
        <choice>
          <value>none</value>
          <display_name>none</display_name>
        </choice>
        <choice>
          <value>one</value>
          <display_name>one</display_name>
        </choice>
        <choice>
          <value>all</value>
          <display_name>all</display_name>
        </choice>
      </choices>
    </argument>
    <argument>
      <name>dwhr_equal_flow</name>
      <display_name>Drain Water Heat Recovery: Equal Flow</display_name>
      <description>Whether the drain water heat recovery has equal flow.</description>
      <type>Boolean</type>
      <required>false</required>
      <model_dependent>false</model_dependent>
      <default_value>true</default_value>
      <choices>
        <choice>
          <value>true</value>
          <display_name>true</display_name>
        </choice>
        <choice>
          <value>false</value>
          <display_name>false</display_name>
        </choice>
      </choices>
    </argument>
    <argument>
      <name>dwhr_efficiency</name>
      <display_name>Drain Water Heat Recovery: Efficiency</display_name>
      <description>The efficiency of the drain water heat recovery.</description>
      <type>Double</type>
      <units>Frac</units>
      <required>false</required>
      <model_dependent>false</model_dependent>
      <default_value>0.55</default_value>
    </argument>
    <argument>
      <name>water_fixtures_shower_low_flow</name>
      <display_name>Hot Water Fixtures: Is Shower Low Flow</display_name>
      <description>Whether the shower fixture is low flow.</description>
      <type>Boolean</type>
      <required>true</required>
      <model_dependent>false</model_dependent>
      <default_value>false</default_value>
      <choices>
        <choice>
          <value>true</value>
          <display_name>true</display_name>
        </choice>
        <choice>
          <value>false</value>
          <display_name>false</display_name>
        </choice>
      </choices>
    </argument>
    <argument>
      <name>water_fixtures_sink_low_flow</name>
      <display_name>Hot Water Fixtures: Is Sink Low Flow</display_name>
      <description>Whether the sink fixture is low flow.</description>
      <type>Boolean</type>
      <required>true</required>
      <model_dependent>false</model_dependent>
      <default_value>false</default_value>
      <choices>
        <choice>
          <value>true</value>
          <display_name>true</display_name>
        </choice>
        <choice>
          <value>false</value>
          <display_name>false</display_name>
        </choice>
      </choices>
    </argument>
    <argument>
      <name>water_fixtures_usage_multiplier</name>
      <display_name>Hot Water Fixtures: Usage Multiplier</display_name>
      <description>Multiplier on the hot water usage that can reflect, e.g., high/low usage occupants. If not provided, the OS-HPXML default (see &lt;a href='https://openstudio-hpxml.readthedocs.io/en/v1.10.0/workflow_inputs.html#hpxml-water-fixtures'&gt;HPXML Water Fixtures&lt;/a&gt;) is used.</description>
      <type>Double</type>
      <required>false</required>
      <model_dependent>false</model_dependent>
    </argument>
    <argument>
      <name>general_water_use_usage_multiplier</name>
      <display_name>General Water Use: Usage Multiplier</display_name>
      <description>Multiplier on internal gains from general water use (floor mopping, shower evaporation, water films on showers, tubs &amp; sinks surfaces, plant watering, etc.) that can reflect, e.g., high/low usage occupants. If not provided, the OS-HPXML default (see &lt;a href='https://openstudio-hpxml.readthedocs.io/en/v1.10.0/workflow_inputs.html#hpxml-building-occupancy'&gt;HPXML Building Occupancy&lt;/a&gt;) is used.</description>
      <type>Double</type>
      <required>false</required>
      <model_dependent>false</model_dependent>
    </argument>
    <argument>
      <name>solar_thermal_system_type</name>
      <display_name>Solar Thermal: System Type</display_name>
      <description>The type of solar thermal system. Use 'none' if there is no solar thermal system.</description>
      <type>Choice</type>
      <required>true</required>
      <model_dependent>false</model_dependent>
      <default_value>none</default_value>
      <choices>
        <choice>
          <value>none</value>
          <display_name>none</display_name>
        </choice>
        <choice>
          <value>hot water</value>
          <display_name>hot water</display_name>
        </choice>
      </choices>
    </argument>
    <argument>
      <name>solar_thermal_collector_area</name>
      <display_name>Solar Thermal: Collector Area</display_name>
      <description>The collector area of the solar thermal system.</description>
      <type>Double</type>
      <units>ft^2</units>
      <required>true</required>
      <model_dependent>false</model_dependent>
      <default_value>40</default_value>
    </argument>
    <argument>
      <name>solar_thermal_collector_loop_type</name>
      <display_name>Solar Thermal: Collector Loop Type</display_name>
      <description>The collector loop type of the solar thermal system.</description>
      <type>Choice</type>
      <required>true</required>
      <model_dependent>false</model_dependent>
      <default_value>liquid direct</default_value>
      <choices>
        <choice>
          <value>liquid direct</value>
          <display_name>liquid direct</display_name>
        </choice>
        <choice>
          <value>liquid indirect</value>
          <display_name>liquid indirect</display_name>
        </choice>
        <choice>
          <value>passive thermosyphon</value>
          <display_name>passive thermosyphon</display_name>
        </choice>
      </choices>
    </argument>
    <argument>
      <name>solar_thermal_collector_type</name>
      <display_name>Solar Thermal: Collector Type</display_name>
      <description>The collector type of the solar thermal system.</description>
      <type>Choice</type>
      <required>true</required>
      <model_dependent>false</model_dependent>
      <default_value>evacuated tube</default_value>
      <choices>
        <choice>
          <value>evacuated tube</value>
          <display_name>evacuated tube</display_name>
        </choice>
        <choice>
          <value>single glazing black</value>
          <display_name>single glazing black</display_name>
        </choice>
        <choice>
          <value>double glazing black</value>
          <display_name>double glazing black</display_name>
        </choice>
        <choice>
          <value>integrated collector storage</value>
          <display_name>integrated collector storage</display_name>
        </choice>
      </choices>
    </argument>
    <argument>
      <name>solar_thermal_collector_azimuth</name>
      <display_name>Solar Thermal: Collector Azimuth</display_name>
      <description>The collector azimuth of the solar thermal system. Azimuth is measured clockwise from north (e.g., North=0, East=90, South=180, West=270).</description>
      <type>Double</type>
      <units>degrees</units>
      <required>true</required>
      <model_dependent>false</model_dependent>
      <default_value>180</default_value>
    </argument>
    <argument>
      <name>solar_thermal_collector_tilt</name>
      <display_name>Solar Thermal: Collector Tilt</display_name>
      <description>The collector tilt of the solar thermal system. Can also enter, e.g., RoofPitch, RoofPitch+20, Latitude, Latitude-15, etc.</description>
      <type>String</type>
      <units>degrees</units>
      <required>true</required>
      <model_dependent>false</model_dependent>
      <default_value>RoofPitch</default_value>
    </argument>
    <argument>
      <name>solar_thermal_collector_rated_optical_efficiency</name>
      <display_name>Solar Thermal: Collector Rated Optical Efficiency</display_name>
      <description>The collector rated optical efficiency of the solar thermal system.</description>
      <type>Double</type>
      <units>Frac</units>
      <required>true</required>
      <model_dependent>false</model_dependent>
      <default_value>0.5</default_value>
    </argument>
    <argument>
      <name>solar_thermal_collector_rated_thermal_losses</name>
      <display_name>Solar Thermal: Collector Rated Thermal Losses</display_name>
      <description>The collector rated thermal losses of the solar thermal system.</description>
      <type>Double</type>
      <units>Btu/hr-ft^2-R</units>
      <required>true</required>
      <model_dependent>false</model_dependent>
      <default_value>0.2799</default_value>
    </argument>
    <argument>
      <name>solar_thermal_storage_volume</name>
      <display_name>Solar Thermal: Storage Volume</display_name>
      <description>The storage volume of the solar thermal system. If not provided, the OS-HPXML default (see &lt;a href='https://openstudio-hpxml.readthedocs.io/en/v1.10.0/workflow_inputs.html#detailed-inputs'&gt;Detailed Inputs&lt;/a&gt;) is used.</description>
      <type>Double</type>
      <units>gal</units>
      <required>false</required>
      <model_dependent>false</model_dependent>
    </argument>
    <argument>
      <name>solar_thermal_solar_fraction</name>
      <display_name>Solar Thermal: Solar Fraction</display_name>
      <description>The solar fraction of the solar thermal system. If provided, overrides all other solar thermal inputs.</description>
      <type>Double</type>
      <units>Frac</units>
      <required>true</required>
      <model_dependent>false</model_dependent>
      <default_value>0</default_value>
    </argument>
    <argument>
      <name>pv_system_present</name>
      <display_name>PV System: Present</display_name>
      <description>Whether there is a PV system present.</description>
      <type>Boolean</type>
      <required>true</required>
      <model_dependent>false</model_dependent>
      <default_value>false</default_value>
      <choices>
        <choice>
          <value>true</value>
          <display_name>true</display_name>
        </choice>
        <choice>
          <value>false</value>
          <display_name>false</display_name>
        </choice>
      </choices>
    </argument>
    <argument>
      <name>pv_system_module_type</name>
      <display_name>PV System: Module Type</display_name>
      <description>Module type of the PV system. If not provided, the OS-HPXML default (see &lt;a href='https://openstudio-hpxml.readthedocs.io/en/v1.10.0/workflow_inputs.html#hpxml-photovoltaics'&gt;HPXML Photovoltaics&lt;/a&gt;) is used.</description>
      <type>Choice</type>
      <required>false</required>
      <model_dependent>false</model_dependent>
      <choices>
        <choice>
          <value>standard</value>
          <display_name>standard</display_name>
        </choice>
        <choice>
          <value>premium</value>
          <display_name>premium</display_name>
        </choice>
        <choice>
          <value>thin film</value>
          <display_name>thin film</display_name>
        </choice>
      </choices>
    </argument>
    <argument>
      <name>pv_system_location</name>
      <display_name>PV System: Location</display_name>
      <description>Location of the PV system. If not provided, the OS-HPXML default (see &lt;a href='https://openstudio-hpxml.readthedocs.io/en/v1.10.0/workflow_inputs.html#hpxml-photovoltaics'&gt;HPXML Photovoltaics&lt;/a&gt;) is used.</description>
      <type>Choice</type>
      <required>false</required>
      <model_dependent>false</model_dependent>
      <choices>
        <choice>
          <value>roof</value>
          <display_name>roof</display_name>
        </choice>
        <choice>
          <value>ground</value>
          <display_name>ground</display_name>
        </choice>
      </choices>
    </argument>
    <argument>
      <name>pv_system_tracking</name>
      <display_name>PV System: Tracking</display_name>
      <description>Type of tracking for the PV system. If not provided, the OS-HPXML default (see &lt;a href='https://openstudio-hpxml.readthedocs.io/en/v1.10.0/workflow_inputs.html#hpxml-photovoltaics'&gt;HPXML Photovoltaics&lt;/a&gt;) is used.</description>
      <type>Choice</type>
      <required>false</required>
      <model_dependent>false</model_dependent>
      <choices>
        <choice>
          <value>fixed</value>
          <display_name>fixed</display_name>
        </choice>
        <choice>
          <value>1-axis</value>
          <display_name>1-axis</display_name>
        </choice>
        <choice>
          <value>1-axis backtracked</value>
          <display_name>1-axis backtracked</display_name>
        </choice>
        <choice>
          <value>2-axis</value>
          <display_name>2-axis</display_name>
        </choice>
      </choices>
    </argument>
    <argument>
      <name>pv_system_array_azimuth</name>
      <display_name>PV System: Array Azimuth</display_name>
      <description>Array azimuth of the PV system. Azimuth is measured clockwise from north (e.g., North=0, East=90, South=180, West=270).</description>
      <type>Double</type>
      <units>degrees</units>
      <required>true</required>
      <model_dependent>false</model_dependent>
      <default_value>180</default_value>
    </argument>
    <argument>
      <name>pv_system_array_tilt</name>
      <display_name>PV System: Array Tilt</display_name>
      <description>Array tilt of the PV system. Can also enter, e.g., RoofPitch, RoofPitch+20, Latitude, Latitude-15, etc.</description>
      <type>String</type>
      <units>degrees</units>
      <required>true</required>
      <model_dependent>false</model_dependent>
      <default_value>RoofPitch</default_value>
    </argument>
    <argument>
      <name>pv_system_max_power_output</name>
      <display_name>PV System: Maximum Power Output</display_name>
      <description>Maximum power output of the PV system. For a shared system, this is the total building maximum power output.</description>
      <type>Double</type>
      <units>W</units>
      <required>true</required>
      <model_dependent>false</model_dependent>
      <default_value>4000</default_value>
    </argument>
    <argument>
      <name>pv_system_inverter_efficiency</name>
      <display_name>PV System: Inverter Efficiency</display_name>
      <description>Inverter efficiency of the PV system. If there are two PV systems, this will apply to both. If not provided, the OS-HPXML default (see &lt;a href='https://openstudio-hpxml.readthedocs.io/en/v1.10.0/workflow_inputs.html#hpxml-photovoltaics'&gt;HPXML Photovoltaics&lt;/a&gt;) is used.</description>
      <type>Double</type>
      <units>Frac</units>
      <required>false</required>
      <model_dependent>false</model_dependent>
    </argument>
    <argument>
      <name>pv_system_system_losses_fraction</name>
      <display_name>PV System: System Losses Fraction</display_name>
      <description>System losses fraction of the PV system. If there are two PV systems, this will apply to both. If not provided, the OS-HPXML default (see &lt;a href='https://openstudio-hpxml.readthedocs.io/en/v1.10.0/workflow_inputs.html#hpxml-photovoltaics'&gt;HPXML Photovoltaics&lt;/a&gt;) is used.</description>
      <type>Double</type>
      <units>Frac</units>
      <required>false</required>
      <model_dependent>false</model_dependent>
    </argument>
    <argument>
      <name>pv_system_num_bedrooms_served</name>
      <display_name>PV System: Number of Bedrooms Served</display_name>
      <description>Number of bedrooms served by PV system. Only needed if single-family attached or apartment unit and it is a shared PV system serving multiple dwelling units. Used to apportion PV generation to the unit of a SFA/MF building. If there are two PV systems, this will apply to both.</description>
      <type>Integer</type>
      <units>#</units>
      <required>false</required>
      <model_dependent>false</model_dependent>
    </argument>
    <argument>
      <name>pv_system_2_present</name>
      <display_name>PV System 2: Present</display_name>
      <description>Whether there is a second PV system present.</description>
      <type>Boolean</type>
      <required>true</required>
      <model_dependent>false</model_dependent>
      <default_value>false</default_value>
      <choices>
        <choice>
          <value>true</value>
          <display_name>true</display_name>
        </choice>
        <choice>
          <value>false</value>
          <display_name>false</display_name>
        </choice>
      </choices>
    </argument>
    <argument>
      <name>pv_system_2_module_type</name>
      <display_name>PV System 2: Module Type</display_name>
      <description>Module type of the second PV system. If not provided, the OS-HPXML default (see &lt;a href='https://openstudio-hpxml.readthedocs.io/en/v1.10.0/workflow_inputs.html#hpxml-photovoltaics'&gt;HPXML Photovoltaics&lt;/a&gt;) is used.</description>
      <type>Choice</type>
      <required>false</required>
      <model_dependent>false</model_dependent>
      <choices>
        <choice>
          <value>standard</value>
          <display_name>standard</display_name>
        </choice>
        <choice>
          <value>premium</value>
          <display_name>premium</display_name>
        </choice>
        <choice>
          <value>thin film</value>
          <display_name>thin film</display_name>
        </choice>
      </choices>
    </argument>
    <argument>
      <name>pv_system_2_location</name>
      <display_name>PV System 2: Location</display_name>
      <description>Location of the second PV system. If not provided, the OS-HPXML default (see &lt;a href='https://openstudio-hpxml.readthedocs.io/en/v1.10.0/workflow_inputs.html#hpxml-photovoltaics'&gt;HPXML Photovoltaics&lt;/a&gt;) is used.</description>
      <type>Choice</type>
      <required>false</required>
      <model_dependent>false</model_dependent>
      <choices>
        <choice>
          <value>roof</value>
          <display_name>roof</display_name>
        </choice>
        <choice>
          <value>ground</value>
          <display_name>ground</display_name>
        </choice>
      </choices>
    </argument>
    <argument>
      <name>pv_system_2_tracking</name>
      <display_name>PV System 2: Tracking</display_name>
      <description>Type of tracking for the second PV system. If not provided, the OS-HPXML default (see &lt;a href='https://openstudio-hpxml.readthedocs.io/en/v1.10.0/workflow_inputs.html#hpxml-photovoltaics'&gt;HPXML Photovoltaics&lt;/a&gt;) is used.</description>
      <type>Choice</type>
      <required>false</required>
      <model_dependent>false</model_dependent>
      <choices>
        <choice>
          <value>fixed</value>
          <display_name>fixed</display_name>
        </choice>
        <choice>
          <value>1-axis</value>
          <display_name>1-axis</display_name>
        </choice>
        <choice>
          <value>1-axis backtracked</value>
          <display_name>1-axis backtracked</display_name>
        </choice>
        <choice>
          <value>2-axis</value>
          <display_name>2-axis</display_name>
        </choice>
      </choices>
    </argument>
    <argument>
      <name>pv_system_2_array_azimuth</name>
      <display_name>PV System 2: Array Azimuth</display_name>
      <description>Array azimuth of the second PV system. Azimuth is measured clockwise from north (e.g., North=0, East=90, South=180, West=270).</description>
      <type>Double</type>
      <units>degrees</units>
      <required>true</required>
      <model_dependent>false</model_dependent>
      <default_value>180</default_value>
    </argument>
    <argument>
      <name>pv_system_2_array_tilt</name>
      <display_name>PV System 2: Array Tilt</display_name>
      <description>Array tilt of the second PV system. Can also enter, e.g., RoofPitch, RoofPitch+20, Latitude, Latitude-15, etc.</description>
      <type>String</type>
      <units>degrees</units>
      <required>true</required>
      <model_dependent>false</model_dependent>
      <default_value>RoofPitch</default_value>
    </argument>
    <argument>
      <name>pv_system_2_max_power_output</name>
      <display_name>PV System 2: Maximum Power Output</display_name>
      <description>Maximum power output of the second PV system. For a shared system, this is the total building maximum power output.</description>
      <type>Double</type>
      <units>W</units>
      <required>true</required>
      <model_dependent>false</model_dependent>
      <default_value>4000</default_value>
    </argument>
    <argument>
      <name>battery_present</name>
      <display_name>Battery: Present</display_name>
      <description>Whether there is a lithium ion battery present.</description>
      <type>Boolean</type>
      <required>true</required>
      <model_dependent>false</model_dependent>
      <default_value>false</default_value>
      <choices>
        <choice>
          <value>true</value>
          <display_name>true</display_name>
        </choice>
        <choice>
          <value>false</value>
          <display_name>false</display_name>
        </choice>
      </choices>
    </argument>
    <argument>
      <name>battery_location</name>
      <display_name>Battery: Location</display_name>
      <description>The space type for the lithium ion battery location. If not provided, the OS-HPXML default (see &lt;a href='https://openstudio-hpxml.readthedocs.io/en/v1.10.0/workflow_inputs.html#hpxml-batteries'&gt;HPXML Batteries&lt;/a&gt;) is used.</description>
      <type>Choice</type>
      <required>false</required>
      <model_dependent>false</model_dependent>
      <choices>
        <choice>
          <value>conditioned space</value>
          <display_name>conditioned space</display_name>
        </choice>
        <choice>
          <value>basement - conditioned</value>
          <display_name>basement - conditioned</display_name>
        </choice>
        <choice>
          <value>basement - unconditioned</value>
          <display_name>basement - unconditioned</display_name>
        </choice>
        <choice>
          <value>crawlspace</value>
          <display_name>crawlspace</display_name>
        </choice>
        <choice>
          <value>crawlspace - vented</value>
          <display_name>crawlspace - vented</display_name>
        </choice>
        <choice>
          <value>crawlspace - unvented</value>
          <display_name>crawlspace - unvented</display_name>
        </choice>
        <choice>
          <value>crawlspace - conditioned</value>
          <display_name>crawlspace - conditioned</display_name>
        </choice>
        <choice>
          <value>attic</value>
          <display_name>attic</display_name>
        </choice>
        <choice>
          <value>attic - vented</value>
          <display_name>attic - vented</display_name>
        </choice>
        <choice>
          <value>attic - unvented</value>
          <display_name>attic - unvented</display_name>
        </choice>
        <choice>
          <value>garage</value>
          <display_name>garage</display_name>
        </choice>
        <choice>
          <value>outside</value>
          <display_name>outside</display_name>
        </choice>
      </choices>
    </argument>
    <argument>
      <name>battery_power</name>
      <display_name>Battery: Rated Power Output</display_name>
      <description>The rated power output of the lithium ion battery. If not provided, the OS-HPXML default (see &lt;a href='https://openstudio-hpxml.readthedocs.io/en/v1.10.0/workflow_inputs.html#hpxml-batteries'&gt;HPXML Batteries&lt;/a&gt;) is used.</description>
      <type>Double</type>
      <units>W</units>
      <required>false</required>
      <model_dependent>false</model_dependent>
    </argument>
    <argument>
      <name>battery_capacity</name>
      <display_name>Battery: Nominal Capacity</display_name>
      <description>The nominal capacity of the lithium ion battery. If not provided, the OS-HPXML default (see &lt;a href='https://openstudio-hpxml.readthedocs.io/en/v1.10.0/workflow_inputs.html#hpxml-batteries'&gt;HPXML Batteries&lt;/a&gt;) is used.</description>
      <type>Double</type>
      <units>kWh</units>
      <required>false</required>
      <model_dependent>false</model_dependent>
    </argument>
    <argument>
      <name>battery_usable_capacity</name>
      <display_name>Battery: Usable Capacity</display_name>
      <description>The usable capacity of the lithium ion battery. If not provided, the OS-HPXML default (see &lt;a href='https://openstudio-hpxml.readthedocs.io/en/v1.10.0/workflow_inputs.html#hpxml-batteries'&gt;HPXML Batteries&lt;/a&gt;) is used.</description>
      <type>Double</type>
      <units>kWh</units>
      <required>false</required>
      <model_dependent>false</model_dependent>
    </argument>
    <argument>
      <name>battery_round_trip_efficiency</name>
      <display_name>Battery: Round Trip Efficiency</display_name>
      <description>The round trip efficiency of the lithium ion battery. If not provided, the OS-HPXML default (see &lt;a href='https://openstudio-hpxml.readthedocs.io/en/v1.10.0/workflow_inputs.html#hpxml-batteries'&gt;HPXML Batteries&lt;/a&gt;) is used.</description>
      <type>Double</type>
      <units>Frac</units>
      <required>false</required>
      <model_dependent>false</model_dependent>
    </argument>
    <argument>
      <name>battery_num_bedrooms_served</name>
      <display_name>Battery: Number of Bedrooms Served</display_name>
      <description>Number of bedrooms served by the lithium ion battery. Only needed if single-family attached or apartment unit and it is a shared battery serving multiple dwelling units. Used to apportion battery charging/discharging to the unit of a SFA/MF building.</description>
      <type>Integer</type>
      <units>#</units>
      <required>false</required>
      <model_dependent>false</model_dependent>
    </argument>
    <argument>
      <name>vehicle_type</name>
      <display_name>Vehicle: Type</display_name>
      <description>The type of vehicle present at the home.</description>
      <type>String</type>
      <required>false</required>
      <model_dependent>false</model_dependent>
      <default_value>none</default_value>
    </argument>
    <argument>
      <name>vehicle_battery_capacity</name>
      <display_name>Vehicle: EV Battery Nominal Battery Capacity</display_name>
      <description>The nominal capacity of the vehicle battery, only applies to electric vehicles. If not provided, the OS-HPXML default (see &lt;a href='https://openstudio-hpxml.readthedocs.io/en/v1.10.0/workflow_inputs.html#hpxml-vehicles'&gt;HPXML Vehicles&lt;/a&gt;) is used.</description>
      <type>Double</type>
      <units>kWh</units>
      <required>false</required>
      <model_dependent>false</model_dependent>
    </argument>
    <argument>
      <name>vehicle_battery_usable_capacity</name>
      <display_name>Vehicle: EV Battery Usable Capacity</display_name>
      <description>The usable capacity of the vehicle battery, only applies to electric vehicles. If not provided, the OS-HPXML default (see &lt;a href='https://openstudio-hpxml.readthedocs.io/en/v1.10.0/workflow_inputs.html#hpxml-vehicles'&gt;HPXML Vehicles&lt;/a&gt;) is used.</description>
      <type>Double</type>
      <units>kWh</units>
      <required>false</required>
      <model_dependent>false</model_dependent>
    </argument>
    <argument>
      <name>vehicle_fuel_economy_units</name>
      <display_name>Vehicle: Combined Fuel Economy Units</display_name>
      <description>The combined fuel economy units of the vehicle. Only 'kWh/mile', 'mile/kWh', or 'mpge' are allow for electric vehicles. If not provided, the OS-HPXML default (see &lt;a href='https://openstudio-hpxml.readthedocs.io/en/v1.10.0/workflow_inputs.html#hpxml-vehicles'&gt;HPXML Vehicles&lt;/a&gt;) is used.</description>
      <type>Choice</type>
      <required>false</required>
      <model_dependent>false</model_dependent>
      <choices>
        <choice>
          <value>kWh/mile</value>
          <display_name>kWh/mile</display_name>
        </choice>
        <choice>
          <value>mile/kWh</value>
          <display_name>mile/kWh</display_name>
        </choice>
        <choice>
          <value>mpge</value>
          <display_name>mpge</display_name>
        </choice>
        <choice>
          <value>mpg</value>
          <display_name>mpg</display_name>
        </choice>
      </choices>
    </argument>
    <argument>
      <name>vehicle_fuel_economy_combined</name>
      <display_name>Vehicle: Combined Fuel Economy</display_name>
      <description>The combined fuel economy of the vehicle. If not provided, the OS-HPXML default (see &lt;a href='https://openstudio-hpxml.readthedocs.io/en/v1.10.0/workflow_inputs.html#hpxml-vehicles'&gt;HPXML Vehicles&lt;/a&gt;) is used.</description>
      <type>Double</type>
      <required>false</required>
      <model_dependent>false</model_dependent>
    </argument>
    <argument>
      <name>vehicle_miles_driven_per_year</name>
      <display_name>Vehicle: Miles Driven Per Year</display_name>
      <description>The annual miles the vehicle is driven. If not provided, the OS-HPXML default (see &lt;a href='https://openstudio-hpxml.readthedocs.io/en/v1.10.0/workflow_inputs.html#hpxml-vehicles'&gt;HPXML Vehicles&lt;/a&gt;) is used.</description>
      <type>Double</type>
      <units>miles</units>
      <required>false</required>
      <model_dependent>false</model_dependent>
    </argument>
    <argument>
      <name>vehicle_hours_driven_per_week</name>
      <display_name>Vehicle: Hours Driven Per Week</display_name>
      <description>The weekly hours the vehicle is driven. If not provided, the OS-HPXML default (see &lt;a href='https://openstudio-hpxml.readthedocs.io/en/v1.10.0/workflow_inputs.html#hpxml-vehicles'&gt;HPXML Vehicles&lt;/a&gt;) is used.</description>
      <type>Double</type>
      <units>hours</units>
      <required>false</required>
      <model_dependent>false</model_dependent>
    </argument>
    <argument>
      <name>vehicle_fraction_charged_home</name>
      <display_name>Vehicle: Fraction Charged at Home</display_name>
      <description>The fraction of charging energy provided by the at-home charger to the vehicle, only applies to electric vehicles. If not provided, the OS-HPXML default (see &lt;a href='https://openstudio-hpxml.readthedocs.io/en/v1.10.0/workflow_inputs.html#hpxml-vehicles'&gt;HPXML Vehicles&lt;/a&gt;) is used.</description>
      <type>Double</type>
      <required>false</required>
      <model_dependent>false</model_dependent>
    </argument>
    <argument>
      <name>ev_charger_present</name>
      <display_name>Electric Vehicle Charger: Present</display_name>
      <description>Whether there is an electric vehicle charger present.</description>
      <type>Boolean</type>
      <required>false</required>
      <model_dependent>false</model_dependent>
      <default_value>false</default_value>
      <choices>
        <choice>
          <value>true</value>
          <display_name>true</display_name>
        </choice>
        <choice>
          <value>false</value>
          <display_name>false</display_name>
        </choice>
      </choices>
    </argument>
    <argument>
      <name>ev_charger_level</name>
      <display_name>Electric Vehicle Charger: Charging Level</display_name>
      <description>The charging level of the EV charger. If not provided, the OS-HPXML default (see &lt;a href='https://openstudio-hpxml.readthedocs.io/en/v1.10.0/workflow_inputs.html#hpxml-electric-vehicle-chargers'&gt;HPXML Electric Vehicle Chargers&lt;/a&gt;) is used.</description>
      <type>Choice</type>
      <required>false</required>
      <model_dependent>false</model_dependent>
      <choices>
        <choice>
          <value>1</value>
          <display_name>1</display_name>
        </choice>
        <choice>
          <value>2</value>
          <display_name>2</display_name>
        </choice>
        <choice>
          <value>3</value>
          <display_name>3</display_name>
        </choice>
      </choices>
    </argument>
    <argument>
      <name>ev_charger_power</name>
      <display_name>Electric Vehicle Charger: Rated Charging Power</display_name>
      <description>The rated power output of the EV charger. If not provided, the OS-HPXML default (see &lt;a href='https://openstudio-hpxml.readthedocs.io/en/v1.10.0/workflow_inputs.html#hpxml-electric-vehicle-chargers'&gt;HPXML Electric Vehicle Chargers&lt;/a&gt;) is used.</description>
      <type>Double</type>
      <units>W</units>
      <required>false</required>
      <model_dependent>false</model_dependent>
    </argument>
    <argument>
      <name>ev_charger_location</name>
      <display_name>Electric Vehicle Charger: Location</display_name>
      <description>The space type for the EV charger. If not provided, the OS-HPXML default (see &lt;a href='https://openstudio-hpxml.readthedocs.io/en/v1.10.0/workflow_inputs.html#hpxml-electric-vehicle-chargers'&gt;HPXML Electric Vehicle Chargers&lt;/a&gt;) is used.</description>
      <type>Choice</type>
      <required>false</required>
      <model_dependent>false</model_dependent>
      <choices>
        <choice>
          <value>garage</value>
          <display_name>garage</display_name>
        </choice>
        <choice>
          <value>outside</value>
          <display_name>outside</display_name>
        </choice>
      </choices>
    </argument>
    <argument>
      <name>lighting_present</name>
      <display_name>Lighting: Present</display_name>
      <description>Whether there is lighting energy use.</description>
      <type>Boolean</type>
      <required>true</required>
      <model_dependent>false</model_dependent>
      <default_value>true</default_value>
      <choices>
        <choice>
          <value>true</value>
          <display_name>true</display_name>
        </choice>
        <choice>
          <value>false</value>
          <display_name>false</display_name>
        </choice>
      </choices>
    </argument>
    <argument>
      <name>lighting_interior_fraction_cfl</name>
      <display_name>Lighting: Interior Fraction CFL</display_name>
      <description>Fraction of all lamps (interior) that are compact fluorescent. Lighting not specified as CFL, LFL, or LED is assumed to be incandescent.</description>
      <type>Double</type>
      <required>true</required>
      <model_dependent>false</model_dependent>
      <default_value>0.1</default_value>
    </argument>
    <argument>
      <name>lighting_interior_fraction_lfl</name>
      <display_name>Lighting: Interior Fraction LFL</display_name>
      <description>Fraction of all lamps (interior) that are linear fluorescent. Lighting not specified as CFL, LFL, or LED is assumed to be incandescent.</description>
      <type>Double</type>
      <required>true</required>
      <model_dependent>false</model_dependent>
      <default_value>0</default_value>
    </argument>
    <argument>
      <name>lighting_interior_fraction_led</name>
      <display_name>Lighting: Interior Fraction LED</display_name>
      <description>Fraction of all lamps (interior) that are light emitting diodes. Lighting not specified as CFL, LFL, or LED is assumed to be incandescent.</description>
      <type>Double</type>
      <required>true</required>
      <model_dependent>false</model_dependent>
      <default_value>0</default_value>
    </argument>
    <argument>
      <name>lighting_interior_usage_multiplier</name>
      <display_name>Lighting: Interior Usage Multiplier</display_name>
      <description>Multiplier on the lighting energy usage (interior) that can reflect, e.g., high/low usage occupants. If not provided, the OS-HPXML default (see &lt;a href='https://openstudio-hpxml.readthedocs.io/en/v1.10.0/workflow_inputs.html#hpxml-lighting'&gt;HPXML Lighting&lt;/a&gt;) is used.</description>
      <type>Double</type>
      <required>false</required>
      <model_dependent>false</model_dependent>
    </argument>
    <argument>
      <name>lighting_exterior_fraction_cfl</name>
      <display_name>Lighting: Exterior Fraction CFL</display_name>
      <description>Fraction of all lamps (exterior) that are compact fluorescent. Lighting not specified as CFL, LFL, or LED is assumed to be incandescent.</description>
      <type>Double</type>
      <required>true</required>
      <model_dependent>false</model_dependent>
      <default_value>0</default_value>
    </argument>
    <argument>
      <name>lighting_exterior_fraction_lfl</name>
      <display_name>Lighting: Exterior Fraction LFL</display_name>
      <description>Fraction of all lamps (exterior) that are linear fluorescent. Lighting not specified as CFL, LFL, or LED is assumed to be incandescent.</description>
      <type>Double</type>
      <required>true</required>
      <model_dependent>false</model_dependent>
      <default_value>0</default_value>
    </argument>
    <argument>
      <name>lighting_exterior_fraction_led</name>
      <display_name>Lighting: Exterior Fraction LED</display_name>
      <description>Fraction of all lamps (exterior) that are light emitting diodes. Lighting not specified as CFL, LFL, or LED is assumed to be incandescent.</description>
      <type>Double</type>
      <required>true</required>
      <model_dependent>false</model_dependent>
      <default_value>0</default_value>
    </argument>
    <argument>
      <name>lighting_exterior_usage_multiplier</name>
      <display_name>Lighting: Exterior Usage Multiplier</display_name>
      <description>Multiplier on the lighting energy usage (exterior) that can reflect, e.g., high/low usage occupants. If not provided, the OS-HPXML default (see &lt;a href='https://openstudio-hpxml.readthedocs.io/en/v1.10.0/workflow_inputs.html#hpxml-lighting'&gt;HPXML Lighting&lt;/a&gt;) is used.</description>
      <type>Double</type>
      <required>false</required>
      <model_dependent>false</model_dependent>
    </argument>
    <argument>
      <name>lighting_garage_fraction_cfl</name>
      <display_name>Lighting: Garage Fraction CFL</display_name>
      <description>Fraction of all lamps (garage) that are compact fluorescent. Lighting not specified as CFL, LFL, or LED is assumed to be incandescent.</description>
      <type>Double</type>
      <required>true</required>
      <model_dependent>false</model_dependent>
      <default_value>0</default_value>
    </argument>
    <argument>
      <name>lighting_garage_fraction_lfl</name>
      <display_name>Lighting: Garage Fraction LFL</display_name>
      <description>Fraction of all lamps (garage) that are linear fluorescent. Lighting not specified as CFL, LFL, or LED is assumed to be incandescent.</description>
      <type>Double</type>
      <required>true</required>
      <model_dependent>false</model_dependent>
      <default_value>0</default_value>
    </argument>
    <argument>
      <name>lighting_garage_fraction_led</name>
      <display_name>Lighting: Garage Fraction LED</display_name>
      <description>Fraction of all lamps (garage) that are light emitting diodes. Lighting not specified as CFL, LFL, or LED is assumed to be incandescent.</description>
      <type>Double</type>
      <required>true</required>
      <model_dependent>false</model_dependent>
      <default_value>0</default_value>
    </argument>
    <argument>
      <name>lighting_garage_usage_multiplier</name>
      <display_name>Lighting: Garage Usage Multiplier</display_name>
      <description>Multiplier on the lighting energy usage (garage) that can reflect, e.g., high/low usage occupants. If not provided, the OS-HPXML default (see &lt;a href='https://openstudio-hpxml.readthedocs.io/en/v1.10.0/workflow_inputs.html#hpxml-lighting'&gt;HPXML Lighting&lt;/a&gt;) is used.</description>
      <type>Double</type>
      <required>false</required>
      <model_dependent>false</model_dependent>
    </argument>
    <argument>
      <name>holiday_lighting_present</name>
      <display_name>Holiday Lighting: Present</display_name>
      <description>Whether there is holiday lighting.</description>
      <type>Boolean</type>
      <required>true</required>
      <model_dependent>false</model_dependent>
      <default_value>false</default_value>
      <choices>
        <choice>
          <value>true</value>
          <display_name>true</display_name>
        </choice>
        <choice>
          <value>false</value>
          <display_name>false</display_name>
        </choice>
      </choices>
    </argument>
    <argument>
      <name>holiday_lighting_daily_kwh</name>
      <display_name>Holiday Lighting: Daily Consumption</display_name>
      <description>The daily energy consumption for holiday lighting (exterior). If not provided, the OS-HPXML default (see &lt;a href='https://openstudio-hpxml.readthedocs.io/en/v1.10.0/workflow_inputs.html#hpxml-lighting'&gt;HPXML Lighting&lt;/a&gt;) is used.</description>
      <type>Double</type>
      <units>kWh/day</units>
      <required>false</required>
      <model_dependent>false</model_dependent>
    </argument>
    <argument>
      <name>holiday_lighting_period</name>
      <display_name>Holiday Lighting: Period</display_name>
      <description>Enter a date range like 'Nov 25 - Jan 5'. If not provided, the OS-HPXML default (see &lt;a href='https://openstudio-hpxml.readthedocs.io/en/v1.10.0/workflow_inputs.html#hpxml-lighting'&gt;HPXML Lighting&lt;/a&gt;) is used.</description>
      <type>String</type>
      <required>false</required>
      <model_dependent>false</model_dependent>
    </argument>
    <argument>
      <name>dehumidifier_type</name>
      <display_name>Dehumidifier: Type</display_name>
      <description>The type of dehumidifier.</description>
      <type>Choice</type>
      <required>true</required>
      <model_dependent>false</model_dependent>
      <default_value>none</default_value>
      <choices>
        <choice>
          <value>none</value>
          <display_name>none</display_name>
        </choice>
        <choice>
          <value>portable</value>
          <display_name>portable</display_name>
        </choice>
        <choice>
          <value>whole-home</value>
          <display_name>whole-home</display_name>
        </choice>
      </choices>
    </argument>
    <argument>
      <name>dehumidifier_efficiency_type</name>
      <display_name>Dehumidifier: Efficiency Type</display_name>
      <description>The efficiency type of dehumidifier.</description>
      <type>Choice</type>
      <required>true</required>
      <model_dependent>false</model_dependent>
      <default_value>IntegratedEnergyFactor</default_value>
      <choices>
        <choice>
          <value>EnergyFactor</value>
          <display_name>EnergyFactor</display_name>
        </choice>
        <choice>
          <value>IntegratedEnergyFactor</value>
          <display_name>IntegratedEnergyFactor</display_name>
        </choice>
      </choices>
    </argument>
    <argument>
      <name>dehumidifier_efficiency</name>
      <display_name>Dehumidifier: Efficiency</display_name>
      <description>The efficiency of the dehumidifier.</description>
      <type>Double</type>
      <units>liters/kWh</units>
      <required>true</required>
      <model_dependent>false</model_dependent>
      <default_value>1.5</default_value>
    </argument>
    <argument>
      <name>dehumidifier_capacity</name>
      <display_name>Dehumidifier: Capacity</display_name>
      <description>The capacity (water removal rate) of the dehumidifier.</description>
      <type>Double</type>
      <units>pint/day</units>
      <required>true</required>
      <model_dependent>false</model_dependent>
      <default_value>40</default_value>
    </argument>
    <argument>
      <name>dehumidifier_rh_setpoint</name>
      <display_name>Dehumidifier: Relative Humidity Setpoint</display_name>
      <description>The relative humidity setpoint of the dehumidifier.</description>
      <type>Double</type>
      <units>Frac</units>
      <required>true</required>
      <model_dependent>false</model_dependent>
      <default_value>0.5</default_value>
    </argument>
    <argument>
      <name>dehumidifier_fraction_dehumidification_load_served</name>
      <display_name>Dehumidifier: Fraction Dehumidification Load Served</display_name>
      <description>The dehumidification load served fraction of the dehumidifier.</description>
      <type>Double</type>
      <units>Frac</units>
      <required>true</required>
      <model_dependent>false</model_dependent>
      <default_value>1</default_value>
    </argument>
    <argument>
      <name>clothes_washer_present</name>
      <display_name>Clothes Washer: Present</display_name>
      <description>Whether there is a clothes washer present.</description>
      <type>Boolean</type>
      <required>true</required>
      <model_dependent>false</model_dependent>
      <default_value>true</default_value>
      <choices>
        <choice>
          <value>true</value>
          <display_name>true</display_name>
        </choice>
        <choice>
          <value>false</value>
          <display_name>false</display_name>
        </choice>
      </choices>
    </argument>
    <argument>
      <name>clothes_washer_location</name>
      <display_name>Clothes Washer: Location</display_name>
      <description>The space type for the clothes washer location. If not provided, the OS-HPXML default (see &lt;a href='https://openstudio-hpxml.readthedocs.io/en/v1.10.0/workflow_inputs.html#hpxml-clothes-washer'&gt;HPXML Clothes Washer&lt;/a&gt;) is used.</description>
      <type>Choice</type>
      <required>false</required>
      <model_dependent>false</model_dependent>
      <choices>
        <choice>
          <value>conditioned space</value>
          <display_name>conditioned space</display_name>
        </choice>
        <choice>
          <value>basement - conditioned</value>
          <display_name>basement - conditioned</display_name>
        </choice>
        <choice>
          <value>basement - unconditioned</value>
          <display_name>basement - unconditioned</display_name>
        </choice>
        <choice>
          <value>garage</value>
          <display_name>garage</display_name>
        </choice>
        <choice>
          <value>other housing unit</value>
          <display_name>other housing unit</display_name>
        </choice>
        <choice>
          <value>other heated space</value>
          <display_name>other heated space</display_name>
        </choice>
        <choice>
          <value>other multifamily buffer space</value>
          <display_name>other multifamily buffer space</display_name>
        </choice>
        <choice>
          <value>other non-freezing space</value>
          <display_name>other non-freezing space</display_name>
        </choice>
      </choices>
    </argument>
    <argument>
      <name>clothes_washer_efficiency_type</name>
      <display_name>Clothes Washer: Efficiency Type</display_name>
      <description>The efficiency type of the clothes washer.</description>
      <type>Choice</type>
      <required>true</required>
      <model_dependent>false</model_dependent>
      <default_value>IntegratedModifiedEnergyFactor</default_value>
      <choices>
        <choice>
          <value>ModifiedEnergyFactor</value>
          <display_name>ModifiedEnergyFactor</display_name>
        </choice>
        <choice>
          <value>IntegratedModifiedEnergyFactor</value>
          <display_name>IntegratedModifiedEnergyFactor</display_name>
        </choice>
      </choices>
    </argument>
    <argument>
      <name>clothes_washer_efficiency</name>
      <display_name>Clothes Washer: Efficiency</display_name>
      <description>The efficiency of the clothes washer. If not provided, the OS-HPXML default (see &lt;a href='https://openstudio-hpxml.readthedocs.io/en/v1.10.0/workflow_inputs.html#hpxml-clothes-washer'&gt;HPXML Clothes Washer&lt;/a&gt;) is used.</description>
      <type>Double</type>
      <units>ft^3/kWh-cyc</units>
      <required>false</required>
      <model_dependent>false</model_dependent>
    </argument>
    <argument>
      <name>clothes_washer_rated_annual_kwh</name>
      <display_name>Clothes Washer: Rated Annual Consumption</display_name>
      <description>The annual energy consumed by the clothes washer, as rated, obtained from the EnergyGuide label. This includes both the appliance electricity consumption and the energy required for water heating. If not provided, the OS-HPXML default (see &lt;a href='https://openstudio-hpxml.readthedocs.io/en/v1.10.0/workflow_inputs.html#hpxml-clothes-washer'&gt;HPXML Clothes Washer&lt;/a&gt;) is used.</description>
      <type>Double</type>
      <units>kWh/yr</units>
      <required>false</required>
      <model_dependent>false</model_dependent>
    </argument>
    <argument>
      <name>clothes_washer_label_electric_rate</name>
      <display_name>Clothes Washer: Label Electric Rate</display_name>
      <description>The annual energy consumed by the clothes washer, as rated, obtained from the EnergyGuide label. This includes both the appliance electricity consumption and the energy required for water heating. If not provided, the OS-HPXML default (see &lt;a href='https://openstudio-hpxml.readthedocs.io/en/v1.10.0/workflow_inputs.html#hpxml-clothes-washer'&gt;HPXML Clothes Washer&lt;/a&gt;) is used.</description>
      <type>Double</type>
      <units>$/kWh</units>
      <required>false</required>
      <model_dependent>false</model_dependent>
    </argument>
    <argument>
      <name>clothes_washer_label_gas_rate</name>
      <display_name>Clothes Washer: Label Gas Rate</display_name>
      <description>The annual energy consumed by the clothes washer, as rated, obtained from the EnergyGuide label. This includes both the appliance electricity consumption and the energy required for water heating. If not provided, the OS-HPXML default (see &lt;a href='https://openstudio-hpxml.readthedocs.io/en/v1.10.0/workflow_inputs.html#hpxml-clothes-washer'&gt;HPXML Clothes Washer&lt;/a&gt;) is used.</description>
      <type>Double</type>
      <units>$/therm</units>
      <required>false</required>
      <model_dependent>false</model_dependent>
    </argument>
    <argument>
      <name>clothes_washer_label_annual_gas_cost</name>
      <display_name>Clothes Washer: Label Annual Cost with Gas DHW</display_name>
      <description>The annual cost of using the system under test conditions. Input is obtained from the EnergyGuide label. If not provided, the OS-HPXML default (see &lt;a href='https://openstudio-hpxml.readthedocs.io/en/v1.10.0/workflow_inputs.html#hpxml-clothes-washer'&gt;HPXML Clothes Washer&lt;/a&gt;) is used.</description>
      <type>Double</type>
      <units>$</units>
      <required>false</required>
      <model_dependent>false</model_dependent>
    </argument>
    <argument>
      <name>clothes_washer_label_usage</name>
      <display_name>Clothes Washer: Label Usage</display_name>
      <description>The clothes washer loads per week. If not provided, the OS-HPXML default (see &lt;a href='https://openstudio-hpxml.readthedocs.io/en/v1.10.0/workflow_inputs.html#hpxml-clothes-washer'&gt;HPXML Clothes Washer&lt;/a&gt;) is used.</description>
      <type>Double</type>
      <units>cyc/wk</units>
      <required>false</required>
      <model_dependent>false</model_dependent>
    </argument>
    <argument>
      <name>clothes_washer_capacity</name>
      <display_name>Clothes Washer: Drum Volume</display_name>
      <description>Volume of the washer drum. Obtained from the EnergyStar website or the manufacturer's literature. If not provided, the OS-HPXML default (see &lt;a href='https://openstudio-hpxml.readthedocs.io/en/v1.10.0/workflow_inputs.html#hpxml-clothes-washer'&gt;HPXML Clothes Washer&lt;/a&gt;) is used.</description>
      <type>Double</type>
      <units>ft^3</units>
      <required>false</required>
      <model_dependent>false</model_dependent>
    </argument>
    <argument>
      <name>clothes_washer_usage_multiplier</name>
      <display_name>Clothes Washer: Usage Multiplier</display_name>
      <description>Multiplier on the clothes washer energy and hot water usage that can reflect, e.g., high/low usage occupants. If not provided, the OS-HPXML default (see &lt;a href='https://openstudio-hpxml.readthedocs.io/en/v1.10.0/workflow_inputs.html#hpxml-clothes-washer'&gt;HPXML Clothes Washer&lt;/a&gt;) is used.</description>
      <type>Double</type>
      <required>false</required>
      <model_dependent>false</model_dependent>
    </argument>
    <argument>
      <name>clothes_dryer_present</name>
      <display_name>Clothes Dryer: Present</display_name>
      <description>Whether there is a clothes dryer present.</description>
      <type>Boolean</type>
      <required>true</required>
      <model_dependent>false</model_dependent>
      <default_value>true</default_value>
      <choices>
        <choice>
          <value>true</value>
          <display_name>true</display_name>
        </choice>
        <choice>
          <value>false</value>
          <display_name>false</display_name>
        </choice>
      </choices>
    </argument>
    <argument>
      <name>clothes_dryer_location</name>
      <display_name>Clothes Dryer: Location</display_name>
      <description>The space type for the clothes dryer location. If not provided, the OS-HPXML default (see &lt;a href='https://openstudio-hpxml.readthedocs.io/en/v1.10.0/workflow_inputs.html#hpxml-clothes-dryer'&gt;HPXML Clothes Dryer&lt;/a&gt;) is used.</description>
      <type>Choice</type>
      <required>false</required>
      <model_dependent>false</model_dependent>
      <choices>
        <choice>
          <value>conditioned space</value>
          <display_name>conditioned space</display_name>
        </choice>
        <choice>
          <value>basement - conditioned</value>
          <display_name>basement - conditioned</display_name>
        </choice>
        <choice>
          <value>basement - unconditioned</value>
          <display_name>basement - unconditioned</display_name>
        </choice>
        <choice>
          <value>garage</value>
          <display_name>garage</display_name>
        </choice>
        <choice>
          <value>other housing unit</value>
          <display_name>other housing unit</display_name>
        </choice>
        <choice>
          <value>other heated space</value>
          <display_name>other heated space</display_name>
        </choice>
        <choice>
          <value>other multifamily buffer space</value>
          <display_name>other multifamily buffer space</display_name>
        </choice>
        <choice>
          <value>other non-freezing space</value>
          <display_name>other non-freezing space</display_name>
        </choice>
      </choices>
    </argument>
    <argument>
      <name>clothes_dryer_fuel_type</name>
      <display_name>Clothes Dryer: Fuel Type</display_name>
      <description>Type of fuel used by the clothes dryer.</description>
      <type>Choice</type>
      <required>true</required>
      <model_dependent>false</model_dependent>
      <default_value>natural gas</default_value>
      <choices>
        <choice>
          <value>electricity</value>
          <display_name>electricity</display_name>
        </choice>
        <choice>
          <value>natural gas</value>
          <display_name>natural gas</display_name>
        </choice>
        <choice>
          <value>fuel oil</value>
          <display_name>fuel oil</display_name>
        </choice>
        <choice>
          <value>propane</value>
          <display_name>propane</display_name>
        </choice>
        <choice>
          <value>wood</value>
          <display_name>wood</display_name>
        </choice>
        <choice>
          <value>coal</value>
          <display_name>coal</display_name>
        </choice>
      </choices>
    </argument>
    <argument>
      <name>clothes_dryer_efficiency_type</name>
      <display_name>Clothes Dryer: Efficiency Type</display_name>
      <description>The efficiency type of the clothes dryer.</description>
      <type>Choice</type>
      <required>true</required>
      <model_dependent>false</model_dependent>
      <default_value>CombinedEnergyFactor</default_value>
      <choices>
        <choice>
          <value>EnergyFactor</value>
          <display_name>EnergyFactor</display_name>
        </choice>
        <choice>
          <value>CombinedEnergyFactor</value>
          <display_name>CombinedEnergyFactor</display_name>
        </choice>
      </choices>
    </argument>
    <argument>
      <name>clothes_dryer_efficiency</name>
      <display_name>Clothes Dryer: Efficiency</display_name>
      <description>The efficiency of the clothes dryer. If not provided, the OS-HPXML default (see &lt;a href='https://openstudio-hpxml.readthedocs.io/en/v1.10.0/workflow_inputs.html#hpxml-clothes-dryer'&gt;HPXML Clothes Dryer&lt;/a&gt;) is used.</description>
      <type>Double</type>
      <units>lb/kWh</units>
      <required>false</required>
      <model_dependent>false</model_dependent>
    </argument>
    <argument>
      <name>clothes_dryer_vented_flow_rate</name>
      <display_name>Clothes Dryer: Vented Flow Rate</display_name>
      <description>The exhaust flow rate of the vented clothes dryer. If not provided, the OS-HPXML default (see &lt;a href='https://openstudio-hpxml.readthedocs.io/en/v1.10.0/workflow_inputs.html#hpxml-clothes-dryer'&gt;HPXML Clothes Dryer&lt;/a&gt;) is used.</description>
      <type>Double</type>
      <units>CFM</units>
      <required>false</required>
      <model_dependent>false</model_dependent>
    </argument>
    <argument>
      <name>clothes_dryer_usage_multiplier</name>
      <display_name>Clothes Dryer: Usage Multiplier</display_name>
      <description>Multiplier on the clothes dryer energy usage that can reflect, e.g., high/low usage occupants. If not provided, the OS-HPXML default (see &lt;a href='https://openstudio-hpxml.readthedocs.io/en/v1.10.0/workflow_inputs.html#hpxml-clothes-dryer'&gt;HPXML Clothes Dryer&lt;/a&gt;) is used.</description>
      <type>Double</type>
      <required>false</required>
      <model_dependent>false</model_dependent>
    </argument>
    <argument>
      <name>dishwasher_present</name>
      <display_name>Dishwasher: Present</display_name>
      <description>Whether there is a dishwasher present.</description>
      <type>Boolean</type>
      <required>true</required>
      <model_dependent>false</model_dependent>
      <default_value>true</default_value>
      <choices>
        <choice>
          <value>true</value>
          <display_name>true</display_name>
        </choice>
        <choice>
          <value>false</value>
          <display_name>false</display_name>
        </choice>
      </choices>
    </argument>
    <argument>
      <name>dishwasher_location</name>
      <display_name>Dishwasher: Location</display_name>
      <description>The space type for the dishwasher location. If not provided, the OS-HPXML default (see &lt;a href='https://openstudio-hpxml.readthedocs.io/en/v1.10.0/workflow_inputs.html#hpxml-dishwasher'&gt;HPXML Dishwasher&lt;/a&gt;) is used.</description>
      <type>Choice</type>
      <required>false</required>
      <model_dependent>false</model_dependent>
      <choices>
        <choice>
          <value>conditioned space</value>
          <display_name>conditioned space</display_name>
        </choice>
        <choice>
          <value>basement - conditioned</value>
          <display_name>basement - conditioned</display_name>
        </choice>
        <choice>
          <value>basement - unconditioned</value>
          <display_name>basement - unconditioned</display_name>
        </choice>
        <choice>
          <value>garage</value>
          <display_name>garage</display_name>
        </choice>
        <choice>
          <value>other housing unit</value>
          <display_name>other housing unit</display_name>
        </choice>
        <choice>
          <value>other heated space</value>
          <display_name>other heated space</display_name>
        </choice>
        <choice>
          <value>other multifamily buffer space</value>
          <display_name>other multifamily buffer space</display_name>
        </choice>
        <choice>
          <value>other non-freezing space</value>
          <display_name>other non-freezing space</display_name>
        </choice>
      </choices>
    </argument>
    <argument>
      <name>dishwasher_efficiency_type</name>
      <display_name>Dishwasher: Efficiency Type</display_name>
      <description>The efficiency type of dishwasher.</description>
      <type>Choice</type>
      <required>true</required>
      <model_dependent>false</model_dependent>
      <default_value>RatedAnnualkWh</default_value>
      <choices>
        <choice>
          <value>RatedAnnualkWh</value>
          <display_name>RatedAnnualkWh</display_name>
        </choice>
        <choice>
          <value>EnergyFactor</value>
          <display_name>EnergyFactor</display_name>
        </choice>
      </choices>
    </argument>
    <argument>
      <name>dishwasher_efficiency</name>
      <display_name>Dishwasher: Efficiency</display_name>
      <description>The efficiency of the dishwasher. If not provided, the OS-HPXML default (see &lt;a href='https://openstudio-hpxml.readthedocs.io/en/v1.10.0/workflow_inputs.html#hpxml-dishwasher'&gt;HPXML Dishwasher&lt;/a&gt;) is used.</description>
      <type>Double</type>
      <units>RatedAnnualkWh or EnergyFactor</units>
      <required>false</required>
      <model_dependent>false</model_dependent>
    </argument>
    <argument>
      <name>dishwasher_label_electric_rate</name>
      <display_name>Dishwasher: Label Electric Rate</display_name>
      <description>The label electric rate of the dishwasher. If not provided, the OS-HPXML default (see &lt;a href='https://openstudio-hpxml.readthedocs.io/en/v1.10.0/workflow_inputs.html#hpxml-dishwasher'&gt;HPXML Dishwasher&lt;/a&gt;) is used.</description>
      <type>Double</type>
      <units>$/kWh</units>
      <required>false</required>
      <model_dependent>false</model_dependent>
    </argument>
    <argument>
      <name>dishwasher_label_gas_rate</name>
      <display_name>Dishwasher: Label Gas Rate</display_name>
      <description>The label gas rate of the dishwasher. If not provided, the OS-HPXML default (see &lt;a href='https://openstudio-hpxml.readthedocs.io/en/v1.10.0/workflow_inputs.html#hpxml-dishwasher'&gt;HPXML Dishwasher&lt;/a&gt;) is used.</description>
      <type>Double</type>
      <units>$/therm</units>
      <required>false</required>
      <model_dependent>false</model_dependent>
    </argument>
    <argument>
      <name>dishwasher_label_annual_gas_cost</name>
      <display_name>Dishwasher: Label Annual Gas Cost</display_name>
      <description>The label annual gas cost of the dishwasher. If not provided, the OS-HPXML default (see &lt;a href='https://openstudio-hpxml.readthedocs.io/en/v1.10.0/workflow_inputs.html#hpxml-dishwasher'&gt;HPXML Dishwasher&lt;/a&gt;) is used.</description>
      <type>Double</type>
      <units>$</units>
      <required>false</required>
      <model_dependent>false</model_dependent>
    </argument>
    <argument>
      <name>dishwasher_label_usage</name>
      <display_name>Dishwasher: Label Usage</display_name>
      <description>The dishwasher loads per week. If not provided, the OS-HPXML default (see &lt;a href='https://openstudio-hpxml.readthedocs.io/en/v1.10.0/workflow_inputs.html#hpxml-dishwasher'&gt;HPXML Dishwasher&lt;/a&gt;) is used.</description>
      <type>Double</type>
      <units>cyc/wk</units>
      <required>false</required>
      <model_dependent>false</model_dependent>
    </argument>
    <argument>
      <name>dishwasher_place_setting_capacity</name>
      <display_name>Dishwasher: Number of Place Settings</display_name>
      <description>The number of place settings for the unit. Data obtained from manufacturer's literature. If not provided, the OS-HPXML default (see &lt;a href='https://openstudio-hpxml.readthedocs.io/en/v1.10.0/workflow_inputs.html#hpxml-dishwasher'&gt;HPXML Dishwasher&lt;/a&gt;) is used.</description>
      <type>Integer</type>
      <units>#</units>
      <required>false</required>
      <model_dependent>false</model_dependent>
    </argument>
    <argument>
      <name>dishwasher_usage_multiplier</name>
      <display_name>Dishwasher: Usage Multiplier</display_name>
      <description>Multiplier on the dishwasher energy usage that can reflect, e.g., high/low usage occupants. If not provided, the OS-HPXML default (see &lt;a href='https://openstudio-hpxml.readthedocs.io/en/v1.10.0/workflow_inputs.html#hpxml-dishwasher'&gt;HPXML Dishwasher&lt;/a&gt;) is used.</description>
      <type>Double</type>
      <required>false</required>
      <model_dependent>false</model_dependent>
    </argument>
    <argument>
      <name>refrigerator_present</name>
      <display_name>Refrigerator: Present</display_name>
      <description>Whether there is a refrigerator present.</description>
      <type>Boolean</type>
      <required>true</required>
      <model_dependent>false</model_dependent>
      <default_value>true</default_value>
      <choices>
        <choice>
          <value>true</value>
          <display_name>true</display_name>
        </choice>
        <choice>
          <value>false</value>
          <display_name>false</display_name>
        </choice>
      </choices>
    </argument>
    <argument>
      <name>refrigerator_location</name>
      <display_name>Refrigerator: Location</display_name>
      <description>The space type for the refrigerator location. If not provided, the OS-HPXML default (see &lt;a href='https://openstudio-hpxml.readthedocs.io/en/v1.10.0/workflow_inputs.html#hpxml-refrigerators'&gt;HPXML Refrigerators&lt;/a&gt;) is used.</description>
      <type>Choice</type>
      <required>false</required>
      <model_dependent>false</model_dependent>
      <choices>
        <choice>
          <value>conditioned space</value>
          <display_name>conditioned space</display_name>
        </choice>
        <choice>
          <value>basement - conditioned</value>
          <display_name>basement - conditioned</display_name>
        </choice>
        <choice>
          <value>basement - unconditioned</value>
          <display_name>basement - unconditioned</display_name>
        </choice>
        <choice>
          <value>garage</value>
          <display_name>garage</display_name>
        </choice>
        <choice>
          <value>other housing unit</value>
          <display_name>other housing unit</display_name>
        </choice>
        <choice>
          <value>other heated space</value>
          <display_name>other heated space</display_name>
        </choice>
        <choice>
          <value>other multifamily buffer space</value>
          <display_name>other multifamily buffer space</display_name>
        </choice>
        <choice>
          <value>other non-freezing space</value>
          <display_name>other non-freezing space</display_name>
        </choice>
      </choices>
    </argument>
    <argument>
      <name>refrigerator_rated_annual_kwh</name>
      <display_name>Refrigerator: Rated Annual Consumption</display_name>
      <description>The EnergyGuide rated annual energy consumption for a refrigerator. If not provided, the OS-HPXML default (see &lt;a href='https://openstudio-hpxml.readthedocs.io/en/v1.10.0/workflow_inputs.html#hpxml-refrigerators'&gt;HPXML Refrigerators&lt;/a&gt;) is used.</description>
      <type>Double</type>
      <units>kWh/yr</units>
      <required>false</required>
      <model_dependent>false</model_dependent>
    </argument>
    <argument>
      <name>refrigerator_usage_multiplier</name>
      <display_name>Refrigerator: Usage Multiplier</display_name>
      <description>Multiplier on the refrigerator energy usage that can reflect, e.g., high/low usage occupants. If not provided, the OS-HPXML default (see &lt;a href='https://openstudio-hpxml.readthedocs.io/en/v1.10.0/workflow_inputs.html#hpxml-refrigerators'&gt;HPXML Refrigerators&lt;/a&gt;) is used.</description>
      <type>Double</type>
      <required>false</required>
      <model_dependent>false</model_dependent>
    </argument>
    <argument>
      <name>extra_refrigerator_present</name>
      <display_name>Extra Refrigerator: Present</display_name>
      <description>Whether there is an extra refrigerator present.</description>
      <type>Boolean</type>
      <required>true</required>
      <model_dependent>false</model_dependent>
      <default_value>false</default_value>
      <choices>
        <choice>
          <value>true</value>
          <display_name>true</display_name>
        </choice>
        <choice>
          <value>false</value>
          <display_name>false</display_name>
        </choice>
      </choices>
    </argument>
    <argument>
      <name>extra_refrigerator_location</name>
      <display_name>Extra Refrigerator: Location</display_name>
      <description>The space type for the extra refrigerator location. If not provided, the OS-HPXML default (see &lt;a href='https://openstudio-hpxml.readthedocs.io/en/v1.10.0/workflow_inputs.html#hpxml-refrigerators'&gt;HPXML Refrigerators&lt;/a&gt;) is used.</description>
      <type>Choice</type>
      <required>false</required>
      <model_dependent>false</model_dependent>
      <choices>
        <choice>
          <value>conditioned space</value>
          <display_name>conditioned space</display_name>
        </choice>
        <choice>
          <value>basement - conditioned</value>
          <display_name>basement - conditioned</display_name>
        </choice>
        <choice>
          <value>basement - unconditioned</value>
          <display_name>basement - unconditioned</display_name>
        </choice>
        <choice>
          <value>garage</value>
          <display_name>garage</display_name>
        </choice>
        <choice>
          <value>other housing unit</value>
          <display_name>other housing unit</display_name>
        </choice>
        <choice>
          <value>other heated space</value>
          <display_name>other heated space</display_name>
        </choice>
        <choice>
          <value>other multifamily buffer space</value>
          <display_name>other multifamily buffer space</display_name>
        </choice>
        <choice>
          <value>other non-freezing space</value>
          <display_name>other non-freezing space</display_name>
        </choice>
      </choices>
    </argument>
    <argument>
      <name>extra_refrigerator_rated_annual_kwh</name>
      <display_name>Extra Refrigerator: Rated Annual Consumption</display_name>
      <description>The EnergyGuide rated annual energy consumption for an extra refrigerator. If not provided, the OS-HPXML default (see &lt;a href='https://openstudio-hpxml.readthedocs.io/en/v1.10.0/workflow_inputs.html#hpxml-refrigerators'&gt;HPXML Refrigerators&lt;/a&gt;) is used.</description>
      <type>Double</type>
      <units>kWh/yr</units>
      <required>false</required>
      <model_dependent>false</model_dependent>
    </argument>
    <argument>
      <name>extra_refrigerator_usage_multiplier</name>
      <display_name>Extra Refrigerator: Usage Multiplier</display_name>
      <description>Multiplier on the extra refrigerator energy usage that can reflect, e.g., high/low usage occupants. If not provided, the OS-HPXML default (see &lt;a href='https://openstudio-hpxml.readthedocs.io/en/v1.10.0/workflow_inputs.html#hpxml-refrigerators'&gt;HPXML Refrigerators&lt;/a&gt;) is used.</description>
      <type>Double</type>
      <required>false</required>
      <model_dependent>false</model_dependent>
    </argument>
    <argument>
      <name>freezer_present</name>
      <display_name>Freezer: Present</display_name>
      <description>Whether there is a freezer present.</description>
      <type>Boolean</type>
      <required>true</required>
      <model_dependent>false</model_dependent>
      <default_value>false</default_value>
      <choices>
        <choice>
          <value>true</value>
          <display_name>true</display_name>
        </choice>
        <choice>
          <value>false</value>
          <display_name>false</display_name>
        </choice>
      </choices>
    </argument>
    <argument>
      <name>freezer_location</name>
      <display_name>Freezer: Location</display_name>
      <description>The space type for the freezer location. If not provided, the OS-HPXML default (see &lt;a href='https://openstudio-hpxml.readthedocs.io/en/v1.10.0/workflow_inputs.html#hpxml-freezers'&gt;HPXML Freezers&lt;/a&gt;) is used.</description>
      <type>Choice</type>
      <required>false</required>
      <model_dependent>false</model_dependent>
      <choices>
        <choice>
          <value>conditioned space</value>
          <display_name>conditioned space</display_name>
        </choice>
        <choice>
          <value>basement - conditioned</value>
          <display_name>basement - conditioned</display_name>
        </choice>
        <choice>
          <value>basement - unconditioned</value>
          <display_name>basement - unconditioned</display_name>
        </choice>
        <choice>
          <value>garage</value>
          <display_name>garage</display_name>
        </choice>
        <choice>
          <value>other housing unit</value>
          <display_name>other housing unit</display_name>
        </choice>
        <choice>
          <value>other heated space</value>
          <display_name>other heated space</display_name>
        </choice>
        <choice>
          <value>other multifamily buffer space</value>
          <display_name>other multifamily buffer space</display_name>
        </choice>
        <choice>
          <value>other non-freezing space</value>
          <display_name>other non-freezing space</display_name>
        </choice>
      </choices>
    </argument>
    <argument>
      <name>freezer_rated_annual_kwh</name>
      <display_name>Freezer: Rated Annual Consumption</display_name>
      <description>The EnergyGuide rated annual energy consumption for a freezer. If not provided, the OS-HPXML default (see &lt;a href='https://openstudio-hpxml.readthedocs.io/en/v1.10.0/workflow_inputs.html#hpxml-freezers'&gt;HPXML Freezers&lt;/a&gt;) is used.</description>
      <type>Double</type>
      <units>kWh/yr</units>
      <required>false</required>
      <model_dependent>false</model_dependent>
    </argument>
    <argument>
      <name>freezer_usage_multiplier</name>
      <display_name>Freezer: Usage Multiplier</display_name>
      <description>Multiplier on the freezer energy usage that can reflect, e.g., high/low usage occupants. If not provided, the OS-HPXML default (see &lt;a href='https://openstudio-hpxml.readthedocs.io/en/v1.10.0/workflow_inputs.html#hpxml-freezers'&gt;HPXML Freezers&lt;/a&gt;) is used.</description>
      <type>Double</type>
      <required>false</required>
      <model_dependent>false</model_dependent>
    </argument>
    <argument>
      <name>cooking_range_oven_present</name>
      <display_name>Cooking Range/Oven: Present</display_name>
      <description>Whether there is a cooking range/oven present.</description>
      <type>Boolean</type>
      <required>true</required>
      <model_dependent>false</model_dependent>
      <default_value>true</default_value>
      <choices>
        <choice>
          <value>true</value>
          <display_name>true</display_name>
        </choice>
        <choice>
          <value>false</value>
          <display_name>false</display_name>
        </choice>
      </choices>
    </argument>
    <argument>
      <name>cooking_range_oven_location</name>
      <display_name>Cooking Range/Oven: Location</display_name>
      <description>The space type for the cooking range/oven location. If not provided, the OS-HPXML default (see &lt;a href='https://openstudio-hpxml.readthedocs.io/en/v1.10.0/workflow_inputs.html#hpxml-cooking-range-oven'&gt;HPXML Cooking Range/Oven&lt;/a&gt;) is used.</description>
      <type>Choice</type>
      <required>false</required>
      <model_dependent>false</model_dependent>
      <choices>
        <choice>
          <value>conditioned space</value>
          <display_name>conditioned space</display_name>
        </choice>
        <choice>
          <value>basement - conditioned</value>
          <display_name>basement - conditioned</display_name>
        </choice>
        <choice>
          <value>basement - unconditioned</value>
          <display_name>basement - unconditioned</display_name>
        </choice>
        <choice>
          <value>garage</value>
          <display_name>garage</display_name>
        </choice>
        <choice>
          <value>other housing unit</value>
          <display_name>other housing unit</display_name>
        </choice>
        <choice>
          <value>other heated space</value>
          <display_name>other heated space</display_name>
        </choice>
        <choice>
          <value>other multifamily buffer space</value>
          <display_name>other multifamily buffer space</display_name>
        </choice>
        <choice>
          <value>other non-freezing space</value>
          <display_name>other non-freezing space</display_name>
        </choice>
      </choices>
    </argument>
    <argument>
      <name>cooking_range_oven_fuel_type</name>
      <display_name>Cooking Range/Oven: Fuel Type</display_name>
      <description>Type of fuel used by the cooking range/oven.</description>
      <type>Choice</type>
      <required>true</required>
      <model_dependent>false</model_dependent>
      <default_value>natural gas</default_value>
      <choices>
        <choice>
          <value>electricity</value>
          <display_name>electricity</display_name>
        </choice>
        <choice>
          <value>natural gas</value>
          <display_name>natural gas</display_name>
        </choice>
        <choice>
          <value>fuel oil</value>
          <display_name>fuel oil</display_name>
        </choice>
        <choice>
          <value>propane</value>
          <display_name>propane</display_name>
        </choice>
        <choice>
          <value>wood</value>
          <display_name>wood</display_name>
        </choice>
        <choice>
          <value>coal</value>
          <display_name>coal</display_name>
        </choice>
      </choices>
    </argument>
    <argument>
      <name>cooking_range_oven_is_induction</name>
      <display_name>Cooking Range/Oven: Is Induction</display_name>
      <description>Whether the cooking range is induction. If not provided, the OS-HPXML default (see &lt;a href='https://openstudio-hpxml.readthedocs.io/en/v1.10.0/workflow_inputs.html#hpxml-cooking-range-oven'&gt;HPXML Cooking Range/Oven&lt;/a&gt;) is used.</description>
      <type>Boolean</type>
      <required>false</required>
      <model_dependent>false</model_dependent>
      <choices>
        <choice>
          <value>true</value>
          <display_name>true</display_name>
        </choice>
        <choice>
          <value>false</value>
          <display_name>false</display_name>
        </choice>
      </choices>
    </argument>
    <argument>
      <name>cooking_range_oven_is_convection</name>
      <display_name>Cooking Range/Oven: Is Convection</display_name>
      <description>Whether the oven is convection. If not provided, the OS-HPXML default (see &lt;a href='https://openstudio-hpxml.readthedocs.io/en/v1.10.0/workflow_inputs.html#hpxml-cooking-range-oven'&gt;HPXML Cooking Range/Oven&lt;/a&gt;) is used.</description>
      <type>Boolean</type>
      <required>false</required>
      <model_dependent>false</model_dependent>
      <choices>
        <choice>
          <value>true</value>
          <display_name>true</display_name>
        </choice>
        <choice>
          <value>false</value>
          <display_name>false</display_name>
        </choice>
      </choices>
    </argument>
    <argument>
      <name>cooking_range_oven_usage_multiplier</name>
      <display_name>Cooking Range/Oven: Usage Multiplier</display_name>
      <description>Multiplier on the cooking range/oven energy usage that can reflect, e.g., high/low usage occupants. If not provided, the OS-HPXML default (see &lt;a href='https://openstudio-hpxml.readthedocs.io/en/v1.10.0/workflow_inputs.html#hpxml-cooking-range-oven'&gt;HPXML Cooking Range/Oven&lt;/a&gt;) is used.</description>
      <type>Double</type>
      <required>false</required>
      <model_dependent>false</model_dependent>
    </argument>
    <argument>
      <name>ceiling_fan_present</name>
      <display_name>Ceiling Fan: Present</display_name>
      <description>Whether there are any ceiling fans.</description>
      <type>Boolean</type>
      <required>true</required>
      <model_dependent>false</model_dependent>
      <default_value>true</default_value>
      <choices>
        <choice>
          <value>true</value>
          <display_name>true</display_name>
        </choice>
        <choice>
          <value>false</value>
          <display_name>false</display_name>
        </choice>
      </choices>
    </argument>
    <argument>
      <name>ceiling_fan_label_energy_use</name>
      <display_name>Ceiling Fan: Label Energy Use</display_name>
      <description>The label average energy use of the ceiling fan(s). If neither Efficiency nor Label Energy Use provided, the OS-HPXML default (see &lt;a href='https://openstudio-hpxml.readthedocs.io/en/v1.10.0/workflow_inputs.html#hpxml-ceiling-fans'&gt;HPXML Ceiling Fans&lt;/a&gt;) is used.</description>
      <type>Double</type>
      <units>W</units>
      <required>false</required>
      <model_dependent>false</model_dependent>
    </argument>
    <argument>
      <name>ceiling_fan_efficiency</name>
      <display_name>Ceiling Fan: Efficiency</display_name>
      <description>The efficiency rating of the ceiling fan(s) at medium speed. Only used if Label Energy Use not provided. If neither Efficiency nor Label Energy Use provided, the OS-HPXML default (see &lt;a href='https://openstudio-hpxml.readthedocs.io/en/v1.10.0/workflow_inputs.html#hpxml-ceiling-fans'&gt;HPXML Ceiling Fans&lt;/a&gt;) is used.</description>
      <type>Double</type>
      <units>CFM/W</units>
      <required>false</required>
      <model_dependent>false</model_dependent>
    </argument>
    <argument>
      <name>ceiling_fan_quantity</name>
      <display_name>Ceiling Fan: Quantity</display_name>
      <description>Total number of ceiling fans. If not provided, the OS-HPXML default (see &lt;a href='https://openstudio-hpxml.readthedocs.io/en/v1.10.0/workflow_inputs.html#hpxml-ceiling-fans'&gt;HPXML Ceiling Fans&lt;/a&gt;) is used.</description>
      <type>Integer</type>
      <units>#</units>
      <required>false</required>
      <model_dependent>false</model_dependent>
    </argument>
    <argument>
      <name>ceiling_fan_cooling_setpoint_temp_offset</name>
      <display_name>Ceiling Fan: Cooling Setpoint Temperature Offset</display_name>
      <description>The cooling setpoint temperature offset during months when the ceiling fans are operating. Only applies if ceiling fan quantity is greater than zero. If not provided, the OS-HPXML default (see &lt;a href='https://openstudio-hpxml.readthedocs.io/en/v1.10.0/workflow_inputs.html#hpxml-ceiling-fans'&gt;HPXML Ceiling Fans&lt;/a&gt;) is used.</description>
      <type>Double</type>
      <units>F</units>
      <required>false</required>
      <model_dependent>false</model_dependent>
    </argument>
    <argument>
      <name>misc_plug_loads_television_present</name>
      <display_name>Misc Plug Loads: Television Present</display_name>
      <description>Whether there are televisions.</description>
      <type>Boolean</type>
      <required>true</required>
      <model_dependent>false</model_dependent>
      <default_value>true</default_value>
      <choices>
        <choice>
          <value>true</value>
          <display_name>true</display_name>
        </choice>
        <choice>
          <value>false</value>
          <display_name>false</display_name>
        </choice>
      </choices>
    </argument>
    <argument>
      <name>misc_plug_loads_television_annual_kwh</name>
      <display_name>Misc Plug Loads: Television Annual kWh</display_name>
      <description>The annual energy consumption of the television plug loads. If not provided, the OS-HPXML default (see &lt;a href='https://openstudio-hpxml.readthedocs.io/en/v1.10.0/workflow_inputs.html#hpxml-plug-loads'&gt;HPXML Plug Loads&lt;/a&gt;) is used.</description>
      <type>Double</type>
      <units>kWh/yr</units>
      <required>false</required>
      <model_dependent>false</model_dependent>
    </argument>
    <argument>
      <name>misc_plug_loads_television_usage_multiplier</name>
      <display_name>Misc Plug Loads: Television Usage Multiplier</display_name>
      <description>Multiplier on the television energy usage that can reflect, e.g., high/low usage occupants. If not provided, the OS-HPXML default (see &lt;a href='https://openstudio-hpxml.readthedocs.io/en/v1.10.0/workflow_inputs.html#hpxml-plug-loads'&gt;HPXML Plug Loads&lt;/a&gt;) is used.</description>
      <type>Double</type>
      <required>false</required>
      <model_dependent>false</model_dependent>
    </argument>
    <argument>
      <name>misc_plug_loads_other_annual_kwh</name>
      <display_name>Misc Plug Loads: Other Annual kWh</display_name>
      <description>The annual energy consumption of the other residual plug loads. If not provided, the OS-HPXML default (see &lt;a href='https://openstudio-hpxml.readthedocs.io/en/v1.10.0/workflow_inputs.html#hpxml-plug-loads'&gt;HPXML Plug Loads&lt;/a&gt;) is used.</description>
      <type>Double</type>
      <units>kWh/yr</units>
      <required>false</required>
      <model_dependent>false</model_dependent>
    </argument>
    <argument>
      <name>misc_plug_loads_other_frac_sensible</name>
      <display_name>Misc Plug Loads: Other Sensible Fraction</display_name>
      <description>Fraction of other residual plug loads' internal gains that are sensible. If not provided, the OS-HPXML default (see &lt;a href='https://openstudio-hpxml.readthedocs.io/en/v1.10.0/workflow_inputs.html#hpxml-plug-loads'&gt;HPXML Plug Loads&lt;/a&gt;) is used.</description>
      <type>Double</type>
      <units>Frac</units>
      <required>false</required>
      <model_dependent>false</model_dependent>
    </argument>
    <argument>
      <name>misc_plug_loads_other_frac_latent</name>
      <display_name>Misc Plug Loads: Other Latent Fraction</display_name>
      <description>Fraction of other residual plug loads' internal gains that are latent. If not provided, the OS-HPXML default (see &lt;a href='https://openstudio-hpxml.readthedocs.io/en/v1.10.0/workflow_inputs.html#hpxml-plug-loads'&gt;HPXML Plug Loads&lt;/a&gt;) is used.</description>
      <type>Double</type>
      <units>Frac</units>
      <required>false</required>
      <model_dependent>false</model_dependent>
    </argument>
    <argument>
      <name>misc_plug_loads_other_usage_multiplier</name>
      <display_name>Misc Plug Loads: Other Usage Multiplier</display_name>
      <description>Multiplier on the other energy usage that can reflect, e.g., high/low usage occupants. If not provided, the OS-HPXML default (see &lt;a href='https://openstudio-hpxml.readthedocs.io/en/v1.10.0/workflow_inputs.html#hpxml-plug-loads'&gt;HPXML Plug Loads&lt;/a&gt;) is used.</description>
      <type>Double</type>
      <required>false</required>
      <model_dependent>false</model_dependent>
    </argument>
    <argument>
      <name>misc_plug_loads_well_pump_present</name>
      <display_name>Misc Plug Loads: Well Pump Present</display_name>
      <description>Whether there is a well pump.</description>
      <type>Boolean</type>
      <required>true</required>
      <model_dependent>false</model_dependent>
      <default_value>false</default_value>
      <choices>
        <choice>
          <value>true</value>
          <display_name>true</display_name>
        </choice>
        <choice>
          <value>false</value>
          <display_name>false</display_name>
        </choice>
      </choices>
    </argument>
    <argument>
      <name>misc_plug_loads_well_pump_annual_kwh</name>
      <display_name>Misc Plug Loads: Well Pump Annual kWh</display_name>
      <description>The annual energy consumption of the well pump plug loads. If not provided, the OS-HPXML default (see &lt;a href='https://openstudio-hpxml.readthedocs.io/en/v1.10.0/workflow_inputs.html#hpxml-plug-loads'&gt;HPXML Plug Loads&lt;/a&gt;) is used.</description>
      <type>Double</type>
      <units>kWh/yr</units>
      <required>false</required>
      <model_dependent>false</model_dependent>
    </argument>
    <argument>
      <name>misc_plug_loads_well_pump_usage_multiplier</name>
      <display_name>Misc Plug Loads: Well Pump Usage Multiplier</display_name>
      <description>Multiplier on the well pump energy usage that can reflect, e.g., high/low usage occupants. If not provided, the OS-HPXML default (see &lt;a href='https://openstudio-hpxml.readthedocs.io/en/v1.10.0/workflow_inputs.html#hpxml-plug-loads'&gt;HPXML Plug Loads&lt;/a&gt;) is used.</description>
      <type>Double</type>
      <required>false</required>
      <model_dependent>false</model_dependent>
    </argument>
    <argument>
      <name>misc_plug_loads_vehicle_present</name>
      <display_name>Misc Plug Loads: Vehicle Present</display_name>
      <description>Whether there is an electric vehicle.</description>
      <type>Boolean</type>
      <required>true</required>
      <model_dependent>false</model_dependent>
      <default_value>false</default_value>
      <choices>
        <choice>
          <value>true</value>
          <display_name>true</display_name>
        </choice>
        <choice>
          <value>false</value>
          <display_name>false</display_name>
        </choice>
      </choices>
    </argument>
    <argument>
      <name>misc_plug_loads_vehicle_annual_kwh</name>
      <display_name>Misc Plug Loads: Vehicle Annual kWh</display_name>
      <description>The annual energy consumption of the electric vehicle plug loads. If not provided, the OS-HPXML default (see &lt;a href='https://openstudio-hpxml.readthedocs.io/en/v1.10.0/workflow_inputs.html#hpxml-plug-loads'&gt;HPXML Plug Loads&lt;/a&gt;) is used.</description>
      <type>Double</type>
      <units>kWh/yr</units>
      <required>false</required>
      <model_dependent>false</model_dependent>
    </argument>
    <argument>
      <name>misc_plug_loads_vehicle_usage_multiplier</name>
      <display_name>Misc Plug Loads: Vehicle Usage Multiplier</display_name>
      <description>Multiplier on the electric vehicle energy usage that can reflect, e.g., high/low usage occupants. If not provided, the OS-HPXML default (see &lt;a href='https://openstudio-hpxml.readthedocs.io/en/v1.10.0/workflow_inputs.html#hpxml-plug-loads'&gt;HPXML Plug Loads&lt;/a&gt;) is used.</description>
      <type>Double</type>
      <required>false</required>
      <model_dependent>false</model_dependent>
    </argument>
    <argument>
      <name>misc_fuel_loads_grill_present</name>
      <display_name>Misc Fuel Loads: Grill Present</display_name>
      <description>Whether there is a fuel loads grill.</description>
      <type>Boolean</type>
      <required>true</required>
      <model_dependent>false</model_dependent>
      <default_value>false</default_value>
      <choices>
        <choice>
          <value>true</value>
          <display_name>true</display_name>
        </choice>
        <choice>
          <value>false</value>
          <display_name>false</display_name>
        </choice>
      </choices>
    </argument>
    <argument>
      <name>misc_fuel_loads_grill_fuel_type</name>
      <display_name>Misc Fuel Loads: Grill Fuel Type</display_name>
      <description>The fuel type of the fuel loads grill.</description>
      <type>Choice</type>
      <required>true</required>
      <model_dependent>false</model_dependent>
      <default_value>natural gas</default_value>
      <choices>
        <choice>
          <value>natural gas</value>
          <display_name>natural gas</display_name>
        </choice>
        <choice>
          <value>fuel oil</value>
          <display_name>fuel oil</display_name>
        </choice>
        <choice>
          <value>propane</value>
          <display_name>propane</display_name>
        </choice>
        <choice>
          <value>wood</value>
          <display_name>wood</display_name>
        </choice>
        <choice>
          <value>wood pellets</value>
          <display_name>wood pellets</display_name>
        </choice>
      </choices>
    </argument>
    <argument>
      <name>misc_fuel_loads_grill_annual_therm</name>
      <display_name>Misc Fuel Loads: Grill Annual therm</display_name>
      <description>The annual energy consumption of the fuel loads grill. If not provided, the OS-HPXML default (see &lt;a href='https://openstudio-hpxml.readthedocs.io/en/v1.10.0/workflow_inputs.html#hpxml-fuel-loads'&gt;HPXML Fuel Loads&lt;/a&gt;) is used.</description>
      <type>Double</type>
      <units>therm/yr</units>
      <required>false</required>
      <model_dependent>false</model_dependent>
    </argument>
    <argument>
      <name>misc_fuel_loads_grill_usage_multiplier</name>
      <display_name>Misc Fuel Loads: Grill Usage Multiplier</display_name>
      <description>Multiplier on the fuel loads grill energy usage that can reflect, e.g., high/low usage occupants. If not provided, the OS-HPXML default (see &lt;a href='https://openstudio-hpxml.readthedocs.io/en/v1.10.0/workflow_inputs.html#hpxml-fuel-loads'&gt;HPXML Fuel Loads&lt;/a&gt;) is used.</description>
      <type>Double</type>
      <required>false</required>
      <model_dependent>false</model_dependent>
    </argument>
    <argument>
      <name>misc_fuel_loads_lighting_present</name>
      <display_name>Misc Fuel Loads: Lighting Present</display_name>
      <description>Whether there is fuel loads lighting.</description>
      <type>Boolean</type>
      <required>true</required>
      <model_dependent>false</model_dependent>
      <default_value>false</default_value>
      <choices>
        <choice>
          <value>true</value>
          <display_name>true</display_name>
        </choice>
        <choice>
          <value>false</value>
          <display_name>false</display_name>
        </choice>
      </choices>
    </argument>
    <argument>
      <name>misc_fuel_loads_lighting_fuel_type</name>
      <display_name>Misc Fuel Loads: Lighting Fuel Type</display_name>
      <description>The fuel type of the fuel loads lighting.</description>
      <type>Choice</type>
      <required>true</required>
      <model_dependent>false</model_dependent>
      <default_value>natural gas</default_value>
      <choices>
        <choice>
          <value>natural gas</value>
          <display_name>natural gas</display_name>
        </choice>
        <choice>
          <value>fuel oil</value>
          <display_name>fuel oil</display_name>
        </choice>
        <choice>
          <value>propane</value>
          <display_name>propane</display_name>
        </choice>
        <choice>
          <value>wood</value>
          <display_name>wood</display_name>
        </choice>
        <choice>
          <value>wood pellets</value>
          <display_name>wood pellets</display_name>
        </choice>
      </choices>
    </argument>
    <argument>
      <name>misc_fuel_loads_lighting_annual_therm</name>
      <display_name>Misc Fuel Loads: Lighting Annual therm</display_name>
      <description>The annual energy consumption of the fuel loads lighting. If not provided, the OS-HPXML default (see &lt;a href='https://openstudio-hpxml.readthedocs.io/en/v1.10.0/workflow_inputs.html#hpxml-fuel-loads'&gt;HPXML Fuel Loads&lt;/a&gt;)is used.</description>
      <type>Double</type>
      <units>therm/yr</units>
      <required>false</required>
      <model_dependent>false</model_dependent>
    </argument>
    <argument>
      <name>misc_fuel_loads_lighting_usage_multiplier</name>
      <display_name>Misc Fuel Loads: Lighting Usage Multiplier</display_name>
      <description>Multiplier on the fuel loads lighting energy usage that can reflect, e.g., high/low usage occupants. If not provided, the OS-HPXML default (see &lt;a href='https://openstudio-hpxml.readthedocs.io/en/v1.10.0/workflow_inputs.html#hpxml-fuel-loads'&gt;HPXML Fuel Loads&lt;/a&gt;) is used.</description>
      <type>Double</type>
      <required>false</required>
      <model_dependent>false</model_dependent>
    </argument>
    <argument>
      <name>misc_fuel_loads_fireplace_present</name>
      <display_name>Misc Fuel Loads: Fireplace Present</display_name>
      <description>Whether there is fuel loads fireplace.</description>
      <type>Boolean</type>
      <required>true</required>
      <model_dependent>false</model_dependent>
      <default_value>false</default_value>
      <choices>
        <choice>
          <value>true</value>
          <display_name>true</display_name>
        </choice>
        <choice>
          <value>false</value>
          <display_name>false</display_name>
        </choice>
      </choices>
    </argument>
    <argument>
      <name>misc_fuel_loads_fireplace_fuel_type</name>
      <display_name>Misc Fuel Loads: Fireplace Fuel Type</display_name>
      <description>The fuel type of the fuel loads fireplace.</description>
      <type>Choice</type>
      <required>true</required>
      <model_dependent>false</model_dependent>
      <default_value>natural gas</default_value>
      <choices>
        <choice>
          <value>natural gas</value>
          <display_name>natural gas</display_name>
        </choice>
        <choice>
          <value>fuel oil</value>
          <display_name>fuel oil</display_name>
        </choice>
        <choice>
          <value>propane</value>
          <display_name>propane</display_name>
        </choice>
        <choice>
          <value>wood</value>
          <display_name>wood</display_name>
        </choice>
        <choice>
          <value>wood pellets</value>
          <display_name>wood pellets</display_name>
        </choice>
      </choices>
    </argument>
    <argument>
      <name>misc_fuel_loads_fireplace_annual_therm</name>
      <display_name>Misc Fuel Loads: Fireplace Annual therm</display_name>
      <description>The annual energy consumption of the fuel loads fireplace. If not provided, the OS-HPXML default (see &lt;a href='https://openstudio-hpxml.readthedocs.io/en/v1.10.0/workflow_inputs.html#hpxml-fuel-loads'&gt;HPXML Fuel Loads&lt;/a&gt;) is used.</description>
      <type>Double</type>
      <units>therm/yr</units>
      <required>false</required>
      <model_dependent>false</model_dependent>
    </argument>
    <argument>
      <name>misc_fuel_loads_fireplace_frac_sensible</name>
      <display_name>Misc Fuel Loads: Fireplace Sensible Fraction</display_name>
      <description>Fraction of fireplace residual fuel loads' internal gains that are sensible. If not provided, the OS-HPXML default (see &lt;a href='https://openstudio-hpxml.readthedocs.io/en/v1.10.0/workflow_inputs.html#hpxml-fuel-loads'&gt;HPXML Fuel Loads&lt;/a&gt;) is used.</description>
      <type>Double</type>
      <units>Frac</units>
      <required>false</required>
      <model_dependent>false</model_dependent>
    </argument>
    <argument>
      <name>misc_fuel_loads_fireplace_frac_latent</name>
      <display_name>Misc Fuel Loads: Fireplace Latent Fraction</display_name>
      <description>Fraction of fireplace residual fuel loads' internal gains that are latent. If not provided, the OS-HPXML default (see &lt;a href='https://openstudio-hpxml.readthedocs.io/en/v1.10.0/workflow_inputs.html#hpxml-fuel-loads'&gt;HPXML Fuel Loads&lt;/a&gt;) is used.</description>
      <type>Double</type>
      <units>Frac</units>
      <required>false</required>
      <model_dependent>false</model_dependent>
    </argument>
    <argument>
      <name>misc_fuel_loads_fireplace_usage_multiplier</name>
      <display_name>Misc Fuel Loads: Fireplace Usage Multiplier</display_name>
      <description>Multiplier on the fuel loads fireplace energy usage that can reflect, e.g., high/low usage occupants. If not provided, the OS-HPXML default (see &lt;a href='https://openstudio-hpxml.readthedocs.io/en/v1.10.0/workflow_inputs.html#hpxml-fuel-loads'&gt;HPXML Fuel Loads&lt;/a&gt;) is used.</description>
      <type>Double</type>
      <required>false</required>
      <model_dependent>false</model_dependent>
    </argument>
    <argument>
      <name>pool_present</name>
      <display_name>Pool: Present</display_name>
      <description>Whether there is a pool.</description>
      <type>Boolean</type>
      <required>true</required>
      <model_dependent>false</model_dependent>
      <default_value>false</default_value>
      <choices>
        <choice>
          <value>true</value>
          <display_name>true</display_name>
        </choice>
        <choice>
          <value>false</value>
          <display_name>false</display_name>
        </choice>
      </choices>
    </argument>
    <argument>
      <name>pool_pump_annual_kwh</name>
      <display_name>Pool: Pump Annual kWh</display_name>
      <description>The annual energy consumption of the pool pump. If not provided, the OS-HPXML default (see &lt;a href='https://openstudio-hpxml.readthedocs.io/en/v1.10.0/workflow_inputs.html#pool-pump'&gt;Pool Pump&lt;/a&gt;) is used.</description>
      <type>Double</type>
      <units>kWh/yr</units>
      <required>false</required>
      <model_dependent>false</model_dependent>
    </argument>
    <argument>
      <name>pool_pump_usage_multiplier</name>
      <display_name>Pool: Pump Usage Multiplier</display_name>
      <description>Multiplier on the pool pump energy usage that can reflect, e.g., high/low usage occupants. If not provided, the OS-HPXML default (see &lt;a href='https://openstudio-hpxml.readthedocs.io/en/v1.10.0/workflow_inputs.html#pool-pump'&gt;Pool Pump&lt;/a&gt;) is used.</description>
      <type>Double</type>
      <required>false</required>
      <model_dependent>false</model_dependent>
    </argument>
    <argument>
      <name>pool_heater_type</name>
      <display_name>Pool: Heater Type</display_name>
      <description>The type of pool heater. Use 'none' if there is no pool heater.</description>
      <type>Choice</type>
      <required>true</required>
      <model_dependent>false</model_dependent>
      <default_value>none</default_value>
      <choices>
        <choice>
          <value>none</value>
          <display_name>none</display_name>
        </choice>
        <choice>
          <value>electric resistance</value>
          <display_name>electric resistance</display_name>
        </choice>
        <choice>
          <value>gas fired</value>
          <display_name>gas fired</display_name>
        </choice>
        <choice>
          <value>heat pump</value>
          <display_name>heat pump</display_name>
        </choice>
      </choices>
    </argument>
    <argument>
      <name>pool_heater_annual_kwh</name>
      <display_name>Pool: Heater Annual kWh</display_name>
      <description>The annual energy consumption of the electric resistance pool heater. If not provided, the OS-HPXML default (see &lt;a href='https://openstudio-hpxml.readthedocs.io/en/v1.10.0/workflow_inputs.html#pool-heater'&gt;Pool Heater&lt;/a&gt;) is used.</description>
      <type>Double</type>
      <units>kWh/yr</units>
      <required>false</required>
      <model_dependent>false</model_dependent>
    </argument>
    <argument>
      <name>pool_heater_annual_therm</name>
      <display_name>Pool: Heater Annual therm</display_name>
      <description>The annual energy consumption of the gas fired pool heater. If not provided, the OS-HPXML default (see &lt;a href='https://openstudio-hpxml.readthedocs.io/en/v1.10.0/workflow_inputs.html#pool-heater'&gt;Pool Heater&lt;/a&gt;) is used.</description>
      <type>Double</type>
      <units>therm/yr</units>
      <required>false</required>
      <model_dependent>false</model_dependent>
    </argument>
    <argument>
      <name>pool_heater_usage_multiplier</name>
      <display_name>Pool: Heater Usage Multiplier</display_name>
      <description>Multiplier on the pool heater energy usage that can reflect, e.g., high/low usage occupants. If not provided, the OS-HPXML default (see &lt;a href='https://openstudio-hpxml.readthedocs.io/en/v1.10.0/workflow_inputs.html#pool-heater'&gt;Pool Heater&lt;/a&gt;) is used.</description>
      <type>Double</type>
      <required>false</required>
      <model_dependent>false</model_dependent>
    </argument>
    <argument>
      <name>permanent_spa_present</name>
      <display_name>Permanent Spa: Present</display_name>
      <description>Whether there is a permanent spa.</description>
      <type>Boolean</type>
      <required>true</required>
      <model_dependent>false</model_dependent>
      <default_value>false</default_value>
      <choices>
        <choice>
          <value>true</value>
          <display_name>true</display_name>
        </choice>
        <choice>
          <value>false</value>
          <display_name>false</display_name>
        </choice>
      </choices>
    </argument>
    <argument>
      <name>permanent_spa_pump_annual_kwh</name>
      <display_name>Permanent Spa: Pump Annual kWh</display_name>
      <description>The annual energy consumption of the permanent spa pump. If not provided, the OS-HPXML default (see &lt;a href='https://openstudio-hpxml.readthedocs.io/en/v1.10.0/workflow_inputs.html#permanent-spa-pump'&gt;Permanent Spa Pump&lt;/a&gt;) is used.</description>
      <type>Double</type>
      <units>kWh/yr</units>
      <required>false</required>
      <model_dependent>false</model_dependent>
    </argument>
    <argument>
      <name>permanent_spa_pump_usage_multiplier</name>
      <display_name>Permanent Spa: Pump Usage Multiplier</display_name>
      <description>Multiplier on the permanent spa pump energy usage that can reflect, e.g., high/low usage occupants. If not provided, the OS-HPXML default (see &lt;a href='https://openstudio-hpxml.readthedocs.io/en/v1.10.0/workflow_inputs.html#permanent-spa-pump'&gt;Permanent Spa Pump&lt;/a&gt;) is used.</description>
      <type>Double</type>
      <required>false</required>
      <model_dependent>false</model_dependent>
    </argument>
    <argument>
      <name>permanent_spa_heater_type</name>
      <display_name>Permanent Spa: Heater Type</display_name>
      <description>The type of permanent spa heater. Use 'none' if there is no permanent spa heater.</description>
      <type>Choice</type>
      <required>true</required>
      <model_dependent>false</model_dependent>
      <default_value>none</default_value>
      <choices>
        <choice>
          <value>none</value>
          <display_name>none</display_name>
        </choice>
        <choice>
          <value>electric resistance</value>
          <display_name>electric resistance</display_name>
        </choice>
        <choice>
          <value>gas fired</value>
          <display_name>gas fired</display_name>
        </choice>
        <choice>
          <value>heat pump</value>
          <display_name>heat pump</display_name>
        </choice>
      </choices>
    </argument>
    <argument>
      <name>permanent_spa_heater_annual_kwh</name>
      <display_name>Permanent Spa: Heater Annual kWh</display_name>
      <description>The annual energy consumption of the electric resistance permanent spa heater. If not provided, the OS-HPXML default (see &lt;a href='https://openstudio-hpxml.readthedocs.io/en/v1.10.0/workflow_inputs.html#permanent-spa-heater'&gt;Permanent Spa Heater&lt;/a&gt;) is used.</description>
      <type>Double</type>
      <units>kWh/yr</units>
      <required>false</required>
      <model_dependent>false</model_dependent>
    </argument>
    <argument>
      <name>permanent_spa_heater_annual_therm</name>
      <display_name>Permanent Spa: Heater Annual therm</display_name>
      <description>The annual energy consumption of the gas fired permanent spa heater. If not provided, the OS-HPXML default (see &lt;a href='https://openstudio-hpxml.readthedocs.io/en/v1.10.0/workflow_inputs.html#permanent-spa-heater'&gt;Permanent Spa Heater&lt;/a&gt;) is used.</description>
      <type>Double</type>
      <units>therm/yr</units>
      <required>false</required>
      <model_dependent>false</model_dependent>
    </argument>
    <argument>
      <name>permanent_spa_heater_usage_multiplier</name>
      <display_name>Permanent Spa: Heater Usage Multiplier</display_name>
      <description>Multiplier on the permanent spa heater energy usage that can reflect, e.g., high/low usage occupants. If not provided, the OS-HPXML default (see &lt;a href='https://openstudio-hpxml.readthedocs.io/en/v1.10.0/workflow_inputs.html#permanent-spa-heater'&gt;Permanent Spa Heater&lt;/a&gt;) is used.</description>
      <type>Double</type>
      <required>false</required>
      <model_dependent>false</model_dependent>
    </argument>
    <argument>
      <name>emissions_scenario_names</name>
      <display_name>Emissions: Scenario Names</display_name>
      <description>Names of emissions scenarios. If multiple scenarios, use a comma-separated list. If not provided, no emissions scenarios are calculated.</description>
      <type>String</type>
      <required>false</required>
      <model_dependent>false</model_dependent>
    </argument>
    <argument>
      <name>emissions_types</name>
      <display_name>Emissions: Types</display_name>
      <description>Types of emissions (e.g., CO2e, NOx, etc.). If multiple scenarios, use a comma-separated list.</description>
      <type>String</type>
      <required>false</required>
      <model_dependent>false</model_dependent>
    </argument>
    <argument>
      <name>emissions_electricity_units</name>
      <display_name>Emissions: Electricity Units</display_name>
      <description>Electricity emissions factors units. If multiple scenarios, use a comma-separated list. Only lb/MWh and kg/MWh are allowed.</description>
      <type>String</type>
      <required>false</required>
      <model_dependent>false</model_dependent>
    </argument>
    <argument>
      <name>emissions_electricity_values_or_filepaths</name>
      <display_name>Emissions: Electricity Values or File Paths</display_name>
      <description>Electricity emissions factors values, specified as either an annual factor or an absolute/relative path to a file with hourly factors. If multiple scenarios, use a comma-separated list.</description>
      <type>String</type>
      <required>false</required>
      <model_dependent>false</model_dependent>
    </argument>
    <argument>
      <name>emissions_electricity_number_of_header_rows</name>
      <display_name>Emissions: Electricity Files Number of Header Rows</display_name>
      <description>The number of header rows in the electricity emissions factor file. Only applies when an electricity filepath is used. If multiple scenarios, use a comma-separated list.</description>
      <type>String</type>
      <required>false</required>
      <model_dependent>false</model_dependent>
    </argument>
    <argument>
      <name>emissions_electricity_column_numbers</name>
      <display_name>Emissions: Electricity Files Column Numbers</display_name>
      <description>The column number in the electricity emissions factor file. Only applies when an electricity filepath is used. If multiple scenarios, use a comma-separated list.</description>
      <type>String</type>
      <required>false</required>
      <model_dependent>false</model_dependent>
    </argument>
    <argument>
      <name>emissions_fossil_fuel_units</name>
      <display_name>Emissions: Fossil Fuel Units</display_name>
      <description>Fossil fuel emissions factors units. If multiple scenarios, use a comma-separated list. Only lb/MBtu and kg/MBtu are allowed.</description>
      <type>String</type>
      <required>false</required>
      <model_dependent>false</model_dependent>
    </argument>
    <argument>
      <name>emissions_natural_gas_values</name>
      <display_name>Emissions: Natural Gas Values</display_name>
      <description>Natural gas emissions factors values, specified as an annual factor. If multiple scenarios, use a comma-separated list.</description>
      <type>String</type>
      <required>false</required>
      <model_dependent>false</model_dependent>
    </argument>
    <argument>
      <name>emissions_propane_values</name>
      <display_name>Emissions: Propane Values</display_name>
      <description>Propane emissions factors values, specified as an annual factor. If multiple scenarios, use a comma-separated list.</description>
      <type>String</type>
      <required>false</required>
      <model_dependent>false</model_dependent>
    </argument>
    <argument>
      <name>emissions_fuel_oil_values</name>
      <display_name>Emissions: Fuel Oil Values</display_name>
      <description>Fuel oil emissions factors values, specified as an annual factor. If multiple scenarios, use a comma-separated list.</description>
      <type>String</type>
      <required>false</required>
      <model_dependent>false</model_dependent>
    </argument>
    <argument>
      <name>emissions_coal_values</name>
      <display_name>Emissions: Coal Values</display_name>
      <description>Coal emissions factors values, specified as an annual factor. If multiple scenarios, use a comma-separated list.</description>
      <type>String</type>
      <required>false</required>
      <model_dependent>false</model_dependent>
    </argument>
    <argument>
      <name>emissions_wood_values</name>
      <display_name>Emissions: Wood Values</display_name>
      <description>Wood emissions factors values, specified as an annual factor. If multiple scenarios, use a comma-separated list.</description>
      <type>String</type>
      <required>false</required>
      <model_dependent>false</model_dependent>
    </argument>
    <argument>
      <name>emissions_wood_pellets_values</name>
      <display_name>Emissions: Wood Pellets Values</display_name>
      <description>Wood pellets emissions factors values, specified as an annual factor. If multiple scenarios, use a comma-separated list.</description>
      <type>String</type>
      <required>false</required>
      <model_dependent>false</model_dependent>
    </argument>
    <argument>
      <name>utility_bill_scenario_names</name>
      <display_name>Utility Bills: Scenario Names</display_name>
      <description>Names of utility bill scenarios. If multiple scenarios, use a comma-separated list. If not provided, no utility bills scenarios are calculated.</description>
      <type>String</type>
      <required>false</required>
      <model_dependent>false</model_dependent>
    </argument>
    <argument>
      <name>utility_bill_electricity_filepaths</name>
      <display_name>Utility Bills: Electricity File Paths</display_name>
      <description>Electricity tariff file specified as an absolute/relative path to a file with utility rate structure information. Tariff file must be formatted to OpenEI API version 7. If multiple scenarios, use a comma-separated list.</description>
      <type>String</type>
      <required>false</required>
      <model_dependent>false</model_dependent>
    </argument>
    <argument>
      <name>utility_bill_electricity_fixed_charges</name>
      <display_name>Utility Bills: Electricity Fixed Charges</display_name>
      <description>Electricity utility bill monthly fixed charges. If multiple scenarios, use a comma-separated list.</description>
      <type>String</type>
      <required>false</required>
      <model_dependent>false</model_dependent>
    </argument>
    <argument>
      <name>utility_bill_natural_gas_fixed_charges</name>
      <display_name>Utility Bills: Natural Gas Fixed Charges</display_name>
      <description>Natural gas utility bill monthly fixed charges. If multiple scenarios, use a comma-separated list.</description>
      <type>String</type>
      <required>false</required>
      <model_dependent>false</model_dependent>
    </argument>
    <argument>
      <name>utility_bill_propane_fixed_charges</name>
      <display_name>Utility Bills: Propane Fixed Charges</display_name>
      <description>Propane utility bill monthly fixed charges. If multiple scenarios, use a comma-separated list.</description>
      <type>String</type>
      <required>false</required>
      <model_dependent>false</model_dependent>
    </argument>
    <argument>
      <name>utility_bill_fuel_oil_fixed_charges</name>
      <display_name>Utility Bills: Fuel Oil Fixed Charges</display_name>
      <description>Fuel oil utility bill monthly fixed charges. If multiple scenarios, use a comma-separated list.</description>
      <type>String</type>
      <required>false</required>
      <model_dependent>false</model_dependent>
    </argument>
    <argument>
      <name>utility_bill_coal_fixed_charges</name>
      <display_name>Utility Bills: Coal Fixed Charges</display_name>
      <description>Coal utility bill monthly fixed charges. If multiple scenarios, use a comma-separated list.</description>
      <type>String</type>
      <required>false</required>
      <model_dependent>false</model_dependent>
    </argument>
    <argument>
      <name>utility_bill_wood_fixed_charges</name>
      <display_name>Utility Bills: Wood Fixed Charges</display_name>
      <description>Wood utility bill monthly fixed charges. If multiple scenarios, use a comma-separated list.</description>
      <type>String</type>
      <required>false</required>
      <model_dependent>false</model_dependent>
    </argument>
    <argument>
      <name>utility_bill_wood_pellets_fixed_charges</name>
      <display_name>Utility Bills: Wood Pellets Fixed Charges</display_name>
      <description>Wood pellets utility bill monthly fixed charges. If multiple scenarios, use a comma-separated list.</description>
      <type>String</type>
      <required>false</required>
      <model_dependent>false</model_dependent>
    </argument>
    <argument>
      <name>utility_bill_electricity_marginal_rates</name>
      <display_name>Utility Bills: Electricity Marginal Rates</display_name>
      <description>Electricity utility bill marginal rates. If multiple scenarios, use a comma-separated list.</description>
      <type>String</type>
      <required>false</required>
      <model_dependent>false</model_dependent>
    </argument>
    <argument>
      <name>utility_bill_natural_gas_marginal_rates</name>
      <display_name>Utility Bills: Natural Gas Marginal Rates</display_name>
      <description>Natural gas utility bill marginal rates. If multiple scenarios, use a comma-separated list.</description>
      <type>String</type>
      <required>false</required>
      <model_dependent>false</model_dependent>
    </argument>
    <argument>
      <name>utility_bill_propane_marginal_rates</name>
      <display_name>Utility Bills: Propane Marginal Rates</display_name>
      <description>Propane utility bill marginal rates. If multiple scenarios, use a comma-separated list.</description>
      <type>String</type>
      <required>false</required>
      <model_dependent>false</model_dependent>
    </argument>
    <argument>
      <name>utility_bill_fuel_oil_marginal_rates</name>
      <display_name>Utility Bills: Fuel Oil Marginal Rates</display_name>
      <description>Fuel oil utility bill marginal rates. If multiple scenarios, use a comma-separated list.</description>
      <type>String</type>
      <required>false</required>
      <model_dependent>false</model_dependent>
    </argument>
    <argument>
      <name>utility_bill_coal_marginal_rates</name>
      <display_name>Utility Bills: Coal Marginal Rates</display_name>
      <description>Coal utility bill marginal rates. If multiple scenarios, use a comma-separated list.</description>
      <type>String</type>
      <required>false</required>
      <model_dependent>false</model_dependent>
    </argument>
    <argument>
      <name>utility_bill_wood_marginal_rates</name>
      <display_name>Utility Bills: Wood Marginal Rates</display_name>
      <description>Wood utility bill marginal rates. If multiple scenarios, use a comma-separated list.</description>
      <type>String</type>
      <required>false</required>
      <model_dependent>false</model_dependent>
    </argument>
    <argument>
      <name>utility_bill_wood_pellets_marginal_rates</name>
      <display_name>Utility Bills: Wood Pellets Marginal Rates</display_name>
      <description>Wood pellets utility bill marginal rates. If multiple scenarios, use a comma-separated list.</description>
      <type>String</type>
      <required>false</required>
      <model_dependent>false</model_dependent>
    </argument>
    <argument>
      <name>utility_bill_pv_compensation_types</name>
      <display_name>Utility Bills: PV Compensation Types</display_name>
      <description>Utility bill PV compensation types. If multiple scenarios, use a comma-separated list.</description>
      <type>String</type>
      <required>false</required>
      <model_dependent>false</model_dependent>
    </argument>
    <argument>
      <name>utility_bill_pv_net_metering_annual_excess_sellback_rate_types</name>
      <display_name>Utility Bills: PV Net Metering Annual Excess Sellback Rate Types</display_name>
      <description>Utility bill PV net metering annual excess sellback rate types. Only applies if the PV compensation type is 'NetMetering'. If multiple scenarios, use a comma-separated list.</description>
      <type>String</type>
      <required>false</required>
      <model_dependent>false</model_dependent>
    </argument>
    <argument>
      <name>utility_bill_pv_net_metering_annual_excess_sellback_rates</name>
      <display_name>Utility Bills: PV Net Metering Annual Excess Sellback Rates</display_name>
      <description>Utility bill PV net metering annual excess sellback rates. Only applies if the PV compensation type is 'NetMetering' and the PV annual excess sellback rate type is 'User-Specified'. If multiple scenarios, use a comma-separated list.</description>
      <type>String</type>
      <required>false</required>
      <model_dependent>false</model_dependent>
    </argument>
    <argument>
      <name>utility_bill_pv_feed_in_tariff_rates</name>
      <display_name>Utility Bills: PV Feed-In Tariff Rates</display_name>
      <description>Utility bill PV annual full/gross feed-in tariff rates. Only applies if the PV compensation type is 'FeedInTariff'. If multiple scenarios, use a comma-separated list.</description>
      <type>String</type>
      <required>false</required>
      <model_dependent>false</model_dependent>
    </argument>
    <argument>
      <name>utility_bill_pv_monthly_grid_connection_fee_units</name>
      <display_name>Utility Bills: PV Monthly Grid Connection Fee Units</display_name>
      <description>Utility bill PV monthly grid connection fee units. If multiple scenarios, use a comma-separated list.</description>
      <type>String</type>
      <required>false</required>
      <model_dependent>false</model_dependent>
    </argument>
    <argument>
      <name>utility_bill_pv_monthly_grid_connection_fees</name>
      <display_name>Utility Bills: PV Monthly Grid Connection Fees</display_name>
      <description>Utility bill PV monthly grid connection fees. If multiple scenarios, use a comma-separated list.</description>
      <type>String</type>
      <required>false</required>
      <model_dependent>false</model_dependent>
    </argument>
    <argument>
      <name>additional_properties</name>
      <display_name>Additional Properties</display_name>
      <description>Additional properties specified as key-value pairs (i.e., key=value). If multiple additional properties, use a |-separated list. For example, 'LowIncome=false|Remodeled|Description=2-story home in Denver'. These properties will be stored in the HPXML file under /HPXML/SoftwareInfo/extension/AdditionalProperties.</description>
      <type>String</type>
      <required>false</required>
      <model_dependent>false</model_dependent>
    </argument>
    <argument>
      <name>combine_like_surfaces</name>
      <display_name>Combine like surfaces?</display_name>
      <description>If true, combines like surfaces to simplify the HPXML file generated.</description>
      <type>Boolean</type>
      <required>false</required>
      <model_dependent>false</model_dependent>
      <default_value>false</default_value>
      <choices>
        <choice>
          <value>true</value>
          <display_name>true</display_name>
        </choice>
        <choice>
          <value>false</value>
          <display_name>false</display_name>
        </choice>
      </choices>
    </argument>
    <argument>
      <name>apply_defaults</name>
      <display_name>Apply Default Values?</display_name>
      <description>If true, applies OS-HPXML default values to the HPXML output file. Setting to true will also force validation of the HPXML output file before applying OS-HPXML default values.</description>
      <type>Boolean</type>
      <required>false</required>
      <model_dependent>false</model_dependent>
      <default_value>false</default_value>
      <choices>
        <choice>
          <value>true</value>
          <display_name>true</display_name>
        </choice>
        <choice>
          <value>false</value>
          <display_name>false</display_name>
        </choice>
      </choices>
    </argument>
    <argument>
      <name>apply_validation</name>
      <display_name>Apply Validation?</display_name>
      <description>If true, validates the HPXML output file. Set to false for faster performance. Note that validation is not needed if the HPXML file will be validated downstream (e.g., via the HPXMLtoOpenStudio measure).</description>
      <type>Boolean</type>
      <required>false</required>
      <model_dependent>false</model_dependent>
      <default_value>false</default_value>
      <choices>
        <choice>
          <value>true</value>
          <display_name>true</display_name>
        </choice>
        <choice>
          <value>false</value>
          <display_name>false</display_name>
        </choice>
      </choices>
    </argument>
  </arguments>
  <outputs />
  <provenances />
  <tags>
    <tag>Whole Building.Space Types</tag>
  </tags>
  <attributes>
    <attribute>
      <name>Measure Type</name>
      <value>ModelMeasure</value>
      <datatype>string</datatype>
    </attribute>
  </attributes>
  <files>
    <file>
      <filename>README.md</filename>
      <filetype>md</filetype>
      <usage_type>readme</usage_type>
<<<<<<< HEAD
      <checksum>ED67FB22</checksum>
=======
      <checksum>47F34ABF</checksum>
>>>>>>> 5c1f30d8
    </file>
    <file>
      <filename>README.md.erb</filename>
      <filetype>erb</filetype>
      <usage_type>readmeerb</usage_type>
      <checksum>513F28E9</checksum>
    </file>
    <file>
      <version>
        <software_program>OpenStudio</software_program>
        <identifier>2.9.0</identifier>
        <min_compatible>2.9.0</min_compatible>
      </version>
      <filename>measure.rb</filename>
      <filetype>rb</filetype>
      <usage_type>script</usage_type>
<<<<<<< HEAD
      <checksum>B57B3649</checksum>
=======
      <checksum>ACBA8A93</checksum>
>>>>>>> 5c1f30d8
    </file>
    <file>
      <filename>constants.rb</filename>
      <filetype>rb</filetype>
      <usage_type>resource</usage_type>
      <checksum>079FF429</checksum>
    </file>
    <file>
      <filename>geometry.rb</filename>
      <filetype>rb</filetype>
      <usage_type>resource</usage_type>
      <checksum>170EAEAB</checksum>
    </file>
    <file>
      <filename>version.txt</filename>
      <filetype>txt</filetype>
      <usage_type>resource</usage_type>
      <checksum>6D7D7910</checksum>
    </file>
    <file>
      <filename>test_build_residential_hpxml.rb</filename>
      <filetype>rb</filetype>
      <usage_type>test</usage_type>
      <checksum>BAC58C3D</checksum>
    </file>
  </files>
</measure><|MERGE_RESOLUTION|>--- conflicted
+++ resolved
@@ -3,13 +3,8 @@
   <schema_version>3.1</schema_version>
   <name>build_residential_hpxml</name>
   <uid>a13a8983-2b01-4930-8af2-42030b6e4233</uid>
-<<<<<<< HEAD
-  <version_id>5bf9374b-c62a-47bc-8239-5a22c24e2ea1</version_id>
-  <version_modified>2025-02-05T01:14:04Z</version_modified>
-=======
-  <version_id>48a9fb98-bc96-4ccc-97a5-c7aaac3f2199</version_id>
-  <version_modified>2025-02-06T21:09:42Z</version_modified>
->>>>>>> 5c1f30d8
+  <version_id>0e446bbc-7f10-47b2-9269-28ca1b33eccf</version_id>
+  <version_modified>2025-02-11T19:20:56Z</version_modified>
   <xml_checksum>2C38F48B</xml_checksum>
   <class_name>BuildResidentialHPXML</class_name>
   <display_name>HPXML Builder</display_name>
@@ -7687,11 +7682,7 @@
       <filename>README.md</filename>
       <filetype>md</filetype>
       <usage_type>readme</usage_type>
-<<<<<<< HEAD
-      <checksum>ED67FB22</checksum>
-=======
-      <checksum>47F34ABF</checksum>
->>>>>>> 5c1f30d8
+      <checksum>4D1FBA76</checksum>
     </file>
     <file>
       <filename>README.md.erb</filename>
@@ -7708,11 +7699,7 @@
       <filename>measure.rb</filename>
       <filetype>rb</filetype>
       <usage_type>script</usage_type>
-<<<<<<< HEAD
-      <checksum>B57B3649</checksum>
-=======
-      <checksum>ACBA8A93</checksum>
->>>>>>> 5c1f30d8
+      <checksum>A458388D</checksum>
     </file>
     <file>
       <filename>constants.rb</filename>
