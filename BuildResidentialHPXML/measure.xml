<?xml version="1.0"?>
<measure>
  <schema_version>3.0</schema_version>
  <name>build_residential_hpxml</name>
  <uid>a13a8983-2b01-4930-8af2-42030b6e4233</uid>
<<<<<<< HEAD
  <version_id>2b5eeb73-07d0-4667-9af9-a581843570d5</version_id>
  <version_modified>20200825T173915Z</version_modified>
=======
  <version_id>cc4148e3-b496-43c6-9f29-ce88a15ebc75</version_id>
  <version_modified>20200828T183653Z</version_modified>
>>>>>>> 6c9c9514
  <xml_checksum>2C38F48B</xml_checksum>
  <class_name>BuildResidentialHPXML</class_name>
  <display_name>HPXML Builder</display_name>
  <description>Builds a residential HPXML file.</description>
  <modeler_description>TODO</modeler_description>
  <arguments>
    <argument>
      <name>hpxml_path</name>
      <display_name>HPXML File Path</display_name>
      <description>Absolute/relative path of the HPXML file.</description>
      <type>String</type>
      <required>true</required>
      <model_dependent>false</model_dependent>
    </argument>
    <argument>
      <name>weather_dir</name>
      <display_name>Weather Directory</display_name>
      <description>Absolute/relative path of the weather directory.</description>
      <type>String</type>
      <required>true</required>
      <model_dependent>false</model_dependent>
      <default_value>weather</default_value>
    </argument>
    <argument>
      <name>software_program_used</name>
      <display_name>Software Program Used</display_name>
      <description>The name of the software program used.</description>
      <type>String</type>
      <required>false</required>
      <model_dependent>false</model_dependent>
    </argument>
    <argument>
      <name>software_program_version</name>
      <display_name>Software Program Version</display_name>
      <description>The version of the software program used.</description>
      <type>String</type>
      <required>false</required>
      <model_dependent>false</model_dependent>
    </argument>
    <argument>
      <name>simulation_control_timestep</name>
      <display_name>Simulation Control: Timestep</display_name>
      <description>Value must be a divisor of 60.</description>
      <type>Integer</type>
      <units>min</units>
      <required>false</required>
      <model_dependent>false</model_dependent>
    </argument>
    <argument>
      <name>simulation_control_run_period_begin_month</name>
      <display_name>Simulation Control: Run Period Begin Month</display_name>
      <description>This numeric field should contain the starting month number (1 = January, 2 = February, etc.) for the annual run period desired.</description>
      <type>Integer</type>
      <units>#</units>
      <required>false</required>
      <model_dependent>false</model_dependent>
    </argument>
    <argument>
      <name>simulation_control_run_period_begin_day_of_month</name>
      <display_name>Simulation Control: Run Period Begin Day of Month</display_name>
      <description>This numeric field should contain the starting day of the starting month (must be valid for month) for the annual run period desired.</description>
      <type>Integer</type>
      <units>#</units>
      <required>false</required>
      <model_dependent>false</model_dependent>
    </argument>
    <argument>
      <name>simulation_control_run_period_end_month</name>
      <display_name>Simulation Control: Run Period End Month</display_name>
      <description>This numeric field should contain the end month number (1 = January, 2 = February, etc.) for the annual run period desired.</description>
      <type>Integer</type>
      <units>#</units>
      <required>false</required>
      <model_dependent>false</model_dependent>
    </argument>
    <argument>
      <name>simulation_control_run_period_end_day_of_month</name>
      <display_name>Simulation Control: Run Period End Day of Month</display_name>
      <description>This numeric field should contain the ending day of the ending month (must be valid for month) for the annual run period desired.</description>
      <type>Integer</type>
      <units>#</units>
      <required>false</required>
      <model_dependent>false</model_dependent>
    </argument>
    <argument>
      <name>simulation_control_daylight_saving_enabled</name>
      <display_name>Simulation Control: Daylight Saving Enabled</display_name>
      <description>Whether to use daylight saving.</description>
      <type>Boolean</type>
      <required>false</required>
      <model_dependent>false</model_dependent>
      <choices>
        <choice>
          <value>true</value>
          <display_name>true</display_name>
        </choice>
        <choice>
          <value>false</value>
          <display_name>false</display_name>
        </choice>
      </choices>
    </argument>
    <argument>
      <name>simulation_control_daylight_saving_begin_month</name>
      <display_name>Simulation Control: Daylight Saving Begin Month</display_name>
      <description>This numeric field should contain the starting month number (1 = January, 2 = February, etc.) for the annual daylight saving period desired.</description>
      <type>Integer</type>
      <units>#</units>
      <required>false</required>
      <model_dependent>false</model_dependent>
    </argument>
    <argument>
      <name>simulation_control_daylight_saving_begin_day_of_month</name>
      <display_name>Simulation Control: Daylight Saving Begin Day of Month</display_name>
      <description>This numeric field should contain the starting day of the starting month (must be valid for month) for the daylight saving period desired.</description>
      <type>Integer</type>
      <units>#</units>
      <required>false</required>
      <model_dependent>false</model_dependent>
    </argument>
    <argument>
      <name>simulation_control_daylight_saving_end_month</name>
      <display_name>Simulation Control: Daylight Saving End Month</display_name>
      <description>This numeric field should contain the end month number (1 = January, 2 = February, etc.) for the daylight saving period desired.</description>
      <type>Integer</type>
      <units>#</units>
      <required>false</required>
      <model_dependent>false</model_dependent>
    </argument>
    <argument>
      <name>simulation_control_daylight_saving_end_day_of_month</name>
      <display_name>Simulation Control: Daylight Saving End Day of Month</display_name>
      <description>This numeric field should contain the ending day of the ending month (must be valid for month) for the daylight saving period desired.</description>
      <type>Integer</type>
      <units>#</units>
      <required>false</required>
      <model_dependent>false</model_dependent>
    </argument>
    <argument>
      <name>schedules_type</name>
      <display_name>Schedules: Type</display_name>
      <description>The type of occupant-related schedules to use. Schedules corresponding to 'default' are average (e.g., Building America). Schedules corresponding to 'stochastic' are generated using time-inhomogenous Markov chains derived from American Time Use Survey data, and supplemented with sampling duration and power level from NEEA RBSA data as well as DHW draw duration and flow rate from Aquacraft/AWWA data.</description>
      <type>Choice</type>
      <required>true</required>
      <model_dependent>false</model_dependent>
      <default_value>default</default_value>
      <choices>
        <choice>
          <value>default</value>
          <display_name>default</display_name>
        </choice>
        <choice>
          <value>stochastic</value>
          <display_name>stochastic</display_name>
        </choice>
        <choice>
          <value>user-specified</value>
          <display_name>user-specified</display_name>
        </choice>
      </choices>
    </argument>
    <argument>
      <name>schedules_path</name>
      <display_name>Schedules: Path</display_name>
      <description>Absolute (or relative) path of the csv file containing user-specified occupancy schedules.</description>
      <type>String</type>
      <required>false</required>
      <model_dependent>false</model_dependent>
    </argument>
    <argument>
      <name>schedules_vacancy_begin_month</name>
      <display_name>Schedules: Vacancy Start Begin Month</display_name>
      <description>This numeric field should contain the starting month number (1 = January, 2 = February, etc.) for the vacancy period desired. Only applies if the schedules type is 'stochastic'.</description>
      <type>Integer</type>
      <units>#</units>
      <required>false</required>
      <model_dependent>false</model_dependent>
    </argument>
    <argument>
      <name>schedules_vacancy_begin_day_of_month</name>
      <display_name>Schedules: Vacancy Begin Day of Month</display_name>
      <description>This numeric field should contain the starting day of the starting month (must be valid for month) for the vacancy period desired. Only applies if the schedules type is 'stochastic'.</description>
      <type>Integer</type>
      <units>#</units>
      <required>false</required>
      <model_dependent>false</model_dependent>
    </argument>
    <argument>
      <name>schedules_vacancy_end_month</name>
      <display_name>Schedules: Vacancy Start End Month</display_name>
      <description>This numeric field should contain the end month number (1 = January, 2 = February, etc.) for the vacancy period desired. Only applies if the schedules type is 'stochastic'.</description>
      <type>Integer</type>
      <units>#</units>
      <required>false</required>
      <model_dependent>false</model_dependent>
    </argument>
    <argument>
      <name>schedules_vacancy_end_day_of_month</name>
      <display_name>Schedules: Vacancy End Day of Month</display_name>
      <description>This numeric field should contain the ending day of the ending month (must be valid for month) for the vacancy period desired. Only applies if the schedules type is 'stochastic'.</description>
      <type>Integer</type>
      <units>#</units>
      <required>false</required>
      <model_dependent>false</model_dependent>
    </argument>
    <argument>
      <name>weather_station_epw_filepath</name>
      <display_name>EnergyPlus Weather (EPW) Filepath</display_name>
      <description>Name of the EPW file.</description>
      <type>String</type>
      <required>true</required>
      <model_dependent>false</model_dependent>
      <default_value>USA_CO_Denver.Intl.AP.725650_TMY3.epw</default_value>
    </argument>
    <argument>
      <name>site_type</name>
      <display_name>Site: Type</display_name>
      <description>The type of site.</description>
      <type>Choice</type>
      <required>false</required>
      <model_dependent>false</model_dependent>
      <choices>
        <choice>
          <value>suburban</value>
          <display_name>suburban</display_name>
        </choice>
        <choice>
          <value>urban</value>
          <display_name>urban</display_name>
        </choice>
        <choice>
          <value>rural</value>
          <display_name>rural</display_name>
        </choice>
      </choices>
    </argument>
    <argument>
      <name>geometry_unit_type</name>
      <display_name>Geometry: Unit Type</display_name>
      <description>The type of unit.</description>
      <type>Choice</type>
      <required>true</required>
      <model_dependent>false</model_dependent>
      <default_value>single-family detached</default_value>
      <choices>
        <choice>
          <value>manufactured home</value>
          <display_name>manufactured home</display_name>
        </choice>
        <choice>
          <value>single-family detached</value>
          <display_name>single-family detached</display_name>
        </choice>
        <choice>
          <value>single-family attached</value>
          <display_name>single-family attached</display_name>
        </choice>
        <choice>
          <value>apartment unit</value>
          <display_name>apartment unit</display_name>
        </choice>
      </choices>
    </argument>
    <argument>
      <name>geometry_cfa</name>
      <display_name>Geometry: Conditioned Floor Area</display_name>
      <description>The total floor area of the conditioned space (including any conditioned basement floor area).</description>
      <type>Double</type>
      <units>ft^2</units>
      <required>true</required>
      <model_dependent>false</model_dependent>
      <default_value>2000</default_value>
    </argument>
    <argument>
      <name>geometry_num_floors_above_grade</name>
      <display_name>Geometry: Number of Floors</display_name>
      <description>The number of floors above grade (in the unit if single-family attached, and in the building if apartment unit).</description>
      <type>Integer</type>
      <units>#</units>
      <required>true</required>
      <model_dependent>false</model_dependent>
      <default_value>2</default_value>
    </argument>
    <argument>
      <name>geometry_wall_height</name>
      <display_name>Geometry: Average Wall Height</display_name>
      <description>The average height of the walls.</description>
      <type>Double</type>
      <units>ft</units>
      <required>true</required>
      <model_dependent>false</model_dependent>
      <default_value>8</default_value>
    </argument>
    <argument>
      <name>geometry_orientation</name>
      <display_name>Geometry: Orientation</display_name>
      <description>The house's orientation is measured clockwise from due south when viewed from above (e.g., North=0, East=90, South=180, West=270).</description>
      <type>Double</type>
      <units>degrees</units>
      <required>true</required>
      <model_dependent>false</model_dependent>
      <default_value>180</default_value>
    </argument>
    <argument>
      <name>geometry_aspect_ratio</name>
      <display_name>Geometry: Aspect Ratio</display_name>
      <description>The ratio of the front/back wall length to the left/right wall length, excluding any protruding garage wall area.</description>
      <type>Double</type>
      <units>FB/LR</units>
      <required>true</required>
      <model_dependent>false</model_dependent>
      <default_value>2</default_value>
    </argument>
    <argument>
      <name>geometry_corridor_position</name>
      <display_name>Geometry: Corridor Position</display_name>
      <description>The position of the corridor.</description>
      <type>Choice</type>
      <required>true</required>
      <model_dependent>false</model_dependent>
      <default_value>Double-Loaded Interior</default_value>
      <choices>
        <choice>
          <value>Double-Loaded Interior</value>
          <display_name>Double-Loaded Interior</display_name>
        </choice>
        <choice>
          <value>Single Exterior (Front)</value>
          <display_name>Single Exterior (Front)</display_name>
        </choice>
        <choice>
          <value>Double Exterior</value>
          <display_name>Double Exterior</display_name>
        </choice>
        <choice>
          <value>None</value>
          <display_name>None</display_name>
        </choice>
      </choices>
    </argument>
    <argument>
      <name>geometry_corridor_width</name>
      <display_name>Geometry: Corridor Width</display_name>
      <description>The width of the corridor.</description>
      <type>Double</type>
      <units>ft</units>
      <required>true</required>
      <model_dependent>false</model_dependent>
      <default_value>10</default_value>
    </argument>
    <argument>
      <name>geometry_inset_width</name>
      <display_name>Geometry: Inset Width</display_name>
      <description>The width of the inset.</description>
      <type>Double</type>
      <units>ft</units>
      <required>true</required>
      <model_dependent>false</model_dependent>
      <default_value>0</default_value>
    </argument>
    <argument>
      <name>geometry_inset_depth</name>
      <display_name>Geometry: Inset Depth</display_name>
      <description>The depth of the inset.</description>
      <type>Double</type>
      <units>ft</units>
      <required>true</required>
      <model_dependent>false</model_dependent>
      <default_value>0</default_value>
    </argument>
    <argument>
      <name>geometry_inset_position</name>
      <display_name>Geometry: Inset Position</display_name>
      <description>The position of the inset.</description>
      <type>Choice</type>
      <required>true</required>
      <model_dependent>false</model_dependent>
      <default_value>Right</default_value>
      <choices>
        <choice>
          <value>Right</value>
          <display_name>Right</display_name>
        </choice>
        <choice>
          <value>Left</value>
          <display_name>Left</display_name>
        </choice>
      </choices>
    </argument>
    <argument>
      <name>geometry_balcony_depth</name>
      <display_name>Geometry: Balcony Depth</display_name>
      <description>The depth of the balcony.</description>
      <type>Double</type>
      <units>ft</units>
      <required>true</required>
      <model_dependent>false</model_dependent>
      <default_value>0</default_value>
    </argument>
    <argument>
      <name>geometry_garage_width</name>
      <display_name>Geometry: Garage Width</display_name>
      <description>The width of the garage. Enter zero for no garage.</description>
      <type>Double</type>
      <units>ft</units>
      <required>true</required>
      <model_dependent>false</model_dependent>
      <default_value>0</default_value>
    </argument>
    <argument>
      <name>geometry_garage_depth</name>
      <display_name>Geometry: Garage Depth</display_name>
      <description>The depth of the garage.</description>
      <type>Double</type>
      <units>ft</units>
      <required>true</required>
      <model_dependent>false</model_dependent>
      <default_value>20</default_value>
    </argument>
    <argument>
      <name>geometry_garage_protrusion</name>
      <display_name>Geometry: Garage Protrusion</display_name>
      <description>The fraction of the garage that is protruding from the living space.</description>
      <type>Double</type>
      <units>frac</units>
      <required>true</required>
      <model_dependent>false</model_dependent>
      <default_value>0</default_value>
    </argument>
    <argument>
      <name>geometry_garage_position</name>
      <display_name>Geometry: Garage Position</display_name>
      <description>The position of the garage.</description>
      <type>Choice</type>
      <required>true</required>
      <model_dependent>false</model_dependent>
      <default_value>Right</default_value>
      <choices>
        <choice>
          <value>Right</value>
          <display_name>Right</display_name>
        </choice>
        <choice>
          <value>Left</value>
          <display_name>Left</display_name>
        </choice>
      </choices>
    </argument>
    <argument>
      <name>geometry_foundation_type</name>
      <display_name>Geometry: Foundation Type</display_name>
      <description>The foundation type of the building.</description>
      <type>Choice</type>
      <required>true</required>
      <model_dependent>false</model_dependent>
      <default_value>SlabOnGrade</default_value>
      <choices>
        <choice>
          <value>SlabOnGrade</value>
          <display_name>SlabOnGrade</display_name>
        </choice>
        <choice>
          <value>VentedCrawlspace</value>
          <display_name>VentedCrawlspace</display_name>
        </choice>
        <choice>
          <value>UnventedCrawlspace</value>
          <display_name>UnventedCrawlspace</display_name>
        </choice>
        <choice>
          <value>UnconditionedBasement</value>
          <display_name>UnconditionedBasement</display_name>
        </choice>
        <choice>
          <value>ConditionedBasement</value>
          <display_name>ConditionedBasement</display_name>
        </choice>
        <choice>
          <value>Ambient</value>
          <display_name>Ambient</display_name>
        </choice>
      </choices>
    </argument>
    <argument>
      <name>geometry_foundation_height</name>
      <display_name>Geometry: Foundation Height</display_name>
      <description>The height of the foundation (e.g., 3ft for crawlspace, 8ft for basement). Only applies to basements/crawlspaces.</description>
      <type>Double</type>
      <units>ft</units>
      <required>true</required>
      <model_dependent>false</model_dependent>
      <default_value>0</default_value>
    </argument>
    <argument>
      <name>geometry_foundation_height_above_grade</name>
      <display_name>Geometry: Foundation Height Above Grade</display_name>
      <description>The depth above grade of the foundation wall. Only applies to basements/crawlspaces.</description>
      <type>Double</type>
      <units>ft</units>
      <required>true</required>
      <model_dependent>false</model_dependent>
      <default_value>0</default_value>
    </argument>
    <argument>
      <name>geometry_roof_type</name>
      <display_name>Geometry: Roof Type</display_name>
      <description>The roof type of the building.</description>
      <type>Choice</type>
      <required>true</required>
      <model_dependent>false</model_dependent>
      <default_value>gable</default_value>
      <choices>
        <choice>
          <value>gable</value>
          <display_name>gable</display_name>
        </choice>
        <choice>
          <value>hip</value>
          <display_name>hip</display_name>
        </choice>
        <choice>
          <value>flat</value>
          <display_name>flat</display_name>
        </choice>
      </choices>
    </argument>
    <argument>
      <name>geometry_roof_pitch</name>
      <display_name>Geometry: Roof Pitch</display_name>
      <description>The roof pitch of the attic. Ignored if the building has a flat roof.</description>
      <type>Choice</type>
      <required>true</required>
      <model_dependent>false</model_dependent>
      <default_value>6:12</default_value>
      <choices>
        <choice>
          <value>1:12</value>
          <display_name>1:12</display_name>
        </choice>
        <choice>
          <value>2:12</value>
          <display_name>2:12</display_name>
        </choice>
        <choice>
          <value>3:12</value>
          <display_name>3:12</display_name>
        </choice>
        <choice>
          <value>4:12</value>
          <display_name>4:12</display_name>
        </choice>
        <choice>
          <value>5:12</value>
          <display_name>5:12</display_name>
        </choice>
        <choice>
          <value>6:12</value>
          <display_name>6:12</display_name>
        </choice>
        <choice>
          <value>7:12</value>
          <display_name>7:12</display_name>
        </choice>
        <choice>
          <value>8:12</value>
          <display_name>8:12</display_name>
        </choice>
        <choice>
          <value>9:12</value>
          <display_name>9:12</display_name>
        </choice>
        <choice>
          <value>10:12</value>
          <display_name>10:12</display_name>
        </choice>
        <choice>
          <value>11:12</value>
          <display_name>11:12</display_name>
        </choice>
        <choice>
          <value>12:12</value>
          <display_name>12:12</display_name>
        </choice>
      </choices>
    </argument>
    <argument>
      <name>geometry_roof_structure</name>
      <display_name>Geometry: Roof Structure</display_name>
      <description>The roof structure of the building. Ignored if the building has a flat roof.</description>
      <type>Choice</type>
      <required>true</required>
      <model_dependent>false</model_dependent>
      <default_value>truss, cantilever</default_value>
      <choices>
        <choice>
          <value>truss, cantilever</value>
          <display_name>truss, cantilever</display_name>
        </choice>
        <choice>
          <value>rafter</value>
          <display_name>rafter</display_name>
        </choice>
      </choices>
    </argument>
    <argument>
      <name>geometry_attic_type</name>
      <display_name>Geometry: Attic Type</display_name>
      <description>The attic type of the building. Ignored if the building has a flat roof.</description>
      <type>Choice</type>
      <required>true</required>
      <model_dependent>false</model_dependent>
      <default_value>VentedAttic</default_value>
      <choices>
        <choice>
          <value>VentedAttic</value>
          <display_name>VentedAttic</display_name>
        </choice>
        <choice>
          <value>UnventedAttic</value>
          <display_name>UnventedAttic</display_name>
        </choice>
        <choice>
          <value>ConditionedAttic</value>
          <display_name>ConditionedAttic</display_name>
        </choice>
      </choices>
    </argument>
    <argument>
      <name>geometry_eaves_depth</name>
      <display_name>Geometry: Eaves Depth</display_name>
      <description>The eaves depth of the roof.</description>
      <type>Double</type>
      <units>ft</units>
      <required>true</required>
      <model_dependent>false</model_dependent>
      <default_value>2</default_value>
    </argument>
    <argument>
      <name>geometry_num_bedrooms</name>
      <display_name>Geometry: Number of Bedrooms</display_name>
      <description>Specify the number of bedrooms. Used to determine the energy usage of appliances and plug loads, hot water usage, etc.</description>
      <type>Integer</type>
      <units>#</units>
      <required>true</required>
      <model_dependent>false</model_dependent>
      <default_value>3</default_value>
    </argument>
    <argument>
      <name>geometry_num_bathrooms</name>
      <display_name>Geometry: Number of Bathrooms</display_name>
      <description>Specify the number of bathrooms.</description>
      <type>String</type>
      <units>#</units>
      <required>true</required>
      <model_dependent>false</model_dependent>
      <default_value>auto</default_value>
    </argument>
    <argument>
      <name>geometry_num_occupants</name>
      <display_name>Geometry: Number of Occupants</display_name>
      <description>Specify the number of occupants. A value of 'auto' will calculate the average number of occupants from the number of bedrooms. Used to specify the internal gains from people only.</description>
      <type>String</type>
      <units>#</units>
      <required>true</required>
      <model_dependent>false</model_dependent>
      <default_value>auto</default_value>
    </argument>
    <argument>
      <name>geometry_level</name>
      <display_name>Geometry: Level</display_name>
      <description>The level of the apartment unit unit.</description>
      <type>Choice</type>
      <required>false</required>
      <model_dependent>false</model_dependent>
      <choices>
        <choice>
          <value>Bottom</value>
          <display_name>Bottom</display_name>
        </choice>
        <choice>
          <value>Middle</value>
          <display_name>Middle</display_name>
        </choice>
        <choice>
          <value>Top</value>
          <display_name>Top</display_name>
        </choice>
      </choices>
    </argument>
    <argument>
      <name>geometry_horizontal_location</name>
      <display_name>Geometry: Horizontal Location</display_name>
      <description>The horizontal location of the single-family attached or apartment unit unit when viewing the front of the building.</description>
      <type>Choice</type>
      <required>false</required>
      <model_dependent>false</model_dependent>
      <choices>
        <choice>
          <value>Left</value>
          <display_name>Left</display_name>
        </choice>
        <choice>
          <value>Middle</value>
          <display_name>Middle</display_name>
        </choice>
        <choice>
          <value>Right</value>
          <display_name>Right</display_name>
        </choice>
      </choices>
    </argument>
    <argument>
      <name>geometry_building_num_units</name>
      <display_name>Geometry: Building Number of Units</display_name>
      <description>The number of units in the building. This is required for single-family attached and apartment unit buildings.</description>
      <type>Integer</type>
      <units>#</units>
      <required>false</required>
      <model_dependent>false</model_dependent>
    </argument>
    <argument>
      <name>geometry_building_num_bedrooms</name>
      <display_name>Geometry: Building Number of Bedrooms</display_name>
      <description>The number of bedrooms in the building. This is required for single-family attached and apartment unit buildings with shared PV systems.</description>
      <type>Integer</type>
      <units>#</units>
      <required>false</required>
      <model_dependent>false</model_dependent>
    </argument>
    <argument>
      <name>floor_assembly_r</name>
      <display_name>Floor: Assembly R-value</display_name>
      <description>Assembly R-value for the floor (foundation ceiling). Ignored if a slab foundation.</description>
      <type>Double</type>
      <units>h-ft^2-R/Btu</units>
      <required>true</required>
      <model_dependent>false</model_dependent>
      <default_value>30</default_value>
    </argument>
    <argument>
      <name>foundation_wall_insulation_r</name>
      <display_name>Foundation: Wall Insulation Nominal R-value</display_name>
      <description>Nominal R-value for the foundation wall insulation. Only applies to basements/crawlspaces.</description>
      <type>Double</type>
      <units>h-ft^2-R/Btu</units>
      <required>true</required>
      <model_dependent>false</model_dependent>
      <default_value>0</default_value>
    </argument>
    <argument>
      <name>foundation_wall_insulation_distance_to_top</name>
      <display_name>Foundation: Wall Insulation Distance To Top</display_name>
      <description>The distance from the top of the foundation wall to the top of the foundation wall insulation. Only applies to basements/crawlspaces.</description>
      <type>Double</type>
      <units>ft</units>
      <required>true</required>
      <model_dependent>false</model_dependent>
      <default_value>0</default_value>
    </argument>
    <argument>
      <name>foundation_wall_insulation_distance_to_bottom</name>
      <display_name>Foundation: Wall Insulation Distance To Bottom</display_name>
      <description>The distance from the top of the foundation wall to the bottom of the foundation wall insulation. Only applies to basements/crawlspaces.</description>
      <type>Double</type>
      <units>ft</units>
      <required>true</required>
      <model_dependent>false</model_dependent>
      <default_value>0</default_value>
    </argument>
    <argument>
      <name>foundation_wall_assembly_r</name>
      <display_name>Foundation: Wall Assembly R-value</display_name>
      <description>Assembly R-value for the foundation walls. Only applies to basements/crawlspaces. If provided, overrides the previous foundation wall insulation inputs.</description>
      <type>Double</type>
      <units>h-ft^2-R/Btu</units>
      <required>false</required>
      <model_dependent>false</model_dependent>
    </argument>
    <argument>
      <name>slab_perimeter_insulation_r</name>
      <display_name>Slab: Perimeter Insulation Nominal R-value</display_name>
      <description>Nominal R-value of the vertical slab perimeter insulation. Applies to slab-on-grade foundations and basement/crawlspace floors.</description>
      <type>Double</type>
      <units>h-ft^2-R/Btu</units>
      <required>true</required>
      <model_dependent>false</model_dependent>
      <default_value>0</default_value>
    </argument>
    <argument>
      <name>slab_perimeter_depth</name>
      <display_name>Slab: Perimeter Insulation Depth</display_name>
      <description>Depth from grade to bottom of vertical slab perimeter insulation. Applies to slab-on-grade foundations and basement/crawlspace floors.</description>
      <type>Double</type>
      <units>ft</units>
      <required>true</required>
      <model_dependent>false</model_dependent>
      <default_value>0</default_value>
    </argument>
    <argument>
      <name>slab_under_insulation_r</name>
      <display_name>Slab: Under Slab Insulation Nominal R-value</display_name>
      <description>Nominal R-value of the horizontal under slab insulation. Applies to slab-on-grade foundations and basement/crawlspace floors.</description>
      <type>Double</type>
      <units>h-ft^2-R/Btu</units>
      <required>true</required>
      <model_dependent>false</model_dependent>
      <default_value>0</default_value>
    </argument>
    <argument>
      <name>slab_under_width</name>
      <display_name>Slab: Under Slab Insulation Width</display_name>
      <description>Width from slab edge inward of horizontal under-slab insulation. Enter 999 to specify that the under slab insulation spans the entire slab. Applies to slab-on-grade foundations and basement/crawlspace floors.</description>
      <type>Double</type>
      <units>ft</units>
      <required>true</required>
      <model_dependent>false</model_dependent>
      <default_value>0</default_value>
    </argument>
    <argument>
      <name>slab_carpet_fraction</name>
      <display_name>Slab: Carpet Fraction</display_name>
      <description>Fraction of the slab floor area that is carpeted.</description>
      <type>Double</type>
      <units>Frac</units>
      <required>true</required>
      <model_dependent>false</model_dependent>
      <default_value>0</default_value>
    </argument>
    <argument>
      <name>slab_carpet_r</name>
      <display_name>Slab: Carpet R-value</display_name>
      <description>R-value of the slab carpet.</description>
      <type>Double</type>
      <units>h-ft^2-R/Btu</units>
      <required>true</required>
      <model_dependent>false</model_dependent>
      <default_value>0</default_value>
    </argument>
    <argument>
      <name>ceiling_assembly_r</name>
      <display_name>Ceiling: Assembly R-value</display_name>
      <description>Assembly R-value for the ceiling (attic floor).</description>
      <type>Double</type>
      <units>h-ft^2-R/Btu</units>
      <required>true</required>
      <model_dependent>false</model_dependent>
      <default_value>30</default_value>
    </argument>
    <argument>
      <name>roof_material_type</name>
      <display_name>Roof: Material Type</display_name>
      <description>The material type of the roof.</description>
      <type>Choice</type>
      <required>false</required>
      <model_dependent>false</model_dependent>
      <choices>
        <choice>
          <value>asphalt or fiberglass shingles</value>
          <display_name>asphalt or fiberglass shingles</display_name>
        </choice>
        <choice>
          <value>concrete</value>
          <display_name>concrete</display_name>
        </choice>
        <choice>
          <value>slate or tile shingles</value>
          <display_name>slate or tile shingles</display_name>
        </choice>
        <choice>
          <value>metal surfacing</value>
          <display_name>metal surfacing</display_name>
        </choice>
        <choice>
          <value>plastic/rubber/synthetic sheeting</value>
          <display_name>plastic/rubber/synthetic sheeting</display_name>
        </choice>
        <choice>
          <value>wood shingles or shakes</value>
          <display_name>wood shingles or shakes</display_name>
        </choice>
      </choices>
    </argument>
    <argument>
      <name>roof_color</name>
      <display_name>Roof: Color</display_name>
      <description>The color of the roof.</description>
      <type>Choice</type>
      <required>true</required>
      <model_dependent>false</model_dependent>
      <default_value>auto</default_value>
      <choices>
        <choice>
          <value>auto</value>
          <display_name>auto</display_name>
        </choice>
        <choice>
          <value>dark</value>
          <display_name>dark</display_name>
        </choice>
        <choice>
          <value>light</value>
          <display_name>light</display_name>
        </choice>
        <choice>
          <value>medium</value>
          <display_name>medium</display_name>
        </choice>
        <choice>
          <value>medium dark</value>
          <display_name>medium dark</display_name>
        </choice>
        <choice>
          <value>reflective</value>
          <display_name>reflective</display_name>
        </choice>
      </choices>
    </argument>
    <argument>
      <name>roof_assembly_r</name>
      <display_name>Roof: Assembly R-value</display_name>
      <description>Assembly R-value of the roof.</description>
      <type>Double</type>
      <units>h-ft^2-R/Btu</units>
      <required>true</required>
      <model_dependent>false</model_dependent>
      <default_value>2.3</default_value>
    </argument>
    <argument>
      <name>roof_solar_absorptance</name>
      <display_name>Roof: Solar Absorptance</display_name>
      <description>The solar absorptance of the roof.</description>
      <type>String</type>
      <required>true</required>
      <model_dependent>false</model_dependent>
      <default_value>auto</default_value>
    </argument>
    <argument>
      <name>roof_emittance</name>
      <display_name>Roof: Emittance</display_name>
      <description>The emittance of the roof.</description>
      <type>Double</type>
      <required>true</required>
      <model_dependent>false</model_dependent>
      <default_value>0.92</default_value>
    </argument>
    <argument>
      <name>roof_radiant_barrier</name>
      <display_name>Roof: Has Radiant Barrier</display_name>
      <description>Specifies whether the attic has a radiant barrier.</description>
      <type>Boolean</type>
      <required>true</required>
      <model_dependent>false</model_dependent>
      <default_value>false</default_value>
      <choices>
        <choice>
          <value>true</value>
          <display_name>true</display_name>
        </choice>
        <choice>
          <value>false</value>
          <display_name>false</display_name>
        </choice>
      </choices>
    </argument>
    <argument>
      <name>roof_radiant_barrier_grade</name>
      <display_name>Roof: Radiant Barrier Grade</display_name>
      <description>The grade of the radiant barrier, if it exists.</description>
      <type>Choice</type>
      <required>true</required>
      <model_dependent>false</model_dependent>
      <default_value>1</default_value>
      <choices>
        <choice>
          <value>1</value>
          <display_name>1</display_name>
        </choice>
        <choice>
          <value>2</value>
          <display_name>2</display_name>
        </choice>
        <choice>
          <value>3</value>
          <display_name>3</display_name>
        </choice>
      </choices>
    </argument>
    <argument>
      <name>neighbor_front_distance</name>
      <display_name>Neighbor: Front Distance</display_name>
      <description>The minimum distance between the simulated house and the neighboring house to the front (not including eaves). A value of zero indicates no neighbors.</description>
      <type>Double</type>
      <units>ft</units>
      <required>true</required>
      <model_dependent>false</model_dependent>
      <default_value>0</default_value>
    </argument>
    <argument>
      <name>neighbor_back_distance</name>
      <display_name>Neighbor: Back Distance</display_name>
      <description>The minimum distance between the simulated house and the neighboring house to the back (not including eaves). A value of zero indicates no neighbors.</description>
      <type>Double</type>
      <units>ft</units>
      <required>true</required>
      <model_dependent>false</model_dependent>
      <default_value>0</default_value>
    </argument>
    <argument>
      <name>neighbor_left_distance</name>
      <display_name>Neighbor: Left Distance</display_name>
      <description>The minimum distance between the simulated house and the neighboring house to the left (not including eaves). A value of zero indicates no neighbors.</description>
      <type>Double</type>
      <units>ft</units>
      <required>true</required>
      <model_dependent>false</model_dependent>
      <default_value>10</default_value>
    </argument>
    <argument>
      <name>neighbor_right_distance</name>
      <display_name>Neighbor: Right Distance</display_name>
      <description>The minimum distance between the simulated house and the neighboring house to the right (not including eaves). A value of zero indicates no neighbors.</description>
      <type>Double</type>
      <units>ft</units>
      <required>true</required>
      <model_dependent>false</model_dependent>
      <default_value>10</default_value>
    </argument>
    <argument>
      <name>neighbor_front_height</name>
      <display_name>Neighbor: Front Height</display_name>
      <description>The height of the neighboring building to the front. A value of 'auto' will use the same height as this building.</description>
      <type>String</type>
      <units>ft</units>
      <required>true</required>
      <model_dependent>false</model_dependent>
      <default_value>auto</default_value>
    </argument>
    <argument>
      <name>neighbor_back_height</name>
      <display_name>Neighbor: Back Height</display_name>
      <description>The height of the neighboring building to the back. A value of 'auto' will use the same height as this building.</description>
      <type>String</type>
      <units>ft</units>
      <required>true</required>
      <model_dependent>false</model_dependent>
      <default_value>auto</default_value>
    </argument>
    <argument>
      <name>neighbor_left_height</name>
      <display_name>Neighbor: Left Height</display_name>
      <description>The height of the neighboring building to the left. A value of 'auto' will use the same height as this building.</description>
      <type>String</type>
      <units>ft</units>
      <required>true</required>
      <model_dependent>false</model_dependent>
      <default_value>auto</default_value>
    </argument>
    <argument>
      <name>neighbor_right_height</name>
      <display_name>Neighbor: Right Height</display_name>
      <description>The height of the neighboring building to the right. A value of 'auto' will use the same height as this building.</description>
      <type>String</type>
      <units>ft</units>
      <required>true</required>
      <model_dependent>false</model_dependent>
      <default_value>auto</default_value>
    </argument>
    <argument>
      <name>wall_type</name>
      <display_name>Walls: Type</display_name>
      <description>The type of exterior walls.</description>
      <type>Choice</type>
      <required>true</required>
      <model_dependent>false</model_dependent>
      <default_value>WoodStud</default_value>
      <choices>
        <choice>
          <value>WoodStud</value>
          <display_name>WoodStud</display_name>
        </choice>
        <choice>
          <value>ConcreteMasonryUnit</value>
          <display_name>ConcreteMasonryUnit</display_name>
        </choice>
        <choice>
          <value>DoubleWoodStud</value>
          <display_name>DoubleWoodStud</display_name>
        </choice>
        <choice>
          <value>InsulatedConcreteForms</value>
          <display_name>InsulatedConcreteForms</display_name>
        </choice>
        <choice>
          <value>LogWall</value>
          <display_name>LogWall</display_name>
        </choice>
        <choice>
          <value>StructurallyInsulatedPanel</value>
          <display_name>StructurallyInsulatedPanel</display_name>
        </choice>
        <choice>
          <value>SolidConcrete</value>
          <display_name>SolidConcrete</display_name>
        </choice>
        <choice>
          <value>SteelFrame</value>
          <display_name>SteelFrame</display_name>
        </choice>
        <choice>
          <value>Stone</value>
          <display_name>Stone</display_name>
        </choice>
        <choice>
          <value>StrawBale</value>
          <display_name>StrawBale</display_name>
        </choice>
        <choice>
          <value>StructuralBrick</value>
          <display_name>StructuralBrick</display_name>
        </choice>
      </choices>
    </argument>
    <argument>
      <name>wall_siding_type</name>
      <display_name>Wall: Siding Type</display_name>
      <description>The siding type of the exterior walls.</description>
      <type>Choice</type>
      <required>false</required>
      <model_dependent>false</model_dependent>
      <choices>
        <choice>
          <value>aluminum siding</value>
          <display_name>aluminum siding</display_name>
        </choice>
        <choice>
          <value>brick veneer</value>
          <display_name>brick veneer</display_name>
        </choice>
        <choice>
          <value>fiber cement siding</value>
          <display_name>fiber cement siding</display_name>
        </choice>
        <choice>
          <value>stucco</value>
          <display_name>stucco</display_name>
        </choice>
        <choice>
          <value>vinyl siding</value>
          <display_name>vinyl siding</display_name>
        </choice>
        <choice>
          <value>wood siding</value>
          <display_name>wood siding</display_name>
        </choice>
      </choices>
    </argument>
    <argument>
      <name>wall_color</name>
      <display_name>Wall: Color</display_name>
      <description>The color of the exterior walls.</description>
      <type>Choice</type>
      <required>true</required>
      <model_dependent>false</model_dependent>
      <default_value>auto</default_value>
      <choices>
        <choice>
          <value>auto</value>
          <display_name>auto</display_name>
        </choice>
        <choice>
          <value>dark</value>
          <display_name>dark</display_name>
        </choice>
        <choice>
          <value>light</value>
          <display_name>light</display_name>
        </choice>
        <choice>
          <value>medium</value>
          <display_name>medium</display_name>
        </choice>
        <choice>
          <value>medium dark</value>
          <display_name>medium dark</display_name>
        </choice>
        <choice>
          <value>reflective</value>
          <display_name>reflective</display_name>
        </choice>
      </choices>
    </argument>
    <argument>
      <name>wall_assembly_r</name>
      <display_name>Walls: Assembly R-value</display_name>
      <description>Assembly R-value of the exterior walls.</description>
      <type>Double</type>
      <units>h-ft^2-R/Btu</units>
      <required>true</required>
      <model_dependent>false</model_dependent>
      <default_value>13</default_value>
    </argument>
    <argument>
      <name>wall_solar_absorptance</name>
      <display_name>Wall: Solar Absorptance</display_name>
      <description>The solar absorptance of the exterior walls.</description>
      <type>String</type>
      <required>true</required>
      <model_dependent>false</model_dependent>
      <default_value>auto</default_value>
    </argument>
    <argument>
      <name>wall_emittance</name>
      <display_name>Wall: Emittance</display_name>
      <description>The emittance of the exterior walls.</description>
      <type>Double</type>
      <required>true</required>
      <model_dependent>false</model_dependent>
      <default_value>0.92</default_value>
    </argument>
    <argument>
      <name>window_front_wwr</name>
      <display_name>Windows: Front Window-to-Wall Ratio</display_name>
      <description>The ratio of window area to wall area for the building's front facade. Enter 0 if specifying Front Window Area instead.</description>
      <type>Double</type>
      <required>true</required>
      <model_dependent>false</model_dependent>
      <default_value>0.18</default_value>
    </argument>
    <argument>
      <name>window_back_wwr</name>
      <display_name>Windows: Back Window-to-Wall Ratio</display_name>
      <description>The ratio of window area to wall area for the building's back facade. Enter 0 if specifying Back Window Area instead.</description>
      <type>Double</type>
      <required>true</required>
      <model_dependent>false</model_dependent>
      <default_value>0.18</default_value>
    </argument>
    <argument>
      <name>window_left_wwr</name>
      <display_name>Windows: Left Window-to-Wall Ratio</display_name>
      <description>The ratio of window area to wall area for the building's left facade. Enter 0 if specifying Left Window Area instead.</description>
      <type>Double</type>
      <required>true</required>
      <model_dependent>false</model_dependent>
      <default_value>0.18</default_value>
    </argument>
    <argument>
      <name>window_right_wwr</name>
      <display_name>Windows: Right Window-to-Wall Ratio</display_name>
      <description>The ratio of window area to wall area for the building's right facade. Enter 0 if specifying Right Window Area instead.</description>
      <type>Double</type>
      <required>true</required>
      <model_dependent>false</model_dependent>
      <default_value>0.18</default_value>
    </argument>
    <argument>
      <name>window_area_front</name>
      <display_name>Windows: Front Window Area</display_name>
      <description>The amount of window area on the building's front facade. Enter 0 if specifying Front Window-to-Wall Ratio instead.</description>
      <type>Double</type>
      <required>true</required>
      <model_dependent>false</model_dependent>
      <default_value>0</default_value>
    </argument>
    <argument>
      <name>window_area_back</name>
      <display_name>Windows: Back Window Area</display_name>
      <description>The amount of window area on the building's back facade. Enter 0 if specifying Back Window-to-Wall Ratio instead.</description>
      <type>Double</type>
      <required>true</required>
      <model_dependent>false</model_dependent>
      <default_value>0</default_value>
    </argument>
    <argument>
      <name>window_area_left</name>
      <display_name>Windows: Left Window Area</display_name>
      <description>The amount of window area on the building's left facade. Enter 0 if specifying Left Window-to-Wall Ratio instead.</description>
      <type>Double</type>
      <required>true</required>
      <model_dependent>false</model_dependent>
      <default_value>0</default_value>
    </argument>
    <argument>
      <name>window_area_right</name>
      <display_name>Windows: Right Window Area</display_name>
      <description>The amount of window area on the building's right facade. Enter 0 if specifying Right Window-to-Wall Ratio instead.</description>
      <type>Double</type>
      <required>true</required>
      <model_dependent>false</model_dependent>
      <default_value>0</default_value>
    </argument>
    <argument>
      <name>window_aspect_ratio</name>
      <display_name>Windows: Aspect Ratio</display_name>
      <description>Ratio of window height to width.</description>
      <type>Double</type>
      <required>true</required>
      <model_dependent>false</model_dependent>
      <default_value>1.333</default_value>
    </argument>
    <argument>
      <name>window_fraction_operable</name>
      <display_name>Windows: Fraction Operable</display_name>
      <description>Fraction of windows that are operable.</description>
      <type>Double</type>
      <required>false</required>
      <model_dependent>false</model_dependent>
    </argument>
    <argument>
      <name>window_ufactor</name>
      <display_name>Windows: U-Factor</display_name>
      <description>The heat transfer coefficient of the windows.</description>
      <type>Double</type>
      <units>Btu/hr-ft^2-R</units>
      <required>true</required>
      <model_dependent>false</model_dependent>
      <default_value>0.37</default_value>
    </argument>
    <argument>
      <name>window_shgc</name>
      <display_name>Windows: SHGC</display_name>
      <description>The ratio of solar heat gain through a glazing system compared to that of an unobstructed opening, for windows.</description>
      <type>Double</type>
      <required>true</required>
      <model_dependent>false</model_dependent>
      <default_value>0.3</default_value>
    </argument>
    <argument>
      <name>window_interior_shading_winter</name>
      <display_name>Windows: Winter Interior Shading</display_name>
      <description>Interior shading multiplier for the heating season. 1.0 indicates no reduction in solar gain, 0.85 indicates 15% reduction, etc.</description>
      <type>Double</type>
      <required>false</required>
      <model_dependent>false</model_dependent>
    </argument>
    <argument>
      <name>window_interior_shading_summer</name>
      <display_name>Windows: Summer Interior Shading</display_name>
      <description>Interior shading multiplier for the cooling season. 1.0 indicates no reduction in solar gain, 0.85 indicates 15% reduction, etc.</description>
      <type>Double</type>
      <required>false</required>
      <model_dependent>false</model_dependent>
    </argument>
    <argument>
      <name>overhangs_front_depth</name>
      <display_name>Overhangs: Front Facade Depth</display_name>
      <description>Specifies the depth of overhangs for windows on the front facade.</description>
      <type>Double</type>
      <required>true</required>
      <model_dependent>false</model_dependent>
      <default_value>0</default_value>
    </argument>
    <argument>
      <name>overhangs_front_distance_to_top_of_window</name>
      <display_name>Overhangs: Front Facade Distance to Top of Window</display_name>
      <description>Specifies the distance to the top of window of overhangs for windows on the front facade.</description>
      <type>Double</type>
      <required>true</required>
      <model_dependent>false</model_dependent>
      <default_value>0</default_value>
    </argument>
    <argument>
      <name>overhangs_back_depth</name>
      <display_name>Overhangs: Back Facade Depth</display_name>
      <description>Specifies the depth of overhangs for windows on the back facade.</description>
      <type>Double</type>
      <required>true</required>
      <model_dependent>false</model_dependent>
      <default_value>0</default_value>
    </argument>
    <argument>
      <name>overhangs_back_distance_to_top_of_window</name>
      <display_name>Overhangs: Back Facade Distance to Top of Window</display_name>
      <description>Specifies the distance to the top of window of overhangs for windows on the back facade.</description>
      <type>Double</type>
      <required>true</required>
      <model_dependent>false</model_dependent>
      <default_value>0</default_value>
    </argument>
    <argument>
      <name>overhangs_left_depth</name>
      <display_name>Overhangs: Left Facade Depth</display_name>
      <description>Specifies the depth of overhangs for windows on the left facade.</description>
      <type>Double</type>
      <required>true</required>
      <model_dependent>false</model_dependent>
      <default_value>0</default_value>
    </argument>
    <argument>
      <name>overhangs_left_distance_to_top_of_window</name>
      <display_name>Overhangs: Left Facade Distance to Top of Window</display_name>
      <description>Specifies the distance to the top of window of overhangs for windows on the left facade.</description>
      <type>Double</type>
      <required>true</required>
      <model_dependent>false</model_dependent>
      <default_value>0</default_value>
    </argument>
    <argument>
      <name>overhangs_right_depth</name>
      <display_name>Overhangs: Right Facade Depth</display_name>
      <description>Specifies the depth of overhangs for windows on the right facade.</description>
      <type>Double</type>
      <required>true</required>
      <model_dependent>false</model_dependent>
      <default_value>0</default_value>
    </argument>
    <argument>
      <name>overhangs_right_distance_to_top_of_window</name>
      <display_name>Overhangs: Right Facade Distance to Top of Window</display_name>
      <description>Specifies the distance to the top of window of overhangs for windows on the right facade.</description>
      <type>Double</type>
      <required>true</required>
      <model_dependent>false</model_dependent>
      <default_value>0</default_value>
    </argument>
    <argument>
      <name>skylight_area_front</name>
      <display_name>Skylights: Front Roof Area</display_name>
      <description>The amount of skylight area on the building's front conditioned roof facade.</description>
      <type>Double</type>
      <required>true</required>
      <model_dependent>false</model_dependent>
      <default_value>0</default_value>
    </argument>
    <argument>
      <name>skylight_area_back</name>
      <display_name>Skylights: Back Roof Area</display_name>
      <description>The amount of skylight area on the building's back conditioned roof facade.</description>
      <type>Double</type>
      <required>true</required>
      <model_dependent>false</model_dependent>
      <default_value>0</default_value>
    </argument>
    <argument>
      <name>skylight_area_left</name>
      <display_name>Skylights: Left Roof Area</display_name>
      <description>The amount of skylight area on the building's left conditioned roof facade.</description>
      <type>Double</type>
      <required>true</required>
      <model_dependent>false</model_dependent>
      <default_value>0</default_value>
    </argument>
    <argument>
      <name>skylight_area_right</name>
      <display_name>Skylights: Right Roof Area</display_name>
      <description>The amount of skylight area on the building's right conditioned roof facade.</description>
      <type>Double</type>
      <required>true</required>
      <model_dependent>false</model_dependent>
      <default_value>0</default_value>
    </argument>
    <argument>
      <name>skylight_ufactor</name>
      <display_name>Skylights: U-Factor</display_name>
      <description>The heat transfer coefficient of the skylights.</description>
      <type>Double</type>
      <units>Btu/hr-ft^2-R</units>
      <required>true</required>
      <model_dependent>false</model_dependent>
      <default_value>0.33</default_value>
    </argument>
    <argument>
      <name>skylight_shgc</name>
      <display_name>Skylights: SHGC</display_name>
      <description>The ratio of solar heat gain through a glazing system compared to that of an unobstructed opening, for skylights.</description>
      <type>Double</type>
      <required>true</required>
      <model_dependent>false</model_dependent>
      <default_value>0.45</default_value>
    </argument>
    <argument>
      <name>door_area</name>
      <display_name>Doors: Area</display_name>
      <description>The area of the opaque door(s).</description>
      <type>Double</type>
      <units>ft^2</units>
      <required>true</required>
      <model_dependent>false</model_dependent>
      <default_value>20</default_value>
    </argument>
    <argument>
      <name>door_rvalue</name>
      <display_name>Doors: R-value</display_name>
      <description>R-value of the doors.</description>
      <type>Double</type>
      <units>h-ft^2-R/Btu</units>
      <required>true</required>
      <model_dependent>false</model_dependent>
      <default_value>5</default_value>
    </argument>
    <argument>
      <name>air_leakage_units</name>
      <display_name>Air Leakage: Units</display_name>
      <description>The unit of measure for the above-grade living air leakage.</description>
      <type>Choice</type>
      <required>true</required>
      <model_dependent>false</model_dependent>
      <default_value>ACH</default_value>
      <choices>
        <choice>
          <value>ACH</value>
          <display_name>ACH</display_name>
        </choice>
        <choice>
          <value>CFM</value>
          <display_name>CFM</display_name>
        </choice>
        <choice>
          <value>ACHnatural</value>
          <display_name>ACHnatural</display_name>
        </choice>
      </choices>
    </argument>
    <argument>
      <name>air_leakage_house_pressure</name>
      <display_name>Air Leakage: House Pressure</display_name>
      <description>The pressure of the house for the above-grade living air leakage when the air leakage units are ACH or CFM.</description>
      <type>Double</type>
      <units>Pa</units>
      <required>true</required>
      <model_dependent>false</model_dependent>
      <default_value>50</default_value>
    </argument>
    <argument>
      <name>air_leakage_value</name>
      <display_name>Air Leakage: Value</display_name>
      <description>Air exchange rate, in ACH or CFM at the specified house pressure.</description>
      <type>Double</type>
      <required>true</required>
      <model_dependent>false</model_dependent>
      <default_value>3</default_value>
    </argument>
    <argument>
      <name>air_leakage_shelter_coefficient</name>
      <display_name>Air Leakage: Shelter Coefficient</display_name>
      <description>The local shelter coefficient (AIM-2 infiltration model) accounts for nearby buildings, trees, and obstructions.</description>
      <type>String</type>
      <units>Frac</units>
      <required>true</required>
      <model_dependent>false</model_dependent>
      <default_value>auto</default_value>
    </argument>
    <argument>
      <name>heating_system_type</name>
      <display_name>Heating System: Type</display_name>
      <description>The type of heating system. Use 'none' if there is no heating system.</description>
      <type>Choice</type>
      <required>true</required>
      <model_dependent>false</model_dependent>
      <default_value>Furnace</default_value>
      <choices>
        <choice>
          <value>none</value>
          <display_name>none</display_name>
        </choice>
        <choice>
          <value>Furnace</value>
          <display_name>Furnace</display_name>
        </choice>
        <choice>
          <value>WallFurnace</value>
          <display_name>WallFurnace</display_name>
        </choice>
        <choice>
          <value>FloorFurnace</value>
          <display_name>FloorFurnace</display_name>
        </choice>
        <choice>
          <value>Boiler</value>
          <display_name>Boiler</display_name>
        </choice>
        <choice>
          <value>ElectricResistance</value>
          <display_name>ElectricResistance</display_name>
        </choice>
        <choice>
          <value>Stove</value>
          <display_name>Stove</display_name>
        </choice>
        <choice>
          <value>PortableHeater</value>
          <display_name>PortableHeater</display_name>
        </choice>
        <choice>
          <value>Fireplace</value>
          <display_name>Fireplace</display_name>
        </choice>
        <choice>
          <value>FixedHeater</value>
          <display_name>FixedHeater</display_name>
        </choice>
      </choices>
    </argument>
    <argument>
      <name>heating_system_fuel</name>
      <display_name>Heating System: Fuel Type</display_name>
      <description>The fuel type of the heating system. Ignored for ElectricResistance.</description>
      <type>Choice</type>
      <required>true</required>
      <model_dependent>false</model_dependent>
      <default_value>natural gas</default_value>
      <choices>
        <choice>
          <value>electricity</value>
          <display_name>electricity</display_name>
        </choice>
        <choice>
          <value>natural gas</value>
          <display_name>natural gas</display_name>
        </choice>
        <choice>
          <value>fuel oil</value>
          <display_name>fuel oil</display_name>
        </choice>
        <choice>
          <value>propane</value>
          <display_name>propane</display_name>
        </choice>
        <choice>
          <value>wood</value>
          <display_name>wood</display_name>
        </choice>
        <choice>
          <value>wood pellets</value>
          <display_name>wood pellets</display_name>
        </choice>
        <choice>
          <value>coal</value>
          <display_name>coal</display_name>
        </choice>
      </choices>
    </argument>
    <argument>
      <name>heating_system_heating_efficiency</name>
      <display_name>Heating System: Rated AFUE or Percent</display_name>
      <description>The rated heating efficiency value of the heating system.</description>
      <type>Double</type>
      <units>Frac</units>
      <required>true</required>
      <model_dependent>false</model_dependent>
      <default_value>0.78</default_value>
    </argument>
    <argument>
      <name>heating_system_heating_capacity</name>
      <display_name>Heating System: Heating Capacity</display_name>
      <description>The output heating capacity of the heating system. If using 'auto', the autosizing algorithm will use ACCA Manual J/S to set the capacity to meet its load served.</description>
      <type>String</type>
      <units>Btu/hr</units>
      <required>true</required>
      <model_dependent>false</model_dependent>
      <default_value>auto</default_value>
    </argument>
    <argument>
      <name>heating_system_fraction_heat_load_served</name>
      <display_name>Heating System: Fraction Heat Load Served</display_name>
      <description>The heating load served by the heating system.</description>
      <type>Double</type>
      <units>Frac</units>
      <required>true</required>
      <model_dependent>false</model_dependent>
      <default_value>1</default_value>
    </argument>
    <argument>
      <name>heating_system_electric_auxiliary_energy</name>
      <display_name>Heating System: Electric Auxiliary Energy</display_name>
      <description>The electric auxiliary energy of the heating system.</description>
      <type>Double</type>
      <units>kWh/yr</units>
      <required>false</required>
      <model_dependent>false</model_dependent>
    </argument>
    <argument>
      <name>heating_system_has_flue_or_chimney</name>
      <display_name>Heating System: Has Flue or Chimney</display_name>
      <description>Whether the heating system has a flue or chimney.</description>
      <type>Boolean</type>
      <required>true</required>
      <model_dependent>false</model_dependent>
      <default_value>false</default_value>
      <choices>
        <choice>
          <value>true</value>
          <display_name>true</display_name>
        </choice>
        <choice>
          <value>false</value>
          <display_name>false</display_name>
        </choice>
      </choices>
    </argument>
    <argument>
      <name>cooling_system_type</name>
      <display_name>Cooling System: Type</display_name>
      <description>The type of cooling system. Use 'none' if there is no cooling system.</description>
      <type>Choice</type>
      <required>true</required>
      <model_dependent>false</model_dependent>
      <default_value>central air conditioner</default_value>
      <choices>
        <choice>
          <value>none</value>
          <display_name>none</display_name>
        </choice>
        <choice>
          <value>central air conditioner</value>
          <display_name>central air conditioner</display_name>
        </choice>
        <choice>
          <value>room air conditioner</value>
          <display_name>room air conditioner</display_name>
        </choice>
        <choice>
          <value>evaporative cooler</value>
          <display_name>evaporative cooler</display_name>
        </choice>
        <choice>
          <value>mini-split</value>
          <display_name>mini-split</display_name>
        </choice>
      </choices>
    </argument>
    <argument>
      <name>cooling_system_cooling_efficiency_seer</name>
      <display_name>Cooling System: Rated SEER</display_name>
      <description>The rated efficiency value of the central air conditioner cooling system.</description>
      <type>Double</type>
      <units>SEER</units>
      <required>true</required>
      <model_dependent>false</model_dependent>
      <default_value>13</default_value>
    </argument>
    <argument>
      <name>cooling_system_cooling_efficiency_eer</name>
      <display_name>Cooling System: Rated EER</display_name>
      <description>The rated efficiency value of the room air conditioner cooling system.</description>
      <type>Double</type>
      <units>EER</units>
      <required>true</required>
      <model_dependent>false</model_dependent>
      <default_value>8.5</default_value>
    </argument>
    <argument>
      <name>cooling_system_cooling_compressor_type</name>
      <display_name>Cooling System: Cooling Compressor Type</display_name>
      <description>The compressor type of the cooling system. Only applies to central air conditioner.</description>
      <type>Choice</type>
      <required>false</required>
      <model_dependent>false</model_dependent>
      <choices>
        <choice>
          <value>single stage</value>
          <display_name>single stage</display_name>
        </choice>
        <choice>
          <value>two stage</value>
          <display_name>two stage</display_name>
        </choice>
        <choice>
          <value>variable speed</value>
          <display_name>variable speed</display_name>
        </choice>
      </choices>
    </argument>
    <argument>
      <name>cooling_system_cooling_sensible_heat_fraction</name>
      <display_name>Cooling System: Cooling Sensible Heat Fraction</display_name>
      <description>The sensible heat fraction of the cooling system. Ignored for evaporative cooler.</description>
      <type>Double</type>
      <units>Frac</units>
      <required>false</required>
      <model_dependent>false</model_dependent>
    </argument>
    <argument>
      <name>cooling_system_cooling_capacity</name>
      <display_name>Cooling System: Cooling Capacity</display_name>
      <description>The output cooling capacity of the cooling system. If using 'auto', the autosizing algorithm will use ACCA Manual J/S to set the capacity to meet its load served. Ignored for evaporative cooler.</description>
      <type>String</type>
      <units>tons</units>
      <required>true</required>
      <model_dependent>false</model_dependent>
      <default_value>auto</default_value>
    </argument>
    <argument>
      <name>cooling_system_fraction_cool_load_served</name>
      <display_name>Cooling System: Fraction Cool Load Served</display_name>
      <description>The cooling load served by the cooling system.</description>
      <type>Double</type>
      <units>Frac</units>
      <required>true</required>
      <model_dependent>false</model_dependent>
      <default_value>1</default_value>
    </argument>
    <argument>
      <name>cooling_system_is_ducted</name>
      <display_name>Cooling System: Is Ducted</display_name>
      <description>Whether the cooling system is ducted or not. Only used for evaporative cooler and mini-split.</description>
      <type>Boolean</type>
      <required>true</required>
      <model_dependent>false</model_dependent>
      <default_value>false</default_value>
      <choices>
        <choice>
          <value>true</value>
          <display_name>true</display_name>
        </choice>
        <choice>
          <value>false</value>
          <display_name>false</display_name>
        </choice>
      </choices>
    </argument>
    <argument>
      <name>heat_pump_type</name>
      <display_name>Heat Pump: Type</display_name>
      <description>The type of heat pump. Use 'none' if there is no heat pump.</description>
      <type>Choice</type>
      <required>true</required>
      <model_dependent>false</model_dependent>
      <default_value>none</default_value>
      <choices>
        <choice>
          <value>none</value>
          <display_name>none</display_name>
        </choice>
        <choice>
          <value>air-to-air</value>
          <display_name>air-to-air</display_name>
        </choice>
        <choice>
          <value>mini-split</value>
          <display_name>mini-split</display_name>
        </choice>
        <choice>
          <value>ground-to-air</value>
          <display_name>ground-to-air</display_name>
        </choice>
      </choices>
    </argument>
    <argument>
      <name>heat_pump_heating_efficiency_hspf</name>
      <display_name>Heat Pump: Rated Heating HSPF</display_name>
      <description>The rated heating efficiency value of the air-to-air/mini-split heat pump.</description>
      <type>Double</type>
      <units>HSPF</units>
      <required>true</required>
      <model_dependent>false</model_dependent>
      <default_value>7.7</default_value>
    </argument>
    <argument>
      <name>heat_pump_heating_efficiency_cop</name>
      <display_name>Heat Pump: Rated Heating COP</display_name>
      <description>The rated heating efficiency value of the ground-to-air heat pump.</description>
      <type>Double</type>
      <units>COP</units>
      <required>true</required>
      <model_dependent>false</model_dependent>
      <default_value>3.6</default_value>
    </argument>
    <argument>
      <name>heat_pump_cooling_efficiency_seer</name>
      <display_name>Heat Pump: Rated Cooling SEER</display_name>
      <description>The rated cooling efficiency value of the air-to-air/mini-split heat pump.</description>
      <type>Double</type>
      <units>SEER</units>
      <required>true</required>
      <model_dependent>false</model_dependent>
      <default_value>13</default_value>
    </argument>
    <argument>
      <name>heat_pump_cooling_efficiency_eer</name>
      <display_name>Heat Pump: Rated Cooling EER</display_name>
      <description>The rated cooling efficiency value of the ground-to-air heat pump.</description>
      <type>Double</type>
      <units>EER</units>
      <required>true</required>
      <model_dependent>false</model_dependent>
      <default_value>16.6</default_value>
    </argument>
    <argument>
      <name>heat_pump_cooling_compressor_type</name>
      <display_name>Heat Pump: Cooling Compressor Type</display_name>
      <description>The compressor type of the heat pump. Only applies to air-to-air and mini-split.</description>
      <type>Choice</type>
      <required>false</required>
      <model_dependent>false</model_dependent>
      <choices>
        <choice>
          <value>single stage</value>
          <display_name>single stage</display_name>
        </choice>
        <choice>
          <value>two stage</value>
          <display_name>two stage</display_name>
        </choice>
        <choice>
          <value>variable speed</value>
          <display_name>variable speed</display_name>
        </choice>
      </choices>
    </argument>
    <argument>
      <name>heat_pump_cooling_sensible_heat_fraction</name>
      <display_name>Heat Pump: Cooling Sensible Heat Fraction</display_name>
      <description>The sensible heat fraction of the heat pump.</description>
      <type>Double</type>
      <units>Frac</units>
      <required>false</required>
      <model_dependent>false</model_dependent>
    </argument>
    <argument>
      <name>heat_pump_heating_capacity</name>
      <display_name>Heat Pump: Heating Capacity</display_name>
      <description>The output heating capacity of the heat pump. If using 'auto', the autosizing algorithm will use ACCA Manual J/S to set the capacity to meet its load served.</description>
      <type>String</type>
      <units>Btu/hr</units>
      <required>true</required>
      <model_dependent>false</model_dependent>
      <default_value>auto</default_value>
    </argument>
    <argument>
      <name>heat_pump_heating_capacity_17F</name>
      <display_name>Heat Pump: Heating Capacity 17F</display_name>
      <description>The output heating capacity of the heat pump at 17F. Only applies to air-to-air and mini-split.</description>
      <type>String</type>
      <units>Btu/hr</units>
      <required>true</required>
      <model_dependent>false</model_dependent>
      <default_value>auto</default_value>
    </argument>
    <argument>
      <name>heat_pump_cooling_capacity</name>
      <display_name>Heat Pump: Cooling Capacity</display_name>
      <description>The output cooling capacity of the heat pump. If using 'auto', the autosizing algorithm will use ACCA Manual J/S to set the capacity to meet its load served.</description>
      <type>String</type>
      <units>Btu/hr</units>
      <required>true</required>
      <model_dependent>false</model_dependent>
      <default_value>auto</default_value>
    </argument>
    <argument>
      <name>heat_pump_fraction_heat_load_served</name>
      <display_name>Heat Pump: Fraction Heat Load Served</display_name>
      <description>The heating load served by the heat pump.</description>
      <type>Double</type>
      <units>Frac</units>
      <required>true</required>
      <model_dependent>false</model_dependent>
      <default_value>1</default_value>
    </argument>
    <argument>
      <name>heat_pump_fraction_cool_load_served</name>
      <display_name>Heat Pump: Fraction Cool Load Served</display_name>
      <description>The cooling load served by the heat pump.</description>
      <type>Double</type>
      <units>Frac</units>
      <required>true</required>
      <model_dependent>false</model_dependent>
      <default_value>1</default_value>
    </argument>
    <argument>
      <name>heat_pump_backup_fuel</name>
      <display_name>Heat Pump: Backup Fuel Type</display_name>
      <description>The backup fuel type of the heat pump. Use 'none' if there is no backup heating.</description>
      <type>Choice</type>
      <required>true</required>
      <model_dependent>false</model_dependent>
      <default_value>none</default_value>
      <choices>
        <choice>
          <value>none</value>
          <display_name>none</display_name>
        </choice>
        <choice>
          <value>electricity</value>
          <display_name>electricity</display_name>
        </choice>
        <choice>
          <value>natural gas</value>
          <display_name>natural gas</display_name>
        </choice>
        <choice>
          <value>fuel oil</value>
          <display_name>fuel oil</display_name>
        </choice>
        <choice>
          <value>propane</value>
          <display_name>propane</display_name>
        </choice>
      </choices>
    </argument>
    <argument>
      <name>heat_pump_backup_heating_efficiency</name>
      <display_name>Heat Pump: Backup Rated Efficiency</display_name>
      <description>The backup rated efficiency value of the heat pump. Percent for electricity fuel type. AFUE otherwise.</description>
      <type>Double</type>
      <required>true</required>
      <model_dependent>false</model_dependent>
      <default_value>1</default_value>
    </argument>
    <argument>
      <name>heat_pump_backup_heating_capacity</name>
      <display_name>Heat Pump: Backup Heating Capacity</display_name>
      <description>The backup output heating capacity of the heat pump. If using 'auto', the autosizing algorithm will use ACCA Manual J/S to set the capacity to meet its load served.</description>
      <type>String</type>
      <units>Btu/hr</units>
      <required>true</required>
      <model_dependent>false</model_dependent>
      <default_value>auto</default_value>
    </argument>
    <argument>
      <name>heat_pump_backup_heating_switchover_temp</name>
      <display_name>Heat Pump: Backup Heating Switchover Temperature</display_name>
      <description>The temperature at which the heat pump stops operating and the backup heating system starts running. Only applies to air-to-air and mini-split.</description>
      <type>Double</type>
      <units>deg-F</units>
      <required>false</required>
      <model_dependent>false</model_dependent>
    </argument>
    <argument>
      <name>heat_pump_mini_split_is_ducted</name>
      <display_name>Heat Pump: Mini-Split Is Ducted</display_name>
      <description>Whether the mini-split heat pump is ducted or not.</description>
      <type>Boolean</type>
      <required>true</required>
      <model_dependent>false</model_dependent>
      <default_value>false</default_value>
      <choices>
        <choice>
          <value>true</value>
          <display_name>true</display_name>
        </choice>
        <choice>
          <value>false</value>
          <display_name>false</display_name>
        </choice>
      </choices>
    </argument>
    <argument>
      <name>setpoint_heating_temp</name>
      <display_name>Setpoint: Heating Temperature</display_name>
      <description>Specify the heating setpoint temperature.</description>
      <type>Double</type>
      <units>deg-F</units>
      <required>true</required>
      <model_dependent>false</model_dependent>
      <default_value>71</default_value>
    </argument>
    <argument>
      <name>setpoint_heating_setback_temp</name>
      <display_name>Setpoint: Heating Setback Temperature</display_name>
      <description>Specify the heating setback temperature.</description>
      <type>Double</type>
      <units>deg-F</units>
      <required>true</required>
      <model_dependent>false</model_dependent>
      <default_value>71</default_value>
    </argument>
    <argument>
      <name>setpoint_heating_setback_hours_per_week</name>
      <display_name>Setpoint: Heating Setback Hours per Week</display_name>
      <description>Specify the heating setback number of hours per week value.</description>
      <type>Double</type>
      <required>true</required>
      <model_dependent>false</model_dependent>
      <default_value>0</default_value>
    </argument>
    <argument>
      <name>setpoint_heating_setback_start_hour</name>
      <display_name>Setpoint: Heating Setback Start Hour</display_name>
      <description>Specify the heating setback start hour value. 0 = midnight, 12 = noon</description>
      <type>Double</type>
      <required>true</required>
      <model_dependent>false</model_dependent>
      <default_value>23</default_value>
    </argument>
    <argument>
      <name>setpoint_cooling_temp</name>
      <display_name>Setpoint: Cooling Temperature</display_name>
      <description>Specify the cooling setpoint temperature.</description>
      <type>Double</type>
      <units>deg-F</units>
      <required>true</required>
      <model_dependent>false</model_dependent>
      <default_value>76</default_value>
    </argument>
    <argument>
      <name>setpoint_cooling_setup_temp</name>
      <display_name>Setpoint: Cooling Setup Temperature</display_name>
      <description>Specify the cooling setup temperature.</description>
      <type>Double</type>
      <units>deg-F</units>
      <required>true</required>
      <model_dependent>false</model_dependent>
      <default_value>76</default_value>
    </argument>
    <argument>
      <name>setpoint_cooling_setup_hours_per_week</name>
      <display_name>Setpoint: Cooling Setup Hours per Week</display_name>
      <description>Specify the cooling setup number of hours per week value.</description>
      <type>Double</type>
      <required>true</required>
      <model_dependent>false</model_dependent>
      <default_value>0</default_value>
    </argument>
    <argument>
      <name>setpoint_cooling_setup_start_hour</name>
      <display_name>Setpoint: Cooling Setup Start Hour</display_name>
      <description>Specify the cooling setup start hour value. 0 = midnight, 12 = noon</description>
      <type>Double</type>
      <required>true</required>
      <model_dependent>false</model_dependent>
      <default_value>9</default_value>
    </argument>
    <argument>
      <name>ducts_supply_leakage_units</name>
      <display_name>Ducts: Supply Leakage Units</display_name>
      <description>The leakage units of the supply ducts.</description>
      <type>Choice</type>
      <required>true</required>
      <model_dependent>false</model_dependent>
      <default_value>CFM25</default_value>
      <choices>
        <choice>
          <value>CFM25</value>
          <display_name>CFM25</display_name>
        </choice>
        <choice>
          <value>Percent</value>
          <display_name>Percent</display_name>
        </choice>
      </choices>
    </argument>
    <argument>
      <name>ducts_return_leakage_units</name>
      <display_name>Ducts: Return Leakage Units</display_name>
      <description>The leakage units of the return ducts.</description>
      <type>Choice</type>
      <required>true</required>
      <model_dependent>false</model_dependent>
      <default_value>CFM25</default_value>
      <choices>
        <choice>
          <value>CFM25</value>
          <display_name>CFM25</display_name>
        </choice>
        <choice>
          <value>Percent</value>
          <display_name>Percent</display_name>
        </choice>
      </choices>
    </argument>
    <argument>
      <name>ducts_supply_leakage_value</name>
      <display_name>Ducts: Supply Leakage Value</display_name>
      <description>The leakage value to outside of the supply ducts.</description>
      <type>Double</type>
      <required>true</required>
      <model_dependent>false</model_dependent>
      <default_value>75</default_value>
    </argument>
    <argument>
      <name>ducts_return_leakage_value</name>
      <display_name>Ducts: Return Leakage Value</display_name>
      <description>The leakage value to outside of the return ducts.</description>
      <type>Double</type>
      <required>true</required>
      <model_dependent>false</model_dependent>
      <default_value>25</default_value>
    </argument>
    <argument>
      <name>ducts_supply_insulation_r</name>
      <display_name>Ducts: Supply Insulation R-Value</display_name>
      <description>The insulation r-value of the supply ducts.</description>
      <type>Double</type>
      <units>h-ft^2-R/Btu</units>
      <required>true</required>
      <model_dependent>false</model_dependent>
      <default_value>0</default_value>
    </argument>
    <argument>
      <name>ducts_return_insulation_r</name>
      <display_name>Ducts: Return Insulation R-Value</display_name>
      <description>The insulation r-value of the return ducts.</description>
      <type>Double</type>
      <units>h-ft^2-R/Btu</units>
      <required>true</required>
      <model_dependent>false</model_dependent>
      <default_value>0</default_value>
    </argument>
    <argument>
      <name>ducts_supply_location</name>
      <display_name>Ducts: Supply Location</display_name>
      <description>The location of the supply ducts.</description>
      <type>Choice</type>
      <required>true</required>
      <model_dependent>false</model_dependent>
      <default_value>auto</default_value>
      <choices>
        <choice>
          <value>auto</value>
          <display_name>auto</display_name>
        </choice>
        <choice>
          <value>living space</value>
          <display_name>living space</display_name>
        </choice>
        <choice>
          <value>basement - conditioned</value>
          <display_name>basement - conditioned</display_name>
        </choice>
        <choice>
          <value>basement - unconditioned</value>
          <display_name>basement - unconditioned</display_name>
        </choice>
        <choice>
          <value>crawlspace - vented</value>
          <display_name>crawlspace - vented</display_name>
        </choice>
        <choice>
          <value>crawlspace - unvented</value>
          <display_name>crawlspace - unvented</display_name>
        </choice>
        <choice>
          <value>attic - vented</value>
          <display_name>attic - vented</display_name>
        </choice>
        <choice>
          <value>attic - unvented</value>
          <display_name>attic - unvented</display_name>
        </choice>
        <choice>
          <value>garage</value>
          <display_name>garage</display_name>
        </choice>
        <choice>
          <value>exterior wall</value>
          <display_name>exterior wall</display_name>
        </choice>
        <choice>
          <value>under slab</value>
          <display_name>under slab</display_name>
        </choice>
        <choice>
          <value>roof deck</value>
          <display_name>roof deck</display_name>
        </choice>
        <choice>
          <value>outside</value>
          <display_name>outside</display_name>
        </choice>
        <choice>
          <value>other housing unit</value>
          <display_name>other housing unit</display_name>
        </choice>
        <choice>
          <value>other heated space</value>
          <display_name>other heated space</display_name>
        </choice>
        <choice>
          <value>other multifamily buffer space</value>
          <display_name>other multifamily buffer space</display_name>
        </choice>
        <choice>
          <value>other non-freezing space</value>
          <display_name>other non-freezing space</display_name>
        </choice>
      </choices>
    </argument>
    <argument>
      <name>ducts_return_location</name>
      <display_name>Ducts: Return Location</display_name>
      <description>The location of the return ducts.</description>
      <type>Choice</type>
      <required>true</required>
      <model_dependent>false</model_dependent>
      <default_value>auto</default_value>
      <choices>
        <choice>
          <value>auto</value>
          <display_name>auto</display_name>
        </choice>
        <choice>
          <value>living space</value>
          <display_name>living space</display_name>
        </choice>
        <choice>
          <value>basement - conditioned</value>
          <display_name>basement - conditioned</display_name>
        </choice>
        <choice>
          <value>basement - unconditioned</value>
          <display_name>basement - unconditioned</display_name>
        </choice>
        <choice>
          <value>crawlspace - vented</value>
          <display_name>crawlspace - vented</display_name>
        </choice>
        <choice>
          <value>crawlspace - unvented</value>
          <display_name>crawlspace - unvented</display_name>
        </choice>
        <choice>
          <value>attic - vented</value>
          <display_name>attic - vented</display_name>
        </choice>
        <choice>
          <value>attic - unvented</value>
          <display_name>attic - unvented</display_name>
        </choice>
        <choice>
          <value>garage</value>
          <display_name>garage</display_name>
        </choice>
        <choice>
          <value>exterior wall</value>
          <display_name>exterior wall</display_name>
        </choice>
        <choice>
          <value>under slab</value>
          <display_name>under slab</display_name>
        </choice>
        <choice>
          <value>roof deck</value>
          <display_name>roof deck</display_name>
        </choice>
        <choice>
          <value>outside</value>
          <display_name>outside</display_name>
        </choice>
        <choice>
          <value>other housing unit</value>
          <display_name>other housing unit</display_name>
        </choice>
        <choice>
          <value>other heated space</value>
          <display_name>other heated space</display_name>
        </choice>
        <choice>
          <value>other multifamily buffer space</value>
          <display_name>other multifamily buffer space</display_name>
        </choice>
        <choice>
          <value>other non-freezing space</value>
          <display_name>other non-freezing space</display_name>
        </choice>
      </choices>
    </argument>
    <argument>
      <name>ducts_supply_surface_area</name>
      <display_name>Ducts: Supply Surface Area</display_name>
      <description>The surface area of the supply ducts.</description>
      <type>String</type>
      <units>ft^2</units>
      <required>true</required>
      <model_dependent>false</model_dependent>
      <default_value>auto</default_value>
    </argument>
    <argument>
      <name>ducts_return_surface_area</name>
      <display_name>Ducts: Return Surface Area</display_name>
      <description>The surface area of the return ducts.</description>
      <type>String</type>
      <units>ft^2</units>
      <required>true</required>
      <model_dependent>false</model_dependent>
      <default_value>auto</default_value>
    </argument>
    <argument>
      <name>ducts_number_of_return_registers</name>
      <display_name>Ducts: Number of Return Registers</display_name>
      <description>The number of return registers of the ducts.</description>
      <type>String</type>
      <units>#</units>
      <required>true</required>
      <model_dependent>false</model_dependent>
      <default_value>auto</default_value>
    </argument>
    <argument>
      <name>ducts_cfa_served</name>
      <display_name>Ducts: Conditioned Floor Area Served</display_name>
      <description>The conditioned floor area served by the air distribution system.</description>
      <type>Double</type>
      <units>ft^2</units>
      <required>false</required>
      <model_dependent>false</model_dependent>
    </argument>
    <argument>
      <name>heating_system_type_2</name>
      <display_name>Heating System 2: Type</display_name>
      <description>The type of the second heating system.</description>
      <type>Choice</type>
      <required>true</required>
      <model_dependent>false</model_dependent>
      <default_value>none</default_value>
      <choices>
        <choice>
          <value>none</value>
          <display_name>none</display_name>
        </choice>
        <choice>
          <value>WallFurnace</value>
          <display_name>WallFurnace</display_name>
        </choice>
        <choice>
          <value>FloorFurnace</value>
          <display_name>FloorFurnace</display_name>
        </choice>
        <choice>
          <value>ElectricResistance</value>
          <display_name>ElectricResistance</display_name>
        </choice>
        <choice>
          <value>Stove</value>
          <display_name>Stove</display_name>
        </choice>
        <choice>
          <value>PortableHeater</value>
          <display_name>PortableHeater</display_name>
        </choice>
        <choice>
          <value>Fireplace</value>
          <display_name>Fireplace</display_name>
        </choice>
      </choices>
    </argument>
    <argument>
      <name>heating_system_fuel_2</name>
      <display_name>Heating System 2: Fuel Type</display_name>
      <description>The fuel type of the second heating system. Ignored for ElectricResistance.</description>
      <type>Choice</type>
      <required>true</required>
      <model_dependent>false</model_dependent>
      <default_value>electricity</default_value>
      <choices>
        <choice>
          <value>electricity</value>
          <display_name>electricity</display_name>
        </choice>
        <choice>
          <value>natural gas</value>
          <display_name>natural gas</display_name>
        </choice>
        <choice>
          <value>fuel oil</value>
          <display_name>fuel oil</display_name>
        </choice>
        <choice>
          <value>propane</value>
          <display_name>propane</display_name>
        </choice>
        <choice>
          <value>wood</value>
          <display_name>wood</display_name>
        </choice>
        <choice>
          <value>wood pellets</value>
          <display_name>wood pellets</display_name>
        </choice>
        <choice>
          <value>coal</value>
          <display_name>coal</display_name>
        </choice>
      </choices>
    </argument>
    <argument>
      <name>heating_system_heating_efficiency_2</name>
      <display_name>Heating System 2: Rated AFUE or Percent</display_name>
      <description>For Furnace/WallFurnace/FloorFurnace/Boiler second heating system, the rated AFUE value. For ElectricResistance/Stove/PortableHeater/Fireplace, the rated Percent value.</description>
      <type>Double</type>
      <units>Frac</units>
      <required>true</required>
      <model_dependent>false</model_dependent>
      <default_value>1</default_value>
    </argument>
    <argument>
      <name>heating_system_heating_capacity_2</name>
      <display_name>Heating System 2: Heating Capacity</display_name>
      <description>The output heating capacity of the second heating system. If using 'auto', the autosizing algorithm will use ACCA Manual J/S to set the capacity to meet its load served.</description>
      <type>String</type>
      <units>Btu/hr</units>
      <required>true</required>
      <model_dependent>false</model_dependent>
      <default_value>auto</default_value>
    </argument>
    <argument>
      <name>heating_system_fraction_heat_load_served_2</name>
      <display_name>Heating System 2: Fraction Heat Load Served</display_name>
      <description>The heat load served fraction of the second heating system.</description>
      <type>Double</type>
      <units>Frac</units>
      <required>true</required>
      <model_dependent>false</model_dependent>
      <default_value>0.25</default_value>
    </argument>
    <argument>
      <name>heating_system_electric_auxiliary_energy_2</name>
      <display_name>Heating System 2: Electric Auxiliary Energy</display_name>
      <description>The electric auxiliary energy of the second heating system.</description>
      <type>Double</type>
      <units>kWh/yr</units>
      <required>false</required>
      <model_dependent>false</model_dependent>
    </argument>
    <argument>
      <name>heating_system_has_flue_or_chimney_2</name>
      <display_name>Heating System 2: Has Flue or Chimney</display_name>
      <description>Whether the second heating system has a flue or chimney.</description>
      <type>Boolean</type>
      <required>true</required>
      <model_dependent>false</model_dependent>
      <default_value>false</default_value>
      <choices>
        <choice>
          <value>true</value>
          <display_name>true</display_name>
        </choice>
        <choice>
          <value>false</value>
          <display_name>false</display_name>
        </choice>
      </choices>
    </argument>
    <argument>
      <name>mech_vent_fan_type</name>
      <display_name>Mechanical Ventilation: Fan Type</display_name>
      <description>The type of the mechanical ventilation. Use 'none' if there is no mechanical ventilation system.</description>
      <type>Choice</type>
      <required>true</required>
      <model_dependent>false</model_dependent>
      <default_value>none</default_value>
      <choices>
        <choice>
          <value>none</value>
          <display_name>none</display_name>
        </choice>
        <choice>
          <value>exhaust only</value>
          <display_name>exhaust only</display_name>
        </choice>
        <choice>
          <value>supply only</value>
          <display_name>supply only</display_name>
        </choice>
        <choice>
          <value>energy recovery ventilator</value>
          <display_name>energy recovery ventilator</display_name>
        </choice>
        <choice>
          <value>heat recovery ventilator</value>
          <display_name>heat recovery ventilator</display_name>
        </choice>
        <choice>
          <value>balanced</value>
          <display_name>balanced</display_name>
        </choice>
        <choice>
          <value>central fan integrated supply</value>
          <display_name>central fan integrated supply</display_name>
        </choice>
      </choices>
    </argument>
    <argument>
      <name>mech_vent_flow_rate</name>
      <display_name>Mechanical Ventilation: Flow Rate</display_name>
      <description>The flow rate of the mechanical ventilation.</description>
      <type>Double</type>
      <units>CFM</units>
      <required>true</required>
      <model_dependent>false</model_dependent>
      <default_value>110</default_value>
    </argument>
    <argument>
      <name>mech_vent_hours_in_operation</name>
      <display_name>Mechanical Ventilation: Hours In Operation</display_name>
      <description>The hours in operation of the mechanical ventilation.</description>
      <type>Double</type>
      <units>hrs</units>
      <required>true</required>
      <model_dependent>false</model_dependent>
      <default_value>24</default_value>
    </argument>
    <argument>
      <name>mech_vent_total_recovery_efficiency_type</name>
      <display_name>Mechanical Ventilation: Total Recovery Efficiency Type</display_name>
      <description>The total recovery efficiency type of the mechanical ventilation.</description>
      <type>Choice</type>
      <required>true</required>
      <model_dependent>false</model_dependent>
      <default_value>Unadjusted</default_value>
      <choices>
        <choice>
          <value>Unadjusted</value>
          <display_name>Unadjusted</display_name>
        </choice>
        <choice>
          <value>Adjusted</value>
          <display_name>Adjusted</display_name>
        </choice>
      </choices>
    </argument>
    <argument>
      <name>mech_vent_total_recovery_efficiency</name>
      <display_name>Mechanical Ventilation: Total Recovery Efficiency</display_name>
      <description>The Unadjusted or Adjusted total recovery efficiency of the mechanical ventilation.</description>
      <type>Double</type>
      <units>Frac</units>
      <required>true</required>
      <model_dependent>false</model_dependent>
      <default_value>0.48</default_value>
    </argument>
    <argument>
      <name>mech_vent_sensible_recovery_efficiency_type</name>
      <display_name>Mechanical Ventilation: Sensible Recovery Efficiency Type</display_name>
      <description>The sensible recovery efficiency type of the mechanical ventilation.</description>
      <type>Choice</type>
      <required>true</required>
      <model_dependent>false</model_dependent>
      <default_value>Unadjusted</default_value>
      <choices>
        <choice>
          <value>Unadjusted</value>
          <display_name>Unadjusted</display_name>
        </choice>
        <choice>
          <value>Adjusted</value>
          <display_name>Adjusted</display_name>
        </choice>
      </choices>
    </argument>
    <argument>
      <name>mech_vent_sensible_recovery_efficiency</name>
      <display_name>Mechanical Ventilation: Sensible Recovery Efficiency</display_name>
      <description>The Unadjusted or Adjusted sensible recovery efficiency of the mechanical ventilation.</description>
      <type>Double</type>
      <units>Frac</units>
      <required>true</required>
      <model_dependent>false</model_dependent>
      <default_value>0.72</default_value>
    </argument>
    <argument>
      <name>mech_vent_fan_power</name>
      <display_name>Mechanical Ventilation: Fan Power</display_name>
      <description>The fan power of the mechanical ventilation.</description>
      <type>Double</type>
      <units>W</units>
      <required>true</required>
      <model_dependent>false</model_dependent>
      <default_value>30</default_value>
    </argument>
    <argument>
      <name>kitchen_fan_present</name>
      <display_name>Whole House Fan: Present</display_name>
      <description>Whether there is a kitchen fan.</description>
      <type>Boolean</type>
      <required>true</required>
      <model_dependent>false</model_dependent>
      <default_value>false</default_value>
      <choices>
        <choice>
          <value>true</value>
          <display_name>true</display_name>
        </choice>
        <choice>
          <value>false</value>
          <display_name>false</display_name>
        </choice>
      </choices>
    </argument>
    <argument>
      <name>kitchen_fan_flow_rate</name>
      <display_name>Kitchen Fan: Flow Rate</display_name>
      <description>The flow rate of the kitchen fan.</description>
      <type>Double</type>
      <units>CFM</units>
      <required>false</required>
      <model_dependent>false</model_dependent>
    </argument>
    <argument>
      <name>kitchen_fan_hours_in_operation</name>
      <display_name>Kitchen Fan: Hours In Operation</display_name>
      <description>The hours in operation of the kitchen fan.</description>
      <type>Double</type>
      <units>hrs</units>
      <required>false</required>
      <model_dependent>false</model_dependent>
    </argument>
    <argument>
      <name>kitchen_fan_power</name>
      <display_name>Kitchen Fan: Fan Power</display_name>
      <description>The fan power of the kitchen fan.</description>
      <type>Double</type>
      <units>W</units>
      <required>false</required>
      <model_dependent>false</model_dependent>
    </argument>
    <argument>
      <name>kitchen_fan_start_hour</name>
      <display_name>Kitchen Fan: Start Hour</display_name>
      <description>The start hour of the kitchen fan.</description>
      <type>Integer</type>
      <units>hr</units>
      <required>false</required>
      <model_dependent>false</model_dependent>
    </argument>
    <argument>
      <name>bathroom_fans_present</name>
      <display_name>Bathroom Fans: Present</display_name>
      <description>Whether there are bathroom fans.</description>
      <type>Boolean</type>
      <required>true</required>
      <model_dependent>false</model_dependent>
      <default_value>false</default_value>
      <choices>
        <choice>
          <value>true</value>
          <display_name>true</display_name>
        </choice>
        <choice>
          <value>false</value>
          <display_name>false</display_name>
        </choice>
      </choices>
    </argument>
    <argument>
      <name>bathroom_fans_flow_rate</name>
      <display_name>Bathroom Fans: Flow Rate</display_name>
      <description>The flow rate of the bathroom fans.</description>
      <type>Double</type>
      <units>CFM</units>
      <required>false</required>
      <model_dependent>false</model_dependent>
    </argument>
    <argument>
      <name>bathroom_fans_hours_in_operation</name>
      <display_name>Bathroom Fans: Hours In Operation</display_name>
      <description>The hours in operation of the bathroom fans.</description>
      <type>Double</type>
      <units>hrs</units>
      <required>false</required>
      <model_dependent>false</model_dependent>
    </argument>
    <argument>
      <name>bathroom_fans_power</name>
      <display_name>Bathroom Fans: Fan Power</display_name>
      <description>The fan power of the bathroom fans.</description>
      <type>Double</type>
      <units>W</units>
      <required>false</required>
      <model_dependent>false</model_dependent>
    </argument>
    <argument>
      <name>bathroom_fans_start_hour</name>
      <display_name>Bathroom Fans: Start Hour</display_name>
      <description>The start hour of the bathroom fans.</description>
      <type>Integer</type>
      <units>hr</units>
      <required>false</required>
      <model_dependent>false</model_dependent>
    </argument>
    <argument>
      <name>bathroom_fans_quantity</name>
      <display_name>Bathroom Fans: Quantity</display_name>
      <description>The quantity of the bathroom fans.</description>
      <type>Integer</type>
      <units>#</units>
      <required>false</required>
      <model_dependent>false</model_dependent>
    </argument>
    <argument>
      <name>whole_house_fan_present</name>
      <display_name>Whole House Fan: Present</display_name>
      <description>Whether there is a whole house fan.</description>
      <type>Boolean</type>
      <required>true</required>
      <model_dependent>false</model_dependent>
      <default_value>false</default_value>
      <choices>
        <choice>
          <value>true</value>
          <display_name>true</display_name>
        </choice>
        <choice>
          <value>false</value>
          <display_name>false</display_name>
        </choice>
      </choices>
    </argument>
    <argument>
      <name>whole_house_fan_flow_rate</name>
      <display_name>Whole House Fan: Flow Rate</display_name>
      <description>The flow rate of the whole house fan.</description>
      <type>Double</type>
      <units>CFM</units>
      <required>true</required>
      <model_dependent>false</model_dependent>
      <default_value>4500</default_value>
    </argument>
    <argument>
      <name>whole_house_fan_power</name>
      <display_name>Whole House Fan: Fan Power</display_name>
      <description>The fan power of the whole house fan.</description>
      <type>Double</type>
      <units>W</units>
      <required>true</required>
      <model_dependent>false</model_dependent>
      <default_value>300</default_value>
    </argument>
    <argument>
      <name>water_heater_type</name>
      <display_name>Water Heater: Type</display_name>
      <description>The type of water heater. Use 'none' if there is no water heater.</description>
      <type>Choice</type>
      <required>true</required>
      <model_dependent>false</model_dependent>
      <default_value>storage water heater</default_value>
      <choices>
        <choice>
          <value>none</value>
          <display_name>none</display_name>
        </choice>
        <choice>
          <value>storage water heater</value>
          <display_name>storage water heater</display_name>
        </choice>
        <choice>
          <value>instantaneous water heater</value>
          <display_name>instantaneous water heater</display_name>
        </choice>
        <choice>
          <value>heat pump water heater</value>
          <display_name>heat pump water heater</display_name>
        </choice>
        <choice>
          <value>space-heating boiler with storage tank</value>
          <display_name>space-heating boiler with storage tank</display_name>
        </choice>
        <choice>
          <value>space-heating boiler with tankless coil</value>
          <display_name>space-heating boiler with tankless coil</display_name>
        </choice>
      </choices>
    </argument>
    <argument>
      <name>water_heater_fuel_type</name>
      <display_name>Water Heater: Fuel Type</display_name>
      <description>The fuel type of water heater. Ignored for heat pump water heater.</description>
      <type>Choice</type>
      <required>true</required>
      <model_dependent>false</model_dependent>
      <default_value>natural gas</default_value>
      <choices>
        <choice>
          <value>electricity</value>
          <display_name>electricity</display_name>
        </choice>
        <choice>
          <value>natural gas</value>
          <display_name>natural gas</display_name>
        </choice>
        <choice>
          <value>fuel oil</value>
          <display_name>fuel oil</display_name>
        </choice>
        <choice>
          <value>propane</value>
          <display_name>propane</display_name>
        </choice>
        <choice>
          <value>wood</value>
          <display_name>wood</display_name>
        </choice>
        <choice>
          <value>coal</value>
          <display_name>coal</display_name>
        </choice>
      </choices>
    </argument>
    <argument>
      <name>water_heater_location</name>
      <display_name>Water Heater: Location</display_name>
      <description>The location of water heater.</description>
      <type>Choice</type>
      <required>true</required>
      <model_dependent>false</model_dependent>
      <default_value>auto</default_value>
      <choices>
        <choice>
          <value>auto</value>
          <display_name>auto</display_name>
        </choice>
        <choice>
          <value>living space</value>
          <display_name>living space</display_name>
        </choice>
        <choice>
          <value>basement - conditioned</value>
          <display_name>basement - conditioned</display_name>
        </choice>
        <choice>
          <value>basement - unconditioned</value>
          <display_name>basement - unconditioned</display_name>
        </choice>
        <choice>
          <value>garage</value>
          <display_name>garage</display_name>
        </choice>
        <choice>
          <value>attic - vented</value>
          <display_name>attic - vented</display_name>
        </choice>
        <choice>
          <value>attic - unvented</value>
          <display_name>attic - unvented</display_name>
        </choice>
        <choice>
          <value>crawlspace - vented</value>
          <display_name>crawlspace - vented</display_name>
        </choice>
        <choice>
          <value>crawlspace - unvented</value>
          <display_name>crawlspace - unvented</display_name>
        </choice>
        <choice>
          <value>other exterior</value>
          <display_name>other exterior</display_name>
        </choice>
        <choice>
          <value>other housing unit</value>
          <display_name>other housing unit</display_name>
        </choice>
        <choice>
          <value>other heated space</value>
          <display_name>other heated space</display_name>
        </choice>
        <choice>
          <value>other multifamily buffer space</value>
          <display_name>other multifamily buffer space</display_name>
        </choice>
        <choice>
          <value>other non-freezing space</value>
          <display_name>other non-freezing space</display_name>
        </choice>
      </choices>
    </argument>
    <argument>
      <name>water_heater_tank_volume</name>
      <display_name>Water Heater: Tank Volume</display_name>
      <description>Nominal volume of water heater tank. Set to auto to have volume autosized. Only applies to storage water heater, heat pump water heater, and space-heating boiler with storage tank.</description>
      <type>String</type>
      <units>gal</units>
      <required>true</required>
      <model_dependent>false</model_dependent>
      <default_value>auto</default_value>
    </argument>
    <argument>
      <name>water_heater_heating_capacity</name>
      <display_name>Water Heater: Input Capacity</display_name>
      <description>The maximum energy input rating of water heater. Set to auto to have this field autosized. Only applies to storage water heater.</description>
      <type>String</type>
      <units>Btu/hr</units>
      <required>true</required>
      <model_dependent>false</model_dependent>
      <default_value>auto</default_value>
    </argument>
    <argument>
      <name>water_heater_efficiency_type</name>
      <display_name>Water Heater: Efficiency Type</display_name>
      <description>The efficiency type of water heater. Does not apply to space-heating boilers.</description>
      <type>Choice</type>
      <required>true</required>
      <model_dependent>false</model_dependent>
      <default_value>EnergyFactor</default_value>
      <choices>
        <choice>
          <value>EnergyFactor</value>
          <display_name>EnergyFactor</display_name>
        </choice>
        <choice>
          <value>UniformEnergyFactor</value>
          <display_name>UniformEnergyFactor</display_name>
        </choice>
      </choices>
    </argument>
    <argument>
      <name>water_heater_efficiency_ef</name>
      <display_name>Water Heater: Energy Factor</display_name>
      <description>Ratio of useful energy output from water heater to the total amount of energy delivered from the water heater.</description>
      <type>Double</type>
      <required>true</required>
      <model_dependent>false</model_dependent>
      <default_value>0.67</default_value>
    </argument>
    <argument>
      <name>water_heater_efficiency_uef</name>
      <display_name>Water Heater: Uniform Energy Factor</display_name>
      <description>The uniform energy factor of water heater. Does not apply to space-heating boilers.</description>
      <type>Double</type>
      <required>true</required>
      <model_dependent>false</model_dependent>
      <default_value>0.67</default_value>
    </argument>
    <argument>
      <name>water_heater_recovery_efficiency</name>
      <display_name>Water Heater: Recovery Efficiency</display_name>
      <description>Ratio of energy delivered to water heater to the energy content of the fuel consumed by the water heater. Only used for non-electric storage water heaters.</description>
      <type>String</type>
      <units>Frac</units>
      <required>true</required>
      <model_dependent>false</model_dependent>
      <default_value>auto</default_value>
    </argument>
    <argument>
      <name>water_heater_standby_loss</name>
      <display_name>Water Heater: Standby Loss</display_name>
      <description>The standby loss of water heater. Only applies to space-heating boilers.</description>
      <type>Double</type>
      <units>deg-F/hr</units>
      <required>false</required>
      <model_dependent>false</model_dependent>
    </argument>
    <argument>
      <name>water_heater_jacket_rvalue</name>
      <display_name>Water Heater: Jacket R-value</display_name>
      <description>The jacket R-value of water heater. Doesn't apply to instantaneous water heater or space-heating boiler with tankless coil.</description>
      <type>Double</type>
      <units>h-ft^2-R/Btu</units>
      <required>false</required>
      <model_dependent>false</model_dependent>
    </argument>
    <argument>
      <name>water_heater_setpoint_temperature</name>
      <display_name>Water Heater: Setpoint Temperature</display_name>
      <description>The setpoint temperature of water heater.</description>
      <type>String</type>
      <units>deg-F</units>
      <required>true</required>
      <model_dependent>false</model_dependent>
      <default_value>auto</default_value>
    </argument>
    <argument>
      <name>water_heater_has_flue_or_chimney</name>
      <display_name>Water Heater: Has Flue or Chimney</display_name>
      <description>Whether the water heater has a flue or chimney.</description>
      <type>Boolean</type>
      <required>true</required>
      <model_dependent>false</model_dependent>
      <default_value>false</default_value>
      <choices>
        <choice>
          <value>true</value>
          <display_name>true</display_name>
        </choice>
        <choice>
          <value>false</value>
          <display_name>false</display_name>
        </choice>
      </choices>
    </argument>
    <argument>
      <name>water_heater_is_shared_system</name>
      <display_name>Water Heater: Is Shared System</display_name>
      <description>Whether the water heater is a shared system. If true, assumed to serve all the units in the building.</description>
      <type>Boolean</type>
      <required>true</required>
      <model_dependent>false</model_dependent>
      <default_value>false</default_value>
      <choices>
        <choice>
          <value>true</value>
          <display_name>true</display_name>
        </choice>
        <choice>
          <value>false</value>
          <display_name>false</display_name>
        </choice>
      </choices>
    </argument>
    <argument>
      <name>dhw_distribution_system_type</name>
      <display_name>Hot Water Distribution: System Type</display_name>
      <description>The type of the hot water distribution system.</description>
      <type>Choice</type>
      <required>true</required>
      <model_dependent>false</model_dependent>
      <default_value>Standard</default_value>
      <choices>
        <choice>
          <value>Standard</value>
          <display_name>Standard</display_name>
        </choice>
        <choice>
          <value>Recirculation</value>
          <display_name>Recirculation</display_name>
        </choice>
      </choices>
    </argument>
    <argument>
      <name>dhw_distribution_standard_piping_length</name>
      <display_name>Hot Water Distribution: Standard Piping Length</display_name>
      <description>If the distribution system is Standard, the length of the piping. A value of 'auto' will use a default.</description>
      <type>String</type>
      <units>ft</units>
      <required>true</required>
      <model_dependent>false</model_dependent>
      <default_value>auto</default_value>
    </argument>
    <argument>
      <name>dhw_distribution_recirc_control_type</name>
      <display_name>Hot Water Distribution: Recirculation Control Type</display_name>
      <description>If the distribution system is Recirculation, the type of hot water recirculation control, if any.</description>
      <type>Choice</type>
      <required>true</required>
      <model_dependent>false</model_dependent>
      <default_value>no control</default_value>
      <choices>
        <choice>
          <value>no control</value>
          <display_name>no control</display_name>
        </choice>
        <choice>
          <value>timer</value>
          <display_name>timer</display_name>
        </choice>
        <choice>
          <value>temperature</value>
          <display_name>temperature</display_name>
        </choice>
        <choice>
          <value>presence sensor demand control</value>
          <display_name>presence sensor demand control</display_name>
        </choice>
        <choice>
          <value>manual demand control</value>
          <display_name>manual demand control</display_name>
        </choice>
      </choices>
    </argument>
    <argument>
      <name>dhw_distribution_recirc_piping_length</name>
      <display_name>Hot Water Distribution: Recirculation Piping Length</display_name>
      <description>If the distribution system is Recirculation, the length of the recirculation piping.</description>
      <type>String</type>
      <units>ft</units>
      <required>true</required>
      <model_dependent>false</model_dependent>
      <default_value>auto</default_value>
    </argument>
    <argument>
      <name>dhw_distribution_recirc_branch_piping_length</name>
      <display_name>Hot Water Distribution: Recirculation Branch Piping Length</display_name>
      <description>If the distribution system is Recirculation, the length of the recirculation branch piping.</description>
      <type>String</type>
      <units>ft</units>
      <required>true</required>
      <model_dependent>false</model_dependent>
      <default_value>auto</default_value>
    </argument>
    <argument>
      <name>dhw_distribution_recirc_pump_power</name>
      <display_name>Hot Water Distribution: Recirculation Pump Power</display_name>
      <description>If the distribution system is Recirculation, the recirculation pump power.</description>
      <type>String</type>
      <units>W</units>
      <required>true</required>
      <model_dependent>false</model_dependent>
      <default_value>auto</default_value>
    </argument>
    <argument>
      <name>dhw_distribution_pipe_r</name>
      <display_name>Hot Water Distribution: Pipe Insulation Nominal R-Value</display_name>
      <description>Nominal R-value of the pipe insulation.</description>
      <type>Double</type>
      <units>h-ft^2-R/Btu</units>
      <required>true</required>
      <model_dependent>false</model_dependent>
      <default_value>0</default_value>
    </argument>
    <argument>
      <name>dwhr_facilities_connected</name>
      <display_name>Drain Water Heat Recovery: Facilities Connected</display_name>
      <description>Which facilities are connected for the drain water heat recovery. Use 'none' if there is no drawin water heat recovery system.</description>
      <type>Choice</type>
      <required>true</required>
      <model_dependent>false</model_dependent>
      <default_value>none</default_value>
      <choices>
        <choice>
          <value>none</value>
          <display_name>none</display_name>
        </choice>
        <choice>
          <value>one</value>
          <display_name>one</display_name>
        </choice>
        <choice>
          <value>all</value>
          <display_name>all</display_name>
        </choice>
      </choices>
    </argument>
    <argument>
      <name>dwhr_equal_flow</name>
      <display_name>Drain Water Heat Recovery: Equal Flow</display_name>
      <description>Whether the drain water heat recovery has equal flow.</description>
      <type>Boolean</type>
      <required>true</required>
      <model_dependent>false</model_dependent>
      <default_value>true</default_value>
      <choices>
        <choice>
          <value>true</value>
          <display_name>true</display_name>
        </choice>
        <choice>
          <value>false</value>
          <display_name>false</display_name>
        </choice>
      </choices>
    </argument>
    <argument>
      <name>dwhr_efficiency</name>
      <display_name>Drain Water Heat Recovery: Efficiency</display_name>
      <description>The efficiency of the drain water heat recovery.</description>
      <type>Double</type>
      <units>Frac</units>
      <required>true</required>
      <model_dependent>false</model_dependent>
      <default_value>0.55</default_value>
    </argument>
    <argument>
      <name>water_fixtures_shower_low_flow</name>
      <display_name>Hot Water Fixtures: Is Shower Low Flow</display_name>
      <description>Whether the shower fixture is low flow.</description>
      <type>Boolean</type>
      <required>true</required>
      <model_dependent>false</model_dependent>
      <default_value>false</default_value>
      <choices>
        <choice>
          <value>true</value>
          <display_name>true</display_name>
        </choice>
        <choice>
          <value>false</value>
          <display_name>false</display_name>
        </choice>
      </choices>
    </argument>
    <argument>
      <name>water_fixtures_sink_low_flow</name>
      <display_name>Hot Water Fixtures: Is Sink Low Flow</display_name>
      <description>Whether the sink fixture is low flow.</description>
      <type>Boolean</type>
      <required>true</required>
      <model_dependent>false</model_dependent>
      <default_value>false</default_value>
      <choices>
        <choice>
          <value>true</value>
          <display_name>true</display_name>
        </choice>
        <choice>
          <value>false</value>
          <display_name>false</display_name>
        </choice>
      </choices>
    </argument>
    <argument>
      <name>water_fixtures_usage_multiplier</name>
      <display_name>Hot Water Fixtures: Usage Multiplier</display_name>
      <description>Multiplier on the hot water usage that can reflect, e.g., high/low usage occupants.</description>
      <type>Double</type>
      <required>true</required>
      <model_dependent>false</model_dependent>
      <default_value>1</default_value>
    </argument>
    <argument>
      <name>solar_thermal_system_type</name>
      <display_name>Solar Thermal: System Type</display_name>
      <description>The type of solar thermal system. Use 'none' if there is no solar thermal system.</description>
      <type>Choice</type>
      <required>true</required>
      <model_dependent>false</model_dependent>
      <default_value>none</default_value>
      <choices>
        <choice>
          <value>none</value>
          <display_name>none</display_name>
        </choice>
        <choice>
          <value>hot water</value>
          <display_name>hot water</display_name>
        </choice>
      </choices>
    </argument>
    <argument>
      <name>solar_thermal_collector_area</name>
      <display_name>Solar Thermal: Collector Area</display_name>
      <description>The collector area of the solar thermal system.</description>
      <type>Double</type>
      <units>ft^2</units>
      <required>true</required>
      <model_dependent>false</model_dependent>
      <default_value>40</default_value>
    </argument>
    <argument>
      <name>solar_thermal_collector_loop_type</name>
      <display_name>Solar Thermal: Collector Loop Type</display_name>
      <description>The collector loop type of the solar thermal system.</description>
      <type>Choice</type>
      <required>true</required>
      <model_dependent>false</model_dependent>
      <default_value>liquid direct</default_value>
      <choices>
        <choice>
          <value>liquid direct</value>
          <display_name>liquid direct</display_name>
        </choice>
        <choice>
          <value>liquid indirect</value>
          <display_name>liquid indirect</display_name>
        </choice>
        <choice>
          <value>passive thermosyphon</value>
          <display_name>passive thermosyphon</display_name>
        </choice>
      </choices>
    </argument>
    <argument>
      <name>solar_thermal_collector_type</name>
      <display_name>Solar Thermal: Collector Type</display_name>
      <description>The collector type of the solar thermal system.</description>
      <type>Choice</type>
      <required>true</required>
      <model_dependent>false</model_dependent>
      <default_value>evacuated tube</default_value>
      <choices>
        <choice>
          <value>evacuated tube</value>
          <display_name>evacuated tube</display_name>
        </choice>
        <choice>
          <value>single glazing black</value>
          <display_name>single glazing black</display_name>
        </choice>
        <choice>
          <value>double glazing black</value>
          <display_name>double glazing black</display_name>
        </choice>
        <choice>
          <value>integrated collector storage</value>
          <display_name>integrated collector storage</display_name>
        </choice>
      </choices>
    </argument>
    <argument>
      <name>solar_thermal_collector_azimuth</name>
      <display_name>Solar Thermal: Collector Azimuth</display_name>
      <description>The collector azimuth of the solar thermal system.</description>
      <type>Double</type>
      <units>degrees</units>
      <required>true</required>
      <model_dependent>false</model_dependent>
      <default_value>180</default_value>
    </argument>
    <argument>
      <name>solar_thermal_collector_tilt</name>
      <display_name>Solar Thermal: Collector Tilt</display_name>
      <description>The collector tilt of the solar thermal system. Can also enter, e.g., RoofPitch, RoofPitch+20, Latitude, Latitude-15, etc.</description>
      <type>String</type>
      <units>degrees</units>
      <required>true</required>
      <model_dependent>false</model_dependent>
      <default_value>RoofPitch</default_value>
    </argument>
    <argument>
      <name>solar_thermal_collector_rated_optical_efficiency</name>
      <display_name>Solar Thermal: Collector Rated Optical Efficiency</display_name>
      <description>The collector rated optical efficiency of the solar thermal system.</description>
      <type>Double</type>
      <units>Frac</units>
      <required>true</required>
      <model_dependent>false</model_dependent>
      <default_value>0.5</default_value>
    </argument>
    <argument>
      <name>solar_thermal_collector_rated_thermal_losses</name>
      <display_name>Solar Thermal: Collector Rated Thermal Losses</display_name>
      <description>The collector rated thermal losses of the solar thermal system.</description>
      <type>Double</type>
      <units>Frac</units>
      <required>true</required>
      <model_dependent>false</model_dependent>
      <default_value>0.2799</default_value>
    </argument>
    <argument>
      <name>solar_thermal_storage_volume</name>
      <display_name>Solar Thermal: Storage Volume</display_name>
      <description>The storage volume of the solar thermal system.</description>
      <type>String</type>
      <units>Frac</units>
      <required>true</required>
      <model_dependent>false</model_dependent>
      <default_value>auto</default_value>
    </argument>
    <argument>
      <name>solar_thermal_solar_fraction</name>
      <display_name>Solar Thermal: Solar Fraction</display_name>
      <description>The solar fraction of the solar thermal system. If provided, overrides all other solar thermal inputs.</description>
      <type>Double</type>
      <units>Frac</units>
      <required>true</required>
      <model_dependent>false</model_dependent>
      <default_value>0</default_value>
    </argument>
    <argument>
      <name>pv_system_module_type_1</name>
      <display_name>Photovoltaics 1: Module Type</display_name>
      <description>Module type of the PV system 1. Use 'none' if there is no PV system 1.</description>
      <type>Choice</type>
      <required>true</required>
      <model_dependent>false</model_dependent>
      <default_value>none</default_value>
      <choices>
        <choice>
          <value>none</value>
          <display_name>none</display_name>
        </choice>
        <choice>
          <value>standard</value>
          <display_name>standard</display_name>
        </choice>
        <choice>
          <value>premium</value>
          <display_name>premium</display_name>
        </choice>
        <choice>
          <value>thin film</value>
          <display_name>thin film</display_name>
        </choice>
      </choices>
    </argument>
    <argument>
      <name>pv_system_location_1</name>
      <display_name>Photovoltaics 1: Location</display_name>
      <description>Location of the PV system 1.</description>
      <type>Choice</type>
      <required>true</required>
      <model_dependent>false</model_dependent>
      <default_value>roof</default_value>
      <choices>
        <choice>
          <value>roof</value>
          <display_name>roof</display_name>
        </choice>
        <choice>
          <value>ground</value>
          <display_name>ground</display_name>
        </choice>
      </choices>
    </argument>
    <argument>
      <name>pv_system_tracking_1</name>
      <display_name>Photovoltaics 1: Tracking</display_name>
      <description>Tracking of the PV system 1.</description>
      <type>Choice</type>
      <required>true</required>
      <model_dependent>false</model_dependent>
      <default_value>fixed</default_value>
      <choices>
        <choice>
          <value>fixed</value>
          <display_name>fixed</display_name>
        </choice>
        <choice>
          <value>1-axis</value>
          <display_name>1-axis</display_name>
        </choice>
        <choice>
          <value>1-axis backtracked</value>
          <display_name>1-axis backtracked</display_name>
        </choice>
        <choice>
          <value>2-axis</value>
          <display_name>2-axis</display_name>
        </choice>
      </choices>
    </argument>
    <argument>
      <name>pv_system_array_azimuth_1</name>
      <display_name>Photovoltaics 1: Array Azimuth</display_name>
      <description>Array azimuth of the PV system 1.</description>
      <type>Double</type>
      <units>degrees</units>
      <required>true</required>
      <model_dependent>false</model_dependent>
      <default_value>180</default_value>
    </argument>
    <argument>
      <name>pv_system_array_tilt_1</name>
      <display_name>Photovoltaics 1: Array Tilt</display_name>
      <description>Array tilt of the PV system 1. Can also enter, e.g., RoofPitch, RoofPitch+20, Latitude, Latitude-15, etc.</description>
      <type>String</type>
      <units>degrees</units>
      <required>true</required>
      <model_dependent>false</model_dependent>
      <default_value>RoofPitch</default_value>
    </argument>
    <argument>
      <name>pv_system_max_power_output_1</name>
      <display_name>Photovoltaics 1: Maximum Power Output</display_name>
      <description>Maximum power output of the PV system 1. For a shared system, this is the total building maximum power output.</description>
      <type>Double</type>
      <units>W</units>
      <required>true</required>
      <model_dependent>false</model_dependent>
      <default_value>4000</default_value>
    </argument>
    <argument>
      <name>pv_system_inverter_efficiency_1</name>
      <display_name>Photovoltaics 1: Inverter Efficiency</display_name>
      <description>Inverter efficiency of the PV system 1.</description>
      <type>Double</type>
      <units>Frac</units>
      <required>false</required>
      <model_dependent>false</model_dependent>
    </argument>
    <argument>
      <name>pv_system_system_losses_fraction_1</name>
      <display_name>Photovoltaics 1: System Losses Fraction</display_name>
      <description>System losses fraction of the PV system 1.</description>
      <type>Double</type>
      <units>Frac</units>
      <required>false</required>
      <model_dependent>false</model_dependent>
    </argument>
    <argument>
      <name>pv_system_is_shared_1</name>
      <display_name>Photovoltaics 1: Is Shared System</display_name>
      <description>Whether PV system 1 is shared. If true, assumed to serve all the units in the building.</description>
      <type>Boolean</type>
      <required>true</required>
      <model_dependent>false</model_dependent>
      <default_value>false</default_value>
      <choices>
        <choice>
          <value>true</value>
          <display_name>true</display_name>
        </choice>
        <choice>
          <value>false</value>
          <display_name>false</display_name>
        </choice>
      </choices>
    </argument>
    <argument>
      <name>pv_system_module_type_2</name>
      <display_name>Photovoltaics 2: Module Type</display_name>
      <description>Module type of the PV system 2. Use 'none' if there is no PV system 2.</description>
      <type>Choice</type>
      <required>true</required>
      <model_dependent>false</model_dependent>
      <default_value>none</default_value>
      <choices>
        <choice>
          <value>none</value>
          <display_name>none</display_name>
        </choice>
        <choice>
          <value>standard</value>
          <display_name>standard</display_name>
        </choice>
        <choice>
          <value>premium</value>
          <display_name>premium</display_name>
        </choice>
        <choice>
          <value>thin film</value>
          <display_name>thin film</display_name>
        </choice>
      </choices>
    </argument>
    <argument>
      <name>pv_system_location_2</name>
      <display_name>Photovoltaics 2: Location</display_name>
      <description>Location of the PV system 2.</description>
      <type>Choice</type>
      <required>true</required>
      <model_dependent>false</model_dependent>
      <default_value>roof</default_value>
      <choices>
        <choice>
          <value>roof</value>
          <display_name>roof</display_name>
        </choice>
        <choice>
          <value>ground</value>
          <display_name>ground</display_name>
        </choice>
      </choices>
    </argument>
    <argument>
      <name>pv_system_tracking_2</name>
      <display_name>Photovoltaics 2: Tracking</display_name>
      <description>Tracking of the PV system 2.</description>
      <type>Choice</type>
      <required>true</required>
      <model_dependent>false</model_dependent>
      <default_value>fixed</default_value>
      <choices>
        <choice>
          <value>fixed</value>
          <display_name>fixed</display_name>
        </choice>
        <choice>
          <value>1-axis</value>
          <display_name>1-axis</display_name>
        </choice>
        <choice>
          <value>1-axis backtracked</value>
          <display_name>1-axis backtracked</display_name>
        </choice>
        <choice>
          <value>2-axis</value>
          <display_name>2-axis</display_name>
        </choice>
      </choices>
    </argument>
    <argument>
      <name>pv_system_array_azimuth_2</name>
      <display_name>Photovoltaics 2: Array Azimuth</display_name>
      <description>Array azimuth of the PV system 2.</description>
      <type>Double</type>
      <units>degrees</units>
      <required>true</required>
      <model_dependent>false</model_dependent>
      <default_value>180</default_value>
    </argument>
    <argument>
      <name>pv_system_array_tilt_2</name>
      <display_name>Photovoltaics 2: Array Tilt</display_name>
      <description>Array tilt of the PV system 2. Can also enter, e.g., RoofPitch, RoofPitch+20, Latitude, Latitude-15, etc.</description>
      <type>String</type>
      <units>degrees</units>
      <required>true</required>
      <model_dependent>false</model_dependent>
      <default_value>RoofPitch</default_value>
    </argument>
    <argument>
      <name>pv_system_max_power_output_2</name>
      <display_name>Photovoltaics 2: Maximum Power Output</display_name>
      <description>Maximum power output of the PV system 2. For a shared system, this is the total building maximum power output.</description>
      <type>Double</type>
      <units>W</units>
      <required>true</required>
      <model_dependent>false</model_dependent>
      <default_value>4000</default_value>
    </argument>
    <argument>
      <name>pv_system_inverter_efficiency_2</name>
      <display_name>Photovoltaics 2: Inverter Efficiency</display_name>
      <description>Inverter efficiency of the PV system 2.</description>
      <type>Double</type>
      <units>Frac</units>
      <required>false</required>
      <model_dependent>false</model_dependent>
    </argument>
    <argument>
      <name>pv_system_system_losses_fraction_2</name>
      <display_name>Photovoltaics 2: System Losses Fraction</display_name>
      <description>System losses fraction of the PV system 2.</description>
      <type>Double</type>
      <units>Frac</units>
      <required>false</required>
      <model_dependent>false</model_dependent>
    </argument>
    <argument>
      <name>pv_system_is_shared_2</name>
      <display_name>Photovoltaics 2: Is Shared System</display_name>
      <description>Whether PV system 2 is shared. If true, assumed to serve all the units in the building.</description>
      <type>Boolean</type>
      <required>true</required>
      <model_dependent>false</model_dependent>
      <default_value>false</default_value>
      <choices>
        <choice>
          <value>true</value>
          <display_name>true</display_name>
        </choice>
        <choice>
          <value>false</value>
          <display_name>false</display_name>
        </choice>
      </choices>
    </argument>
    <argument>
      <name>lighting_fraction_cfl_interior</name>
      <display_name>Lighting: Fraction CFL Interior</display_name>
      <description>Fraction of all lamps (interior) that are compact fluorescent. Lighting not specified as CFL, LFL, or LED is assumed to be incandescent.</description>
      <type>Double</type>
      <required>true</required>
      <model_dependent>false</model_dependent>
      <default_value>0.4</default_value>
    </argument>
    <argument>
      <name>lighting_fraction_lfl_interior</name>
      <display_name>Lighting: Fraction LFL Interior</display_name>
      <description>Fraction of all lamps (interior) that are linear fluorescent. Lighting not specified as CFL, LFL, or LED is assumed to be incandescent.</description>
      <type>Double</type>
      <required>true</required>
      <model_dependent>false</model_dependent>
      <default_value>0.1</default_value>
    </argument>
    <argument>
      <name>lighting_fraction_led_interior</name>
      <display_name>Lighting: Fraction LED Interior</display_name>
      <description>Fraction of all lamps (interior) that are light emitting diodes. Lighting not specified as CFL, LFL, or LED is assumed to be incandescent.</description>
      <type>Double</type>
      <required>true</required>
      <model_dependent>false</model_dependent>
      <default_value>0.25</default_value>
    </argument>
    <argument>
      <name>lighting_usage_multiplier_interior</name>
      <display_name>Lighting: Usage Multiplier Interior</display_name>
      <description>Multiplier on the lighting energy usage (interior) that can reflect, e.g., high/low usage occupants.</description>
      <type>Double</type>
      <required>true</required>
      <model_dependent>false</model_dependent>
      <default_value>1</default_value>
    </argument>
    <argument>
      <name>lighting_fraction_cfl_exterior</name>
      <display_name>Lighting: Fraction CFL Exterior</display_name>
      <description>Fraction of all lamps (exterior) that are compact fluorescent. Lighting not specified as CFL, LFL, or LED is assumed to be incandescent.</description>
      <type>Double</type>
      <required>true</required>
      <model_dependent>false</model_dependent>
      <default_value>0.4</default_value>
    </argument>
    <argument>
      <name>lighting_fraction_lfl_exterior</name>
      <display_name>Lighting: Fraction LFL Exterior</display_name>
      <description>Fraction of all lamps (exterior) that are linear fluorescent. Lighting not specified as CFL, LFL, or LED is assumed to be incandescent.</description>
      <type>Double</type>
      <required>true</required>
      <model_dependent>false</model_dependent>
      <default_value>0.1</default_value>
    </argument>
    <argument>
      <name>lighting_fraction_led_exterior</name>
      <display_name>Lighting: Fraction LED Exterior</display_name>
      <description>Fraction of all lamps (exterior) that are light emitting diodes. Lighting not specified as CFL, LFL, or LED is assumed to be incandescent.</description>
      <type>Double</type>
      <required>true</required>
      <model_dependent>false</model_dependent>
      <default_value>0.25</default_value>
    </argument>
    <argument>
      <name>lighting_usage_multiplier_exterior</name>
      <display_name>Lighting: Usage Multiplier Exterior</display_name>
      <description>Multiplier on the lighting energy usage (exterior) that can reflect, e.g., high/low usage occupants.</description>
      <type>Double</type>
      <required>true</required>
      <model_dependent>false</model_dependent>
      <default_value>1</default_value>
    </argument>
    <argument>
      <name>lighting_fraction_cfl_garage</name>
      <display_name>Lighting: Fraction CFL Garage</display_name>
      <description>Fraction of all lamps (garage) that are compact fluorescent. Lighting not specified as CFL, LFL, or LED is assumed to be incandescent.</description>
      <type>Double</type>
      <required>true</required>
      <model_dependent>false</model_dependent>
      <default_value>0.4</default_value>
    </argument>
    <argument>
      <name>lighting_fraction_lfl_garage</name>
      <display_name>Lighting: Fraction LFL Garage</display_name>
      <description>Fraction of all lamps (garage) that are linear fluorescent. Lighting not specified as CFL, LFL, or LED is assumed to be incandescent.</description>
      <type>Double</type>
      <required>true</required>
      <model_dependent>false</model_dependent>
      <default_value>0.1</default_value>
    </argument>
    <argument>
      <name>lighting_fraction_led_garage</name>
      <display_name>Lighting: Fraction LED Garage</display_name>
      <description>Fraction of all lamps (garage) that are light emitting diodes. Lighting not specified as CFL, LFL, or LED is assumed to be incandescent.</description>
      <type>Double</type>
      <required>true</required>
      <model_dependent>false</model_dependent>
      <default_value>0.25</default_value>
    </argument>
    <argument>
      <name>lighting_usage_multiplier_garage</name>
      <display_name>Lighting: Usage Multiplier Garage</display_name>
      <description>Multiplier on the lighting energy usage (garage) that can reflect, e.g., high/low usage occupants.</description>
      <type>Double</type>
      <required>true</required>
      <model_dependent>false</model_dependent>
      <default_value>1</default_value>
    </argument>
    <argument>
      <name>holiday_lighting_present</name>
      <display_name>Holiday Lighting: Present</display_name>
      <description>Whether there is holiday lighting.</description>
      <type>Boolean</type>
      <required>true</required>
      <model_dependent>false</model_dependent>
      <default_value>false</default_value>
      <choices>
        <choice>
          <value>true</value>
          <display_name>true</display_name>
        </choice>
        <choice>
          <value>false</value>
          <display_name>false</display_name>
        </choice>
      </choices>
    </argument>
    <argument>
      <name>holiday_lighting_daily_kwh</name>
      <display_name>Holiday Lighting: Daily Consumption</display_name>
      <description>The daily energy consumption for holiday lighting (exterior).</description>
      <type>String</type>
      <units>kWh/day</units>
      <required>true</required>
      <model_dependent>false</model_dependent>
      <default_value>auto</default_value>
    </argument>
    <argument>
      <name>dehumidifier_present</name>
      <display_name>Dehumidifier: Present</display_name>
      <description>Whether there is a dehumidifier.</description>
      <type>Boolean</type>
      <required>true</required>
      <model_dependent>false</model_dependent>
      <default_value>false</default_value>
      <choices>
        <choice>
          <value>true</value>
          <display_name>true</display_name>
        </choice>
        <choice>
          <value>false</value>
          <display_name>false</display_name>
        </choice>
      </choices>
    </argument>
    <argument>
      <name>dehumidifier_efficiency_type</name>
      <display_name>Dehumidifier: Efficiency Type</display_name>
      <description>The efficiency type of dehumidifier.</description>
      <type>Choice</type>
      <required>true</required>
      <model_dependent>false</model_dependent>
      <default_value>EnergyFactor</default_value>
      <choices>
        <choice>
          <value>EnergyFactor</value>
          <display_name>EnergyFactor</display_name>
        </choice>
        <choice>
          <value>IntegratedEnergyFactor</value>
          <display_name>IntegratedEnergyFactor</display_name>
        </choice>
      </choices>
    </argument>
    <argument>
      <name>dehumidifier_efficiency_ef</name>
      <display_name>Dehumidifier: Energy Factor</display_name>
      <description>The Energy Factor (EF) of the dehumidifier.</description>
      <type>Double</type>
      <units>liters/kWh</units>
      <required>true</required>
      <model_dependent>false</model_dependent>
      <default_value>1.8</default_value>
    </argument>
    <argument>
      <name>dehumidifier_efficiency_ief</name>
      <display_name>Dehumidifier: Integrated Energy Factor</display_name>
      <description>The Integrated Energy Factor (IEF) of the dehumidifier.</description>
      <type>Double</type>
      <units>liters/kWh</units>
      <required>true</required>
      <model_dependent>false</model_dependent>
      <default_value>1.5</default_value>
    </argument>
    <argument>
      <name>dehumidifier_capacity</name>
      <display_name>Dehumidifier: Capacity</display_name>
      <description>The capacity (water removal rate) of the dehumidifier.</description>
      <type>Double</type>
      <units>pint/day</units>
      <required>true</required>
      <model_dependent>false</model_dependent>
      <default_value>40</default_value>
    </argument>
    <argument>
      <name>dehumidifier_rh_setpoint</name>
      <display_name>Dehumidifier: Relative Humidity Setpoint</display_name>
      <description>The relative humidity setpoint of the dehumidifier.</description>
      <type>Double</type>
      <units>Frac</units>
      <required>true</required>
      <model_dependent>false</model_dependent>
      <default_value>0.5</default_value>
    </argument>
    <argument>
      <name>dehumidifier_fraction_dehumidification_load_served</name>
      <display_name>Dehumidifier: Fraction Dehumidification Load Served</display_name>
      <description>The dehumidification load served fraction of the dehumidifier.</description>
      <type>Double</type>
      <units>Frac</units>
      <required>true</required>
      <model_dependent>false</model_dependent>
      <default_value>1</default_value>
    </argument>
    <argument>
      <name>clothes_washer_present</name>
      <display_name>Clothes Washer: Present</display_name>
      <description>Whether there is a clothes washer.</description>
      <type>Boolean</type>
      <required>true</required>
      <model_dependent>false</model_dependent>
      <default_value>true</default_value>
      <choices>
        <choice>
          <value>true</value>
          <display_name>true</display_name>
        </choice>
        <choice>
          <value>false</value>
          <display_name>false</display_name>
        </choice>
      </choices>
    </argument>
    <argument>
      <name>clothes_washer_location</name>
      <display_name>Clothes Washer: Location</display_name>
      <description>The space type for the clothes washer location.</description>
      <type>Choice</type>
      <required>true</required>
      <model_dependent>false</model_dependent>
      <default_value>auto</default_value>
      <choices>
        <choice>
          <value>auto</value>
          <display_name>auto</display_name>
        </choice>
        <choice>
          <value>living space</value>
          <display_name>living space</display_name>
        </choice>
        <choice>
          <value>basement - conditioned</value>
          <display_name>basement - conditioned</display_name>
        </choice>
        <choice>
          <value>basement - unconditioned</value>
          <display_name>basement - unconditioned</display_name>
        </choice>
        <choice>
          <value>garage</value>
          <display_name>garage</display_name>
        </choice>
        <choice>
          <value>other housing unit</value>
          <display_name>other housing unit</display_name>
        </choice>
        <choice>
          <value>other heated space</value>
          <display_name>other heated space</display_name>
        </choice>
        <choice>
          <value>other multifamily buffer space</value>
          <display_name>other multifamily buffer space</display_name>
        </choice>
        <choice>
          <value>other non-freezing space</value>
          <display_name>other non-freezing space</display_name>
        </choice>
      </choices>
    </argument>
    <argument>
      <name>clothes_washer_efficiency_type</name>
      <display_name>Clothes Washer: Efficiency Type</display_name>
      <description>The efficiency type of clothes washer.</description>
      <type>Choice</type>
      <required>true</required>
      <model_dependent>false</model_dependent>
      <default_value>IntegratedModifiedEnergyFactor</default_value>
      <choices>
        <choice>
          <value>ModifiedEnergyFactor</value>
          <display_name>ModifiedEnergyFactor</display_name>
        </choice>
        <choice>
          <value>IntegratedModifiedEnergyFactor</value>
          <display_name>IntegratedModifiedEnergyFactor</display_name>
        </choice>
      </choices>
    </argument>
    <argument>
      <name>clothes_washer_efficiency_mef</name>
      <display_name>Clothes Washer: Modified Energy Factor</display_name>
      <description>The Modified Energy Factor (MEF) is the capacity of the clothes container divided by the total clothes washer energy consumption per cycle, where the energy consumption is the sum of the machine electrical energy consumption, the hot water energy consumption, the energy required for removal of the remaining moisture in the wash load, standby energy, and off-mode energy consumption.</description>
      <type>String</type>
      <units>ft^3/kWh-cycle</units>
      <required>true</required>
      <model_dependent>false</model_dependent>
      <default_value>auto</default_value>
    </argument>
    <argument>
      <name>clothes_washer_efficiency_imef</name>
      <display_name>Clothes Washer: Integrated Modified Energy Factor</display_name>
      <description>The energy performance metric for ENERGY STAR certified residential clothes washers as of March 7, 2015.</description>
      <type>String</type>
      <required>true</required>
      <model_dependent>false</model_dependent>
      <default_value>auto</default_value>
    </argument>
    <argument>
      <name>clothes_washer_rated_annual_kwh</name>
      <display_name>Clothes Washer: Rated Annual Consumption</display_name>
      <description>The annual energy consumed by the clothes washer, as rated, obtained from the EnergyGuide label. This includes both the appliance electricity consumption and the energy required for water heating.</description>
      <type>String</type>
      <units>kWh</units>
      <required>true</required>
      <model_dependent>false</model_dependent>
      <default_value>auto</default_value>
    </argument>
    <argument>
      <name>clothes_washer_label_electric_rate</name>
      <display_name>Clothes Washer: Label Electric Rate</display_name>
      <description>The annual energy consumed by the clothes washer, as rated, obtained from the EnergyGuide label. This includes both the appliance electricity consumption and the energy required for water heating.</description>
      <type>String</type>
      <units>$/kWh</units>
      <required>true</required>
      <model_dependent>false</model_dependent>
      <default_value>auto</default_value>
    </argument>
    <argument>
      <name>clothes_washer_label_gas_rate</name>
      <display_name>Clothes Washer: Label Gas Rate</display_name>
      <description>The annual energy consumed by the clothes washer, as rated, obtained from the EnergyGuide label. This includes both the appliance electricity consumption and the energy required for water heating.</description>
      <type>String</type>
      <units>$/therm</units>
      <required>true</required>
      <model_dependent>false</model_dependent>
      <default_value>auto</default_value>
    </argument>
    <argument>
      <name>clothes_washer_label_annual_gas_cost</name>
      <display_name>Clothes Washer: Label Annual Cost with Gas DHW</display_name>
      <description>The annual cost of using the system under test conditions. Input is obtained from the EnergyGuide label.</description>
      <type>String</type>
      <units>$</units>
      <required>true</required>
      <model_dependent>false</model_dependent>
      <default_value>auto</default_value>
    </argument>
    <argument>
      <name>clothes_washer_label_usage</name>
      <display_name>Clothes Washer: Label Usage</display_name>
      <description>The clothes washer loads per week.</description>
      <type>String</type>
      <units>cyc/wk</units>
      <required>true</required>
      <model_dependent>false</model_dependent>
      <default_value>auto</default_value>
    </argument>
    <argument>
      <name>clothes_washer_capacity</name>
      <display_name>Clothes Washer: Drum Volume</display_name>
      <description>Volume of the washer drum. Obtained from the EnergyStar website or the manufacturer's literature.</description>
      <type>String</type>
      <units>ft^3</units>
      <required>true</required>
      <model_dependent>false</model_dependent>
      <default_value>auto</default_value>
    </argument>
    <argument>
      <name>clothes_washer_usage_multiplier</name>
      <display_name>Clothes Washer: Usage Multiplier</display_name>
      <description>Multiplier on the clothes washer energy and hot water usage that can reflect, e.g., high/low usage occupants.</description>
      <type>Double</type>
      <required>true</required>
      <model_dependent>false</model_dependent>
      <default_value>1</default_value>
    </argument>
    <argument>
      <name>clothes_dryer_present</name>
      <display_name>Clothes Dryer: Present</display_name>
      <description>Whether there is a clothes dryer.</description>
      <type>Boolean</type>
      <required>true</required>
      <model_dependent>false</model_dependent>
      <default_value>true</default_value>
      <choices>
        <choice>
          <value>true</value>
          <display_name>true</display_name>
        </choice>
        <choice>
          <value>false</value>
          <display_name>false</display_name>
        </choice>
      </choices>
    </argument>
    <argument>
      <name>clothes_dryer_location</name>
      <display_name>Clothes Dryer: Location</display_name>
      <description>The space type for the clothes dryer location.</description>
      <type>Choice</type>
      <required>true</required>
      <model_dependent>false</model_dependent>
      <default_value>auto</default_value>
      <choices>
        <choice>
          <value>auto</value>
          <display_name>auto</display_name>
        </choice>
        <choice>
          <value>living space</value>
          <display_name>living space</display_name>
        </choice>
        <choice>
          <value>basement - conditioned</value>
          <display_name>basement - conditioned</display_name>
        </choice>
        <choice>
          <value>basement - unconditioned</value>
          <display_name>basement - unconditioned</display_name>
        </choice>
        <choice>
          <value>garage</value>
          <display_name>garage</display_name>
        </choice>
        <choice>
          <value>other housing unit</value>
          <display_name>other housing unit</display_name>
        </choice>
        <choice>
          <value>other heated space</value>
          <display_name>other heated space</display_name>
        </choice>
        <choice>
          <value>other multifamily buffer space</value>
          <display_name>other multifamily buffer space</display_name>
        </choice>
        <choice>
          <value>other non-freezing space</value>
          <display_name>other non-freezing space</display_name>
        </choice>
      </choices>
    </argument>
    <argument>
      <name>clothes_dryer_fuel_type</name>
      <display_name>Clothes Dryer: Fuel Type</display_name>
      <description>Type of fuel used by the clothes dryer.</description>
      <type>Choice</type>
      <required>true</required>
      <model_dependent>false</model_dependent>
      <default_value>natural gas</default_value>
      <choices>
        <choice>
          <value>electricity</value>
          <display_name>electricity</display_name>
        </choice>
        <choice>
          <value>natural gas</value>
          <display_name>natural gas</display_name>
        </choice>
        <choice>
          <value>fuel oil</value>
          <display_name>fuel oil</display_name>
        </choice>
        <choice>
          <value>propane</value>
          <display_name>propane</display_name>
        </choice>
        <choice>
          <value>wood</value>
          <display_name>wood</display_name>
        </choice>
        <choice>
          <value>coal</value>
          <display_name>coal</display_name>
        </choice>
      </choices>
    </argument>
    <argument>
      <name>clothes_dryer_efficiency_type</name>
      <display_name>Clothes Dryer: Efficiency Type</display_name>
      <description>The efficiency type of clothes dryer.</description>
      <type>Choice</type>
      <required>true</required>
      <model_dependent>false</model_dependent>
      <default_value>CombinedEnergyFactor</default_value>
      <choices>
        <choice>
          <value>EnergyFactor</value>
          <display_name>EnergyFactor</display_name>
        </choice>
        <choice>
          <value>CombinedEnergyFactor</value>
          <display_name>CombinedEnergyFactor</display_name>
        </choice>
      </choices>
    </argument>
    <argument>
      <name>clothes_dryer_efficiency_ef</name>
      <display_name>Clothes Dryer: Energy Factor</display_name>
      <description>The energy performance metric for ENERGY STAR certified residential clothes dryers prior to September 13, 2013. The new metric is Combined Energy Factor.</description>
      <type>Double</type>
      <units>lb/kWh</units>
      <required>true</required>
      <model_dependent>false</model_dependent>
      <default_value>3.4615</default_value>
    </argument>
    <argument>
      <name>clothes_dryer_efficiency_cef</name>
      <display_name>Clothes Dryer: Combined Energy Factor</display_name>
      <description>The Combined Energy Factor (CEF) measures the pounds of clothing that can be dried per kWh (Fuel equivalent) of electricity, including energy consumed during Stand-by and Off modes.</description>
      <type>String</type>
      <units>lb/kWh</units>
      <required>true</required>
      <model_dependent>false</model_dependent>
      <default_value>auto</default_value>
    </argument>
    <argument>
      <name>clothes_dryer_control_type</name>
      <display_name>Clothes Dryer: Control Type</display_name>
      <description>Type of control used by the clothes dryer.</description>
      <type>Choice</type>
      <required>true</required>
      <model_dependent>false</model_dependent>
      <default_value>auto</default_value>
      <choices>
        <choice>
          <value>auto</value>
          <display_name>auto</display_name>
        </choice>
        <choice>
          <value>timer</value>
          <display_name>timer</display_name>
        </choice>
        <choice>
          <value>moisture</value>
          <display_name>moisture</display_name>
        </choice>
      </choices>
    </argument>
    <argument>
      <name>clothes_dryer_usage_multiplier</name>
      <display_name>Clothes Dryer: Usage Multiplier</display_name>
      <description>Multiplier on the clothes dryer energy usage that can reflect, e.g., high/low usage occupants.</description>
      <type>Double</type>
      <required>true</required>
      <model_dependent>false</model_dependent>
      <default_value>1</default_value>
    </argument>
    <argument>
      <name>dishwasher_present</name>
      <display_name>Dishwasher: Present</display_name>
      <description>Whether there is a dishwasher.</description>
      <type>Boolean</type>
      <required>true</required>
      <model_dependent>false</model_dependent>
      <default_value>true</default_value>
      <choices>
        <choice>
          <value>true</value>
          <display_name>true</display_name>
        </choice>
        <choice>
          <value>false</value>
          <display_name>false</display_name>
        </choice>
      </choices>
    </argument>
    <argument>
      <name>dishwasher_location</name>
      <display_name>Dishwasher: Location</display_name>
      <description>The space type for the dishwasher location.</description>
      <type>Choice</type>
      <required>true</required>
      <model_dependent>false</model_dependent>
      <default_value>auto</default_value>
      <choices>
        <choice>
          <value>auto</value>
          <display_name>auto</display_name>
        </choice>
        <choice>
          <value>living space</value>
          <display_name>living space</display_name>
        </choice>
        <choice>
          <value>basement - conditioned</value>
          <display_name>basement - conditioned</display_name>
        </choice>
        <choice>
          <value>basement - unconditioned</value>
          <display_name>basement - unconditioned</display_name>
        </choice>
        <choice>
          <value>garage</value>
          <display_name>garage</display_name>
        </choice>
        <choice>
          <value>other housing unit</value>
          <display_name>other housing unit</display_name>
        </choice>
        <choice>
          <value>other heated space</value>
          <display_name>other heated space</display_name>
        </choice>
        <choice>
          <value>other multifamily buffer space</value>
          <display_name>other multifamily buffer space</display_name>
        </choice>
        <choice>
          <value>other non-freezing space</value>
          <display_name>other non-freezing space</display_name>
        </choice>
      </choices>
    </argument>
    <argument>
      <name>dishwasher_efficiency_type</name>
      <display_name>Dishwasher: Efficiency Type</display_name>
      <description>The efficiency type of dishwasher.</description>
      <type>Choice</type>
      <required>true</required>
      <model_dependent>false</model_dependent>
      <default_value>RatedAnnualkWh</default_value>
      <choices>
        <choice>
          <value>RatedAnnualkWh</value>
          <display_name>RatedAnnualkWh</display_name>
        </choice>
        <choice>
          <value>EnergyFactor</value>
          <display_name>EnergyFactor</display_name>
        </choice>
      </choices>
    </argument>
    <argument>
      <name>dishwasher_efficiency_kwh</name>
      <display_name>Dishwasher: Rated Annual kWh</display_name>
      <description>The rated annual kWh of the dishwasher.</description>
      <type>String</type>
      <required>true</required>
      <model_dependent>false</model_dependent>
      <default_value>auto</default_value>
    </argument>
    <argument>
      <name>dishwasher_efficiency_ef</name>
      <display_name>Dishwasher: Energy Factor</display_name>
      <description>The energy factor of the dishwasher.</description>
      <type>Double</type>
      <required>true</required>
      <model_dependent>false</model_dependent>
      <default_value>0.46</default_value>
    </argument>
    <argument>
      <name>dishwasher_label_electric_rate</name>
      <display_name>Dishwasher: Label Electric Rate</display_name>
      <description>The label electric rate of the dishwasher.</description>
      <type>String</type>
      <units>$/kWh</units>
      <required>true</required>
      <model_dependent>false</model_dependent>
      <default_value>auto</default_value>
    </argument>
    <argument>
      <name>dishwasher_label_gas_rate</name>
      <display_name>Dishwasher: Label Gas Rate</display_name>
      <description>The label gas rate of the dishwasher.</description>
      <type>String</type>
      <units>$/therm</units>
      <required>true</required>
      <model_dependent>false</model_dependent>
      <default_value>auto</default_value>
    </argument>
    <argument>
      <name>dishwasher_label_annual_gas_cost</name>
      <display_name>Dishwasher: Label Annual Gas Cost</display_name>
      <description>The label annual gas cost of the dishwasher.</description>
      <type>String</type>
      <units>$</units>
      <required>true</required>
      <model_dependent>false</model_dependent>
      <default_value>auto</default_value>
    </argument>
    <argument>
      <name>dishwasher_label_usage</name>
      <display_name>Dishwasher: Label Usage</display_name>
      <description>The dishwasher loads per week.</description>
      <type>String</type>
      <units>cyc/wk</units>
      <required>true</required>
      <model_dependent>false</model_dependent>
      <default_value>auto</default_value>
    </argument>
    <argument>
      <name>dishwasher_place_setting_capacity</name>
      <display_name>Dishwasher: Number of Place Settings</display_name>
      <description>The number of place settings for the unit. Data obtained from manufacturer's literature.</description>
      <type>String</type>
      <units>#</units>
      <required>true</required>
      <model_dependent>false</model_dependent>
      <default_value>auto</default_value>
    </argument>
    <argument>
      <name>dishwasher_usage_multiplier</name>
      <display_name>Dishwasher: Usage Multiplier</display_name>
      <description>Multiplier on the dishwasher energy usage that can reflect, e.g., high/low usage occupants.</description>
      <type>Double</type>
      <required>true</required>
      <model_dependent>false</model_dependent>
      <default_value>1</default_value>
    </argument>
    <argument>
      <name>refrigerator_present</name>
      <display_name>Refrigerator: Present</display_name>
      <description>Whether there is a refrigerator.</description>
      <type>Boolean</type>
      <required>true</required>
      <model_dependent>false</model_dependent>
      <default_value>true</default_value>
      <choices>
        <choice>
          <value>true</value>
          <display_name>true</display_name>
        </choice>
        <choice>
          <value>false</value>
          <display_name>false</display_name>
        </choice>
      </choices>
    </argument>
    <argument>
      <name>refrigerator_location</name>
      <display_name>Refrigerator: Location</display_name>
      <description>The space type for the refrigerator location.</description>
      <type>Choice</type>
      <required>true</required>
      <model_dependent>false</model_dependent>
      <default_value>auto</default_value>
      <choices>
        <choice>
          <value>auto</value>
          <display_name>auto</display_name>
        </choice>
        <choice>
          <value>living space</value>
          <display_name>living space</display_name>
        </choice>
        <choice>
          <value>basement - conditioned</value>
          <display_name>basement - conditioned</display_name>
        </choice>
        <choice>
          <value>basement - unconditioned</value>
          <display_name>basement - unconditioned</display_name>
        </choice>
        <choice>
          <value>garage</value>
          <display_name>garage</display_name>
        </choice>
        <choice>
          <value>other housing unit</value>
          <display_name>other housing unit</display_name>
        </choice>
        <choice>
          <value>other heated space</value>
          <display_name>other heated space</display_name>
        </choice>
        <choice>
          <value>other multifamily buffer space</value>
          <display_name>other multifamily buffer space</display_name>
        </choice>
        <choice>
          <value>other non-freezing space</value>
          <display_name>other non-freezing space</display_name>
        </choice>
      </choices>
    </argument>
    <argument>
      <name>refrigerator_rated_annual_kwh</name>
      <display_name>Refrigerator: Rated Annual Consumption</display_name>
      <description>The EnergyGuide rated annual energy consumption for a refrigerator.</description>
      <type>String</type>
      <units>kWh/yr</units>
      <required>true</required>
      <model_dependent>false</model_dependent>
      <default_value>auto</default_value>
    </argument>
    <argument>
      <name>refrigerator_usage_multiplier</name>
      <display_name>Refrigerator: Usage Multiplier</display_name>
      <description>Multiplier on the refrigerator energy usage that can reflect, e.g., high/low usage occupants.</description>
      <type>Double</type>
      <required>true</required>
      <model_dependent>false</model_dependent>
      <default_value>1</default_value>
    </argument>
    <argument>
      <name>extra_refrigerator_present</name>
      <display_name>Extra Refrigerator: Present</display_name>
      <description>Whether there is an extra refrigerator.</description>
      <type>Boolean</type>
      <required>true</required>
      <model_dependent>false</model_dependent>
      <default_value>false</default_value>
      <choices>
        <choice>
          <value>true</value>
          <display_name>true</display_name>
        </choice>
        <choice>
          <value>false</value>
          <display_name>false</display_name>
        </choice>
      </choices>
    </argument>
    <argument>
      <name>extra_refrigerator_location</name>
      <display_name>Extra Refrigerator: Location</display_name>
      <description>The space type for the extra refrigerator location.</description>
      <type>Choice</type>
      <required>true</required>
      <model_dependent>false</model_dependent>
      <default_value>auto</default_value>
      <choices>
        <choice>
          <value>auto</value>
          <display_name>auto</display_name>
        </choice>
        <choice>
          <value>living space</value>
          <display_name>living space</display_name>
        </choice>
        <choice>
          <value>basement - conditioned</value>
          <display_name>basement - conditioned</display_name>
        </choice>
        <choice>
          <value>basement - unconditioned</value>
          <display_name>basement - unconditioned</display_name>
        </choice>
        <choice>
          <value>garage</value>
          <display_name>garage</display_name>
        </choice>
        <choice>
          <value>other housing unit</value>
          <display_name>other housing unit</display_name>
        </choice>
        <choice>
          <value>other heated space</value>
          <display_name>other heated space</display_name>
        </choice>
        <choice>
          <value>other multifamily buffer space</value>
          <display_name>other multifamily buffer space</display_name>
        </choice>
        <choice>
          <value>other non-freezing space</value>
          <display_name>other non-freezing space</display_name>
        </choice>
      </choices>
    </argument>
    <argument>
      <name>extra_refrigerator_rated_annual_kwh</name>
      <display_name>Extra Refrigerator: Rated Annual Consumption</display_name>
      <description>The EnergyGuide rated annual energy consumption for an extra rrefrigerator.</description>
      <type>String</type>
      <units>kWh/yr</units>
      <required>true</required>
      <model_dependent>false</model_dependent>
      <default_value>auto</default_value>
    </argument>
    <argument>
      <name>extra_refrigerator_usage_multiplier</name>
      <display_name>Extra Refrigerator: Usage Multiplier</display_name>
      <description>Multiplier on the extra refrigerator energy usage that can reflect, e.g., high/low usage occupants.</description>
      <type>Double</type>
      <required>true</required>
      <model_dependent>false</model_dependent>
      <default_value>1</default_value>
    </argument>
    <argument>
      <name>freezer_present</name>
      <display_name>Freezer: Present</display_name>
      <description>Whether there is a freezer.</description>
      <type>Boolean</type>
      <required>true</required>
      <model_dependent>false</model_dependent>
      <default_value>false</default_value>
      <choices>
        <choice>
          <value>true</value>
          <display_name>true</display_name>
        </choice>
        <choice>
          <value>false</value>
          <display_name>false</display_name>
        </choice>
      </choices>
    </argument>
    <argument>
      <name>freezer_location</name>
      <display_name>Freezer: Location</display_name>
      <description>The space type for the freezer location.</description>
      <type>Choice</type>
      <required>true</required>
      <model_dependent>false</model_dependent>
      <default_value>auto</default_value>
      <choices>
        <choice>
          <value>auto</value>
          <display_name>auto</display_name>
        </choice>
        <choice>
          <value>living space</value>
          <display_name>living space</display_name>
        </choice>
        <choice>
          <value>basement - conditioned</value>
          <display_name>basement - conditioned</display_name>
        </choice>
        <choice>
          <value>basement - unconditioned</value>
          <display_name>basement - unconditioned</display_name>
        </choice>
        <choice>
          <value>garage</value>
          <display_name>garage</display_name>
        </choice>
        <choice>
          <value>other housing unit</value>
          <display_name>other housing unit</display_name>
        </choice>
        <choice>
          <value>other heated space</value>
          <display_name>other heated space</display_name>
        </choice>
        <choice>
          <value>other multifamily buffer space</value>
          <display_name>other multifamily buffer space</display_name>
        </choice>
        <choice>
          <value>other non-freezing space</value>
          <display_name>other non-freezing space</display_name>
        </choice>
      </choices>
    </argument>
    <argument>
      <name>freezer_rated_annual_kwh</name>
      <display_name>Freezer: Rated Annual Consumption</display_name>
      <description>The EnergyGuide rated annual energy consumption for a freezer.</description>
      <type>String</type>
      <units>kWh/yr</units>
      <required>true</required>
      <model_dependent>false</model_dependent>
      <default_value>auto</default_value>
    </argument>
    <argument>
      <name>freezer_usage_multiplier</name>
      <display_name>Freezer: Usage Multiplier</display_name>
      <description>Multiplier on the freezer energy usage that can reflect, e.g., high/low usage occupants.</description>
      <type>Double</type>
      <required>true</required>
      <model_dependent>false</model_dependent>
      <default_value>1</default_value>
    </argument>
    <argument>
      <name>cooking_range_oven_present</name>
      <display_name>Cooking Range/Oven: Present</display_name>
      <description>Whether there is a cooking range/oven.</description>
      <type>Boolean</type>
      <required>true</required>
      <model_dependent>false</model_dependent>
      <default_value>true</default_value>
      <choices>
        <choice>
          <value>true</value>
          <display_name>true</display_name>
        </choice>
        <choice>
          <value>false</value>
          <display_name>false</display_name>
        </choice>
      </choices>
    </argument>
    <argument>
      <name>cooking_range_oven_location</name>
      <display_name>Cooking Range/Oven: Location</display_name>
      <description>The space type for the cooking range/oven location.</description>
      <type>Choice</type>
      <required>true</required>
      <model_dependent>false</model_dependent>
      <default_value>auto</default_value>
      <choices>
        <choice>
          <value>auto</value>
          <display_name>auto</display_name>
        </choice>
        <choice>
          <value>living space</value>
          <display_name>living space</display_name>
        </choice>
        <choice>
          <value>basement - conditioned</value>
          <display_name>basement - conditioned</display_name>
        </choice>
        <choice>
          <value>basement - unconditioned</value>
          <display_name>basement - unconditioned</display_name>
        </choice>
        <choice>
          <value>garage</value>
          <display_name>garage</display_name>
        </choice>
        <choice>
          <value>other housing unit</value>
          <display_name>other housing unit</display_name>
        </choice>
        <choice>
          <value>other heated space</value>
          <display_name>other heated space</display_name>
        </choice>
        <choice>
          <value>other multifamily buffer space</value>
          <display_name>other multifamily buffer space</display_name>
        </choice>
        <choice>
          <value>other non-freezing space</value>
          <display_name>other non-freezing space</display_name>
        </choice>
      </choices>
    </argument>
    <argument>
      <name>cooking_range_oven_fuel_type</name>
      <display_name>Cooking Range/Oven: Fuel Type</display_name>
      <description>Type of fuel used by the cooking range/oven.</description>
      <type>Choice</type>
      <required>true</required>
      <model_dependent>false</model_dependent>
      <default_value>natural gas</default_value>
      <choices>
        <choice>
          <value>electricity</value>
          <display_name>electricity</display_name>
        </choice>
        <choice>
          <value>natural gas</value>
          <display_name>natural gas</display_name>
        </choice>
        <choice>
          <value>fuel oil</value>
          <display_name>fuel oil</display_name>
        </choice>
        <choice>
          <value>propane</value>
          <display_name>propane</display_name>
        </choice>
        <choice>
          <value>wood</value>
          <display_name>wood</display_name>
        </choice>
        <choice>
          <value>coal</value>
          <display_name>coal</display_name>
        </choice>
      </choices>
    </argument>
    <argument>
      <name>cooking_range_oven_is_induction</name>
      <display_name>Cooking Range/Oven: Is Induction</display_name>
      <description>Whether the cooking range is induction.</description>
      <type>Boolean</type>
      <required>false</required>
      <model_dependent>false</model_dependent>
      <choices>
        <choice>
          <value>true</value>
          <display_name>true</display_name>
        </choice>
        <choice>
          <value>false</value>
          <display_name>false</display_name>
        </choice>
      </choices>
    </argument>
    <argument>
      <name>cooking_range_oven_is_convection</name>
      <display_name>Cooking Range/Oven: Is Convection</display_name>
      <description>Whether the oven is convection.</description>
      <type>Boolean</type>
      <required>false</required>
      <model_dependent>false</model_dependent>
      <choices>
        <choice>
          <value>true</value>
          <display_name>true</display_name>
        </choice>
        <choice>
          <value>false</value>
          <display_name>false</display_name>
        </choice>
      </choices>
    </argument>
    <argument>
      <name>cooking_range_oven_usage_multiplier</name>
      <display_name>Cooking Range/Oven: Usage Multiplier</display_name>
      <description>Multiplier on the cooking range/oven energy usage that can reflect, e.g., high/low usage occupants.</description>
      <type>Double</type>
      <required>true</required>
      <model_dependent>false</model_dependent>
      <default_value>1</default_value>
    </argument>
    <argument>
      <name>ceiling_fan_present</name>
      <display_name>Ceiling Fan: Present</display_name>
      <description>Whether there is are any ceiling fans.</description>
      <type>Boolean</type>
      <required>true</required>
      <model_dependent>false</model_dependent>
      <default_value>true</default_value>
      <choices>
        <choice>
          <value>true</value>
          <display_name>true</display_name>
        </choice>
        <choice>
          <value>false</value>
          <display_name>false</display_name>
        </choice>
      </choices>
    </argument>
    <argument>
      <name>ceiling_fan_efficiency</name>
      <display_name>Ceiling Fan: Efficiency</display_name>
      <description>The efficiency rating of the ceiling fan(s) at medium speed.</description>
      <type>String</type>
      <units>CFM/watt</units>
      <required>true</required>
      <model_dependent>false</model_dependent>
      <default_value>auto</default_value>
    </argument>
    <argument>
      <name>ceiling_fan_quantity</name>
      <display_name>Ceiling Fan: Quantity</display_name>
      <description>Total number of ceiling fans.</description>
      <type>String</type>
      <units>#</units>
      <required>true</required>
      <model_dependent>false</model_dependent>
      <default_value>auto</default_value>
    </argument>
    <argument>
      <name>ceiling_fan_cooling_setpoint_temp_offset</name>
      <display_name>Ceiling Fan: Cooling Setpoint Temperature Offset</display_name>
      <description>The setpoint temperature offset during cooling season for the ceiling fan(s). Only applies if ceiling fan quantity is greater than zero.</description>
      <type>Double</type>
      <units>deg-F</units>
      <required>true</required>
      <model_dependent>false</model_dependent>
      <default_value>0.5</default_value>
    </argument>
    <argument>
      <name>plug_loads_television_annual_kwh</name>
      <display_name>Plug Loads: Television Annual kWh</display_name>
      <description>The annual energy consumption of the television plug loads.</description>
      <type>String</type>
      <units>kWh/yr</units>
      <required>true</required>
      <model_dependent>false</model_dependent>
      <default_value>auto</default_value>
    </argument>
    <argument>
      <name>plug_loads_television_usage_multiplier</name>
      <display_name>Plug Loads: Television Usage Multiplier</display_name>
      <description>Multiplier on the television energy usage that can reflect, e.g., high/low usage occupants.</description>
      <type>Double</type>
      <required>true</required>
      <model_dependent>false</model_dependent>
      <default_value>1</default_value>
    </argument>
    <argument>
      <name>plug_loads_other_annual_kwh</name>
      <display_name>Plug Loads: Other Annual kWh</display_name>
      <description>The annual energy consumption of the other residual plug loads.</description>
      <type>String</type>
      <units>kWh/yr</units>
      <required>true</required>
      <model_dependent>false</model_dependent>
      <default_value>auto</default_value>
    </argument>
    <argument>
      <name>plug_loads_other_frac_sensible</name>
      <display_name>Plug Loads: Other Sensible Fraction</display_name>
      <description>Fraction of other residual plug loads' internal gains that are sensible.</description>
      <type>String</type>
      <units>Frac</units>
      <required>true</required>
      <model_dependent>false</model_dependent>
      <default_value>auto</default_value>
    </argument>
    <argument>
      <name>plug_loads_other_frac_latent</name>
      <display_name>Plug Loads: Other Latent Fraction</display_name>
      <description>Fraction of other residual plug loads' internal gains that are latent.</description>
      <type>String</type>
      <units>Frac</units>
      <required>true</required>
      <model_dependent>false</model_dependent>
      <default_value>auto</default_value>
    </argument>
    <argument>
      <name>plug_loads_other_usage_multiplier</name>
      <display_name>Plug Loads: Other Usage Multiplier</display_name>
      <description>Multiplier on the other energy usage that can reflect, e.g., high/low usage occupants.</description>
      <type>Double</type>
      <required>true</required>
      <model_dependent>false</model_dependent>
      <default_value>1</default_value>
    </argument>
    <argument>
      <name>plug_loads_well_pump_present</name>
      <display_name>Plug Loads: Well Pump Present</display_name>
      <description>Whether there is a well pump.</description>
      <type>Boolean</type>
      <required>true</required>
      <model_dependent>false</model_dependent>
      <default_value>false</default_value>
      <choices>
        <choice>
          <value>true</value>
          <display_name>true</display_name>
        </choice>
        <choice>
          <value>false</value>
          <display_name>false</display_name>
        </choice>
      </choices>
    </argument>
    <argument>
      <name>plug_loads_well_pump_annual_kwh</name>
      <display_name>Plug Loads: Well Pump Annual kWh</display_name>
      <description>The annual energy consumption of the well pump plug loads.</description>
      <type>String</type>
      <units>kWh/yr</units>
      <required>true</required>
      <model_dependent>false</model_dependent>
      <default_value>auto</default_value>
    </argument>
    <argument>
      <name>plug_loads_well_pump_usage_multiplier</name>
      <display_name>Plug Loads: Well Pump Usage Multiplier</display_name>
      <description>Multiplier on the well_pump energy usage that can reflect, e.g., high/low usage occupants.</description>
      <type>Double</type>
      <required>true</required>
      <model_dependent>false</model_dependent>
      <default_value>1</default_value>
    </argument>
    <argument>
      <name>plug_loads_vehicle_present</name>
      <display_name>Plug Loads: Vehicle Present</display_name>
      <description>Whether there is a vehicle.</description>
      <type>Boolean</type>
      <required>true</required>
      <model_dependent>false</model_dependent>
      <default_value>false</default_value>
      <choices>
        <choice>
          <value>true</value>
          <display_name>true</display_name>
        </choice>
        <choice>
          <value>false</value>
          <display_name>false</display_name>
        </choice>
      </choices>
    </argument>
    <argument>
      <name>plug_loads_vehicle_annual_kwh</name>
      <display_name>Plug Loads: Vehicle Annual kWh</display_name>
      <description>The annual energy consumption of the well pump plug loads.</description>
      <type>String</type>
      <units>kWh/yr</units>
      <required>true</required>
      <model_dependent>false</model_dependent>
      <default_value>auto</default_value>
    </argument>
    <argument>
      <name>plug_loads_vehicle_usage_multiplier</name>
      <display_name>Plug Loads: Vehicle Usage Multiplier</display_name>
      <description>Multiplier on the well_pump energy usage that can reflect, e.g., high/low usage occupants.</description>
      <type>Double</type>
      <required>true</required>
      <model_dependent>false</model_dependent>
      <default_value>1</default_value>
    </argument>
    <argument>
      <name>fuel_loads_grill_present</name>
      <display_name>Fuel Loads: Grill Present</display_name>
      <description>Whether there is a fuel loads grill.</description>
      <type>Boolean</type>
      <required>true</required>
      <model_dependent>false</model_dependent>
      <default_value>false</default_value>
      <choices>
        <choice>
          <value>true</value>
          <display_name>true</display_name>
        </choice>
        <choice>
          <value>false</value>
          <display_name>false</display_name>
        </choice>
      </choices>
    </argument>
    <argument>
      <name>fuel_loads_grill_fuel_type</name>
      <display_name>Fuel Loads: Grill Fuel Type</display_name>
      <description>The fuel type of the fuel loads grill.</description>
      <type>Choice</type>
      <required>true</required>
      <model_dependent>false</model_dependent>
      <default_value>natural gas</default_value>
      <choices>
        <choice>
          <value>natural gas</value>
          <display_name>natural gas</display_name>
        </choice>
        <choice>
          <value>fuel oil</value>
          <display_name>fuel oil</display_name>
        </choice>
        <choice>
          <value>propane</value>
          <display_name>propane</display_name>
        </choice>
        <choice>
          <value>wood</value>
          <display_name>wood</display_name>
        </choice>
        <choice>
          <value>wood pellets</value>
          <display_name>wood pellets</display_name>
        </choice>
      </choices>
    </argument>
    <argument>
      <name>fuel_loads_grill_annual_therm</name>
      <display_name>Fuel Loads: Grill Annual therm</display_name>
      <description>The annual energy consumption of the fuel loads grill.</description>
      <type>String</type>
      <units>therm/yr</units>
      <required>true</required>
      <model_dependent>false</model_dependent>
      <default_value>auto</default_value>
    </argument>
    <argument>
      <name>fuel_loads_grill_usage_multiplier</name>
      <display_name>Fuel Loads: Grill Usage Multiplier</display_name>
      <description>Multiplier on the fuel loads grill energy usage that can reflect, e.g., high/low usage occupants.</description>
      <type>Double</type>
      <required>true</required>
      <model_dependent>false</model_dependent>
      <default_value>1</default_value>
    </argument>
    <argument>
      <name>fuel_loads_lighting_present</name>
      <display_name>Fuel Loads: Lighting Present</display_name>
      <description>Whether there is fuel loads lighting.</description>
      <type>Boolean</type>
      <required>true</required>
      <model_dependent>false</model_dependent>
      <default_value>false</default_value>
      <choices>
        <choice>
          <value>true</value>
          <display_name>true</display_name>
        </choice>
        <choice>
          <value>false</value>
          <display_name>false</display_name>
        </choice>
      </choices>
    </argument>
    <argument>
      <name>fuel_loads_lighting_fuel_type</name>
      <display_name>Fuel Loads: Lighting Fuel Type</display_name>
      <description>The fuel type of the fuel loads lighting.</description>
      <type>Choice</type>
      <required>true</required>
      <model_dependent>false</model_dependent>
      <default_value>natural gas</default_value>
      <choices>
        <choice>
          <value>natural gas</value>
          <display_name>natural gas</display_name>
        </choice>
        <choice>
          <value>fuel oil</value>
          <display_name>fuel oil</display_name>
        </choice>
        <choice>
          <value>propane</value>
          <display_name>propane</display_name>
        </choice>
        <choice>
          <value>wood</value>
          <display_name>wood</display_name>
        </choice>
        <choice>
          <value>wood pellets</value>
          <display_name>wood pellets</display_name>
        </choice>
      </choices>
    </argument>
    <argument>
      <name>fuel_loads_lighting_annual_therm</name>
      <display_name>Fuel Loads: Lighting Annual therm</display_name>
      <description>The annual energy consumption of the fuel loads lighting.</description>
      <type>String</type>
      <units>therm/yr</units>
      <required>true</required>
      <model_dependent>false</model_dependent>
      <default_value>auto</default_value>
    </argument>
    <argument>
      <name>fuel_loads_lighting_usage_multiplier</name>
      <display_name>Fuel Loads: Lighting Usage Multiplier</display_name>
      <description>Multiplier on the fuel loads lighting energy usage that can reflect, e.g., high/low usage occupants.</description>
      <type>Double</type>
      <required>true</required>
      <model_dependent>false</model_dependent>
      <default_value>1</default_value>
    </argument>
    <argument>
      <name>fuel_loads_fireplace_present</name>
      <display_name>Fuel Loads: Fireplace Present</display_name>
      <description>Whether there is fuel loads fireplace.</description>
      <type>Boolean</type>
      <required>true</required>
      <model_dependent>false</model_dependent>
      <default_value>false</default_value>
      <choices>
        <choice>
          <value>true</value>
          <display_name>true</display_name>
        </choice>
        <choice>
          <value>false</value>
          <display_name>false</display_name>
        </choice>
      </choices>
    </argument>
    <argument>
      <name>fuel_loads_fireplace_fuel_type</name>
      <display_name>Fuel Loads: Fireplace Fuel Type</display_name>
      <description>The fuel type of the fuel loads fireplace.</description>
      <type>Choice</type>
      <required>true</required>
      <model_dependent>false</model_dependent>
      <default_value>natural gas</default_value>
      <choices>
        <choice>
          <value>natural gas</value>
          <display_name>natural gas</display_name>
        </choice>
        <choice>
          <value>fuel oil</value>
          <display_name>fuel oil</display_name>
        </choice>
        <choice>
          <value>propane</value>
          <display_name>propane</display_name>
        </choice>
        <choice>
          <value>wood</value>
          <display_name>wood</display_name>
        </choice>
        <choice>
          <value>wood pellets</value>
          <display_name>wood pellets</display_name>
        </choice>
      </choices>
    </argument>
    <argument>
      <name>fuel_loads_fireplace_annual_therm</name>
      <display_name>Fuel Loads: Fireplace Annual therm</display_name>
      <description>The annual energy consumption of the fuel loads fireplace.</description>
      <type>String</type>
      <units>therm/yr</units>
      <required>true</required>
      <model_dependent>false</model_dependent>
      <default_value>auto</default_value>
    </argument>
    <argument>
      <name>fuel_loads_fireplace_usage_multiplier</name>
      <display_name>Fuel Loads: Fireplace Usage Multiplier</display_name>
      <description>Multiplier on the fuel loads fireplace energy usage that can reflect, e.g., high/low usage occupants.</description>
      <type>Double</type>
      <required>true</required>
      <model_dependent>false</model_dependent>
      <default_value>1</default_value>
    </argument>
    <argument>
      <name>pool_present</name>
      <display_name>Pool: Present</display_name>
      <description>Whether there is a pool.</description>
      <type>Boolean</type>
      <required>true</required>
      <model_dependent>false</model_dependent>
      <default_value>false</default_value>
      <choices>
        <choice>
          <value>true</value>
          <display_name>true</display_name>
        </choice>
        <choice>
          <value>false</value>
          <display_name>false</display_name>
        </choice>
      </choices>
    </argument>
    <argument>
      <name>pool_pump_annual_kwh</name>
      <display_name>Pool: Pump Annual kWh</display_name>
      <description>The annual energy consumption of the pool pump.</description>
      <type>String</type>
      <units>kWh/yr</units>
      <required>true</required>
      <model_dependent>false</model_dependent>
      <default_value>auto</default_value>
    </argument>
    <argument>
      <name>pool_pump_usage_multiplier</name>
      <display_name>Pool: Pump Usage Multiplier</display_name>
      <description>Multiplier on the pool pump energy usage that can reflect, e.g., high/low usage occupants.</description>
      <type>Double</type>
      <required>true</required>
      <model_dependent>false</model_dependent>
      <default_value>1</default_value>
    </argument>
    <argument>
      <name>pool_heater_type</name>
      <display_name>Pool: Heater Type</display_name>
      <description>The type of pool heater. Use 'none' if there is no pool heater.</description>
      <type>Choice</type>
      <required>true</required>
      <model_dependent>false</model_dependent>
      <default_value>none</default_value>
      <choices>
        <choice>
          <value>none</value>
          <display_name>none</display_name>
        </choice>
        <choice>
          <value>electric resistance</value>
          <display_name>electric resistance</display_name>
        </choice>
        <choice>
          <value>gas fired</value>
          <display_name>gas fired</display_name>
        </choice>
        <choice>
          <value>heat pump</value>
          <display_name>heat pump</display_name>
        </choice>
      </choices>
    </argument>
    <argument>
      <name>pool_heater_annual_kwh</name>
      <display_name>Pool: Heater Annual kWh</display_name>
      <description>The annual energy consumption of the electric resistance pool heater.</description>
      <type>String</type>
      <units>kWh/yr</units>
      <required>true</required>
      <model_dependent>false</model_dependent>
      <default_value>auto</default_value>
    </argument>
    <argument>
      <name>pool_heater_annual_therm</name>
      <display_name>Pool: Heater Annual therm</display_name>
      <description>The annual energy consumption of the gas fired pool heater.</description>
      <type>String</type>
      <units>therm/yr</units>
      <required>true</required>
      <model_dependent>false</model_dependent>
      <default_value>auto</default_value>
    </argument>
    <argument>
      <name>pool_heater_usage_multiplier</name>
      <display_name>Pool: Heater Usage Multiplier</display_name>
      <description>Multiplier on the pool heater energy usage that can reflect, e.g., high/low usage occupants.</description>
      <type>Double</type>
      <required>true</required>
      <model_dependent>false</model_dependent>
      <default_value>1</default_value>
    </argument>
    <argument>
      <name>hot_tub_present</name>
      <display_name>Hot Tub: Present</display_name>
      <description>Whether there is a hot tub.</description>
      <type>Boolean</type>
      <required>true</required>
      <model_dependent>false</model_dependent>
      <default_value>false</default_value>
      <choices>
        <choice>
          <value>true</value>
          <display_name>true</display_name>
        </choice>
        <choice>
          <value>false</value>
          <display_name>false</display_name>
        </choice>
      </choices>
    </argument>
    <argument>
      <name>hot_tub_pump_annual_kwh</name>
      <display_name>Hot Tub: Pump Annual kWh</display_name>
      <description>The annual energy consumption of the hot tub pump.</description>
      <type>String</type>
      <units>kWh/yr</units>
      <required>true</required>
      <model_dependent>false</model_dependent>
      <default_value>auto</default_value>
    </argument>
    <argument>
      <name>hot_tub_pump_usage_multiplier</name>
      <display_name>Hot Tub: Pump Usage Multiplier</display_name>
      <description>Multiplier on the hot tub pump energy usage that can reflect, e.g., high/low usage occupants.</description>
      <type>Double</type>
      <required>true</required>
      <model_dependent>false</model_dependent>
      <default_value>1</default_value>
    </argument>
    <argument>
      <name>hot_tub_heater_type</name>
      <display_name>Hot Tub: Heater Type</display_name>
      <description>The type of hot tub heater. Use 'none' if there is no hot tub heater.</description>
      <type>Choice</type>
      <required>true</required>
      <model_dependent>false</model_dependent>
      <default_value>none</default_value>
      <choices>
        <choice>
          <value>none</value>
          <display_name>none</display_name>
        </choice>
        <choice>
          <value>electric resistance</value>
          <display_name>electric resistance</display_name>
        </choice>
        <choice>
          <value>gas fired</value>
          <display_name>gas fired</display_name>
        </choice>
        <choice>
          <value>heat pump</value>
          <display_name>heat pump</display_name>
        </choice>
      </choices>
    </argument>
    <argument>
      <name>hot_tub_heater_annual_kwh</name>
      <display_name>Hot Tub: Heater Annual kWh</display_name>
      <description>The annual energy consumption of the electric resistance hot tub heater.</description>
      <type>String</type>
      <units>kWh/yr</units>
      <required>true</required>
      <model_dependent>false</model_dependent>
      <default_value>auto</default_value>
    </argument>
    <argument>
      <name>hot_tub_heater_annual_therm</name>
      <display_name>Hot Tub: Heater Annual therm</display_name>
      <description>The annual energy consumption of the gas fired hot tub heater.</description>
      <type>String</type>
      <units>therm/yr</units>
      <required>true</required>
      <model_dependent>false</model_dependent>
      <default_value>auto</default_value>
    </argument>
    <argument>
      <name>hot_tub_heater_usage_multiplier</name>
      <display_name>Hot Tub: Heater Usage Multiplier</display_name>
      <description>Multiplier on the hot tub heater energy usage that can reflect, e.g., high/low usage occupants.</description>
      <type>Double</type>
      <required>true</required>
      <model_dependent>false</model_dependent>
      <default_value>1</default_value>
    </argument>
  </arguments>
  <outputs />
  <provenances />
  <tags>
    <tag>Whole Building.Space Types</tag>
  </tags>
  <attributes>
    <attribute>
      <name>Measure Type</name>
      <value>ModelMeasure</value>
      <datatype>string</datatype>
    </attribute>
  </attributes>
  <files>
    <file>
      <filename>location.rb</filename>
      <filetype>rb</filetype>
      <usage_type>resource</usage_type>
      <checksum>E138E095</checksum>
    </file>
    <file>
      <filename>geometry.rb</filename>
      <filetype>rb</filetype>
      <usage_type>resource</usage_type>
      <checksum>0DA7A913</checksum>
    </file>
    <file>
      <filename>base-schedules-stochastic.osw</filename>
      <filetype>osw</filetype>
      <usage_type>test</usage_type>
      <checksum>8AC16385</checksum>
    </file>
    <file>
      <filename>base-schedules-user-specified.osw</filename>
      <filetype>osw</filetype>
      <usage_type>test</usage_type>
      <checksum>45AA0522</checksum>
    </file>
    <file>
      <filename>base-multifamily.osw</filename>
      <filetype>osw</filetype>
      <usage_type>test</usage_type>
      <checksum>62C7D96E</checksum>
    </file>
    <file>
      <filename>base-atticroof-radiant-barrier.osw</filename>
      <filetype>osw</filetype>
      <usage_type>test</usage_type>
      <checksum>1362D4ED</checksum>
    </file>
    <file>
      <filename>base-misc-defaults.osw</filename>
      <filetype>osw</filetype>
      <usage_type>test</usage_type>
      <checksum>EFD42ACA</checksum>
    </file>
    <file>
      <filename>base.osw</filename>
      <filetype>osw</filetype>
      <usage_type>test</usage_type>
      <checksum>CB54AF1D</checksum>
    </file>
    <file>
      <filename>base-appliances-none.osw</filename>
      <filetype>osw</filetype>
      <usage_type>test</usage_type>
      <checksum>467B40E4</checksum>
    </file>
    <file>
      <filename>base-appliances-dehumidifier-50percent.osw</filename>
      <filetype>osw</filetype>
      <usage_type>test</usage_type>
      <checksum>8702E1D2</checksum>
    </file>
    <file>
      <filename>base-appliances-dehumidifier-ief.osw</filename>
      <filetype>osw</filetype>
      <usage_type>test</usage_type>
      <checksum>FAA38CAB</checksum>
    </file>
    <file>
      <filename>base-appliances-dehumidifier.osw</filename>
      <filetype>osw</filetype>
      <usage_type>test</usage_type>
      <checksum>9E3F1028</checksum>
    </file>
    <file>
      <filename>base-single-family-attached.osw</filename>
      <filetype>osw</filetype>
      <usage_type>test</usage_type>
      <checksum>885D52EC</checksum>
    </file>
    <file>
      <filename>base-appliances-gas.osw</filename>
      <filetype>osw</filetype>
      <usage_type>test</usage_type>
      <checksum>B2576184</checksum>
    </file>
    <file>
      <filename>base-appliances-oil.osw</filename>
      <filetype>osw</filetype>
      <usage_type>test</usage_type>
      <checksum>AE8D9247</checksum>
    </file>
    <file>
      <filename>base-appliances-propane.osw</filename>
      <filetype>osw</filetype>
      <usage_type>test</usage_type>
      <checksum>D3E179D0</checksum>
    </file>
    <file>
      <filename>base-appliances-modified.osw</filename>
      <filetype>osw</filetype>
      <usage_type>test</usage_type>
      <checksum>F91C79F5</checksum>
    </file>
    <file>
      <filename>base-appliances-wood.osw</filename>
      <filetype>osw</filetype>
      <usage_type>test</usage_type>
      <checksum>F883BB87</checksum>
    </file>
    <file>
      <filename>base-hvac-dual-fuel-air-to-air-heat-pump-1-speed.osw</filename>
      <filetype>osw</filetype>
      <usage_type>test</usage_type>
      <checksum>B423E303</checksum>
    </file>
    <file>
      <filename>base-hvac-dual-fuel-air-to-air-heat-pump-2-speed.osw</filename>
      <filetype>osw</filetype>
      <usage_type>test</usage_type>
      <checksum>49A6637F</checksum>
    </file>
    <file>
      <filename>base-hvac-dual-fuel-mini-split-heat-pump-ducted.osw</filename>
      <filetype>osw</filetype>
      <usage_type>test</usage_type>
      <checksum>FA569C2A</checksum>
    </file>
    <file>
      <filename>base-hvac-dual-fuel-air-to-air-heat-pump-var-speed.osw</filename>
      <filetype>osw</filetype>
      <usage_type>test</usage_type>
      <checksum>B6A45E2F</checksum>
    </file>
    <file>
      <filename>base-hvac-dual-fuel-air-to-air-heat-pump-1-speed-electric.osw</filename>
      <filetype>osw</filetype>
      <usage_type>test</usage_type>
      <checksum>0F122F59</checksum>
    </file>
    <file>
      <filename>base-mechvent-cfis.osw</filename>
      <filetype>osw</filetype>
      <usage_type>test</usage_type>
      <checksum>1872B442</checksum>
    </file>
    <file>
      <filename>base-dhw-indirect-outside.osw</filename>
      <filetype>osw</filetype>
      <usage_type>test</usage_type>
      <checksum>ED6DE0DE</checksum>
    </file>
    <file>
      <filename>base-dhw-jacket-electric.osw</filename>
      <filetype>osw</filetype>
      <usage_type>test</usage_type>
      <checksum>F49D6286</checksum>
    </file>
    <file>
      <filename>base-dhw-low-flow-fixtures.osw</filename>
      <filetype>osw</filetype>
      <usage_type>test</usage_type>
      <checksum>0B5B5839</checksum>
    </file>
    <file>
      <filename>base-dhw-recirc-demand.osw</filename>
      <filetype>osw</filetype>
      <usage_type>test</usage_type>
      <checksum>3189EB72</checksum>
    </file>
    <file>
      <filename>base-dhw-recirc-manual.osw</filename>
      <filetype>osw</filetype>
      <usage_type>test</usage_type>
      <checksum>FCAA03F9</checksum>
    </file>
    <file>
      <filename>base-dhw-recirc-nocontrol.osw</filename>
      <filetype>osw</filetype>
      <usage_type>test</usage_type>
      <checksum>0EE4E580</checksum>
    </file>
    <file>
      <filename>base-dhw-recirc-temperature.osw</filename>
      <filetype>osw</filetype>
      <usage_type>test</usage_type>
      <checksum>34319F4C</checksum>
    </file>
    <file>
      <filename>base-dhw-recirc-timer.osw</filename>
      <filetype>osw</filetype>
      <usage_type>test</usage_type>
      <checksum>4C0F1854</checksum>
    </file>
    <file>
      <filename>base-dhw-solar-fraction.osw</filename>
      <filetype>osw</filetype>
      <usage_type>test</usage_type>
      <checksum>811BAE60</checksum>
    </file>
    <file>
      <filename>base-dhw-uef.osw</filename>
      <filetype>osw</filetype>
      <usage_type>test</usage_type>
      <checksum>5B70C5AB</checksum>
    </file>
    <file>
      <filename>base-enclosure-infil-cfm50.osw</filename>
      <filetype>osw</filetype>
      <usage_type>test</usage_type>
      <checksum>4044F9D7</checksum>
    </file>
    <file>
      <filename>base-foundation-conditioned-basement-slab-insulation.osw</filename>
      <filetype>osw</filetype>
      <usage_type>test</usage_type>
      <checksum>695543A6</checksum>
    </file>
    <file>
      <filename>base-hvac-boiler-gas-only.osw</filename>
      <filetype>osw</filetype>
      <usage_type>test</usage_type>
      <checksum>098FB593</checksum>
    </file>
    <file>
      <filename>base-hvac-boiler-oil-only.osw</filename>
      <filetype>osw</filetype>
      <usage_type>test</usage_type>
      <checksum>FECC4EBF</checksum>
    </file>
    <file>
      <filename>base-hvac-boiler-propane-only.osw</filename>
      <filetype>osw</filetype>
      <usage_type>test</usage_type>
      <checksum>109E1947</checksum>
    </file>
    <file>
      <filename>base-hvac-boiler-wood-only.osw</filename>
      <filetype>osw</filetype>
      <usage_type>test</usage_type>
      <checksum>1601CDC8</checksum>
    </file>
    <file>
      <filename>base-hvac-central-ac-only-1-speed.osw</filename>
      <filetype>osw</filetype>
      <usage_type>test</usage_type>
      <checksum>82BCF15E</checksum>
    </file>
    <file>
      <filename>base-hvac-ducts-leakage-percent.osw</filename>
      <filetype>osw</filetype>
      <usage_type>test</usage_type>
      <checksum>5BD9C77B</checksum>
    </file>
    <file>
      <filename>base-hvac-furnace-elec-only.osw</filename>
      <filetype>osw</filetype>
      <usage_type>test</usage_type>
      <checksum>5854AB96</checksum>
    </file>
    <file>
      <filename>base-hvac-furnace-gas-only.osw</filename>
      <filetype>osw</filetype>
      <usage_type>test</usage_type>
      <checksum>FF7F1598</checksum>
    </file>
    <file>
      <filename>base-hvac-furnace-oil-only.osw</filename>
      <filetype>osw</filetype>
      <usage_type>test</usage_type>
      <checksum>7C58F170</checksum>
    </file>
    <file>
      <filename>base-hvac-furnace-propane-only.osw</filename>
      <filetype>osw</filetype>
      <usage_type>test</usage_type>
      <checksum>63B9184E</checksum>
    </file>
    <file>
      <filename>base-hvac-furnace-wood-only.osw</filename>
      <filetype>osw</filetype>
      <usage_type>test</usage_type>
      <checksum>AEF69F51</checksum>
    </file>
    <file>
      <filename>base-hvac-none.osw</filename>
      <filetype>osw</filetype>
      <usage_type>test</usage_type>
      <checksum>CF077B4F</checksum>
    </file>
    <file>
      <filename>base-hvac-programmable-thermostat.osw</filename>
      <filetype>osw</filetype>
      <usage_type>test</usage_type>
      <checksum>0F1BD992</checksum>
    </file>
    <file>
      <filename>base-hvac-setpoints.osw</filename>
      <filetype>osw</filetype>
      <usage_type>test</usage_type>
      <checksum>CD9291F9</checksum>
    </file>
    <file>
      <filename>base-location-baltimore-md.osw</filename>
      <filetype>osw</filetype>
      <usage_type>test</usage_type>
      <checksum>8A5A3A22</checksum>
    </file>
    <file>
      <filename>base-location-dallas-tx.osw</filename>
      <filetype>osw</filetype>
      <usage_type>test</usage_type>
      <checksum>C2C915C4</checksum>
    </file>
    <file>
      <filename>base-location-duluth-mn.osw</filename>
      <filetype>osw</filetype>
      <usage_type>test</usage_type>
      <checksum>31D35EBB</checksum>
    </file>
    <file>
      <filename>base-location-miami-fl.osw</filename>
      <filetype>osw</filetype>
      <usage_type>test</usage_type>
      <checksum>6B4CFFA2</checksum>
    </file>
    <file>
      <filename>base-mechvent-balanced.osw</filename>
      <filetype>osw</filetype>
      <usage_type>test</usage_type>
      <checksum>DFBA76F5</checksum>
    </file>
    <file>
      <filename>base-mechvent-erv.osw</filename>
      <filetype>osw</filetype>
      <usage_type>test</usage_type>
      <checksum>14ED9D3A</checksum>
    </file>
    <file>
      <filename>base-mechvent-exhaust.osw</filename>
      <filetype>osw</filetype>
      <usage_type>test</usage_type>
      <checksum>EFAC757F</checksum>
    </file>
    <file>
      <filename>base-mechvent-hrv.osw</filename>
      <filetype>osw</filetype>
      <usage_type>test</usage_type>
      <checksum>18F89869</checksum>
    </file>
    <file>
      <filename>base-mechvent-supply.osw</filename>
      <filetype>osw</filetype>
      <usage_type>test</usage_type>
      <checksum>78AFA3D3</checksum>
    </file>
    <file>
      <filename>base-hvac-air-to-air-heat-pump-1-speed.osw</filename>
      <filetype>osw</filetype>
      <usage_type>test</usage_type>
      <checksum>6FD429D7</checksum>
    </file>
    <file>
      <filename>base-mechvent-erv-atre-asre.osw</filename>
      <filetype>osw</filetype>
      <usage_type>test</usage_type>
      <checksum>DF5B2E63</checksum>
    </file>
    <file>
      <filename>base-enclosure-windows-none.osw</filename>
      <filetype>osw</filetype>
      <usage_type>test</usage_type>
      <checksum>CDF53D20</checksum>
    </file>
    <file>
      <filename>base-dhw-indirect-standbyloss.osw</filename>
      <filetype>osw</filetype>
      <usage_type>test</usage_type>
      <checksum>005E869B</checksum>
    </file>
    <file>
      <filename>base-dhw-indirect.osw</filename>
      <filetype>osw</filetype>
      <usage_type>test</usage_type>
      <checksum>B5A9D643</checksum>
    </file>
    <file>
      <filename>base-dhw-jacket-indirect.osw</filename>
      <filetype>osw</filetype>
      <usage_type>test</usage_type>
      <checksum>0FCB080B</checksum>
    </file>
    <file>
      <filename>base-hvac-undersized.osw</filename>
      <filetype>osw</filetype>
      <usage_type>test</usage_type>
      <checksum>5F8B67DB</checksum>
    </file>
    <file>
      <filename>base-atticroof-unvented-insulated-roof.osw</filename>
      <filetype>osw</filetype>
      <usage_type>test</usage_type>
      <checksum>6FA5A0EB</checksum>
    </file>
    <file>
      <filename>base-pv.osw</filename>
      <filetype>osw</filetype>
      <usage_type>test</usage_type>
      <checksum>ABB34266</checksum>
    </file>
    <file>
      <filename>base-mechvent-hrv-asre.osw</filename>
      <filetype>osw</filetype>
      <usage_type>test</usage_type>
      <checksum>160B436E</checksum>
    </file>
    <file>
      <filename>base-enclosure-overhangs.osw</filename>
      <filetype>osw</filetype>
      <usage_type>test</usage_type>
      <checksum>50F78871</checksum>
    </file>
    <file>
      <filename>base-atticroof-vented.osw</filename>
      <filetype>osw</filetype>
      <usage_type>test</usage_type>
      <checksum>49922CEC</checksum>
    </file>
    <file>
      <filename>base-dhw-dwhr.osw</filename>
      <filetype>osw</filetype>
      <usage_type>test</usage_type>
      <checksum>8904308C</checksum>
    </file>
    <file>
      <filename>base-enclosure-beds-4.osw</filename>
      <filetype>osw</filetype>
      <usage_type>test</usage_type>
      <checksum>626A9FD6</checksum>
    </file>
    <file>
      <filename>base-enclosure-beds-5.osw</filename>
      <filetype>osw</filetype>
      <usage_type>test</usage_type>
      <checksum>D09DE683</checksum>
    </file>
    <file>
      <filename>base-foundation-ambient.osw</filename>
      <filetype>osw</filetype>
      <usage_type>test</usage_type>
      <checksum>F0FB2966</checksum>
    </file>
    <file>
      <filename>base-foundation-vented-crawlspace.osw</filename>
      <filetype>osw</filetype>
      <usage_type>test</usage_type>
      <checksum>C19A4F92</checksum>
    </file>
    <file>
      <filename>base-foundation-unvented-crawlspace.osw</filename>
      <filetype>osw</filetype>
      <usage_type>test</usage_type>
      <checksum>4DD1B81C</checksum>
    </file>
    <file>
      <filename>base-hvac-central-ac-plus-air-to-air-heat-pump-heating.osw</filename>
      <filetype>osw</filetype>
      <usage_type>test</usage_type>
      <checksum>428C97E6</checksum>
    </file>
    <file>
      <filename>base-hvac-air-to-air-heat-pump-2-speed.osw</filename>
      <filetype>osw</filetype>
      <usage_type>test</usage_type>
      <checksum>D46004AD</checksum>
    </file>
    <file>
      <filename>base-hvac-central-ac-only-2-speed.osw</filename>
      <filetype>osw</filetype>
      <usage_type>test</usage_type>
      <checksum>2972292B</checksum>
    </file>
    <file>
      <filename>base-hvac-air-to-air-heat-pump-var-speed.osw</filename>
      <filetype>osw</filetype>
      <usage_type>test</usage_type>
      <checksum>D20CF079</checksum>
    </file>
    <file>
      <filename>base-hvac-furnace-gas-central-ac-2-speed.osw</filename>
      <filetype>osw</filetype>
      <usage_type>test</usage_type>
      <checksum>B856F965</checksum>
    </file>
    <file>
      <filename>base-hvac-ground-to-air-heat-pump.osw</filename>
      <filetype>osw</filetype>
      <usage_type>test</usage_type>
      <checksum>442A758B</checksum>
    </file>
    <file>
      <filename>base-hvac-mini-split-heat-pump-ducted.osw</filename>
      <filetype>osw</filetype>
      <usage_type>test</usage_type>
      <checksum>43E6E246</checksum>
    </file>
    <file>
      <filename>base-hvac-central-ac-only-var-speed.osw</filename>
      <filetype>osw</filetype>
      <usage_type>test</usage_type>
      <checksum>7D94451E</checksum>
    </file>
    <file>
      <filename>base-hvac-evap-cooler-furnace-gas.osw</filename>
      <filetype>osw</filetype>
      <usage_type>test</usage_type>
      <checksum>FA88F3A5</checksum>
    </file>
    <file>
      <filename>base-hvac-evap-cooler-only.osw</filename>
      <filetype>osw</filetype>
      <usage_type>test</usage_type>
      <checksum>92787736</checksum>
    </file>
    <file>
      <filename>base-hvac-evap-cooler-only-ducted.osw</filename>
      <filetype>osw</filetype>
      <usage_type>test</usage_type>
      <checksum>6BD564EA</checksum>
    </file>
    <file>
      <filename>base-hvac-furnace-gas-central-ac-var-speed.osw</filename>
      <filetype>osw</filetype>
      <usage_type>test</usage_type>
      <checksum>52D38352</checksum>
    </file>
    <file>
      <filename>base-hvac-furnace-gas-room-ac.osw</filename>
      <filetype>osw</filetype>
      <usage_type>test</usage_type>
      <checksum>A98EF390</checksum>
    </file>
    <file>
      <filename>base-hvac-room-ac-only.osw</filename>
      <filetype>osw</filetype>
      <usage_type>test</usage_type>
      <checksum>1CE01EBA</checksum>
    </file>
    <file>
      <filename>base-mechvent-cfis-evap-cooler-only-ducted.osw</filename>
      <filetype>osw</filetype>
      <usage_type>test</usage_type>
      <checksum>4590B27E</checksum>
    </file>
    <file>
      <filename>base-atticroof-flat.osw</filename>
      <filetype>osw</filetype>
      <usage_type>test</usage_type>
      <checksum>4D74A7AC</checksum>
    </file>
    <file>
      <filename>extra-dhw-solar-latitude.osw</filename>
      <filetype>osw</filetype>
      <usage_type>test</usage_type>
      <checksum>AD3514BC</checksum>
    </file>
    <file>
      <filename>extra-pv-roofpitch.osw</filename>
      <filetype>osw</filetype>
      <usage_type>test</usage_type>
      <checksum>1009AB0D</checksum>
    </file>
    <file>
      <filename>extra-auto.osw</filename>
      <filetype>osw</filetype>
      <usage_type>test</usage_type>
      <checksum>87BC1EF4</checksum>
    </file>
    <file>
      <filename>base-hvac-boiler-elec-only.osw</filename>
      <filetype>osw</filetype>
      <usage_type>test</usage_type>
      <checksum>9CF13FB3</checksum>
    </file>
    <file>
      <filename>base-hvac-portable-heater-electric-only.osw</filename>
      <filetype>osw</filetype>
      <usage_type>test</usage_type>
      <checksum>3F80E0E5</checksum>
    </file>
    <file>
      <filename>base-hvac-stove-oil-only.osw</filename>
      <filetype>osw</filetype>
      <usage_type>test</usage_type>
      <checksum>8B447BAB</checksum>
    </file>
    <file>
      <filename>base-hvac-wall-furnace-elec-only.osw</filename>
      <filetype>osw</filetype>
      <usage_type>test</usage_type>
      <checksum>0D15520A</checksum>
    </file>
    <file>
      <filename>base-hvac-stove-wood-pellets-only.osw</filename>
      <filetype>osw</filetype>
      <usage_type>test</usage_type>
      <checksum>678D5B9A</checksum>
    </file>
    <file>
      <filename>base-mechvent-bath-kitchen-fans.osw</filename>
      <filetype>osw</filetype>
      <usage_type>test</usage_type>
      <checksum>7B6E0465</checksum>
    </file>
    <file>
      <filename>base-misc-neighbor-shading.osw</filename>
      <filetype>osw</filetype>
      <usage_type>test</usage_type>
      <checksum>26D8B4AA</checksum>
    </file>
    <file>
      <filename>base-dhw-indirect-with-solar-fraction.osw</filename>
      <filetype>osw</filetype>
      <usage_type>test</usage_type>
      <checksum>B43D3A82</checksum>
    </file>
    <file>
      <filename>base-location-epw-filepath-AMY-2012.osw</filename>
      <filetype>osw</filetype>
      <usage_type>test</usage_type>
      <checksum>F7674039</checksum>
    </file>
    <file>
      <filename>base-location-epw-filepath.osw</filename>
      <filetype>osw</filetype>
      <usage_type>test</usage_type>
      <checksum>1F172650</checksum>
    </file>
    <file>
      <filename>base-enclosure-beds-1.osw</filename>
      <filetype>osw</filetype>
      <usage_type>test</usage_type>
      <checksum>604D668F</checksum>
    </file>
    <file>
      <filename>base-enclosure-beds-2.osw</filename>
      <filetype>osw</filetype>
      <usage_type>test</usage_type>
      <checksum>11A46A6E</checksum>
    </file>
    <file>
      <filename>base-dhw-combi-tankless-outside.osw</filename>
      <filetype>osw</filetype>
      <usage_type>test</usage_type>
      <checksum>FF6336A9</checksum>
    </file>
    <file>
      <filename>base-dhw-combi-tankless.osw</filename>
      <filetype>osw</filetype>
      <usage_type>test</usage_type>
      <checksum>5CF836F7</checksum>
    </file>
    <file>
      <filename>base-misc-defaults2.osw</filename>
      <filetype>osw</filetype>
      <usage_type>test</usage_type>
      <checksum>4BCE8A2A</checksum>
    </file>
    <file>
      <filename>base-dhw-tank-heat-pump-outside.osw</filename>
      <filetype>osw</filetype>
      <usage_type>test</usage_type>
      <checksum>840BC3DD</checksum>
    </file>
    <file>
      <filename>base-dhw-tank-heat-pump-with-solar-fraction.osw</filename>
      <filetype>osw</filetype>
      <usage_type>test</usage_type>
      <checksum>3491B476</checksum>
    </file>
    <file>
      <filename>base-dhw-tank-heat-pump.osw</filename>
      <filetype>osw</filetype>
      <usage_type>test</usage_type>
      <checksum>88CBD49D</checksum>
    </file>
    <file>
      <filename>base-dhw-jacket-hpwh.osw</filename>
      <filetype>osw</filetype>
      <usage_type>test</usage_type>
      <checksum>9C46EE50</checksum>
    </file>
    <file>
      <filename>base-dhw-jacket-gas.osw</filename>
      <filetype>osw</filetype>
      <usage_type>test</usage_type>
      <checksum>328C7728</checksum>
    </file>
    <file>
      <filename>base-dhw-solar-direct-evacuated-tube.osw</filename>
      <filetype>osw</filetype>
      <usage_type>test</usage_type>
      <checksum>361657FC</checksum>
    </file>
    <file>
      <filename>base-dhw-solar-direct-flat-plate.osw</filename>
      <filetype>osw</filetype>
      <usage_type>test</usage_type>
      <checksum>A74AFBC5</checksum>
    </file>
    <file>
      <filename>base-dhw-solar-direct-ics.osw</filename>
      <filetype>osw</filetype>
      <usage_type>test</usage_type>
      <checksum>6F6B70B3</checksum>
    </file>
    <file>
      <filename>base-dhw-solar-indirect-flat-plate.osw</filename>
      <filetype>osw</filetype>
      <usage_type>test</usage_type>
      <checksum>057A5CD4</checksum>
    </file>
    <file>
      <filename>base-dhw-solar-thermosyphon-flat-plate.osw</filename>
      <filetype>osw</filetype>
      <usage_type>test</usage_type>
      <checksum>B3A9BFF4</checksum>
    </file>
    <file>
      <filename>base-dhw-tank-heat-pump-with-solar.osw</filename>
      <filetype>osw</filetype>
      <usage_type>test</usage_type>
      <checksum>D710F0D2</checksum>
    </file>
    <file>
      <filename>base-dhw-tank-gas-outside.osw</filename>
      <filetype>osw</filetype>
      <usage_type>test</usage_type>
      <checksum>A3A51552</checksum>
    </file>
    <file>
      <filename>base-dhw-tank-gas.osw</filename>
      <filetype>osw</filetype>
      <usage_type>test</usage_type>
      <checksum>2B5624AB</checksum>
    </file>
    <file>
      <filename>base-dhw-tank-oil.osw</filename>
      <filetype>osw</filetype>
      <usage_type>test</usage_type>
      <checksum>C6BB0C99</checksum>
    </file>
    <file>
      <filename>base-dhw-tank-wood.osw</filename>
      <filetype>osw</filetype>
      <usage_type>test</usage_type>
      <checksum>2BA9D0D0</checksum>
    </file>
    <file>
      <filename>base-dhw-tankless-gas-with-solar.osw</filename>
      <filetype>osw</filetype>
      <usage_type>test</usage_type>
      <checksum>1C0A0E0B</checksum>
    </file>
    <file>
      <filename>base-dhw-tankless-electric-outside.osw</filename>
      <filetype>osw</filetype>
      <usage_type>test</usage_type>
      <checksum>9D6D4F6D</checksum>
    </file>
    <file>
      <filename>base-dhw-tankless-electric.osw</filename>
      <filetype>osw</filetype>
      <usage_type>test</usage_type>
      <checksum>11D0254D</checksum>
    </file>
    <file>
      <filename>base-dhw-tankless-gas-with-solar-fraction.osw</filename>
      <filetype>osw</filetype>
      <usage_type>test</usage_type>
      <checksum>832F5E8F</checksum>
    </file>
    <file>
      <filename>base-dhw-tankless-propane.osw</filename>
      <filetype>osw</filetype>
      <usage_type>test</usage_type>
      <checksum>F88E77EE</checksum>
    </file>
    <file>
      <filename>base-dhw-tankless-gas.osw</filename>
      <filetype>osw</filetype>
      <usage_type>test</usage_type>
      <checksum>0B942E61</checksum>
    </file>
    <file>
      <filename>base-hvac-room-ac-only-33percent.osw</filename>
      <filetype>osw</filetype>
      <usage_type>test</usage_type>
      <checksum>6CF721EE</checksum>
    </file>
    <file>
      <filename>base-hvac-mini-split-heat-pump-ducted-cooling-only.osw</filename>
      <filetype>osw</filetype>
      <usage_type>test</usage_type>
      <checksum>502D1E5F</checksum>
    </file>
    <file>
      <filename>base-hvac-mini-split-heat-pump-ducted-heating-only.osw</filename>
      <filetype>osw</filetype>
      <usage_type>test</usage_type>
      <checksum>E076C126</checksum>
    </file>
    <file>
      <filename>base-hvac-furnace-elec-central-ac-1-speed.osw</filename>
      <filetype>osw</filetype>
      <usage_type>test</usage_type>
      <checksum>673A55CD</checksum>
    </file>
    <file>
      <filename>base-enclosure-infil-natural-ach.osw</filename>
      <filetype>osw</filetype>
      <usage_type>test</usage_type>
      <checksum>57A3F6DB</checksum>
    </file>
    <file>
      <filename>base-foundation-unconditioned-basement-assembly-r.osw</filename>
      <filetype>osw</filetype>
      <usage_type>test</usage_type>
      <checksum>409B9141</checksum>
    </file>
    <file>
      <filename>base-foundation-unconditioned-basement-wall-insulation.osw</filename>
      <filetype>osw</filetype>
      <usage_type>test</usage_type>
      <checksum>FF1074A8</checksum>
    </file>
    <file>
      <filename>base-foundation-unconditioned-basement.osw</filename>
      <filetype>osw</filetype>
      <usage_type>test</usage_type>
      <checksum>96AA0E3B</checksum>
    </file>
    <file>
      <filename>base-hvac-fireplace-wood-only.osw</filename>
      <filetype>osw</filetype>
      <usage_type>test</usage_type>
      <checksum>CF0780AA</checksum>
    </file>
    <file>
      <filename>base-hvac-floor-furnace-propane-only.osw</filename>
      <filetype>osw</filetype>
      <usage_type>test</usage_type>
      <checksum>BF4911EA</checksum>
    </file>
    <file>
      <filename>base-enclosure-2stories-garage.osw</filename>
      <filetype>osw</filetype>
      <usage_type>test</usage_type>
      <checksum>A0AFC8C3</checksum>
    </file>
    <file>
      <filename>base-enclosure-2stories.osw</filename>
      <filetype>osw</filetype>
      <usage_type>test</usage_type>
      <checksum>51AD4F5A</checksum>
    </file>
    <file>
      <filename>base-foundation-slab.osw</filename>
      <filetype>osw</filetype>
      <usage_type>test</usage_type>
      <checksum>02C3CFED</checksum>
    </file>
    <file>
      <filename>extra-second-refrigerator.osw</filename>
      <filetype>osw</filetype>
      <usage_type>test</usage_type>
      <checksum>0E6BDC08</checksum>
    </file>
    <file>
      <filename>base-hvac-mini-split-heat-pump-ductless.osw</filename>
      <filetype>osw</filetype>
      <usage_type>test</usage_type>
      <checksum>3DD4579A</checksum>
    </file>
    <file>
      <filename>base-enclosure-garage.osw</filename>
      <filetype>osw</filetype>
      <usage_type>test</usage_type>
      <checksum>C17B8397</checksum>
    </file>
    <file>
<<<<<<< HEAD
      <filename>base-hvac-boiler-gas-central-ac-1-speed.osw</filename>
      <filetype>osw</filetype>
      <usage_type>test</usage_type>
      <checksum>CF0038D8</checksum>
    </file>
    <file>
=======
>>>>>>> 6c9c9514
      <filename>base-appliances-coal.osw</filename>
      <filetype>osw</filetype>
      <usage_type>test</usage_type>
      <checksum>2E082D3C</checksum>
    </file>
    <file>
      <filename>base-dhw-tank-coal.osw</filename>
      <filetype>osw</filetype>
      <usage_type>test</usage_type>
      <checksum>299EEBF7</checksum>
    </file>
    <file>
      <filename>base-hvac-boiler-coal-only.osw</filename>
      <filetype>osw</filetype>
      <usage_type>test</usage_type>
      <checksum>62B32621</checksum>
    </file>
    <file>
      <filename>base-hvac-elec-resistance-only.osw</filename>
      <filetype>osw</filetype>
      <usage_type>test</usage_type>
      <checksum>7F1364D7</checksum>
    </file>
    <file>
      <filename>base-simcontrol-timestep-10-mins.osw</filename>
      <filetype>osw</filetype>
      <usage_type>test</usage_type>
      <checksum>BAD2989F</checksum>
    </file>
    <file>
      <filename>base-simcontrol-daylight-saving-custom.osw</filename>
      <filetype>osw</filetype>
      <usage_type>test</usage_type>
      <checksum>5E17F107</checksum>
    </file>
    <file>
      <filename>base-simcontrol-daylight-saving-disabled.osw</filename>
      <filetype>osw</filetype>
      <usage_type>test</usage_type>
      <checksum>DFF24238</checksum>
    </file>
    <file>
      <filename>base-simcontrol-runperiod-1-month.osw</filename>
      <filetype>osw</filetype>
      <usage_type>test</usage_type>
      <checksum>8CC195FF</checksum>
    </file>
    <file>
      <filename>base-hvac-fixed-heater-electric-only.osw</filename>
      <filetype>osw</filetype>
      <usage_type>test</usage_type>
      <checksum>93C8CC99</checksum>
    </file>
    <file>
      <filename>extra-second-heating-system-fireplace.osw</filename>
      <filetype>osw</filetype>
      <usage_type>test</usage_type>
      <checksum>5822152F</checksum>
    </file>
    <file>
      <filename>extra-second-heating-system-portable-heater.osw</filename>
      <filetype>osw</filetype>
      <usage_type>test</usage_type>
      <checksum>D108C158</checksum>
    </file>
    <file>
      <filename>base-hvac-mini-split-air-conditioner-only-ducted.osw</filename>
      <filetype>osw</filetype>
      <usage_type>test</usage_type>
      <checksum>CD1E6AB5</checksum>
    </file>
    <file>
      <filename>base-hvac-mini-split-air-conditioner-only-ductless.osw</filename>
      <filetype>osw</filetype>
      <usage_type>test</usage_type>
      <checksum>D444BD03</checksum>
    </file>
    <file>
      <filename>base-lighting-ceiling-fans.osw</filename>
      <filetype>osw</filetype>
      <usage_type>test</usage_type>
      <checksum>BBCB08DF</checksum>
    </file>
    <file>
      <filename>base-lighting-detailed.osw</filename>
      <filetype>osw</filetype>
      <usage_type>test</usage_type>
      <checksum>5070B38D</checksum>
    </file>
    <file>
      <filename>base-mechvent-whole-house-fan.osw</filename>
      <filetype>osw</filetype>
      <usage_type>test</usage_type>
      <checksum>0D97DCF3</checksum>
    </file>
    <file>
      <filename>base-misc-loads-large-uncommon.osw</filename>
      <filetype>osw</filetype>
      <usage_type>test</usage_type>
      <checksum>3DE07AA2</checksum>
    </file>
    <file>
      <filename>base-misc-loads-large-uncommon2.osw</filename>
      <filetype>osw</filetype>
      <usage_type>test</usage_type>
      <checksum>31BC3332</checksum>
    </file>
    <file>
      <filename>base-dhw-none.osw</filename>
      <filetype>osw</filetype>
      <usage_type>test</usage_type>
      <checksum>B5B91E38</checksum>
    </file>
    <file>
      <filename>base-misc-usage-multiplier.osw</filename>
      <filetype>osw</filetype>
      <usage_type>test</usage_type>
      <checksum>277CE5A8</checksum>
    </file>
    <file>
      <filename>base-enclosure-infil-flue.osw</filename>
      <filetype>osw</filetype>
      <usage_type>test</usage_type>
      <checksum>F4895AEE</checksum>
    </file>
    <file>
      <filename>extra-dhw-shared-water-heater.osw</filename>
      <filetype>osw</filetype>
      <usage_type>test</usage_type>
      <checksum>DD8378DE</checksum>
    </file>
    <file>
      <filename>base-enclosure-infil-ach-house-pressure.osw</filename>
      <filetype>osw</filetype>
      <usage_type>test</usage_type>
      <checksum>403D9AED</checksum>
    </file>
    <file>
      <filename>base-enclosure-infil-cfm-house-pressure.osw</filename>
      <filetype>osw</filetype>
      <usage_type>test</usage_type>
      <checksum>C72FE462</checksum>
    </file>
    <file>
      <filename>extra-pv-shared.osw</filename>
      <filetype>osw</filetype>
      <usage_type>test</usage_type>
      <checksum>F07CFC62</checksum>
    </file>
    <file>
      <filename>build_residential_hpxml_test.rb</filename>
      <filetype>rb</filetype>
      <usage_type>test</usage_type>
      <checksum>E436386D</checksum>
    </file>
    <file>
      <filename>extra-vacancy-6-months.osw</filename>
      <filetype>osw</filetype>
      <usage_type>test</usage_type>
      <checksum>93E73AF5</checksum>
    </file>
    <file>
      <filename>constants.rb</filename>
      <filetype>rb</filetype>
      <usage_type>resource</usage_type>
      <checksum>BB48E8EE</checksum>
    </file>
    <file>
      <filename>schedules.rb</filename>
      <filetype>rb</filetype>
      <usage_type>resource</usage_type>
      <checksum>036EA018</checksum>
    </file>
    <file>
      <filename>base-hvac-boiler-gas-central-ac-1-speed.osw</filename>
      <filetype>osw</filetype>
      <usage_type>test</usage_type>
      <checksum>1E917636</checksum>
    </file>
    <file>
      <version>
        <software_program>OpenStudio</software_program>
        <identifier>2.9.0</identifier>
        <min_compatible>2.9.0</min_compatible>
      </version>
      <filename>measure.rb</filename>
      <filetype>rb</filetype>
      <usage_type>script</usage_type>
<<<<<<< HEAD
      <checksum>7428C6F9</checksum>
=======
      <checksum>83E133AA</checksum>
    </file>
    <file>
      <filename>test_measure.xml</filename>
      <filetype>xml</filetype>
      <usage_type>test</usage_type>
      <checksum>1A767C0D</checksum>
    </file>
    <file>
      <filename>test_rakefile.xml</filename>
      <filetype>xml</filetype>
      <usage_type>test</usage_type>
      <checksum>B299E195</checksum>
>>>>>>> 6c9c9514
    </file>
  </files>
</measure><|MERGE_RESOLUTION|>--- conflicted
+++ resolved
@@ -3,13 +3,8 @@
   <schema_version>3.0</schema_version>
   <name>build_residential_hpxml</name>
   <uid>a13a8983-2b01-4930-8af2-42030b6e4233</uid>
-<<<<<<< HEAD
-  <version_id>2b5eeb73-07d0-4667-9af9-a581843570d5</version_id>
-  <version_modified>20200825T173915Z</version_modified>
-=======
-  <version_id>cc4148e3-b496-43c6-9f29-ce88a15ebc75</version_id>
-  <version_modified>20200828T183653Z</version_modified>
->>>>>>> 6c9c9514
+  <version_id>fbb164aa-f88f-4bf5-8a77-a4fdc3427820</version_id>
+  <version_modified>20200828T224235Z</version_modified>
   <xml_checksum>2C38F48B</xml_checksum>
   <class_name>BuildResidentialHPXML</class_name>
   <display_name>HPXML Builder</display_name>
@@ -5443,18 +5438,6 @@
       <checksum>0DA7A913</checksum>
     </file>
     <file>
-      <filename>base-schedules-stochastic.osw</filename>
-      <filetype>osw</filetype>
-      <usage_type>test</usage_type>
-      <checksum>8AC16385</checksum>
-    </file>
-    <file>
-      <filename>base-schedules-user-specified.osw</filename>
-      <filetype>osw</filetype>
-      <usage_type>test</usage_type>
-      <checksum>45AA0522</checksum>
-    </file>
-    <file>
       <filename>base-multifamily.osw</filename>
       <filetype>osw</filetype>
       <usage_type>test</usage_type>
@@ -6319,15 +6302,6 @@
       <checksum>C17B8397</checksum>
     </file>
     <file>
-<<<<<<< HEAD
-      <filename>base-hvac-boiler-gas-central-ac-1-speed.osw</filename>
-      <filetype>osw</filetype>
-      <usage_type>test</usage_type>
-      <checksum>CF0038D8</checksum>
-    </file>
-    <file>
-=======
->>>>>>> 6c9c9514
       <filename>base-appliances-coal.osw</filename>
       <filetype>osw</filetype>
       <usage_type>test</usage_type>
@@ -6482,30 +6456,18 @@
       <filetype>rb</filetype>
       <usage_type>test</usage_type>
       <checksum>E436386D</checksum>
-    </file>
-    <file>
-      <filename>extra-vacancy-6-months.osw</filename>
-      <filetype>osw</filetype>
-      <usage_type>test</usage_type>
-      <checksum>93E73AF5</checksum>
     </file>
     <file>
       <filename>constants.rb</filename>
       <filetype>rb</filetype>
       <usage_type>resource</usage_type>
-      <checksum>BB48E8EE</checksum>
-    </file>
-    <file>
-      <filename>schedules.rb</filename>
-      <filetype>rb</filetype>
-      <usage_type>resource</usage_type>
-      <checksum>036EA018</checksum>
+      <checksum>EB32709E</checksum>
     </file>
     <file>
       <filename>base-hvac-boiler-gas-central-ac-1-speed.osw</filename>
       <filetype>osw</filetype>
       <usage_type>test</usage_type>
-      <checksum>1E917636</checksum>
+      <checksum>26333FD0</checksum>
     </file>
     <file>
       <version>
@@ -6516,23 +6478,31 @@
       <filename>measure.rb</filename>
       <filetype>rb</filetype>
       <usage_type>script</usage_type>
-<<<<<<< HEAD
-      <checksum>7428C6F9</checksum>
-=======
-      <checksum>83E133AA</checksum>
-    </file>
-    <file>
-      <filename>test_measure.xml</filename>
-      <filetype>xml</filetype>
-      <usage_type>test</usage_type>
-      <checksum>1A767C0D</checksum>
-    </file>
-    <file>
-      <filename>test_rakefile.xml</filename>
-      <filetype>xml</filetype>
-      <usage_type>test</usage_type>
-      <checksum>B299E195</checksum>
->>>>>>> 6c9c9514
+      <checksum>07109301</checksum>
+    </file>
+    <file>
+      <filename>base-schedules-stochastic.osw</filename>
+      <filetype>osw</filetype>
+      <usage_type>test</usage_type>
+      <checksum>8AC16385</checksum>
+    </file>
+    <file>
+      <filename>base-schedules-user-specified.osw</filename>
+      <filetype>osw</filetype>
+      <usage_type>test</usage_type>
+      <checksum>45AA0522</checksum>
+    </file>
+    <file>
+      <filename>extra-vacancy-6-months.osw</filename>
+      <filetype>osw</filetype>
+      <usage_type>test</usage_type>
+      <checksum>93E73AF5</checksum>
+    </file>
+    <file>
+      <filename>schedules.rb</filename>
+      <filetype>rb</filetype>
+      <usage_type>resource</usage_type>
+      <checksum>08D0C4BA</checksum>
     </file>
   </files>
 </measure>