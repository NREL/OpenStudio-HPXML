--- conflicted
+++ resolved
@@ -3,13 +3,8 @@
   <schema_version>3.0</schema_version>
   <name>build_residential_hpxml</name>
   <uid>a13a8983-2b01-4930-8af2-42030b6e4233</uid>
-<<<<<<< HEAD
-  <version_id>cb454842-382b-4f86-9dee-17f692793317</version_id>
-  <version_modified>20230214T180208Z</version_modified>
-=======
-  <version_id>c8efc5c2-900f-4621-a324-db7b742dc314</version_id>
-  <version_modified>20230411T042318Z</version_modified>
->>>>>>> a7a86bc0
+  <version_id>a15f2c9e-1d83-4ca2-b103-a3f01c285c6e</version_id>
+  <version_modified>20230411T165632Z</version_modified>
   <xml_checksum>2C38F48B</xml_checksum>
   <class_name>BuildResidentialHPXML</class_name>
   <display_name>HPXML Builder</display_name>
@@ -69,10 +64,40 @@
     <argument>
       <name>schedules_vacancy_period</name>
       <display_name>Schedules: Vacancy Period</display_name>
-      <description>Specifies the vacancy period. Enter a date like "Dec 15 - Jan 15".</description>
+      <description>Specifies the vacancy period. Enter a date like "Dec 15 - Jan 15". Optionally, can enter hour of the day like "Dec 15 2 - Jan 15 20" (start hour can be 0 through 23 and end hour can be 1 through 24).</description>
       <type>String</type>
       <required>false</required>
       <model_dependent>false</model_dependent>
+    </argument>
+    <argument>
+      <name>schedules_power_outage_period</name>
+      <display_name>Schedules: Power Outage Period</display_name>
+      <description>Specifies the power outage period. Enter a date like "Dec 15 - Jan 15". Optionally, can enter hour of the day like "Dec 15 2 - Jan 15 20" (start hour can be 0 through 23 and end hour can be 1 through 24).</description>
+      <type>String</type>
+      <required>false</required>
+      <model_dependent>false</model_dependent>
+    </argument>
+    <argument>
+      <name>schedules_power_outage_window_natvent_availability</name>
+      <display_name>Schedules: Power Outage Period Window Natural Ventilation Availability</display_name>
+      <description>The availability of the natural ventilation schedule during the outage period.</description>
+      <type>Choice</type>
+      <required>false</required>
+      <model_dependent>false</model_dependent>
+      <choices>
+        <choice>
+          <value>regular schedule</value>
+          <display_name>regular schedule</display_name>
+        </choice>
+        <choice>
+          <value>always available</value>
+          <display_name>always available</display_name>
+        </choice>
+        <choice>
+          <value>always unavailable</value>
+          <display_name>always unavailable</display_name>
+        </choice>
+      </choices>
     </argument>
     <argument>
       <name>simulation_control_timestep</name>
@@ -1693,11 +1718,7 @@
     <argument>
       <name>window_interior_shading_winter</name>
       <display_name>Windows: Winter Interior Shading</display_name>
-<<<<<<< HEAD
-      <description>Interior shading multiplier for the heating season. 1.0 indicates no reduction in solar gain, 0.85 indicates 15% reduction, etc. If not provided, the OS-HPXML default is used.</description>
-=======
       <description>Interior shading coefficient for the winter season. 1.0 indicates no reduction in solar gain, 0.85 indicates 15% reduction, etc. If not provided, the OS-HPXML default is used.</description>
->>>>>>> a7a86bc0
       <type>Double</type>
       <units>Frac</units>
       <required>false</required>
@@ -1706,11 +1727,7 @@
     <argument>
       <name>window_interior_shading_summer</name>
       <display_name>Windows: Summer Interior Shading</display_name>
-<<<<<<< HEAD
-      <description>Interior shading multiplier for the cooling season. 1.0 indicates no reduction in solar gain, 0.85 indicates 15% reduction, etc. If not provided, the OS-HPXML default is used.</description>
-=======
       <description>Interior shading coefficient for the summer season. 1.0 indicates no reduction in solar gain, 0.85 indicates 15% reduction, etc. If not provided, the OS-HPXML default is used.</description>
->>>>>>> a7a86bc0
       <type>Double</type>
       <units>Frac</units>
       <required>false</required>
@@ -1719,11 +1736,7 @@
     <argument>
       <name>window_exterior_shading_winter</name>
       <display_name>Windows: Winter Exterior Shading</display_name>
-<<<<<<< HEAD
-      <description>Exterior shading multiplier for the heating season. 1.0 indicates no reduction in solar gain, 0.85 indicates 15% reduction, etc. If not provided, the OS-HPXML default is used.</description>
-=======
       <description>Exterior shading coefficient for the winter season. 1.0 indicates no reduction in solar gain, 0.85 indicates 15% reduction, etc. If not provided, the OS-HPXML default is used.</description>
->>>>>>> a7a86bc0
       <type>Double</type>
       <units>Frac</units>
       <required>false</required>
@@ -1732,11 +1745,7 @@
     <argument>
       <name>window_exterior_shading_summer</name>
       <display_name>Windows: Summer Exterior Shading</display_name>
-<<<<<<< HEAD
-      <description>Exterior shading multiplier for the cooling season. 1.0 indicates no reduction in solar gain, 0.85 indicates 15% reduction, etc. If not provided, the OS-HPXML default is used.</description>
-=======
       <description>Exterior shading coefficient for the summer season. 1.0 indicates no reduction in solar gain, 0.85 indicates 15% reduction, etc. If not provided, the OS-HPXML default is used.</description>
->>>>>>> a7a86bc0
       <type>Double</type>
       <units>Frac</units>
       <required>false</required>
@@ -2036,6 +2045,24 @@
       <default_value>3</default_value>
     </argument>
     <argument>
+      <name>air_leakage_multifamily_value_type</name>
+      <display_name>Air Leakage: Multifamily Value Type</display_name>
+      <description>Type of air leakage value for a SFA/MF dwelling unit. If 'compartmentalization test', represents the total infiltration to the unit, in which case the air leakage value will be adjusted by the ratio of exterior envelope surface area to total envelope surface area. Otherwise, if 'guarded test', represents the infiltration to the unit from outside only. Required when unit type is single-family attached or apartment unit.</description>
+      <type>Choice</type>
+      <required>false</required>
+      <model_dependent>false</model_dependent>
+      <choices>
+        <choice>
+          <value>compartmentalization test</value>
+          <display_name>compartmentalization test</display_name>
+        </choice>
+        <choice>
+          <value>guarded test</value>
+          <display_name>guarded test</display_name>
+        </choice>
+      </choices>
+    </argument>
+    <argument>
       <name>heating_system_type</name>
       <display_name>Heating System: Type</display_name>
       <description>The type of heating system. Use 'none' if there is no heating system or if there is a heat pump serving a heating load.</description>
@@ -2161,6 +2188,15 @@
       <required>true</required>
       <model_dependent>false</model_dependent>
       <default_value>1</default_value>
+    </argument>
+    <argument>
+      <name>heating_system_pilot_light</name>
+      <display_name>Heating System: Pilot Light</display_name>
+      <description>The fuel usage of the pilot light. Applies only to Furnace, WallFurnace, FloorFurnace, Stove, Boiler, and Fireplace with non-electric fuel type. If not provided, assumes no pilot light.</description>
+      <type>Double</type>
+      <units>Btuh</units>
+      <required>false</required>
+      <model_dependent>false</model_dependent>
     </argument>
     <argument>
       <name>heating_system_airflow_defect_ratio</name>
@@ -3880,14 +3916,14 @@
     <argument>
       <name>water_heater_operating_mode</name>
       <display_name>Water Heater: Operating Mode</display_name>
-      <description>The water heater operating mode. The 'heat pump only' option only uses the heat pump, while 'standard' allows the backup electric resistance to come on in high demand situations. This is ignored if a scheduled operating mode type is selected. Applies only to heat pump water heater. If not provided, the OS-HPXML default is used.</description>
-      <type>Choice</type>
-      <required>false</required>
-      <model_dependent>false</model_dependent>
-      <choices>
-        <choice>
-          <value>standard</value>
-          <display_name>standard</display_name>
+      <description>The water heater operating mode. The 'heat pump only' option only uses the heat pump, while 'hybrid/auto' allows the backup electric resistance to come on in high demand situations. This is ignored if a scheduled operating mode type is selected. Applies only to heat pump water heater. If not provided, the OS-HPXML default is used.</description>
+      <type>Choice</type>
+      <required>false</required>
+      <model_dependent>false</model_dependent>
+      <choices>
+        <choice>
+          <value>hybrid/auto</value>
+          <display_name>hybrid/auto</display_name>
         </choice>
         <choice>
           <value>heat pump only</value>
@@ -5678,7 +5714,7 @@
     <argument>
       <name>ceiling_fan_cooling_setpoint_temp_offset</name>
       <display_name>Ceiling Fan: Cooling Setpoint Temperature Offset</display_name>
-      <description>The setpoint temperature offset during cooling season for the ceiling fan(s). Only applies if ceiling fan quantity is greater than zero. If not provided, the OS-HPXML default is used.</description>
+      <description>The cooling setpoint temperature offset during months when the ceiling fans are operating. Only applies if ceiling fan quantity is greater than zero. If not provided, the OS-HPXML default is used.</description>
       <type>Double</type>
       <units>deg-F</units>
       <required>false</required>
@@ -6534,7 +6570,7 @@
     <argument>
       <name>apply_defaults</name>
       <display_name>Apply Default Values?</display_name>
-      <description>If true, applies OS-HPXML default values to the HPXML output file.</description>
+      <description>If true, applies OS-HPXML default values to the HPXML output file. Setting to true will also force validation of the HPXML output file before applying OS-HPXML default values.</description>
       <type>Boolean</type>
       <required>false</required>
       <model_dependent>false</model_dependent>
@@ -6593,7 +6629,7 @@
       <filename>build_residential_hpxml_test.rb</filename>
       <filetype>rb</filetype>
       <usage_type>test</usage_type>
-      <checksum>B16976B9</checksum>
+      <checksum>FC779758</checksum>
     </file>
     <file>
       <version>
@@ -6604,11 +6640,7 @@
       <filename>measure.rb</filename>
       <filetype>rb</filetype>
       <usage_type>script</usage_type>
-<<<<<<< HEAD
-      <checksum>E34F7DB5</checksum>
-=======
-      <checksum>FC5E7A87</checksum>
->>>>>>> a7a86bc0
+      <checksum>E3666A5B</checksum>
     </file>
   </files>
 </measure>